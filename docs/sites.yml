- title: MobileUI
  main_url: https://mobileui.dev
  url: https://mobileui.dev
  description: >
    A java-based framework for cross-platform app development with Java and Kotlin.
  categories:
    - Mobile Development
    - Technology
    - Programming
    - Landing Page
    - Blog
    - WordPress
    - E-commerce
  built_by: NeverNull GmbH
  built_by_url: https://nevernull.io
  featured: false
- title: ReactJS
  main_url: https://reactjs.org/
  url: https://reactjs.org/
  source_url: https://github.com/reactjs/reactjs.org
  featured: true
  categories:
    - Web Development
    - Featured
    - Documentation
- title: Spotify.Design
  main_url: https://spotify.design/
  url: https://spotify.design/
  description: >
    Spotify Design's team site! Read their blog and meet Spotify designers.
  featured: true
  categories:
    - Featured
    - Music
    - Blog
- title: Flamingo
  main_url: https://www.shopflamingo.com/
  url: https://www.shopflamingo.com/
  description: >
    Online shop for women's body care and hair removal products.
  categories:
    - E-commerce
    - Featured
  featured: true
- title: IDEO
  url: https://www.ideo.com
  main_url: https://www.ideo.com/
  description: >
    A Global design company committed to creating positive impact.
  categories:
    - Agency
    - Technology
    - Featured
    - Consulting
    - User Experience
  featured: true
- title: Airbnb Engineering & Data Science
  description: >
    Creative engineers and data scientists building a world where you can belong
    anywhere
  main_url: https://airbnb.io/
  url: https://airbnb.io/
  categories:
    - Blog
    - Gallery
    - Featured
  featured: true
- title: Impossible Foods
  main_url: https://impossiblefoods.com/
  url: https://impossiblefoods.com/
  categories:
    - Food
    - Featured
  featured: true
- title: Braun
  description: >
    Braun offers high performance hair removal and hair care products, including dryers, straighteners, shavers, and more.
  main_url: https://ca.braun.com/en-ca
  url: https://ca.braun.com/en-ca
  categories:
    - E-commerce
    - Featured
  featured: true
- title: NYC Pride 2019 | WorldPride NYC | Stonewall50
  main_url: https://2019-worldpride-stonewall50.nycpride.org/
  url: https://2019-worldpride-stonewall50.nycpride.org/
  featured: true
  description: >-
    Join us in 2019 for NYC Pride, as we welcome WorldPride and mark the 50th
    Anniversary of the Stonewall Uprising and a half-century of LGBTQ+
    liberation.
  categories:
    - Education
    - Marketing
    - Nonprofit
    - Featured
  built_by: Canvas United
  built_by_url: https://www.canvasunited.com/
- title: The State of European Tech
  main_url: https://2017.stateofeuropeantech.com/
  url: https://2017.stateofeuropeantech.com/
  featured: true
  categories:
    - Technology
    - Featured
  built_by: Studio Lovelock
  built_by_url: http://www.studiolovelock.com/
- title: Hopper
  main_url: https://www.hopper.com/
  url: https://www.hopper.com/
  built_by: Narative
  built_by_url: https://www.narative.co/
  featured: true
  categories:
    - Technology
    - App
    - Featured
- title: Theodora Warre
  main_url: https://theodorawarre.eu
  url: https://theodorawarre.eu
  description: >-
    E-commerce site for jewellery designer Theodora Warre, built using Gatsby + 
    + Prismic + Matter.js
  categories:
    - E-commerce
    - Marketing
  built_by: Pierre Nel
  built_by_url: https://pierre.io
  featured: false
- title: Life Without Barriers | Foster Care
  main_url: https://www.lwb.org.au/foster-care
  url: https://www.lwb.org.au/foster-care
  featured: true
  description: >-
    We are urgently seeking foster carers all across Australia. Can you open
    your heart and your home to a child in need? There are different types of
    foster care that can suit you. We offer training and 24/7 support.
  categories:
    - Nonprofit
    - Education
    - Documentation
    - Marketing
    - Featured
  built_by: LWB Digital Team
  built_by_url: https://twitter.com/LWBAustralia
- title: Figma
  main_url: https://www.figma.com/
  url: https://www.figma.com/
  featured: true
  categories:
    - Marketing
    - Design
    - Featured
  built_by: Corey Ward
  built_by_url: http://www.coreyward.me/
- title: Bejamas - JAM Experts for hire
  main_url: https://bejamas.io/
  url: https://bejamas.io/
  featured: true
  description: >-
    We help agencies and companies with JAMStack tools. This includes web
    development using Static Site Generators, Headless CMS, CI / CD and CDN
    setup.
  categories:
    - Technology
    - Web Development
    - Agency
    - Marketing
    - Featured
  built_by: Bejamas
  built_by_url: https://bejamas.io/
- title: The State of JavaScript
  description: >
    Data from over 20,000 developers, asking them questions on topics ranging
    from frontend frameworks and state management, to build tools and testing
    libraries.
  main_url: https://stateofjs.com/
  url: https://stateofjs.com/
  source_url: https://github.com/StateOfJS/StateOfJS
  categories:
    - Data
    - JavaScript
    - Featured
  built_by: StateOfJS
  built_by_url: https://github.com/StateOfJS/StateOfJS/graphs/contributors
  featured: true
- title: DesignSystems.com
  main_url: https://www.designsystems.com/
  url: https://www.designsystems.com/
  description: |
    A resource for learning, creating and evangelizing design systems.
  categories:
    - Design
    - Blog
    - Technology
    - Featured
  built_by: Corey Ward
  built_by_url: http://www.coreyward.me/
  featured: true
- title: Snap Kit
  main_url: https://kit.snapchat.com/
  url: https://kit.snapchat.com/
  description: >
    Snap Kit lets developers integrate some of Snapchat’s best features across
    platforms.
  categories:
    - Technology
    - Documentation
    - Featured
  featured: true
- title: SendGrid
  main_url: https://sendgrid.com/docs/
  url: https://sendgrid.com/docs/
  description: >
    SendGrid delivers your transactional and marketing emails through the
    world's largest cloud-based email delivery platform.
  categories:
    - API
    - Technology
    - Documentation
    - Featured
  featured: true
- title: Kirsten Noelle
  main_url: https://www.kirstennoelle.com/
  url: https://www.kirstennoelle.com/
  featured: true
  description: >
    Digital portfolio for San Francisco Bay Area photographer Kirsten Noelle Wiemer.
  categories:
    - Photography
    - Portfolio
    - Featured
  built_by: Ryan Wiemer
  built_by_url: https://www.ryanwiemer.com/
- title: Cajun Bowfishing
  main_url: https://cajunbowfishing.com/
  url: https://cajunbowfishing.com/
  featured: false
  categories:
    - E-commerce
    - Sports
  built_by: Escalade Sports
  built_by_url: https://www.escaladesports.com/
- title: GraphCMS
  main_url: https://graphcms.com/
  url: https://graphcms.com/
  featured: false
  categories:
    - Marketing
    - Technology
- title: Ghost Documentation
  main_url: https://docs.ghost.org/
  url: https://docs.ghost.org/
  source_url: https://github.com/tryghost/docs
  featured: false
  description: >-
    Ghost is an open source, professional publishing platform built on a modern Node.js technology stack — designed for teams who need power, flexibility and performance.
  categories:
    - Technology
    - Documentation
    - Open Source
  built_by: Ghost Foundation
  built_by_url: https://ghost.org/
- title: Nike - Just Do It
  main_url: https://justdoit.nike.com/
  url: https://justdoit.nike.com/
  featured: true
  categories:
    - E-commerce
    - Featured
- title: AirBnB Cereal
  main_url: https://airbnb.design/cereal
  url: https://airbnb.design/cereal
  featured: false
  categories:
    - Marketing
    - Design
- title: Cardiogram
  main_url: https://cardiogr.am/
  url: https://cardiogr.am/
  featured: false
  categories:
    - Marketing
    - Technology
- title: Matthias Jordan Portfolio
  main_url: https://iammatthias.com/
  url: https://iammatthias.com/
  source_url: https://github.com/iammatthias/.com
  description: >-
    Photography portfolio of content creator and digital marketer Matthias Jordan
  built_by: Matthias Jordan
  built_by_url: https://github.com/iammatthias
  featured: false
  categories:
    - Photography
    - Portfolio
    - Blog
    - Gallery
- title: Investment Calculator
  main_url: https://investmentcalculator.io/
  url: https://investmentcalculator.io/
  featured: false
  categories:
    - Education
    - Finance
- title: CSS Grid Playground by MozillaDev
  main_url: https://mozilladevelopers.github.io/playground/
  url: https://mozilladevelopers.github.io/playground/
  source_url: https://github.com/MozillaDevelopers/playground
  featured: false
  categories:
    - Education
    - Web Development
- title: Piotr Fedorczyk Portfolio
  built_by: Piotr Fedorczyk
  built_by_url: https://piotrf.pl
  categories:
    - Portfolio
    - Web Development
  description: >-
    Portfolio of Piotr Fedorczyk, a digital product designer and full-stack developer specializing in shaping, designing and building news and tools for news.
  featured: false
  main_url: https://piotrf.pl/
  url: https://piotrf.pl/
- title: unrealcpp
  main_url: https://unrealcpp.com/
  url: https://unrealcpp.com/
  source_url: https://github.com/Harrison1/unrealcpp-com
  featured: false
  categories:
    - Blog
    - Web Development
- title: Andy Slezak
  main_url: https://www.aslezak.com/
  url: https://www.aslezak.com/
  source_url: https://github.com/amslezak
  featured: false
  categories:
    - Web Development
    - Portfolio
- title: Deliveroo.Design
  main_url: https://www.deliveroo.design/
  url: https://www.deliveroo.design/
  featured: false
  categories:
    - Food
    - Marketing
- title: Dona Rita
  main_url: https://www.donarita.co.uk/
  url: https://www.donarita.co.uk/
  source_url: https://github.com/peduarte/dona-rita-website
  featured: false
  categories:
    - Food
    - Marketing
- title: Fröhlich ∧ Frei
  main_url: https://www.froehlichundfrei.de/
  url: https://www.froehlichundfrei.de/
  featured: false
  categories:
    - Web Development
    - Blog
    - Open Source
- title: How to GraphQL
  main_url: https://www.howtographql.com/
  url: https://www.howtographql.com/
  source_url: https://github.com/howtographql/howtographql
  featured: false
  categories:
    - Documentation
    - Web Development
    - Open Source
- title: OnCallogy
  main_url: https://www.oncallogy.com/
  url: https://www.oncallogy.com/
  featured: false
  categories:
    - Marketing
    - Healthcare
- title: Ryan Wiemer's Portfolio
  main_url: https://www.ryanwiemer.com/
  url: https://www.ryanwiemer.com/knw-photography/
  source_url: https://github.com/ryanwiemer/rw
  featured: false
  description: >
    Digital portfolio for Oakland, CA based account manager Ryan Wiemer.
  categories:
    - Portfolio
    - Web Development
    - Design
  built_by: Ryan Wiemer
  built_by_url: https://www.ryanwiemer.com/
- title: Ventura Digitalagentur Köln
  main_url: https://www.ventura-digital.de/
  url: https://www.ventura-digital.de/
  featured: false
  built_by: Ventura Digitalagentur
  categories:
    - Agency
    - Marketing
    - Featured
- title: Azer Koçulu
  main_url: https://kodfabrik.com/
  url: https://kodfabrik.com/photography/
  featured: false
  categories:
    - Portfolio
    - Photography
    - Web Development
- title: Damir.io
  main_url: http://damir.io/
  url: http://damir.io/
  source_url: https://github.com/dvzrd/gatsby-sfiction
  featured: false
  categories:
    - Blog
- title: Digital Psychology
  main_url: http://digitalpsychology.io/
  url: http://digitalpsychology.io/
  source_url: https://github.com/danistefanovic/digitalpsychology.io
  featured: false
  categories:
    - Education
    - Library
- title: Théâtres Parisiens
  main_url: http://theatres-parisiens.fr/
  url: http://theatres-parisiens.fr/
  source_url: https://github.com/phacks/theatres-parisiens
  featured: false
  categories:
    - Education
    - Entertainment
- title: A4 纸网
  main_url: http://www.a4z.cn/
  url: http://www.a4z.cn/price
  source_url: https://github.com/hiooyUI/hiooyui.github.io
  featured: false
  categories:
    - E-commerce
- title: Steve Meredith's Portfolio
  main_url: http://www.stevemeredith.com/
  url: http://www.stevemeredith.com/
  featured: false
  categories:
    - Portfolio
- title: API Platform
  main_url: https://api-platform.com/
  url: https://api-platform.com/
  source_url: https://github.com/api-platform/website
  featured: false
  categories:
    - Documentation
    - Web Development
    - Open Source
    - Library
- title: The Audacious Project
  main_url: https://audaciousproject.org/
  url: https://audaciousproject.org/
  featured: false
  categories:
    - Nonprofit
- title: Dustin Schau's Blog
  main_url: https://blog.dustinschau.com/
  url: https://blog.dustinschau.com/
  source_url: https://github.com/dschau/blog
  featured: false
  categories:
    - Blog
    - Web Development
- title: iContract Blog
  main_url: https://blog.icontract.co.uk/
  url: http://blog.icontract.co.uk/
  featured: false
  categories:
    - Blog
- title: BRIIM
  main_url: https://bri.im/
  url: https://bri.im/
  featured: false
  description: >-
    BRIIM is a movement to enable JavaScript enthusiasts and web developers in
    machine learning. Learn about artificial intelligence and data science, two
    fields which are governed by machine learning, in JavaScript. Take it right
    to your browser with WebGL.
  categories:
    - Education
    - Web Development
    - Technology
- title: Calpa's Blog
  main_url: https://calpa.me/
  url: https://calpa.me/
  source_url: https://github.com/calpa/blog
  featured: false
  categories:
    - Blog
    - Web Development
- title: Code Bushi
  main_url: https://codebushi.com/
  url: https://codebushi.com/
  featured: false
  description: >-
    Web development resources, trends, & techniques to elevate your coding
    journey.
  categories:
    - Web Development
    - Open Source
    - Blog
  built_by: Hunter Chang
  built_by_url: https://hunterchang.com/
- title: Daniel Hollcraft
  main_url: https://danielhollcraft.com/
  url: https://danielhollcraft.com/
  source_url: https://github.com/danielbh/danielhollcraft.com
  featured: false
  categories:
    - Web Development
    - Blog
    - Portfolio
- title: Darren Britton's Portfolio
  main_url: https://darrenbritton.com/
  url: https://darrenbritton.com/
  source_url: https://github.com/darrenbritton/darrenbritton.github.io
  featured: false
  categories:
    - Web Development
    - Portfolio
- title: Dave Lindberg Marketing & Design
  url: https://davelindberg.com/
  main_url: https://davelindberg.com/
  source_url: https://github.com/Dave-Lindberg/dl-gatsby
  featured: false
  description: >-
    My work revolves around solving problems for people in business, using
    integrated design and marketing strategies to improve sales, increase brand
    engagement, generate leads and achieve goals.
  categories:
    - Design
    - Marketing
    - Portfolio
- title: Dalbinaco's Website
  main_url: https://dlbn.co/en/
  url: https://dlbn.co/en/
  source_url: https://github.com/dalbinaco/dlbn.co
  featured: false
  categories:
    - Portfolio
    - Web Development
- title: mParticle's Documentation
  main_url: https://docs.mparticle.com/
  url: https://docs.mparticle.com/
  featured: false
  categories:
    - Web Development
    - Documentation
- title: Doopoll
  main_url: https://doopoll.co/
  url: https://doopoll.co/
  featured: false
  categories:
    - Marketing
    - Technology
- title: ERC dEX
  main_url: https://ercdex.com/
  url: https://ercdex.com/aqueduct
  featured: false
  categories:
    - Marketing
- title: CalState House Manager
  description: >
    Home service membership that offers proactive and on-demand maintenance for
    homeowners
  main_url: https://housemanager.calstate.aaa.com/
  url: https://housemanager.calstate.aaa.com/
  categories:
    - Marketing
- title: Hapticmedia
  main_url: https://hapticmedia.fr/en/
  url: https://hapticmedia.fr/en/
  featured: false
  categories:
    - Agency
- title: heml.io
  main_url: https://heml.io/
  url: https://heml.io/
  source_url: https://github.com/SparkPost/heml.io
  featured: false
  categories:
    - Documentation
    - Web Development
    - Open Source
- title: Juliette Pretot's Portfolio
  main_url: https://juliette.sh/
  url: https://juliette.sh/
  featured: false
  categories:
    - Web Development
    - Portfolio
    - Blog
- title: Kris Hedstrom's Portfolio
  main_url: https://k-create.com/
  url: https://k-create.com/portfolio/
  source_url: https://github.com/kristofferh/kristoffer
  featured: false
  description: >-
    Hey. I’m Kris. I’m an interactive designer / developer. I grew up in Umeå,
    in northern Sweden, but I now live in Brooklyn, NY. I am currently enjoying
    a hybrid Art Director + Lead Product Engineer role at a small startup called
    Nomad Health. Before that, I was a Product (Engineering) Manager at Tumblr.
    Before that, I worked at agencies. Before that, I was a baby. I like to
    design things, and then I like to build those things. I occasionally take on
    freelance projects. Feel free to get in touch if you have an interesting
    project that you want to collaborate on. Or if you just want to say hello,
    that’s cool too.
  categories:
    - Portfolio
  built_by: Kris Hedstrom
  built_by_url: https://k-create.com/
- title: knpw.rs
  main_url: https://knpw.rs/
  url: https://knpw.rs/
  source_url: https://github.com/knpwrs/knpw.rs
  featured: false
  categories:
    - Blog
    - Web Development
- title: Kostas Bariotis' Blog
  main_url: https://kostasbariotis.com/
  url: https://kostasbariotis.com/
  source_url: https://github.com/kbariotis/kostasbariotis.com
  featured: false
  categories:
    - Blog
    - Portfolio
    - Web Development
- title: LaserTime Clinic
  main_url: https://lasertime.ru/
  url: https://lasertime.ru/
  source_url: https://github.com/oleglegun/lasertime
  featured: false
  categories:
    - Marketing
- title: Jason Lengstorf
  main_url: https://lengstorf.com
  url: https://lengstorf.com
  source_url: https://github.com/jlengstorf/lengstorf.com
  featured: false
  categories:
    - Blog
  built_by: Jason Lengstorf
  built_by_url: https://github.com/jlengstorf
- title: Mannequin.io
  main_url: https://mannequin.io/
  url: https://mannequin.io/
  source_url: https://github.com/LastCallMedia/Mannequin/tree/master/site
  featured: false
  categories:
    - Open Source
    - Web Development
    - Documentation
- title: Fabric
  main_url: https://meetfabric.com/
  url: https://meetfabric.com/
  featured: false
  categories:
    - Marketing
- title: Nexit
  main_url: https://nexit.sk/
  url: https://nexit.sk/references
  featured: false
  categories:
    - Web Development
- title: Open FDA
  description: >
    Provides APIs and raw download access to a number of high-value, high
    priority and scalable structured datasets, including adverse events, drug
    product labeling, and recall enforcement reports.
  main_url: https://open.fda.gov/
  url: https://open.fda.gov/
  source_url: https://github.com/FDA/open.fda.gov
  featured: false
  categories:
    - Government
    - Open Source
    - Web Development
    - API
    - Data
- title: NYC Planning Labs (New York City Department of City Planning)
  main_url: https://planninglabs.nyc/
  url: https://planninglabs.nyc/about/
  source_url: https://github.com/NYCPlanning/
  featured: false
  description: >-
    We work with New York City's Urban Planners to deliver impactful, modern
    technology tools.
  categories:
    - Open Source
    - Government
- title: Preston Richey Portfolio / Blog
  main_url: https://prestonrichey.com/
  url: https://prestonrichey.com/
  source_url: https://github.com/prichey/prestonrichey.com
  featured: false
  categories:
    - Web Development
    - Portfolio
    - Blog
- title: Landing page of Put.io
  main_url: https://put.io/
  url: https://put.io/
  featured: false
  categories:
    - E-commerce
    - Technology
- title: The Rick and Morty API
  main_url: https://rickandmortyapi.com/
  url: https://rickandmortyapi.com/
  built_by: Axel Fuhrmann
  built_by_url: https://axelfuhrmann.com/
  featured: false
  categories:
    - Web Development
    - Entertainment
    - Documentation
    - Open Source
    - API
- title: Santa Compañía Creativa
  main_url: https://santacc.es/
  url: https://santacc.es/
  source_url: https://github.com/DesarrolloWebSantaCC/santacc-web
  featured: false
  categories:
    - Agency
- title: Sean Coker's Blog
  main_url: https://sean.is/
  url: https://sean.is/
  featured: false
  categories:
    - Blog
    - Portfolio
    - Web Development
- title: Several Levels
  main_url: https://severallevels.io/
  url: https://severallevels.io/
  source_url: https://github.com/Harrison1/several-levels
  featured: false
  categories:
    - Agency
    - Web Development
- title: Simply
  main_url: https://simply.co.za/
  url: https://simply.co.za/
  featured: false
  categories:
    - Marketing
- title: Storybook
  main_url: https://storybook.js.org/
  url: https://storybook.js.org/
  source_url: https://github.com/storybooks/storybook
  featured: false
  categories:
    - Web Development
    - Open Source
- title: Vibert Thio's Portfolio
  main_url: https://vibertthio.com/portfolio/
  url: https://vibertthio.com/portfolio/projects/
  source_url: https://github.com/vibertthio/portfolio
  featured: false
  categories:
    - Portfolio
    - Web Development
- title: VisitGemer
  main_url: https://visitgemer.sk/
  url: https://visitgemer.sk/
  featured: false
  categories:
    - Marketing
- title: Bricolage.io
  main_url: https://www.bricolage.io/
  url: https://www.bricolage.io/
  source_url: https://github.com/KyleAMathews/blog
  featured: false
  categories:
    - Blog
- title: Charles Pinnix Website
  main_url: https://www.charlespinnix.com/
  url: https://www.charlespinnix.com/
  featured: false
  description: >-
    I’m a senior frontend engineer with 8 years of experience building websites
    and web applications. I’m interested in leading creative, multidisciplinary
    engineering teams. I’m a creative technologist, merging photography, art,
    and design into engineering and visa versa. I take a pragmatic,
    product-oriented approach to development, allowing me to see the big picture
    and ensuring quality products are completed on time. I have a passion for
    modern frontend JavaScript frameworks such as React and Vue, and I have
    substantial experience on the backend with an interest in Node and
    container based deployment with Docker and AWS.
  categories:
    - Portfolio
    - Web Development
- title: Charlie Harrington's Blog
  main_url: https://www.charlieharrington.com/
  url: https://www.charlieharrington.com/
  source_url: https://github.com/whatrocks/blog
  featured: false
  categories:
    - Blog
    - Web Development
    - Music
- title: Gabriel Adorf's Portfolio
  main_url: https://www.gabrieladorf.com/
  url: https://www.gabrieladorf.com/
  source_url: https://github.com/gabdorf/gabriel-adorf-portfolio
  featured: false
  categories:
    - Portfolio
    - Web Development
- title: greglobinski.com
  main_url: https://www.greglobinski.com/
  url: https://www.greglobinski.com/
  source_url: https://github.com/greglobinski/www.greglobinski.com
  featured: false
  categories:
    - Portfolio
    - Web Development
- title: I am Putra
  main_url: https://www.iamputra.com/
  url: https://www.iamputra.com/
  featured: false
  categories:
    - Portfolio
    - Web Development
    - Blog
- title: In Sowerby Bridge
  main_url: https://www.insowerbybridge.co.uk/
  url: https://www.insowerbybridge.co.uk/
  featured: false
  categories:
    - Marketing
    - Government
- title: JavaScript Stuff
  main_url: https://www.javascriptstuff.com/
  url: https://www.javascriptstuff.com/
  featured: false
  categories:
    - Education
    - Web Development
    - Library
- title: Ledgy
  main_url: https://www.ledgy.com/
  url: https://github.com/morloy/ledgy.com
  featured: false
  categories:
    - Marketing
    - Finance
- title: Alec Lomas's Portfolio / Blog
  main_url: https://www.lowmess.com/
  url: https://www.lowmess.com/
  source_url: https://github.com/lowmess/lowmess
  featured: false
  categories:
    - Web Development
    - Blog
    - Portfolio
- title: Michele Mazzucco's Portfolio
  main_url: https://www.michelemazzucco.it/
  url: https://www.michelemazzucco.it/
  source_url: https://github.com/michelemazzucco/michelemazzucco.it
  featured: false
  categories:
    - Portfolio
- title: Orbit FM Podcasts
  main_url: https://www.orbit.fm/
  url: https://www.orbit.fm/
  source_url: https://github.com/agarrharr/orbit.fm
  featured: false
  categories:
    - Podcast
- title: Prosecco Springs
  main_url: https://www.proseccosprings.com/
  url: https://www.proseccosprings.com/
  featured: false
  categories:
    - Food
    - Blog
    - Marketing
- title: Verious
  main_url: https://www.verious.io/
  url: https://www.verious.io/
  source_url: https://github.com/cpinnix/verious
  featured: false
  categories:
    - Web Development
- title: Yisela
  main_url: https://www.yisela.com/
  url: https://www.yisela.com/tetris-against-trauma-gaming-as-therapy/
  featured: false
  categories:
    - Blog
- title: YouFoundRon.com
  main_url: https://www.youfoundron.com/
  url: https://www.youfoundron.com/
  source_url: https://github.com/rongierlach/yfr-dot-com
  featured: false
  categories:
    - Portfolio
    - Web Development
    - Blog
- title: Ease
  main_url: https://www.ease.com/
  url: https://www.ease.com/
  featured: false
  categories:
    - Marketing
    - Healthcare
- title: Policygenius
  main_url: https://www.policygenius.com/
  url: https://www.policygenius.com/
  featured: false
  categories:
    - Marketing
    - Healthcare
- title: Moteefe
  main_url: https://www.moteefe.com/
  url: https://www.moteefe.com/
  featured: false
  categories:
    - Marketing
    - Agency
    - Technology
- title: Athelas
  main_url: http://www.athelas.com/
  url: http://www.athelas.com/
  featured: false
  categories:
    - Marketing
    - Healthcare
- title: Pathwright
  main_url: http://www.pathwright.com/
  url: http://www.pathwright.com/
  featured: false
  categories:
    - Marketing
    - Education
- title: Lucid
  main_url: https://www.golucid.co/
  url: https://www.golucid.co/
  featured: false
  categories:
    - Marketing
    - Technology
- title: Bench
  main_url: http://www.bench.co/
  url: http://www.bench.co/
  featured: false
  categories:
    - Marketing
- title: Gin Lane
  main_url: http://www.ginlane.com/
  url: https://www.ginlane.com/
  featured: false
  categories:
    - Web Development
    - Agency
- title: Marmelab
  main_url: https://marmelab.com/en/
  url: https://marmelab.com/en/
  featured: false
  categories:
    - Web Development
    - Agency
- title: Dovetail
  main_url: https://dovetailapp.com/
  url: https://dovetailapp.com/
  featured: false
  categories:
    - Marketing
    - Technology
- title: The Bastion Bot
  main_url: https://bastionbot.org/
  url: https://bastionbot.org/
  description: Give awesome perks to your Discord server!
  featured: false
  categories:
    - Open Source
    - Technology
    - Documentation
    - Community
  built_by: Sankarsan Kampa
  built_by_url: https://traction.one
- title: Smakosh
  main_url: https://smakosh.com/
  url: https://smakosh.com/
  source_url: https://github.com/smakosh/smakosh.com
  featured: false
  categories:
    - Portfolio
    - Web Development
- title: WebGazer
  main_url: https://www.webgazer.io/
  url: https://www.webgazer.io/
  featured: false
  categories:
    - Marketing
    - Web Development
    - Technology
- title: Joe Seifi's Blog
  main_url: http://seifi.org/
  url: http://seifi.org/
  featured: false
  categories:
    - Portfolio
    - Web Development
    - Blog
- title: LekoArts — Graphic Designer & Front-End Developer
  main_url: https://www.lekoarts.de
  url: https://www.lekoarts.de
  source_url: https://github.com/LekoArts/portfolio
  featured: false
  built_by: LekoArts
  built_by_url: https://github.com/LekoArts
  description: >-
    Hi, I'm Lennart — a self-taught and passionate graphic/web designer &
    frontend developer based in Darmstadt, Germany. I love it to realize complex
    projects in a creative manner and face new challenges. Since 6 years I do
    graphic design, my love for frontend development came up 3 years ago. I
    enjoy acquiring new skills and cementing this knowledge by writing blogposts
    and creating tutorials.
  categories:
    - Portfolio
    - Blog
    - Design
    - Web Development
    - Freelance
    - Open Source
- title: 杨二小的博客
  main_url: https://blog.yangerxiao.com/
  url: https://blog.yangerxiao.com/
  source_url: https://github.com/zerosoul/blog.yangerxiao.com
  featured: false
  categories:
    - Blog
    - Portfolio
- title: MOTTO x MOTTO
  main_url: https://mottox2.com
  url: https://mottox2.com
  source_url: https://github.com/mottox2/website
  description: Web developer / UI Designer in Tokyo Japan.
  featured: false
  categories:
    - Blog
    - Portfolio
  built_by: mottox2
  built_by_url: https://mottox2.com
- title: Pride of the Meadows
  main_url: https://www.prideofthemeadows.com/
  url: https://www.prideofthemeadows.com/
  featured: false
  categories:
    - E-commerce
    - Food
    - Blog
  built_by: Caldera Digital
  built_by_url: https://www.calderadigital.com/
- title: Michael Uloth
  main_url: https://www.michaeluloth.com
  url: https://www.michaeluloth.com
  featured: false
  description: Michael Uloth is a web developer, opera singer, and the creator of Up and Running Tutorials.
  categories:
    - Portfolio
    - Web Development
    - Music
  built_by: Michael Uloth
  built_by_url: https://www.michaeluloth.com
- title: Spacetime
  main_url: https://www.heyspacetime.com/
  url: https://www.heyspacetime.com/
  featured: false
  description: >-
    Spacetime is a Dallas-based digital experience agency specializing in web,
    app, startup, and digital experience creation.
  categories:
    - Marketing
    - Portfolio
    - Agency
  built_by: Spacetime
  built_by_url: https://www.heyspacetime.com/
- title: Eric Jinks
  main_url: https://ericjinks.com/
  url: https://ericjinks.com/
  featured: false
  description: Software engineer / web developer from the Gold Coast, Australia.
  categories:
    - Portfolio
    - Blog
    - Web Development
    - Technology
  built_by: Eric Jinks
  built_by_url: https://ericjinks.com/
- title: GaiAma - We are wildlife
  main_url: https://www.gaiama.org/
  url: https://www.gaiama.org/
  featured: false
  description: >-
    We founded the GaiAma conservation organization to protect wildlife in Perú
    and to create an example of a permaculture neighborhood, living
    symbiotically with the forest - because reforestation is just the beginning
  categories:
    - Nonprofit
    - Marketing
    - Blog
  source_url: https://github.com/GaiAma/gaiama.org
  built_by: GaiAma
  built_by_url: https://www.gaiama.org/
- title: Healthcare Logic
  main_url: https://www.healthcarelogic.com/
  url: https://www.healthcarelogic.com/
  featured: false
  description: >-
    Revolutionary technology that empowers clinical and managerial leaders to
    collaborate with clarity.
  categories:
    - Marketing
    - Healthcare
    - Technology
  built_by: Thrive
  built_by_url: https://thriveweb.com.au/
- title: Papergov
  main_url: https://papergov.com/
  url: https://papergov.com/
  featured: false
  description: Manage all your government services in a single place
  categories:
    - Directory
    - Government
    - Technology
  source_url: https://github.com/WeOpenly/localgov.fyi
  built_by: Openly Technologies
  built_by_url: https://papergov.com/about/
- title: Kata.ai Documentation
  main_url: https://docs.kata.ai/
  url: https://docs.kata.ai/
  source_url: https://github.com/kata-ai/kata-platform-docs
  featured: false
  description: >-
    Documentation website for the Kata Platform, an all-in-one platform for
    building chatbots using AI technologies.
  categories:
    - Documentation
    - Technology
- title: goalgetters
  main_url: https://goalgetters.space/
  url: https://goalgetters.space/
  featured: false
  description: >-
    goalgetters is a source of inspiration for people who want to change their
    career. We offer articles, success stories and expert interviews on how to
    find a new passion and how to implement change.
  categories:
    - Blog
    - Education
  built_by: Stephanie Langers (content), Adrian Wenke (development)
  built_by_url: https://twitter.com/AdrianWenke
- title: StatusHub - Easy to use Hosted Status Page Service
  main_url: https://statushub.com/
  url: https://statushub.com/
  featured: false
  description: >-
    Set up your very own service status page in minutes with StatusHub. Allow
    customers to subscribe to be updated automatically.
  categories:
    - Technology
    - Marketing
  built_by: Bejamas
  built_by_url: https://bejamas.io/
- title: Mambu
  main_url: https://www.mambu.com/
  url: https://www.mambu.com/
  featured: false
  description: >-
    Mambu is the cloud platform for banking and lending businesses that
    puts customer relationships first.
  categories:
    - Technology
    - Finance
  built_by: Bejamas
  built_by_url: https://bejamas.io/
- title: Avenues
  main_url: https://www.avenues.org
  url: https://www.avenues.org
  featured: false
  description: >-
    One school with many campuses, providing transformative,
    world-focused learning experiences to students around the globe
  categories:
    - Education
  built_by: Bejamas
  built_by_url: https://bejamas.io/
- title: Multicoin Capital
  main_url: https://multicoin.capital
  url: https://multicoin.capital
  featured: false
  description: >-
    Multicoin Capital is a thesis-driven investment firm that
    invests in cryptocurrencies, tokens, and blockchain
    companies reshaping trillion-dollar markets.
  categories:
    - Technology
    - Finance
  built_by: Bejamas
  built_by_url: https://bejamas.io/
- title: Argent
  main_url: https://www.argent.xyz/
  url: https://www.argent.xyz/
  featured: false
  description: Argent is the simplest and safest Ethereum wallet for DeFi.
  categories:
    - Technology
    - Finance
  built_by: Bejamas
  built_by_url: https://bejamas.io/
- title: Meet Flo
  main_url: https://meetflo.com/
  url: https://meetflo.com/
  featured: false
  description: >-
    The Flo by Moen Smart Water Shutoff is a comprehensive
    water monitoringand shut-off system with leak detection
    and proactive leak prevention technologies.
  categories:
    - E-commerce
  built_by: Bejamas
  built_by_url: https://bejamas.io/
- title: Matthias Kretschmann Portfolio
  main_url: https://matthiaskretschmann.com/
  url: https://matthiaskretschmann.com/
  source_url: https://github.com/kremalicious/portfolio
  featured: false
  description: Portfolio of designer & developer Matthias Kretschmann.
  categories:
    - Portfolio
    - Web Development
  built_by: Matthias Kretschmann
  built_by_url: https://matthiaskretschmann.com/
- title: Iron Cove Solutions
  main_url: https://ironcovesolutions.com/
  url: https://ironcovesolutions.com/
  description: >-
    Iron Cove Solutions is a cloud based consulting firm. We help companies
    deliver a return on cloud usage by applying best practices
  categories:
    - Technology
    - Web Development
  built_by: Iron Cove Solutions
  built_by_url: https://ironcovesolutions.com/
  featured: false
- title: Moetez Chaabene Portfolio / Blog
  main_url: https://moetez.me/
  url: https://moetez.me/
  source_url: https://github.com/moetezch/moetez.me
  featured: false
  description: Portfolio of Moetez Chaabene
  categories:
    - Portfolio
    - Web Development
    - Blog
  built_by: Moetez Chaabene
  built_by_url: https://twitter.com/moetezch
- title: Nikita
  description: >-
    Automation of system deployments in Node.js for applications and
    infrastructures.
  main_url: https://nikita.js.org/
  url: https://nikita.js.org/
  source_url: https://github.com/adaltas/node-nikita
  categories:
    - Documentation
    - Open Source
    - Technology
  built_by: Adaltas
  built_by_url: https://www.adaltas.com
  featured: false
- title: Gourav Sood Blog & Portfolio
  main_url: https://www.gouravsood.com/
  url: https://www.gouravsood.com/
  featured: false
  categories:
    - Blog
    - Portfolio
  built_by: Gourav Sood
  built_by_url: https://www.gouravsood.com/
- title: Jonas Tebbe Portfolio
  description: |
    Hey, I’m Jonas and I create digital products.
  main_url: https://jonastebbe.com
  url: https://jonastebbe.com
  categories:
    - Portfolio
  built_by: Jonas Tebbe
  built_by_url: https://twitter.com/jonastebbe
  featured: false
- title: Parker Sarsfield
  description: |
    I'm Parker, a software engineer.
  main_url: https://sarsfield.io
  url: https://sarsfield.io
  categories:
    - Blog
    - Portfolio
  built_by: Parker Sarsfield
  built_by_url: https://sarsfield.io
- title: Frontend web development with Greg
  description: |
    JavaScript, GatsbyJS, ReactJS, CSS in JS... Let's learn some stuff together.
  main_url: https://dev.greglobinski.com
  url: https://dev.greglobinski.com
  categories:
    - Blog
    - Web Development
  built_by: Greg Lobinski
  built_by_url: https://github.com/greglobinski
- title: Insomnia
  description: |
    Desktop HTTP and GraphQL client for developers
  main_url: https://insomnia.rest/
  url: https://insomnia.rest/
  categories:
    - Blog
  built_by: Gregory Schier
  built_by_url: https://schier.co
  featured: false
- title: Timeline Theme Portfolio
  description: |
    I'm Aman Mittal, a software developer.
  main_url: https://amanhimself.dev/
  url: https://amanhimself.dev/
  categories:
    - Web Development
    - Portfolio
  built_by: Aman Mittal
  built_by_url: https://amanhimself.dev/
- title: Ocean artUp
  description: >
    Science outreach site built using styled-components and Contentful. It
    presents the research project "Ocean artUp" funded by an Advanced Grant of
    the European Research Council to explore the possible benefits of artificial
    uplift of nutrient-rich deep water to the ocean’s sunlit surface layer.
  main_url: https://ocean-artup.eu
  url: https://ocean-artup.eu
  source_url: https://github.com/janosh/ocean-artup
  categories:
    - Science
    - Education
    - Blog
  built_by: Janosh Riebesell
  built_by_url: https://janosh.io
  featured: false
- title: Ryan Fitzgerald
  description: |
    Personal portfolio and blog for Ryan Fitzgerald
  main_url: https://ryanfitzgerald.ca/
  url: https://ryanfitzgerald.ca/
  categories:
    - Web Development
    - Portfolio
  built_by: Ryan Fitzgerald
  built_by_url: https://github.com/RyanFitzgerald
  featured: false
- title: Kaizen
  description: |
    Content Marketing, PR & SEO Agency in London
  main_url: https://www.kaizen.co.uk/
  url: https://www.kaizen.co.uk/
  categories:
    - Agency
    - Blog
    - Design
    - Web Development
    - SEO
  built_by: Bogdan Stanciu
  built_by_url: https://github.com/b0gd4n
  featured: false
- title: HackerOne Platform Documentation
  description: |
    HackerOne's Product Documentation Center!
  url: https://docs.hackerone.com/
  main_url: https://docs.hackerone.com/
  categories:
    - Documentation
    - Security
  featured: false
- title: Mux Video
  description: |
    API to video hosting and streaming
  main_url: https://mux.com/
  url: https://mux.com/
  categories:
    - Video
    - API
  featured: false
- title: Swapcard
  description: >
    The easiest way for event organizers to instantly connect people, build a
    community of attendees and exhibitors, and increase revenue over time
  main_url: https://www.swapcard.com/
  url: https://www.swapcard.com/
  categories:
    - Event
    - Community
    - Marketing
  built_by: Swapcard
  built_by_url: https://www.swapcard.com/
  featured: false
- title: Kalix
  description: >
    Kalix is perfect for healthcare professionals starting out in private
    practice, to those with an established clinic.
  main_url: https://www.kalixhealth.com/
  url: https://www.kalixhealth.com/
  categories:
    - Healthcare
  featured: false
- title: Bad Credit Loans
  description: |
    Get the funds you need, from $250-$5,000
  main_url: https://www.creditloan.com/
  url: https://www.creditloan.com/
  categories:
    - Finance
  featured: false
- title: Financial Center
  description: >
    Member-owned, not-for-profit, co-operative whose members receive financial
    benefits in the form of lower loan rates, higher savings rates, and lower
    fees than banks.
  main_url: https://fcfcu.com/
  url: https://fcfcu.com/
  categories:
    - Finance
    - Nonprofit
    - Business
    - Education
  built_by: https://fcfcu.com/
  built_by_url: https://fcfcu.com/
  featured: false
- title: Office of Institutional Research and Assessment
  description: |
    Good Data, Good Decisions
  main_url: http://oira.ua.edu/
  url: http://oira.ua.edu/
  categories:
    - Data
  featured: false
- title: The Telegraph Premium
  description: |
    Exclusive stories from award-winning journalists
  main_url: https://premium.telegraph.co.uk/
  url: https://premium.telegraph.co.uk/
  categories:
    - Media
  featured: false
- title: html2canvas
  description: |
    Screenshots with JavaScript
  main_url: http://html2canvas.hertzen.com/
  url: http://html2canvas.hertzen.com/
  source_url: https://github.com/niklasvh/html2canvas/tree/master/www
  categories:
    - JavaScript
    - Documentation
  built_by: Niklas von Hertzen
  built_by_url: http://hertzen.com/
  featured: false
- title: Half Electronics
  description: |
    Personal website
  main_url: https://www.halfelectronic.com/
  url: https://www.halfelectronic.com/
  categories:
    - Blog
  built_by: Fernando Poumian
  built_by_url: https://github.com/fpoumian/halfelectronic.com
  featured: false
- title: Frithir Software Development
  main_url: https://frithir.com/
  url: https://frithir.com/
  featured: false
  description: I DRINK COFFEE, WRITE CODE AND IMPROVE MY DEVELOPMENT SKILLS EVERY DAY.
  categories:
    - Design
    - Web Development
  built_by: Frithir
  built_by_url: https://Frithir.com/
- title: Unow
  main_url: https://www.unow.fr/
  url: https://www.unow.fr/
  categories:
    - Education
    - Marketing
  featured: false
- title: Peter Hironaka
  description: |
    Freelance Web Developer based in Los Angeles.
  main_url: https://peterhironaka.com/
  url: https://peterhironaka.com/
  categories:
    - Portfolio
    - Web Development
  built_by: Peter Hironaka
  built_by_url: https://github.com/PHironaka
  featured: false
- title: Michael McQuade
  description: |
    Personal website and blog for Michael McQuade
  main_url: https://giraffesyo.io
  url: https://giraffesyo.io
  categories:
    - Blog
  built_by: Michael McQuade
  built_by_url: https://github.com/giraffesyo
  featured: false
- title: Haacht Brewery
  description: |
    Corporate website for Haacht Brewery. Designed and Developed by Gafas.
  main_url: https://haacht.com/en/
  url: https://haacht.com
  categories:
    - Marketing
  built_by: Gafas
  built_by_url: https://gafas.be
  featured: false
- title: StoutLabs
  description: |
    Portfolio of Daniel Stout, freelance developer in East Tennessee.
  main_url: https://www.stoutlabs.com/
  url: https://www.stoutlabs.com/
  categories:
    - Web Development
    - Portfolio
  built_by: Daniel Stout
  built_by_url: https://github.com/stoutlabs
  featured: false
- title: Chicago Ticket Outcomes By Neighborhood
  description: |
    ProPublica data visualization of traffic ticket court outcomes
  categories:
    - Media
    - Nonprofit
  url: >-
    https://projects.propublica.org/graphics/il/il-city-sticker-tickets-maps/ticket-status/?initialWidth=782
  main_url: >-
    https://projects.propublica.org/graphics/il/il-city-sticker-tickets-maps/ticket-status/?initialWidth=782
  built_by: David Eads
  built_by_url: https://github.com/eads
  featured: false
- title: Chicago South Side Traffic Ticketing rates
  description: |
    ProPublica data visualization of traffic ticket rates by community
  main_url: >-
    https://projects.propublica.org/graphics/il/il-city-sticker-tickets-maps/ticket-rate/?initialWidth=782
  url: >-
    https://projects.propublica.org/graphics/il/il-city-sticker-tickets-maps/ticket-rate/?initialWidth=782
  categories:
    - Media
    - Nonprofit
  built_by: David Eads
  built_by_url: https://github.com/eads
  featured: false
- title: Otsimo
  description: >
    Otsimo is a special education application for children with autism, down
    syndrome and other developmental disabilities.
  main_url: https://otsimo.com/en/
  url: https://otsimo.com/en/
  categories:
    - Blog
    - Education
  featured: false
- title: Matt Bagni Portfolio 2018
  description: >
    Mostly the result of playing with Gatsby and learning about react and
    graphql. Using the screenshot plugin to showcase the work done for my
    company in the last 2 years, and a good amount of other experiments.
  main_url: https://mattbag.github.io
  url: https://mattbag.github.io
  categories:
    - Portfolio
  featured: false
- title: Lisa Ye's Blog
  description: |
    Simple blog/portofolio for a fashion designer. Gatsby_v2 + Netlify cms
  main_url: https://lisaye.netlify.app/
  url: https://lisaye.netlify.app/
  categories:
    - Blog
    - Portfolio
  featured: false
- title: Artem Sapegin
  description: >
    Little homepage of Artem Sapegin, a frontend developer, passionate
    photographer, coffee drinker and crazy dogs’ owner.
  main_url: https://sapegin.me/
  url: https://sapegin.me/
  categories:
    - Portfolio
    - Open Source
    - Web Development
  built_by: Artem Sapegin
  built_by_url: https://github.com/sapegin
  featured: false
- title: SparkPost Developers
  main_url: https://developers.sparkpost.com/
  url: https://developers.sparkpost.com/
  source_url: https://github.com/SparkPost/developers.sparkpost.com
  categories:
    - Documentation
    - API
  featured: false
- title: Malik Browne Portfolio 2018
  description: >
    The portfolio blog of Malik Browne, a full-stack engineer, foodie, and avid
    blogger/YouTuber.
  main_url: https://www.malikbrowne.com/about
  url: https://www.malikbrowne.com
  categories:
    - Blog
    - Portfolio
  built_by: Malik Browne
  built_by_url: https://twitter.com/milkstarz
  featured: false
- title: Novatics
  description: |
    Digital products that inspire and make a difference
  main_url: https://www.novatics.com.br
  url: https://www.novatics.com.br
  categories:
    - Portfolio
    - Technology
    - Web Development
  built_by: Novatics
  built_by_url: https://github.com/Novatics
  featured: false
- title: Max McKinney
  description: >
    I’m a developer and designer with a focus in web technologies. I build cars
    on the side.
  main_url: https://maxmckinney.com/
  url: https://maxmckinney.com/
  categories:
    - Portfolio
    - Web Development
    - Design
  built_by: Max McKinney
  featured: false
- title: Stickyard
  description: |
    Make your React component sticky the easy way
  main_url: https://nihgwu.github.io/stickyard/
  url: https://nihgwu.github.io/stickyard/
  source_url: https://github.com/nihgwu/stickyard/tree/master/website
  categories:
    - Web Development
  built_by: Neo Nie
  featured: false
- title: Agata Milik
  description: |
    Website of a Polish psychologist/psychotherapist based in Gdańsk, Poland.
  main_url: https://agatamilik.pl
  url: https://agatamilik.pl
  categories:
    - Marketing
    - Healthcare
  built_by: Piotr Fedorczyk
  built_by_url: https://piotrf.pl
  featured: false
- title: WebPurple
  main_url: https://www.webpurple.net/
  url: https://www.webpurple.net/
  source_url: https://github.com/WebPurple/site
  description: >-
    Site of local (Russia, Ryazan) frontend community. Main purpose is to show
    info about meetups and keep blog.
  categories:
    - Nonprofit
    - Web Development
    - Community
    - Blog
    - Open Source
  built_by: Nikita Kirsanov
  built_by_url: https://twitter.com/kitos_kirsanov
  featured: false
- title: Papertrail.io
  description: |
    Inspection Management for the 21st Century
  main_url: https://www.papertrail.io/
  url: https://www.papertrail.io/
  categories:
    - Marketing
    - Technology
  built_by: Papertrail.io
  built_by_url: https://www.papertrail.io
  featured: false
- title: Matt Ferderer
  main_url: https://mattferderer.com
  url: https://mattferderer.com
  source_url: https://github.com/mattferderer/gatsbyblog
  description: >
    A blog built with Gatsby that discusses web related tech
    such as JavaScript, .NET, Blazor & security.
  categories:
    - Blog
    - Web Development
  built_by: Matt Ferderer
  built_by_url: https://twitter.com/mattferderer
  featured: false
- title: Sahyadri Open Source Community
  main_url: https://sosc.org.in
  url: https://sosc.org.in
  source_url: https://github.com/haxzie/sosc-website
  description: >
    Official website of Sahyadri Open Source Community for community blog, event
    details and members info.
  categories:
    - Blog
    - Community
    - Open Source
  built_by: Musthaq Ahamad
  built_by_url: https://github.com/haxzie
  featured: false
- title: Tech Confessions
  main_url: https://confessions.tech
  url: https://confessions.tech
  source_url: https://github.com/JonathanSpeek/tech-confessions
  description: A guilt-free place for us to confess our tech sins \U0001F64F\n
  categories:
    - Community
    - Open Source
  built_by: Jonathan Speek
  built_by_url: https://speek.design
  featured: false
- title: Thibault Maekelbergh
  main_url: https://thibmaek.com
  url: https://thibmaek.com
  source_url: https://github.com/thibmaek/thibmaek.github.io
  description: |
    A nice blog about development, Raspberry Pi, plants and probably records.
  categories:
    - Blog
    - Open Source
  built_by: Thibault Maekelbergh
  built_by_url: https://twitter.com/thibmaek
  featured: false
- title: LearnReact.design
  main_url: https://learnreact.design
  url: https://learnreact.design
  description: >
    React Essentials For Designers: A React course tailored for product
    designers, ux designers, ui designers.
  categories:
    - Blog
  built_by: Linton Ye
  built_by_url: https://twitter.com/lintonye
- title: Mega House Creative
  main_url: https://www.megahousecreative.com/
  url: https://www.megahousecreative.com/
  description: >
    Mega House Creative is a digital agency that provides unique goal-oriented
    web marketing solutions.
  categories:
    - Marketing
    - Agency
  built_by: Daniel Robinson
  featured: false
- title: Tobie Marier Robitaille - csc
  main_url: https://tobiemarierrobitaille.com/
  url: https://tobiemarierrobitaille.com/en/
  description: |
    Portfolio site for director of photography Tobie Marier Robitaille
  categories:
    - Portfolio
    - Gallery
  built_by: Mill3 Studio
  built_by_url: https://mill3.studio/en/
  featured: false
- title: Mahipat's Portfolio
  main_url: https://mojaave.com/
  url: https://mojaave.com
  source_url: https://github.com/mhjadav/mojaave
  description: >
    mojaave.com is Mahipat's portfolio, I have developed it using Gatsby v2 and
    Bootstrap, To get in touch with people looking for full-stack developer.
  categories:
    - Portfolio
    - Web Development
  built_by: Mahipat Jadav
  built_by_url: https://mojaave.com/
  featured: false
- title: Mintfort
  main_url: https://mintfort.com/
  url: https://mintfort.com/
  source_url: https://github.com/MintFort/mintfort.com
  description: >
    Mintfort, the first crypto-friendly bank account. Store and manage assets on
    the blockchain.
  categories:
    - Technology
    - Finance
  built_by: Axel Fuhrmann
  built_by_url: https://axelfuhrmann.com/
  featured: false
- title: React Native Explorer
  main_url: https://react-native-explorer.firebaseapp.com
  url: https://react-native-explorer.firebaseapp.com
  description: |
    Explorer React Native packages and examples effortlessly.
  categories:
    - Education
  featured: false
- title: 500Tech
  main_url: https://500tech.com/
  url: https://500tech.com/
  featured: false
  categories:
    - Web Development
    - Agency
    - Open Source
- title: eworld
  main_url: https://eworld.herokuapp.com/
  url: https://eworld.herokuapp.com/
  featured: false
  categories:
    - E-commerce
    - Technology
- title: It's a Date
  description: >
    It's a Date is a dating app that actually involves dating.
  main_url: https://www.itsadate.app/
  url: https://www.itsadate.app/
  featured: false
  categories:
    - App
    - Blog
- title: Node.js HBase
  description: >
    Asynchronous HBase client for NodeJs using REST.
  main_url: https://hbase.js.org/
  url: https://hbase.js.org/
  source_url: https://github.com/adaltas/node-hbase
  categories:
    - Documentation
    - Open Source
    - Technology
  built_by: David Worms
  built_by_url: http://www.adaltas.com
  featured: false
- title: Peter Kroyer - Web Design / Web Development
  main_url: https://www.peterkroyer.at/en/
  url: https://www.peterkroyer.at/en/
  description: >
    Freelance web designer / web developer based in Vienna, Austria (Wien, Österreich).
  categories:
    - Agency
    - Web Development
    - Design
    - Portfolio
    - Freelance
  built_by: Peter Kroyer
  built_by_url: https://www.peterkroyer.at/
  featured: false
- title: Geddski
  main_url: https://gedd.ski
  url: https://gedd.ski
  description: >
    frontend mastery blog - level up your UI game.
  categories:
    - Web Development
    - Education
    - Productivity
    - User Experience
  built_by: Dave Geddes
  built_by_url: https://twitter.com/geddski
  featured: false
- title: Rung
  main_url: https://rung.com.br/
  url: https://rung.com.br/
  description: >
    Rung alerts you about the exceptionalities of your personal and professional life.
  categories:
    - API
    - Technology
    - Travel
  featured: false
- title: Mokkapps
  main_url: https://www.mokkapps.de/
  url: https://www.mokkapps.de/
  source_url: https://github.com/mokkapps/website
  description: >
    Portfolio website from Michael Hoffmann. Passionate software developer with focus on web-based technologies.
  categories:
    - Blog
    - Portfolio
    - Web Development
    - Mobile Development
  featured: false
- title: Premier Octet
  main_url: https://www.premieroctet.com/
  url: https://www.premieroctet.com/
  description: >
    Premier Octet is a React-based agency
  categories:
    - Agency
    - Web Development
    - Mobile Development
  featured: false
- title: Thorium
  main_url: https://www.thoriumsim.com/
  url: https://www.thoriumsim.com/
  source_url: https://github.com/thorium-sim/thoriumsim.com
  description: >
    Thorium - Open-source Starship Simulator Controls for Live Action Role Play
  built_by: Alex Anderson
  built_by_url: https://twitter.com/ralex1993
  categories:
    - Blog
    - Portfolio
    - Documentation
    - Marketing
    - Education
    - Entertainment
    - Open Source
    - Web Development
  featured: false
- title: Cameron Maske
  main_url: https://www.cameronmaske.com/
  url: https://www.cameronmaske.com/courses/introduction-to-pytest/
  source_url: https://github.com/cameronmaske/cameronmaske.com-v2
  description: >
    The homepage of Cameron Maske, a freelance full-stack developer, who is currently working on a free pytest video course
  categories:
    - Education
    - Video
    - Portfolio
    - Freelance
  featured: false
- title: Studenten bilden Schüler
  description: >
    Studenten bilden Schüler e.V. is a German student-run nonprofit initiative that aims to
    contribute to more equal educational opportunities by providing free tutoring to refugees
    and children from underprivileged families. The site is built on Gatsby v2, styled-components
    and Contentful. It supports Google Analytics, fluid typography and Algolia search.
  main_url: https://studenten-bilden-schueler.de
  url: https://studenten-bilden-schueler.de
  source_url: https://github.com/StudentenBildenSchueler/homepage
  categories:
    - Education
    - Nonprofit
    - Blog
  built_by: Janosh Riebesell
  built_by_url: https://janosh.io
  featured: false
- title: Mike's Remote List
  main_url: https://www.mikesremotelist.com
  url: https://www.mikesremotelist.com
  description: >
    A list of remote jobs, updated throughout the day. Built on Gatsby v1 and powered by Contentful, Google Sheets, string and sticky tape.
  categories:
    - Marketing
  featured: false
- title: Madvoid
  main_url: https://madvoid.com/
  url: https://madvoid.com/screenshot/
  featured: false
  description: >
    Madvoid is a team of expert developers dedicated to creating simple, clear, usable and blazing fast web and mobile apps.
    We are coders that help companies and agencies to create social & interactive experiences.
    This includes full-stack development using React, WebGL, Static Site Generators, Ruby On Rails, Phoenix, GraphQL, Chatbots, CI / CD, Docker and more!
  categories:
    - Portfolio
    - Technology
    - Web Development
    - Agency
    - Marketing
  built_by: Jean-Paul Bonnetouche
  built_by_url: https://twitter.com/_jpb
- title: MOMNOTEBOOK.COM
  description: >
    Sharing knowledge and experiences that make childhood and motherhood rich, vibrant and healthy.
  main_url: https://momnotebook.com/
  url: https://momnotebook.com/
  featured: false
  built_by: Aleksander Hansson
  built_by_url: https://www.linkedin.com/in/aleksanderhansson/
  categories:
    - Blog
- title: Pirate Studios
  description: >
    Reinventing music studios with 24/7 self service rehearsal, DJ & production rooms available around the world.
  main_url: https://www.piratestudios.co
  url: https://www.piratestudios.co
  featured: false
  built_by: The Pirate Studios team
  built_by_url: https://github.com/piratestudios/
  categories:
    - Music
- title: Aurora EOS
  main_url: https://www.auroraeos.com/
  url: https://www.auroraeos.com/
  featured: false
  categories:
    - Finance
    - Marketing
    - Blog
  built_by: Corey Ward
  built_by_url: http://www.coreyward.me/
- title: MadeComfy
  main_url: https://madecomfy.com.au/
  url: https://madecomfy.com.au/
  description: >
    Short term rental management startup, using Contentful + Gatsby + CircleCI
  featured: false
  categories:
    - Travel
  built_by: Lucas Vilela
  built_by_url: https://madecomfy.com.au/
- title: Tiger Facility Services
  description: >
    Tiger Facility Services combines facility management expertise with state of the art software to offer a sustainable and customer oriented cleaning and facility service.
  main_url: https://www.tigerfacilityservices.com/de-en/
  url: https://www.tigerfacilityservices.com/de-en/
  featured: false
  categories:
    - Marketing
- title: Luciano Mammino's blog
  description: >
    Tech & programming blog of Luciano Mammino a.k.a. "loige", Full-Stack Web Developer and International Speaker
  main_url: https://loige.co
  url: https://loige.co
  featured: false
  categories:
    - Blog
    - Web Development
  built_by: Luciano Mammino
  built_by_url: https://loige.co
- title: Wire • Secure collaboration platform
  description: >
    Corporate website of Wire, an open source, end-to-end encrypted collaboration platform
  main_url: https://wire.com
  url: https://wire.com
  featured: false
  categories:
    - Open Source
    - Productivity
    - Technology
    - Blog
    - App
  built_by: Wire team
  built_by_url: https://github.com/orgs/wireapp/people
- title: J. Patrick Raftery
  main_url: https://www.jpatrickraftery.com
  url: https://www.jpatrickraftery.com
  description: J. Patrick Raftery is an opera singer and voice teacher based in Vancouver, BC.
  categories:
    - Portfolio
    - Music
  built_by: Michael Uloth
  built_by_url: https://www.michaeluloth.com
  featured: false
- title: Aria Umezawa
  main_url: https://www.ariaumezawa.com
  url: https://www.ariaumezawa.com
  description: Aria Umezawa is a director, producer, and writer currently based in San Francisco. Site designed by Stephen Bell.
  categories:
    - Portfolio
    - Music
    - Entertainment
  built_by: Michael Uloth
  built_by_url: https://www.michaeluloth.com
  featured: false
- title: Pomegranate Opera
  main_url: https://pomegranateopera.netlify.app
  url: https://pomegranateopera.netlify.app
  description: Pomegranate Opera is a lesbian opera written by Amanda Hale & Kye Marshall. Site designed by Stephen Bell.
  categories:
    - Gallery
    - Music
  built_by: Michael Uloth
  built_by_url: https://www.michaeluloth.com
  featured: false
- title: Daniel Cabena
  main_url: https://www.danielcabena.com
  url: https://www.danielcabena.com
  description: Daniel Cabena is a Canadian countertenor highly regarded in both Canada and Europe for prize-winning performances ranging from baroque to contemporary repertoire. Site designed by Stephen Bell.
  categories:
    - Portfolio
    - Music
  built_by: Michael Uloth
  built_by_url: https://www.michaeluloth.com
  featured: false
- title: Artist.Center
  main_url: https://artistcenter.netlify.app
  url: https://artistcenter.netlify.app
  description: The marketing page for Artist.Center, a soon-to-launch platform designed to connect opera singers to opera companies. Site designed by Stephen Bell.
  categories:
    - Music
  built_by: Michael Uloth
  built_by_url: https://www.michaeluloth.com
  featured: false
- title: DG Volo & Company
  main_url: https://www.dgvolo.com
  url: https://www.dgvolo.com
  description: DG Volo & Company is a Toronto-based investment consultancy. Site designed by Stephen Bell.
  categories:
    - Finance
  built_by: Michael Uloth
  built_by_url: https://www.michaeluloth.com
  featured: false
- title: Shawna Lucey
  main_url: https://www.shawnalucey.com
  url: https://www.shawnalucey.com
  description: Shawna Lucey is an American theater and opera director based in New York City. Site designed by Stephen Bell.
  categories:
    - Portfolio
    - Music
    - Entertainment
  built_by: Michael Uloth
  built_by_url: https://www.michaeluloth.com
  featured: false
- title: Leyan Lo
  main_url: https://www.leyanlo.com
  url: https://www.leyanlo.com
  description: >
    Leyan Lo’s personal website
  categories:
    - Portfolio
  built_by: Leyan Lo
  built_by_url: https://www.leyanlo.com
  featured: false
- title: Hawaii National Bank
  url: https://hawaiinational.bank
  main_url: https://hawaiinational.bank
  description: Hawaii National Bank's highly personalized service has helped loyal customers & locally owned businesses achieve their financial dreams for over 50 years.
  categories:
    - Finance
  built_by: Wall-to-Wall Studios
  built_by_url: https://walltowall.com
  featured: false
- title: Coletiv
  url: https://coletiv.com
  main_url: https://coletiv.com
  description: Coletiv teams up with companies of all sizes to design, develop & launch digital products for iOS, Android & the Web.
  categories:
    - Technology
    - Agency
    - Web Development
  built_by: Coletiv
  built_by_url: https://coletiv.com
  featured: false
- title: janosh.io
  description: >
    Personal blog and portfolio of Janosh Riebesell. The site is built with Gatsby v2 and designed
    entirely with styled-components v4. Much of the layout was achieved with CSS grid. It supports
    Google Analytics, fluid typography and Algolia search.
  main_url: https://janosh.io
  url: https://janosh.io
  source_url: https://github.com/janosh/janosh.io
  categories:
    - Portfolio
    - Blog
    - Science
    - Photography
    - Travel
  built_by: Janosh Riebesell
  built_by_url: https://janosh.io
  featured: false
- title: Gold Edge Training
  url: https://www.goldedgetraining.co.uk
  main_url: https://www.goldedgetraining.co.uk
  description: >
    AAT approved online distance learning accountancy training provider. Branded landing page / mini brochure promoting competitor differentiators, student testimonials, offers, service benefits and features. Designed to both inform potential students and encourage visits to company e-commerce site or direct company contact.
  categories:
    - Education
    - Learning
    - Landing Page
    - Business
    - Finance
  built_by: Leo Furze-Waddock
  built_by_url: https://www.linkedin.com/in/lfurzewaddock
- title: Gatsby Manor
  description: >
    We build themes for gatsby. We have themes for all projects including personal,
    portfolio, e-commerce, landing pages and more. We also run an in-house
    web dev and design studio. If you cannot find what you want, we can build it for you!
    Email us at gatsbymanor@gmail.com with questions.
  main_url: https://www.gatsbymanor.com
  url: https://www.gatsbymanor.com
  source_url: https://github.com/gatsbymanor
  categories:
    - Web Development
    - Agency
    - Technology
    - Freelance
  built_by: Steven Natera
  built_by_url: https://stevennatera.com
- title: Ema Suriano's Portfolio
  main_url: https://emasuriano.com/
  url: https://emasuriano.com/
  description: >
    Ema Suriano's portfolio to display information about him, his projects and what he's writing about.
  categories:
    - Portfolio
    - Technology
    - Web Development
  built_by: Ema Suriano
  built_by_url: https://emasuriano.com/
  featured: false
- title: Luan Orlandi
  main_url: https://luanorlandi.github.io
  url: https://luanorlandi.github.io
  source_url: https://github.com/luanorlandi/luanorlandi.github.io
  description: >
    Luan Orlandi's personal website. Brazilian web developer, enthusiast in React and Gatsby.
  categories:
    - Blog
    - Portfolio
    - Web Development
  built_by: Luan Orlandi
  built_by_url: https://github.com/luanorlandi
- title: Mobius Labs
  main_url: https://mobius.ml
  url: https://mobius.ml
  description: >
    Mobius Labs landing page, a Start-up working on Computer Vision
  categories:
    - Landing Page
    - Marketing
    - Technology
  built_by: sktt
  built_by_url: https://github.com/sktt
- title: EZAgrar
  main_url: https://www.ezagrar.at/en/
  url: https://www.ezagrar.at/en/
  description: >
    EZAgrar.at is the homepage of the biggest agricultural machinery dealership in Austria. In total 8 pages will be built for this client reusing a lot of components between them.
  categories:
    - E-commerce
    - Marketing
  built_by: MangoART
  built_by_url: https://www.mangoart.at
  featured: false
- title: OAsome blog
  main_url: https://oasome.blog/
  url: https://oasome.blog/
  source_url: https://github.com/oorestisime/oasome
  description: >
    Paris-based Cypriot adventurers. A and O. Lovers of life and travel. Want to get a glimpse of the OAsome world?
  categories:
    - Blog
    - Photography
    - Travel
  built_by: Orestis Ioannou
  featured: false
- title: Brittany Chiang
  main_url: https://brittanychiang.com/
  url: https://brittanychiang.com/
  source_url: https://github.com/bchiang7/v4
  description: >
    Personal website and portfolio of Brittany Chiang built with Gatsby v2
  categories:
    - Portfolio
  built_by: Brittany Chiang
  built_by_url: https://github.com/bchiang7
  featured: false
- title: Fitekran
  description: >
    One of the most visited Turkish blogs about health, sports and healthy lifestyle, that has been rebuilt with Gatsby v2 using WordPress.
  main_url: https://www.fitekran.com
  url: https://www.fitekran.com
  categories:
    - Science
    - Healthcare
    - Blog
  built_by: Burak Tokak
  built_by_url: https://www.buraktokak.com
- title: Serverless
  main_url: https://serverless.com
  url: https://serverless.com
  description: >
    Serverless.com – Build web, mobile and IoT applications with serverless architectures using AWS Lambda, Azure Functions, Google CloudFunctions & more!
  categories:
    - Technology
    - Web Development
  built_by: Codebrahma
  built_by_url: https://codebrahma.com
  featured: false
- title: Dive Bell
  main_url: https://divebell.band/
  url: https://divebell.band/
  description: >
    Simple site for a band to list shows dates and videos (499 on lighthouse)
  categories:
    - Music
  built_by: Matt Bagni
  built_by_url: https://mattbag.github.io
  featured: false
- title: Mayer Media Co.
  main_url: https://mayermediaco.com/
  url: https://mayermediaco.com/
  description: >
    Freelance Web Development and Digital Marketing
  categories:
    - Web Development
    - Marketing
    - Blog
  source_url: https://github.com/MayerMediaCo/MayerMediaCo2.0
  built_by: Danny Mayer
  built_by_url: https://twitter.com/mayermediaco
  featured: false
- title: Jan Czizikow Portfolio
  main_url: https://www.janczizikow.com/
  url: https://www.janczizikow.com/
  source_url: https://github.com/janczizikow/janczizikow-portfolio
  description: >
    Simple personal portfolio site built with Gatsby
  categories:
    - Portfolio
    - Freelance
    - Web Development
  built_by: Jan Czizikow
  built_by_url: https://github.com/janczizikow
- title: Carbon Design Systems
  main_url: http://www.carbondesignsystem.com/
  url: http://www.carbondesignsystem.com/
  description: >
    The Carbon Design System is integrating the new IBM Design Ethos and Language. It represents a completely fresh approach to the design of all things at IBM.
  categories:
    - Design System
    - Documentation
  built_by: IBM
  built_by_url: https://www.ibm.com/
  featured: false
- title: Mozilla Mixed Reality
  main_url: https://mixedreality.mozilla.org/
  url: https://mixedreality.mozilla.org/
  description: >
    Virtual Reality for the free and open Web.
  categories:
    - Open Source
  built_by: Mozilla
  built_by_url: https://www.mozilla.org/
  featured: false
- title: Uniform Hudl Design System
  main_url: http://uniform.hudl.com/
  url: http://uniform.hudl.com/
  description: >
    A single design system to ensure every interface feels like Hudl. From the colors we use to the size of our buttons and what those buttons say, Uniform has you covered. Check the guidelines, copy the code and get to building.
  categories:
    - Design System
    - Open Source
    - Design
  built_by: Hudl
  built_by_url: https://www.hudl.com/
- title: Subtle UI
  main_url: https://subtle-ui.netlify.app/
  url: https://subtle-ui.netlify.app/
  source_url: https://github.com/ryanwiemer/subtle-ui
  description: >
    A collection of clever yet understated user interactions found on the web.
  categories:
    - Web Development
    - Open Source
    - User Experience
  built_by: Ryan Wiemer
  built_by_url: https://www.ryanwiemer.com/
  featured: false
- title: developer.bitcoin.com
  main_url: https://developer.bitcoin.com/
  url: https://developer.bitcoin.com/
  description: >
    Bitbox based bitcoin.com developer platform and resources.
  categories:
    - Finance
  featured: false
- title: Barmej
  main_url: https://app.barmej.com/
  url: https://app.barmej.com/
  description: >
    An interactive platform to learn different programming languages in Arabic for FREE
  categories:
    - Education
    - Programming
    - Learning
  built_by: Obytes
  built_by_url: https://www.obytes.com/
  featured: false
- title: Emergence
  main_url: https://emcap.com/
  url: https://emcap.com/
  description: >
    Emergence is a top enterprise cloud venture capital firm. We fund early stage ventures focusing on enterprise & SaaS applications. Emergence is one of the top VC firms in Silicon Valley.
  categories:
    - Marketing
    - Blog
  built_by: Upstatement
  built_by_url: https://www.upstatement.com/
  featured: false
- title: FPVtips
  main_url: https://fpvtips.com
  url: https://fpvtips.com
  source_url: https://github.com/jumpalottahigh/fpvtips
  description: >
    FPVtips is all about bringing racing drone pilots closer together, and getting more people into the hobby!
  categories:
    - Community
    - Education
  built_by: Georgi Yanev
  built_by_url: https://twitter.com/jumpalottahigh
  featured: false
- title: Georgi Yanev
  main_url: https://blog.georgi-yanev.com/
  url: https://blog.georgi-yanev.com/
  source_url: https://github.com/jumpalottahigh/blog.georgi-yanev.com
  description: >
    I write articles about FPV quads (building and flying), web development, smart home automation, life-long learning and other topics from my personal experience.
  categories:
    - Blog
  built_by: Georgi Yanev
  built_by_url: https://twitter.com/jumpalottahigh
  featured: false
- title: Bear Archery
  main_url: https://beararchery.com/
  url: https://beararchery.com/
  categories:
    - E-commerce
    - Sports
  built_by: Escalade Sports
  built_by_url: https://www.escaladesports.com/
  featured: false
- title: "attn:"
  main_url: https://www.attn.com/
  url: https://www.attn.com/
  categories:
    - Media
    - Entertainment
  built_by: "attn:"
  built_by_url: https://www.attn.com/
  featured: false
- title: Mirror Conf
  description: >
    Mirror Conf is a conference designed to empower designers and frontend developers who have a thirst for knowledge and want to broaden their horizons.
  main_url: https://www.mirrorconf.com/
  url: https://www.mirrorconf.com/
  categories:
    - Conference
    - Design
    - Web Development
  featured: false
- title: Startarium
  main_url: https://www.startarium.ro
  url: https://www.startarium.ro
  description: >
    Free entrepreneurship educational portal with more than 20000 users, hundreds of resources, crowdfunding, mentoring and investor pitching events facilitated.
  categories:
    - Education
    - Nonprofit
    - Entrepreneurship
  built_by: Cezar Neaga
  built_by_url: https://twitter.com/cezarneaga
  featured: false
- title: Microlink
  main_url: https://microlink.io/
  url: https://microlink.io/
  description: >
    Extract structured data from any website.
  categories:
    - Web Development
    - API
  built_by: Kiko Beats
  built_by_url: https://kikobeats.com/
  featured: false
- title: Kevin Legrand
  url: https://k-legrand.com
  main_url: https://k-legrand.com
  source_url: https://github.com/Manoz/k-legrand.com
  description: >
    Personal website and blog built with love with Gatsby v2
  categories:
    - Blog
    - Portfolio
    - Web Development
  built_by: Kevin Legrand
  built_by_url: https://k-legrand.com
  featured: false
- title: David James Portfolio
  main_url: https://dfjames.com/
  url: https://dfjames.com/
  source_url: https://github.com/daviddeejjames/dfjames-gatsby
  description: >
    Portfolio Site using GatsbyJS and headless WordPress
  categories:
    - WordPress
    - Portfolio
    - Blog
  built_by: David James
  built_by_url: https://twitter.com/daviddeejjames
- title: Hypertext Candy
  url: https://www.hypertextcandy.com/
  main_url: https://www.hypertextcandy.com/
  description: >
    Blog about web development. Laravel, Vue.js, etc.
  categories:
    - Blog
    - Web Development
  built_by: Masahiro Harada
  built_by_url: https://twitter.com/_Masahiro_H_
  featured: false
- title: Maxence Poutord's blog
  description: >
    Tech & programming blog of Maxence Poutord, Software Engineer, Serial Traveler and Public Speaker
  main_url: https://www.maxpou.fr
  url: https://www.maxpou.fr
  featured: false
  categories:
    - Blog
    - Web Development
  built_by: Maxence Poutord
  built_by_url: https://www.maxpou.fr
- title: The Noted Project
  url: https://thenotedproject.org
  main_url: https://thenotedproject.org
  source_url: https://github.com/ianbusko/the-noted-project
  description: >
    Website to showcase the ethnomusicology research for The Noted Project.
  categories:
    - Portfolio
    - Education
    - Gallery
  built_by: Ian Busko
  built_by_url: https://github.com/ianbusko
  featured: false
- title: People For Bikes
  url: https://2017.peopleforbikes.org/
  main_url: https://2017.peopleforbikes.org/
  categories:
    - Community
    - Sports
    - Gallery
    - Nonprofit
  built_by: PeopleForBikes
  built_by_url: https://peopleforbikes.org/about-us/who-we-are/staff/
  featured: false
- title: Wide Eye
  description: >
    Creative agency specializing in interactive design, web development, and digital communications.
  url: https://wideeye.co/
  main_url: https://wideeye.co/
  categories:
    - Design
    - Web Development
  built_by: Wide Eye
  built_by_url: https://wideeye.co/about-us/
  featured: false
- title: CodeSandbox
  description: >
    CodeSandbox is an online editor that helps you create web applications, from prototype to deployment.
  url: https://codesandbox.io/
  main_url: https://codesandbox.io/
  categories:
    - Web Development
  featured: false
- title: Marvel
  description: >
    The all-in-one platform powering design.
  url: https://marvelapp.com/
  main_url: https://marvelapp.com/
  categories:
    - Design
  featured: false
- title: Designcode.io
  description: >
    Learn to design and code React apps.
  url: https://designcode.io
  main_url: https://designcode.io
  categories:
    - Learning
  featured: false
- title: Happy Design
  description: >
    The Brand and Product Team Behind Happy Money
  url: https://design.happymoney.com/
  main_url: https://design.happymoney.com/
  categories:
    - Design
    - Finance
- title: Weihnachtsmarkt.ms
  description: >
    Explore the christmas market in Münster (Westf).
  url: https://weihnachtsmarkt.ms/
  main_url: https://weihnachtsmarkt.ms/
  source_url: https://github.com/codeformuenster/weihnachtsmarkt
  categories:
    - Gallery
    - Food
  built_by: Code for Münster during MSHACK18
  featured: false
- title: Code Championship
  description: >
    Competitive coding competitions for students from 3rd to 8th grade. Code is Sport.
  url: https://www.codechampionship.com
  main_url: https://www.codechampionship.com
  categories:
    - Learning
    - Education
    - Sports
  built_by: Abamath LLC
  built_by_url: https://www.abamath.com
  featured: false
- title: Wieden+Kennedy
  description: >
    Wieden+Kennedy is an independent, global creative company.
  categories:
    - Technology
    - Web Development
    - Agency
    - Marketing
  url: https://www.wk.com
  main_url: https://www.wk.com
  built_by: Wieden Kennedy
  built_by_url: https://www.wk.com/about/
  featured: false
- title: Testing JavaScript
  description: >
    This course will teach you the fundamentals of testing your JavaScript applications using eslint, Flow, Jest, and Cypress.
  url: https://testingjavascript.com/
  main_url: https://testingjavascript.com/
  categories:
    - Learning
    - Education
    - JavaScript
  built_by: Kent C. Dodds
  built_by_url: https://kentcdodds.com/
  featured: false
- title: Use Hooks
  description: >
    One new React Hook recipe every day.
  url: https://usehooks.com/
  main_url: https://usehooks.com/
  categories:
    - Learning
  built_by: Gabe Ragland
  built_by_url: https://twitter.com/gabe_ragland
  featured: false
- title: Ambassador
  url: https://www.getambassador.io
  main_url: https://www.getambassador.io
  description: >
    Open source, Kubernetes-native API Gateway for microservices built on Envoy.
  categories:
    - Open Source
    - Documentation
    - Technology
  built_by: Datawire
  built_by_url: https://www.datawire.io
  featured: false
- title: Clubhouse
  main_url: https://clubhouse.io
  url: https://clubhouse.io
  description: >
    The intuitive and powerful project management platform loved by software teams of all sizes. Built with Gatsby v2 and Prismic
  categories:
    - Technology
    - Blog
    - Productivity
    - Community
    - Design
    - Open Source
  built_by: Ueno.
  built_by_url: https://ueno.co
  featured: false
- title: Asian Art Collection
  url: http://artmuseum.princeton.edu/asian-art/
  main_url: http://artmuseum.princeton.edu/asian-art/
  description: >
    Princeton University has a branch dealing with state of art.They have showcased ore than 6,000 works of Asian art are presented alongside ongoing curatorial and scholarly research
  categories:
    - Marketing
  featured: false
- title: QHacks
  url: https://qhacks.io
  main_url: https://qhacks.io
  source_url: https://github.com/qhacks/qhacks-website
  description: >
    QHacks is Queen’s University’s annual hackathon! QHacks was founded in 2016 with a mission to advocate and incubate the tech community at Queen’s University and throughout Canada.
  categories:
    - Education
    - Technology
    - Podcast
  featured: false
- title: Tyler McGinnis
  url: https://tylermcginnis.com/
  main_url: https://tylermcginnis.com/
  description: >
    The linear, course based approach to learning web technologies.
  categories:
    - Education
    - Technology
    - Podcast
    - Web Development
  featured: false
- title: a11y with Lindsey
  url: https://www.a11ywithlindsey.com/
  main_url: https://www.a11ywithlindsey.com/
  source_url: https://github.com/lkopacz/a11y-with-lindsey
  description: >
    To help developers navigate accessibility jargon, write better code, and to empower them to make their Internet, Everyone's Internet.
  categories:
    - Education
    - Blog
    - Technology
  built_by: Lindsey Kopacz
  built_by_url: https://twitter.com/littlekope0903
  featured: false
- title: DEKEMA
  url: https://www.dekema.com/
  main_url: https://www.dekema.com/
  description: >
    Worldclass crafting: Furnace, fervor, fulfillment. Delivering highest demand for future craftsmanship. Built using Gatsby v2 and Prismic.
  categories:
    - Healthcare
    - Science
    - Technology
  built_by: Crisp Studio
  built_by_url: https://crisp.studio
  featured: false
- title: Ramón Chancay
  description: >-
    Front-end / Back-end Developer in Guayaquil Ecuador.
    Currently at Everymundo, previously at El Universo.
    I enjoy teaching and sharing what I know.
    I give professional advice to developers and companies.
    My wife and my children are everything in my life.
  main_url: https://ramonchancay.me/
  url: https://ramonchancay.me/
  source_url: https://github.com/devrchancay/personal-site
  featured: false
  categories:
    - Blog
    - Technology
    - Web Development
  built_by: Ramón Chancay
  built_by_url: https://ramonchancay.me/
- title: Acclimate Consulting
  main_url: https://www.acclimate.io/
  url: https://www.acclimate.io/
  description: >-
    Acclimate is a consulting firm that puts organizations back in control with data-driven strategies and full-stack applications.
  categories:
    - Technology
    - Consulting
  built_by: Andrew Wilson
  built_by_url: https://github.com/andwilson
  featured: false
- title: Flyright
  url: https://flyright.co/
  main_url: https://flyright.co/
  description: >-
    Flyright curates everything you need for international travel in one tidy place 💜
  categories:
    - Technology
    - App
  built_by: Ty Hopp
  built_by_url: https://github.com/tyhopp
  featured: false
- title: Vets Who Code
  url: https://vetswhocode.io/
  main_url: https://vetswhocode.io/
  description: >-
    VetsWhoCode is a non-profit organization dedicated to training military veterans & giving them the skills they need transition into tech careers.
  categories:
    - Technology
    - Nonprofit
  featured: false
- title: Patreon Blog
  url: https://blog.patreon.com/
  main_url: https://blog.patreon.com/
  description: >-
    Official blog of Patreon.com
  categories:
    - Blog
  featured: false
- title: Full Beaker
  url: https://fullbeaker.com/
  main_url: https://fullbeaker.com/
  description: >-
    Full Beaker provides independent advice online about careers and home ownership, and connect anyone who asks with companies that can help them.
  categories:
    - Consulting
  featured: false
- title: Citywide Holdup
  url: https://citywideholdup.org/
  main_url: https://citywideholdup.org/
  description: >-
    Citywide Holdup is an annual fundraising event held around early November in the city of Austin, TX hosted by the Texas Wranglers benefitting Easter Seals of Central Texas, a non-profit organization that provides exceptional services, education, outreach and advocacy so that people with disabilities can live, learn, work and play in our communities.
  categories:
    - Nonprofit
    - Event
  built_by: Cameron Rison
  built_by_url: https://github.com/killakam3084
  featured: false
- title: Dawn Labs
  url: https://dawnlabs.io
  main_url: https://dawnlabs.io
  description: >-
    Thoughtful products for inspired teams. With a holistic approach to engineering and design, we partner with startups and enterprises to build for the digital era.
  categories:
    - Technology
    - Agency
    - Web Development
  featured: false
- title: COOP by Ryder
  url: https://coop.com/
  main_url: https://coop.com/
  description: >
    COOP is a platform that connects fleet managers that have idle vehicles to businesses that are looking to rent vehicles. COOP simplifies the process and paperwork required to safely share vehicles between business owners.
  categories:
    - Marketing
  built_by: Crispin Porter Bogusky
  built_by_url: http://www.cpbgroup.com/
  featured: false
- title: Propapanda
  url: https://propapanda.eu/
  main_url: https://propapanda.eu/
  description: >
    Is a creative production house based in Tallinn, Estonia. We produce music videos, commercials, films and campaigns – from scratch to finish.
  categories:
    - Video
    - Portfolio
    - Agency
    - Media
  built_by: Henry Kehlmann
  built_by_url: https://github.com/madhenry/
  featured: false
- title: JAMstack.paris
  url: https://jamstack.paris/
  main_url: https://jamstack.paris/
  source_url: https://github.com/JAMstack-paris/jamstack.paris
  description: >
    JAMstack-focused, bi-monthly meetup in Paris
  categories:
    - Web Development
  built_by: Matthieu Auger & Nicolas Goutay
  built_by_url: https://github.com/JAMstack-paris
  featured: false
- title: DexWallet - The only Wallet you need by Dexlab
  main_url: https://www.dexwallet.io/
  url: https://www.dexwallet.io/
  source_url: https://github.com/dexlab-io/DexWallet-website
  featured: false
  description: >-
    DexWallet is a secure, multi-chain, mobile wallet with an upcoming one-click exchange for mobile.
  categories:
    - App
    - Open Source
  built_by: DexLab
  built_by_url: https://github.com/dexlab-io
- title: Kings Valley Paving
  url: https://kingsvalleypaving.com
  main_url: https://kingsvalleypaving.com
  description: >
    Kings Valley Paving is an asphalt, paving and concrete company serving the commercial, residential and industrial sectors in the Greater Toronto Area. Site designed by Stephen Bell.
  categories:
    - Marketing
  built_by: Michael Uloth
  built_by_url: https://www.michaeluloth.com
  featured: false
- title: Peter Barrett
  url: https://www.peterbarrett.ca
  main_url: https://www.peterbarrett.ca
  description: >
    Peter Barrett is a Canadian baritone from Newfoundland and Labrador who performs opera and concert repertoire in Canada, the U.S. and around the world. Site designed by Stephen Bell.
  categories:
    - Portfolio
    - Music
  built_by: Michael Uloth
  built_by_url: https://www.michaeluloth.com
  featured: false
- title: NARCAN
  main_url: https://www.narcan.com
  url: https://www.narcan.com
  description: >
    NARCAN Nasal Spray is the first and only FDA-approved nasal form of naloxone for the emergency treatment of a known or suspected opioid overdose.
  categories:
    - Healthcare
  built_by: NARCAN
  built_by_url: https://www.narcan.com
  featured: false
- title: Ritual
  main_url: https://ritual.com
  url: https://ritual.com
  description: >
    Ritual started with a simple question, what exactly is in women's multivitamins? This is the story of what happened when our founder Kat started searching for answers — the story of Ritual.
  categories:
    - Healthcare
  built_by: Ritual
  built_by_url: https://ritual.com
  featured: false
- title: Truebill
  main_url: https://www.truebill.com
  url: https://www.truebill.com
  description: >
    Truebill empowers you to take control of your money.
  categories:
    - Finance
  built_by: Truebill
  built_by_url: https://www.truebill.com
  featured: false
- title: Smartling
  main_url: https://www.smartling.com
  url: https://www.smartling.com
  description: >
    Smartling enables you to automate, manage, and professionally translate content so that you can do more with less.
  categories:
    - Marketing
  built_by: Smartling
  built_by_url: https://www.smartling.com
  featured: false
- title: Clear
  main_url: https://www.clearme.com
  url: https://www.clearme.com
  description: >
    At clear, we’re working toward a future where you are your ID, enabling you to lead an unstoppable life.
  categories:
    - Security
  built_by: Clear
  built_by_url: https://www.clearme.com
  featured: false
- title: VS Code Rocks
  main_url: https://vscode.rocks
  url: https://vscode.rocks
  source_url: https://github.com/lannonbr/vscode-rocks
  featured: false
  description: >
    VS Code Rocks is a place for weekly news on the newest features and updates to Visual Studio Code as well as trending extensions and neat tricks to continually improve your VS Code skills.
  categories:
    - Open Source
    - Blog
    - Web Development
  built_by: Benjamin Lannon
  built_by_url: https://github.com/lannonbr
- title: Particle
  main_url: https://www.particle.io
  url: https://www.particle.io
  featured: false
  description: Particle is a fully-integrated IoT platform that offers everything you need to deploy an IoT product.
  categories:
    - Marketing
- title: freeCodeCamp curriculum
  main_url: https://learn.freecodecamp.org
  url: https://learn.freecodecamp.org
  featured: false
  description: Learn to code with free online courses, programming projects, and interview preparation for developer jobs.
  categories:
    - Web Development
    - Learning
- title: Tandem
  main_url: https://www.tandem.co.uk
  url: https://www.tandem.co.uk
  description: >
    We're on a mission to free you of money misery. Our app, card and savings account are designed to help you spend less time worrying about money and more time enjoying life.
  categories:
    - Finance
    - App
  built_by: Tandem
  built_by_url: https://github.com/tandembank
  featured: false
- title: Monbanquet.fr
  main_url: https://monbanquet.fr
  url: https://monbanquet.fr
  description: >
    Give your corporate events the food and quality it deserves, thanks to the know-how of the best local artisans.
  categories:
    - E-commerce
    - Food
    - Event
  built_by: Monbanquet.fr
  built_by_url: https://github.com/monbanquet
  featured: false
- title: The Leaky Cauldron Blog
  url: https://theleakycauldronblog.com
  main_url: https://theleakycauldronblog.com
  source_url: https://github.com/v4iv/theleakycauldronblog
  description: >
    A Brew of Awesomeness with a Pinch of Magic...
  categories:
    - Blog
  built_by: Vaibhav Sharma
  built_by_url: https://github.com/v4iv
  featured: false
- title: Wild Drop Surf Camp
  main_url: https://wilddropsurfcamp.com
  url: https://wilddropsurfcamp.com
  description: >
    Welcome to Portugal's best kept secret and be amazed with our nature. Here you can explore, surf, taste the world's best gastronomy and wine, feel the North Canyon's power with the biggest waves in the world and so many other amazing things. Find us, discover yourself!
  categories:
    - Travel
  built_by: Samuel Fialho
  built_by_url: https://samuelfialho.com
  featured: false
- title: JoinUp HR chatbot
  url: https://www.joinup.io
  main_url: https://www.joinup.io
  description: Custom HR chatbot for better candidate experience
  categories:
    - App
    - Technology
  featured: false
- title: JDCastro Web Design & Development
  main_url: https://jacobdcastro.com
  url: https://jacobdcastro.com
  source_url: https://github.com/jacobdcastro/personal-site
  featured: false
  description: >
    A small business site for freelance web designer and developer Jacob D. Castro. Includes professional blog, contact forms, and soon-to-come portfolio of sites for clients. Need a new website or an extra developer to share the workload? Feel free to check out the website!
  categories:
    - Blog
    - Portfolio
    - Business
    - Freelance
  built_by: Jacob D. Castro
  built_by_url: https://twitter.com/jacobdcastro
- title: Gatsby Tutorials
  main_url: https://www.gatsbytutorials.com
  url: https://www.gatsbytutorials.com
  source_url: https://github.com/ooloth/gatsby-tutorials
  featured: false
  description: >
    Gatsby Tutorials is a community-updated list of video, audio and written tutorials to help you learn GatsbyJS.
  categories:
    - Web Development
    - Education
    - Open Source
  built_by: Michael Uloth
  built_by_url: https://www.michaeluloth.com
- title: Grooovinger
  url: https://www.grooovinger.com
  main_url: https://www.grooovinger.com
  description: >
    Martin Grubinger, a web developer from Austria
  categories:
    - Portfolio
    - Web Development
  built_by: Martin Grubinger
  built_by_url: https://www.grooovinger.com
  featured: false
- title: LXDX - the Crypto Derivatives Exchange
  main_url: https://www.lxdx.co/
  url: https://www.lxdx.co/
  description: >
    LXDX is the world's fastest crypto exchange. Our mission is to bring innovative financial products to retail crypto investors, providing access to the same speed and scalability that institutional investors already depend on us to deliver each and every day.
  categories:
    - Marketing
    - Finance
  built_by: Corey Ward
  built_by_url: http://www.coreyward.me/
  featured: false
- title: Kyle McDonald
  url: https://kylemcd.com
  main_url: https://kylemcd.com
  source_url: https://github.com/kylemcd/personal-site-react
  description: >
    Personal site + blog for Kyle McDonald
  categories:
    - Blog
  built_by: Kyle McDonald
  built_by_url: https://kylemcd.com
  featured: false
- title: VSCode Power User Course
  main_url: https://VSCode.pro
  url: https://VSCode.pro
  description: >
    After 10 years with Sublime, I switched to VSCode. Love it. Spent 1000+ hours building a premium video course to help you switch today. 200+ power user tips & tricks turn you into a VSCode.pro
  categories:
    - Education
    - Learning
    - E-commerce
    - Marketing
    - Technology
    - Web Development
  built_by: Ahmad Awais
  built_by_url: https://twitter.com/MrAhmadAwais/
  featured: false
- title: Thijs Koerselman Portfolio
  main_url: https://www.vauxlab.com
  url: https://www.vauxlab.com
  featured: false
  description: >
    Portfolio of Thijs Koerselman. A freelance software engineer, full-stack web developer and sound designer.
  categories:
    - Portfolio
    - Business
    - Freelance
    - Technology
    - Web Development
    - Music
- title: Ad Hoc Homework
  main_url: https://homework.adhoc.team
  url: https://homework.adhoc.team
  description: >
    Ad Hoc builds government digital services that are fast, efficient, and usable by everyone. Ad Hoc Homework is a collection of coding and design challenges for candidates applying to our open positions.
  categories:
    - Web Development
    - Government
    - Healthcare
    - Programming
  built_by_url: https://adhoc.team
  featured: false
- title: Birra Napoli
  main_url: http://www.birranapoli.it
  url: http://www.birranapoli.it
  built_by: Ribrain
  built_by_url: https://www.ribrainstudio.com
  featured: false
  description: >
    Birra Napoli official site
  categories:
    - Landing Page
    - Business
    - Food
- title: Satispay
  url: https://www.satispay.com
  main_url: https://www.satispay.com
  categories:
    - Business
    - Finance
    - Technology
  built_by: Satispay
  built_by_url: https://www.satispay.com
  featured: false
- title: The Movie Database - Gatsby
  url: https://tmdb.lekoarts.de
  main_url: https://tmdb.lekoarts.de
  source_url: https://github.com/LekoArts/gatsby-source-tmdb-example
  categories:
    - Open Source
    - Entertainment
    - Gallery
  featured: false
  built_by: LekoArts
  built_by_url: https://github.com/LekoArts
  description: >
    Source from The Movie Database (TMDb) API (v3) in Gatsby. This example is built with react-spring, React hooks and react-tabs and showcases the gatsby-source-tmdb plugin. It also has some client-only paths and uses gatsby-image.
- title: LANDR - Creative Tools for Musicians
  url: https://www.landr.com/
  main_url: https://www.landr.com/en/
  categories:
    - Music
    - Technology
    - Business
    - Entrepreneurship
    - Freelance
    - Marketing
    - Media
  featured: false
  built_by: LANDR
  built_by_url: https://twitter.com/landr_music
  description: >
    Marketing website built for LANDR. LANDR is a web application that provides tools for musicians to master their music (using artificial intelligence), collaborate with other musicians, and distribute their music to multiple platforms.
- title: ClinicJS
  url: https://clinicjs.org/
  main_url: https://clinicjs.org/
  categories:
    - Technology
    - Documentation
  featured: false
  built_by: NearForm
  built_by_url: https://www.nearform.com/
  description: >
    Tools to help diagnose and pinpoint Node.js performance issues.
- title: KOBIT
  main_url: https://kobit.in
  url: https://kobit.in
  description: Automated Google Analytics Report with everything you need and more
  featured: false
  categories:
    - Marketing
    - Blog
  built_by: mottox2
  built_by_url: https://mottox2.com
- title: Aleksander Hansson
  main_url: https://ahansson.com
  url: https://ahansson.com
  featured: false
  description: >
    Portfolio website for Aleksander Hansson
  categories:
    - Portfolio
    - Business
    - Freelance
    - Technology
    - Web Development
    - Consulting
  built_by: Aleksander Hansson
  built_by_url: https://www.linkedin.com/in/aleksanderhansson/
- title: Surfing Nosara
  main_url: https://www.surfingnosara.com
  url: https://www.surfingnosara.com
  description: Real estate, vacation, and surf report hub for Nosara, Costa Rica
  featured: false
  categories:
    - Business
    - Blog
    - Gallery
    - Marketing
  built_by: Desarol
  built_by_url: https://www.desarol.com
- title: Crispin Porter Bogusky
  url: https://cpbgroup.com/
  main_url: https://cpbgroup.com/
  description: >
    We solve the world’s toughest communications problems with the most quantifiably potent creative assets.
  categories:
    - Agency
    - Design
    - Marketing
  built_by: Crispin Porter Bogusky
  built_by_url: https://cpbgroup.com/
  featured: false
- title: graphene-python
  url: https://graphene-python.org
  main_url: https://graphene-python.org
  description: Graphene is a collaboratively funded project.Graphene-Python is a library for building GraphQL APIs in Python easily.
  categories:
    - Library
    - API
    - Documentation
  featured: false
- title: Engel & Völkers Ibiza Holiday Rentals
  main_url: https://www.ev-ibiza.com/
  url: https://www.ev-ibiza.com/
  featured: false
  built_by: Ventura Digitalagentur
  description: >
    Engel & Völkers, one of the most successful real estate agencies in the world, offers luxury holiday villas to rent in Ibiza.
  categories:
    - Travel
- title: Sylvain Hamann's personal website
  url: https://shamann.fr
  main_url: https://shamann.fr
  source_url: https://github.com/sylvhama/shamann-gatsby/
  description: >
    Sylvain Hamann, web developer from France
  categories:
    - Portfolio
    - Web Development
  built_by: Sylvain Hamann
  built_by_url: https://twitter.com/sylvhama
  featured: false
- title: Luca Crea's portfolio
  main_url: https://lcrea.github.io
  url: https://lcrea.github.io
  description: >
    Portfolio and personal website of Luca Crea, an Italian software engineer.
  categories:
    - Portfolio
  built_by: Luca Crea
  built_by_url: https://github.com/lcrea
  featured: false
- title: Escalade Sports
  main_url: https://www.escaladesports.com/
  url: https://www.escaladesports.com/
  categories:
    - E-commerce
    - Sports
  built_by: Escalade Sports
  built_by_url: https://www.escaladesports.com/
  featured: false
- title: Exposify
  main_url: https://www.exposify.de/
  url: https://www.exposify.de/
  description: >
    This is our German website built with Gatsby 2.0, Emotion and styled-system.
    Exposify is a proptech startup and builds technology for real estate businesses.
    We provide our customers with an elegant agent software in combination
    with beautifully designed and fast websites.
  categories:
    - Web Development
    - Real Estate
    - Agency
    - Marketing
  built_by: Exposify
  built_by_url: https://www.exposify.de/
  featured: false
- title: Steak Point
  main_url: https://www.steakpoint.at/
  url: https://www.steakpoint.at/
  description: >
    Steak Restaurant in Vienna, Austria (Wien, Österreich).
  categories:
    - Food
  built_by: Peter Kroyer
  built_by_url: https://www.peterkroyer.at/
  featured: false
- title: Takumon blog
  main_url: https://takumon.com
  url: https://takumon.com
  source_url: https://github.com/Takumon/blog
  description: Java Engineer's tech blog.
  featured: false
  categories:
    - Blog
  built_by: Takumon
  built_by_url: https://twitter.com/inouetakumon
- title: DayThirty
  main_url: https://daythirty.com
  url: https://daythirty.com
  description: DayThirty - ideas for the new year.
  featured: false
  categories:
    - Marketing
  built_by: Jack Oliver
  built_by_url: https://twitter.com/mrjackolai
- title: TheAgencyProject
  main_url: https://theagencyproject.co
  url: https://theagencyproject.co
  description: Agency model, without agency overhead.
  categories:
    - Agency
  built_by: JV-LA
  built_by_url: https://jv-la.com
- title: Karen Hou's portfolio
  main_url: https://www.karenhou.com/
  url: https://www.karenhou.com/
  categories:
    - Portfolio
  built_by: Karen H. Developer
  built_by_url: https://github.com/karenhou
  featured: false
- title: Jean Luc Ponty
  main_url: https://ponty.com
  url: https://ponty.com
  description: Official site for Jean Luc Ponty, French virtuoso violinist and jazz composer.
  featured: false
  categories:
    - Music
    - Entertainment
  built_by: Othermachines
  built_by_url: https://othermachines.com
- title: Rosewood Family Advisors
  main_url: https://www.rfallp.com/
  url: https://www.rfallp.com/
  description: Rosewood Family Advisors LLP (Palo Alto) provides a diverse range of family office services customized for ultra high net worth individuals.
  featured: false
  categories:
    - Finance
    - Business
  built_by: Othermachines
  built_by_url: https://othermachines.com
- title: Standing By Company
  main_url: https://standingby.company
  url: https://standingby.company
  description: A brand experience design company led by Scott Mackenzie and Trent Barton.
  featured: false
  categories:
    - Design
    - Web Development
  built_by: Standing By Company
  built_by_url: https://standingby.company
- title: Ashley Thouret
  main_url: https://www.ashleythouret.com
  url: https://www.ashleythouret.com
  description: Official website of Canadian soprano Ashley Thouret. Site designed by Stephen Bell.
  categories:
    - Portfolio
    - Music
  built_by: Michael Uloth
  built_by_url: https://www.michaeluloth.com
  featured: false
- title: The AZOOR Society
  main_url: https://www.azoorsociety.org
  url: https://www.azoorsociety.org
  description: The AZOOR Society is a UK-based charity committed to promoting awareness of Acute Zonal Occult Outer Retinopathy and assisting further research. Site designed by Stephen Bell.
  categories:
    - Community
    - Nonprofit
  built_by: Michael Uloth
  built_by_url: https://www.michaeluloth.com
  featured: false
- title: Gábor Fűzy pianist
  main_url: https://pianobar.hu
  url: https://pianobar.hu
  description: Gábor Fűzy pianist's official website built with Gatsby v2.
  categories:
    - Music
  built_by: Zoltán Bedi
  built_by_url: https://github.com/B3zo0
  featured: false
- title: Logicwind
  main_url: https://logicwind.com
  url: https://logicwind.com
  description: Website of Logicwind - JavaScript experts, Technology development agency & consulting.
  featured: false
  categories:
    - Portfolio
    - Agency
    - Web Development
    - Consulting
  built_by: Logicwind
  built_by_url: https://www.logicwind.com
- title: ContactBook.app
  main_url: https://contactbook.app
  url: https://contactbook.app
  description: Seamlessly share Contacts with G Suite team members
  featured: false
  categories:
    - Landing Page
    - Blog
  built_by: Logicwind
  built_by_url: https://www.logicwind.com
- title: Waterscapes
  main_url: https://waterscap.es
  url: https://waterscap.es/lake-monteynard/
  source_url: https://github.com/gaelbillon/Waterscapes-Gatsby-site
  description: Waterscap.es is a directory of bodies of water (creeks, ponds, waterfalls, lakes, etc) with information about each place such as how to get there, hike time, activities and photos and a map displayed with the Mapbox GL SJ npm package. It was developed with the goal of learning Gatsby. This website is based on the gatsby-contentful-starter and uses Contentful as CMS. It is hosted on Netlify. Hooks are setup with Bitbucket and Contentful to trigger a new build upon code or content changes. The data on Waterscap.es is a mix of original content and informations from the internets gathered and put together.
  categories:
    - Directory
    - Photography
    - Travel
  built_by: Gaël Billon
  built_by_url: https://gaelbillon.com
  featured: false
- title: Packrs
  url: https://www.packrs.co/
  main_url: https://www.packrs.co/
  description: >
    Packrs is a local delivery platform, one spot for all your daily requirements. On a single tap get everything you need at your doorstep.
  categories:
    - Marketing
    - Landing Page
    - Entrepreneurship
  built_by: Vipin Kumar Rawat
  built_by_url: https://github.com/aesthytik
  featured: false
- title: HyakuninIsshu
  main_url: https://hyakuninanki.net
  url: https://hyakuninanki.net
  source_url: https://github.com/rei-m/web_hyakuninisshu
  description: >
    HyakuninIsshu is a traditional Japanese card game.
  categories:
    - Education
    - Gallery
    - Entertainment
  built_by: Rei Matsushita
  built_by_url: https://github.com/rei-m/
  featured: false
- title: WQU Partners
  main_url: https://partners.wqu.org/
  url: https://partners.wqu.org/
  featured: false
  categories:
    - Marketing
    - Education
    - Landing Page
  built_by: Corey Ward
  built_by_url: http://www.coreyward.me/
- title: Federico Giacone
  url: https://federico.giac.one/
  main_url: https://federico.giac.one
  source_url: https://github.com/leopuleo/federico.giac.one
  description: >
    Digital portfolio for Italian Architect Federico Giacone.
  categories:
    - Portfolio
    - Gallery
  built_by: Leonardo Giacone
  built_by_url: https://github.com/leopuleo
  featured: false
- title: Station
  url: https://getstation.com/
  main_url: https://getstation.com/
  description: Station is the first smart browser for busy people. A single place for all of your web applications.
  categories:
    - Technology
    - Web Development
    - Productivity
  featured: false
- title: Vyron Vasileiadis
  url: https://fedonman.com/
  main_url: https://fedonman.com
  source_url: https://github.com/fedonman/fedonman-website
  description: Personal space of Vyron Vasileiadis aka fedonman, a Web & IoT Developer, Educator and Entrepreneur based in Athens, Greece.
  categories:
    - Portfolio
    - Technology
    - Web Development
    - Education
  built_by: Vyron Vasileiadis
  built_by_url: https://github.com/fedonman
- title: Fabien Champigny
  url: https://www.champigny.name/
  main_url: https://www.champigny.name/
  built_by_url: https://www.champigny.name/
  description: Fabien Champigny's personal blog. Entrepreneur, hacker and loves street photo.
  categories:
    - Blog
    - Gallery
    - Photography
    - Productivity
    - Entrepreneurship
  featured: false
- title: Alex Xie - Portfolio
  url: https://alexieyizhe.me/
  main_url: https://alexieyizhe.me/
  source_url: https://github.com/alexieyizhe/alexieyizhe.github.io
  description: >
    Personal website of Alex Yizhe Xie, a University of Waterloo Computer Science student and coding enthusiast.
  categories:
    - Blog
    - Portfolio
    - Web Development
  featured: false
- title: Dale Blackburn - Portfolio
  url: https://dakebl.co.uk/
  main_url: https://dakebl.co.uk/
  description: >
    Dale Blackburn's personal website and blog.
  categories:
    - Blog
    - Portfolio
    - Web Development
  featured: false
- title: Portfolio of Anthony Wiktor
  url: https://www.anthonydesigner.com/
  main_url: https://www.anthonydesigner.com/
  description: >
    Anthony Wiktor is a Webby Award-Winning Creative Director and Digital Designer twice named Hot 100 by WebDesigner Magazine. Anthony has over a decade of award-winning experience in design and has worked on projects across a diverse set of industries — from entertainment to consumer products to hospitality to technology. Anthony is a frequent lecturer at USC’s Annenberg School for Communication & Journalism and serves on the board of AIGA Los Angeles.
  categories:
    - Portfolio
    - Marketing
  built_by: Maciej Leszczyński
  built_by_url: https://twitter.com/_maciej
  featured: false
- title: Frame.io Workflow Guide
  main_url: https://workflow.frame.io
  url: https://workflow.frame.io
  description: >
    The web’s most comprehensive post-production resource, written by pro filmmakers, for pro filmmakers. Always expanding, always free.
  categories:
    - Education
  built_by: Frame.io
  built_by_url: https://frame.io
  featured: false
- title: MarcySutton.com
  main_url: https://marcysutton.com
  url: https://marcysutton.com
  description: >
    The personal website of web developer and accessibility advocate Marcy Sutton.
  categories:
    - Blog
    - Accessibility
    - Video
    - Photography
  built_by: Marcy Sutton
  built_by_url: https://marcysutton.com
  featured: true
- title: WPGraphQL Docs
  main_url: https://docs.wpgraphql.com
  url: https://docs.wpgraphql.com
  description: >
    Documentation for WPGraphQL, a free open-source WordPress plugin that provides an extendable GraphQL schema and API for any WordPress site.
  categories:
    - API
    - Documentation
    - Technology
    - Web Development
    - WordPress
  built_by: WPGraphQL
  built_by_url: https://wpgraphql.com
  featured: false
- title: Shine Lawyers
  main_url: https://www.shine.com.au
  url: https://www.shine.com.au
  description: >
    Shine Lawyers is an Australian legal services website built with Gatsby v2, Elasticsearch, Isso, and Geolocation services.
  categories:
    - Business
    - Blog
- title: Parallel Polis Kosice
  url: https://www.paralelnapoliskosice.sk/
  main_url: https://www.paralelnapoliskosice.sk/
  source_url: https://github.com/ParalelnaPolisKE/paralelnapoliskosice.sk
  description: >
    Parallel Polis is a collective of people who want to live in a more opened world. We look for possibilities and technologies (Bitcoin, the blockchain, reputation systems and decentralized technologies in general) that open new ways, make processes easier and remove unnecessary barriers. We want to create an environment that aims at education, discovering and creating better systems for everybody who is interested in freedom and independence.
  categories:
    - Blog
    - Education
    - Technology
  built_by: Roman Vesely
  built_by_url: https://romanvesely.
  featured: false
- title: Unda Solutions
  url: https://unda.com.au
  main_url: https://unda.com.au
  description: >
    A custom web application development company in Perth, WA
  categories:
    - Business
    - Freelance
    - Web Development
    - Technology
  featured: false
- title: BIGBrave
  main_url: https://bigbrave.digital
  url: https://bigbrave.digital
  description: >
    BIGBrave is a strategic design firm. We partner with our clients, big and small, to design & create human-centered brands, products, services and systems that are simple, beautiful and easy to use.
  categories:
    - Agency
    - Web Development
    - Marketing
    - Technology
    - WordPress
  built_by: Francois Brill | BIGBrave
  built_by_url: https://bigbrave.digital
  featured: false
- title: 5th Avenue Properties
  main_url: https://5thavenue.co.za
  url: https://5thavenue.co.za
  description: >
    5th Avenue Properties specializes in the leasing and sales of office space and industrial property. BIGBrave built the website in Gatsby with data from an API server (CRM) for all the property and consultant data, and WordPress for all the website content data and case studies. All forms on the website was also directly integrated into the CRM system to ensure no leads are lost. People cannot stop commenting on the speed of the site and the property search.
  categories:
    - Technology
    - WordPress
    - API
  built_by: Russel Povey and Francois Brill | BIGBrave
  built_by_url: https://bigbrave.digital
  featured: false
- title: Intsha Consulting
  main_url: https://intsha.co.za
  url: https://intsha.co.za
  description: >
    Intsha is a bespoke Human Resources consultancy firm offering expert Recruitment and Talent Management services in today's competitive marketplace. BIGBrave helped Intsha design and develop a bespoke online presense helping them stand out from the crowd.
  categories:
    - Consulting
    - Marketing
    - WordPress
  built_by: Evan Janovsky | BIGBrave
  built_by_url: https://bigbrave.digital
  featured: false
- title: MHW Law
  main_url: https://mhwlaw.ca
  url: https://mhwlaw.ca
  description: >
    MHW is a full service law firm that has offered legal representation and advice to clients locally and throughout British Columbia since 1984. BIGBrave helped MHW bring their website into the 21st century by offering the best and latest Gatsby site to help them stand our from the crowd.
  categories:
    - Law
    - Marketing
    - WordPress
  built_by: Evan Janovsky and Francois Brill | BIGBrave
  built_by_url: https://bigbrave.digital
  featured: false
- title: KegTracker
  main_url: https://www.kegtracker.co.za
  url: https://www.kegtracker.co.za
  description: >
    Keg Tracker is part of the Beverage Insights family and its sole aim is to provide you with the right data about your kegs to make better decisions. In today’s business landscape having the right information at your finger tips is crucial to the agility of your business.
  categories:
    - Food
    - Business
    - Technology
  built_by: Francois Brill | BIGBrave
  built_by_url: https://bigbrave.digital
  featured: false
- title: Mike Nichols
  url: https://www.mikenichols.me
  main_url: https://www.mikenichols.me
  description: >
    Portfolio site of Mike Nichols, a UX designer and product development lead.
  categories:
    - Portfolio
    - Technology
    - Web Development
  built_by: Mike Nichols
  featured: false
- title: Steve Haid
  url: https://www.stevehaid.com
  main_url: https://www.stevehaid.com
  description: >
    Steve Haid is a real estate agent and Professional Financial Planner (PFP) who has been helping clients achieve their investment goals since 2006. Site designed by Stephen Bell.
  categories:
    - Marketing
    - Real Estate
  built_by: Michael Uloth
  built_by_url: https://www.michaeluloth.com
- title: Incremental - Loyalty, Rewards and Incentive Programs
  main_url: https://www.incremental.com.au
  url: https://www.incremental.com.au
  description: >
    Sydney-based digital agency specialising in loyalty, rewards and incentive programs. WordPress backend; Cloudinary, YouTube and Hubspot form integration; query data displayed as animated SVG graphs; video background in the header.
  categories:
    - Agency
    - Portfolio
    - WordPress
  built_by: Incremental
  built_by_url: https://www.incremental.com.au
  featured: false
- title: Technica11y
  main_url: https://www.technica11y.org
  url: https://www.technica11y.org
  description: >
    Discussing challenges in technical accessibility.
  categories:
    - Accessibility
    - Education
    - Video
  built_by: Tenon.io
  built_by_url: https://tenon.io
  featured: false
- title: Matthew Secrist
  main_url: https://www.matthewsecrist.net
  url: https://www.matthewsecrist.net
  source_url: https://github.com/matthewsecrist/v3
  description: >
    Matthew Secrist's personal portfolio using Gatsby, Prismic and Styled-Components.
  categories:
    - Portfolio
    - Technology
    - Web Development
  built_by: Matthew Secrist
  built_by_url: https://www.matthewsecrist.net
  featured: false
- title: Node.js Dev
  main_url: https://nodejs.dev
  url: https://nodejs.dev
  source_url: https://github.com/nodejs/nodejs.dev
  description: >
    Node.js Foundation Website.
  categories:
    - Documentation
    - Web Development
  built_by: Node.js Website Redesign Working Group
  built_by_url: https://github.com/nodejs/website-redesign
  featured: false
- title: Sheffielders
  main_url: https://sheffielders.org
  url: https://sheffielders.org
  source_url: https://github.com/davemullenjnr/sheffielders
  description: >
    A collective of businesses, creatives, and projects based in Sheffield, UK.
  categories:
    - Directory
  built_by: Dave Mullen Jnr
  built_by_url: https://davemullenjnr.co.uk
  featured: false
- title: Stealth Labs
  url: https://stealthlabs.io
  main_url: https://stealthlabs.io
  description: >
    We design and develop for the web, mobile and desktop
  categories:
    - Portfolio
    - Web Development
  built_by: Edvins Antonovs
  built_by_url: https://edvins.io
  featured: false
- title: Constanzia Yurashko
  main_url: https://www.constanziayurashko.com
  url: https://www.constanziayurashko.com
  description: >
    Exclusive women's ready-to-wear fashion by designer Constanzia Yurashko.
  categories:
    - Portfolio
  built_by: Maxim Andries
  featured: false
- title: Algolia
  url: https://algolia.com
  main_url: https://algolia.com
  description: >
    Algolia helps businesses across industries quickly create relevant, scalable, and lightning fast search and discovery experiences.
  categories:
    - Web Development
    - Technology
    - Open Source
    - Featured
  built_by: Algolia
  featured: true
- title: GVD Renovations
  url: https://www.gvdrenovationsinc.com/
  main_url: https://www.gvdrenovationsinc.com/
  description: >
    GVD Renovations is a home improvement contractor with a well known reputation as a professional, quality contractor in California.
  categories:
    - Business
  built_by: David Krasniy
  built_by_url: http://dkrasniy.com
  featured: false
- title: Styled System
  url: https://styled-system.com/
  main_url: https://styled-system.com/
  source_url: https://github.com/styled-system/styled-system/tree/master/docs
  description: >
    Style props for rapid UI development.
  categories:
    - Design System
  built_by: Brent Jackson
  built_by_url: https://jxnblk.com/
- title: Timehacker
  url: https://timehacker.app
  main_url: https://timehacker.app
  description: >
    Procrastination killer, automatic time tracking app to skyrocket your productivity
  categories:
    - Productivity
    - App
    - Technology
    - Marketing
    - Landing Page
  built_by: timehackers
  featured: false
- title: Little & Big
  main_url: https://www.littleandbig.com.au/
  url: https://www.littleandbig.com.au/
  description: >
    Little & Big exists with the aim to create Websites, Apps, E-commerce stores
    that are consistently unique and thoughtfully crafted, every time.
  categories:
    - Agency
    - Design
    - Web Development
    - Portfolio
  built_by: Little & Big
  built_by_url: https://www.littleandbig.com.au/
  featured: false
- title: Cat Knows
  main_url: https://catnose99.com/
  url: https://catnose99.com/
  description: >
    Personal blog built with Gatsby v2.
  categories:
    - Blog
    - Web Development
  built_by: CatNose
  built_by_url: https://twitter.com/catnose99
  featured: false
- title: just some dev
  url: https://www.iamdeveloper.com
  main_url: https://www.iamdeveloper.com
  source_url: https://github.com/nickytonline/www.iamdeveloper.com
  description: >
    Just some software developer writing things ✏️
  categories:
    - Blog
  built_by: Nick Taylor
  built_by_url: https://www.iamdeveloper.com
  featured: false
- title: Keziah Moselle Blog
  url: https://blog.keziahmoselle.fr/
  main_url: https://blog.keziahmoselle.fr/
  source_url: https://github.com/KeziahMoselle/blog.keziahmoselle.fr
  description: >
    ✍️ A place to share my thoughts.
  categories:
    - Blog
  built_by: Keziah Moselle
  built_by_url: https://keziahmoselle.fr/
- title: xfuture's blog
  url: https://www.xfuture-blog.com/
  main_url: https://www.xfuture-blog.com/
  source_url: https://github.com/xFuture603/xfuture-blog
  description: >
    A blog about Devops, Web development, and my insights as a systems engineer.
  categories:
    - Blog
  built_by: Daniel Uhlmann
  built_by_url: https://www.xfuture-blog.com/
- title: Mayne's Blog
  main_url: https://gine.me/
  url: https://gine.me/page/1
  source_url: https://github.com/mayneyao/gine-blog
  featured: false
  categories:
    - Blog
    - Web Development
- title: Bakedbird
  url: https://bakedbird.com
  main_url: https://bakedbird.com
  description: >
    Eleftherios Psitopoulos - A frontend developer from Greece ☕
  categories:
    - Portfolio
    - Blog
  built_by: Eleftherios Psitopoulos
  built_by_url: https://bakedbird.com
- title: Benjamin Lannon
  url: https://lannonbr.com
  main_url: https://lannonbr.com
  source_url: https://github.com/lannonbr/Portfolio-gatsby
  description: >
    Personal portfolio of Benjamin Lannon
  categories:
    - Portfolio
    - Web Development
  built_by: Benjamin Lannon
  built_by_url: https://lannonbr.com
  featured: false
- title: Aravind Balla
  url: https://aravindballa.com
  main_url: https://aravindballa.com
  source_url: https://github.com/aravindballa/website2017
  description: >
    Personal portfolio of Aravind Balla
  categories:
    - Portfolio
    - Blog
    - Web Development
  built_by: Aravind Balla
  built_by_url: https://aravindballa.com
- title: Kaleb McKelvey
  url: https://kalebmckelvey.com
  main_url: https://kalebmckelvey.com
  source_url: https://github.com/avatar-kaleb/kalebmckelvey-site
  description: >
    Personal portfolio of Kaleb McKelvey!
  categories:
    - Blog
    - Portfolio
  built_by: Kaleb McKelvey
  built_by_url: https://kalebmckelvey.com
  featured: false
- title: Michal Czaplinski
  url: https://czaplinski.io
  main_url: https://czaplinski.io
  source_url: https://github.com/michalczaplinski/michalczaplinski.github.io
  description: >
    Michal Czaplinski is a full-stack developer 🚀
  categories:
    - Portfolio
    - Web Development
  built_by: Michal Czaplinski mmczaplinski@gmail.com
  built_by_url: https://czaplinski.io
  featured: false
- title: Interactive Investor (ii)
  url: https://www.ii.co.uk
  main_url: https://www.ii.co.uk
  description: >
    Hybrid (static/dynamic) Gatsby web app for ii's free research, news and analysis, discussion and product marketing site.
  categories:
    - Business
    - Finance
    - Technology
  built_by: Interactive Investor (ii)
  built_by_url: https://www.ii.co.uk
  featured: false
- title: Weingut Goeschl
  url: https://www.weingut-goeschl.at/
  main_url: https://www.weingut-goeschl.at/
  description: >
    Weingut Goeschl is a family winery located in Gols, Burgenland in Austria (Österreich)
  categories:
    - E-commerce
    - Business
  built_by: Peter Kroyer
  built_by_url: https://www.peterkroyer.at/
  featured: false
- title: Hash Tech Guru
  url: https://hashtech.guru
  main_url: https://hashtech.guru
  description: >
    Software Development Training School and Tech Blog
  categories:
    - Blog
    - Education
  built_by: Htet Wai Yan Soe
  built_by_url: https://github.com/johnreginald
- title: AquaGruppen Vattenfilter
  url: https://aquagruppen.se
  main_url: https://aquagruppen.se/
  description: >
    Water filter and water treatment products in Sweden
  categories:
    - Business
    - Technology
  built_by: Johan Eliasson
  built_by_url: https://github.com/elitan
  featured: false
- title: Josef Aidt
  url: https://josefaidt.dev
  main_url: https://josefaidt.dev
  source_url: https://github.com/josefaidt/josefaidt.github.io
  description: >
    Personal website, blog, portfolio for Josef Aidt
  categories:
    - Portfolio
    - Blog
    - Web Development
  built_by: Josef Aidt
  built_by_url: https://twitter.com/garlicbred
- title: How To egghead
  main_url: https://howtoegghead.com/
  url: https://howtoegghead.com/
  source_url: https://github.com/eggheadio/how-to-egghead
  featured: false
  built_by: egghead.io
  built_by_url: https://egghead.io
  description: >
    How to become an egghead instructor or reviewer
  categories:
    - Documentation
    - Education
- title: Sherpalo Ventures
  main_url: https://www.sherpalo.com/
  url: https://www.sherpalo.com/
  featured: false
  categories:
    - Finance
    - Business
    - Technology
  built_by: Othermachines
  built_by_url: https://othermachines.com
- title: WrapCode
  url: https://www.wrapcode.com
  main_url: https://www.wrapcode.com
  description: >
    A full stack blog on Microsoft Azure, JavaScript, DevOps, AI and Bots.
  categories:
    - Blog
    - Technology
    - Web Development
  built_by: Rahul P
  built_by_url: https://twitter.com/_rahulpp
  featured: false
- title: Kirankumar Ambati's Portfolio
  url: https://www.kirankumarambati.me
  main_url: https://www.kirankumarambati.me
  description: >
    Personal website, blog, portfolio of Kirankumar Ambati
  categories:
    - Blog
    - Portfolio
    - Web Development
  built_by: Kirankumar Ambati
  built_by_url: https://github.com/kirankumarambati
  featured: false
- title: Rou Hun Fan's portfolio
  main_url: https://flowen.me
  url: https://flowen.me
  description: >
    Portfolio of creative developer Rou Hun Fan. Built with Gatsby v2 &amp; Greensock drawSVG.
  categories:
    - Portfolio
  built_by: Rou Hun Fan Developer
  built_by_url: https://flowen.me
  featured: false
- title: chadly.net
  url: https://www.chadly.net
  main_url: https://www.chadly.net
  source_url: https://github.com/chadly/chadly.net
  description: >
    Personal tech blog by Chad Lee.
  categories:
    - Blog
    - Technology
    - Web Development
  built_by: Chad Lee
  built_by_url: https://github.com/chadly
  featured: false
- title: CivicSource
  url: https://www.civicsource.com
  main_url: https://www.civicsource.com
  description: >
    Online auction site to purchase tax-distressed properties from local taxing authorities.
  categories:
    - Real Estate
    - Government
  featured: false
- title: SpotYou
  main_url: https://spotyou.joshglazer.com
  url: https://spotyou.joshglazer.com
  source_url: https://github.com/joshglazer/spotyou
  description: >
    SpotYou allows you to watch your favorite music videos on Youtube based on your Spotify Preferences
  categories:
    - Entertainment
    - Music
  built_by: Josh Glazer
  built_by_url: https://linkedin.com/in/joshglazer/
  featured: false
- title: Hesam Kaveh's blog
  description: >
    A blog with great seo that using gatsby-source-wordpress to fetch posts from backend
  main_url: https://hesamkaveh.com/
  url: https://hesamkaveh.com/
  source_url: https://github.com/hesamkaveh/sansi
  featured: false
  categories:
    - Blog
    - WordPress
- title: Oliver Gomes Portfolio
  main_url: https://oliver-gomes.github.io/v4/
  url: https://oliver-gomes.github.io/v4/
  description: >
    As an artist and a web designer/developer, I wanted to find a way to present these two portfolios in a way that made sense.  I felt with new found power of speed, Gatsby helped keep my creativity intact with amazing response and versatility. I felt my butter smooth transition felt much better in user perspective and super happy with the power of Gatsby.
  categories:
    - Portfolio
    - Web Development
    - Blog
  built_by: Oliver Gomes
  built_by_url: https://github.com/oliver-gomes
  featured: false
- title: Patrik Szewczyk
  url: https://www.szewczyk.cz/
  main_url: https://www.szewczyk.cz/
  description: >
    Patrik Szewczyk – JavaScript, TypeScript, React, Node.js developer, Redux, Reason
  categories:
    - Portfolio
  built_by: Patrik Szewczyk
  built_by_url: https://linkedin.com/in/thepatriczek/
  featured: false
- title: Jacob Cofman's Blog
  description: >
    Personal blog / portfolio about Jacob Cofman.
  main_url: https://jcofman.de/
  url: https://jcofman.de/
  source_url: https://github.com/JCofman/jc-website
  featured: false
  categories:
    - Blog
    - Portfolio
- title: re-geo
  description: >
    re-geo is react based geo cities style component.
  main_url: https://re-geo.netlify.app/
  url: https://re-geo.netlify.app/
  source_url: https://github.com/sadnessOjisan/re-geo-lp
  categories:
    - Open Source
  built_by: sadnessOjisan
  built_by_url: https://twitter.com/sadnessOjisan
  featured: false
- title: Luis Cestou Portfolio
  description: >
    Portfolio of graphic + interactive designer Luis Cestou.
  main_url: https://luiscestou.com
  url: https://luiscestou.com
  source_url: https://github.com/lcestou/luiscestou.com
  built_by: Luis Cestou contact@luiscestou.com
  built_by_url: https://luiscestou.com
  featured: false
  categories:
    - Portfolio
    - Web Development
- title: Data Hackers
  url: https://datahackers.com.br/
  main_url: https://datahackers.com.br/
  description: >
    Official website for the biggest portuguese-speaking data science community. Makes use of several data sources such as podcasts from Anchor, messages from Slack, newsletters from MailChimp and blog posts from Medium. The unique visual design also had its hurdles and was quite fun to develop!
  categories:
    - Blog
    - Education
    - Podcast
    - Technology
  built_by: Kaordica
  built_by_url: https://kaordica.design
  featured: false
- title: TROMAQ
  url: https://www.tromaq.com/
  main_url: https://www.tromaq.com/
  description: >
    TROMAQ executes earthmoving services and rents heavy machinery for construction work. Even with the lack of good photography, their new site managed to pass a solid and trustworthy feeling to visitors during testing and they're already seeing the improvement in brand awareness, being the sole player with a modern website in their industry.
  categories:
    - Marketing
  built_by: Kaordica
  built_by_url: https://kaordica.design
  featured: false
- title: Novida Consulting
  url: https://www.novidaconsultoria.com.br
  main_url: https://www.novidaconsultoria.com.br
  description: >
    Novida’s goal was to position itself as a solid, exclusive and trustworthy brand for families looking for a safe financial future… We created a narrative and visual design that highlight their exclusivity.
  categories:
    - Marketing
  built_by: Kaordica
  built_by_url: https://kaordica.design
  featured: false
- title: We Are Clarks
  url: https://www.weareclarks.com
  main_url: https://www.weareclarks.com
  source_url: https://github.com/abeaclark/weareclarks
  description: >
    A family travel blog.
  categories:
    - Blog
    - Travel
  built_by: Abe Clark
  built_by_url: https://www.linkedin.com/in/abrahamclark/
  featured: false
- title: Guillaume Briday's Blog
  main_url: https://guillaumebriday.fr/
  url: https://guillaumebriday.fr/
  source_url: https://github.com/guillaumebriday/guillaumebriday.fr
  description: >
    My personal blog built with Gatsby and Tailwind CSS.
  categories:
    - Blog
    - Web Development
    - Technology
  built_by: Guillaume Briday
  built_by_url: https://guillaumebriday.fr/
  featured: false
- title: Jean Regisser's Portfolio
  main_url: https://jeanregisser.com/
  url: https://jeanregisser.com/
  source_url: https://github.com/jeanregisser/jeanregisser.com
  featured: false
  description: >
    Portfolio of software engineer Jean Regisser.
  categories:
    - Portfolio
    - Mobile Development
  built_by: Jean Regisser
  built_by_url: https://jeanregisser.com/
- title: Chase Ohlson
  url: https://chaseohlson.com
  main_url: https://chaseohlson.com
  description: >
    Portfolio of frontend engineer & web developer Chase Ohlson.
  categories:
    - Portfolio
    - Web Development
  built_by: Chase Ohlson
  built_by_url: https://chaseohlson.com
  featured: false
- title: Zach Schnackel
  url: https://zslabs.com
  main_url: https://zslabs.com
  source_url: https://github.com/zslabs/zslabs.com
  description: >
    Portfolio site for UI/Motion Developer, Zach Schnackel.
  categories:
    - Portfolio
    - Web Development
  built_by: Zach Schnackel
  built_by_url: https://zslabs.com
- title: Gremlin
  url: https://www.gremlin.com
  main_url: https://www.gremlin.com
  description: >
    Gremlin's Failure as a Service finds weaknesses in your system before they cause problems.
  categories:
    - Marketing
- title: Headless.page
  main_url: https://headless.page/
  url: https://headless.page/
  description: >
    Headless.page is a directory of e-commerce sites featuring headless architecture, PWA features and / or the latest JavaScript technology.
  categories:
    - Directory
    - E-commerce
  built_by: Subscribe Pro
  built_by_url: https://www.subscribepro.com/
  featured: false
- title: Ouracademy
  main_url: https://our-academy.org/
  url: https://our-academy.org/
  source_url: https://github.com/ouracademy/website
  description: >
    Ouracademy is an organization that promoves the education in software development through blog posts & videos smiley.
  categories:
    - Open Source
    - Blog
    - Education
  built_by: Ouracademy
  built_by_url: https://github.com/ouracademy
  featured: false
- title: Tenon.io
  main_url: https://tenon.io
  url: https://tenon.io
  description: >
    Tenon.io is an accessibility tooling, services and consulting company.
  categories:
    - API
    - Accessibility
    - Business
    - Consulting
    - Technology
  built_by: Tenon.io
  built_by_url: https://tenon.io
  featured: false
- title: Projectival
  url: https://www.projectival.de/
  main_url: https://www.projectival.de/
  description: >
    Freelancer Online Marketing & Web Development in Cologne, Germany
  categories:
    - Freelance
    - Marketing
    - Web Development
    - Blog
    - Consulting
    - SEO
    - Business
  built_by: Sascha Klapetz
  built_by_url: https://www.projectival.de/
  featured: false
- title: Hetzner Online Community
  main_url: https://community.hetzner.com
  url: https://community.hetzner.com
  description: >
    Hetzner Online Community provides a free collection of high-quality tutorials, which are based on free and open source software, on a variety of topics such as development, system administration, and other web technology.
  categories:
    - Web Development
    - Technology
    - Programming
    - Open Source
    - Community
  built_by: Hetzner Online GmbH
  built_by_url: https://www.hetzner.com/
  featured: false
- title: AGYNAMIX
  url: https://www.agynamix.de/
  main_url: https://www.agynamix.de/
  source_url: https://github.com/tuhlmann/agynamix.de
  description: >
    Full Stack Java, Scala, Clojure, TypeScript, React Developer in Thalheim, Germany
  categories:
    - Freelance
    - Web Development
    - Programming
    - Blog
    - Consulting
    - Portfolio
    - Business
  built_by: Torsten Uhlmann
  built_by_url: https://www.agynamix.de/
  featured: false
- title: syracuse.io
  url: https://syracuse.io
  main_url: https://syracuse.io
  source_url: https://github.com/syracuseio/syracuseio/
  description: >
    Landing page for Syracuse NY Software Development Meetup Groups
  categories:
    - Community
  built_by: Benjamin Lannon
  built_by_url: https://lannonbr.com
- title: Render Documentation
  main_url: https://render.com/docs
  url: https://render.com/docs
  description: >
    Render is the easiest place to host your sites and apps. We use Gatsby for everything on https://render.com, including our documentation. The site is deployed on Render as well! We also have a guide to deploying Gatsby apps on Render: https://render.com/docs/deploy-gatsby.
  categories:
    - Web Development
    - Programming
    - Documentation
    - Technology
  built_by: Render Developers
  built_by_url: https://render.com
  featured: false
- title: prima
  url: https://www.prima.co
  main_url: https://www.prima.co
  description: >
    Discover industry-defining wellness content and trusted organic hemp CBD products safely supporting wellness, stress, mood, skin health, and balance.
  categories:
    - Blog
    - E-commerce
    - Education
  built_by: The Couch
  built_by_url: https://thecouch.nyc
- title: Gatsby Guides
  url: https://gatsbyguides.com/
  main_url: https://gatsbyguides.com/
  description: >
    Free tutorial course about using Gatsby with a CMS.
  categories:
    - Education
    - Documentation
    - Web Development
  built_by: Osio Labs
  built_by_url: https://osiolabs.com/
  featured: false
- title: Architude
  url: https://architudedesign.com
  main_url: https://architudedesign.com
  description: >
    筑冶 Architude International Design Consultants
  categories:
    - Design
    - Landing Page
    - Gallery
  built_by: Neo Nie
  built_by_url: https://github.com/nihgwu
  featured: false
- title: Arctica
  url: https://arctica.io
  main_url: https://arctica.io
  description: >
    Arctica specialises in purpose-built websites and progressive web applications with user optimal experiences, tailored to meet the objectives of your business.
  categories:
    - Portfolio
    - Agency
    - Design
    - Web Development
  built_by: Arctica
  built_by_url: https://arctica.io
  featured: false
- title: David Brookes
  url: https://davidbrookes.me
  main_url: https://davidbrookes.me
  description: >
    Specialising in crafting stylish, high performance websites and applications that get results, using the latest cutting edge web development technologies.
  categories:
    - Portfolio
    - Freelance
    - Web Development
  built_by: Arctica
  built_by_url: https://arctica.io
  featured: false
- title: Dennis Morello
  url: https://morello.dev
  main_url: https://morello.dev
  source_url: https://gitlab.com/dennismorello/dev-blog
  description: >
    morello.dev is a development and technology blog written by Dennis Morello.
  categories:
    - Blog
    - Education
    - Web Development
    - Open Source
    - Technology
  built_by: Dennis Morello
  built_by_url: https://twitter.com/dennismorello
  featured: false
- title: BaseTable
  url: https://autodesk.github.io/react-base-table/
  main_url: https://autodesk.github.io/react-base-table/
  source_url: https://github.com/Autodesk/react-base-table
  description: >
    BaseTable is a react table component to display large data set with high performance and flexibility.
  categories:
    - Web Development
    - Documentation
    - Open Source
  built_by: Neo Nie
  built_by_url: https://github.com/nihgwu
  featured: false
- title: herper.io
  url: https://herper.io/
  main_url: https://herper.io/
  description: >
    Portfolio website for Jacob Herper - a Front End Web Developer with a passion for all things digital. I have more than 10 years experience working in web development.
  categories:
    - Portfolio
    - Web Development
    - Freelance
    - Design
    - SEO
  built_by: Jacob Herper
  built_by_url: https://github.com/jakeherp
  source_url: https://github.com/jakeherp/portfolio
  featured: false
- title: Artem Sapegin Photography
  description: >
    Photography portfolio and blog of Artem Sapegin, an award-losing photographer living in Berlin, Germany. Landscapes, cityscapes and dogs.
  main_url: https://morning.photos/
  url: https://morning.photos/
  source_url: https://github.com/sapegin/morning.photos
  categories:
    - Portfolio
    - Photography
  built_by: Artem Sapegin
  built_by_url: https://github.com/sapegin
- title: Pattyrn
  main_url: https://pattyrn.com
  url: https://pattyrn.com
  description: >
    Pattyrn uses advanced machine learning AI to analyze the platform’s your teams use, making it easy to solve performance problems, reduce bottlenecks, and monitor culture health to optimize your ROI and help boost performance without causing burn out.
  categories:
    - Marketing
    - Technology
  built_by: Pattyrn
  built_by_url: https://twitter.com/Pattyrn4
  featured: false
- title: Intranet Italia Day
  main_url: https://www.intranetitaliaday.it/en
  url: https://www.intranetitaliaday.it/en
  description: >
    The Italian event dedicated to the digital workplace that focuses on planning, governance and company intranet management
  categories:
    - Event
    - Conference
  built_by: Ariadne Digital
  built_by_url: https://www.ariadnedigital.it
  featured: false
- title: Textually Stylo
  main_url: https://www.textually.net
  url: https://www.textually.net
  description: >
    Stylo Markdown writing App marketing/documentation website by Textually Inc.
  categories:
    - Marketing
    - Technology
    - Blog
    - Documentation
  built_by: Sébastien Hamel
  built_by_url: https://www.textually.net
  featured: false
- title: OneDeck
  main_url: https://www.onedeck.co
  url: https://www.onedeck.co
  description: >
    OneDeck is a simple yet powerful tool for creating and sharing your one-page investment summary in under 10 minutes.
  categories:
    - Finance
    - Technology
  built_by: William Neill
  built_by_url: https://twitter.com/williamneill
  featured: false
- title: Assortment
  main_url: https://assortment.io
  url: https://assortment.io
  description: >
    Assortment aims to provide detailed tutorials (and more) for developers of all skill levels within the Web Development Industry. Attempting to cut out the fluff and arm you with the facts.
  categories:
    - Blog
    - Web Development
  built_by: Luke Whitehouse
  built_by_url: https://twitter.com/_lukewh
  featured: false
- title: Mission42
  main_url: https://mission42.zauberware.com
  url: https://mission42.zauberware.com
  description: >
    A landing page for the mobile app Mission42. Mission42 wants to help you learn new skills.
  categories:
    - App
    - Learning
    - Education
    - Landing Page
  built_by: Philipp Siegmund, zauberware
  built_by_url: https://www.zauberware.com
- title: Altstadtdomizil Idstein
  main_url: http://www.altstadtdomizil-idstein.de/
  url: http://www.altstadtdomizil-idstein.de/
  description: >
    A landing page for a holiday apartment in Idstein, Germany.
  categories:
    - Landing Page
    - Travel
    - Real Estate
  built_by: Simon Franzen, zauberware
  built_by_url: https://www.zauberware.com
- title: Gerald Martinez Dev
  main_url: https://gmartinez.dev/
  url: https://gmartinez.dev/
  source_url: https://github.com/nephlin7/gmartinez.dev
  description: >
    Personal website for show my skills and my works.
  categories:
    - Web Development
    - Portfolio
  built_by: Gerald Martinez
  built_by_url: https://twitter.com/GeraldM_92
  featured: false
- title: Becreatives
  main_url: https://becreatives.com
  url: https://becreatives.com
  featured: false
  description: >
    Digital software house. Enlights ideas. Think smart execute harder.
  categories:
    - Technology
    - Web Development
    - Agency
    - Marketing
  built_by: Becreatives
  built_by_url: https://becreatives.com
- title: Paul Clifton Photography
  main_url: https://paulcliftonphotography.com
  url: https://paulcliftonphotography.com
  featured: false
  description: >
    A full migration from WordPress to GatsbyJS and DatoCMS. Includes custom cropping on images as viewport changes size and also an infinity scroll that doesn't preload all of the results.
  categories:
    - Blog
    - Portfolio
    - Gallery
    - Photography
  built_by: Little Wolf Studio
  built_by_url: https://littlewolfstudio.co.uk
- title: Atte Juvonen - Blog
  url: https://www.attejuvonen.fi/
  main_url: https://www.attejuvonen.fi/
  source_url: https://github.com/baobabKoodaa/blog
  description: >
    Tech-oriented personal blog covering topics like AI, data, voting, game theory, infosec and software development.
  categories:
    - Blog
    - Data
    - JavaScript
    - Programming
    - Science
    - Security
    - Technology
    - Web Development
  featured: false
- title: Kibuk Construction
  url: https://kibukconstruction.com/
  main_url: https://kibukconstruction.com/
  description: >
    Kibuk Construction is a fully licensed and insured contractor specializing in Siding, Decks, Windows & Doors!
  categories:
    - Business
  built_by: David Krasniy
  built_by_url: http://dkrasniy.com
- title: RedCarpetUp
  main_url: https://www.redcarpetup.com
  url: https://www.redcarpetup.com/
  description: >
    RedCarpetUp's home page for a predominantly mobile-only customer base in India with major constraints on bandwidth availability
  categories:
    - Finance
  built_by: RedCarpet Dev Team
  built_by_url: https://www.redcarpetup.com
  featured: false
- title: talita traveler
  url: https://talitatraveler.com/
  main_url: https://talitatraveler.com/
  source_url: https://github.com/afuh/talitatraveler
  description: >
    Talita Traveler's personal blog.
  categories:
    - Blog
  built_by: Axel Fuhrmann
  built_by_url: https://axelfuhrmann.com/
  featured: false
- title: Pastelería el Progreso
  url: https://pasteleriaelprogreso.com/
  main_url: https://pasteleriaelprogreso.com/
  source_url: https://github.com/afuh/elprogreso
  description: >
    Famous bakery in Buenos Aires.
  categories:
    - Food
    - Gallery
  built_by: Axel Fuhrmann
  built_by_url: https://axelfuhrmann.com/
  featured: false
- title: Maitrik's Portfolio
  url: https://www.maitrikpatel.com/
  main_url: https://www.maitrikpatel.com/
  source_url: https://github.com/maitrikjpatel/portfolio
  description: >
    Portfolio of a Front-End Developer / UX Designer who designs and develops pixel perfect user interface, experiences and web applications.
  categories:
    - Portfolio
    - Blog
    - Design
    - Web Development
  built_by: Maitrik Patel
  built_by_url: https://www.maitrikpatel.com/
  featured: false
- title: PicPick
  url: https://picpick.app/
  main_url: https://picpick.app/
  description: >
    All-in-one Graphic Design Tool, Screen Capture Software, Image Editor, Color Picker, Pixel Ruler and More
  categories:
    - Productivity
    - App
    - Technology
  built_by: NGWIN
  built_by_url: https://picpick.app/
  featured: false
- title: Ste O'Neill
  main_url: https://www.steoneill.dev
  url: https://www.steoneill.dev
  description: >
    MVP of a portfolio site for a full stack UK based developer.
  categories:
    - Blog
    - Portfolio
  built_by: Ste O'Neill
  built_by_url: https://steoneill.dev
  featured: false
- title: Filipe Santos Correa's Portfolio
  description: >
    Filipe's Personal About Me / Portfolio.
  main_url: https://filipesantoscorrea.com/
  url: https://filipesantoscorrea.com/
  source_url: https://github.com/Safi1012/filipesantoscorrea.com
  featured: false
  categories:
    - Portfolio
- title: Progressive Massachusetts Legislator Scorecard
  main_url: https://scorecard.progressivemass.com
  url: https://scorecard.progressivemass.com
  featured: false
  source_url: https://github.com/progressivemass/legislator-scorecard
  description: >
    Learn about MA state legislators' voting records through a progressive lens
  categories:
    - Government
    - Education
  built_by: Alex Holachek
  built_by_url: https://alex.holachek.com/
- title: Jeff Wolff – Portfolio
  main_url: https://www.jeffwolff.net
  url: https://www.jeffwolff.net
  featured: false
  description: >
    A guy from San Diego who makes websites.
  categories:
    - Blog
    - Portfolio
    - Web Development
- title: Jp Valery – Portfolio
  main_url: https://jpvalery.photo
  url: https://jpvalery.photo
  featured: false
  description: >
    Self-taught photographer documenting spaces and people
  categories:
    - Portfolio
    - Photography
- title: Prevue
  main_url: https://www.prevue.io
  url: https://www.prevue.io
  featured: false
  description: >
    All in One Prototyping Tool For Vue Developers
  categories:
    - Open Source
    - Web Development
- title: Gold Medal Flour
  main_url: https://www.goldmedalflour.com
  url: https://www.goldmedalflour.com
  description: >
    Gold Medal Four is a brand of flour products owned by General Mills. The new site was built using Gatsby v2 with data sources from WordPress and an internal recipe API, and features multifaceted recipe filtering and a modified version of Gatsby Image to support art direction images.
  categories:
    - Food
  built_by: General Mills Branded Sites Dev Team
  built_by_url: https://www.generalmills.com
  featured: false
- title: Fifth Gait Technologies
  main_url: https://5thgait.com
  url: https://5thgait.com
  featured: false
  description: >
    Fifth Gait is a small business in the defense and space industry that is run and owned by physicists and engineers that have worked together for decades. The site was built using Gatsby V2.
  categories:
    - Government
    - Science
    - Technology
  built_by: Jonathan Z. Fisher
  built_by_url: https://jonzfisher.com
- title: Sal's Pals
  main_url: https://www.sals-pals.net
  url: https://www.sals-pals.net
  featured: false
  description: >
    Sal's Pals is a professional dog walking and pet sitting service based in Westfield, NJ. New site built with gatsby v2.
  categories:
    - Business
- title: Zuyet Awarmatrip
  main_url: https://www.zuyetawarmatrip.com
  url: https://www.zuyetawarmatrip.com
  featured: false
  description: >
    Zuyet Awarmatrip is a subsidiary identity within the personal ecosystem of Zuyet Awarmatik, focusing on travel and photography.
  categories:
    - Travel
    - Photography
  built_by: Zuyet Awarmatik
- title: manuvel.be
  url: https://www.manuvel.be
  main_url: https://www.manuvel.be
  source_url: https://github.com/riencoertjens/manuvelsite
  description: >
    Cycling themed café coming this april in Sint Niklaas, Belgium. One page with funky css-grid and gatsby-image trickery!
  categories:
    - Food
  built_by: WEBhart
  built_by_url: https://www.web-hart.com
  featured: false
- title: WEBhart
  url: https://www.web-hart.com
  main_url: https://www.web-hart.com
  description: >
    Hi, I'm Rien (pronounced Reen) from Belgium but based in Girona, Spain. I'm an autodidact, committed to learning until the end of time.
  categories:
    - Portfolio
    - Design
    - Web Development
    - Freelance
  built_by: WEBhart
  built_by_url: https://www.web-hart.com
  featured: false
- title: nicdougall.com
  url: https://nicdougall.netlify.app/
  main_url: https://nicdougall.netlify.app/
  source_url: https://github.com/riencoertjens/nicdougall.com
  description: >
    Athlete website with Netlify CMS for blog content.
  categories:
    - Blog
  built_by: WEBhart
  built_by_url: https://www.web-hart.com
  featured: false
- title: Lebuin D'Haese
  url: https://www.lebuindhaese.be/
  main_url: https://www.lebuindhaese.be/
  description: >
    Artist portfolio website. Powered by a super simple Netlify CMS to easily add blog posts or new art pieces.
  categories:
    - Portfolio
    - Blog
  built_by: WEBhart
  built_by_url: https://www.web-hart.com
  featured: false
- title: Iefke Molenstra
  url: https://www.iefke.be/
  main_url: https://www.iefke.be/
  description: >
    Artist portfolio website. Powered by a super simple Netlify CMS to easily add blog posts or new art pieces.
  categories:
    - Portfolio
    - Blog
  built_by: WEBhart
  built_by_url: https://www.web-hart.com
  featured: false
- title: The Broomwagon
  url: https://www.thebroomwagongirona.com/
  main_url: https://www.thebroomwagongirona.com/
  description: >
    foodtruck style coffee by pro cyclist Robert Gesink. The site has a webshop with merchandise and coffee beans.
  categories:
    - E-commerce
  built_by: WEBhart
  built_by_url: https://www.web-hart.com
- title: Pella Windows and Doors
  main_url: https://www.pella.com
  url: https://www.pella.com
  featured: false
  description: >
    The Pella Corporation is a privately held window and door manufacturing
  categories:
    - Business
- title: tinney.dev
  url: https://tinney.dev
  main_url: https://tinney.dev
  source_url: https://github.com/cdtinney/tinney.dev
  description: >
    Personal portfolio/blog of Colin Tinney
  categories:
    - Blog
    - Portfolio
    - Open Source
  built_by: Colin Tinney
  built_by_url: https://tinney.dev
  featured: false
- title: Monkeywrench Books
  main_url: https://monkeywrenchbooks.org
  url: https://monkeywrenchbooks.org
  description: >
    Monkeywrench Books is an all-volunteer, collectively-run bookstore and event space in Austin, TX
  categories:
    - Business
    - Community
    - Education
  built_by: Monkeywrench Books
  built_by_url: https://monkeywrenchbooks.org
- title: DeepMay.io
  main_url: https://deepmay.io
  url: https://deepmay.io
  description: >
    DeepMay is an experimental new tech bootcamp in the mountains of North Carolina.
  categories:
    - Event
    - Community
    - Technology
    - Marketing
  built_by: DeepMay
  built_by_url: https://twitter.com/deepmay_io
  featured: false
- title: Liferay.Design
  main_url: https://liferay.design
  url: https://liferay.design
  source_url: https://github.com/liferay-design/liferay.design
  description: >
    Liferay.Design is home to some of the freshest open-source designers who love to share articles and other resources for the Design Community.
  categories:
    - Blog
    - Community
    - Design
    - Marketing
    - Open Source
    - Technology
    - User Experience
  built_by: Liferay Designers
  built_by_url: https://twitter.com/liferaydesign
  featured: false
- title: Front End Remote Jobs
  main_url: https://frontendremotejobs.com
  url: https://frontendremotejobs.com
  source_url: https://github.com/benjamingrobertson/remotefrontend
  description: >
    Front End Remote Jobs features fully remote jobs for front end developers.
  categories:
    - WordPress
    - Web Development
  built_by: Ben Robertson
  built_by_url: https://benrobertson.io
  featured: false
- title: Penrose Grand Del Mar
  main_url: https://penroseatthegrand.com
  url: https://penroseatthegrand.com
  description: >
    Penrose Grand Del Mar is a luxury housing project coming soon.
  categories:
    - Real Estate
    - Design
  built_by: Chase Ohlson
  built_by_url: https://chaseohlson.com
- title: JustGraphQL
  url: https://www.justgraphql.com/
  main_url: https://www.justgraphql.com/
  source_url: https://github.com/Novvum/justgraphql
  description: >
    JustGraphQL helps developers quickly search and filter through GraphQL resources, tools, and articles.
  categories:
    - Open Source
    - Web Development
    - Technology
  built_by: Novvum
  built_by_url: https://www.novvum.io/
  featured: false
- title: Peter Macinkovic Personal Blog
  url: https://peter.macinkovic.id.au/
  main_url: https://peter.macinkovic.id.au/
  source_url: https://github.com/inkovic/peter-macinkovic-static-site
  description: >
    Personal Website and Blog of e-commerce SEO Specialist and Digital Marketer Peter Macinkovic.
  categories:
    - SEO
    - Marketing
    - Blog
  featured: false
- title: NH Hydraulikzylinder
  main_url: https://nh-hydraulikzylinder.com
  url: https://nh-hydraulikzylinder.com
  description: >
    High quality & high performance hydraulic cylinders manufactured in Austria based on the clients requirements
  categories:
    - Business
  built_by: MangoART
  built_by_url: https://www.mangoart.at
  featured: false
- title: Frauennetzwerk Linz-Land
  main_url: https://frauennetzwerk-linzland.net
  url: https://frauennetzwerk-linzland.net
  description: >
    Homepage for the local women's association providing support to people in need offline and online (Livechat integration)
  categories:
    - Nonprofit
  built_by: MangoART
  built_by_url: https://www.mangoart.at
  featured: false
- title: Mein Traktor
  main_url: http://www.mein-traktor.at/
  url: http://www.mein-traktor.at/
  description: >
    Homepage of a the main importer of SAME and Lamborghini Tractors in Austria with customer support area
  categories:
    - Business
    - App
  built_by: MangoART
  built_by_url: https://www.mangoart.at
  featured: false
- title: Lamborghini Traktoren
  main_url: https://lamborghini-traktor.at
  url: https://lamborghini-traktor.at
  description: >
    Lamborghini Tractors - Landing page for the brand in Austria
  categories:
    - Business
  built_by: MangoART
  built_by_url: https://www.mangoart.at
  featured: false
- title: Holly Lodge Community Centre - Highgate, London
  main_url: https://www.hlcchl.org/
  url: https://www.hlcchl.org/
  source_url: https://github.com/eugelogic/hlcchl-gatsby
  description: >
    The Holly Lodge Community Centre - Highgate, London has a shiny new website built with Gatsby v2 that makes important contributions towards a faster, more secure and environmentally friendly web for everyone.
  categories:
    - Community
    - Event
    - Nonprofit
  built_by: Eugene Molari Developer
  built_by_url: https://twitter.com/EugeneMolari
  featured: false
- title: blackcater's blog
  url: https://www.blackcater.win
  main_url: https://www.blackcater.win
  source_url: https://github.com/blackcater/blog
  description: >
    Blog like Medium, for person and team.
  categories:
    - Blog
    - Web Development
  built_by: blackcater
  built_by_url: https://github.com/blackcater
  featured: false
- title: Kenneth Kwakye-Gyamfi Portfolio Site
  url: https://www.kwakye-gyamfi.com
  main_url: https://www.kwakye-gyamfi.com
  source_url: https://www.github.com/cross19xx/cross-site
  description: >
    Personal portfolio site for Kenneth Kwakye-Gyamfi, a mobile and web full stack applications developer currently based in Accra, Ghana.
  categories:
    - SEO
    - Web Development
    - Open Source
    - Portfolio
  featured: false
- title: Gareth Weaver
  url: https://www.garethweaver.com/
  main_url: https://www.garethweaver.com/
  source_url: https://github.com/garethweaver/public-site-react
  description: >
    A personal portfolio of a London based frontend developer built with Gatsby 2, Redux and Sass
  categories:
    - Portfolio
    - Web Development
  built_by: Gareth Weaver
  built_by_url: https://twitter.com/garethdweaver
  featured: false
- title: Mailjet
  url: https://dev.mailjet.com/
  main_url: https://dev.mailjet.com/
  description: >
    Mailjet is an easy-to-use all-in-one e-mail platform.
  categories:
    - API
    - Documentation
  featured: false
- title: Peintagone
  url: https://www.peintagone.be/
  main_url: https://www.peintagone.be/
  description: >
    Peintagone is a superior quality paint brand with Belgian tones.
  categories:
    - Portfolio
    - Gallery
  built_by: Sebastien Crepin
  built_by_url: https://github.com/opeah
  featured: false
- title: Let's Do Dish!
  url: https://letsdodish.com
  main_url: https://letsdodish.com
  description: >
    A new recipe site for people who enjoy cooking great food in their home kitchen. Find some great meal ideas! Let's do dish!
  categories:
    - Blog
    - Food
  built_by: Connerra
  featured: false
- title: AWS Amplify Community
  url: https://amplify.aws/community/
  main_url: https://amplify.aws/community/
  source_url: https://github.com/aws-amplify/community
  description: >
    Amplify Community is a hub for developers building fullstack serverless applications with Amplify to easily access content (such as events, blog posts, videos, sample projects, and tutorials) created by other members of the Amplify community.
  categories:
    - Blog
    - Directory
    - Education
    - Technology
  built_by: Nikhil Swaminathan
  built_by_url: https://github.com/swaminator
  featured: false
- title: Cal State Monterey Bay
  url: https://csumb.edu
  main_url: https://csumb.edu
  source_url: https://github.com/csumb/csumb-gatsby
  description: >
    A website for the entire campus of California State University, Monterey Bay.
  categories:
    - Education
    - Government
  built_by: CSUMB Web Team
  built_by_url: https://csumb.edu/web/team
  featured: false
- title: BestPricingPages.com
  url: https://bestpricingpages.com
  main_url: https://bestpricingpages.com
  source_url: https://github.com/jpvalery/pricingpages/
  description: >
    A repository of the best pricing pages by the best companies. Built in less than a week.
    Inspired by RGE and since pricingpages.xyz no longer exists, I felt such a resource was missing and could be helpful to many people.
  categories:
    - Business
    - Community
    - Entrepreneurship
    - Open Source
    - Technology
  built_by: Jp Valery
  built_by_url: https://jpvalery.me
  featured: false
- title: Lendo Austria
  url: https://lendo.at
  main_url: https://lendo.at
  description: >
    A Comparison site for best private loan offer from banks in Austria.
  categories:
    - Business
    - Finance
  built_by: Lendo developers
  featured: false
- title: Visual Cloud FX
  url: https://visualcloudfx.com
  main_url: https://visualcloudfx.com
  source_url: https://github.com/jjcav84/visualcloudfx
  description: >
    Basic static site built with MDBootstrap, React, and Gatsby
  categories:
    - Consulting
    - Portfolio
  built_by: Jacob Cavazos
  built_by_url: https://jacobcavazos.com
- title: Matthew Miller (Me4502)
  url: https://matthewmiller.dev
  main_url: https://matthewmiller.dev
  description: >
    The personal site, blog and portfolio of Matthew Miller (Me4502)
  categories:
    - Blog
    - Programming
    - Technology
    - Portfolio
  built_by: Matthew Miller
  featured: false
- title: Årets Kontor
  url: https://aretskontor.newst.se
  main_url: https://aretskontor.newst.se
  description: >
    A swedish competition for "office of the year" in sweden with a focus on design. Built with MDBootstrap and Gatsby.
  categories:
    - Real Estate
    - Marketing
  built_by: Victor Björklund
  built_by_url: https://victorbjorklund.com
  featured: false
- title: Kyma
  url: https://kyma-project.io
  main_url: https://kyma-project.io
  source_url: https://github.com/kyma-project/website
  description: >
    This website holds overview, blog and documentation for Kyma open source project that is a Kubernates based application extensibility framework.
  categories:
    - Documentation
    - Blog
    - Technology
    - Open Source
  built_by: Kyma developers
  built_by_url: https://twitter.com/kymaproject
  featured: false
- title: Verso
  main_url: https://verso.digital
  url: https://verso.digital
  description: >
    Verso is a creative technology studio based in Singapore. Site built with Gatsby and Netlify.
  categories:
    - Agency
    - Consulting
    - Design
    - Technology
  built_by: Verso
  built_by_url: https://verso.digital
  featured: false
- title: Camilo Holguin
  url: https://camiloholguin.me
  main_url: https://camiloholguin.me
  source_url: https://github.com/camiloholguin/gatsby-portfolio
  description: >
    Portfolio site using GatsbyJS and WordPress REST API.
  categories:
    - WordPress
    - Portfolio
    - Web Development
  built_by: Camilo Holguin
  built_by_url: https://camiloholguin.me
  featured: false
- title: Kodingnesia
  url: https://kodingnesia.com/
  main_url: https://kodingnesia.com/
  description: >
    Kodingnesia is a place for learning programming & linux in Bahasa Indonesia.
  categories:
    - Blog
    - Programming
    - Technology
  built_by: Frisko Mayufid
  built_by_url: https://frisko.space
- title: ERS HCL Open Source Portal
  url: https://ers-hcl.github.io/
  main_url: https://ers-hcl.github.io/
  description: >
    Official site for ERS-HCL GitHub organizational site. This is a hybrid app with static and dynamic content, providing a details of the open source projects, initiatives, innovation ideas within ERS-HCL. It pulls data from various data sources including GitHub APIs, MDX based blog posts, excel files. It also hosts an ideas app that is based on Firebase.
  categories:
    - Open Source
    - Blog
    - Technology
    - Web Development
    - Community
    - Documentation
  source_url: https://github.com/ERS-HCL/gatsby-ershcl-app
  built_by: Tarun Kumar Sukhu
  built_by_url: https://github.com/tsukhu
- title: Ben Shi
  url: https://hbish.com/
  main_url: https://hbish.com/
  source_url: https://github.com/hbish/hbish.com
  description: >
    A personal website of Ben Shi, a technologist from Sydney, Australia.
  categories:
    - Blog
    - Programming
    - Technology
  built_by: Ben Shi
  built_by_url: https://hbish.com/
  featured: false
- title: Sandbox
  url: https://www.sandboxneu.com/
  main_url: https://www.sandboxneu.com/
  source_url: https://github.com/sandboxneu/sandboxneu.com
  description: >
    Official website of Sandbox, a Northeastern University student group that builds software for researchers.
  categories:
    - Marketing
  built_by: Sandbox at Northeastern
  built_by_url: https://github.com/sandboxneu/
  featured: false
- title: Accessible App
  main_url: https://accessible-app.com
  url: https://accessible-app.com
  source_url: https://github.com/accessible-app/accessible-app_com
  description: >
    Learn how to build inclusive web applications and Single Page Apps in modern JavaScript frameworks. This project collects strategies, links, patterns and plugins for React, Vue and Angular.
  categories:
    - Accessibility
    - Web Development
    - JavaScript
  built_by: Marcus Herrmann
  built_by_url: https://marcus.io
  featured: false
- title: PygmalionPolymorph
  url: https://pygmalionpolymorph.com
  main_url: https://pygmalionpolymorph.com
  source_url: https://github.com/PygmalionPolymorph/portfolio
  description: >
    Portfolio of artist, musician and developer PygmalionPolymorph.
  categories:
    - Portfolio
    - Gallery
    - Music
    - Photography
    - Web Development
  built_by: PygmalionPolymorph
  built_by_url: https://pygmalionpolymorph.com
  featured: false
- title: Gonzalo Nuñez Photographer
  main_url: https://www.gonzalonunez.com
  url: https://www.gonzalonunez.com
  description: >
    Website for Cancun based destination wedding photographer Gonzalo Nuñez. Site built with GatsbyJS, WordPress API and Netlify.
  categories:
    - Photography
    - Portfolio
    - WordPress
  built_by: Miguel Mayo
  built_by_url: https://www.miguelmayo.com
  featured: false
- title: Element 84
  main_url: https://www.element84.com
  url: https://www.element84.com
  description: >
    Element 84 is software engineering and design firm that helps companies and government agencies solve problems using remote sensing, life sciences, and transportation data in the cloud.
  categories:
    - Agency
    - Blog
    - Business
    - Consulting
    - Data
    - Design
    - Government
    - Portfolio
    - Programming
    - Science
    - Technology
    - User Experience
    - Web Development
- title: Raconteur Agency
  main_url: https://www.raconteur.net/agency
  url: https://www.raconteur.net/agency
  description: >
    Raconteur Agency is a London-based content marketing agency for B2B brands. We have rebuilt their site with Gatsby v2 using their existing WordPress backend as the data source. By switching from WordPress to GatsbyJS we have achieved a 200%+ improvement in page load times and went from a Lighthouse performance score of 49 to 100.
  categories:
    - Agency
    - Marketing
    - WordPress
  built_by: Jacob Herper
  built_by_url: https://herper.io
  featured: false
- title: Purple11
  main_url: https://purple11.com/
  url: https://purple11.com/
  description: >
    Purple11 is a site for photography and photo retouching tips and tricks.
  categories:
    - Blog
    - Photography
  built_by: Sébastien Noël
  built_by_url: https://blkfuel.com/
  featured: false
- title: PerfReviews
  main_url: https://perf.reviews/
  url: https://perf.reviews/
  source_url: https://github.com/PerfReviews/PerfReviews
  description: >
    The best content about web performance in spanish language.
  categories:
    - Web Development
  built_by: Joan León & José M. Pérez
  built_by_url: https://perf.reviews/nosotros/
  featured: false
- title: Un Backend - Blog
  main_url: https://www.unbackend.pro/
  url: https://www.unbackend.pro/
  description: >
    The personal website and blog of Camilo Ramírez, a backend developer :).
  categories:
    - Blog
    - Programming
    - Technology
  source_url: https://github.com/camilortte/camilortte.github.com
  built_by: Camilo Ramírez
  built_by_url: https://www.unbackend.pro/about
  featured: false
- title: Hitesh Vaghasiya
  main_url: https://hiteshvaghasiya.com/
  url: https://hiteshvaghasiya.com/
  description: >
    This is Hitesh Vaghasiya's blog. This blog is help you an E-Commerce like Magento, Shopify, and BigCommerce.
  categories:
    - Blog
    - Programming
    - Technology
    - Web Development
  built_by: Hitesh Vaghasiya
  built_by_url: https://hiteshvaghasiya.com/
  featured: false
- title: Aditus
  main_url: https://www.aditus.io
  url: https://www.aditus.io
  description: >
    Aditus is the accessibility tool for your team. We help teams build accessible websites and products.
  categories:
    - Accessibility
    - Education
  built_by: Aditus
  built_by_url: https://www.aditus.io
  featured: false
- title: Ultra Config
  main_url: https://ultraconfig.com.au/
  url: https://ultraconfig.com.au/ultra-config-generator/
  description: >
    Ultra Config Generator is a software application for Network Engineers to efficiently manage their network infrastructure.
  categories:
    - Blog
    - Technology
  built_by: Ultra Config
  built_by_url: https://ultraconfig.com.au/
  featured: false
- title: Malice
  main_url: https://malice.fr/
  url: https://malice.fr/
  description: >
    Malice is a cyber-training  platform for learning, validating and improving security related skills through simulated scenarios and challenges.
  categories:
    - Security
    - Technology
  built_by: Sysdream
  built_by_url: https://sysdream.com/
  featured: false
- title: Nash
  main_url: https://nash.io/
  url: https://nash.io/
  description: >
    Nash is a decentralized platform for trading, payment and other financial services. Our goal is to bring distributed finance to everyone by making blockchain technology fast and easy to use. We employ an off-chain engine to match trades rapidly, but never take control of customers’ assets. Our intuitive interface offers easy access to a range of trading, payment and investment functions.
  categories:
    - Portfolio
    - Security
    - Technology
  built_by: Andrej Gajdos
  built_by_url: https://andrejgajdos.com/
  featured: false
- title: Axel Fuhrmann
  url: https://axelfuhrmann.com
  main_url: https://axelfuhrmann.com
  source_url: https://github.com/afuh/axelfuhrmann.com
  description: >
    Personal portfolio.
  categories:
    - Portfolio
    - Freelance
    - Web Development
  featured: false
- title: Alaina Viau
  url: https://www.alainaviau.com
  main_url: https://www.alainaviau.com
  description: >
    Official website of Canadian opera director, creator, and producer Alaina Viau. Site designed by Stephen Bell.
  categories:
    - Portfolio
    - Music
  built_by: Michael Uloth
  built_by_url: https://www.michaeluloth.com
- title: Alison Moritz
  url: https://www.alisonmoritz.com
  main_url: https://www.alisonmoritz.com
  description: >
    Official website of American stage director Alison Moritz. Site designed by Stephen Bell.
  categories:
    - Portfolio
    - Music
  built_by: Michael Uloth
  built_by_url: https://www.michaeluloth.com
- title: Luke Secomb Digital
  url: https://lukesecomb.digital
  main_url: https://lukesecomb.digital
  source_url: https://github.com/lukethacoder/luke-secomb-simple
  description: >
    A simple portfolio site built using TypeScript, Markdown and React Spring.
  categories:
    - Portfolio
    - Web Development
  built_by: Luke Secomb
  built_by_url: https://lukesecomb.digital
  featured: false
- title: We are Brew
  url: https://www.wearebrew.co.uk
  main_url: https://www.wearebrew.co.uk
  description: >
    Official website for Brew, a Birmingham based Digital Marketing Agency.
  categories:
    - Portfolio
    - Web Development
    - Agency
    - Marketing
  built_by: Brew Digital
  built_by_url: https://www.wearebrew.co.uk
- title: Global City Data
  main_url: https://globalcitydata.com
  url: https://globalcitydata.com
  source_url: https://github.com/globalcitydata/globalcitydata
  description: >
    Global City Data is an open, easily browsable platform to showcase peer-reviewed urban datasets and models created by different research groups.
  categories:
    - Education
    - Open Source
  built_by: Rafi Barash
  built_by_url: https://rafibarash.com
  featured: false
- title: Submittable
  url: https://www.submittable.com
  main_url: https://www.submittable.com
  description: >
    Submissions made simple. Submittalbe is a cloud-based submissions manager that lets you accept, review, and make decisions on any kind of digital content.
  categories:
    - Technology
    - Marketing
  built_by: Genevieve Crow
  built_by_url: https://github.com/g-crow
- title: Appmantle
  main_url: https://appmantle.com
  url: https://appmantle.com
  description: >
    Appmantle is a new way of creating apps. A complete modern app that you build yourself quickly & easily, without programming knowledge.
  categories:
    - App
    - Marketing
    - Landing Page
    - Mobile Development
    - Technology
  built_by: Appmantle
  built_by_url: https://appmantle.com
  featured: false
- title: Acto
  main_url: https://www.acto.dk/
  url: https://www.acto.dk/
  description: >
    Tomorrows solutions - today. Acto is an innovative software engineering company, providing your business with high-quality, scalable and maintainable software solutions, to make your business shine.
  categories:
    - Agency
    - Technology
    - Web Development
    - Mobile Development
  built_by: Acto
  built_by_url: https://www.acto.dk/
- title: Gatsby GitHub Stats
  url: https://gatsby-github-stats.netlify.app
  main_url: https://gatsby-github-stats.netlify.app
  source_url: https://github.com/lannonbr/gatsby-github-stats/
  description: >
    Statistics Dashboard for Gatsby GitHub repository
  categories:
    - Data
  built_by: Benjamin Lannon
  built_by_url: https://lannonbr.com
  featured: false
- title: Graphic Intuitions
  url: https://www.graphicintuitions.com/
  main_url: https://www.graphicintuitions.com/
  description: >
    Digital marketing agency located in Morris, Manitoba.
  categories:
    - Agency
    - Web Development
    - Marketing
  featured: false
- title: Smooper
  url: https://www.smooper.com/
  main_url: https://www.smooper.com/
  description: >
    We connect you with digital marketing experts for 1 on 1 consultation sessions
  categories:
    - Marketing
    - Directory
  featured: false
- title: Lesley Barber
  url: https://www.lesleybarber.com/
  main_url: https://www.lesleybarber.com/
  description: >
    Official website of Canadian film composer Lesley Barber.
  categories:
    - Portfolio
    - Music
  built_by: Michael Uloth
  built_by_url: https://www.michaeluloth.com
- title: Timeline of Terror
  main_url: https://timelineofterror.org/
  url: https://timelineofterror.org/
  source_url: https://github.com/Symbitic/timeline-of-terror
  description: >
    Complete guide to the events of September 11, 2001.
  categories:
    - Directory
    - Government
  built_by: Alex Shaw
  built_by_url: https://github.com/Symbitic/
  featured: false
- title: Pill Club
  url: https://thepillclub.com
  main_url: https://thepillclub.com
  description: >
    Zero Copay With Insurance + Free Shipping + Bonus Gifts + Online Delivery – Birth Control Delivery and Prescription
  categories:
    - Marketing
    - Healthcare
  built_by: Pill Club
  built_by_url: https://thepillclub.com
- title: myweekinjs
  url: https://www.myweekinjs.com/
  main_url: https://www.myweekinjs.com/
  source_url: https://github.com/myweekinjs/public-website
  description: >
    Challenge to create and/or learn something new in JavaScript each week.
  categories:
    - Blog
  built_by: Adriaan Janse van Rensburg
  built_by_url: https://github.com/HurricaneInteractive/
  featured: false
- title: The Edit Suite
  main_url: https://www.theeditsuite.com.au/
  url: https://www.theeditsuite.com.au/
  source_url: https://thriveweb.com.au/portfolio/the-edit-suite/
  description: >-
    The Edit Suite is an award winning video production and photography company based out of our Mermaid Beach studio on the Gold Coast of Australia but we also have the ability to work mobile from any location.
  categories:
    - Photography
    - Marketing
  built_by: Thrive Team - Gold Coast
  built_by_url: https://thriveweb.com.au/
  featured: false
- title: CarineRoitfeld
  main_url: https://www.carineroitfeld.com/
  url: https://www.carineroitfeld.com/
  description: >
    Online shop for Carine Roitfeld parfume
  categories:
    - E-commerce
  built_by: Ask Phill
  built_by_url: https://askphill.com
- title: EngineHub.org
  url: https://enginehub.org
  main_url: https://enginehub.org
  source_url: https://github.com/EngineHub/enginehub-website
  description: >
    The landing pages for EngineHub, the organisation behind WorldEdit, WorldGuard, CraftBook, and more
  categories:
    - Landing Page
    - Technology
    - Open Source
  built_by: Matthew Miller
  built_by_url: https://matthewmiller.dev
- title: Goulburn Physiotherapy
  url: https://www.goulburnphysiotherapy.com.au/
  main_url: https://www.goulburnphysiotherapy.com.au/
  description: >
    Goulburn Physiotherapy is a leader in injury prevention, individual and community health, and workplace health solutions across Central Victoria.
  categories:
    - Blog
    - Healthcare
  built_by: KiwiSprout
  built_by_url: https://kiwisprout.nz/
  featured: false
- title: TomTom Traffic Index
  main_url: https://www.tomtom.com/en_gb/traffic-index/
  url: https://www.tomtom.com/en_gb/traffic-index/
  description: >
    The TomTom Traffic Index provides drivers, city planners, auto manufacturers and policy makers with unbiased statistics and information about congestion levels in 403 cities across 56 countries on 6 continents.
  categories:
    - Travel
    - Data
  built_by: TomTom
  built_by_url: https://tomtom.com
  featured: false
- title: PrintAWorld | A 3D Printing and Fabrication Company
  main_url: https://prtwd.com/
  url: https://prtwd.com/
  description: >
    PrintAWorld is a NYC based fabrication and manufacturing company that specializes in 3D printing, 3D scanning, CAD Design,
    laser cutting, and rapid prototyping. We help artists, agencies and engineers turn their ideas into its physical form.
  categories:
    - Business
  featured: false
- title: Glug-Infinite
  main_url: https://gluginfinite.github.io
  url: https://gluginfinite.github.io
  source_url: https://github.com/crstnmac/glug
  description: >
    This is a website built with Gatsby v2 that is deployed on GitHub using GitHub Pages and Netlify.
  categories:
    - Web Development
    - Blog
    - Portfolio
    - Agency
  built_by: Criston Macarenhas
  built_by_url: https://github.com/crstnmac
  featured: false
- title: The State of CSS Survey
  main_url: https://stateofcss.com/
  url: https://stateofcss.com/
  source_url: https://github.com/StateOfJS/state-of-css-2019
  description: >
    Annual CSS survey, brother of The State of JS Survey.
  categories:
    - Web Development
  built_by: Sacha Greif & Contribs
  built_by_url: https://github.com/StateOfJS
  featured: false
- title: Bytom Blockchain
  url: https://bytom.io/
  main_url: https://bytom.io/
  source_url: https://github.com/bytomlabs/bytom.io
  description: >
    Embrace the New Era of Bytom Blockchain
  categories:
    - Finance
    - Open Source
    - Technology
  built_by: Bytom Foundation
  built_by_url: https://bytom.io/
  featured: false
- title: Oerol Festival
  url: https://www.oerol.nl/nl/
  main_url: https://www.oerol.nl/en/
  description: >
    Oerol is a cultural festival on the island of Terschelling in the Netherlands that is held annually in June.
    The ten-day festival is focused on live, public theatre as well as music and visual arts.
  categories:
    - Event
    - Entertainment
  built_by: Oberon
  built_by_url: https://oberon.nl/
  featured: false
- title: Libra
  main_url: https://libra.org/
  url: https://libra.org/
  description: Libra's mission is to enable a simple global currency and financial infrastructure that empowers billions of people.
  featured: false
  categories:
    - Open Source
    - Technology
    - Finance
- title: Riffy Blog
  main_url: https://blog.rayriffy.com/
  url: https://blog.rayriffy.com/
  source_url: https://github.com/rayriffy/rayriffy-blog
  description: >
    Riffy Blog is async based beautiful highly maintainable site built by using Gatsby v2 with SEO optimized.
  categories:
    - Web Development
    - Blog
    - Open Source
    - Technology
    - Music
    - SEO
  built_by: Phumrapee Limpianchop
  built_by_url: https://rayriffy.com/
  featured: false
- title: The Coffee Collective
  url: https://coffeecollective.dk
  main_url: https://coffeecollective.dk
  description: >
    The Coffee Collective website is a JAM-stack based, multilingual, multi currency website/shop selling coffee, related products and subscriptions.
  categories:
    - E-commerce
    - Food
  built_by: Remotely (Anders Hallundbæk)
  built_by_url: https://remotely.dk
  featured: false
- title: Leadership Development International
  url: https://ldi.global
  main_url: https://ldi.global
  description: >
    A DatoCMS-backed site for an education and training company based in the US, China and the UAE.
  categories:
    - Education
    - Nonprofit
  built_by: Grant Holle
  built_by_url: https://grantholle.com
  featured: false
- title: Canvas 1839
  main_url: https://www.canvas1839.com/
  url: https://www.canvas1839.com/
  description: >-
    Online store for Canvas 1839 products, including pharmacological-grade CBD oil and relief cream.
  categories:
    - E-commerce
    - Marketing
  built_by: Corey Ward
  built_by_url: http://www.coreyward.me/
- title: Sparkle Stories
  main_url: https://app.sparklestories.com/
  url: https://app.sparklestories.com/
  description: >-
    Sparkle Stories is a streaming audio platform for children with over 1,200 original audio stories.
  categories:
    - App
    - Education
  built_by: Corey Ward
  built_by_url: http://www.coreyward.me/
- title: nehalist.io
  main_url: https://nehalist.io
  url: https://nehalist.io
  description: >
    nehalist.io is a blog about software development, technology and all that kind of geeky stuff.
  categories:
    - Blog
    - Web Development
    - Open Source
  built_by: Kevin Hirczy
  built_by_url: https://nehalist.io
  featured: false
- title: March and Ash
  main_url: https://marchandash.com/
  url: https://marchandash.com/
  description: >-
    March and Ash is a customer-focused, licensed cannabis dispensary located in Mission Valley.
  categories:
    - E-commerce
    - Business
    - Blog
  built_by: Blueyellow
  built_by_url: https://blueyellow.io/
  featured: false
- title: T Two Industries
  description: >
    T Two Industries is a manufacturing company specializing in building custom truck decks, truck bodies, and trailers.
  main_url: https://www.ttwo.ca
  url: https://www.ttwo.ca
  categories:
    - Business
  built_by: https://www.t2.ca
  built_by_url: https://www.t2.ca
  featured: false
- title: Cali's Finest Landscaping
  url: https://www.calisfinestlandscaping.com/
  main_url: https://www.calisfinestlandscaping.com/
  description: >
    A team of hard-working, quality-obsessed landscaping professionals looking to take dreams and transform them into reality.
  categories:
    - Business
  built_by: David Krasniy
  built_by_url: http://dkrasniy.com
  featured: false
- title: Vazco
  url: https://www.vazco.eu
  main_url: https://www.vazco.eu
  description: >
    Vazco works for clients from all around the world in future-proof technologies and help them build better products.
  categories:
    - Agency
    - Web Development
    - Blog
    - Business
    - Technology
  built_by: Vazco
  built_by_url: https://www.vazco.eu
  featured: false
- title: Major League Eating
  main_url: https://majorleagueeating.com
  url: https://majorleagueeating.com
  description: >
    Major League Eating is the professional competitive eating organization that runs the Nathan’s Famous Coney Island Hot Dog eating contest on July 4th, among other eating events.
  categories:
    - Entertainment
    - Sports
  built_by: Carmen Cincotti
  built_by_url: https://github.com/ccincotti3
  featured: false
- title: APIs You Won't Hate
  url: https://apisyouwonthate.com/blog
  main_url: https://apisyouwonthate.com
  source_url: https://github.com/apisyouwonthate/apisyouwonthate.com
  description: >
    API development is a topic very close to our hearts. APIs You Won't Hate is a team and community dedicated to learning, writing, sharing ideas and bettering understanding of API practices. Together we can eradicate APIs we hate.
  categories:
    - Blog
    - Education
    - E-commerce
    - API
    - Community
    - Learning
    - Open Source
    - Technology
    - Web Development
  built_by: Mike Bifulco
  built_by_url: https://github.com/mbifulco
  featured: false
- title: Sankarsan Kampa
  main_url: https://traction.one
  url: https://traction.one
  description: Full time programmer, part time gamer, exploring the details of programmable systems and how to stretch their capabilities.
  featured: false
  categories:
    - Portfolio
    - Freelance
- title: AwesomeDocs
  main_url: https://awesomedocs.traction.one/
  url: https://awesomedocs.traction.one/install
  source_url: https://github.com/AwesomeDocs/website
  description: An awesome documentation website generator!
  featured: false
  categories:
    - Open Source
    - Web Development
    - Technology
    - Documentation
  built_by: Sankarsan Kampa
  built_by_url: https://traction.one
- title: Prism Programming Language
  main_url: https://prism.traction.one/
  url: https://prism.traction.one/
  source_url: https://github.com/PrismLang/website
  description: Interpreted, high-level, programming language.
  featured: false
  categories:
    - Programming
    - Open Source
    - Technology
    - Documentation
  built_by: Sankarsan Kampa
  built_by_url: https://traction.one
- title: KingsDesign
  url: https://www.kingsdesign.com.au/
  main_url: https://www.kingsdesign.com.au/
  description: KingsDesign is a Hobart based web design and development company. KingsDesign creates, designs, measures and improves web based solutions for businesses and organisations across Australia.
  categories:
    - Agency
    - Technology
    - Portfolio
    - Consulting
    - User Experience
  built_by: KingsDesign
  built_by_url: https://www.kingsdesign.com.au
- title: EasyFloh | Easy Flows for all
  url: https://www.easyfloh.com
  main_url: https://www.easyfloh.com
  description: >
    EasyFloh is for creating simple flows for your organisation. An organisation
    can design own flows with own stages.
  categories:
    - Business
    - Landing Page
  built_by: Vikram Aroskar
  built_by_url: https://medium.com/@vikramaroskar
  featured: false
- title: Home Alarm Report
  url: https://homealarmreport.com/
  main_url: https://homealarmreport.com/
  description: >
    Home Alarm Report is dedicated to helping consumers make informed decisions
    about home security solutions. The site was easily migrated from a legacy WordPress
    installation and the dev team chose Gatsby for its site speed and SEO capabilities.
  categories:
    - Blog
    - Business
    - SEO
    - Technology
  built_by: Centerfield Media
  built_by_url: https://www.centerfield.com
- title: Just | FX for treasurers
  url: https://www.gojust.com
  main_url: https://www.gojust.com
  description: >
    Just provides a single centralized view of FX for corporate treasurers. See interbank market prices, and access transaction cost analysis.
  categories:
    - Finance
    - Technology
  built_by: Bejamas
  built_by_url: https://bejamas.io/
  featured: false
- title: Bureau for Good | Nonprofit branding, web and print communications
  url: https://www.bureauforgood.com
  main_url: https://www.bureauforgood.com
  description: >
    Bureau for Good helps nonprofits explain why they matter across digital & print media. Bureau for Good crafts purpose-driven identities, websites & print materials for changemakers.
  categories:
    - Nonprofit
    - Agency
    - Design
  built_by: Bejamas
  built_by_url: https://bejamas.io/
  featured: false
- title: Atelier Cartier Blumen
  url: https://www.ateliercartier.ch
  main_url: https://www.ateliercartier.ch
  description: >
    Im schönen Kreis 6 in Zürich kreiert Nicole Cartier Blumenkompositionen anhand Charaktereigenschaften oder Geschichten zur Person an. Für wen ist Dein Blumenstrauss gedacht? Einzigartige Floristik Blumensträusse, Blumenabos, Events, Shootings. Site designed by https://www.stolfo.co
  categories:
    - E-commerce
    - Design
  built_by: Bejamas
  built_by_url: https://bejamas.io/
  featured: false
- title: Veronym – Cloud Security Service Provider
  url: https://www.veronym.com
  main_url: https://www.veronym.com
  description: >
    Veronym is securing your digital transformation. A comprehensive Internet security solution for business. Stay safe no matter how, where and when you connect.
  categories:
    - Security
    - Technology
    - Business
  built_by: Bejamas
  built_by_url: https://bejamas.io/
  featured: false
- title: Devahoy
  url: https://devahoy.com/
  main_url: https://devahoy.com/
  description: >
    Devahoy is a personal blog written in Thai about software development.
  categories:
    - Blog
    - Programming
  built_by: Chai Phonbopit
  built_by_url: https://github.com/phonbopit
  featured: false
- title: Venus Lover
  url: https://venuslover.com
  main_url: https://venuslover.com
  description: >
    Venus Lover is a mobile app for iOS and Android so you can read your daily horoscope and have your natal chart, including the interpretation of the ascendant, planets, houses and aspects.
  categories:
    - App
    - Consulting
    - Education
    - Landing Page
- title: Write/Speak/Code
  url: https://www.writespeakcode.com/
  main_url: https://www.writespeakcode.com/
  description: >
    Write/Speak/Code is a non-profit on a mission to promote the visibility and leadership of technologists with marginalized genders through peer-led professional development.
  categories:
    - Community
    - Nonprofit
    - Open Source
    - Conference
  built_by: Nicola B.
  built_by_url: https://www.linkedin.com/in/nicola-b/
  featured: false
- title: Daniel Spajic
  url: https://danieljs.tech/
  main_url: https://danieljs.tech/
  description: >
    Passionate front-end developer with a deep, yet diverse skillset.
  categories:
    - Portfolio
    - Programming
    - Freelance
  built_by: Daniel Spajic
  featured: false
- title: Cosmotory
  url: https://cosmotory.netlify.app/
  main_url: https://cosmotory.netlify.app/
  description: >
    This is the educational blog containing various courses,learning materials from various authors from all over the world.
  categories:
    - Blog
    - Community
    - Nonprofit
    - Open Source
    - Education
  built_by: Hanishraj B Rao.
  built_by_url: https://hanishrao.netlify.app/
  featured: false
- title: Armorblox | Security Powered by Understanding
  url: https://www.armorblox.com
  main_url: https://www.armorblox.com
  description: >
    Armorblox is a venture-backed stealth cybersecurity startup, on a mission to build a game-changing enterprise security platform.
  categories:
    - Security
    - Technology
    - Business
  built_by: Bejamas
  built_by_url: https://bejamas.io
  featured: false
- title: Mojo
  url: https://www.mojo.is
  main_url: https://www.mojo.is/
  description: >
    We help companies create beautiful digital experiences
  categories:
    - Agency
    - Technology
    - Consulting
    - User Experience
    - Web Development
  featured: false
- title: Marcel Hauri
  url: https://marcelhauri.ch/
  main_url: https://marcelhauri.ch/
  description: >
    Marcel Hauri is an award-winning Magento developer and e-commerce specialist.
  categories:
    - Portfolio
    - Blog
    - Programming
    - Community
    - Open Source
    - E-commerce
  built_by: Marcel Hauri
  built_by_url: https://marcelhauri.ch
  featured: false
- title: Projektmanagementblog
  url: https://www.projektmanagementblog.de
  main_url: https://www.projektmanagementblog.de/
  source_url: https://github.com/StephanWeinhold/pmblog
  description: >
    Thoughts about modern project management. Built with Gatsby and Tachyons, based on Advanced Starter.
  categories:
    - Blog
  built_by: Stephan Weinhold
  built_by_url: https://stephanweinhold.com/
  featured: false
- title: Anthony Boyd Graphics
  url: https://www.anthonyboyd.graphics/
  main_url: https://www.anthonyboyd.graphics/
  description: >
    Free Graphic Design Resources by Anthony Boyd
  categories:
    - Portfolio
  built_by: Anthony Boyd
  built_by_url: https://www.anthonyboyd.com/
  featured: false
- title: Relocation Hero
  url: https://relocationhero.com
  main_url: https://relocationhero.com
  description: >
    Blog with FAQs related to Germany relocation. Built with Gatsby.
  categories:
    - Blog
    - Consulting
    - Community
  featured: false
- title: Zoe Rodriguez
  url: https://zoerodrgz.com
  main_url: https://zoerodrgz.com
  description: >
    Portfolio for Los Angeles-based designer Zoe Rodriguez. Built with Gatsby.
  categories:
    - Portfolio
    - Design
  built_by: Chase Ohlson
  built_by_url: https://chaseohlson.com
  featured: false
- title: TriActive USA
  url: https://triactiveusa.com
  main_url: https://triactiveusa.com
  description: >
    Website and blog for TriActive USA. Built with Gatsby.
  categories:
    - Landing Page
    - Business
  built_by: Chase Ohlson
  built_by_url: https://chaseohlson.com
- title: LaunchDarkly
  url: https://launchdarkly.com/
  main_url: https://launchdarkly.com/
  description: >
    LaunchDarkly is the feature management platform that software teams use to build better software, faster.
  categories:
    - Technology
    - Marketing
  built_by: LaunchDarkly
  built_by_url: https://launchdarkly.com/
  featured: false
- title: Arpit Goyal
  url: https://arpitgoyal.com
  main_url: https://arpitgoyal.com
  source_url: https://github.com/92arpitgoyal/ag-blog
  description: >
    Blog and portfolio website of a Front-end Developer turned Product Manager.
  categories:
    - Blog
    - Portfolio
    - Technology
    - User Experience
  built_by: Arpit Goyal
  built_by_url: https://twitter.com/_arpitgoyal
  featured: false
- title: Portfolio of Cole Townsend
  url: https://twnsnd.co
  main_url: https://twnsnd.co
  description: Portfolio of Cole Townsend, Product Designer
  categories:
    - Portfolio
    - User Experience
    - Web Development
    - Design
  built_by: Cole Townsend
  built_by_url: https://twitter.com/twnsndco
- title: Jana Desomer
  url: https://www.janadesomer.be/
  main_url: https://www.janadesomer.be/
  description: >
    I'm Jana, a digital product designer with coding skills, based in Belgium
  categories:
    - Portfolio
  built_by: Jana Desomer Designer/Developer
  built_by_url: https://www.janadesomer.be/
  featured: false
- title: Carbon8 Regenerative Agriculture
  url: https://www.carbon8.org.au/
  main_url: https://www.carbon8.org.au/
  description: >
    Carbon8 is a Not for Profit charity that supports Aussie farmers to transition to regenerative agriculture practices and rebuild the carbon (organic matter) in their soil from 1% to 8%.
  categories:
    - Nonprofit
    - E-commerce
  built_by: Little & Big
  built_by_url: https://www.littleandbig.com.au/
  featured: false
- title: Reactgo blog
  url: https://reactgo.com/
  main_url: https://reactgo.com/
  description: >
    It provides tutorials & articles about modern open source web technologies such as react,vuejs and gatsby.
  categories:
    - Blog
    - Education
    - Programming
    - Web Development
  built_by: Sai gowtham
  built_by_url: https://twitter.com/saigowthamr
  featured: false
- title: City Springs
  url: https://citysprings.com/
  main_url: https://citysprings.com/
  description: >
    Sandy Springs is a city built on creative thinking and determination. They captured a bold vision for a unified platform to bring together new and existing information systems. To get there, the Sandy Springs communications team partnered with Mediacurrent on a new Drupal 8 decoupled platform architecture with a Gatsbyjs front end to power both the City Springs website and its digital signage network. Now, the Sandy Springs team can create content once and publish it everywhere.
  categories:
    - Community
    - Government
  built_by: Mediacurrent
  built_by_url: https://www.mediacurrent.com
  featured: false
- title: Behalf
  url: https://www.behalf.no/
  main_url: https://www.behalf.no/
  description: >
    Behalf is Norwegian based digital design agency.
  categories:
    - Agency
    - Portfolio
    - Business
    - Consulting
    - Design
    - Design System
    - Marketing
    - Web Development
    - User Experience
  built_by: Behalf
  built_by_url: https://www.behalf.no/
  featured: false
- title: Saxenhammer & Co.
  url: https://saxenhammer-co.com/
  main_url: https://saxenhammer-co.com/
  description: >
    Saxenhammer & Co. is a leading boutique investment bank in Continental Europe. The firm’s strong track record is comprised of the execution of 200 successful transactions across all major industries.
  categories:
    - Consulting
    - Finance
    - Business
  built_by: Axel Fuhrmann
  built_by_url: https://axelfuhrmann.com/
  featured: false
- title: UltronEle
  url: http://ultronele.com
  main_url: https://runbytech.github.io/ueofcweb/
  source_url: https://github.com/runbytech/ueofcweb
  description: >
    UltronEle is a light, fast, simple yet interesting serverless e-learning CMS based on GatsbyJS. It aims to provide a easy-use product for tutors, teachers, instructors from all kinks of fields with near-zero efforts to setup their own authoring tool and content publish website.
  categories:
    - Education
    - Consulting
    - Landing Page
    - Web Development
    - Open Source
    - Learning
  built_by: RunbyTech
  built_by_url: http://runbytech.co
  featured: false
- title: Nick Selvaggio
  url: https://nickgs.com/
  main_url: https://nickgs.com/
  description: >
    The personal website of Nick Selvaggio. Long Island based web developer, teacher, and technologist.
  categories:
    - Consulting
    - Programming
    - Web Development
  featured: false
- title: Free & Open Source Gatsby Themes by LekoArts
  main_url: https://themes.lekoarts.de
  url: https://themes.lekoarts.de
  source_url: https://github.com/LekoArts/gatsby-themes/tree/master/www
  built_by: LekoArts
  built_by_url: https://github.com/LekoArts
  description: >-
    Get high-quality and customizable Gatsby themes to quickly bootstrap your website! Choose from many professionally created and impressive designs with a wide variety of features and customization options. Use Gatsby Themes to take your project to the next level and let you and your customers take advantage of the many benefits Gatsby has to offer.
  categories:
    - Open Source
    - Directory
    - Marketing
    - Landing Page
  featured: false
- title: Lars Roettig
  url: https://larsroettig.dev/
  main_url: https://larsroettig.dev/
  description: >
    Lars Roettig is a Magento Maintainer and e-commerce specialist. On his Blog, he writes Software Architecture and Magento Development.
  categories:
    - Portfolio
    - Blog
    - Programming
    - Community
    - Open Source
    - E-commerce
  built_by: Lars Roettig
  built_by_url: https://larsroettig.dev/
  featured: false
- title: Cade Kynaston
  url: https://cade.codes
  main_url: https://cade.codes
  source_url: https://github.com/cadekynaston/gatsby-portfolio
  description: >
    Cade Kynaston's Portfolio
  categories:
    - Portfolio
  built_by: Cade Kynaston
  built_by_url: https://github.com/cadekynaston
  featured: false
- title: Growable Meetups
  url: https://www.growable.io/
  main_url: https://www.growable.io/
  description: >
    Growable - Events to Accelerate your career in Tech. Made with <3 with Gatsby, React & Netlify by Talent Point in London.
  categories:
    - Event
    - Technology
    - Education
    - Community
    - Conference
  built_by: Talent Point
  built_by_url: https://github.com/talent-point/
  featured: false
- title: Fantastic Metropolis
  main_url: https://fantasticmetropolis.com
  url: https://fantasticmetropolis.com
  description: >
    Fantastic Metropolis ran between 2001 and 2006, highlighting the potential of literary science fiction and fantasy.
  categories:
    - Entertainment
  built_by: Luis Rodrigues
  built_by_url: https://goblindegook.com
  featured: false
- title: Simon Koelewijn
  main_url: https://simonkoelewijn.nl
  url: https://simonkoelewijn.nl
  description: >
    Personal blog of Simon Koelewijn, where he blogs about UX, analytics and web development (in Dutch). Made awesome and fast by using Gatsby 2.x (naturally) and gratefully using Netlify and Netlify CMS.
  categories:
    - Freelance
    - Blog
    - Web Development
    - User Experience
  built_by: Simon Koelewijn
  built_by_url: https://simonkoelewijn.nl
  featured: false
- title: Frankly Steve
  url: https://www.franklysteve.com/
  main_url: https://www.franklysteve.com/
  description: >
    Wedding photography with all the hugs, tears, kisses, smiles, laughter, banter, kids up trees, friends in hedges.
  categories:
    - Photography
    - Portfolio
  built_by: Little & Big
  built_by_url: https://www.littleandbig.com.au/
  featured: false
- title: Eventos orellana
  description: >-
    We are a company dedicated to providing personalized and professional advice
    for the elaboration and coordination of social and business events.
  main_url: https://eventosorellana.com/
  url: https://eventosorellana.com/
  featured: false
  categories:
    - Gallery
  built_by: Ramón Chancay
  built_by_url: https://ramonchancay.me/
- title: DIA Supermercados
  main_url: https://dia.com.br
  url: https://dia.com.br
  description: >-
    Brazilian retailer subsidiary, with more than 1,100 stores in Brazil, focusing on low prices and exclusive DIA Products.
  categories:
    - Business
  built_by: CloudDog
  built_by_url: https://clouddog.com.br
  featured: false
- title: AntdSite
  main_url: https://antdsite.yvescoding.org
  url: https://antdsite.yvescoding.org
  description: >-
    A static docs generator based on Ant Design and GatsbyJs.
  categories:
    - Documentation
  built_by: Yves Wang
  built_by_url: https://antdsite.yvescoding.org
- title: AntV
  main_url: https://antv.vision
  url: https://antv.vision
  description: >-
    AntV is a new generation of data visualization technique from Ant Financial
  categories:
    - Documentation
  built_by: afc163
  built_by_url: https://github.com/afc163
- title: ReactStudy Blog
  url: https://elated-lewin-51cf0d.netlify.app
  main_url: https://elated-lewin-51cf0d.netlify.app
  description: >
    Belong to your own blog by gatsby
  categories:
    - Blog
  built_by: 97thjingba
  built_by_url: https://github.com/97thjingba
  featured: false
- title: George
  main_url: https://kind-mestorf-5a2bc0.netlify.app
  url: https://kind-mestorf-5a2bc0.netlify.app
  description: >
    shiny new web built with Gatsby
  categories:
    - Blog
    - Portfolio
    - Gallery
    - Landing Page
    - Design
    - Web Development
    - Open Source
    - Science
  built_by: George Davituri
  featured: false

- title: CEO amp
  main_url: https://www.ceoamp.com
  url: https://www.ceoamp.com
  description: >
    CEO amp is an executive training programme to amplify a CEO's voice in the media. This site was built with Gatsby v2, Styled-Components, TypeScript and React Spring.
  categories:
    - Consulting
    - Entrepreneurship
    - Marketing
    - Landing Page
  built_by: Jacob Herper
  built_by_url: https://herper.io
  featured: false
- title: QuantumBlack
  main_url: https://www.quantumblack.com/
  url: https://www.quantumblack.com/
  description: >
    We help companies use data to make distinctive, sustainable and significant improvements to their performance.
  categories:
    - Technology
    - Consulting
    - Data
    - Design
  built_by: Richard Westenra
  built_by_url: https://www.richardwestenra.com/
  featured: false
- title: Coffeeshop Creative
  url: https://www.coffeeshopcreative.ca
  main_url: https://www.coffeeshopcreative.ca
  description: >
    Marketing site for a Toronto web design and videography studio.
  categories:
    - Marketing
    - Agency
    - Design
    - Video
    - Web Development
  built_by: Michael Uloth
  built_by_url: https://www.michaeluloth.com
  featured: false
- title: Daily Hacker News
  url: https://dailyhn.com
  main_url: https://dailyhn.com
  description: >
    Daily Hacker News presents the top five stories from Hacker News daily.
  categories:
    - Entertainment
    - Design
    - Web Development
    - Technology
    - Science
  built_by: Joeri Smits
  built_by_url: https://joeri.dev
  featured: false
- title: Grüne Dresden
  main_url: https://ltw19dresden.de
  url: https://ltw19dresden.de
  description: >
    This site was built for the Green Party in Germany (Bündnis 90/Die Grünen) for their local election in Dresden, Saxony. The site was built with Gatsby v2 and Styled-Components.
  categories:
    - Government
    - Nonprofit
  built_by: Jacob Herper
  built_by_url: https://herper.io
- title: Mill3 Studio
  main_url: https://mill3.studio/en/
  url: https://mill3.studio/en/
  description: >
    Our agency specializes in the analysis, strategy and development of digital products.
  categories:
    - Agency
    - Portfolio
  built_by: Mill3
  built_by_url: https://mill3.studio/en/
  featured: false
- title: Zellement
  main_url: https://www.zellement.com
  url: https://www.zellement.com
  description: >
    Online portfolio of Dan Farrow from Nottingham, UK.
  categories:
    - Portfolio
  built_by: Zellement
  built_by_url: https://www.zellement.com
  featured: false
- title: Fullstack HQ
  url: https://fullstackhq.com/
  main_url: https://fullstackhq.com/
  description: >
    Get immediate access to a battle-tested team of designers and developers on a pay-as-you-go monthly subscription.
  categories:
    - Agency
    - Consulting
    - Freelance
    - Marketing
    - Portfolio
    - Web Development
    - App
    - Business
    - Design
    - JavaScript
    - Technology
    - User Experience
    - Web Development
    - E-commerce
    - WordPress
  built_by: Fullstack HQ
  built_by_url: https://fullstackhq.com/
  featured: false
- title: Cantas
  main_url: https://www.cantas.co.jp
  url: https://www.cantas.co.jp
  description: >
    Cantas is digital marketing company in Japan.
  categories:
    - Business
    - Agency
  built_by: Cantas
  built_by_url: https://www.cantas.co.jp
  featured: false
- title: Sheringham Shantymen
  main_url: https://www.shantymen.com/
  url: https://www.shantymen.com/
  description: >
    The Sheringham Shantymen are a sea shanty singing group that raise money for the RNLI in the UK.
  categories:
    - Music
    - Community
    - Entertainment
    - Nonprofit
  built_by: Zellement
  built_by_url: https://www.zellement.com/
  featured: false
- title: WP Spark
  main_url: https://wpspark.io/
  url: https://wpspark.io/
  description: >
    Create blazing fast website with WordPress and our Gatsby themes.
  categories:
    - Agency
    - Community
    - Blog
    - WordPress
  built_by: wpspark
  built_by_url: https://wpspark.io/
- title: Ronald Langeveld
  description: >
    Ronald Langeveld's blog and Web Development portfolio website.
  main_url: https://www.ronaldlangeveld.com
  url: https://www.ronaldlangeveld.com
  categories:
    - Blog
    - Web Development
    - Freelance
    - Portfolio
    - Consulting
  featured: false
- title: Golfonaut
  description: >
    Golfonaut - Golf application for Apple Watch
  main_url: https://golfonaut.io
  url: https://golfonaut.io
  categories:
    - App
    - Sports
  featured: false
- title: Anton Sten - UX Lead/Design
  url: https://www.antonsten.com
  main_url: https://www.antonsten.com
  description: Anton Sten leads UX for design-driven companies.
  categories:
    - User Experience
    - Blog
    - Freelance
    - Portfolio
    - Consulting
    - Agency
    - Design
  featured: false
- title: Rashmi AP - Front-end Developer
  main_url: http://rashmiap.me
  url: http://rashmiap.me
  featured: false
  description: >
    Rashmi AP's Personal Portfolio Website
  source_url: https://github.com/rashmiap/personal-website-react
  categories:
    - Portfolio
    - Open Source
  built_by: Rashmi AP
  built_by_url: http://rashmiap.me
- title: OpenSourceRepos - Blogs for open source repositories
  main_url: https://opensourcerepos.com
  url: https://opensourcerepos.com
  featured: false
  description: >
    Open Source Repos is a blog site for explaining the architecture, code-walkthrough and key takeways for the GitHub repository. Out main aim to is to help more developers contribute to open source projects.
  source_url: https://github.com/opensourcerepos/blogs
  categories:
    - Open Source
    - Design
    - Design System
    - Blog
  built_by: OpenSourceRepos Team
  built_by_url: https://opensourcerepos.com
- title: Sheelah Brennan - Front-End/UX Engineer
  main_url: https://sheelahb.com
  url: https://sheelahb.com
  featured: false
  description: >
    Sheelah Brennan's web development blog
  categories:
    - Blog
    - Web Development
    - Design
    - Freelance
    - Portfolio
  built_by: Sheelah Brennan
- title: Delinx.Digital - Web and Mobile Development Agency based in Sofia, Bulgaria
  main_url: https://delinx.digital
  url: https://delinx.digital/solutions
  description: >
    Delinx.digital is a software development oriented digital agency based in Sofia, Bulgaria. We develop bespoke software solutions using  WordPress, WooCommerce, Shopify, e-commerce, React.js, Node.js, PHP, Laravel and many other technologies.
  categories:
    - Agency
    - Web Development
    - Design
    - E-commerce
    - WordPress
  featured: false
- title: Cameron Nuckols - Articles, Book Notes, and More
  main_url: https://nucks.co
  url: https://nucks.co
  description: >
    This site hosts all of Cameron Nuckols's writing on entrepreneurship, startups, money, fitness, self-education, and self-improvement.
  categories:
    - Blog
    - Entrepreneurship
    - Business
    - Productivity
    - Technology
    - Marketing
  featured: false
- title: Hayato KAJIYAMA - Portfolio
  main_url: https://hyakt.dev
  url: https://hyakt.dev
  source_url: https://github.com/hyakt/hyakt.github.io
  featured: false
  categories:
    - Portfolio
- title: Skirtcraft - Unisex Skirts with Large Pockets
  main_url: https://skirtcraft.com
  url: https://skirtcraft.com/products
  source_url: https://github.com/jqrn/skirtcraft-web
  description: >
    Skirtcraft sells unisex skirts with large pockets, made in the USA. Site built with TypeScript and styled-components, with Tumblr-sourced blog posts.
  categories:
    - E-commerce
    - Blog
  built_by: Joe Quarion
  built_by_url: https://github.com/jqrn
  featured: false
- title: Vermarc Sport
  main_url: https://www.vermarcsport.com/
  url: https://www.vermarcsport.com/
  description: >
    Vermarc Sport offers a wide range of cycle clothing, cycling jerseys, bib shorts, rain gear and accessories, as well for the summer, the mid-season (autumn / spring) and the winter.
  categories:
    - E-commerce
  built_by: BrikL
  built_by_url: https://github.com/Brikl
- title: Cole Ruche
  main_url: https://coleruche.com
  url: https://coleruche.com
  source_url: https://github.com/kingingcole/myblog
  description: >
    The personal website and blog for Emeruche "Cole" Ikenna, front-end web developer from Nigeria.
  categories:
    - Blog
    - Portfolio
  built_by: Emeruche "Cole" Ikenna
  built_by_url: https://twitter.com/cole_ruche
  featured: false
- title: Abhith Rajan - Coder, Blogger, Biker, Full Stack Developer
  main_url: https://www.abhith.net/
  url: https://www.abhith.net/
  source_url: https://github.com/Abhith/abhith.net
  description: >
    abhith.net is a portfolio website of Abhith Rajan, a full stack developer. Sharing blog posts, recommended videos, developer stories and services with the world through this site.
  categories:
    - Portfolio
    - Blog
    - Programming
    - Open Source
    - Technology
  built_by: Abhith Rajan
  built_by_url: https://github.com/Abhith
  featured: false
- title: Mr & Mrs Wilkinson
  url: https://thewilkinsons.netlify.app/
  main_url: https://thewilkinsons.netlify.app/
  source_url: https://github.com/davemullenjnr/the-wilkinsons
  description: >
    A one-page wedding photography showcase using Gatsby Image and featuring a lovely hero and intro section.
  categories:
    - Photography
  built_by: Dave Mullen Jnr
  built_by_url: https://davemullenjnr.co.uk
  featured: false
- title: Gopesh Gopinath - Full Stack JavaScript Developer
  url: https://www.gopeshgopinath.com
  main_url: https://www.gopeshgopinath.com
  source_url: https://github.com/GopeshMedayil/gopeshgopinath.com
  description: >
    Gopesh Gopinath's Personal Portfolio Website
  categories:
    - Portfolio
    - Open Source
  built_by: Gopesh Gopinath
  built_by_url: https://www.gopeshgopinath.com
  featured: false
- title: Misael Taveras - FrontEnd Developer
  url: https://taverasmisael.com
  main_url: https://taverasmisael.com
  source_url: https://github.com/taverasmisael/taverasmisael
  description: >
    Personal site and blogging about learning FrontEnd web development in spanish.
  categories:
    - Portfolio
    - Open Source
    - Blog
    - JavaScript
    - Web Development
  built_by: Misael Taveras
  built_by_url: https://taverasmisael.com
  featured: false
- title: Le Reacteur
  url: https://www.lereacteur.io/
  main_url: https://www.lereacteur.io/
  description: >
    Le Reacteur is the first coding bootcamp dedicated to web and mobile apps development (iOS/Android). We offer intensive sessions to train students in a short time (10 weeks). Our goal is to pass on to our students in less than 3 months what they would have learned in 2 years. To achieve this ambitious challenge, our training is based on learning JavaScript (Node.js, Express, ReactJS, React Native).
  categories:
    - JavaScript
    - Learning
    - Mobile Development
    - Web Development
  built_by: Farid Safi
  built_by_url: https://twitter.com/FaridSafi
  featured: false
- title: Cinch
  url: https://www.cinch.co.uk
  main_url: https://www.cinch.co.uk
  description: >
    Cinch is a hub for car supermarkets and dealers to show off their stock. The site only lists second-hand cars that are seven years old or younger, with less than 70,000 miles on the clock.
  categories:
    - Entrepreneurship
    - Business
  built_by: Somo
  built_by_url: https://www.somoglobal.com
  featured: false
- title: Recetas El Universo
  description: >-
    Recipes and videos with the best of Ecuadorian cuisine.
    Collectable recipes from Diario El Universo.
  main_url: https://recetas-eu.now.sh/
  url: https://recetas-eu.now.sh/
  featured: false
  categories:
    - Blog
    - WordPress
    - Food
  built_by: Ramón Chancay
  built_by_url: https://ramonchancay.me/
- title: Third and Grove
  url: https://www.thirdandgrove.com
  main_url: https://www.thirdandgrove.com
  source_url: https://github.com/thirdandgrove/tagd8_gatsby
  description: >
    A digital agency slaying the mundane one pixel at a time.
  categories:
    - Agency
    - Marketing
    - Open Source
    - Technology
  built_by: Third and Grove
  built_by_url: https://www.thirdandgrove.com
  featured: false
- title: Le Bikini
  url: https://lebikini.com
  main_url: https://lebikini.com
  description: >
    New website for Toulouse's most iconic concert hall.
  categories:
    - Music
  built_by: Antoine Rousseau
  built_by_url: https://antoine.rousseau.im
  featured: false
- title: Jimmy Truong's Portfolio
  url: https://jimmytruong.ca
  main_url: https://jimmytruong.ca
  description: >
    This porfolio is a complication of all projects done during my time at BCIT D3 (Digital Design and Development) program and after graduation.
  categories:
    - Portfolio
    - Web Development
  built_by: Jimmy Truong
  built_by_url: https://jimmytruong.ca
  featured: false
- title: Quick Stop Nicaragua
  main_url: https://quickstopnicaragua.com
  url: https://quickstopnicaragua.com
  description: >
    Convenience Store Website
  categories:
    - Food
  built_by: Gerald Martinez
  built_by_url: https://twitter.com/GeraldM_92
  featured: false
- title: XIEL
  main_url: https://xiel.dev
  url: https://xiel.dev
  source_url: https://github.com/xiel/xiel
  description: >
    I'm a freelance front-end developer from Berlin who creates digital experiences that everyone likes to use.
  categories:
    - Portfolio
    - Blog
  built_by: Felix Leupold
  built_by_url: https://twitter.com/xiel
  featured: false
- title: Nicaragua Best Guides
  main_url: https://www.nicaraguasbestguides.com
  url: https://www.nicaraguasbestguides.com
  description: >
    Full-Service Tour Operator and Destination Management Company (DMC)
  categories:
    - Agency
    - Travel
  built_by: Gerald Martinez
  built_by_url: https://twitter.com/GeraldM_92
  featured: false
- title: Thoughts and Stuff
  main_url: http://thoughtsandstuff.com
  url: http://thoughtsandstuff.com
  source_url: https://github.com/robmarshall/gatsby-tns
  description: >
    A simple easy to read blog. Minimalistic, focusing on content over branding. Includes RSS feed.
  categories:
    - Accessibility
    - Blog
    - WordPress
  built_by: Robert Marshall
  built_by_url: https://robertmarshall.dev
  featured: false
- title: Tracli
  url: https://tracli.rootvan.com/
  main_url: https://tracli.rootvan.com/
  source_url: https://github.com/ridvankaradag/tracli-landing
  description: >
    A command line app that tracks your time
  categories:
    - Productivity
    - Technology
    - Landing Page
  built_by: Ridvan Karadag
  built_by_url: http://www.rootvan.com
  featured: false
- title: spon.io
  url: https://www.spon.io
  main_url: https://www.spon.io
  source_url: https://github.com/magicspon/spon.io
  description: >
    Portfolio for frontend web developer, based in Bristol UK
  categories:
    - Portfolio
  built_by: Dave Stockley
  built_by_url: https://www.spon.io
  featured: false
- title: BBS
  url: https://big-boss-studio.com
  main_url: https://big-boss-studio.com
  description: >
    For 11 years, we help great brands in their digital transformation, offering all our expertise for their needs. Technical consulting, UX, design, technical integration and maintenance.
  categories:
    - Agency
    - JavaScript
    - Web Development
  built_by: BBS
  built_by_url: https://big-boss-studio.com
  featured: false
- title: Appes - Meant to evolve
  main_url: https://appes.co
  url: https://appes.co
  description: >
    Appes is all about apps and evolution. We help companies to build mobile and
    web products.
  categories:
    - Agency
    - Mobile Development
    - Web Development
    - Technology
  built_by: Appes
  built_by_url: https://appes.co
  featured: false
- title: Intern
  url: https://intern.imedadel.me
  main_url: https://intern.imedadel.me
  description: >
    Intern is a job board for getting internships in tech, design, marketing, and more. It's built entirely with Gatsby.
  categories:
    - Directory
    - Technology
  built_by: Imed Adel
  built_by_url: https://imedadel.me
  featured: false
- title: Global Citizen Foundation
  main_url: https://www.globalcitizenfoundation.org
  url: https://www.globalcitizenfoundation.org
  description: >
    In the digital economy, we are Global Citizens and the currency is Personal Data
  categories:
    - Nonprofit
  built_by: The Delta Studio
  built_by_url: https://www.thedelta.io
  featured: false
- title: GatsbyFinds
  main_url: https://gatsbyfinds.netlify.app
  url: https://gatsbyfinds.netlify.app
  description: >
    GatsbyFinds is a website built ontop of Gatsby v2 by providing developers with a showcase of all the latest projects made with the beloved GatsbyJS.
  categories:
    - Portfolio
    - Gallery
  built_by: Bvlktech
  built_by_url: https://twitter.com/bvlktech
  featured: false
- title: AFEX Commodities Exchange
  main_url: https://afexnigeria.com
  url: https://afexnigeria.com
  description: >
    AFEX Nigeria strives to transform Nigerian agriculture by creating more bargaining power to smallholder farmers, access to information, and secure storage.
  categories:
    - Blog
    - Business
    - Finance
    - Food
    - WordPress
  built_by: Mayowa Falade
  built_by_url: http://mayowafalade.com
  featured: false
- title: VIA Data
  main_url: https://viadata.io
  url: https://viadata.io
  description: >
    The future of data management
  categories:
    - Data
  built_by: The Delta Studio
  built_by_url: https://www.thedelta.io
  featured: false
- title: Front End Day Event Website
  main_url: https://frontend-day.com/
  url: https://frontend-day.com/
  description: >
    Performant landing page for a front end workshops recurring event / conference.
  categories:
    - Event
    - Conference
    - Web Development
    - Technology
  built_by: Pagepro
  built_by_url: https://pagepro.co
  featured: false
- title: Mutual
  main_url: https://www.madebymutual.com
  url: https://www.madebymutual.com
  description: >
    Mutual is a web design and development agency. Our new website is powered by Gatsby and Craft CMS.
  categories:
    - Blog
    - Portfolio
    - Agency
    - Design
    - Web Development
  built_by: Mutual
  built_by_url: https://twitter.com/madebymutual
  featured: false
- title: Surge 3
  main_url: https://surge3.com
  url: https://surge3.com/
  description: >
    We’re Surge 3 - a premier web development agency. Our company centers around the principles of quality, speed, and service! We are founded using the latest in web technologies and are dedicated to using those exact tools to help our customers achieve their goals.
  categories:
    - Portfolio
    - Blog
    - Agency
    - Web Development
    - Marketing
  built_by: Dillon Browne
  built_by_url: https://dillonbrowne.com
- title: Adaltas
  main_url: https://www.adaltas.com
  url: https://www.adaltas.com
  description: >
    Adaltas is a team of consultants with a focus on Open Source, Big Data and Cloud Computing based in France, Canada and Morocco.
  categories:
    - Consulting
    - Data
    - Design System
    - Programming
    - Learning
  built_by: Adaltas
  built_by_url: https://www.adaltas.com
- title: Themis Attorneys
  main_url: https://themis-attorneys.com
  url: https://themis-attorneys.com
  description: >
    Themis Attorneys is Chennai based lawyers. Their new complete website is made using Gatsby.
  categories:
    - Agency
    - Consulting
    - Portfolio
    - Law
  built_by: Merbin J Anselm
  built_by_url: https://anselm.in
- title: Runlet
  main_url: https://runlet.app
  url: https://runlet.app
  source_url: https://github.com/runletapp/runlet
  description: >
    Runlet is a cloud-based job manager that offers device synchronization and reliable message delivery in a network of connected devices even after connectivity issues. Available for ARM, Linux, Mac and Windows.
  categories:
    - App
    - Landing Page
    - Productivity
    - Technology
  built_by: Vandré Leal
  built_by_url: https://vandreleal.github.io
  featured: false
- title: tiaan.dev
  main_url: https://tiaan.dev
  url: https://tiaan.dev
  featured: false
  categories:
    - Blog
    - Portfolio
    - Web Development
- title: Praveen Bisht
  main_url: https://www.prvnbist.com/
  url: https://www.prvnbist.com/
  source_url: https://github.com/prvnbist/portfolio
  categories:
    - Portfolio
    - Blog
  built_by: Praveen Bisht
  built_by_url: https://www.prvnbist.com/
  featured: false
- title: Jeff Mills The Outer Limits x NTS Radio
  url: https://www.nts.live/projects/jeff-mills-the-outer-limits/
  main_url: https://www.nts.live/projects/jeff-mills-the-outer-limits/
  source_url: https://github.com/ntslive/the-outer-limits
  description: >
    NTS Radio created a minisite for Jeff Mills' 6 part radio series The Outer Limits, including original music production and imagery curated from the NASA online image archive.
  categories:
    - Music
    - Gallery
    - Science
    - Entertainment
  built_by: NTS Radio
  built_by_url: https://www.nts.live
  featured: false
- title: BALAJIRAO676
  main_url: https://thebalajiraoecommerce.netlify.app/
  url: https://thebalajiraoecommerce.netlify.app/
  featured: false
  categories:
    - Blog
    - E-commerce
    - Web Development
- title: Mentimeter
  url: https://www.mentimeter.com/
  main_url: https://www.mentimeter.com/
  categories:
    - Business
  featured: false
- title: HYFN
  url: https://hyfn.com/
  main_url: https://hyfn.com/
  categories:
    - Business
  featured: false
- title: Mozilla India
  main_url: https://mozillaindia.org/
  url: https://mozillaindia.org/
  categories:
    - Open Source
  featured: false
- title: Primer Labs
  main_url: https://www.primerlabs.io
  url: https://www.primerlabs.io
  featured: false
  categories:
    - Education
    - Learning
- title: AJ on Purr-fect Solutions
  url: https://ajonp.com
  main_url: https://ajonp.com
  description: >
    A Community of developers, creating resources for all to use!
  categories:
    - Education
    - Learning
    - Programming
    - Web Development
    - API
    - Blog
    - SEO
  built_by: AJonP
  built_by_url: http://ajonp.com/authors/alex-patterson
- title: blog.kwst.site
  main_url: https://blog.kwst.site
  url: https://blog.kwst.site
  description: A blog of frontend engineer working in Fukuoka
  source_url: https://github.com/SatoshiKawabata/blog
  featured: false
  categories:
    - Blog
    - Technology
    - Web Development
    - JavaScript
- title: Run Leeds
  main_url: http://www.runleeds.co.uk
  url: http://www.runleeds.co.uk
  description: >
    Community running site based in Leeds,UK. Aiming to support those going through a life crisis.
  categories:
    - Accessibility
    - Blog
    - Community
    - Nonprofit
    - Sports
    - WordPress
  built_by: Robert Marshall
  built_by_url: https://www.robertmarshall.dev
- title: Arvind Kumar
  main_url: https://arvind.io
  url: https://arvind.io
  source_url: https://github.com/EnKrypt/arvind.io
  built_by: Arvind Kumar
  built_by_url: https://arvind.io/
  description: >
    A blog about writing code, making music and studying the skies.
  featured: false
  categories:
    - Blog
    - Music
    - Technology
- title: GlobalMoney
  url: https://global24.ua
  main_url: https://global24.ua
  description: >
    Provide payment solution for SMB, eWallet GlobalMoney
  categories:
    - Business
    - Finance
    - Technology
  built_by: NodeArt
  built_by_url: https://NodeArt.io
- title: Women's and Girls' Emergency Centre
  url: https://www.wagec.org.au/
  main_url: https://www.wagec.org.au/
  description: >
    Specialist homelessness service for women and families escaping domestic violence. Based in Redfern, Sydney, Australia.
  categories:
    - Nonprofit
    - Community
    - E-commerce
  built_by: Little & Big
  built_by_url: https://www.littleandbig.com.au/
  featured: false
- title: Guus van de Wal | Drupal Front-end specialist
  url: https://guusvandewal.nl
  main_url: https://guusvandewal.nl
  description: >
    Decoupled portfolio site for guusvandewal.nl, a Drupal and ReactJS front-end developer and designer.
  categories:
    - Open Source
    - Web Development
    - Design
    - Blog
    - Freelance
  built_by: Guus van de Wal
  featured: false
- title: Pixelize Web Design Gold Coast | Web Design and SEO
  url: https://www.pixelize.com.au/
  main_url: https://www.pixelize.com.au/
  description: >
    Pixelize is a tight knit group of professional web developers, graphic designers, and content creators that work together to create high performing, blazing fast, beautiful websites with a strong focus on SEO.
  categories:
    - Agency
    - Web Development
    - Marketing
    - SEO
    - Design
    - Portfolio
    - Blog
  built_by: Pixelize
  built_by_url: https://www.pixelize.com.au
  featured: false
- title: VS Code GitHub Stats
  url: https://vscode-github-stats.netlify.app
  main_url: https://vscode-github-stats.netlify.app
  source_url: https://github.com/lannonbr/vscode-github-stats/
  description: >
    Statistics Dashboard for VS Code GitHub repository
  categories:
    - Data
  built_by: Benjamin Lannon
  built_by_url: https://lannonbr.com
  featured: false
- title: MetaProjection
  main_url: https://www.metaprojection.ca
  url: https://www.metaprojection.ca
  source_url: https://github.com/rosslh/metaprojection
  description: >
    MetaProjection is a website that aggregates multiple Canadian federal electoral projections in order to provide an overview of how the election is playing out, both federally and by district.
  categories:
    - Government
    - Data
    - Open Source
  built_by: Ross Hill
  built_by_url: https://rosshill.ca
  featured: false
- title: Tamarisc VC
  url: https://www.tamarisc.vc
  main_url: https://www.tamarisc.vc
  description: >
    Tamarisc invests in and helps build companies that improve the human habitat through innovating at the intersection of real estate, health, and technology.
  categories:
    - Business
    - Technology
  built_by: Peter Hironaka
  built_by_url: https://peterhironaka.com
  featured: false
- title: Up Your A11y
  url: https://www.upyoura11y.com/
  main_url: https://www.upyoura11y.com/
  source_url: https://www.upyoura11y.com/
  description: >
    A web accessibility toolkit with a React focus, Up Your A11y is a resource for front-end developers to find useful information on how to make your sites more accessible. The topics covered have a React bias, but the principles in each apply to all web development, so please don't be put off if you don't work with React specifically!
  categories:
    - Accessibility
    - Blog
    - Programming
    - JavaScript
    - User Experience
    - Web Development
  built_by: Suzanne Aitchison
  built_by_url: https://twitter.com/s_aitchison
  featured: false
- title: Roman Kravets
  description: >
    Portfolio of Roman Kravets. Web Developer, HTML & CSS Coder.
  main_url: https://romkravets.netlify.app/
  url: https://romkravets.netlify.app/
  categories:
    - Portfolio
    - Open Source
    - Web Development
    - Blog
  built_by: Roman Kravets
  built_by_url: https://github.com/romkravets/dev-page
  featured: false
- title: Phil Tietjen Portfolio
  url: https://www.philtietjen.dev/
  main_url: https://www.philtietjen.dev/
  source_url: https://github.com/Phizzard/phil-portfolio
  description: >
    Portfolio of Phil Tietjen using Gatsby, Tailwind CSS, and Emotion/styled
  categories:
    - Portfolio
    - Open Source
    - Web Development
  built_by: Phil Tietjen
  built_by_url: https://github.com/Phizzard
  featured: false
- title: Gatsby Bomb
  description: >
    A fan made version of the website Giantbomb, fully static and powered by Gatsby JS and the GiantBomb API.
  main_url: https://gatsbybomb.netlify.app
  url: https://gatsbybomb.netlify.app
  categories:
    - App
    - Entertainment
    - Media
    - Video
  built_by: Phil Tietjen
  built_by_url: https://github.com/Phizzard
  featured: false
- title: Divyanshu Maithani
  main_url: https://divyanshu013.dev
  url: https://divyanshu013.dev
  source_url: https://github.com/divyanshu013/blog
  description: >
    Personal blog of Divyanshu Maithani. Life, music, code and things in between...
  categories:
    - Blog
    - JavaScript
    - Open Source
    - Music
    - Programming
    - Technology
    - Web Development
  built_by: Divyanshu Maithani
  built_by_url: https://twitter.com/divyanshu013
- title: TFE Energy
  main_url: https://www.tfe.energy
  url: https://www.tfe.energy
  source_url: https://gitlab.com/marcfehrmedia/2019-07-03-tfe-energy
  description: >
    TFE Energy believes in the future. Their new website is programmed with Gatsby, Scrollmagic, Contentful, Cloudify.
  categories:
    - Technology
    - Consulting
    - Video
    - Business
  built_by: Marc Fehr
  built_by_url: https://www.marcfehr.ch
- title: AtomBuild
  url: https://atombuild.github.io/
  main_url: https://atombuild.github.io/
  source_url: https://github.com/AtomBuild/atombuild.github.io
  description: >
    Landing page for the AtomBuild project, offering a curation of Atom packages associated with the project.
  categories:
    - Directory
    - Landing Page
    - Open Source
    - Programming
    - Technology
  built_by: Kepler Sticka-Jones
  built_by_url: https://keplersj.com/
  featured: false
- title: Josh Pensky
  main_url: https://joshpensky.com
  url: https://joshpensky.com
  description: >
    Josh Pensky is an interactive developer based in Boston. He designs and builds refreshing web experiences, packed to the punch with delightful interactions.
  categories:
    - Portfolio
    - Web Development
    - Design
    - SEO
  built_by: Josh Pensky
  built_by_url: https://github.com/joshpensky
  featured: false
- title: AtomLinter
  url: https://atomlinter.github.io/
  main_url: https://atomlinter.github.io/
  source_url: https://github.com/AtomLinter/atomlinter.github.io
  description: >
    Landing page for the AtomLinter project, offering a curation of Atom packages associated with the project.
  categories:
    - Directory
    - Landing Page
    - Open Source
    - Programming
    - Technology
  built_by: Kepler Sticka-Jones
  built_by_url: https://keplersj.com/
  featured: false
- title: Dashbouquet
  url: https://dashbouquet.com/
  main_url: https://dashbouquet.com/
  categories:
    - Agency
    - Blog
    - Business
    - Mobile Development
    - Portfolio
    - Web Development
  built_by: Dashbouquet team
  featured: false
- title: rathes.me
  url: https://rathes.me/
  main_url: https://rathes.me/
  source_url: https://github.com/rathesDot/rathes.me
  description: >
    The Portfolio Website of Rathes Sachchithananthan
  categories:
    - Blog
    - Portfolio
    - Web Development
  built_by: Rathes Sachchithananthan
  built_by_url: https://rathes.me/
- title: viviGuides - Your travel guides
  url: https://vivitravels.com/en/guides/
  main_url: https://vivitravels.com/en/guides/
  description: >
    viviGuides is viviTravels' blog: here you will find travel tips, useful information about the cities and the best guides for your next vacation.
  categories:
    - Travel
    - Blog
  built_by: Kframe Interactive SA
  built_by_url: https://kframeinteractive.com/
  featured: false
- title: KNC Blog
  main_url: https://nagakonada.com
  url: https://nagakonada.com/
  description: >
    Nagakonada is my blogging and portfolio site where I list my projects, experience, capabilities and the blog mostly talks about technical and personal writings.
  categories:
    - Blog
    - Web Development
    - Portfolio
  built_by: Konada, Naga Chaitanya
  built_by_url: https://github.com/ChaituKNag
  featured: false
- title: Vishal Nakum
  url: https://nakum.tech/
  main_url: https://nakum.tech/
  source_url: https://github.com/vishalnakum011/contentful
  description: >
    Portfolio of Vishal Nakum. Made with Gatsby, Contentful. Deployed on Netlify.
  categories:
    - Portfolio
    - Blog
  built_by: Amol Tangade
  built_by_url: https://amoltangade.me/
- title: Sagar Hani Portfolio
  url: http://sagarhani.in/
  main_url: http://sagarhani.in/
  source_url: https://github.com/sagarhani
  description: >
    Sagar Hani is a Software Developer & an Open Source Enthusiast. He blogs about JavaScript, Open Source and his Life experiences.
  categories:
    - Portfolio
    - Blog
    - Web Development
    - Open Source
    - Technology
    - Programming
    - JavaScript
  built_by: Sagar Hani
  built_by_url: http://sagarhani.in/about
- title: Arturo Alviar's Portfolio
  main_url: https://arturoalviar.com
  url: https://arturoalviar.com
  source_url: https://github.com/arturoalviar/portfolio
  categories:
    - Portfolio
    - Open Source
    - Web Development
  built_by: Arturo Alviar
  built_by_url: https://github.com/arturoalviar
  featured: false
- title: Pearly
  url: https://www.pearlyplan.com
  main_url: https://www.pearlyplan.com
  description: >
    Dental Membership Growth Platform
  categories:
    - Technology
    - Healthcare
    - App
  built_by: Sean Emmer and Jeff Cole
- title: MarceloNM
  url: https://marcelonm.com
  main_url: https://marcelonm.com
  description: >
    Personal landing page and blog for MarceloNM, a frontend developer based in Brazil.
  categories:
    - Blog
    - JavaScript
    - Landing Page
    - Programming
    - Web Development
  built_by: Marcelo Nascimento Menezes
  built_by_url: https://github.com/mrcelo
  featured: false
- title: Open Source Galaxy
  main_url: https://www.opensourcegalaxy.com
  url: https://www.opensourcegalaxy.com
  description: >
    Explore the Open Source Galaxy and help other earthlings by contributing to open source.
  categories:
    - Open Source
    - Programming
    - Web Development
  built_by: Justin Juno
  built_by_url: https://www.justinjuno.dev
  featured: false
- title: enBonnet Blog
  url: https://enbonnet.me/
  main_url: https://enbonnet.me/
  source_url: https://github.com/enbonnet
  description: >
    Hola, este es mi sitio personal, estare escribiendo sobre JavaScript, Frontend y Tecnologia que utilice en mi dia a dia.
  categories:
    - Portfolio
    - Blog
    - Web Development
    - Technology
    - Programming
    - JavaScript
  built_by: Ender Bonnet
  built_by_url: https://enbonnet.me/
- title: Edenspiekermann
  url: https://www.edenspiekermann.com/eu/
  main_url: https://www.edenspiekermann.com/eu/
  description: >
    Hello. We are Edenspiekermann, an independent global creative agency.
  categories:
    - Featured
    - Agency
    - Design
    - Portfolio
  featured: true
- title: IBM Design
  url: https://www.ibm.com/design/
  main_url: https://www.ibm.com/design/
  description: >
    At IBM, our design philosophy is to help guide people so they can do their best work. Our human-centered design practices help us deliver on that goal.
  categories:
    - Featured
    - Design
    - Technology
    - Web Development
  built_by: IBM
  featured: true
- title: We Do Plugins
  url: https://wedoplugins.com
  main_url: https://wedoplugins.com
  description: >
    Free & premium WordPress plugins development studio from Wroclaw, Poland.
  categories:
    - Portfolio
    - Agency
    - Open Source
    - Web Development
  built_by: We Do Plugins
  built_by_url: https://wedoplugins.com
- title: Mevish Aslam, business coach
  url: https://mevishaslam.com/
  main_url: https://mevishaslam.com/
  description: >
    Mevish Aslam helps women build a life they love and coaches women to launch and grow businesses.
  categories:
    - Business
    - Consulting
    - Entrepreneurship
    - Freelance
    - Marketing
    - Portfolio
  built_by: Rou Hun Fan
  built_by_url: https://flowen.me
  featured: false
- title: Principles of wealth
  url: https://principlesofwealth.net
  main_url: https://principlesofwealth.net
  source_url: https://github.com/flowen/principlesofwealth
  description: >
    Principles of wealth. How to get rich without being lucky, a summary of Naval Ravikant's tweets and podcast.`
  categories:
    - Business
    - Consulting
    - Education
    - Entrepreneurship
    - Finance
    - Learning
    - Marketing
    - Media
    - Nonprofit
    - Productivity
    - Science
  built_by: Rou Hun Fan
  built_by_url: https://flowen.me
  featured: false
- title: Problem studio
  url: https://problem.studio
  main_url: https://problem.studio
  description: >
    Problem Studio creates unique and fun web experiences. Our enemy is "boring" if ya know what we mean: overused WordPress templates, the top 10 shopify templates, copy of a copy of a copy of a copy. We love to support design and marketing agencies and help realize their creations into a digital product. `
  categories:
    - Agency
    - Business
    - Consulting
    - Design
    - Education
    - Entrepreneurship
    - Freelance
    - Landing Page
    - Marketing
    - Media
    - Portfolio
    - Productivity
    - Web Development
  built_by: Rou Hun Fan & Sander Visser
  built_by_url: https://flowen.me
- title: North X South
  main_url: https://northxsouth.co
  url: https://northxsouth.co
  description: >
    We work with small businesses and non-profits to develop their brands, build an online identity, create stellar designs, and give a voice to their causes.
  categories:
    - Agency
    - Consulting
    - Business
    - Design
    - Web Development
  built_by: North X South
  built_by_url: https://northxsouth.co
- title: Plenty of Fish
  main_url: https://www.pof.com/
  url: https://pof.com
  description: >
    Plenty of Fish is one of the world's largest dating platforms.
  categories:
    - Community
  featured: true
- title: Bitcoin
  main_url: https://www.bitcoin.com/
  url: https://bitcoin.com
  description: >
    One of the largest crypto-currency platforms in the world.
  categories:
    - Technology
    - Finance
  featured: true
- title: Frame.io
  main_url: https://www.frame.io/
  url: https://frame.io
  description: >
    Frame.io is a cloud-based video collaboration platform that allows its users to easily work on media projects together
  categories:
    - Technology
    - Entertainment
    - Media
  featured: true
- title: Sainsbury’s Homepage
  main_url: https://www.sainsburys.co.uk/
  url: https://www.sainsburys.co.uk
  description: >
    Sainsbury’s is an almost 150 year old supermarket chain in the United Kingdom.
  categories:
    - E-commerce
    - Food
  featured: true
- title: Haxzie, Portfolio and Blog
  url: https://haxzie.com/
  main_url: https://haxzie.com/
  source_url: https://github.com/haxzie/haxzie.com
  description: >
    Haxzie.com is the portfolio and personal blog of Musthaq Ahamad, UX Engineer and Visual Designer
  categories:
    - Blog
    - Portfolio
  built_by: Musthaq Ahamad
  built_by_url: https://haxzie.com
  featured: false
- title: Robin Wieruch's Blog
  url: https://www.robinwieruch.de/
  main_url: https://www.robinwieruch.de/
  categories:
    - Blog
    - Education
  featured: false
- title: Roger Ramos Development Journal
  url: https://rogerramos.me/
  main_url: https://rogerramos.me/
  source_url: https://github.com/rogerramosme/rogerramos.me/
  description: >
    Personal development journal made with Netlify CMS
  categories:
    - Blog
  built_by: Roger Ramos
  built_by_url: https://rogerramos.me/
  featured: false
- title: Global Adviser Alpha
  main_url: https://globaladviseralpha.com
  url: https://globaladviseralpha.com
  description: >
    Lead by David Haintz, Global Adviser Alpha transforms advice business into world class firms.
  categories:
    - Business
    - Blog
    - Finance
  built_by: Handsome Creative
  built_by_url: https://www.hellohandsome.com.au
  featured: false
- title: Alcamine
  url: https://alcamine.com/
  main_url: https://alcamine.com/
  description: >
    Never apply to another job online and receive tons of tech jobs in your inbox everyday — all while keeping your information private.
  categories:
    - Blog
    - Technology
  built_by: Caldera Digital
  built_by_url: https://www.calderadigital.com/
  featured: false
- title: Caldera Digital
  url: https://www.calderadigital.com/
  main_url: https://www.calderadigital.com/
  source_url: https://github.com/caldera-digital/platform
  description: >
    Caldera is a product and application development agency that uses innovative technology to bring your vision, brand, and identity to life through user centered design.
  categories:
    - Blog
    - User Experience
    - Consulting
  built_by: Caldera Digital
  built_by_url: https://www.calderadigital.com/
  featured: false
- title: Keycodes
  url: https://www.keycodes.dev
  main_url: https://www.keycodes.dev
  source_url: https://github.com/justinjunodev/keycodes.dev
  description: >
    A developer resource for getting keyboard key codes.
  categories:
    - Programming
    - Productivity
    - Open Source
    - Web Development
  built_by: Justin Juno
  built_by_url: https://www.justinjuno.dev
  featured: false
- title: Utah Pumpkins
  url: https://www.utahpumpkins.com/
  main_url: https://www.utahpumpkins.com/
  source_url: https://github.com/cadekynaston/utah-pumpkins
  description: >
    An awesome pumpkin gallery built using Gatsby and Contentful.
  categories:
    - Gallery
    - Blog
    - Photography
  built_by: Cade Kynaston
  built_by_url: https://cade.codes
- title: diff001a's blog
  main_url: https://diff001a.netlify.app/
  url: https://diff001a.netlify.app/
  description: >
    This is diff001a's blog which contains blogs related to programming.
  categories:
    - Blog
  built_by: diff001a
- title: Rockwong Blog
  main_url: http://rockwong.com/blog/
  url: http://rockwong.com/blog/
  description: >
    Rockwong is a technical blog containing content related to various web technologies.
  categories:
    - Technology
    - Education
    - Blog
- title: RegexGuide
  main_url: https://regex.guide
  url: https://regex.guide/playground
  source_url: https://github.com/pacdiv/regex.guide
  description: >
    The easiest way to learn regular expressions! The RegexGuide is a playground helping developers to discover regular expressions. Trying it is adopting regular expressions!
  categories:
    - App
    - Education
    - JavaScript
    - Nonprofit
    - Open Source
    - Programming
    - Technology
    - Web Development
  built_by: Loïc J.
  built_by_url: https://growthnotes.dev
- title: re:store
  url: https://www.visitrestore.com
  main_url: https://www.visitrestore.com
  description: >
    This is your chance to discover, connect, and shop beyond your feed and get to know the who, how, and why behind your favorite products.
  categories:
    - Marketing
  built_by: The Couch
  built_by_url: https://thecouch.nyc
  featured: false
- title: MyPrograming Steps
  main_url: https://mysteps.netlify.app/
  url: https://mysteps.netlify.app/
  description: >
    FrontEnd Tutorial Information
  featured: false
  categories:
    - Blog
    - Portfolio
  source_url: https://github.com/IoT-Arduino/Gatsby-MySteps
  built_by: Maruo
  built_by_url: https://twitter.com/DengenT
- title: Brent Runs Marathons
  main_url: https://www.brentrunsmarathons.com/
  url: https://www.brentrunsmarathons.com/
  description: >
    Brent Runs Marathons is about the training and race experience for the Comrades Ultra Marathon
  categories:
    - Blog
  built_by: Brent Ingram
  built_by_url: https://www.brentjingram.com/
  featured: false
- title: Pedro LaTorre
  main_url: https://www.pedrolatorre.com/
  url: https://www.pedrolatorre.com/
  source_url: https://github.com/bingr001/pedro-latorre-site
  description: >
    A really awesome website built for the motivational speaker Pedro LaTorre
  categories:
    - Blog
  built_by: Brent Ingram
  built_by_url: https://www.brentjingram.com/
  featured: false
- title: Veryben
  main_url: https://veryben.com/
  url: https://veryben.com/
  description: >
    be water my friend
  categories:
    - Blog
  built_by: anikijiang
  built_by_url: https://twitter.com/anikijiang
  featured: false
- title: kentarom's portfolio
  main_url: https://kentarom.com/
  url: https://kentarom.com/
  source_url: https://github.com/kentaro-m/portfolio-gatsby
  description: >
    The portfolio of kentarom, frontend developer. This site shows recent activities about him.
  categories:
    - Portfolio
    - Technology
    - Web Development
  built_by: kentarom
  built_by_url: https://twitter.com/_kentaro_m
  featured: false
- title: MotionThat
  main_url: https://motionthat.com.au
  url: https://motionthat.com.au
  description: >
    MotionThat was created to fill a void in Tabletop Product shooting, whereby the need for consistency, repetition and flexibility was required to eliminate the many variables and inaccuracies that slow the filming process down.
  categories:
    - Entertainment
    - Food
    - Media
    - Gallery
  built_by: Handsome Creative
  built_by_url: https://www.hellohandsome.com.au
  featured: false
- title: TEN ALPHAS
  main_url: https://tenalphas.com.au
  url: https://tenalphas.com.au
  description: >
    TEN ALPHAS is a content production company based in Sydney and Wollongong, telling stories through moving image and beautiful design.
  categories:
    - Media
    - Entertainment
    - Video
  built_by: Handsome Creative
  built_by_url: https://www.hellohandsome.com.au
  featured: false
- title: SalesGP
  main_url: https://salesgp.io
  url: https://salesgp.io
  description: >
    SalesGP is a specialist Sales and Operations partner offering expert skill-sets and decades of experience to companies entering the Australia, NZ (ANZ) and South East Asian (SEA) markets.
  categories:
    - Business
    - Marketing
    - Consulting
  built_by: Handsome Creative
  built_by_url: https://www.hellohandsome.com.au
  featured: false
- title: Source Separation Systems
  main_url: https://sourceseparationsystems.com.au
  url: https://sourceseparationsystems.com.au
  description: >
    Innovative waste diversion products, designed to connect Australians to a more sustainable world.
  categories:
    - Business
  built_by: Handsome Creative
  built_by_url: https://www.hellohandsome.com.au
- title: Fuzzy String Matching
  main_url: https://fuzzy-string-matching.netlify.app
  url: https://fuzzy-string-matching.netlify.app
  source_url: https://github.com/jdemieville/fuzzyStringMatching
  description: >
    This site is built to assess the performance of various approximate string matching algorithms aka fuzzy string searching.
  categories:
    - JavaScript
    - Learning
    - Programming
  built_by: Jennifer Demieville
  built_by_url: https://demieville-codes.herokuapp.com/portfolio
  featured: false
- title: Open Techiz
  main_url: https://www.opentechiz.com/
  url: https://www.opentechiz.com/
  featured: false
  description: >
    An agile software development company in Vietnam, providing wide range service from e-commerce development, mobile development, automation testing and cloud deployment with kubernets
  categories:
    - Web Development
    - Mobile Development
    - Technology
  built_by: Open Techiz
  built_by_url: https://www.opentechiz.com/
- title: Leave Me Alone
  url: https://leavemealone.app
  main_url: https://leavemealone.app
  description: >
    Leave Me Alone helps you unsubscribe from unwanted emails easily. It's built with Gatsby v2.
  categories:
    - Landing Page
    - Productivity
  built_by: James Ivings
  built_by_url: https://squarecat.io
  featured: false
- title: Oberion
  main_url: https://oberion.io
  url: https://oberion.io
  description: >
    Oberion analyzes your gaming library and gives you personal recommendations based on what you play
  categories:
    - Entertainment
    - Media
  built_by: Thomas Uta
  built_by_url: https://twitter.com/ThomasJanUta
  featured: false
- title: Yoseph.tech
  main_url: https://www.yoseph.tech
  url: https://www.yoseph.tech/compilers
  source_url: https://github.com/radding/yoseph.tech_gatsby
  description: >
    Yoseph.tech is a personal blog centered around technology and software engineering
  categories:
    - Technology
    - Web Development
    - Open Source
  built_by: Yoseph Radding
  built_by_url: https://github.com/radding
  featured: false
- title: Really Fast Sites
  url: https://reallyfastsites.com
  main_url: https://reallyfastsites.com
  description: >
    Really Fast Sites showcases websites that have a speed score of 85 or higher on Google's Page Speed Insights for both mobile and desktop, along with some of the platforms and technologies those sites use.
  categories:
    - Web Development
    - Programming
  built_by: Peter Brady
  built_by_url: https://www.peterbrady.co.uk
  featured: false
- title: Mieke Frouws
  url: https://www.miekefrouws.nl
  main_url: https://www.miekefrouws.nl
  description: >
    Mieke Frouws is a freelance primary and secondary school theatre teacher based in the Netherlands.
  categories:
    - Freelance
    - Education
  built_by: Laurens Kling
  built_by_url: https://www.goedideemedia.nl
  featured: false
- title: Paul de Vries
  url: https://pauldevries1972.nl
  main_url: https://pauldevries1972.nl
  description: >
    Paul de Vries is founder of #DCDW and Spokesperson for Marktplaats Automotive (eBay) - Making the online automotive better!
  categories:
    - Blog
    - Business
    - Consulting
  built_by: Laurens Kling
  built_by_url: https://www.goedideemedia.nl
  featured: false
- title: The Fabulous Lifestyles 不藏私旅行煮藝
  url: https://thefabulouslifestyles.com/
  main_url: https://thefabulouslifestyles.com/
  description: >
    The Fabulous Lifestyles features content about travel and food. It offers practical travel advice that covers trip planning, logistics, and reviews on destination, resort & hotel...etc. Besides travelling, there are step-by-step homemade gourmet recipes that will appeal to everyone's taste buds.
  categories:
    - Blog
    - Food
    - Travel
  built_by: Kevin C Chen
  built_by_url: https://www.linkedin.com/in/kevincychen/
- title: Salexa - Estetica Venezolana
  url: https://peluqueriavenezolana.cl/
  main_url: https://peluqueriavenezolana.cl/
  source_url: https://github.com/enbonnet/salexa-front
  description: >
    Venezuelan beauty and hairdressing salon in Chile
  categories:
    - Marketing
    - Business
  built_by: Ender Bonnet
  built_by_url: https://enbonnet.me/
- title: Akshay Thakur's Portfolio
  main_url: https://akshaythakur.me
  url: https://akshaythakur.me
  categories:
    - Portfolio
    - Web Development
  built_by: Akshay Thakur
  built_by_url: https://akshaythakur.me
- title: Binaria
  description: >
    Digital product connecting technics & creativity.
  main_url: https://binaria.com/en/
  url: https://binaria.com/en/
  categories:
    - Web Development
    - Agency
    - Technology
    - App
    - Consulting
    - User Experience
  built_by: Binaria
  built_by_url: https://binaria.com/
- title: Quema Labs
  url: https://quemalabs.com/
  main_url: https://quemalabs.com/
  description: >
    WordPress themes for these modern times
  categories:
    - Blog
    - Web Development
    - WordPress
    - Portfolio
  built_by: Nico Andrade
  built_by_url: https://nicoandrade.com/
- title: Century 21 Financial
  url: https://century21financial.co.nz/
  main_url: https://century21financial.co.nz/
  description: Website for Century 21's mortgage broker and insurance broker business in New Zealand.
  categories:
    - Real Estate
    - Finance
    - Business
  built_by: Shannon Smith
  built_by_url: https://www.powerboard.co.nz/clients
  featured: false
- title: Base Backpackers
  url: https://www.stayatbase.com/
  main_url: https://www.stayatbase.com/
  description: Base Backpackers is one of Australasia's biggest youth adventure tourism brands. They are super stoked to have one of the fastest websites in the tourism industry.
  categories:
    - Travel
    - Business
  built_by: Shannon Smith
  built_by_url: https://www.powerboard.co.nz/clients
  featured: false
- title: Wealthsimple
  url: https://www.wealthsimple.com/
  main_url: https://www.wealthsimple.com/en-us/
  description: >
    The simple way to grow your money like the world's most sophisticated investors. Zero-maintenance portfolios, expert advisors and low fees.
  categories:
    - App
    - Business
    - Finance
  featured: false
- title: To Be Created
  description: >
    tbc is a London based styling agency that champions a modernised minimal aesthetic for both personal clients and brands.
  main_url: https://to-be-created.com
  url: https://to-be-created.com
  categories:
    - Web Development
    - Agency
    - Portfolio
    - Freelance
  built_by: Sam Goddard
  built_by_url: https://samgoddard.dev/
- title: Kosmos Platform
  main_url: https://kosmosplatform.com
  url: https://kosmosplatform.com
  description: >
    Explore the Kosmos - A new world is here, where every clinician now has the ability to improve cardiothoracic and abdominal assessment, in just a few minutes.
  categories:
    - Marketing
    - Science
    - Video
    - Landing Page
    - Healthcare
    - Technology
  built_by: Bryce Benson via Turnstyle Studio
  built_by_url: https://github.com/brycebenson
- title: B-Engaged
  url: https://b-engaged.se/
  main_url: https://b-engaged.se/
  description: >
    B-Engaged gives a clear picture of the organization and helps you implement the measures that makes difference for the employees. The results of our employee surveys are easily transformed into concrete improvement measures using AI technology.
  categories:
    - Business
    - Human Resources
  featured: false
- title: Rollbar
  url: https://rollbar.com/
  main_url: https://rollbar.com/
  description: >
    Rollbar automates error monitoring and triaging, so developers can fix errors that matter within minutes, and build software quickly and painlessly.
  categories:
    - Programming
    - Web Development
  featured: false
- title: EQX
  url: https://digitalexperience.equinox.com/
  main_url: https://digitalexperience.equinox.com/
  description: >
    The Equinox app, personalized to unlock your full potential.
  categories:
    - Sports
    - App
  featured: false
- title: WagWalking
  url: https://wagwalking.com/
  main_url: https://wagwalking.com/
  description: >
    Paws on the move
  categories:
    - App
  featured: false
- title: FirstBorn
  url: https://www.firstborn.com/
  main_url: https://www.firstborn.com/
  description: >
    We shape modern brands for a connected future.
  categories:
    - Agency
    - Design
- title: Pix4D
  url: https://www.pix4d.com
  main_url: https://www.pix4d.com
  description: >
    A unique suite of photogrammetry software for drone mapping. Capture images with our app, process on desktop or cloud and create maps and 3D models.
  categories:
    - Business
    - Productivity
    - Technology
  featured: false
- title: Bakken & Bæck
  url: https://bakkenbaeck.com
  main_url: https://bakkenbaeck.com
  description: >
    We’re Bakken & Bæck, a digital studio based in Oslo, Bonn and Amsterdam. Ambitious companies call us when they need an experienced team that can transform interesting ideas into powerful products.
  categories:
    - Agency
    - Design
    - Technology
  featured: false
- title: Figma Config
  url: https://config.figma.com/
  main_url: https://config.figma.com/
  description: A one-day conference where Figma users come together to learn from each other.
  categories:
    - Conference
    - Design
    - Event
    - Community
    - Learning
  built_by: Corey Ward
  built_by_url: http://www.coreyward.me/
  featured: false
- title: Anurag Hazra's Portfolio
  url: https://anuraghazra.github.io/
  main_url: https://anuraghazra.github.io/
  source_url: https://github.com/anuraghazra/anuraghazra.github.io
  description: >
    Anurag Hazra's portfolio & personal blog, Creative FrontEnd web developer from india.
  categories:
    - Portfolio
    - Blog
    - Open Source
    - JavaScript
  built_by: Anurag Hazra
  built_by_url: https://github.com/anuraghazra
- title: VeganWorks
  url: https://veganworks.com/
  main_url: https://veganworks.com/
  description: We make delicious vegan snack boxes.
  categories:
    - Food
- title: codesundar
  url: https://codesundar.com
  main_url: https://codesundar.com
  description: >
    Learn PhoneGap, Ionic, Flutter
  categories:
    - Education
    - Technology
    - Web Development
    - Blog
  built_by: codesundar
  built_by_url: https://codesundar.com
  featured: false
- title: Nordic Microfinance Initiative
  url: https://www.nmimicro.no/
  main_url: https://www.nmimicro.no/
  description: Nordic Microfinance Initiative's (NMI) vision is to contribute to the empowerment of poor people in developing countries and to the creation of jobs and wealth on a sustainable basis.
  featured: false
  categories:
    - Finance
    - Business
  built_by: Othermachines
  built_by_url: https://othermachines.com
- title: Subscribe Pro Documentation
  url: https://docs.subscribepro.com/
  main_url: https://docs.subscribepro.com/
  description: >
    Subscribe Pro is a subscription commerce solution that enables brands to quickly add subscription commerce models such as box, subscribe-and-save, autoship and similar to their existing e-commerce websites.
  categories:
    - Documentation
    - E-commerce
    - API
    - Technology
    - Web Development
  built_by: Subscribe Pro
  built_by_url: https://www.subscribepro.com/
- title: Software.com
  main_url: https://www.software.com
  url: https://www.software.com
  description: Our data platform helps developers learn from their data, increase productivity, and code smarter.
  categories:
    - Data
    - Productivity
    - Programming
  built_by: Brett Stevens, Joshua Cheng, Geoff Stevens
  built_by_url: https://github.com/swdotcom/
  featured: false
- title: WTL Studio Website Builder
  main_url: https://wtlstudio.com/
  url: https://wtlstudio.com/
  description: >
    Cloud-based, SEO focused website builder - helping local businesses and startups reach audiences faster.
  featured: false
  categories:
    - E-commerce
    - SEO
    - Business
- title: ToolsDB
  main_url: https://toolsdb.dev
  url: https://toolsdb.dev
  description: List of tools for better software development.
  featured: false
  categories:
    - Technology
    - Web Development
    - Programming
    - Productivity
- title: Eastman Strings
  url: https://www.eastmanstrings.com
  main_url: https://www.eastmanstrings.com
  description: >
    Site was built using GatsbyJS, Cosmic CMS, and Netlify.
  categories:
    - Business
    - Music
  built_by: Tekhaus
  built_by_url: https://www.tekha.us
  featured: false
- title: Lesley Lai
  main_url: https://lesleylai.info
  url: https://lesleylai.info
  source_url: https://github.com/LesleyLai/blog
  description: >
    lesleylai.info is the personal website of Lesley Lai, where he talks mainly about C++ and Computer Graphics.
  categories:
    - Blog
    - Open Source
    - Portfolio
    - Programming
    - Technology
  built_by: Lesley Lai
  built_by_url: https://github.com/LesleyLai
  featured: false
- title: Whipstitch Webwork
  url: https://www.whipstitchwebwork.com
  main_url: https://www.whipstitchwebwork.com
  description: >
    Websites for smart people.
  categories:
    - Agency
    - Web Development
  built_by: Matthew Russell
  featured: false
- title: Vandré Leal
  main_url: https://vandreleal.github.io
  url: https://vandreleal.github.io
  source_url: https://github.com/vandreleal/vandreleal.github.io
  description: >
    Portfolio of Vandré Leal.
  categories:
    - Portfolio
    - Web Development
  built_by: Vandré Leal
  built_by_url: https://vandreleal.github.io
  featured: false
- title: Tarokenlog
  url: https://taroken.dev/
  main_url: https://taroken.dev/
  description: >
    Blog and Gallery
  categories:
    - Blog
    - Portfolio
    - Web Development
    - Photography
  built_by: Kentaro Koga
  built_by_url: https://twitter.com/kentaro_koga
  featured: false
- title: OwlyPixel Blog
  main_url: https://owlypixel.com
  url: https://owlypixel.com
  description: >
    Notes and tutorials on coding, web development, design and other stuff.
  categories:
    - Web Development
    - Blog
    - Education
  built_by: Owlypixel
  built_by_url: https://twitter.com/owlypixel
  featured: false
- title: talkoverflow
  main_url: https://talkoverflow.com
  url: https://talkoverflow.com
  description: Blog on software engineering built with Gatsby themes and theme-ui
  categories:
    - Blog
    - Web Development
    - Technology
  built_by: Patryk Jeziorowski
  built_by_url: https://twitter.com/pjeziorowski
- title: HISTORYTalks
  main_url: https://www.history-talks.com/
  url: https://www.history-talks.com/
  description: Built using Gatsby, JSS and Contentful
  categories:
    - Conference
    - Media
  built_by: A+E Networks
  built_by_url: https://www.aenetworks.com/
- title: HISTORYCon
  main_url: https://www.historycon.com/
  url: https://www.historycon.com/
  description: Built using Gatsby, JSS and Contentful
  categories:
    - Conference
    - Media
  built_by: A+E Networks
  built_by_url: https://www.aenetworks.com/
- title: Kölliker Immobilien
  url: https://koelliker-immobilien.ch/
  main_url: https://koelliker-immobilien.ch/
  description: >
    Built using Gatsby, Netlify and Contentful
  categories:
    - Real Estate
    - Marketing
  built_by: Matthias Gemperli
  built_by_url: https://matthiasgemperli.ch
- title: Lessmess Agency website
  url: https://lessmess.agency/
  main_url: https://lessmess.agency/
  description: >
    Website of Lessmess Agency
  categories:
    - Agency
    - Web Development
  built_by: Ilya Lesik
  built_by_url: https://github.com/ilyalesik
- title: Ezekiel Ekunola Portfolio
  main_url: http://ezekielekunola.com/
  url: http://ezekielekunola.com/
  description: Built using Gatsby, Styled-Components
  categories:
    - Web Development
    - Portfolio
  built_by: Ezekiel Ekunola
  built_by_url: https://github.com/easybuoy/
  featured: false
- title: Gearbox Development
  main_url: https://gearboxbuilt.com
  url: https://gearboxbuilt.com/?no-load-in
  description: >
    Gearbox is a performance website development & optimization company based out of Canada. Built using Gatsby/WordPress.
  categories:
    - Agency
    - Web Development
    - WordPress
    - Portfolio
    - Programming
    - Technology
    - Business
  built_by: Gearbox Development
  built_by_url: https://gearboxbuilt.com
  featured: false
- title: UXWorks
  main_url: https://uxworks.org
  url: https://uxworks.org
  description: Built with Gatsby, Netlify and Markdown
  categories:
    - Web Development
    - Blog
  built_by: Amrish Kushwaha
  built_by_url: https://github.com/isamrish
  featured: false
- title: Jarod Peachey
  main_url: https://jarodpeachey.netlify.app
  url: https://jarodpeachey.netlify.app
  source_url: https://github.com/jarodpeachey/portfolio
  description: >
    Jarod Peachey is a front-end developer focused on building modern and fast websites for everyone.
  categories:
    - Blog
    - JavaScript
    - Mobile Development
    - Portfolio
  built_by: Jarod Peachey
  built_by_url: https://github.com/jarodpeachey
  featured: false
- title: Thomas Maximini
  main_url: https://www.thomasmaximini.com/
  url: https://www.thomasmaximini.com/
  source_url: https://github.com/tmaximini/maxi.io
  description: >
    Thomas Maximini is a full stack web developer from Germany
  categories:
    - Blog
    - JavaScript
    - Photography
    - Portfolio
    - Web Development
  built_by: Thomas Maximini
  built_by_url: https://github.com/tmaximini
  featured: false
- title: Aretha Iskandar
  main_url: https://arethaiskandar.com/
  url: https://arethaiskandar.com/
  source_url: https://github.com/tmaximini/arethaiskandar.com
  description: >
    Aretha Iskandar is a Jazz and Soul Singer / Songwriter from Paris
  categories:
    - Music
  built_by: Thomas Maximini
  built_by_url: https://github.com/tmaximini
  featured: false
- title: Harshil Shah
  url: https://harshil.net
  main_url: https://harshil.net
  description: >
    Harshil Shah is an iOS engineer from Mumbai, India
  categories:
    - Blog
    - Mobile Development
  built_by: Harshil Shah
  built_by_url: https://twitter.com/_HarshilShah
  featured: false
- title: Code Examples
  url: https://codeexamples.dev/
  main_url: https://codeexamples.dev/
  description: >
    Examples about various programming languages like JavaScript, Python, Rust, Angular, React, Vue.js etc.
  categories:
    - Blog
    - Education
    - Programming
    - Web Development
  built_by: Sai gowtham
  built_by_url: https://twitter.com/saigowthamr
  featured: false
- title: Samir Mujanovic
  main_url: https://www.samirmujanovic.com/
  url: https://www.samirmujanovic.com/
  description: >
    I'm a Frontend Developer with 3 years of experience. I describe myself as a developer who loves coding, open-source and web platform.
  categories:
    - Portfolio
    - Web Development
    - Design
  built_by: Samir Mujanovic
  built_by_url: https://github.com/sameerrM
- title: Yearlyglot - Fluent Every Year
  url: https://www.yearlyglot.com/blog
  main_url: https://www.yearlyglot.com
  description: >
    A popular blog on languages, second language acquisition and polyglottery.
  categories:
    - Blog
    - Education
    - Learning
    - Travel
  built_by: Donovan Nagel
  built_by_url: https://www.donovannagel.com
  featured: false
- title: 8fit.com
  url: https://8fit.com/
  main_url: https://8fit.com/
  description: >
    Get personalized workouts, custom meal plans, and nutrition guidance, right in the palm of your hand. Prioritize progress over perfection with the 8fit app!
  categories:
    - App
    - Food
    - Sports
  featured: false
- title: Dispel - Remote Access for Industrial Control Systems
  url: https://dispel.io
  main_url: https://dispel.io
  description: >
    Dispel provides secure, moving target defense networks through which your teams can remotely access industrial control systems in seconds, replacing static-defense products that take 5 to 15 minutes to work through.
  categories:
    - Business
    - Technology
    - Security
  built_by: Anton Aberg
  built_by_url: https://github.com/aaaberg
  featured: false
- title: Geothermal Heat Pump DIY Project
  url: https://diyheatpump.net/
  main_url: https://diyheatpump.net/
  description: Personal project by Yuriy Logvin that demonstrates how you can switch to heating with electricity at a minimal cost. The goal here is to show that everyone can build a geothermal heat pump and start saving money.
  categories:
    - Blog
    - Education
    - Technology
  built_by: Yuriy Logvin
  built_by_url: https://powerwatcher.net
- title: Catalyst Network - Cryptocurrency
  url: https://www.cryptocatalyst.net/
  main_url: https://www.cryptocatalyst.net/
  source_url: https://github.com/n8tb1t/gatsby-starter-cryptocurrency
  description: >
    An All-in-One solution for Modern Transactions.
  categories:
    - Business
    - Technology
  built_by: n8tb1t
  built_by_url: https://github.com/n8tb1t/
  featured: false
- title: SaoBear's-Blog
  main_url: https://saobear.xyz/
  url: https://saobear.xyz/
  source_url: https://github.com/PiccoloYu/SaoBear-is-Blog
  featured: false
  categories:
    - Blog
    - Web Development
- title: Rumaan Khalander - Portfolio
  url: https://rumaan.tech/
  main_url: https://rumaan.tech/
  description: >
    Rumaan Khalander is a Full-Stack Dev from Bengaluru who loves to develop for mobile and web.
  categories:
    - Portfolio
  built_by: rumaan
  built_by_url: https://github.com/rumaan/
  featured: false
- title: DigiGov
  main_url: https://digigov.grnet.gr/
  url: https://digigov.grnet.gr/
  description: >
    DigiGov is an initiative for the Digital Transformation of the Greek Public Sector
  categories:
    - Government
  built_by: GRNET
  built_by_url: https://grnet.gr/
  featured: false
- title: Zeek Interactive
  main_url: https://zeek.com
  url: https://zeek.com
  description: >
    Business site for Zeek Interactive. Using WordPress as a data store via the WPGraphQL plugin.
  categories:
    - Blog
    - Web Development
    - Mobile Development
    - WordPress
    - Agency
    - Business
  built_by: Zeek Interactive
  built_by_url: https://zeek.com
  featured: false
- title: Bare Advertising & Communications
  url: https://bare.ca/
  main_url: https://bare.ca/
  description: >
    Bare is a full-service branding and production agency in Vancouver BC with deep experience in digital/traditional communications and strategy. We specialize in building headless WordPress sites with Gatsby.
  categories:
    - WordPress
    - Agency
    - Business
  built_by: Bare Advertising & Communications
  built_by_url: https://www.bare.ca/
  featured: false
- title: The Decking Superstore
  url: https://www.thedeckingsuperstore.com/
  main_url: https://www.thedeckingsuperstore.com/
  description: >
    One of Northern California's largest outdoor decking and siding providers.
  categories:
    - WordPress
    - Business
  built_by: Bare Advertising & Communications
  built_by_url: https://www.bare.ca/
  featured: false
- title: Precision Cedar Products
  url: https://www.precisioncedar.com/
  main_url: https://www.precisioncedar.com/
  description: >
    Western Red Cedar Distributor in Vancouver Canada.
  categories:
    - WordPress
    - Business
  built_by: Bare Advertising & Communications
  built_by_url: https://www.bare.ca/
  featured: false
- title: Circle Restoration
  url: https://www.circlerestoration.com/
  main_url: https://www.circlerestoration.com/
  description: >
    Restoration Services Provider in Vancouver Canada.
  categories:
    - WordPress
    - Business
  built_by: Bare Advertising & Communications
  built_by_url: https://www.bare.ca/
  featured: false
- title: ALS Rally
  url: https://www.alsrally.com/
  main_url: https://www.alsrally.com/
  description: >
    Non profit fundraiser for ALS Research.
  categories:
    - WordPress
    - Nonprofit
    - Event
  built_by: Bare Advertising & Communications
  built_by_url: https://www.bare.ca/
  featured: false
- title: Vancouver Welsh Men's Choir
  url: https://vancouverchoir.ca/
  main_url: https://vancouverchoir.ca/
  description: >
    Vancouver Welsh Men's Choir website for upcoming shows, ticket purchases and online merchandise.
  categories:
    - WordPress
    - Entertainment
    - Event
    - E-commerce
  built_by: Bare Advertising & Communications
  built_by_url: https://www.bare.ca/
  featured: false
- title: Paul Scanlon - Blog
  main_url: https://paulie.dev/
  url: https://paulie.dev/
  source_url: https://github.com/PaulieScanlon/paulie-dev-2019
  description: >
    I'm a React UI developer / UX Engineer. React, GatsbyJs, JavaScript, TypeScript/Flow, StyledComponents, Storybook, TDD (Jest/Enzyme) and a tiny bit of Node.js.
  categories:
    - Blog
    - Web Development
  built_by: Paul Scanlon
  built_by_url: http://www.pauliescanlon.io
  featured: false
- title: EF Design
  main_url: https://ef.design
  url: https://ef.design
  description: >
    Home of everything creative, digital and brand at EF.
  featured: false
  categories:
    - Marketing
    - Design
  built_by: João Matos (Global Creative Studio - Education First)
- title: Codica
  main_url: https://www.codica.com/
  url: https://www.codica.com/
  description: >
    We help startups and established brands with JAMStack, Progressive Web Apps and Marketplaces development.
  categories:
    - Agency
    - Web Development
  built_by: Codica
  built_by_url: https://www.codica.com/
- title: Bhavani Ravi's Portfolio
  url: https://bhavaniravi.com
  main_url: https://bhavaniravi.com
  description: >
    Showcase of Bhavani Ravi's skillset and blogs
  categories:
    - Blog
    - Portfolio
  built_by: Bhavani Ravi
  built_by_url: https://twitter.com/geeky_bhavani
- title: Kotoriyama
  main_url: https://kotoriyama.com/
  url: https://kotoriyama.com/
  description: >
    Japanese Indie Game Creator.
  featured: false
  categories:
    - App
    - Entertainment
    - Mobile Development
  built_by: Motoyoshi Shiine (Kotoriyama)
- title: PWA Shields
  url: https://www.pwa-shields.com
  main_url: https://www.pwa-shields.com
  source_url: https://github.com/richardtaylordawson/pwa-shields
  description: >
    Personalize your app's README with custom, fun, PWA shields in SVG
  categories:
    - Documentation
    - App
    - API
  built_by: Richard Taylor Dawson
  built_by_url: https://richardtaylordawson.com
- title: Zatsuzen
  url: https://zatsuzen.com
  main_url: https://zatsuzen.com
  description: >
    Web developer's portfolio
  categories:
    - Portfolio
  built_by: Akane
  built_by_url: https://twitter.com/akanewz
  featured: false
- title: Reeemoter
  description: >-
    Join thousands of developers from everywhere and access to job
    offers from hundreds of companies worldwide right
    at your inbox for free.
  main_url: https://reeemoter.com/
  url: https://reeemoter.com/
  featured: false
  categories:
    - Technology
    - Web Development
  built_by: Ramón Chancay
  built_by_url: https://ramonchancay.me/
- title: Ananya Neogi
  main_url: https://ananyaneogi.com
  url: https://ananyaneogi.com
  description: >
    Showcases Ananya's work as a frontend developer and comprises of a collection of written articles on web development, programming and, user experience.
  categories:
    - Portfolio
    - Blog
  built_by: Ananya Neogi
  built_by_url: https://ananyaneogi.com
- title: webman.pro
  main_url: https://webman.pro/
  url: https://webman.pro/
  description: >
    webman.pro is an awesome portfolio and technical blog where
    professional Front End engineer Dmytro Chumak shares his thoughts
    and experience to inspire other developers.
  featured: false
  categories:
    - Blog
    - Web Development
    - JavaScript
  built_by: Dmytro Chumak
  built_by_url: https://github.com/wwwebman
- title: borderless
  url: https://junhobaik.github.io
  main_url: https://junhobaik.github.io
  source_url: https://github.com/junhobaik/junhobaik.github.io/tree/develop
  description: >
    Junho Baik's Development Blog
  categories:
    - Blog
    - Web Development
  built_by: Junho Baik
  built_by_url: https://github.com/junhobaik
  featured: false
- title: React Resume Generator
  main_url: https://nimahkh.github.io/nima_habibkhoda
  url: https://nimahkh.github.io/nima_habibkhoda
  source_url: https://github.com/nimahkh/resume_generator
  description: >
    The resume generator is a project to create your own resume web page easily with Gatsby.
  categories:
    - Portfolio
  built_by: Nima Habibkhoda
  featured: false
- title: Thomas Wang's Blog
  main_url: https://www.thomaswang.io
  url: https://www.thomaswang.io
  description: >-
    Technical blog by Thomas Wang
  built_by: Thomas Wang
  built_by_url: https://github.com/thomaswang
  featured: false
  categories:
    - Blog
    - Web Development
- title: The Rebigulator
  main_url: https://www.rebigulator.org/
  source_url: https://github.com/Me4502/Rebigulator/
  url: https://rebigulator.org/
  description: A quote-based via game powered by Frinkiac
  built_by: Matthew Miller
  built_by_url: https://matthewmiller.dev/
  featured: false
  categories:
    - Open Source
    - Entertainment
    - App
- title: madewithlove
  main_url: https://madewithlove.com
  url: https://madewithlove.com
  description: >-
    We build digital products and create the teams around them. We can help with software engineering, product management, managing technical teams, audits and technical consulting.
  built_by: madewithlove
  built_by_url: https://madewithlove.com
  featured: false
  categories:
    - Web Development
    - Blog
    - Agency
    - Business
- title: Sprucehill
  url: https://sprucehill.ca/
  main_url: https://sprucehill.ca/
  description: >
    Sprucehill is a North Vancouver based custom home builder and renovator.
  categories:
    - WordPress
    - Business
  built_by: Bare Advertising & Communications
  built_by_url: https://www.bare.ca/
  featured: false
- title: Nathaniel Ryan Mathew
  url: https://nathanielmathew.me
  main_url: https://nathanielmathew.me
  source_url: https://github.com/nathanielmathew/MyPortfolio
  description: >
    A personal online Portfolio built using GatsbyJS, that showcases Achievements, Projects and Additional information.
  categories:
    - Portfolio
    - Open Source
    - Blog
  built_by: Nathaniel Ryan Mathew
  built_by_url: https://github.com/nathanielmathew
  featured: false
- title: Kanazawa.js Community Page
  main_url: https://kanazawajs.now.sh/
  url: https://kanazawajs.now.sh/
  source_url: https://github.com/kanazawa-js/community-page
  description: >
    Kanazawa.js is a local community for the JSer around Kanazawa to share knowledge about JavaScript.
  categories:
    - Community
    - Programming
    - Web Development
  built_by: Kanazawa.js
  built_by_url: https://twitter.com/knzw_js
  featured: false
- title: monica*dev
  url: https://www.aboutmonica.com/
  main_url: https://www.aboutmonica.com/
  description: >
    Personal site for Monica Powell, a software engineer who is passionate about making open-source more accessible and building community, online & offline.
  categories:
    - Web Development
    - Blog
    - Programming
    - Portfolio
  built_by: Monica Powell
  built_by_url: https://www.aboutmonica.com/
  featured: false
- title: Shivam Sinha
  url: https://www.helloshivam.com/
  main_url: https://www.helloshivam.com/
  description: >
    Portfolio of Shivam Sinha, Graphic Designer and Creative Coder based in New York.
  categories:
    - Portfolio
  built_by: Shivam Sinha
  built_by_url: https://www.helloshivam.com/
  featured: false
- title: Brianna Sharpe - Writer
  main_url: https://www.briannasharpe.com/
  url: https://www.briannasharpe.com/
  source_url: https://github.com/ehowey/briannasharpe
  description: >
    Brianna Sharpe is an Alberta, Canada based freelance writer and journalist focused on health, LGBTQ2S+, parenting, and the environment.
  categories:
    - Portfolio
    - Media
  built_by: Eric Howey
  built_by_url: https://www.erichowey.dev/
  featured: false
- title: Eric Howey Web Development
  main_url: https://www.erichowey.dev/
  url: https://www.erichowey.dev/
  source_url: https://github.com/ehowey/erichoweydev
  description: >
    Personal website and blog for Eric Howey. I am a freelance web developer based in Alberta, Canada specializing in Gatsby, React, WordPress and Theme-UI.
  categories:
    - Portfolio
    - Web Development
    - Freelance
    - Blog
  built_by: Eric Howey
  built_by_url: https://www.erichowey.dev/
- title: Solfej Chord Search
  url: https://www.solfej.io/chords
  main_url: https://www.solfej.io/chords
  description: >
    Solfej Chord Search helps you master every chord imaginable. It shows you notes, intervals, guitar and piano fingerings for 1000s of chords.
  categories:
    - Education
    - Music
  built_by: Shayan Javadi
  built_by_url: https://www.instagram.com/shawnjavadi/
- title: a+ Saúde
  url: https://www.amaissaude.com.br/sp/
  main_url: https://www.amaissaude.com.br/sp/
  description: >
    An even better experience in using health services.
  categories:
    - Healthcare
    - Marketing
    - Blog
  built_by: Grupo Fleury
  built_by_url: http://www.grupofleury.com.br/
  featured: false
- title: Mallikarjun Katakol Photography
  main_url: https://mallik.in
  url: https://mallik.in
  built_by: Arvind Kumar
  built_by_url: https://arvind.io/
  description: >
    Mallikarjun Katakol is an Advertising, Architecture, Editorial, Fashion and Lifestyle Photographer based in Bangalore, India.
    Shoots Corporate & Business headshots, Portfolios for Models and Actors, Documents Projects for Architects, Fashion & Interior Designers
  featured: false
  categories:
    - Gallery
    - Photography
    - Portfolio
- title: gatsby-animate-blog
  url: https://gatsby-animate-blog.luffyzh.now.sh/
  main_url: https://gatsby-animate-blog.luffyzh.now.sh/home
  source_url: https://github.com/luffyZh/gatsby-animate-blog
  description: >
    A simple && cool blog site starter kit by Gatsby.
  categories:
    - Blog
    - Open Source
    - Web Development
  built_by: luffyZh
  built_by_url: https://github.com/luffyZh
  featured: false
- title: LBI Financial
  main_url: https://lbifinancial.com/
  url: https://lbifinancial.com/
  description: >
    We help individuals and businesses with life insurance, disability, long-term care and annuities.
  categories:
    - Business
    - Consulting
    - Finance
  built_by: Pagepro
  built_by_url: https://pagepro.co
  featured: false
- title: GIS-Netzwerk
  url: https://www.gis-netzwerk.com/
  main_url: https://www.gis-netzwerk.com/
  description: >
    Multilingual (i18n) Blog with different URLs for categories, tags and posts depending on the language.
  categories:
    - Blog
    - Data
    - Technology
  built_by: Max Dietrich
  built_by_url: https://www.gis-netzwerk.com/
  featured: false
- title: Krishna Gopinath
  main_url: https://krishnagopinath.me
  url: https://krishnagopinath.me
  source_url: https://github.com/krishnagopinath/website
  description: >
    Website of Krishna Gopinath, software engineer and budding teacher.
  categories:
    - Portfolio
  built_by: Krishna Gopinath
  built_by_url: https://twitter.com/krishwader
  featured: false
- title: Curology
  main_url: https://curology.com
  url: https://curology.com
  description: >
    Curology's mission is to make effective skincare accessible to everyone. We provide customized prescription skincare for our acne and anti-aging patients.
  categories:
    - Healthcare
    - Community
    - Landing Page
  built_by: Curology
  built_by_url: https://curology.com
- title: labelmake.jp
  main_url: https://labelmake.jp/
  url: https://labelmake.jp/
  description: >
    Web Application of Variable Data Printing and Blog.
  categories:
    - App
    - Data
    - Blog
  built_by: hand-dot
  built_by_url: https://twitter.com/hand_dot
  featured: false
- title: Personal website of Maarten Afink
  main_url: https://www.maarten.im/
  url: https://www.maarten.im/
  source_url: https://github.com/maartenafink/personal-website
  description: >
    Personal website of Maarten Afink, digital product designer.
  categories:
    - Portfolio
    - Open Source
    - Blog
    - Music
    - Design
- title: Adam Bowen
  main_url: https://adamcbowen.com/
  url: https://adamcbowen.com/
  source_url: https://github.com/bowenac/my-website
  description: >
    Personal website for Adam Bowen. I am a freelance web developer based in Tacoma, WA specializing in WordPress, Craft CMS, plus a lot more and recently fell in love with Gatsby.
  categories:
    - Portfolio
    - Web Development
    - Freelance
  built_by: Adam Bowen
  built_by_url: https://adamcbowen.com
  featured: false
- title: tqCoders
  main_url: https://tqcoders.com
  url: https://tqcoders.com
  description: >
    tqCoders is a software development company that focuses on the development of the most advanced websites and mobile apps. We use the most advanced technologies to make websites blazing fast, SEO-friendly and responsive for each screen resolution.
  categories:
    - Web Development
    - Mobile Development
    - SEO
    - Design
    - Programming
    - Technology
    - Business
  built_by: tqCoders
  built_by_url: https://tqcoders.com
  featured: false
- title: ErudiCAT
  main_url: https://www.erudicat.com
  url: https://www.erudicat.com
  description: >
    ErudiCAT is an educational platform created to help PMP certification candidates to prepare for the exam. There are 1k+ sample questions and PMP Exam Simulator. Upon completion, there are statistics and performance chart available. Performance reports are saved in users' accounts and may be used later to review questions. The PMP Exam Simulator has a unique feature of Time Acceleration. It makes the Mock Exam even tougher and makes training even more advanced.
  categories:
    - Education
    - Web Development
    - Learning
  built_by: tqCoders
  built_by_url: https://tqcoders.com
  featured: false
- title: Qri.io Website and Docs
  main_url: https://qri.io
  url: https://qri.io/docs
  source_url: https://github.com/qri-io/website
  description: >
    Website and Documentation for Qri, an open source version control system for datasets
  categories:
    - Open Source
    - Community
    - Data
    - Technology
  built_by: Qri, Inc.
  built_by_url: https://qri.io
  featured: false
- title: Jellypepper
  main_url: https://jellypepper.com/
  url: https://jellypepper.com/
  description: >
    Award-winning creative studio for disrupters. We design and build beautiful brands, apps, websites and videos for startups and tech companies.
  categories:
    - Portfolio
    - Agency
  built_by: Jellypepper
  built_by_url: https://jellypepper.com/
- title: Miyamado Jinja
  main_url: https://www.miyamadojinja.com
  url: https://www.miyamadojinja.com
  source_url: https://github.com/mnishiguchi/miyamadojinja
  description: >
    Miyamado Jinja is a Japanese Shinto Shrine in Yokkaichi, Mie, Japan.
  categories:
    - Nonprofit
    - Travel
  built_by: mnishiguchi
  built_by_url: https://mnishiguchi.com
  featured: false
- title: Hear This Idea
  main_url: https://hearthisidea.com
  url: https://hearthisidea.com/episodes/victoria
  source_url: https://github.com/finmoorhouse/podcast
  description: >
    A podcast showcasing new thinking from top academics.
  categories:
    - Podcast
    - Open Source
  built_by: Fin Moorhouse
  built_by_url: https://finmoorhouse.com
  featured: false
- title: Calisthenics Skills
  main_url: https://www.calisthenicsskills.com
  url: https://www.calisthenicsskills.com
  description: >
    A beautiful fitness progress tracker built on Gatsby.
  categories:
    - Sports
  built_by: Andrico Karoulla
  built_by_url: https://andri.co
  featured: false
- title: AutoloadIT
  main_url: https://autoloadit.com/
  url: https://autoloadit.com/
  description: >
    The world's leading Enterprise Automotive imaging solution
  categories:
    - Business
    - Landing Page
  built_by: Pagepro
  built_by_url: https://pagepro.co
  featured: false
- title: Tools of Golf
  main_url: https://thetoolsofgolf.com/
  url: https://thetoolsofgolf.com//titleist-915-d2-driver
  description: >
    Tools of Golf is a community dedicated to golf nerds and gear heads.
  categories:
    - Sports
    - Data
    - Documentation
  built_by: Peter Hironaka
  built_by_url: https://peterhironaka.com
  featured: false
- title: sung.codes
  main_url: https://sung.codes/
  source_url: https://github.com/dance2die/sung.codes
  url: https://sung.codes/
  description: >
    Blog by Sung M. Kim (a.k.a. dance2die)
  categories:
    - Blog
    - Landing Page
  built_by: Sung M. Kim
  built_by_url: https://github.com/dance2die
  featured: false
- title: Choose Tap
  main_url: https://www.choosetap.com.au/
  url: https://www.choosetap.com.au/
  featured: false
  description: >
    Choose Tap aims to improve the health and wellbeing of communities and the environment by promoting tap water as the best choice of hydration for all Australians.
  built_by: Hardhat
  built_by_url: https://www.hardhat.com.au
  categories:
    - Nonprofit
    - Community
- title: Akash Rajpurohit
  main_url: https://akashwho.codes/
  url: https://akashwho.codes/
  description: >
    Personal portfolio website of Akash Rajpurohit made using Gatsby v2, where I  write short blogs related to software development and share my experiences.
  categories:
    - Portfolio
    - Blog
  built_by: Akash Rajpurohit
  built_by_url: https://github.com/AkashRajpurohit
  featured: false
- title: See Kids Dream
  url: https://seekidsdream.org/
  main_url: https://seekidsdream.org/
  description: >
    A not-for-profit organization dedicated to empower youth with the skills, motivation and confidence.
  categories:
    - Nonprofit
    - Education
    - Learning
  built_by: CapTech Consulting
  built_by_url: https://www.captechconsulting.com/
  featured: false
- title: Locale Central
  url: https://localecentral.io/
  main_url: https://localecentral.io/
  description: >
    Locale Central is a web & mobile data collection app that makes it easy to record accurate data out on the field.
  categories:
    - Technology
  built_by: KiwiSprout
  built_by_url: https://kiwisprout.nz/
  featured: false
- title: Cathy O'Shea
  url: https://cathyoshea.co.nz/
  main_url: https://cathyoshea.co.nz/
  categories:
    - Portfolio
    - Real Estate
  built_by: KiwiSprout
  built_by_url: https://kiwisprout.nz/
  featured: false
- title: DG Recruit
  url: https://dgrecruit.com
  main_url: https://dgrecruit.com
  description: >
    DG Recruit is a NYC recruitment agency
  categories:
    - Agency
    - WordPress
  built_by: Waverly Lab
  built_by_url: https://waverlylab.com
  featured: false
- title: Smile
  url: https://reasontosmile.com
  main_url: https://reasontosmile.com
  description: >
    Smile is an online store for buying CBD products that keep you balanced and happy
  categories:
    - E-commerce
    - WordPress
  built_by: Waverly Lab
  built_by_url: https://waverlylab.com
- title: Bold Oak Design
  url: https://boldoak.design/
  main_url: https://boldoak.design/
  description: >
    A Milwaukee-based web design and development studio.
  categories:
    - Blog
    - Business
    - Freelance
    - Portfolio
    - Programming
    - Technology
    - Web Development
  featured: false
- title: Lydia Rose Eiche
  url: https://lydiaroseeiche.com/
  main_url: https://lydiaroseeiche.com/
  description: >
    Lydia Rose Eiche is a soprano, opera singer, and actress based in Milwaukee.
  categories:
    - Music
    - Portfolio
  built_by: Bold Oak Design
  built_by_url: https://boldoak.design/
  featured: false
- title: Chris Otto
  url: https://chrisotto.dev/
  main_url: https://chrisotto.dev/
  source_url: https://github.com/chrisotto6/chrisottodev
  description: >
    Blog, portfolio and website for Chris Otto.
  categories:
    - Blog
    - JavaScript
    - Landing Page
    - Portfolio
    - Programming
    - Technology
    - Web Development
  built_by: Chris Otto
  built_by_url: https://github.com/chrisotto6
  featured: false
- title: Roboto Studio
  url: https://roboto.studio
  main_url: https://roboto.studio
  description: >
    Faster than a speeding bullet Website Development based in sunny old Nottingham
  categories:
    - Agency
    - Blog
    - Business
    - Design
    - Featured
    - Freelance
    - Web Development
  featured: true
- title: Viraj Chavan | Full Stack Software Engineer
  url: http://virajc.tech
  main_url: http://virajc.tech
  source_url: https://github.com/virajvchavan/portfolio
  description: >
    Portfolio and blog of a full stack software engineer from India
  categories:
    - Portfolio
    - Blog
    - Web Development
  built_by: Viraj V Chavan
  built_by_url: https://twitter.com/VirajVChavan
  featured: false
- title: Nexweave
  url: https://www.nexweave.com
  main_url: https://www.nexweave.com
  description: >
    Nexweave is a SaaS platform built by a team of experienced product, design & technology professionals in India. Nexweave allows brands to create personalized & interactive video experiences at scale. We would love for our site to be featured at the gatsby showcase since we have long been appreciating the flexibility and speed of the sites we have created using the same.
  categories:
    - Video
    - API
    - User Experience
    - Marketing
    - Design
    - Data
    - Technology
    - Media
    - Consulting
  built_by: Kashaf S
  built_by_url: https://www.linkedin.com/in/kashaf-shaikh-925117178
  featured: false
- title: Daniel Balloch
  url: https://danielballoch.com
  main_url: https://danielballoch.com
  source_url: https://github.com/danielballoch/danielballoch
  description: >
    Hey, I'm Daniel and this is my portfolio site. Made with Gatsby, React, GraphQL, Styled Emotion & Netlify. Install & local host instructions: 1. git clone https://github.com/danielballoch/danielballoch.git 2. npm install. 3. gatsby develop. Keep in mind I'm still learning myself, so these may not be best practises. If anyone's curious as to how something works flick me a message or if you have advice for me I'd love to hear it, otherwise happy coding!
  categories:
    - Portfolio
    - Business
    - Design
    - Freelance
    - Web Development
  built_by: Daniel Balloch
  built_by_url: https://danielballoch.com
- title: The Rift Metz
  url: http://theriftmetz.com/
  main_url: http://theriftmetz.com/
  description: >
    The Rift is a gaming bar based in Metz (France).
  categories:
    - Landing Page
    - Entertainment
    - Design
    - Blog
    - Food
  built_by: Hugo Torzuoli
  built_by_url: https://github.com/HZooly
  featured: false
- title: Built with Workers
  url: https://workers.cloudflare.com/built-with/
  main_url: https://workers.cloudflare.com/built-with/
  description: >
    Showcasing websites & projects built with Cloudflare Workers
  categories:
    - Portfolio
    - JavaScript
    - Web Development
  built_by: Workers who work at Cloudflare
  built_by_url: https://github.com/cloudflare/built-with-workers/graphs/contributors
- title: WebAnaya Solutions
  url: https://www.webanaya.com
  main_url: https://www.webanaya.com
  description: >
    Full Stack Web Solutions Provider.
  categories:
    - Agency
    - Web Development
    - API
    - Blog
  built_by: Durgesh Gupta
  built_by_url: https://durgeshgupta.com
  featured: false
- title: Artem Sapegin’s Blog
  description: >
    Blog of a Berlin based coffee first frontend engineer who works at Omio, makes photos and hangs out with his dogs.
  main_url: https://blog.sapegin.me/
  url: https://blog.sapegin.me/
  source_url: https://github.com/sapegin/blog.sapegin.me
  categories:
    - Blog
    - Open Source
    - Web Development
    - JavaScript
    - Programming
    - Technology
  built_by: Artem Sapegin
  built_by_url: https://github.com/sapegin
- title: adam.ai
  url: https://adam.ai/
  main_url: https://adam.ai/
  description: >
    Are you ready to make your meetings more productive? Our intelligent meeting management tool can help!
  categories:
    - Business
    - Landing Page
    - Productivity
    - Technology
  built_by: Hazem Osama
  built_by_url: https://github.com/hazem3500
  featured: false
- title: Indra Kusuma Profile Page
  url: https://indrakusuma.web.id/me/
  main_url: https://indrakusuma.web.id/me/
  description: >
    Hi! I'm Indra Kusuma. I am an optimistic and type of person of learn by doing who have an interest in Software Engineering, specifically about Web Development.
  categories:
    - Landing Page
    - Blog
  built_by: Indra Kusuma
  built_by_url: https://github.com/idindrakusuma/me
  featured: false
- title: Lukas Horak
  main_url: https://lukashorak.com
  url: https://lukashorak.com
  description: >
    Lukas Horak's personal website. Full stack JavaScript Developer, working in React on front end and Node.js on back end.
  categories:
    - Blog
    - Portfolio
    - Web Development
  built_by: Lukas Horak
  built_by_url: https://github.com/lhorak
  featured: false
- title: Alexandra Thomas
  main_url: https://alexandracthomas.com/
  url: https://alexandracthomas.com/
  description: >
    A portfolio site for Alexandra Thomas, a front-end developer with creative super powers based in Charlotte, NC.
  categories:
    - Portfolio
    - Blog
    - Web Development
  featured: false
- title: Storto Productions
  main_url: https://www.storto-productions.com/
  url: https://www.storto-productions.com/about/
  featured: false
  description: >
    A portfolio site for a video production company based out of Phoenix, AZ.
  categories:
    - Video
    - Blog
    - Portfolio
    - Business
  built_by: Alexandra Thomas
  built_by_url: https://alexandracthomas.com/
- title: Zatsuzen Blog
  url: https://blog.zatsuzen.com
  main_url: https://blog.zatsuzen.com
  description: >
    Web developer's tech blog
  categories:
    - Blog
  built_by: Akane
  built_by_url: https://twitter.com/akanewz
- title: Matthew Mesa
  url: https://matthewmesa.com
  main_url: https://matthewmesa.com
  description: >
    Portfolio website for freelance digital specialist Matthew Mesa.
  categories:
    - Portfolio
  built_by: Matthew Mesa
  built_by_url: https://matthewmesa.com
- title: Taskade
  main_url: https://taskade.com
  url: https://taskade.com
  description: >
    Taskade is the unified workspace for distributed teams. Collaborate and organize in real-time to get things done, faster and smarter.
  categories:
    - App
    - Business
    - Productivity
  built_by: Taskade
  built_by_url: https://github.com/taskade
  featured: false
- title: PWD
  url: https://pwd.com.au
  main_url: https://pwd.com.au
  description: >
    PWD is a full service web marketing, design, and development agency in Perth, Western Australia.
  categories:
    - Blog
    - Portfolio
    - WordPress
    - Business
  built_by: Alex Moon
  built_by_url: https://moonmeister.net
  featured: false
- title: ramonak.io
  url: https://ramonak.io/
  main_url: https://ramonak.io/
  source_url: https://github.com/KaterinaLupacheva/ramonak.io
  description: >
    Tech blog and portfolio site of a full stack web developer Katsiaryna (Kate) Lupachova
  categories:
    - Blog
    - Portfolio
  built_by: Katsiaryna Lupachova
  built_by_url: https://ramonak.io/
  featured: false
- title: React JS Developer
  main_url: https://reacter.dev/
  url: https://reacter.dev/
  featured: false
  categories:
    - App
    - Web Development
    - Web Development
    - Agency
  built_by: App Design
  built_by_url: https://appdesign.dev/
- title: Guillermo Gómez-Peña
  url: https://www.guillermogomezpena.com/
  main_url: https://www.guillermogomezpena.com/
  description: >
    Personal website for the work of Guillermo Gómez-Peña: performance artist, writer, activist, radical pedagogue and artistic director of the performance troupe La Pocha Nostra. Recipient of the MacArthur Fellow, USA Artists Fellow, and a winner of the Bessie, Guggenheim, and American Book awards.
  categories:
    - Portfolio
    - Gallery
  built_by: Aveling Ray
  built_by_url: https://avelingray.com/
  featured: false
- title: Clinka
  url: https://www.clinka.com.au/
  main_url: https://www.clinka.com.au/
  description: >
    B2B website for an Australian manufacturer of environmentally friendly construction materials.
  categories:
    - Business
  built_by: Aveling Ray
  built_by_url: https://avelingray.com/
- title: Chris Vogt's Blog
  main_url: https://www.chrisvogt.me
  url: https://www.chrisvogt.me
  source_url: https://github.com/chrisvogt/gatsby-theme-private-sphere
  description: >-
    Personal blog of Chris Vogt, a software developer in San Francisco. Showcases
    my latest activity on Instagram, Goodreads, and Spotify using original widgets.
  categories:
    - Blog
    - Open Source
    - Photography
    - Portfolio
  built_by: Chris Vogt
  built_by_url: https://github.com/chrisvogt
- title: Trolley Travel
  main_url: http://trolleytravel.org/
  url: http://trolleytravel.org/
  description: >
    Travel blog website to give tips and informations for many destinations, built with Novella theme
  categories:
    - Blog
    - Travel
  built_by: Pierre Beard
  built_by_url: https://github.com/PBRT
  featured: false
- title: Playlist Detective
  main_url: https://www.playlistdetective.com/
  url: https://www.playlistdetective.com/
  source_url: https://github.com/bobylito/playlistFinder
  description: >
    Playlist Detective is an attempt to ease music discovery with playlists. Back in the days, people were sharing mixtapes - some songs we knew and others we didn't, therefore expanding our musical horizons.

    Playlists are the same, and playlist detective lets you search for songs or artists you like in order to stumble on your new favorite songs.

    It uses Algolia for the search.
  categories:
    - Media
    - Music
  built_by: Alexandre Valsamou-Stanislawski
  built_by_url: https://www.noima.xyz
- title: ProjectManager.tools
  main_url: https://projectmanager.tools/
  url: https://projectmanager.tools/
  featured: false
  categories:
    - App
    - Web Development
    - Design
    - Agency
  built_by: App Design
  built_by_url: https://appdesign.dev/
- title: 1902 Software
  url: https://1902software.com/
  main_url: https://1902software.com/
  description: >
    We are an IT company that specializes in e-commerce and website development on different platforms such as Magento, WordPress, and Umbraco. We are also known for custom software development, web design and mobile app solutions for iOS and Android.
  categories:
    - E-commerce
    - Web Development
    - Programming
    - Mobile Development
    - WordPress
    - Design
    - Business
    - Agency
  built_by: 1902 Software Development Corporation
  built_by_url: https://1902software.com/
  featured: false
- title: Codeful
  url: https://www.codeful.fi/
  main_url: https://www.codeful.fi/
  categories:
    - Agency
    - Consulting
  featured: false
- title: Noima
  url: https://www.noima.xyz
  main_url: https://www.noima.xyz
  categories:
    - Agency
    - Consulting
    - Blog
  featured: false
  built_by: Alexandre Valsamou-Stanislawski
  built_by_url: https://www.noima.xyz
- title: Talent Point
  url: https://talentpoint.co
  main_url: https://talentpoint.co
  description: >
    Talent Point provide the tools that companies need to scale quickly and effectively, bridging the gap between employer brand, HR, and hiring to build teams from within.
  categories:
    - Business
    - Technology
    - Blog
    - Consulting
    - Human Resources
  built_by: Talent Point
  built_by_url: https://talentpoint.co
  featured: false
- title: Marathon Oil
  main_url: https://www.marathonoil.com/
  url: https://www.marathonoil.com/
  featured: false
  categories:
    - Business
    - Marketing
  built_by: Corey Ward
  built_by_url: http://www.coreyward.me/
- title: Gene
  url: https://www.geneglobal.com/work
  main_url: https://www.geneglobal.com
  description: >
    We’re an experience design agency, focused on the future of health
  categories:
    - Agency
    - Technology
    - Healthcare
    - Consulting
    - User Experience
  featured: false
- title: medignition – healthcare innovations
  url: https://medignition.com/
  main_url: https://medignition.com/
  description: >
    medignition builds digital innovations in healthcare.
  categories:
    - Healthcare
    - Education
    - Technology
    - Design
    - Business
    - Portfolio
    - Entrepreneurship
    - Agency
  built_by: medignition
  built_by_url: https://medignition.com/
- title: Dynobase
  url: https://dynobase.dev/
  main_url: https://dynobase.dev/
  description: >
    Professional GUI Client for DynamoDB.
  categories:
    - Data
    - Programming
    - Web Development
  built_by: Rafal Wilinski
  built_by_url: https://rwilinski.me/
  featured: false
- title: Vaktija.eu
  url: https://vaktija.eu
  main_url: https://vaktija.eu
  description: >
    Vaktija.eu gives information about prayer times in germany. (Built with GatsbyJS. Fast in every way that matters.)
  categories:
    - App
    - Community
    - Nonprofit
    - SEO
    - Web Development
  built_by: Rašid Redžić
  built_by_url: https://rasidre.com/
  featured: false
- title: Creative code daily
  main_url: https://www.bobylito.dev/
  url: https://www.bobylito.dev/
  source_url: https://github.com/bobylito/sketches
  description: >
    Creative code daily (CCD) is a personal project for which I build a new animation made out of code every day.
  categories:
    - Blog
    - Programming
    - Gallery
    - Portfolio
  built_by: Alexandre Valsamou-Stanislawski
  built_by_url: https://www.noima.xyz
- title: Messi vs Ronaldo
  description: >
    The biggest debate in football - but who is the best, Messi or Ronaldo? This website provides all the goals and stats to help you reach your own conclusion.
  main_url: https://www.messivsronaldo.app/
  url: https://www.messivsronaldo.app/
  categories:
    - Sports
    - Data
    - App
  built_by: Stephen Greig
  built_by_url: http://ste.digital/
- title: Em Em Recipes
  url: https://ememrecipes.com
  main_url: https://ememrecipes.com
  description: >
    Finally, a recipe website that gets straight to the point.
  categories:
    - Blog
    - Food
  built_by: Matthew Mesa
  built_by_url: https://matthewmesa.com
- title: Yuuniworks Portfolio / Blog
  main_url: https://www.yuuniworks.com/
  url: https://www.yuuniworks.com/
  source_url: https://github.com/junkboy0315/gatsby-portfolio-blog
  featured: false
  categories:
    - Portfolio
    - Web Development
    - Blog
- title: Jun Chen Portfolio
  url: https://www.junchenjun.me
  main_url: https://www.junchenjun.me
  source_url: https://github.com/junchenjun/junchenjun.me
  description: >
    Get to know Jun.
  categories:
    - Portfolio
    - Blog
    - Web Development
  built_by: Jun Chen
  built_by_url: https://www.junchenjun.me
- title: Xavier Mirabelli-Montan
  url: https://xavie.mirmon.co.uk
  main_url: https://xavie.mirmon.co.uk
  source_url: https://github.com/xaviemirmon/xavier-developer-site
  description: >
    The developer portfolio and blog for Xavier Mirabelli-Montan.  Built using TinaCMS Grande hosted on Gatsby Cloud.
  categories:
    - Blog
    - Portfolio
    - Programming
  featured: false
- title: MPG Calculator
  url: https://www.mpg-calculator.co.uk
  main_url: https://www.mpg-calculator.co.uk
  description: >
    A website which allows you to calculate the MPG of your vehicle.
  categories:
    - SEO
    - Accessibility
    - Blog
  built_by: PJ
  built_by_url: https://pjsachdev.me
- title: Softblues
  main_url: https://softblues.io
  url: https://softblues.io
  description: >
    We optimize your project costs and deliver outstanding results by applying relevant technology. Plus, we create our own effective products for businesses and developers all over the world.
  categories:
    - WordPress
    - Portfolio
    - Agency
  built_by: Softblues
  built_by_url: https://softblues.io
- title: Clipchamp
  main_url: https://clipchamp.com/
  url: https://clipchamp.com/en/
  description: >
    Clipchamp is an online video editor, compressor, and converter. The Clipchamp website and blog are powered by Gatsby, Contentful, and Smartling.
  categories:
    - App
    - Blog
    - Landing Page
    - Marketing
    - Video
  featured: false
- title: Mob HQ
  main_url: https://hq.yt-mob.com/
  url: https://hq.yt-mob.com/
  description: >
    Mob HQ is the Headquarters for the World Cup winning Downhill Mountain Bike Race Team, and also a full-time Ride Center for YT bikes.
  categories:
    - Sports
    - Travel
  built_by: Built by Rebels Ltd.
  built_by_url: https://builtbyrebels.com/
  featured: false
- title: OCIUS
  url: https://www.ocius.com.au/
  main_url: https://www.ocius.com.au/
  source_url: https://github.com/ocius/website
  description: >
    Ocius Technology Ltd (formerly Solar Sailor Holdings Ltd) is an Australian public unlisted company with Research and Development facilities at the University of NSW.
  categories:
    - Business
    - Technology
    - Science
  built_by: Sergey Monin
  built_by_url: https://build-in-saratov.com/
- title: Kosmos & Kaos
  main_url: https://www.kosmosogkaos.is/
  url: https://www.kosmosogkaos.is/
  description: >
    A carefully designed user experience is good business.
  categories:
    - Design
    - Consulting
    - Agency
    - Web Development
    - JavaScript
  built_by: Kosmos & Kaos
  built_by_url: https://www.kosmosogkaos.is/
  featured: false
- title: Design Portfolio of Richard Bruskowski
  main_url: https://bruskowski.design/
  url: https://bruskowski.design/
  description: >
    My freelance design portfolio: Visual design, digital products, interactive prototypes, design systems, brand design. Uses MDX, Styled Components, Framer Motion. Started with Gatsby Starter Emilia by LekoArts.
  categories:
    - Design
    - Portfolio
    - User Experience
    - Freelance
    - Photography
  built_by: Richard Bruskowski
  built_by_url: https://github.com/richardbruskowski
- title: Kelvin DeCosta's Website
  url: https://kelvindecosta.com
  main_url: https://kelvindecosta.com
  categories:
    - Blog
    - Portfolio
  built_by: Kelvin DeCosta
  built_by_url: https://github.com/kelvindecosta
  featured: false
- title: Coronavirus (COVID-19) Tracker
  url: https://coronavirus.traction.one/
  main_url: https://coronavirus.traction.one/
  description: >
    This application shows the near real-time status based on data from JHU CSSE.
  categories:
    - Data
    - Directory
  built_by: Sankarsan Kampa
  built_by_url: https://traction.one
  featured: false
- title: Coronavirus COVID-19 Statistics Worldwide
  url: https://maxmaxinechen.github.io/COVID19-Worldwide-Stats/
  main_url: https://maxmaxinechen.github.io/COVID19-Worldwide-Stats/
  source_url: https://github.com/maxMaxineChen/COVID19-Worldwide-Stats
  description: >
    A Coronavirus COVID-19 global data statistics application built by Gatsby + Material UI + Recharts
  categories:
    - Data
    - Open Source
  built_by: Maxine Chen
  built_by_url: https://github.com/maxMaxineChen
  featured: false
- title: Folding@Home Stats
  url: https://folding.traction.one/team?id=246252
  main_url: https://folding.traction.one
  description: >
    Folding@Home Stats Report for Teams.
  categories:
    - Data
    - Science
    - Directory
  built_by: Sankarsan Kampa
  built_by_url: https://traction.one
  featured: false
- title: COVID-19 Tracking and Projections
  url: https://flattenthecurve.co.nz/
  main_url: https://flattenthecurve.co.nz/
  source_url: https://github.com/carlaiau/flatten-the-curve
  description: >
    Allowing non technical users to compare their country with other situations around the world. We present configurable cumulative graph curves. We compare your countries current status with other countries who have already been at your level and show you where they’ve ended up. Data via JHU. Further functionality added daily.
  categories:
    - Data
    - Open Source
  built_by: Carl Aiau
  built_by_url: https://github.com/carlaiau
  featured: false
- title: Takeout Tracker
  main_url: https://www.takeouttracker.com/
  url: https://www.takeouttracker.com/
  featured: false
  categories:
    - Data
    - Open Source
    - Food
    - Directory
    - Nonprofit
  built_by: Corey Ward
  built_by_url: http://www.coreyward.me/
- title: Illustration Hunt
  main_url: https://illustrationhunt.com/
  url: https://illustrationhunt.com/
  featured: false
  categories:
    - Data
    - Design
    - Entertainment
    - Productivity
    - User Experience
    - Programming
    - Gallery
    - Human Resources
    - Library
  built_by: Gilbish Kosma
  built_by_url: https://www.gil20.me/
- title: Monolit
  url: https://monolit.hr
  main_url: https://monolit.hr
  description: >
    Standard business website with sliders and contact form.
  categories:
    - Business
  built_by: Devnet
  built_by_url: https://devnet.hr
  featured: false
- title: Andrew Zeller
  main_url: https://zeller.io
  source_url: https://github.com/ajzeller/zellerio_gatsby
  url: https://zeller.io
  featured: false
  categories:
    - Portfolio
    - Blog
    - Web Development
  built_by: Andrew Zeller
  built_by_url: https://zeller.io
- title: Crushing WFH
  url: https://crushingwfh.com/
  main_url: https://crushingwfh.com/
  source_url: https://github.com/tiagofsanchez/wfh-tools
  description: >
    A directory of tools to help anyone to work from home in a productive manner
  categories:
    - Directory
    - Open Source
  built_by: Tiago Sanchez
  built_by_url: https://www.tiagofsanchez.com/
  featured: false
- title: Martin Container
  main_url: https://www.container.com/
  url: https://www.container.com/
  featured: false
  categories:
    - Business
  built_by: Vincit California
  built_by_url: https://www.vincit.com/
- title: Urban Armor Gear
  main_url: https://www.urbanarmorgear.com/
  url: https://www.urbanarmorgear.com/
  featured: false
  categories:
    - E-commerce
  built_by: Vincit California
  built_by_url: https://www.vincit.com/
- title: Jason Zheng's Portfolio
  main_url: https://jasonzy.com
  url: https://jasonzy.com
  source_url: https://github.com/bilafish/portfolio-site
  description: >
    Hey there, I'm Jason! I'm a front-end web developer from the sunny island
    of Singapore. This is my first Gatsby site developed using Gatsby and
    Netlify CMS. Feel free to get in touch if you're interested to collaborate
    or engage me on any projects. If you just want to say hello, that's cool
    too.
  featured: false
  categories:
    - Portfolio
    - Web Development
  built_by: Jason Zheng
  built_by_url: https://github.com/bilafish
- title: Fluiditype
  url: https://www.fluiditype.com/
  main_url: https://www.fluiditype.com/
  description: >
    Fluditype is small CSS library focusing on pure typographic fluidity. Recommend to be used for blogs, portfolios, documentation & and simplistic text websites.
  categories:
    - Open Source
    - Design
  built_by: Boris Kirov
  built_by_url: https://www.boriskirov.com
  featured: false
- title: Bonsaiilabs
  main_url: https://bonsaiilabs.com/
  url: https://bonsaiilabs.com/
  description: >
    We are a team of two, creating software for startups and enabling learners with our visualize, break, and solve approach.
  featured: false
  categories:
    - Education
    - Consulting
  built_by: Bonsaiilabs Team
  built_by_url: https://bonsaiilabs.com/team
- title: Tyson
  main_url: https://www.tyson.com
  url: https://www.tyson.com
  featured: false
  categories:
    - Food
    - Marketing
  built_by: Tyson Foods, Inc.
- title: Hillshire Farm
  main_url: https://www.hillshirefarm.com
  url: https://www.hillshirefarm.com
  featured: false
  categories:
    - Food
    - Marketing
  built_by: Tyson Foods, Inc.
- title: Hillshire Snacking
  main_url: https://www.hillshiresnacking.com
  url: https://www.hillshiresnacking.com
  featured: false
  categories:
    - Food
    - Marketing
  built_by: Tyson Foods, Inc.
- title: Jimmy Dean
  main_url: https://www.jimmydean.com
  url: https://www.jimmydean.com
  featured: false
  categories:
    - Food
    - Marketing
  built_by: Tyson Foods, Inc.
- title: Aidells
  main_url: https://www.aidells.com
  url: https://www.aidells.com
  featured: false
  categories:
    - Food
    - Marketing
  built_by: Tyson Foods, Inc.
- title: State Fair
  main_url: https://www.corndogs.com
  url: https://www.corndogs.com
  featured: false
  categories:
    - Food
    - Marketing
  built_by: Tyson Foods, Inc.
- title: Nudges
  main_url: https://www.nudgesdogtreats.com
  url: https://www.nudgesdogtreats.com
  featured: false
  categories:
    - Food
    - Marketing
  built_by: Tyson Foods, Inc.
- title: Tyson Ingredient Solutions
  main_url: https://www.tysoningredientsolutions.com
  url: https://www.tysoningredientsolutions.com
  featured: false
  categories:
    - Food
    - Marketing
  built_by: Tyson Foods, Inc.
- title: Wright Brand
  main_url: https://www.wrightbrand.com
  url: https://www.wrightbrand.com
  featured: false
  categories:
    - Food
    - Marketing
  built_by: Tyson Foods, Inc.
- title: TSUKUTTEMITA LAB
  main_url: https://create.kayac.com/
  url: https://create.kayac.com/
  description: KAYAC private works
  featured: false
  categories:
    - Portfolio
    - Technology
    - Entertainment
  built_by: KAYAC inc.
- title: Brad Garropy
  url: https://bradgarropy.com
  main_url: https://bradgarropy.com
  source_url: https://github.com/bradgarropy/bradgarropy.com
  categories:
    - Blog
    - Education
    - Entertainment
    - JavaScript
    - Open Source
    - Portfolio
    - Programming
    - SEO
    - Technology
    - Web Development
  built_by: Brad Garropy
  built_by_url: https://twitter.com/bradgarropy
- title: mrkaluzny
  main_url: https://mrkaluzny.com
  url: https://mrkaluzny.com
  description: >
    Web designer and web developer specializing in providing services for SME sector.
  featured: false
  categories:
    - Web Development
    - Programming
    - Business
    - Portfolio
    - Freelance
  built_by: Wojciech Kaluzny
- title: The COVID Tracking Project
  url: https://covidtracking.com/
  main_url: https://covidtracking.com/
  source_url: https://github.com/COVID19Tracking/website
  description: >
    The COVID Tracking Project collects and publishes the most complete testing data available for US states and territories.
  categories:
    - Media
    - Healthcare
  built_by: The COVID Tracking Project Web Team
  built_by_url: https://github.com/COVID19Tracking/website/graphs/contributors
- title: The Gauntlet Coverage of COVID-19 in Canada
  url: https://covid19.thegauntlet.ca
  main_url: https://covid19.thegauntlet.ca
  description: >
    Tracking The Spread of Coronavirus in Canada
  categories:
    - Media
    - Education
  built_by: Masoud Karimi
  built_by_url: https://github.com/masoudkarimif
- title: Zestard Technologies
  main_url: https://www.zestard.com
  url: https://www.zestard.com
  description: >
    Zestard Technologies is an eCommerce Specialist company focusing on Magento & Shopify as a core expertise.
  categories:
    - Web Development
    - WordPress
    - Technology
    - Agency
    - E-commerce
  built_by: Zestard Technologies
  built_by_url: https://www.zestard.com
- title: Kostas Vrouvas
  main_url: https://kosvrouvas.com
  url: https://kosvrouvas.com
  featured: false
  categories:
    - Blog
    - Portfolio
  built_by: Kostas Vrouvas
- title: Hanare Cafe in Toshijima, Toba, Japan
  main_url: https://hanarecafe.com
  url: https://hanarecafe.com
  source_url: https://github.com/mnishiguchi/hanarecafe-gatsby
  description: >
    A website for a cafe/bakery located in Toshijima, a beautiful sightseeing spot just a 20-minutes ferry ride from downtown Toba, Japan.
  categories:
    - Food
    - Travel
  built_by: Masatoshi Nishiguchi
  built_by_url: https://mnishiguchi.com
  featured: false
- title: WhileNext
  url: https://whilenext.com
  main_url: https://whilenext.com
  description: >
    A Blog on Software Development
  categories:
    - Blog
    - Learning
    - Programming
    - Web Development
  built_by: Masoud Karimi
  built_by_url: https://github.com/masoudkarimif
- title: Jamify.me
  description: >
    We build websites & PWAs with JAMstack. Delivering faster, more secure web.
  main_url: https://jamify.me
  url: https://jamify.me
  categories:
    - Agency
    - Web Development
  featured: false
- title: Shrey Sachdeva
  url: https://www.shreysachdeva.tech/
  main_url: https://www.shreysachdeva.tech/
  source_url: https://github.com/shrey-sachdeva2000/Shrey-Sachdeva
  description: >
    Personal website for Shrey Sachdeva. An abstract thinker who writes code and designs pixel-perfect user-interfaces with industry experience.
  categories:
    - Portfolio
    - Web Development
  built_by: Shrey Sachdeva
  built_by_url: https://www.shreysachdeva.tech/
- title: The Cares Family
  main_url: https://thecaresfamily.org.uk/home
  url: https://thecaresfamily.org.uk/home
  description: >
    The Cares Family helps people find connection and community in a disconnected age. They relaunched their website in Gatsby during the COVID-19 outbreak of 2020 to help connect neighbours.
  categories:
    - Nonprofit
    - Blog
    - Community
  built_by: Mutual
  built_by_url: https://www.madebymutual.com
- title: "Due to COVID-19: Documenting the Signs of the Pandemic"
  url: https://duetocovid19.com
  main_url: https://duetocovid19.com
  description: >
    A project to document all the signs that have gone up on the storefronts of our cities in response to the coronavirus pandemic.
  categories:
    - Photography
    - Community
  built_by: Andrew Louis
  built_by_url: https://hyfen.net
  featured: false
- title: "Besoegsvenner - Visiting Friends for the Elderly"
  main_url: https://www.xn--besgsvenner-igb.dk
  url: https://www.xn--besgsvenner-igb.dk/ruths-historie
  description: >
    50.000 elderly people in Denmark feel lonely. This project seeks to inform people to become visitor friends ("Besøgsven" in Danish) to help fight loneliness and bring new friendships in to the world.
  categories:
    - Marketing
    - Nonprofit
    - Landing Page
  built_by: Hello Great Works
  built_by_url: https://hellogreatworks.com
- title: Interficie Internet Services
  main_url: https://www.interficie.com
  url: https://www.interficie.com/our-work/
  description: >
    Located in Barcelona, we develop innovative websites, ecommerce solutions and software platforms for global brands, startups and organizations.
  categories:
    - E-commerce
    - Web Development
    - Consulting
    - JavaScript
    - Agency
    - Business
  built_by: Interficie Internet Services
  built_by_url: https://github.com/InterficieIS
- title: SofaScore Corporate
  url: https://corporate.sofascore.com
  main_url: https://corporate.sofascore.com
  description: >
    SofaScore is a leading provider of advanced sports insights and content with global coverage of 20+ sports.
  categories:
    - App
    - Data
    - Sports
    - Technology
  built_by: SofaScore
  built_by_url: https://www.sofascore.com
- title: "#compraaospequenos: buy local during Covid-19"
  url: https://compraaospequenos.pt/
  main_url: https://compraaospequenos.pt/
  source_url: https://github.com/marzeelabs/compraaospequenos
  description: >
    Helping local stores survive and thrive during the Covid-19 crisis (Portugal).
  categories:
    - Community
    - Food
    - Data
    - Directory
  built_by: Marzee Labs
  built_by_url: https://marzeelabs.org
  featured: false
- title: Inventia
  main_url: https://inventia.life/
  url: https://inventia.life/
  description: >
    We have developed unique digital bioprinting technology and unleashed it in a complete platform designed to make complex 3D cell biology simple.
  categories:
    - Business
    - Science
  built_by: Jellypepper
  built_by_url: https://jellypepper.com/
- title: Hasura
  url: https://hasura.io
  main_url: https://hasura.io
  description: >
    Hasura is an open source engine that connects to your databases & microservices and auto-generates a production-ready GraphQL backend.
  categories:
    - API
    - Web Development
    - Technology
    - Open Source
  featured: false
- title: Jimdo.com
  description: >
    Jimdo is an international tech company and one of the world's leading providers of online services for small and medium businesses (SMBs). The company empowers entrepreneurs to create their own website or store without coding and to digitize their business ideas.
  main_url: https://www.jimdo.com/
  url: https://www.jimdo.com/
  categories:
    - Marketing
    - Technology
    - E-commerce
    - Web Development
    - Business
  built_by: Jimdo GmbH
- title: Resume on the Web
  main_url: https://amruthpillai.com
  url: https://amruthpillai.com
  source_url: https://github.com/AmruthPillai/ResumeOnTheWeb-Gatsby
  description: >
    Everyone needs their own little spot on the interwebs, and this is mine. Welcome to my resume, on the web!
  categories:
    - Blog
    - Design
    - Freelance
    - Gallery
    - JavaScript
    - Landing Page
    - Mobile Development
    - Open Source
    - Photography
    - Portfolio
    - Technology
    - Web Development
  built_by: Amruth Pillai
  built_by_url: https://amruthpillai.com
  featured: false
- title: Landmarks.ro
  main_url: https://landmarks.ro/
  url: https://landmarks.ro/
  description: >
    Lead generation technology for real estate developers
  categories:
    - Real Estate
    - Marketing
    - Technology
    - Web Development
    - Landing Page
  built_by: Horia Miron
  built_by_url: https://github.com/ancashoria
  featured: false
- title: GeneOS
  url: https://geneos.me/
  main_url: https://geneos.me/
  description: >
    GeneOS is a privacy-preserving data monetization protocol for genetic, activity, and medical data.
  categories:
    - Landing Page
    - Business
  built_by: GeneOS Team
- title: COVID KPI
  url: https://covidkpi.com/
  main_url: https://covidkpi.com/
  description: >
    COVID KPI aggregates COVID-19 data from numerous official sources then displays the Key Performance Indicators.
  categories:
    - Data
    - Media
    - Healthcare
  built_by: Albert Chen
  built_by_url: https://github.com/mralbertchen
- title: Most Recommended Books
  url: http://mostrecommendedbooks.com/
  main_url: http://mostrecommendedbooks.com/
  description: >
    Discover credibly powerful books recommendations by billionaires, icons, and world-class performers.
  categories:
    - Blog
    - Entrepreneurship
    - Books
- title: theAnubhav.com
  main_url: https://theanubhav.com/
  url: https://theanubhav.com/
  categories:
    - Web Development
    - Blog
    - Portfolio
  built_by: Anubhav Srivastava
  built_by_url: https://theanubhav.com
- title: WatchKeeper
  url: https://www.watchkeeperintl.com
  main_url: https://www.watchkeeperintl.com
  description: >
    WatchKeeper helps organisations to manage global security risks such as natural disasters, extreme weather and violent incidents.
  categories:
    - Data
    - Business
    - Technology
    - Consulting
    - Security
  built_by: WatchKeeper Engineering
  built_by_url: https://twitter.com/watchkeeper
  featured: false
- title: Sztuka Programowania
  built_by: Piotr Fedorczyk
  built_by_url: https://piotrf.pl
  categories:
    - Event
    - Learning
    - Web Development
  description: >
    Landing page of a series of web development workshops held in Gdańsk, Poland.
  featured: false
  main_url: https://sztuka-programowania.pl/
  url: https://sztuka-programowania.pl/
- title: Rivers Casino
  built_by: WILDLIFE.LA
  built_by_url: https://www.wildlife.la
  categories:
    - Entertainment
    - Food
    - Blog
    - Travel
  description: >
    Rivers Casino offers the very best in casinos, hotels, restaurants, concerts, and entertainment. Visit us in Des Plaines, IL, Philadelphia, PA, Pittsburgh, PA and Schenectady, NY.
  featured: false
  main_url: https://www.riverscasino.com/desplaines/
  url: https://www.riverscasino.com/desplaines/
- title: Mishal Shah
  built_by: Mishal Shah
  built_by_url: https://mishal23.github.io
  categories:
    - Blog
    - Portfolio
    - Open Source
    - Web Development
  description: >
    Hey, I'm Mishal Shah, a passionate developer with interests in Networks, Databases and Web Security. This website is my personal portfolio and blog with the Fresh theme. I love reading engineering articles, contributing to open-source and interacting with communities. Feel free to get in touch if you have an interesting project that you want to collaborate on.
  featured: false
  main_url: https://mishal23.github.io/
  url: https://mishal23.github.io/
- title: Chris Nager
  main_url: https://chrisnager.com
  url: https://chrisnager.com
  source_url: https://github.com/chrisnager/chrisnager-dot-com
  description: >
    Developer and designer in Brooklyn, NY passionate about performance, accessibility, and systematic design.
  categories:
    - Accessibility
    - Blog
    - Design
    - Portfolio
    - User Experience
    - Web Development
  built_by: Chris Nager
  built_by_url: https://twitter.com/chrisnager
- title: Resistbot
  url: https://resist.bot
  main_url: https://resist.bot
  description: >
    A chatbot that helps you contact your representatives, and be an informed citizen.
  categories:
    - Blog
    - Government
    - Nonprofit
- title: SVG to PNG
  url: https://www.svgtopng.me/
  main_url: https://www.svgtopng.me/
  description: >
    Online SVG to PNG batch converter. Upload and convert your SVG files to PNG with the desired size and background color for free, fast and secure.
  categories:
    - App
    - Technology
    - Productivity
    - Design
    - Web Development
  built_by: Illia Achour
  built_by_url: https://github.com/dummyco
- title: St. Jude Cloud
  url: https://www.stjude.cloud
  main_url: https://www.stjude.cloud
  description: >
    Pediatric cancer data sharing ecosystem by St. Jude Children's Research Hospital.
  categories:
    - Science
    - Technology
    - Nonprofit
    - Data
    - Healthcare
  featured: false
- title: Philip Domingo
  url: https://www.prtdomingo.com
  main_url: https://www.prtdomingo.com
  description: >
    Personal website built on top of GatsbyJS, Ghost, and Azure.
  categories:
    - Technology
    - Blog
  featured: false
- title: Vinicius Dias
  built_by: Vinicius Dias
  built_by_url: https://viniciusdias.works/
  categories:
    - Blog
    - Portfolio
    - Open Source
    - Web Development
  description: >
    Hi, I'm Vinicius Dias, a Front-End developer with focus on performance and UX. This is my personal portfolio developed with Gatsby. I'm always learning different things and I consider myself a very curious guy. I feel that it keeps me motivated and creative to solve problems.
  featured: false
  main_url: https://viniciusdias.works/
  url: https://viniciusdias.works/
- title: Cognifide Tech
  url: https://tech.cognifide.com/
  main_url: https://tech.cognifide.com/
  description: >
    Technology HUB that provides useful and specialized technical knowledge created for fellow engineers by engineers from Cognifide.
  categories:
    - Blog
    - Programming
    - Technology
  built_by: Cognifide
  built_by_url: https://www.cognifide.com/
- title: Chandraveena by S Balachander
  url: https://www.chandraveena.com
  main_url: https://www.chandraveena.com
  description: >
    Chandraveena is a contemporary Indian string instrument designed from the traditional Saraswati Veena.
    S Balachander, an Indian classical musician, is the creator and performing artist of Chandraveena.
    Chandraveena has been designed to support a systematic and contemplative exploration of Indian Ragas.
    It is endowed with a deep sustain and a rich sound allowing the artist to create elaborate musical phrases
    and subtle intonations. Visit the website to listen and learn more!
  categories:
    - Music
    - Portfolio
    - Blog
  built_by: Sadharani Music Works
  built_by_url: https://www.sadharani.com
  featured: false
- title: Anong Network
  main_url: https://anong.network
  url: https://anong.network
  description: >
    An app used to quickly identify a network provider in Philippines
  categories:
    - App
    - Directory
  built_by: Jan Harold Diaz
  built_by_url: https://janharold.com
  featured: false
- title: PayMongo
  main_url: https://paymongo.com
  url: https://paymongo.com
  description: >
    The official website of PayMongo Philippines
  categories:
    - Marketing
    - Finance
  built_by: PayMongo
  built_by_url: https://paymongo.com
- title: Zona Digital
  url: https://zonadigital.pt
  main_url: https://zonadigital.pt
  description: >
    We work with startups and small businesses building effective strategies through digital platforms. Based in Porto, Portugal.
  categories:
    - Web Development
    - Programming
    - Technology
    - Design
    - Business
  built_by: Zona Digital
  built_by_url: https://zonadigital.pt
  featured: false
- title: Ofri Lifshitz Design
  url: https://www.ofrilifshitz.com
  main_url: https://www.ofrilifshitz.com
  categories:
    - Portfolio
    - Design
  built_by: Raz Lifshitz
  built_by_url: https://www.linkedin.com/in/raz-lifshitz
- title: Runly
  url: https://www.runly.io/
  main_url: https://www.runly.io/
  description: >
    The easiest way to run background jobs with .NET Core. It's more than background jobs —
    it's an all-in-one platform to create great user experiences.
  categories:
    - API
    - App
    - Landing Page
    - Technology
    - Programming
  built_by: Chad Lee
  built_by_url: https://github.com/chadly
  featured: false
- title: Ajith's blog
  url: https://ajith.blog
  main_url: https://ajith.blog
  source_url: https://github.com/ajithrnayak/ajith_blog
  description: >
    I build apps and sometimes write about the observations and frustrations at work here.
  categories:
    - Blog
    - Mobile Development
    - Open Source
    - Programming
    - Technology
  built_by: Ajith R Nayak
  built_by_url: https://ajith.xyz
- title: I Love You Infinity
  url: https://iloveyouinfinity.com
  main_url: https://iloveyouinfinity.com
  description: >
    An infinite sound experiment to help raise awareness about autism and love.
  categories:
    - Nonprofit
    - Healthcare
  built_by: Good Praxis
  built_by_url: https://goodpraxis.coop
  featured: false
- title: KAIGO in JAPAN
  main_url: https://kaigo-in-japan.jp
  url: https://kaigo-in-japan.jp
  description: >
    KAIGO in JAPAN is a website for those who are planning to work in the care work field in Japan. We built a multilingual site on Gatsby. One of them is a special language called Easy-Japanese with various ruby tags.
  categories:
    - Healthcare
    - Nonprofit
    - Web Development
    - Programming
  built_by: hgw
  built_by_url: https://shunyahagiwara.com/
- title: Dondoko Susumu Website
  url: https://xn--28jma5da5l6e.com/en/
  main_url: https://xn--28jma5da5l6e.com/en/
  source_url: https://github.com/dondoko-susumu/website-v2
  description: >
    The Website of Dondoko Susumu, a Japanese cartoonist. His cartoons have been posted. It is internationalized into 12 languages.
  categories:
    - Blog
    - Entertainment
    - Gallery
    - Landing Page
  built_by: Dondoko Susumu
  built_by_url: https://xn--28jma5da5l6e.com/en/
- title: Raymond Ware
  url: https://www.raymondware.com
  main_url: https://www.raymondware.com
  description: >
    Seattle web developer portfolio site.
  categories:
    - Portfolio
    - Design
    - Freelance
    - Web Development
  built_by: Raymond Ware
  built_by_url: https://github.com/raymondware
  featured: false
- title: Formula One Gym
  url: https://www.formulaonegym.co.uk/
  main_url: https://www.formulaonegym.co.uk/
  source_url: https://github.com/Zellement/formula1gym
  description: A UK based fitness gym in the heart of Nottingham, built with Gatsby v2
  categories:
    - Sports
  built_by: Dan Farrow
  built_by_url: https://github.com/Zellement
  featured: false
- title: Blog - Thanawat Gulati
  main_url: https://testing.thanawatgulati.com
  url: https://testing.thanawatgulati.com
  source_url: https://github.com/thanawatgulati/thanawatgulati-blog
  description: >
    Thanawat Gulati - Blog , Work experience portfolio and more.
  categories:
    - Blog
  built_by: Thanawat Gulati
  built_by_url: https://twitter.com/mjamesvevo
  featured: false
- title: Effico Ltd
  main_url: https://www.effico.ltd
  url: https://www.effico.ltd
  source_url: https://github.com/Zellement/effico
  description: >
    Commercial and domestic electrical contractors.
  categories:
    - Business
  built_by: Dan Farrow
  built_by_url: https://www.zellement.com
  featured: false
- title: Sheringham Flooring
  main_url: https://www.sheringhamflooring.com
  url: https://www.sheringhamflooring.com
  source_url: https://github.com/Zellement/sheringham-flooring-2019
  description: >
    Sheringham Flooring - commercial and domestic flooring solutions
  categories:
    - Business
  built_by: Dan Farrow
  built_by_url: https://www.zellement.com
  featured: false
- title: Que Jamear
  description: >-
    A directory with a map of food delivery services
    to be used during the health emergency caused by covid 19.
  main_url: https://quejamear.com/encebollados
  url: https://quejamear.com/encebollados
  featured: false
  categories:
    - Food
  built_by: Ramón Chancay
  built_by_url: https://ramonchancay.me/
<<<<<<< HEAD
- title: CodeTisans
  url: https://codetisans.com
  main_url: https://codetisans.com
  description: >-
    Website of an agency specialized in creating Laravel and Vue apps
  categories:
    - Agency
  built_by: Przemysław Przyłucki
  built_by_url: https://twitter.com/przylucki_p
  featured: false
=======
- title: Mox Bank
  main_url: https://mox.com/
  url: https://mox.com/
  description: >
    Mox is the new virtual bank backed by Standard Chartered in partnership with HKT, PCCW and Trip.com; created to deliver a new banking experience in Hong Kong.
  categories:
    - Business
    - Design
    - Technology
    - Finance
    - User Experience
  built_by: Mox Bank
  built_by_url: https://mox.com/
- title: Pittica
  url: https://pittica.com
  main_url: https://pittica.com
  source_url: https://github.com/pittica/site
  description: >
    Digital agency site.
  categories:
    - Design
    - Web Development
    - Agency
  built_by: Lucio Benini
  built_by_url: https://pittica.com
  featured: false
- title: MyHumus
  url: https://myhumus.com
  main_url: https://myhumus.com
  source_url: https://github.com/my-humus/site
  description: >
    Digital agency site.
  categories:
    - Blog
    - Food
  built_by: Lucio Benini
  built_by_url: https://pittica.com
- title: Wanaboat.fr
  main_url: https://www.wanaboat.fr
  url: https://www.wanaboat.fr
  description: >
    This a boating classifieds website. It presents dinghys, catamarans and anything that floats or goes on the water and is for sale in France and Europe.
  categories:
    - Directory
  built_by: Olivier L. Developer
  built_by_url: https://www.olivierlivet.net/
- title: maxemitchell.com
  url: https://www.maxemitchell.com/
  main_url: https://www.maxemitchell.com/
  source_url: https://github.com/maxemitchell/portfolio
  description: >
    This is a personal portfolio website to highlight my photography, videography, coding projects, and work/education experience.
  categories:
    - Portfolio
    - Gallery
    - Portfolio
    - Open Source
    - Design
  built_by: Max Mitchell
  built_by_url: https://github.com/maxemitchell
- title: Nick Offerman
  url: https://nickofferman.co/
  main_url: https://nickofferman.co/
  description: >
    The official website of Nick Offerman: Actor, Author, Humorist, & Woodworker.
  categories:
    - E-commerce
    - Entertainment
    - Video
  built_by: Aveling Ray
  built_by_url: https://avelingray.com/
- title: Rudra Narayan
  url: https://rudra.dev
  main_url: https://rudra.dev
  source_url: https://github.com/mrprofessor/rudra.dev
  description: >
    Rudra Narayan | Thoughts, obsessions and rants
  categories:
    - Blog
    - Portfolio
    - SEO
    - Programming
    - Landing Page
    - Technology
  built_by: Rudra Narayan
  built_by_url: https://github.com/mrprofessor
  featured: false
- title: Stackrole
  main_url: https://stackrole.com
  url: https://stackrole.com
  description: >
    We help Startups and Individuals launch their blazing fast JAMstack website with GatsbyJS and Netlify CMS, Deployed on Netlify
  categories:
    - Agency
    - Blog
    - User Experience
    - Web Development
    - Portfolio
    - JavaScript
  built_by: Stackrole
  built_by_url: https://stackrole.com
  featured: false
- title: Aparna Joshi
  url: https://aparnajoshi.netlify.app/
  main_url: https://aparnajoshi.netlify.app/
  description: >
    Hi, I`m a Software Engineer working in Citrix, Bangalore. I spend my free time learning stuff that interests me. I write articles that educates me.
  categories:
    - Blog
    - Science
    - Technology
    - Programming
  built_by: Aparna Joshi
  built_by_url: https://github.com/AparnaJoshi007/explained/
  featured: false
- title: Headless WordPress Blog and Portfolio by Simon Halimonov
  url: https://simonhalimonov.com/
  main_url: https://simonhalimonov.com/
  description: >
    An open source portfolio about UI/UX design and development. This is my personal website that I use to promote my work. It uses TypeScript and a headless WordPress CMS. Supports i18n and Gutenberg. I open source this site to help everyone make a nice WordPress site faster.
  categories:
    - Blog
    - Portfolio
    - Programming
    - Open Source
    - Design
    - Freelance
    - Web Development
    - WordPress
  built_by: Simon Halimonov
  built_by_url: https://simonhalimonov.com/
  featured: false
- title: SANDALBOYZ
  main_url: https://sandalboyz.com
  url: https://sandalboyz.com
  description: >
    The official website of SANDALBOYZ – home to coziness and comfort. Built in conjunction with https://planetary.co/.
  categories:
    - Retail
    - E-commerce
    - Blog
  built_by: SANDALBOYZ
  built_by_url: https://sandalboyz.com
  featured: false
- title: Tim Phillips
  url: https://www.tim-phillips.com/
  main_url: https://www.tim-phillips.com/
  source_url: https://github.com/timphillips/tim-phillips.com
  description: >
    Personal website for Tim Phillips, a software engineer and web developer.
  categories:
    - Open Source
    - Portfolio
    - Web Development
  featured: false
- title: Nagarjun Palavalli
  main_url: https://nagarjun.co/
  url: https://nagarjun.co/
  description: >
    My personal website built with Gatsby. I am a full-stack web developer and designer based in Bangalore, India.
  categories:
    - Portfolio
    - Blog
  built_by: Nagarjun Palavalli
  built_by_url: https://twitter.com/palavalli
  featured: false
- title: Honeycomb Creative
  main_url: https://www.honeycombcreative.com/
  url: https://www.honeycombcreative.com/
  description: >
    Honeycomb Creative has been producing websites and other print and electronic communications material since 1991. Website built with Gatsby v2 and headless WordPress.
  categories:
    - Agency
    - Web Development
    - Design
    - SEO
    - Portfolio
    - Marketing
    - Blog
    - WordPress
  built_by: Honeycomb Creative
  built_by_url: https://www.honeycombcreative.com/
- title: Personal Website of Suganthan Mohanadasan
  main_url: https://suganthan.com/
  url: https://suganthan.com/
  description: >
    Suganthan is a digital marketing consultant who works with medium and large businesses. This Gatsby site uses Contentful as the CMS and Tailwind CSS for the styling. It also uses i18n plugins to provide a site for Suganthan's Norwegian visitors.
  categories:
    - Blog
    - Business
    - Consulting
    - Entrepreneurship
    - Portfolio
    - SEO
  built_by: Shane Jones
  built_by_url: https://shanejones.co.uk/
- title: Bold.org
  url: https://bold.org/
  main_url: https://bold.org/
  description: >
    Fighting Student Debt. Create or apply to exclusive scholarships, fellowships, and grants, in minutes.
  categories:
    - Education
  built_by: Bold.org
  featured: false
- title: Petite & Minimal
  url: https://www.petiteandminimal.com/
  main_url: https://www.petiteandminimal.com/
  description: >-
    Eco-friendly lifestyle website. Green, sustainable, minimal. Covering food,
    style, travel, living and featuring several eco-friendly directories.
  categories:
    - Blog
    - Food
    - Travel
    - Photography
    - Directory
  built_by: Annie Taylor Chen
  built_by_url: https://www.annietaylorchen.com/
  featured: false
- title: Petite & Minimal Concept Store DEMO
  url: https://petiteandminimalstore.netlify.app/
  main_url: https://petiteandminimalstore.netlify.app/
  source_url: https://github.com/AnnieTaylorCHEN/PetiteandMinimalStore
  description: >-
    A JAMstack e-commerce solution built with Gatsby, Contentful and
    CommerceLayer.
  categories:
    - E-commerce
  built_by: Annie Taylor Chen
  built_by_url: https://www.annietaylorchen.com/
>>>>>>> 657dce5f
<|MERGE_RESOLUTION|>--- conflicted
+++ resolved
@@ -10734,7 +10734,6 @@
     - Food
   built_by: Ramón Chancay
   built_by_url: https://ramonchancay.me/
-<<<<<<< HEAD
 - title: CodeTisans
   url: https://codetisans.com
   main_url: https://codetisans.com
@@ -10745,7 +10744,6 @@
   built_by: Przemysław Przyłucki
   built_by_url: https://twitter.com/przylucki_p
   featured: false
-=======
 - title: Mox Bank
   main_url: https://mox.com/
   url: https://mox.com/
@@ -10976,5 +10974,4 @@
   categories:
     - E-commerce
   built_by: Annie Taylor Chen
-  built_by_url: https://www.annietaylorchen.com/
->>>>>>> 657dce5f
+  built_by_url: https://www.annietaylorchen.com/