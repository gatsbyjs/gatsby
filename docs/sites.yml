--- conflicted
+++ resolved
@@ -10931,7 +10931,30 @@
   built_by: Nagarjun Palavalli
   built_by_url: https://twitter.com/palavalli
   featured: false
-<<<<<<< HEAD
+- title: Personal Website of Suganthan Mohanadasan
+  main_url: https://suganthan.com/
+  url: https://suganthan.com/
+  description: >
+    Suganthan is a digital marketing consultant who works with medium and large businesses. This Gatsby site uses Contentful as the CMS and TailwindCSS for the styling. It also uses i18n plugins to provide a site for Suganthan's Norwegian visitors.
+  categories:
+    - Blog
+    - Business
+    - Consulting
+    - Entrepreneurship
+    - Portfolio
+    - SEO
+  built_by: Shane Jones
+  built_by_url: https://shanejones.co.uk/
+- title: Bold.org
+  url: https://bold.org/
+  main_url: https://bold.org/
+  description: >
+    Fighting Student Debt. Create or apply to exclusive scholarships, fellowships, and grants, in minutes.
+  categories:
+    - Education
+  built_by: Bold.org
+  featured: false
+
 - title: Petite & Minimal
   url: https://www.petiteandminimal.com/
   main_url: https://www.petiteandminimal.com/
@@ -10957,29 +10980,4 @@
   categories:
     - E-commerce
   built_by: Annie Taylor Chen
-  built_by_url: https://www.annietaylorchen.com/
-=======
-- title: Personal Website of Suganthan Mohanadasan
-  main_url: https://suganthan.com/
-  url: https://suganthan.com/
-  description: >
-    Suganthan is a digital marketing consultant who works with medium and large businesses. This Gatsby site uses Contentful as the CMS and TailwindCSS for the styling. It also uses i18n plugins to provide a site for Suganthan's Norwegian visitors.
-  categories:
-    - Blog
-    - Business
-    - Consulting
-    - Entrepreneurship
-    - Portfolio
-    - SEO
-  built_by: Shane Jones
-  built_by_url: https://shanejones.co.uk/
-- title: Bold.org
-  url: https://bold.org/
-  main_url: https://bold.org/
-  description: >
-    Fighting Student Debt. Create or apply to exclusive scholarships, fellowships, and grants, in minutes.
-  categories:
-    - Education
-  built_by: Bold.org
->>>>>>> 6367a7d4
-  featured: false+  built_by_url: https://www.annietaylorchen.com/