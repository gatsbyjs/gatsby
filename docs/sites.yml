- title: MobileUI
  main_url: https://mobileui.dev
  url: https://mobileui.dev
  description: >
    A java-based framework for cross-platform app development with Java and Kotlin.
  categories:
    - Mobile Development
    - Technology
    - Programming
    - Landing Page
    - Blog
    - WordPress
    - E-commerce
  built_by: NeverNull GmbH
  built_by_url: https://nevernull.io
  featured: false
- title: ReactJS
  main_url: https://reactjs.org/
  url: https://reactjs.org/
  source_url: https://github.com/reactjs/reactjs.org
  featured: true
  categories:
    - Web Development
    - Featured
    - Documentation
- title: Spotify.Design
  main_url: https://spotify.design/
  url: https://spotify.design/
  description: >
    Spotify Design's team site! Read their blog and meet Spotify designers.
  featured: true
  categories:
    - Featured
    - Music
    - Blog
- title: Flamingo
  main_url: https://www.shopflamingo.com/
  url: https://www.shopflamingo.com/
  description: >
    Online shop for women's body care and hair removal products.
  categories:
    - E-commerce
    - Featured
  featured: true
- title: IDEO
  url: https://www.ideo.com
  main_url: https://www.ideo.com/
  description: >
    A Global design company committed to creating positive impact.
  categories:
    - Agency
    - Technology
    - Featured
    - Consulting
    - User Experience
  featured: true
- title: Airbnb Engineering & Data Science
  description: >
    Creative engineers and data scientists building a world where you can belong
    anywhere
  main_url: https://airbnb.io/
  url: https://airbnb.io/
  categories:
    - Blog
    - Gallery
    - Featured
  featured: true
- title: Impossible Foods
  main_url: https://impossiblefoods.com/
  url: https://impossiblefoods.com/
  categories:
    - Food
    - Featured
  featured: true
- title: Braun
  description: >
    Braun offers high performance hair removal and hair care products, including dryers, straighteners, shavers, and more.
  main_url: https://ca.braun.com/en-ca
  url: https://ca.braun.com/en-ca
  categories:
    - E-commerce
    - Featured
  featured: true
- title: NYC Pride 2019 | WorldPride NYC | Stonewall50
  main_url: https://2019-worldpride-stonewall50.nycpride.org/
  url: https://2019-worldpride-stonewall50.nycpride.org/
  featured: true
  description: >-
    Join us in 2019 for NYC Pride, as we welcome WorldPride and mark the 50th
    Anniversary of the Stonewall Uprising and a half-century of LGBTQ+
    liberation.
  categories:
    - Education
    - Marketing
    - Nonprofit
    - Featured
  built_by: Canvas United
  built_by_url: https://www.canvasunited.com/
- title: The State of European Tech
  main_url: https://2017.stateofeuropeantech.com/
  url: https://2017.stateofeuropeantech.com/
  featured: true
  categories:
    - Technology
    - Featured
  built_by: Studio Lovelock
  built_by_url: http://www.studiolovelock.com/
- title: Hopper
  main_url: https://www.hopper.com/
  url: https://www.hopper.com/
  built_by: Narative
  built_by_url: https://www.narative.co/
  featured: true
  categories:
    - Technology
    - App
    - Featured
- title: Theodora Warre
  main_url: https://theodorawarre.eu
  url: https://theodorawarre.eu
  description: >-
    E-commerce site for jewellery designer Theodora Warre, built using Gatsby +
    + Prismic + Matter.js
  categories:
    - E-commerce
    - Marketing
  built_by: Pierre Nel
  built_by_url: https://pierre.io
  featured: false
- title: Life Without Barriers | Foster Care
  main_url: https://www.lwb.org.au/foster-care
  url: https://www.lwb.org.au/foster-care
  featured: true
  description: >-
    We are urgently seeking foster carers all across Australia. Can you open
    your heart and your home to a child in need? There are different types of
    foster care that can suit you. We offer training and 24/7 support.
  categories:
    - Nonprofit
    - Education
    - Documentation
    - Marketing
    - Featured
  built_by: LWB Digital Team
  built_by_url: https://twitter.com/LWBAustralia
- title: Figma
  main_url: https://www.figma.com/
  url: https://www.figma.com/
  featured: true
  categories:
    - Marketing
    - Design
    - Featured
  built_by: Corey Ward
  built_by_url: http://www.coreyward.me/
- title: Bejamas - JAM Experts for hire
  main_url: https://bejamas.io/
  url: https://bejamas.io/
  featured: true
  description: >-
    We help agencies and companies with JAMStack tools. This includes web
    development using Static Site Generators, Headless CMS, CI / CD and CDN
    setup.
  categories:
    - Technology
    - Web Development
    - Agency
    - Marketing
    - Featured
  built_by: Bejamas
  built_by_url: https://bejamas.io/
- title: The State of JavaScript
  description: >
    Data from over 20,000 developers, asking them questions on topics ranging
    from frontend frameworks and state management, to build tools and testing
    libraries.
  main_url: https://stateofjs.com/
  url: https://stateofjs.com/
  source_url: https://github.com/StateOfJS/StateOfJS
  categories:
    - Data
    - JavaScript
    - Featured
  built_by: StateOfJS
  built_by_url: https://github.com/StateOfJS/StateOfJS/graphs/contributors
  featured: true
- title: DesignSystems.com
  main_url: https://www.designsystems.com/
  url: https://www.designsystems.com/
  description: |
    A resource for learning, creating and evangelizing design systems.
  categories:
    - Design
    - Blog
    - Technology
    - Featured
  built_by: Corey Ward
  built_by_url: http://www.coreyward.me/
  featured: true
- title: Snap Kit
  main_url: https://kit.snapchat.com/
  url: https://kit.snapchat.com/
  description: >
    Snap Kit lets developers integrate some of Snapchat’s best features across
    platforms.
  categories:
    - Technology
    - Documentation
    - Featured
  featured: true
- title: SendGrid
  main_url: https://sendgrid.com/docs/
  url: https://sendgrid.com/docs/
  description: >
    SendGrid delivers your transactional and marketing emails through the
    world's largest cloud-based email delivery platform.
  categories:
    - API
    - Technology
    - Documentation
    - Featured
  featured: true
- title: Kirsten Noelle
  main_url: https://www.kirstennoelle.com/
  url: https://www.kirstennoelle.com/
  featured: true
  description: >
    Digital portfolio for San Francisco Bay Area photographer Kirsten Noelle Wiemer.
  categories:
    - Photography
    - Portfolio
    - Featured
  built_by: Ryan Wiemer
  built_by_url: https://www.ryanwiemer.com/
- title: Cajun Bowfishing
  main_url: https://cajunbowfishing.com/
  url: https://cajunbowfishing.com/
  featured: false
  categories:
    - E-commerce
    - Sports
  built_by: Escalade Sports
  built_by_url: https://www.escaladesports.com/
- title: GraphCMS
  main_url: https://graphcms.com/
  url: https://graphcms.com/
  featured: false
  categories:
    - Marketing
    - Technology
- title: Ghost Documentation
  main_url: https://docs.ghost.org/
  url: https://docs.ghost.org/
  source_url: https://github.com/tryghost/docs
  featured: false
  description: >-
    Ghost is an open source, professional publishing platform built on a modern Node.js technology stack — designed for teams who need power, flexibility and performance.
  categories:
    - Technology
    - Documentation
    - Open Source
  built_by: Ghost Foundation
  built_by_url: https://ghost.org/
- title: Nike - Just Do It
  main_url: https://justdoit.nike.com/
  url: https://justdoit.nike.com/
  featured: true
  categories:
    - E-commerce
    - Featured
- title: AirBnB Cereal
  main_url: https://airbnb.design/cereal
  url: https://airbnb.design/cereal
  featured: false
  categories:
    - Marketing
    - Design
- title: Cardiogram
  main_url: https://cardiogr.am/
  url: https://cardiogr.am/
  featured: false
  categories:
    - Marketing
    - Technology
- title: Matthias Jordan Portfolio
  main_url: https://iammatthias.com/
  url: https://iammatthias.com/
  source_url: https://github.com/iammatthias/.com
  description: >-
    Photography portfolio of content creator and digital marketer Matthias Jordan
  built_by: Matthias Jordan
  built_by_url: https://github.com/iammatthias
  featured: false
  categories:
    - Photography
    - Portfolio
    - Blog
    - Gallery
- title: Investment Calculator
  main_url: https://investmentcalculator.io/
  url: https://investmentcalculator.io/
  featured: false
  categories:
    - Education
    - Finance
- title: CSS Grid Playground by MozillaDev
  main_url: https://mozilladevelopers.github.io/playground/
  url: https://mozilladevelopers.github.io/playground/
  source_url: https://github.com/MozillaDevelopers/playground
  featured: false
  categories:
    - Education
    - Web Development
- title: Piotr Fedorczyk Portfolio
  built_by: Piotr Fedorczyk
  built_by_url: https://piotrf.pl
  categories:
    - Portfolio
    - Web Development
  description: >-
    Portfolio of Piotr Fedorczyk, a digital product designer and full-stack developer specializing in shaping, designing and building news and tools for news.
  featured: false
  main_url: https://piotrf.pl/
  url: https://piotrf.pl/
- title: unrealcpp
  main_url: https://unrealcpp.com/
  url: https://unrealcpp.com/
  source_url: https://github.com/Harrison1/unrealcpp-com
  featured: false
  categories:
    - Blog
    - Web Development
- title: Andy Slezak
  main_url: https://www.aslezak.com/
  url: https://www.aslezak.com/
  source_url: https://github.com/amslezak
  featured: false
  categories:
    - Web Development
    - Portfolio
- title: Deliveroo.Design
  main_url: https://www.deliveroo.design/
  url: https://www.deliveroo.design/
  featured: false
  categories:
    - Food
    - Marketing
- title: Dona Rita
  main_url: https://www.donarita.co.uk/
  url: https://www.donarita.co.uk/
  source_url: https://github.com/peduarte/dona-rita-website
  featured: false
  categories:
    - Food
    - Marketing
- title: Fröhlich ∧ Frei
  main_url: https://www.froehlichundfrei.de/
  url: https://www.froehlichundfrei.de/
  featured: false
  categories:
    - Web Development
    - Blog
    - Open Source
- title: How to GraphQL
  main_url: https://www.howtographql.com/
  url: https://www.howtographql.com/
  source_url: https://github.com/howtographql/howtographql
  featured: false
  categories:
    - Documentation
    - Web Development
    - Open Source
- title: OnCallogy
  main_url: https://www.oncallogy.com/
  url: https://www.oncallogy.com/
  featured: false
  categories:
    - Marketing
    - Healthcare
- title: Ryan Wiemer's Portfolio
  main_url: https://www.ryanwiemer.com/
  url: https://www.ryanwiemer.com/knw-photography/
  source_url: https://github.com/ryanwiemer/rw
  featured: false
  description: >
    Digital portfolio for Oakland, CA based account manager Ryan Wiemer.
  categories:
    - Portfolio
    - Web Development
    - Design
  built_by: Ryan Wiemer
  built_by_url: https://www.ryanwiemer.com/
- title: Ventura Digitalagentur Köln
  main_url: https://www.ventura-digital.de/
  url: https://www.ventura-digital.de/
  featured: false
  built_by: Ventura Digitalagentur
  categories:
    - Agency
    - Marketing
    - Featured
- title: Azer Koçulu
  main_url: https://kodfabrik.com/
  url: https://kodfabrik.com/photography/
  featured: false
  categories:
    - Portfolio
    - Photography
    - Web Development
- title: Damir.io
  main_url: http://damir.io/
  url: http://damir.io/
  source_url: https://github.com/dvzrd/gatsby-sfiction
  featured: false
  categories:
    - Blog
- title: Digital Psychology
  main_url: http://digitalpsychology.io/
  url: http://digitalpsychology.io/
  source_url: https://github.com/danistefanovic/digitalpsychology.io
  featured: false
  categories:
    - Education
    - Library
- title: Théâtres Parisiens
  main_url: http://theatres-parisiens.fr/
  url: http://theatres-parisiens.fr/
  source_url: https://github.com/phacks/theatres-parisiens
  featured: false
  categories:
    - Education
    - Entertainment
- title: A4 纸网
  main_url: http://www.a4z.cn/
  url: http://www.a4z.cn/price
  source_url: https://github.com/hiooyUI/hiooyui.github.io
  featured: false
  categories:
    - E-commerce
- title: Steve Meredith's Portfolio
  main_url: http://www.stevemeredith.com/
  url: http://www.stevemeredith.com/
  featured: false
  categories:
    - Portfolio
- title: API Platform
  main_url: https://api-platform.com/
  url: https://api-platform.com/
  source_url: https://github.com/api-platform/website
  featured: false
  categories:
    - Documentation
    - Web Development
    - Open Source
    - Library
- title: The Audacious Project
  main_url: https://audaciousproject.org/
  url: https://audaciousproject.org/
  featured: false
  categories:
    - Nonprofit
- title: Dustin Schau's Blog
  main_url: https://blog.dustinschau.com/
  url: https://blog.dustinschau.com/
  source_url: https://github.com/dschau/blog
  featured: false
  categories:
    - Blog
    - Web Development
- title: iContract Blog
  main_url: https://blog.icontract.co.uk/
  url: http://blog.icontract.co.uk/
  featured: false
  categories:
    - Blog
- title: BRIIM
  main_url: https://bri.im/
  url: https://bri.im/
  featured: false
  description: >-
    BRIIM is a movement to enable JavaScript enthusiasts and web developers in
    machine learning. Learn about artificial intelligence and data science, two
    fields which are governed by machine learning, in JavaScript. Take it right
    to your browser with WebGL.
  categories:
    - Education
    - Web Development
    - Technology
- title: Calpa's Blog
  main_url: https://calpa.me/
  url: https://calpa.me/
  source_url: https://github.com/calpa/blog
  featured: false
  categories:
    - Blog
    - Web Development
- title: Code Bushi
  main_url: https://codebushi.com/
  url: https://codebushi.com/
  featured: false
  description: >-
    Web development resources, trends, & techniques to elevate your coding
    journey.
  categories:
    - Web Development
    - Open Source
    - Blog
  built_by: Hunter Chang
  built_by_url: https://hunterchang.com/
- title: Daniel Hollcraft
  main_url: https://danielhollcraft.com/
  url: https://danielhollcraft.com/
  source_url: https://github.com/danielbh/danielhollcraft.com
  featured: false
  categories:
    - Web Development
    - Blog
    - Portfolio
- title: Darren Britton's Portfolio
  main_url: https://darrenbritton.com/
  url: https://darrenbritton.com/
  source_url: https://github.com/darrenbritton/darrenbritton.github.io
  featured: false
  categories:
    - Web Development
    - Portfolio
- title: Dave Lindberg Marketing & Design
  url: https://davelindberg.com/
  main_url: https://davelindberg.com/
  source_url: https://github.com/Dave-Lindberg/dl-gatsby
  featured: false
  description: >-
    My work revolves around solving problems for people in business, using
    integrated design and marketing strategies to improve sales, increase brand
    engagement, generate leads and achieve goals.
  categories:
    - Design
    - Marketing
    - Portfolio
- title: Dalbinaco's Website
  main_url: https://dlbn.co/en/
  url: https://dlbn.co/en/
  source_url: https://github.com/dalbinaco/dlbn.co
  featured: false
  categories:
    - Portfolio
    - Web Development
- title: mParticle's Documentation
  main_url: https://docs.mparticle.com/
  url: https://docs.mparticle.com/
  featured: false
  categories:
    - Web Development
    - Documentation
- title: Doopoll
  main_url: https://doopoll.co/
  url: https://doopoll.co/
  featured: false
  categories:
    - Marketing
    - Technology
- title: ERC dEX
  main_url: https://ercdex.com/
  url: https://ercdex.com/aqueduct
  featured: false
  categories:
    - Marketing
- title: CalState House Manager
  description: >
    Home service membership that offers proactive and on-demand maintenance for
    homeowners
  main_url: https://housemanager.calstate.aaa.com/
  url: https://housemanager.calstate.aaa.com/
  categories:
    - Marketing
- title: Hapticmedia
  main_url: https://hapticmedia.fr/en/
  url: https://hapticmedia.fr/en/
  featured: false
  categories:
    - Agency
- title: heml.io
  main_url: https://heml.io/
  url: https://heml.io/
  source_url: https://github.com/SparkPost/heml.io
  featured: false
  categories:
    - Documentation
    - Web Development
    - Open Source
- title: Juliette Pretot's Portfolio
  main_url: https://juliette.sh/
  url: https://juliette.sh/
  featured: false
  categories:
    - Web Development
    - Portfolio
    - Blog
- title: Kris Hedstrom's Portfolio
  main_url: https://k-create.com/
  url: https://k-create.com/portfolio/
  source_url: https://github.com/kristofferh/kristoffer
  featured: false
  description: >-
    Hey. I’m Kris. I’m an interactive designer / developer. I grew up in Umeå,
    in northern Sweden, but I now live in Brooklyn, NY. I am currently enjoying
    a hybrid Art Director + Lead Product Engineer role at a small startup called
    Nomad Health. Before that, I was a Product (Engineering) Manager at Tumblr.
    Before that, I worked at agencies. Before that, I was a baby. I like to
    design things, and then I like to build those things. I occasionally take on
    freelance projects. Feel free to get in touch if you have an interesting
    project that you want to collaborate on. Or if you just want to say hello,
    that’s cool too.
  categories:
    - Portfolio
  built_by: Kris Hedstrom
  built_by_url: https://k-create.com/
- title: knpw.rs
  main_url: https://knpw.rs/
  url: https://knpw.rs/
  source_url: https://github.com/knpwrs/knpw.rs
  featured: false
  categories:
    - Blog
    - Web Development
- title: Kostas Bariotis' Blog
  main_url: https://kostasbariotis.com/
  url: https://kostasbariotis.com/
  source_url: https://github.com/kbariotis/kostasbariotis.com
  featured: false
  categories:
    - Blog
    - Portfolio
    - Web Development
- title: LaserTime Clinic
  main_url: https://lasertime.ru/
  url: https://lasertime.ru/
  source_url: https://github.com/oleglegun/lasertime
  featured: false
  categories:
    - Marketing
- title: Jason Lengstorf
  main_url: https://lengstorf.com
  url: https://lengstorf.com
  source_url: https://github.com/jlengstorf/lengstorf.com
  featured: false
  categories:
    - Blog
  built_by: Jason Lengstorf
  built_by_url: https://github.com/jlengstorf
- title: Mannequin.io
  main_url: https://mannequin.io/
  url: https://mannequin.io/
  source_url: https://github.com/LastCallMedia/Mannequin/tree/master/site
  featured: false
  categories:
    - Open Source
    - Web Development
    - Documentation
- title: Fabric
  main_url: https://meetfabric.com/
  url: https://meetfabric.com/
  featured: false
  categories:
    - Marketing
- title: Nexit
  main_url: https://nexit.sk/
  url: https://nexit.sk/references
  featured: false
  categories:
    - Web Development
- title: Open FDA
  description: >
    Provides APIs and raw download access to a number of high-value, high
    priority and scalable structured datasets, including adverse events, drug
    product labeling, and recall enforcement reports.
  main_url: https://open.fda.gov/
  url: https://open.fda.gov/
  source_url: https://github.com/FDA/open.fda.gov
  featured: false
  categories:
    - Government
    - Open Source
    - Web Development
    - API
    - Data
- title: NYC Planning Labs (New York City Department of City Planning)
  main_url: https://planninglabs.nyc/
  url: https://planninglabs.nyc/about/
  source_url: https://github.com/NYCPlanning/
  featured: false
  description: >-
    We work with New York City's Urban Planners to deliver impactful, modern
    technology tools.
  categories:
    - Open Source
    - Government
- title: Preston Richey Portfolio / Blog
  main_url: https://prestonrichey.com/
  url: https://prestonrichey.com/
  source_url: https://github.com/prichey/prestonrichey.com
  featured: false
  categories:
    - Web Development
    - Portfolio
    - Blog
- title: Landing page of Put.io
  main_url: https://put.io/
  url: https://put.io/
  featured: false
  categories:
    - E-commerce
    - Technology
- title: The Rick and Morty API
  main_url: https://rickandmortyapi.com/
  url: https://rickandmortyapi.com/
  built_by: Axel Fuhrmann
  built_by_url: https://axelfuhrmann.com/
  featured: false
  categories:
    - Web Development
    - Entertainment
    - Documentation
    - Open Source
    - API
- title: Santa Compañía Creativa
  main_url: https://santacc.es/
  url: https://santacc.es/
  source_url: https://github.com/DesarrolloWebSantaCC/santacc-web
  featured: false
  categories:
    - Agency
- title: Sean Coker's Blog
  main_url: https://sean.is/
  url: https://sean.is/
  featured: false
  categories:
    - Blog
    - Portfolio
    - Web Development
- title: Several Levels
  main_url: https://severallevels.io/
  url: https://severallevels.io/
  source_url: https://github.com/Harrison1/several-levels
  featured: false
  categories:
    - Agency
    - Web Development
- title: Simply
  main_url: https://simply.co.za/
  url: https://simply.co.za/
  featured: false
  categories:
    - Marketing
- title: Storybook
  main_url: https://storybook.js.org/
  url: https://storybook.js.org/
  source_url: https://github.com/storybooks/storybook
  featured: false
  categories:
    - Web Development
    - Open Source
- title: Vibert Thio's Portfolio
  main_url: https://vibertthio.com/portfolio/
  url: https://vibertthio.com/portfolio/projects/
  source_url: https://github.com/vibertthio/portfolio
  featured: false
  categories:
    - Portfolio
    - Web Development
- title: VisitGemer
  main_url: https://visitgemer.sk/
  url: https://visitgemer.sk/
  featured: false
  categories:
    - Marketing
- title: Bricolage.io
  main_url: https://www.bricolage.io/
  url: https://www.bricolage.io/
  source_url: https://github.com/KyleAMathews/blog
  featured: false
  categories:
    - Blog
- title: Charles Pinnix Website
  main_url: https://www.charlespinnix.com/
  url: https://www.charlespinnix.com/
  featured: false
  description: >-
    I’m a senior frontend engineer with 8 years of experience building websites
    and web applications. I’m interested in leading creative, multidisciplinary
    engineering teams. I’m a creative technologist, merging photography, art,
    and design into engineering and visa versa. I take a pragmatic,
    product-oriented approach to development, allowing me to see the big picture
    and ensuring quality products are completed on time. I have a passion for
    modern frontend JavaScript frameworks such as React and Vue, and I have
    substantial experience on the backend with an interest in Node and
    container based deployment with Docker and AWS.
  categories:
    - Portfolio
    - Web Development
- title: Charlie Harrington's Blog
  main_url: https://www.charlieharrington.com/
  url: https://www.charlieharrington.com/
  source_url: https://github.com/whatrocks/blog
  featured: false
  categories:
    - Blog
    - Web Development
    - Music
- title: Gabriel Adorf's Portfolio
  main_url: https://www.gabrieladorf.com/
  url: https://www.gabrieladorf.com/
  source_url: https://github.com/gabdorf/gabriel-adorf-portfolio
  featured: false
  categories:
    - Portfolio
    - Web Development
- title: greglobinski.com
  main_url: https://www.greglobinski.com/
  url: https://www.greglobinski.com/
  source_url: https://github.com/greglobinski/www.greglobinski.com
  featured: false
  categories:
    - Portfolio
    - Web Development
- title: I am Putra
  main_url: https://www.iamputra.com/
  url: https://www.iamputra.com/
  featured: false
  categories:
    - Portfolio
    - Web Development
    - Blog
- title: In Sowerby Bridge
  main_url: https://www.insowerbybridge.co.uk/
  url: https://www.insowerbybridge.co.uk/
  featured: false
  categories:
    - Marketing
    - Government
- title: JavaScript Stuff
  main_url: https://www.javascriptstuff.com/
  url: https://www.javascriptstuff.com/
  featured: false
  categories:
    - Education
    - Web Development
    - Library
- title: Ledgy
  main_url: https://www.ledgy.com/
  url: https://github.com/morloy/ledgy.com
  featured: false
  categories:
    - Marketing
    - Finance
- title: Alec Lomas's Portfolio / Blog
  main_url: https://www.lowmess.com/
  url: https://www.lowmess.com/
  source_url: https://github.com/lowmess/lowmess
  featured: false
  categories:
    - Web Development
    - Blog
    - Portfolio
- title: Michele Mazzucco's Portfolio
  main_url: https://www.michelemazzucco.it/
  url: https://www.michelemazzucco.it/
  source_url: https://github.com/michelemazzucco/michelemazzucco.it
  featured: false
  categories:
    - Portfolio
- title: Orbit FM Podcasts
  main_url: https://www.orbit.fm/
  url: https://www.orbit.fm/
  source_url: https://github.com/agarrharr/orbit.fm
  featured: false
  categories:
    - Podcast
- title: Prosecco Springs
  main_url: https://www.proseccosprings.com/
  url: https://www.proseccosprings.com/
  featured: false
  categories:
    - Food
    - Blog
    - Marketing
- title: Verious
  main_url: https://www.verious.io/
  url: https://www.verious.io/
  source_url: https://github.com/cpinnix/verious
  featured: false
  categories:
    - Web Development
- title: Yisela
  main_url: https://www.yisela.com/
  url: https://www.yisela.com/tetris-against-trauma-gaming-as-therapy/
  featured: false
  categories:
    - Blog
- title: YouFoundRon.com
  main_url: https://www.youfoundron.com/
  url: https://www.youfoundron.com/
  source_url: https://github.com/rongierlach/yfr-dot-com
  featured: false
  categories:
    - Portfolio
    - Web Development
    - Blog
- title: Ease
  main_url: https://www.ease.com/
  url: https://www.ease.com/
  featured: false
  categories:
    - Marketing
    - Healthcare
- title: Policygenius
  main_url: https://www.policygenius.com/
  url: https://www.policygenius.com/
  featured: false
  categories:
    - Marketing
    - Healthcare
- title: Moteefe
  main_url: https://www.moteefe.com/
  url: https://www.moteefe.com/
  featured: false
  categories:
    - Marketing
    - Agency
    - Technology
- title: Athelas
  main_url: http://www.athelas.com/
  url: http://www.athelas.com/
  featured: false
  categories:
    - Marketing
    - Healthcare
- title: Pathwright
  main_url: http://www.pathwright.com/
  url: http://www.pathwright.com/
  featured: false
  categories:
    - Marketing
    - Education
- title: Lucid
  main_url: https://www.golucid.co/
  url: https://www.golucid.co/
  featured: false
  categories:
    - Marketing
    - Technology
- title: Bench
  main_url: http://www.bench.co/
  url: http://www.bench.co/
  featured: false
  categories:
    - Marketing
- title: Gin Lane
  main_url: http://www.ginlane.com/
  url: https://www.ginlane.com/
  featured: false
  categories:
    - Web Development
    - Agency
- title: Marmelab
  main_url: https://marmelab.com/en/
  url: https://marmelab.com/en/
  featured: false
  categories:
    - Web Development
    - Agency
- title: Dovetail
  main_url: https://dovetailapp.com/
  url: https://dovetailapp.com/
  featured: false
  categories:
    - Marketing
    - Technology
- title: The Bastion Bot
  main_url: https://bastionbot.org/
  url: https://bastionbot.org/
  description: Give awesome perks to your Discord server!
  featured: false
  categories:
    - Open Source
    - Technology
    - Documentation
    - Community
  built_by: Sankarsan Kampa
  built_by_url: https://traction.one
- title: Smakosh
  main_url: https://smakosh.com/
  url: https://smakosh.com/
  source_url: https://github.com/smakosh/smakosh.com
  featured: false
  categories:
    - Portfolio
    - Web Development
- title: WebGazer
  main_url: https://www.webgazer.io/
  url: https://www.webgazer.io/
  featured: false
  categories:
    - Marketing
    - Web Development
    - Technology
- title: Joe Seifi's Blog
  main_url: http://seifi.org/
  url: http://seifi.org/
  featured: false
  categories:
    - Portfolio
    - Web Development
    - Blog
- title: LekoArts — Graphic Designer & Front-End Developer
  main_url: https://www.lekoarts.de
  url: https://www.lekoarts.de
  source_url: https://github.com/LekoArts/portfolio
  featured: false
  built_by: LekoArts
  built_by_url: https://github.com/LekoArts
  description: >-
    Hi, I'm Lennart — a self-taught and passionate graphic/web designer &
    frontend developer based in Darmstadt, Germany. I love it to realize complex
    projects in a creative manner and face new challenges. Since 6 years I do
    graphic design, my love for frontend development came up 3 years ago. I
    enjoy acquiring new skills and cementing this knowledge by writing blogposts
    and creating tutorials.
  categories:
    - Portfolio
    - Blog
    - Design
    - Web Development
    - Freelance
    - Open Source
- title: 杨二小的博客
  main_url: https://blog.yangerxiao.com/
  url: https://blog.yangerxiao.com/
  source_url: https://github.com/zerosoul/blog.yangerxiao.com
  featured: false
  categories:
    - Blog
    - Portfolio
- title: MOTTO x MOTTO
  main_url: https://mottox2.com
  url: https://mottox2.com
  source_url: https://github.com/mottox2/website
  description: Web developer / UI Designer in Tokyo Japan.
  featured: false
  categories:
    - Blog
    - Portfolio
  built_by: mottox2
  built_by_url: https://mottox2.com
- title: Pride of the Meadows
  main_url: https://www.prideofthemeadows.com/
  url: https://www.prideofthemeadows.com/
  featured: false
  categories:
    - E-commerce
    - Food
    - Blog
  built_by: Caldera Digital
  built_by_url: https://www.calderadigital.com/
- title: Michael Uloth
  main_url: https://www.michaeluloth.com
  url: https://www.michaeluloth.com
  featured: false
  description: Michael Uloth is a web developer, opera singer, and the creator of Up and Running Tutorials.
  categories:
    - Portfolio
    - Web Development
    - Music
  built_by: Michael Uloth
  built_by_url: https://www.michaeluloth.com
- title: Spacetime
  main_url: https://www.heyspacetime.com/
  url: https://www.heyspacetime.com/
  featured: false
  description: >-
    Spacetime is a Dallas-based digital experience agency specializing in web,
    app, startup, and digital experience creation.
  categories:
    - Marketing
    - Portfolio
    - Agency
  built_by: Spacetime
  built_by_url: https://www.heyspacetime.com/
- title: Eric Jinks
  main_url: https://ericjinks.com/
  url: https://ericjinks.com/
  featured: false
  description: Software engineer / web developer from the Gold Coast, Australia.
  categories:
    - Portfolio
    - Blog
    - Web Development
    - Technology
  built_by: Eric Jinks
  built_by_url: https://ericjinks.com/
- title: GaiAma - We are wildlife
  main_url: https://www.gaiama.org/
  url: https://www.gaiama.org/
  featured: false
  description: >-
    We founded the GaiAma conservation organization to protect wildlife in Perú
    and to create an example of a permaculture neighborhood, living
    symbiotically with the forest - because reforestation is just the beginning
  categories:
    - Nonprofit
    - Marketing
    - Blog
  source_url: https://github.com/GaiAma/gaiama.org
  built_by: GaiAma
  built_by_url: https://www.gaiama.org/
- title: Healthcare Logic
  main_url: https://www.healthcarelogic.com/
  url: https://www.healthcarelogic.com/
  featured: false
  description: >-
    Revolutionary technology that empowers clinical and managerial leaders to
    collaborate with clarity.
  categories:
    - Marketing
    - Healthcare
    - Technology
  built_by: Thrive
  built_by_url: https://thriveweb.com.au/
- title: Papergov
  main_url: https://papergov.com/
  url: https://papergov.com/
  featured: false
  description: Manage all your government services in a single place
  categories:
    - Directory
    - Government
    - Technology
  source_url: https://github.com/WeOpenly/localgov.fyi
  built_by: Openly Technologies
  built_by_url: https://papergov.com/about/
- title: Kata.ai Documentation
  main_url: https://docs.kata.ai/
  url: https://docs.kata.ai/
  source_url: https://github.com/kata-ai/kata-platform-docs
  featured: false
  description: >-
    Documentation website for the Kata Platform, an all-in-one platform for
    building chatbots using AI technologies.
  categories:
    - Documentation
    - Technology
- title: goalgetters
  main_url: https://goalgetters.space/
  url: https://goalgetters.space/
  featured: false
  description: >-
    goalgetters is a source of inspiration for people who want to change their
    career. We offer articles, success stories and expert interviews on how to
    find a new passion and how to implement change.
  categories:
    - Blog
    - Education
  built_by: Stephanie Langers (content), Adrian Wenke (development)
  built_by_url: https://twitter.com/AdrianWenke
- title: StatusHub - Easy to use Hosted Status Page Service
  main_url: https://statushub.com/
  url: https://statushub.com/
  featured: false
  description: >-
    Set up your very own service status page in minutes with StatusHub. Allow
    customers to subscribe to be updated automatically.
  categories:
    - Technology
    - Marketing
  built_by: Bejamas
  built_by_url: https://bejamas.io/
- title: Mambu
  main_url: https://www.mambu.com/
  url: https://www.mambu.com/
  featured: false
  description: >-
    Mambu is the cloud platform for banking and lending businesses that
    puts customer relationships first.
  categories:
    - Technology
    - Finance
  built_by: Bejamas
  built_by_url: https://bejamas.io/
- title: Avenues
  main_url: https://www.avenues.org
  url: https://www.avenues.org
  featured: false
  description: >-
    One school with many campuses, providing transformative,
    world-focused learning experiences to students around the globe
  categories:
    - Education
  built_by: Bejamas
  built_by_url: https://bejamas.io/
- title: Multicoin Capital
  main_url: https://multicoin.capital
  url: https://multicoin.capital
  featured: false
  description: >-
    Multicoin Capital is a thesis-driven investment firm that
    invests in cryptocurrencies, tokens, and blockchain
    companies reshaping trillion-dollar markets.
  categories:
    - Technology
    - Finance
  built_by: Bejamas
  built_by_url: https://bejamas.io/
- title: Argent
  main_url: https://www.argent.xyz/
  url: https://www.argent.xyz/
  featured: false
  description: Argent is the simplest and safest Ethereum wallet for DeFi.
  categories:
    - Technology
    - Finance
  built_by: Bejamas
  built_by_url: https://bejamas.io/
- title: Meet Flo
  main_url: https://meetflo.com/
  url: https://meetflo.com/
  featured: false
  description: >-
    The Flo by Moen Smart Water Shutoff is a comprehensive
    water monitoringand shut-off system with leak detection
    and proactive leak prevention technologies.
  categories:
    - E-commerce
  built_by: Bejamas
  built_by_url: https://bejamas.io/
- title: Matthias Kretschmann Portfolio
  main_url: https://matthiaskretschmann.com/
  url: https://matthiaskretschmann.com/
  source_url: https://github.com/kremalicious/portfolio
  featured: false
  description: Portfolio of designer & developer Matthias Kretschmann.
  categories:
    - Portfolio
    - Web Development
  built_by: Matthias Kretschmann
  built_by_url: https://matthiaskretschmann.com/
- title: Iron Cove Solutions
  main_url: https://ironcovesolutions.com/
  url: https://ironcovesolutions.com/
  description: >-
    Iron Cove Solutions is a cloud based consulting firm. We help companies
    deliver a return on cloud usage by applying best practices
  categories:
    - Technology
    - Web Development
  built_by: Iron Cove Solutions
  built_by_url: https://ironcovesolutions.com/
  featured: false
- title: Moetez Chaabene Portfolio / Blog
  main_url: https://moetez.me/
  url: https://moetez.me/
  source_url: https://github.com/moetezch/moetez.me
  featured: false
  description: Portfolio of Moetez Chaabene
  categories:
    - Portfolio
    - Web Development
    - Blog
  built_by: Moetez Chaabene
  built_by_url: https://twitter.com/moetezch
- title: Nikita
  description: >-
    Automation of system deployments in Node.js for applications and
    infrastructures.
  main_url: https://nikita.js.org/
  url: https://nikita.js.org/
  source_url: https://github.com/adaltas/node-nikita
  categories:
    - Documentation
    - Open Source
    - Technology
  built_by: Adaltas
  built_by_url: https://www.adaltas.com
  featured: false
- title: Gourav Sood Blog & Portfolio
  main_url: https://www.gouravsood.com/
  url: https://www.gouravsood.com/
  featured: false
  categories:
    - Blog
    - Portfolio
  built_by: Gourav Sood
  built_by_url: https://www.gouravsood.com/
- title: Jonas Tebbe Portfolio
  description: |
    Hey, I’m Jonas and I create digital products.
  main_url: https://jonastebbe.com
  url: https://jonastebbe.com
  categories:
    - Portfolio
  built_by: Jonas Tebbe
  built_by_url: https://twitter.com/jonastebbe
  featured: false
- title: Parker Sarsfield
  description: |
    I'm Parker, a software engineer.
  main_url: https://sarsfield.io
  url: https://sarsfield.io
  categories:
    - Blog
    - Portfolio
  built_by: Parker Sarsfield
  built_by_url: https://sarsfield.io
- title: Frontend web development with Greg
  description: |
    JavaScript, GatsbyJS, ReactJS, CSS in JS... Let's learn some stuff together.
  main_url: https://dev.greglobinski.com
  url: https://dev.greglobinski.com
  categories:
    - Blog
    - Web Development
  built_by: Greg Lobinski
  built_by_url: https://github.com/greglobinski
- title: Insomnia
  description: |
    Desktop HTTP and GraphQL client for developers
  main_url: https://insomnia.rest/
  url: https://insomnia.rest/
  categories:
    - Blog
  built_by: Gregory Schier
  built_by_url: https://schier.co
  featured: false
- title: Timeline Theme Portfolio
  description: |
    I'm Aman Mittal, a software developer.
  main_url: https://amanhimself.dev/
  url: https://amanhimself.dev/
  categories:
    - Web Development
    - Portfolio
  built_by: Aman Mittal
  built_by_url: https://amanhimself.dev/
- title: janosh.dev
  description: >
    Janosh Riebesell's blog. Writes about physics, machine learning, sustainability
    and web development. Site is fully responsive and has fluid typography. Built with
    MDX (for interactive content), styled-components (for design), KaTeX (for math),
    gatsby-remark-vscode (for syntax highlighting), Disqus (for reader comments),
    Algolia (for search), react-spring (for animations).
  main_url: https://janosh.dev
  url: https://janosh.dev
  source_url: https://github.com/janosh/blog
  categories:
    - Portfolio
    - Blog
    - Science
    - Photography
    - Travel
  built_by: Janosh Riebesell
  built_by_url: https://janosh.dev
  featured: false
- title: Ocean artUp
  description: >
    Science outreach site built using styled-components and Contentful. Ocean artUp
    is a research project funded by an Advanced Grant of the European Research
    Council (ERC) to explore the possible benefits of artificial upwelling, i.e.
    pumping nutrient-rich deep water to the ocean’s sunlit surface layer. Potential
    benefits include increased bioactivity and CO2 sequestration.
  main_url: https://ocean-artup.eu
  url: https://ocean-artup.eu
  source_url: https://github.com/janosh/ocean-artup
  categories:
    - Science
    - Education
    - Blog
  built_by: Janosh Riebesell
  built_by_url: https://janosh.dev
  featured: false
- title: Studenten bilden Schüler
  description: >
    Studenten bilden Schüler e.V. is a German student-run nonprofit initiative that aims to
    contribute to more equal educational opportunities by providing free tutoring to refugees
    and children from underprivileged families. The site is built with styled-components,
    Contentful, CSS grid, fluid typography, Algolia search.
  main_url: https://studenten-bilden-schueler.de
  url: https://studenten-bilden-schueler.de
  source_url: https://github.com/StudentenBildenSchueler/homepage
  categories:
    - Education
    - Nonprofit
    - Blog
  built_by: Janosh Riebesell
  built_by_url: https://janosh.dev
  featured: false
- title: Ryan Fitzgerald
  description: |
    Personal portfolio and blog for Ryan Fitzgerald
  main_url: https://ryanfitzgerald.ca/
  url: https://ryanfitzgerald.ca/
  categories:
    - Web Development
    - Portfolio
  built_by: Ryan Fitzgerald
  built_by_url: https://github.com/RyanFitzgerald
  featured: false
- title: Kaizen
  description: |
    Content Marketing, PR & SEO Agency in London
  main_url: https://www.kaizen.co.uk/
  url: https://www.kaizen.co.uk/
  categories:
    - Agency
    - Blog
    - Design
    - Web Development
    - SEO
  built_by: Bogdan Stanciu
  built_by_url: https://github.com/b0gd4n
  featured: false
- title: HackerOne Platform Documentation
  description: |
    HackerOne's Product Documentation Center!
  url: https://docs.hackerone.com/
  main_url: https://docs.hackerone.com/
  categories:
    - Documentation
    - Security
  featured: false
- title: Mux Video
  description: |
    API to video hosting and streaming
  main_url: https://mux.com/
  url: https://mux.com/
  categories:
    - Video
    - API
  featured: false
- title: Swapcard
  description: >
    The easiest way for event organizers to instantly connect people, build a
    community of attendees and exhibitors, and increase revenue over time
  main_url: https://www.swapcard.com/
  url: https://www.swapcard.com/
  categories:
    - Event
    - Community
    - Marketing
  built_by: Swapcard
  built_by_url: https://www.swapcard.com/
  featured: false
- title: Kalix
  description: >
    Kalix is perfect for healthcare professionals starting out in private
    practice, to those with an established clinic.
  main_url: https://www.kalixhealth.com/
  url: https://www.kalixhealth.com/
  categories:
    - Healthcare
  featured: false
- title: Bad Credit Loans
  description: |
    Get the funds you need, from $250-$5,000
  main_url: https://www.creditloan.com/
  url: https://www.creditloan.com/
  categories:
    - Finance
  featured: false
- title: Financial Center
  description: >
    Member-owned, not-for-profit, co-operative whose members receive financial
    benefits in the form of lower loan rates, higher savings rates, and lower
    fees than banks.
  main_url: https://fcfcu.com/
  url: https://fcfcu.com/
  categories:
    - Finance
    - Nonprofit
    - Business
    - Education
  built_by: https://fcfcu.com/
  built_by_url: https://fcfcu.com/
  featured: false
- title: Office of Institutional Research and Assessment
  description: |
    Good Data, Good Decisions
  main_url: http://oira.ua.edu/
  url: http://oira.ua.edu/
  categories:
    - Data
  featured: false
- title: The Telegraph Premium
  description: |
    Exclusive stories from award-winning journalists
  main_url: https://premium.telegraph.co.uk/
  url: https://premium.telegraph.co.uk/
  categories:
    - Media
  featured: false
- title: html2canvas
  description: |
    Screenshots with JavaScript
  main_url: http://html2canvas.hertzen.com/
  url: http://html2canvas.hertzen.com/
  source_url: https://github.com/niklasvh/html2canvas/tree/master/www
  categories:
    - JavaScript
    - Documentation
  built_by: Niklas von Hertzen
  built_by_url: http://hertzen.com/
  featured: false
- title: Half Electronics
  description: |
    Personal website
  main_url: https://www.halfelectronic.com/
  url: https://www.halfelectronic.com/
  categories:
    - Blog
  built_by: Fernando Poumian
  built_by_url: https://github.com/fpoumian/halfelectronic.com
  featured: false
- title: Frithir Software Development
  main_url: https://frithir.com/
  url: https://frithir.com/
  featured: false
  description: I DRINK COFFEE, WRITE CODE AND IMPROVE MY DEVELOPMENT SKILLS EVERY DAY.
  categories:
    - Design
    - Web Development
  built_by: Frithir
  built_by_url: https://Frithir.com/
- title: Unow
  main_url: https://www.unow.fr/
  url: https://www.unow.fr/
  categories:
    - Education
    - Marketing
  featured: false
- title: Peter Hironaka
  description: |
    Freelance Web Developer based in Los Angeles.
  main_url: https://peterhironaka.com/
  url: https://peterhironaka.com/
  categories:
    - Portfolio
    - Web Development
  built_by: Peter Hironaka
  built_by_url: https://github.com/PHironaka
  featured: false
- title: Michael McQuade
  description: |
    Personal website and blog for Michael McQuade
  main_url: https://giraffesyo.io
  url: https://giraffesyo.io
  categories:
    - Blog
  built_by: Michael McQuade
  built_by_url: https://github.com/giraffesyo
  featured: false
- title: Haacht Brewery
  description: |
    Corporate website for Haacht Brewery. Designed and Developed by Gafas.
  main_url: https://haacht.com/en/
  url: https://haacht.com
  categories:
    - Marketing
  built_by: Gafas
  built_by_url: https://gafas.be
  featured: false
- title: StoutLabs
  description: |
    Portfolio of Daniel Stout, freelance developer in East Tennessee.
  main_url: https://www.stoutlabs.com/
  url: https://www.stoutlabs.com/
  categories:
    - Web Development
    - Portfolio
  built_by: Daniel Stout
  built_by_url: https://github.com/stoutlabs
  featured: false
- title: Chicago Ticket Outcomes By Neighborhood
  description: |
    ProPublica data visualization of traffic ticket court outcomes
  categories:
    - Media
    - Nonprofit
  url: >-
    https://projects.propublica.org/graphics/il/il-city-sticker-tickets-maps/ticket-status/?initialWidth=782
  main_url: >-
    https://projects.propublica.org/graphics/il/il-city-sticker-tickets-maps/ticket-status/?initialWidth=782
  built_by: David Eads
  built_by_url: https://github.com/eads
  featured: false
- title: Chicago South Side Traffic Ticketing rates
  description: |
    ProPublica data visualization of traffic ticket rates by community
  main_url: >-
    https://projects.propublica.org/graphics/il/il-city-sticker-tickets-maps/ticket-rate/?initialWidth=782
  url: >-
    https://projects.propublica.org/graphics/il/il-city-sticker-tickets-maps/ticket-rate/?initialWidth=782
  categories:
    - Media
    - Nonprofit
  built_by: David Eads
  built_by_url: https://github.com/eads
  featured: false
- title: Otsimo
  description: >
    Otsimo is a special education application for children with autism, down
    syndrome and other developmental disabilities.
  main_url: https://otsimo.com/en/
  url: https://otsimo.com/en/
  categories:
    - Blog
    - Education
  featured: false
- title: Matt Bagni Portfolio 2018
  description: >
    Mostly the result of playing with Gatsby and learning about react and
    graphql. Using the screenshot plugin to showcase the work done for my
    company in the last 2 years, and a good amount of other experiments.
  main_url: https://mattbag.github.io
  url: https://mattbag.github.io
  categories:
    - Portfolio
  featured: false
- title: Lisa Ye's Blog
  description: |
    Simple blog/portofolio for a fashion designer. Gatsby_v2 + Netlify cms
  main_url: https://lisaye.netlify.app/
  url: https://lisaye.netlify.app/
  categories:
    - Blog
    - Portfolio
  featured: false
- title: Artem Sapegin
  description: >
    Little homepage of Artem Sapegin, a frontend developer, passionate
    photographer, coffee drinker and crazy dogs’ owner.
  main_url: https://sapegin.me/
  url: https://sapegin.me/
  categories:
    - Portfolio
    - Open Source
    - Web Development
  built_by: Artem Sapegin
  built_by_url: https://github.com/sapegin
  featured: false
- title: SparkPost Developers
  main_url: https://developers.sparkpost.com/
  url: https://developers.sparkpost.com/
  source_url: https://github.com/SparkPost/developers.sparkpost.com
  categories:
    - Documentation
    - API
  featured: false
- title: Malik Browne Portfolio 2018
  description: >
    The portfolio blog of Malik Browne, a full-stack engineer, foodie, and avid
    blogger/YouTuber.
  main_url: https://www.malikbrowne.com/about
  url: https://www.malikbrowne.com
  categories:
    - Blog
    - Portfolio
  built_by: Malik Browne
  built_by_url: https://twitter.com/milkstarz
  featured: false
- title: Novatics
  description: |
    Digital products that inspire and make a difference
  main_url: https://www.novatics.com.br
  url: https://www.novatics.com.br
  categories:
    - Portfolio
    - Technology
    - Web Development
  built_by: Novatics
  built_by_url: https://github.com/Novatics
  featured: false
- title: Max McKinney
  description: >
    I’m a developer and designer with a focus in web technologies. I build cars
    on the side.
  main_url: https://maxmckinney.com/
  url: https://maxmckinney.com/
  categories:
    - Portfolio
    - Web Development
    - Design
  built_by: Max McKinney
  featured: false
- title: Stickyard
  description: |
    Make your React component sticky the easy way
  main_url: https://nihgwu.github.io/stickyard/
  url: https://nihgwu.github.io/stickyard/
  source_url: https://github.com/nihgwu/stickyard/tree/master/website
  categories:
    - Web Development
  built_by: Neo Nie
  featured: false
- title: Agata Milik
  description: |
    Website of a Polish psychologist/psychotherapist based in Gdańsk, Poland.
  main_url: https://agatamilik.pl
  url: https://agatamilik.pl
  categories:
    - Marketing
    - Healthcare
  built_by: Piotr Fedorczyk
  built_by_url: https://piotrf.pl
  featured: false
- title: WebPurple
  main_url: https://www.webpurple.net/
  url: https://www.webpurple.net/
  source_url: https://github.com/WebPurple/site
  description: >-
    Site of local (Russia, Ryazan) frontend community. Main purpose is to show
    info about meetups and keep blog.
  categories:
    - Nonprofit
    - Web Development
    - Community
    - Blog
    - Open Source
  built_by: Nikita Kirsanov
  built_by_url: https://twitter.com/kitos_kirsanov
  featured: false
- title: Papertrail.io
  description: |
    Inspection Management for the 21st Century
  main_url: https://www.papertrail.io/
  url: https://www.papertrail.io/
  categories:
    - Marketing
    - Technology
  built_by: Papertrail.io
  built_by_url: https://www.papertrail.io
  featured: false
- title: Matt Ferderer
  main_url: https://mattferderer.com
  url: https://mattferderer.com
  source_url: https://github.com/mattferderer/gatsbyblog
  description: >
    A blog built with Gatsby that discusses web related tech
    such as JavaScript, .NET, Blazor & security.
  categories:
    - Blog
    - Web Development
  built_by: Matt Ferderer
  built_by_url: https://twitter.com/mattferderer
  featured: false
- title: Sahyadri Open Source Community
  main_url: https://sosc.org.in
  url: https://sosc.org.in
  source_url: https://github.com/haxzie/sosc-website
  description: >
    Official website of Sahyadri Open Source Community for community blog, event
    details and members info.
  categories:
    - Blog
    - Community
    - Open Source
  built_by: Musthaq Ahamad
  built_by_url: https://github.com/haxzie
  featured: false
- title: Tech Confessions
  main_url: https://confessions.tech
  url: https://confessions.tech
  source_url: https://github.com/JonathanSpeek/tech-confessions
  description: A guilt-free place for us to confess our tech sins \U0001F64F\n
  categories:
    - Community
    - Open Source
  built_by: Jonathan Speek
  built_by_url: https://speek.design
  featured: false
- title: Thibault Maekelbergh
  main_url: https://thibmaek.com
  url: https://thibmaek.com
  source_url: https://github.com/thibmaek/thibmaek.github.io
  description: |
    A nice blog about development, Raspberry Pi, plants and probably records.
  categories:
    - Blog
    - Open Source
  built_by: Thibault Maekelbergh
  built_by_url: https://twitter.com/thibmaek
  featured: false
- title: LearnReact.design
  main_url: https://learnreact.design
  url: https://learnreact.design
  description: >
    React Essentials For Designers: A React course tailored for product
    designers, ux designers, ui designers.
  categories:
    - Blog
  built_by: Linton Ye
  built_by_url: https://twitter.com/lintonye
- title: Mega House Creative
  main_url: https://www.megahousecreative.com/
  url: https://www.megahousecreative.com/
  description: >
    Mega House Creative is a digital agency that provides unique goal-oriented
    web marketing solutions.
  categories:
    - Marketing
    - Agency
  built_by: Daniel Robinson
  featured: false
- title: Tobie Marier Robitaille - csc
  main_url: https://tobiemarierrobitaille.com/
  url: https://tobiemarierrobitaille.com/en/
  description: |
    Portfolio site for director of photography Tobie Marier Robitaille
  categories:
    - Portfolio
    - Gallery
  built_by: Mill3 Studio
  built_by_url: https://mill3.studio/en/
  featured: false
- title: Mahipat's Portfolio
  main_url: https://mojaave.com/
  url: https://mojaave.com
  source_url: https://github.com/mhjadav/mojaave
  description: >
    mojaave.com is Mahipat's portfolio, I have developed it using Gatsby v2 and
    Bootstrap, To get in touch with people looking for full-stack developer.
  categories:
    - Portfolio
    - Web Development
  built_by: Mahipat Jadav
  built_by_url: https://mojaave.com/
  featured: false
- title: Mintfort
  main_url: https://mintfort.com/
  url: https://mintfort.com/
  source_url: https://github.com/MintFort/mintfort.com
  description: >
    Mintfort, the first crypto-friendly bank account. Store and manage assets on
    the blockchain.
  categories:
    - Technology
    - Finance
  built_by: Axel Fuhrmann
  built_by_url: https://axelfuhrmann.com/
  featured: false
- title: React Native Explorer
  main_url: https://react-native-explorer.firebaseapp.com
  url: https://react-native-explorer.firebaseapp.com
  description: |
    Explorer React Native packages and examples effortlessly.
  categories:
    - Education
  featured: false
- title: 500Tech
  main_url: https://500tech.com/
  url: https://500tech.com/
  featured: false
  categories:
    - Web Development
    - Agency
    - Open Source
- title: eworld
  main_url: https://eworld.herokuapp.com/
  url: https://eworld.herokuapp.com/
  featured: false
  categories:
    - E-commerce
    - Technology
- title: It's a Date
  description: >
    It's a Date is a dating app that actually involves dating.
  main_url: https://www.itsadate.app/
  url: https://www.itsadate.app/
  featured: false
  categories:
    - App
    - Blog
- title: Node.js HBase
  description: >
    Asynchronous HBase client for NodeJs using REST.
  main_url: https://hbase.js.org/
  url: https://hbase.js.org/
  source_url: https://github.com/adaltas/node-hbase
  categories:
    - Documentation
    - Open Source
    - Technology
  built_by: David Worms
  built_by_url: http://www.adaltas.com
  featured: false
- title: Peter Kroyer - Web Design / Web Development
  main_url: https://www.peterkroyer.at/en/
  url: https://www.peterkroyer.at/en/
  description: >
    Freelance web designer / web developer based in Vienna, Austria (Wien, Österreich).
  categories:
    - Agency
    - Web Development
    - Design
    - Portfolio
    - Freelance
  built_by: Peter Kroyer
  built_by_url: https://www.peterkroyer.at/
  featured: false
- title: Geddski
  main_url: https://gedd.ski
  url: https://gedd.ski
  description: >
    frontend mastery blog - level up your UI game.
  categories:
    - Web Development
    - Education
    - Productivity
    - User Experience
  built_by: Dave Geddes
  built_by_url: https://twitter.com/geddski
  featured: false
- title: Rung
  main_url: https://rung.com.br/
  url: https://rung.com.br/
  description: >
    Rung alerts you about the exceptionalities of your personal and professional life.
  categories:
    - API
    - Technology
    - Travel
  featured: false
- title: Mokkapps
  main_url: https://www.mokkapps.de/
  url: https://www.mokkapps.de/
  source_url: https://github.com/mokkapps/website
  description: >
    Portfolio website from Michael Hoffmann. Passionate software developer with focus on web-based technologies.
  categories:
    - Blog
    - Portfolio
    - Web Development
    - Mobile Development
  featured: false
- title: Premier Octet
  main_url: https://www.premieroctet.com/
  url: https://www.premieroctet.com/
  description: >
    Premier Octet is a React-based agency
  categories:
    - Agency
    - Web Development
    - Mobile Development
  featured: false
- title: Thorium
  main_url: https://www.thoriumsim.com/
  url: https://www.thoriumsim.com/
  source_url: https://github.com/thorium-sim/thoriumsim.com
  description: >
    Thorium - Open-source Starship Simulator Controls for Live Action Role Play
  built_by: Alex Anderson
  built_by_url: https://twitter.com/ralex1993
  categories:
    - Blog
    - Portfolio
    - Documentation
    - Marketing
    - Education
    - Entertainment
    - Open Source
    - Web Development
  featured: false
- title: Cameron Maske
  main_url: https://www.cameronmaske.com/
  url: https://www.cameronmaske.com/courses/introduction-to-pytest/
  source_url: https://github.com/cameronmaske/cameronmaske.com-v2
  description: >
    The homepage of Cameron Maske, a freelance full-stack developer, who is currently working on a free pytest video course
  categories:
    - Education
    - Video
    - Portfolio
    - Freelance
  featured: false
- title: Mike's Remote List
  main_url: https://www.mikesremotelist.com
  url: https://www.mikesremotelist.com
  description: >
    A list of remote jobs, updated throughout the day. Built on Gatsby v1 and powered by Contentful, Google Sheets, string and sticky tape.
  categories:
    - Marketing
  featured: false
- title: Madvoid
  main_url: https://madvoid.com/
  url: https://madvoid.com/screenshot/
  featured: false
  description: >
    Madvoid is a team of expert developers dedicated to creating simple, clear, usable and blazing fast web and mobile apps.
    We are coders that help companies and agencies to create social & interactive experiences.
    This includes full-stack development using React, WebGL, Static Site Generators, Ruby On Rails, Phoenix, GraphQL, Chatbots, CI / CD, Docker and more!
  categories:
    - Portfolio
    - Technology
    - Web Development
    - Agency
    - Marketing
  built_by: Jean-Paul Bonnetouche
  built_by_url: https://twitter.com/_jpb
- title: MOMNOTEBOOK.COM
  description: >
    Sharing knowledge and experiences that make childhood and motherhood rich, vibrant and healthy.
  main_url: https://momnotebook.com/
  url: https://momnotebook.com/
  featured: false
  built_by: Aleksander Hansson
  built_by_url: https://www.linkedin.com/in/aleksanderhansson/
  categories:
    - Blog
- title: Pirate Studios
  description: >
    Reinventing music studios with 24/7 self service rehearsal, DJ & production rooms available around the world.
  main_url: https://www.piratestudios.co
  url: https://www.piratestudios.co
  featured: false
  built_by: The Pirate Studios team
  built_by_url: https://github.com/piratestudios/
  categories:
    - Music
- title: Aurora EOS
  main_url: https://www.auroraeos.com/
  url: https://www.auroraeos.com/
  featured: false
  categories:
    - Finance
    - Marketing
    - Blog
  built_by: Corey Ward
  built_by_url: http://www.coreyward.me/
- title: MadeComfy
  main_url: https://madecomfy.com.au/
  url: https://madecomfy.com.au/
  description: >
    Short term rental management startup, using Contentful + Gatsby + CircleCI
  featured: false
  categories:
    - Travel
  built_by: Lucas Vilela
  built_by_url: https://madecomfy.com.au/
- title: Tiger Facility Services
  description: >
    Tiger Facility Services combines facility management expertise with state of the art software to offer a sustainable and customer oriented cleaning and facility service.
  main_url: https://www.tigerfacilityservices.com/de-en/
  url: https://www.tigerfacilityservices.com/de-en/
  featured: false
  categories:
    - Marketing
- title: Luciano Mammino's blog
  description: >
    Tech & programming blog of Luciano Mammino a.k.a. "loige", Full-Stack Web Developer and International Speaker
  main_url: https://loige.co
  url: https://loige.co
  featured: false
  categories:
    - Blog
    - Web Development
  built_by: Luciano Mammino
  built_by_url: https://loige.co
- title: Wire • Secure collaboration platform
  description: >
    Corporate website of Wire, an open source, end-to-end encrypted collaboration platform
  main_url: https://wire.com
  url: https://wire.com
  featured: false
  categories:
    - Open Source
    - Productivity
    - Technology
    - Blog
    - App
  built_by: Wire team
  built_by_url: https://github.com/orgs/wireapp/people
- title: J. Patrick Raftery
  main_url: https://www.jpatrickraftery.com
  url: https://www.jpatrickraftery.com
  description: J. Patrick Raftery is an opera singer and voice teacher based in Vancouver, BC.
  categories:
    - Portfolio
    - Music
  built_by: Michael Uloth
  built_by_url: https://www.michaeluloth.com
  featured: false
- title: Aria Umezawa
  main_url: https://www.ariaumezawa.com
  url: https://www.ariaumezawa.com
  description: Aria Umezawa is a director, producer, and writer currently based in San Francisco. Site designed by Stephen Bell.
  categories:
    - Portfolio
    - Music
    - Entertainment
  built_by: Michael Uloth
  built_by_url: https://www.michaeluloth.com
  featured: false
- title: Pomegranate Opera
  main_url: https://pomegranateopera.netlify.app
  url: https://pomegranateopera.netlify.app
  description: Pomegranate Opera is a lesbian opera written by Amanda Hale & Kye Marshall. Site designed by Stephen Bell.
  categories:
    - Gallery
    - Music
  built_by: Michael Uloth
  built_by_url: https://www.michaeluloth.com
  featured: false
- title: Daniel Cabena
  main_url: https://www.danielcabena.com
  url: https://www.danielcabena.com
  description: Daniel Cabena is a Canadian countertenor highly regarded in both Canada and Europe for prize-winning performances ranging from baroque to contemporary repertoire. Site designed by Stephen Bell.
  categories:
    - Portfolio
    - Music
  built_by: Michael Uloth
  built_by_url: https://www.michaeluloth.com
  featured: false
- title: Artist.Center
  main_url: https://artistcenter.netlify.app
  url: https://artistcenter.netlify.app
  description: The marketing page for Artist.Center, a soon-to-launch platform designed to connect opera singers to opera companies. Site designed by Stephen Bell.
  categories:
    - Music
  built_by: Michael Uloth
  built_by_url: https://www.michaeluloth.com
  featured: false
- title: DG Volo & Company
  main_url: https://www.dgvolo.com
  url: https://www.dgvolo.com
  description: DG Volo & Company is a Toronto-based investment consultancy. Site designed by Stephen Bell.
  categories:
    - Finance
  built_by: Michael Uloth
  built_by_url: https://www.michaeluloth.com
  featured: false
- title: Shawna Lucey
  main_url: https://www.shawnalucey.com
  url: https://www.shawnalucey.com
  description: Shawna Lucey is an American theater and opera director based in New York City. Site designed by Stephen Bell.
  categories:
    - Portfolio
    - Music
    - Entertainment
  built_by: Michael Uloth
  built_by_url: https://www.michaeluloth.com
  featured: false
- title: Leyan Lo
  main_url: https://www.leyanlo.com
  url: https://www.leyanlo.com
  description: >
    Leyan Lo’s personal website
  categories:
    - Portfolio
  built_by: Leyan Lo
  built_by_url: https://www.leyanlo.com
  featured: false
- title: Hawaii National Bank
  url: https://hawaiinational.bank
  main_url: https://hawaiinational.bank
  description: Hawaii National Bank's highly personalized service has helped loyal customers & locally owned businesses achieve their financial dreams for over 50 years.
  categories:
    - Finance
  built_by: Wall-to-Wall Studios
  built_by_url: https://walltowall.com
  featured: false
- title: Coletiv
  url: https://coletiv.com
  main_url: https://coletiv.com
  description: Coletiv teams up with companies of all sizes to design, develop & launch digital products for iOS, Android & the Web.
  categories:
    - Technology
    - Agency
    - Web Development
  built_by: Coletiv
  built_by_url: https://coletiv.com
  featured: false
- title: Gold Edge Training
  url: https://www.goldedgetraining.co.uk
  main_url: https://www.goldedgetraining.co.uk
  description: >
    AAT approved online distance learning accountancy training provider. Branded landing page / mini brochure promoting competitor differentiators, student testimonials, offers, service benefits and features. Designed to both inform potential students and encourage visits to company e-commerce site or direct company contact.
  categories:
    - Education
    - Learning
    - Landing Page
    - Business
    - Finance
  built_by: Leo Furze-Waddock
  built_by_url: https://www.linkedin.com/in/lfurzewaddock
- title: Gatsby Manor
  description: >
    We build themes for gatsby. We have themes for all projects including personal,
    portfolio, e-commerce, landing pages and more. We also run an in-house
    web dev and design studio. If you cannot find what you want, we can build it for you!
    Email us at gatsbymanor@gmail.com with questions.
  main_url: https://www.gatsbymanor.com
  url: https://www.gatsbymanor.com
  source_url: https://github.com/gatsbymanor
  categories:
    - Web Development
    - Agency
    - Technology
    - Freelance
  built_by: Steven Natera
  built_by_url: https://stevennatera.com
- title: Ema Suriano's Portfolio
  main_url: https://emasuriano.com/
  url: https://emasuriano.com/
  description: >
    Ema Suriano's portfolio to display information about him, his projects and what he's writing about.
  categories:
    - Portfolio
    - Technology
    - Web Development
  built_by: Ema Suriano
  built_by_url: https://emasuriano.com/
  featured: false
- title: Luan Orlandi
  main_url: https://luanorlandi.github.io
  url: https://luanorlandi.github.io
  source_url: https://github.com/luanorlandi/luanorlandi.github.io
  description: >
    Luan Orlandi's personal website. Brazilian web developer, enthusiast in React and Gatsby.
  categories:
    - Blog
    - Portfolio
    - Web Development
  built_by: Luan Orlandi
  built_by_url: https://github.com/luanorlandi
- title: Mobius Labs
  main_url: https://mobius.ml
  url: https://mobius.ml
  description: >
    Mobius Labs landing page, a Start-up working on Computer Vision
  categories:
    - Landing Page
    - Marketing
    - Technology
  built_by: sktt
  built_by_url: https://github.com/sktt
- title: EZAgrar
  main_url: https://www.ezagrar.at/en/
  url: https://www.ezagrar.at/en/
  description: >
    EZAgrar.at is the homepage of the biggest agricultural machinery dealership in Austria. In total 8 pages will be built for this client reusing a lot of components between them.
  categories:
    - E-commerce
    - Marketing
  built_by: MangoART
  built_by_url: https://www.mangoart.at
  featured: false
- title: OAsome blog
  main_url: https://oasome.blog/
  url: https://oasome.blog/
  source_url: https://github.com/oorestisime/oasome
  description: >
    Paris-based Cypriot adventurers. A and O. Lovers of life and travel. Want to get a glimpse of the OAsome world?
  categories:
    - Blog
    - Photography
    - Travel
  built_by: Orestis Ioannou
  featured: false
- title: Brittany Chiang
  main_url: https://brittanychiang.com/
  url: https://brittanychiang.com/
  source_url: https://github.com/bchiang7/v4
  description: >
    Personal website and portfolio of Brittany Chiang built with Gatsby v2
  categories:
    - Portfolio
  built_by: Brittany Chiang
  built_by_url: https://github.com/bchiang7
  featured: false
- title: Fitekran
  description: >
    One of the most visited Turkish blogs about health, sports and healthy lifestyle, that has been rebuilt with Gatsby v2 using WordPress.
  main_url: https://www.fitekran.com
  url: https://www.fitekran.com
  categories:
    - Science
    - Healthcare
    - Blog
  built_by: Burak Tokak
  built_by_url: https://www.buraktokak.com
- title: Serverless
  main_url: https://serverless.com
  url: https://serverless.com
  description: >
    Serverless.com – Build web, mobile and IoT applications with serverless architectures using AWS Lambda, Azure Functions, Google CloudFunctions & more!
  categories:
    - Technology
    - Web Development
  built_by: Codebrahma
  built_by_url: https://codebrahma.com
  featured: false
- title: Dive Bell
  main_url: https://divebell.band/
  url: https://divebell.band/
  description: >
    Simple site for a band to list shows dates and videos (499 on lighthouse)
  categories:
    - Music
  built_by: Matt Bagni
  built_by_url: https://mattbag.github.io
  featured: false
- title: Mayer Media Co.
  main_url: https://mayermediaco.com/
  url: https://mayermediaco.com/
  description: >
    Freelance Web Development and Digital Marketing
  categories:
    - Web Development
    - Marketing
    - Blog
  source_url: https://github.com/MayerMediaCo/MayerMediaCo2.0
  built_by: Danny Mayer
  built_by_url: https://twitter.com/mayermediaco
  featured: false
- title: Jan Czizikow Portfolio
  main_url: https://www.janczizikow.com/
  url: https://www.janczizikow.com/
  source_url: https://github.com/janczizikow/janczizikow-portfolio
  description: >
    Simple personal portfolio site built with Gatsby
  categories:
    - Portfolio
    - Freelance
    - Web Development
  built_by: Jan Czizikow
  built_by_url: https://github.com/janczizikow
- title: Carbon Design Systems
  main_url: http://www.carbondesignsystem.com/
  url: http://www.carbondesignsystem.com/
  description: >
    The Carbon Design System is integrating the new IBM Design Ethos and Language. It represents a completely fresh approach to the design of all things at IBM.
  categories:
    - Design System
    - Documentation
  built_by: IBM
  built_by_url: https://www.ibm.com/
  featured: false
- title: Mozilla Mixed Reality
  main_url: https://mixedreality.mozilla.org/
  url: https://mixedreality.mozilla.org/
  description: >
    Virtual Reality for the free and open Web.
  categories:
    - Open Source
  built_by: Mozilla
  built_by_url: https://www.mozilla.org/
  featured: false
- title: Uniform Hudl Design System
  main_url: http://uniform.hudl.com/
  url: http://uniform.hudl.com/
  description: >
    A single design system to ensure every interface feels like Hudl. From the colors we use to the size of our buttons and what those buttons say, Uniform has you covered. Check the guidelines, copy the code and get to building.
  categories:
    - Design System
    - Open Source
    - Design
  built_by: Hudl
  built_by_url: https://www.hudl.com/
- title: Subtle UI
  main_url: https://subtle-ui.netlify.app/
  url: https://subtle-ui.netlify.app/
  source_url: https://github.com/ryanwiemer/subtle-ui
  description: >
    A collection of clever yet understated user interactions found on the web.
  categories:
    - Web Development
    - Open Source
    - User Experience
  built_by: Ryan Wiemer
  built_by_url: https://www.ryanwiemer.com/
  featured: false
- title: developer.bitcoin.com
  main_url: https://developer.bitcoin.com/
  url: https://developer.bitcoin.com/
  description: >
    Bitbox based bitcoin.com developer platform and resources.
  categories:
    - Finance
  featured: false
- title: Barmej
  main_url: https://app.barmej.com/
  url: https://app.barmej.com/
  description: >
    An interactive platform to learn different programming languages in Arabic for FREE
  categories:
    - Education
    - Programming
    - Learning
  built_by: Obytes
  built_by_url: https://www.obytes.com/
  featured: false
- title: Emergence
  main_url: https://emcap.com/
  url: https://emcap.com/
  description: >
    Emergence is a top enterprise cloud venture capital firm. We fund early stage ventures focusing on enterprise & SaaS applications. Emergence is one of the top VC firms in Silicon Valley.
  categories:
    - Marketing
    - Blog
  built_by: Upstatement
  built_by_url: https://www.upstatement.com/
  featured: false
- title: FPVtips
  main_url: https://fpvtips.com
  url: https://fpvtips.com
  source_url: https://github.com/jumpalottahigh/fpvtips
  description: >
    FPVtips is all about bringing racing drone pilots closer together, and getting more people into the hobby!
  categories:
    - Community
    - Education
  built_by: Georgi Yanev
  built_by_url: https://twitter.com/jumpalottahigh
  featured: false
- title: Georgi Yanev
  main_url: https://blog.georgi-yanev.com/
  url: https://blog.georgi-yanev.com/
  source_url: https://github.com/jumpalottahigh/blog.georgi-yanev.com
  description: >
    I write articles about FPV quads (building and flying), web development, smart home automation, life-long learning and other topics from my personal experience.
  categories:
    - Blog
  built_by: Georgi Yanev
  built_by_url: https://twitter.com/jumpalottahigh
  featured: false
- title: Bear Archery
  main_url: https://beararchery.com/
  url: https://beararchery.com/
  categories:
    - E-commerce
    - Sports
  built_by: Escalade Sports
  built_by_url: https://www.escaladesports.com/
  featured: false
- title: "attn:"
  main_url: https://www.attn.com/
  url: https://www.attn.com/
  categories:
    - Media
    - Entertainment
  built_by: "attn:"
  built_by_url: https://www.attn.com/
  featured: false
- title: Mirror Conf
  description: >
    Mirror Conf is a conference designed to empower designers and frontend developers who have a thirst for knowledge and want to broaden their horizons.
  main_url: https://www.mirrorconf.com/
  url: https://www.mirrorconf.com/
  categories:
    - Conference
    - Design
    - Web Development
  featured: false
- title: Startarium
  main_url: https://www.startarium.ro
  url: https://www.startarium.ro
  description: >
    Free entrepreneurship educational portal with more than 20000 users, hundreds of resources, crowdfunding, mentoring and investor pitching events facilitated.
  categories:
    - Education
    - Nonprofit
    - Entrepreneurship
  built_by: Cezar Neaga
  built_by_url: https://twitter.com/cezarneaga
  featured: false
- title: Microlink
  main_url: https://microlink.io/
  url: https://microlink.io/
  description: >
    Extract structured data from any website.
  categories:
    - Web Development
    - API
  built_by: Kiko Beats
  built_by_url: https://kikobeats.com/
  featured: false
- title: Kevin Legrand
  url: https://k-legrand.com
  main_url: https://k-legrand.com
  source_url: https://github.com/Manoz/k-legrand.com
  description: >
    Personal website and blog built with love with Gatsby v2
  categories:
    - Blog
    - Portfolio
    - Web Development
  built_by: Kevin Legrand
  built_by_url: https://k-legrand.com
  featured: false
- title: David James Portfolio
  main_url: https://dfjames.com/
  url: https://dfjames.com/
  source_url: https://github.com/daviddeejjames/dfjames-gatsby
  description: >
    Portfolio Site using GatsbyJS and headless WordPress
  categories:
    - WordPress
    - Portfolio
    - Blog
  built_by: David James
  built_by_url: https://twitter.com/daviddeejjames
- title: Hypertext Candy
  url: https://www.hypertextcandy.com/
  main_url: https://www.hypertextcandy.com/
  description: >
    Blog about web development. Laravel, Vue.js, etc.
  categories:
    - Blog
    - Web Development
  built_by: Masahiro Harada
  built_by_url: https://twitter.com/_Masahiro_H_
  featured: false
- title: Maxence Poutord's blog
  description: >
    Tech & programming blog of Maxence Poutord, Software Engineer, Serial Traveler and Public Speaker
  main_url: https://www.maxpou.fr
  url: https://www.maxpou.fr
  featured: false
  categories:
    - Blog
    - Web Development
  built_by: Maxence Poutord
  built_by_url: https://www.maxpou.fr
- title: The Noted Project
  url: https://thenotedproject.org
  main_url: https://thenotedproject.org
  source_url: https://github.com/ianbusko/the-noted-project
  description: >
    Website to showcase the ethnomusicology research for The Noted Project.
  categories:
    - Portfolio
    - Education
    - Gallery
  built_by: Ian Busko
  built_by_url: https://github.com/ianbusko
  featured: false
- title: People For Bikes
  url: https://2017.peopleforbikes.org/
  main_url: https://2017.peopleforbikes.org/
  categories:
    - Community
    - Sports
    - Gallery
    - Nonprofit
  built_by: PeopleForBikes
  built_by_url: https://peopleforbikes.org/about-us/who-we-are/staff/
  featured: false
- title: Wide Eye
  description: >
    Creative agency specializing in interactive design, web development, and digital communications.
  url: https://wideeye.co/
  main_url: https://wideeye.co/
  categories:
    - Design
    - Web Development
  built_by: Wide Eye
  built_by_url: https://wideeye.co/about-us/
  featured: false
- title: CodeSandbox
  description: >
    CodeSandbox is an online editor that helps you create web applications, from prototype to deployment.
  url: https://codesandbox.io/
  main_url: https://codesandbox.io/
  categories:
    - Web Development
  featured: false
- title: Marvel
  description: >
    The all-in-one platform powering design.
  url: https://marvelapp.com/
  main_url: https://marvelapp.com/
  categories:
    - Design
  featured: false
- title: Designcode.io
  description: >
    Learn to design and code React apps.
  url: https://designcode.io
  main_url: https://designcode.io
  categories:
    - Learning
  featured: false
- title: Happy Design
  description: >
    The Brand and Product Team Behind Happy Money
  url: https://design.happymoney.com/
  main_url: https://design.happymoney.com/
  categories:
    - Design
    - Finance
- title: Weihnachtsmarkt.ms
  description: >
    Explore the christmas market in Münster (Westf).
  url: https://weihnachtsmarkt.ms/
  main_url: https://weihnachtsmarkt.ms/
  source_url: https://github.com/codeformuenster/weihnachtsmarkt
  categories:
    - Gallery
    - Food
  built_by: Code for Münster during MSHACK18
  featured: false
- title: Code Championship
  description: >
    Competitive coding competitions for students from 3rd to 8th grade. Code is Sport.
  url: https://www.codechampionship.com
  main_url: https://www.codechampionship.com
  categories:
    - Learning
    - Education
    - Sports
  built_by: Abamath LLC
  built_by_url: https://www.abamath.com
  featured: false
- title: Wieden+Kennedy
  description: >
    Wieden+Kennedy is an independent, global creative company.
  categories:
    - Technology
    - Web Development
    - Agency
    - Marketing
  url: https://www.wk.com
  main_url: https://www.wk.com
  built_by: Wieden Kennedy
  built_by_url: https://www.wk.com/about/
  featured: false
- title: Testing JavaScript
  description: >
    This course will teach you the fundamentals of testing your JavaScript applications using eslint, Flow, Jest, and Cypress.
  url: https://testingjavascript.com/
  main_url: https://testingjavascript.com/
  categories:
    - Learning
    - Education
    - JavaScript
  built_by: Kent C. Dodds
  built_by_url: https://kentcdodds.com/
  featured: false
- title: Use Hooks
  description: >
    One new React Hook recipe every day.
  url: https://usehooks.com/
  main_url: https://usehooks.com/
  categories:
    - Learning
  built_by: Gabe Ragland
  built_by_url: https://twitter.com/gabe_ragland
  featured: false
- title: Ambassador
  url: https://www.getambassador.io
  main_url: https://www.getambassador.io
  description: >
    Open source, Kubernetes-native API Gateway for microservices built on Envoy.
  categories:
    - Open Source
    - Documentation
    - Technology
  built_by: Datawire
  built_by_url: https://www.datawire.io
  featured: false
- title: Clubhouse
  main_url: https://clubhouse.io
  url: https://clubhouse.io
  description: >
    The intuitive and powerful project management platform loved by software teams of all sizes. Built with Gatsby v2 and Prismic
  categories:
    - Technology
    - Blog
    - Productivity
    - Community
    - Design
    - Open Source
  built_by: Ueno.
  built_by_url: https://ueno.co
  featured: false
- title: Asian Art Collection
  url: http://artmuseum.princeton.edu/asian-art/
  main_url: http://artmuseum.princeton.edu/asian-art/
  description: >
    Princeton University has a branch dealing with state of art.They have showcased ore than 6,000 works of Asian art are presented alongside ongoing curatorial and scholarly research
  categories:
    - Marketing
  featured: false
- title: QHacks
  url: https://qhacks.io
  main_url: https://qhacks.io
  source_url: https://github.com/qhacks/qhacks-website
  description: >
    QHacks is Queen’s University’s annual hackathon! QHacks was founded in 2016 with a mission to advocate and incubate the tech community at Queen’s University and throughout Canada.
  categories:
    - Education
    - Technology
    - Podcast
  featured: false
- title: Tyler McGinnis
  url: https://tylermcginnis.com/
  main_url: https://tylermcginnis.com/
  description: >
    The linear, course based approach to learning web technologies.
  categories:
    - Education
    - Technology
    - Podcast
    - Web Development
  featured: false
- title: a11y with Lindsey
  url: https://www.a11ywithlindsey.com/
  main_url: https://www.a11ywithlindsey.com/
  source_url: https://github.com/lkopacz/a11y-with-lindsey
  description: >
    To help developers navigate accessibility jargon, write better code, and to empower them to make their Internet, Everyone's Internet.
  categories:
    - Education
    - Blog
    - Technology
  built_by: Lindsey Kopacz
  built_by_url: https://twitter.com/littlekope0903
  featured: false
- title: DEKEMA
  url: https://www.dekema.com/
  main_url: https://www.dekema.com/
  description: >
    Worldclass crafting: Furnace, fervor, fulfillment. Delivering highest demand for future craftsmanship. Built using Gatsby v2 and Prismic.
  categories:
    - Healthcare
    - Science
    - Technology
  built_by: Crisp Studio
  built_by_url: https://crisp.studio
  featured: false
- title: Ramón Chancay
  description: >-
    Front-end / Back-end Developer in Guayaquil Ecuador.
    Currently at Everymundo, previously at El Universo.
    I enjoy teaching and sharing what I know.
    I give professional advice to developers and companies.
    My wife and my children are everything in my life.
  main_url: https://ramonchancay.me/
  url: https://ramonchancay.me/
  source_url: https://github.com/devrchancay/personal-site
  featured: false
  categories:
    - Blog
    - Technology
    - Web Development
  built_by: Ramón Chancay
  built_by_url: https://ramonchancay.me/
- title: Acclimate Consulting
  main_url: https://www.acclimate.io/
  url: https://www.acclimate.io/
  description: >-
    Acclimate is a consulting firm that puts organizations back in control with data-driven strategies and full-stack applications.
  categories:
    - Technology
    - Consulting
  built_by: Andrew Wilson
  built_by_url: https://github.com/andwilson
  featured: false
- title: Flyright
  url: https://flyright.co/
  main_url: https://flyright.co/
  description: >-
    Flyright curates everything you need for international travel in one tidy place 💜
  categories:
    - Technology
    - App
  built_by: Ty Hopp
  built_by_url: https://github.com/tyhopp
  featured: false
- title: Vets Who Code
  url: https://vetswhocode.io/
  main_url: https://vetswhocode.io/
  description: >-
    VetsWhoCode is a non-profit organization dedicated to training military veterans & giving them the skills they need transition into tech careers.
  categories:
    - Technology
    - Nonprofit
  featured: false
- title: Patreon Blog
  url: https://blog.patreon.com/
  main_url: https://blog.patreon.com/
  description: >-
    Official blog of Patreon.com
  categories:
    - Blog
  featured: false
- title: Full Beaker
  url: https://fullbeaker.com/
  main_url: https://fullbeaker.com/
  description: >-
    Full Beaker provides independent advice online about careers and home ownership, and connect anyone who asks with companies that can help them.
  categories:
    - Consulting
  featured: false
- title: Citywide Holdup
  url: https://citywideholdup.org/
  main_url: https://citywideholdup.org/
  description: >-
    Citywide Holdup is an annual fundraising event held around early November in the city of Austin, TX hosted by the Texas Wranglers benefitting Easter Seals of Central Texas, a non-profit organization that provides exceptional services, education, outreach and advocacy so that people with disabilities can live, learn, work and play in our communities.
  categories:
    - Nonprofit
    - Event
  built_by: Cameron Rison
  built_by_url: https://github.com/killakam3084
  featured: false
- title: Dawn Labs
  url: https://dawnlabs.io
  main_url: https://dawnlabs.io
  description: >-
    Thoughtful products for inspired teams. With a holistic approach to engineering and design, we partner with startups and enterprises to build for the digital era.
  categories:
    - Technology
    - Agency
    - Web Development
  featured: false
- title: COOP by Ryder
  url: https://coop.com/
  main_url: https://coop.com/
  description: >
    COOP is a platform that connects fleet managers that have idle vehicles to businesses that are looking to rent vehicles. COOP simplifies the process and paperwork required to safely share vehicles between business owners.
  categories:
    - Marketing
  built_by: Crispin Porter Bogusky
  built_by_url: http://www.cpbgroup.com/
  featured: false
- title: Propapanda
  url: https://propapanda.eu/
  main_url: https://propapanda.eu/
  description: >
    Is a creative production house based in Tallinn, Estonia. We produce music videos, commercials, films and campaigns – from scratch to finish.
  categories:
    - Video
    - Portfolio
    - Agency
    - Media
  built_by: Henry Kehlmann
  built_by_url: https://github.com/madhenry/
  featured: false
- title: JAMstack.paris
  url: https://jamstack.paris/
  main_url: https://jamstack.paris/
  source_url: https://github.com/JAMstack-paris/jamstack.paris
  description: >
    JAMstack-focused, bi-monthly meetup in Paris
  categories:
    - Web Development
  built_by: Matthieu Auger & Nicolas Goutay
  built_by_url: https://github.com/JAMstack-paris
  featured: false
- title: DexWallet - The only Wallet you need by Dexlab
  main_url: https://www.dexwallet.io/
  url: https://www.dexwallet.io/
  source_url: https://github.com/dexlab-io/DexWallet-website
  featured: false
  description: >-
    DexWallet is a secure, multi-chain, mobile wallet with an upcoming one-click exchange for mobile.
  categories:
    - App
    - Open Source
  built_by: DexLab
  built_by_url: https://github.com/dexlab-io
- title: Kings Valley Paving
  url: https://kingsvalleypaving.com
  main_url: https://kingsvalleypaving.com
  description: >
    Kings Valley Paving is an asphalt, paving and concrete company serving the commercial, residential and industrial sectors in the Greater Toronto Area. Site designed by Stephen Bell.
  categories:
    - Marketing
  built_by: Michael Uloth
  built_by_url: https://www.michaeluloth.com
  featured: false
- title: Peter Barrett
  url: https://www.peterbarrett.ca
  main_url: https://www.peterbarrett.ca
  description: >
    Peter Barrett is a Canadian baritone from Newfoundland and Labrador who performs opera and concert repertoire in Canada, the U.S. and around the world. Site designed by Stephen Bell.
  categories:
    - Portfolio
    - Music
  built_by: Michael Uloth
  built_by_url: https://www.michaeluloth.com
  featured: false
- title: NARCAN
  main_url: https://www.narcan.com
  url: https://www.narcan.com
  description: >
    NARCAN Nasal Spray is the first and only FDA-approved nasal form of naloxone for the emergency treatment of a known or suspected opioid overdose.
  categories:
    - Healthcare
  built_by: NARCAN
  built_by_url: https://www.narcan.com
  featured: false
- title: Ritual
  main_url: https://ritual.com
  url: https://ritual.com
  description: >
    Ritual started with a simple question, what exactly is in women's multivitamins? This is the story of what happened when our founder Kat started searching for answers — the story of Ritual.
  categories:
    - Healthcare
  built_by: Ritual
  built_by_url: https://ritual.com
  featured: false
- title: Truebill
  main_url: https://www.truebill.com
  url: https://www.truebill.com
  description: >
    Truebill empowers you to take control of your money.
  categories:
    - Finance
  built_by: Truebill
  built_by_url: https://www.truebill.com
  featured: false
- title: Smartling
  main_url: https://www.smartling.com
  url: https://www.smartling.com
  description: >
    Smartling enables you to automate, manage, and professionally translate content so that you can do more with less.
  categories:
    - Marketing
  built_by: Smartling
  built_by_url: https://www.smartling.com
  featured: false
- title: Clear
  main_url: https://www.clearme.com
  url: https://www.clearme.com
  description: >
    At clear, we’re working toward a future where you are your ID, enabling you to lead an unstoppable life.
  categories:
    - Security
  built_by: Clear
  built_by_url: https://www.clearme.com
  featured: false
- title: VS Code Rocks
  main_url: https://vscode.rocks
  url: https://vscode.rocks
  source_url: https://github.com/lannonbr/vscode-rocks
  featured: false
  description: >
    VS Code Rocks is a place for weekly news on the newest features and updates to Visual Studio Code as well as trending extensions and neat tricks to continually improve your VS Code skills.
  categories:
    - Open Source
    - Blog
    - Web Development
  built_by: Benjamin Lannon
  built_by_url: https://github.com/lannonbr
- title: Particle
  main_url: https://www.particle.io
  url: https://www.particle.io
  featured: false
  description: Particle is a fully-integrated IoT platform that offers everything you need to deploy an IoT product.
  categories:
    - Marketing
- title: freeCodeCamp curriculum
  main_url: https://learn.freecodecamp.org
  url: https://learn.freecodecamp.org
  featured: false
  description: Learn to code with free online courses, programming projects, and interview preparation for developer jobs.
  categories:
    - Web Development
    - Learning
- title: Tandem
  main_url: https://www.tandem.co.uk
  url: https://www.tandem.co.uk
  description: >
    We're on a mission to free you of money misery. Our app, card and savings account are designed to help you spend less time worrying about money and more time enjoying life.
  categories:
    - Finance
    - App
  built_by: Tandem
  built_by_url: https://github.com/tandembank
  featured: false
- title: Monbanquet.fr
  main_url: https://monbanquet.fr
  url: https://monbanquet.fr
  description: >
    Give your corporate events the food and quality it deserves, thanks to the know-how of the best local artisans.
  categories:
    - E-commerce
    - Food
    - Event
  built_by: Monbanquet.fr
  built_by_url: https://github.com/monbanquet
  featured: false
- title: The Leaky Cauldron Blog
  url: https://theleakycauldronblog.com
  main_url: https://theleakycauldronblog.com
  source_url: https://github.com/v4iv/theleakycauldronblog
  description: >
    A Brew of Awesomeness with a Pinch of Magic...
  categories:
    - Blog
  built_by: Vaibhav Sharma
  built_by_url: https://github.com/v4iv
  featured: false
- title: Wild Drop Surf Camp
  main_url: https://wilddropsurfcamp.com
  url: https://wilddropsurfcamp.com
  description: >
    Welcome to Portugal's best kept secret and be amazed with our nature. Here you can explore, surf, taste the world's best gastronomy and wine, feel the North Canyon's power with the biggest waves in the world and so many other amazing things. Find us, discover yourself!
  categories:
    - Travel
  built_by: Samuel Fialho
  built_by_url: https://samuelfialho.com
  featured: false
- title: JoinUp HR chatbot
  url: https://www.joinup.io
  main_url: https://www.joinup.io
  description: Custom HR chatbot for better candidate experience
  categories:
    - App
    - Technology
  featured: false
- title: JDCastro Web Design & Development
  main_url: https://jacobdcastro.com
  url: https://jacobdcastro.com
  source_url: https://github.com/jacobdcastro/personal-site
  featured: false
  description: >
    A small business site for freelance web designer and developer Jacob D. Castro. Includes professional blog, contact forms, and soon-to-come portfolio of sites for clients. Need a new website or an extra developer to share the workload? Feel free to check out the website!
  categories:
    - Blog
    - Portfolio
    - Business
    - Freelance
  built_by: Jacob D. Castro
  built_by_url: https://twitter.com/jacobdcastro
- title: Gatsby Tutorials
  main_url: https://www.gatsbytutorials.com
  url: https://www.gatsbytutorials.com
  source_url: https://github.com/ooloth/gatsby-tutorials
  featured: false
  description: >
    Gatsby Tutorials is a community-updated list of video, audio and written tutorials to help you learn GatsbyJS.
  categories:
    - Web Development
    - Education
    - Open Source
  built_by: Michael Uloth
  built_by_url: https://www.michaeluloth.com
- title: Grooovinger
  url: https://www.grooovinger.com
  main_url: https://www.grooovinger.com
  description: >
    Martin Grubinger, a web developer from Austria
  categories:
    - Portfolio
    - Web Development
  built_by: Martin Grubinger
  built_by_url: https://www.grooovinger.com
  featured: false
- title: LXDX - the Crypto Derivatives Exchange
  main_url: https://www.lxdx.co/
  url: https://www.lxdx.co/
  description: >
    LXDX is the world's fastest crypto exchange. Our mission is to bring innovative financial products to retail crypto investors, providing access to the same speed and scalability that institutional investors already depend on us to deliver each and every day.
  categories:
    - Marketing
    - Finance
  built_by: Corey Ward
  built_by_url: http://www.coreyward.me/
  featured: false
- title: Kyle McDonald
  url: https://kylemcd.com
  main_url: https://kylemcd.com
  source_url: https://github.com/kylemcd/personal-site-react
  description: >
    Personal site + blog for Kyle McDonald
  categories:
    - Blog
  built_by: Kyle McDonald
  built_by_url: https://kylemcd.com
  featured: false
- title: VSCode Power User Course
  main_url: https://VSCode.pro
  url: https://VSCode.pro
  description: >
    After 10 years with Sublime, I switched to VSCode. Love it. Spent 1000+ hours building a premium video course to help you switch today. 200+ power user tips & tricks turn you into a VSCode.pro
  categories:
    - Education
    - Learning
    - E-commerce
    - Marketing
    - Technology
    - Web Development
  built_by: Ahmad Awais
  built_by_url: https://twitter.com/MrAhmadAwais/
  featured: false
- title: Thijs Koerselman Portfolio
  main_url: https://www.vauxlab.com
  url: https://www.vauxlab.com
  featured: false
  description: >
    Portfolio of Thijs Koerselman. A freelance software engineer, full-stack web developer and sound designer.
  categories:
    - Portfolio
    - Business
    - Freelance
    - Technology
    - Web Development
    - Music
- title: Ad Hoc Homework
  main_url: https://homework.adhoc.team
  url: https://homework.adhoc.team
  description: >
    Ad Hoc builds government digital services that are fast, efficient, and usable by everyone. Ad Hoc Homework is a collection of coding and design challenges for candidates applying to our open positions.
  categories:
    - Web Development
    - Government
    - Healthcare
    - Programming
  built_by_url: https://adhoc.team
  featured: false
- title: Birra Napoli
  main_url: http://www.birranapoli.it
  url: http://www.birranapoli.it
  built_by: Ribrain
  built_by_url: https://www.ribrainstudio.com
  featured: false
  description: >
    Birra Napoli official site
  categories:
    - Landing Page
    - Business
    - Food
- title: Satispay
  url: https://www.satispay.com
  main_url: https://www.satispay.com
  categories:
    - Business
    - Finance
    - Technology
  built_by: Satispay
  built_by_url: https://www.satispay.com
  featured: false
- title: The Movie Database - Gatsby
  url: https://tmdb.lekoarts.de
  main_url: https://tmdb.lekoarts.de
  source_url: https://github.com/LekoArts/gatsby-source-tmdb-example
  categories:
    - Open Source
    - Entertainment
    - Gallery
  featured: false
  built_by: LekoArts
  built_by_url: https://github.com/LekoArts
  description: >
    Source from The Movie Database (TMDb) API (v3) in Gatsby. This example is built with react-spring, React hooks and react-tabs and showcases the gatsby-source-tmdb plugin. It also has some client-only paths and uses gatsby-image.
- title: LANDR - Creative Tools for Musicians
  url: https://www.landr.com/
  main_url: https://www.landr.com/en/
  categories:
    - Music
    - Technology
    - Business
    - Entrepreneurship
    - Freelance
    - Marketing
    - Media
  featured: false
  built_by: LANDR
  built_by_url: https://twitter.com/landr_music
  description: >
    Marketing website built for LANDR. LANDR is a web application that provides tools for musicians to master their music (using artificial intelligence), collaborate with other musicians, and distribute their music to multiple platforms.
- title: ClinicJS
  url: https://clinicjs.org/
  main_url: https://clinicjs.org/
  categories:
    - Technology
    - Documentation
  featured: false
  built_by: NearForm
  built_by_url: https://www.nearform.com/
  description: >
    Tools to help diagnose and pinpoint Node.js performance issues.
- title: KOBIT
  main_url: https://kobit.in
  url: https://kobit.in
  description: Automated Google Analytics Report with everything you need and more
  featured: false
  categories:
    - Marketing
    - Blog
  built_by: mottox2
  built_by_url: https://mottox2.com
- title: Aleksander Hansson
  main_url: https://ahansson.com
  url: https://ahansson.com
  featured: false
  description: >
    Portfolio website for Aleksander Hansson
  categories:
    - Portfolio
    - Business
    - Freelance
    - Technology
    - Web Development
    - Consulting
  built_by: Aleksander Hansson
  built_by_url: https://www.linkedin.com/in/aleksanderhansson/
- title: Surfing Nosara
  main_url: https://www.surfingnosara.com
  url: https://www.surfingnosara.com
  description: Real estate, vacation, and surf report hub for Nosara, Costa Rica
  featured: false
  categories:
    - Business
    - Blog
    - Gallery
    - Marketing
  built_by: Desarol
  built_by_url: https://www.desarol.com
- title: Crispin Porter Bogusky
  url: https://cpbgroup.com/
  main_url: https://cpbgroup.com/
  description: >
    We solve the world’s toughest communications problems with the most quantifiably potent creative assets.
  categories:
    - Agency
    - Design
    - Marketing
  built_by: Crispin Porter Bogusky
  built_by_url: https://cpbgroup.com/
  featured: false
- title: graphene-python
  url: https://graphene-python.org
  main_url: https://graphene-python.org
  description: Graphene is a collaboratively funded project.Graphene-Python is a library for building GraphQL APIs in Python easily.
  categories:
    - Library
    - API
    - Documentation
  featured: false
- title: Engel & Völkers Ibiza Holiday Rentals
  main_url: https://www.ev-ibiza.com/
  url: https://www.ev-ibiza.com/
  featured: false
  built_by: Ventura Digitalagentur
  description: >
    Engel & Völkers, one of the most successful real estate agencies in the world, offers luxury holiday villas to rent in Ibiza.
  categories:
    - Travel
- title: Sylvain Hamann's personal website
  url: https://shamann.fr
  main_url: https://shamann.fr
  source_url: https://github.com/sylvhama/shamann-gatsby/
  description: >
    Sylvain Hamann, web developer from France
  categories:
    - Portfolio
    - Web Development
  built_by: Sylvain Hamann
  built_by_url: https://twitter.com/sylvhama
  featured: false
- title: Luca Crea's portfolio
  main_url: https://lcrea.github.io
  url: https://lcrea.github.io
  description: >
    Portfolio and personal website of Luca Crea, an Italian software engineer.
  categories:
    - Portfolio
  built_by: Luca Crea
  built_by_url: https://github.com/lcrea
  featured: false
- title: Escalade Sports
  main_url: https://www.escaladesports.com/
  url: https://www.escaladesports.com/
  categories:
    - E-commerce
    - Sports
  built_by: Escalade Sports
  built_by_url: https://www.escaladesports.com/
  featured: false
- title: Exposify
  main_url: https://www.exposify.de/
  url: https://www.exposify.de/
  description: >
    This is our German website built with Gatsby 2.0, Emotion and styled-system.
    Exposify is a proptech startup and builds technology for real estate businesses.
    We provide our customers with an elegant agent software in combination
    with beautifully designed and fast websites.
  categories:
    - Web Development
    - Real Estate
    - Agency
    - Marketing
  built_by: Exposify
  built_by_url: https://www.exposify.de/
  featured: false
- title: Steak Point
  main_url: https://www.steakpoint.at/
  url: https://www.steakpoint.at/
  description: >
    Steak Restaurant in Vienna, Austria (Wien, Österreich).
  categories:
    - Food
  built_by: Peter Kroyer
  built_by_url: https://www.peterkroyer.at/
  featured: false
- title: Takumon blog
  main_url: https://takumon.com
  url: https://takumon.com
  source_url: https://github.com/Takumon/blog
  description: Java Engineer's tech blog.
  featured: false
  categories:
    - Blog
  built_by: Takumon
  built_by_url: https://twitter.com/inouetakumon
- title: DayThirty
  main_url: https://daythirty.com
  url: https://daythirty.com
  description: DayThirty - ideas for the new year.
  featured: false
  categories:
    - Marketing
  built_by: Jack Oliver
  built_by_url: https://twitter.com/mrjackolai
- title: TheAgencyProject
  main_url: https://theagencyproject.co
  url: https://theagencyproject.co
  description: Agency model, without agency overhead.
  categories:
    - Agency
  built_by: JV-LA
  built_by_url: https://jv-la.com
- title: Karen Hou's portfolio
  main_url: https://www.karenhou.com/
  url: https://www.karenhou.com/
  categories:
    - Portfolio
  built_by: Karen H. Developer
  built_by_url: https://github.com/karenhou
  featured: false
- title: Jean Luc Ponty
  main_url: https://ponty.com
  url: https://ponty.com
  description: Official site for Jean Luc Ponty, French virtuoso violinist and jazz composer.
  featured: false
  categories:
    - Music
    - Entertainment
  built_by: Othermachines
  built_by_url: https://othermachines.com
- title: Rosewood Family Advisors
  main_url: https://www.rfallp.com/
  url: https://www.rfallp.com/
  description: Rosewood Family Advisors LLP (Palo Alto) provides a diverse range of family office services customized for ultra high net worth individuals.
  featured: false
  categories:
    - Finance
    - Business
  built_by: Othermachines
  built_by_url: https://othermachines.com
- title: Standing By Company
  main_url: https://standingby.company
  url: https://standingby.company
  description: A brand experience design company led by Scott Mackenzie and Trent Barton.
  featured: false
  categories:
    - Design
    - Web Development
  built_by: Standing By Company
  built_by_url: https://standingby.company
- title: Ashley Thouret
  main_url: https://www.ashleythouret.com
  url: https://www.ashleythouret.com
  description: Official website of Canadian soprano Ashley Thouret. Site designed by Stephen Bell.
  categories:
    - Portfolio
    - Music
  built_by: Michael Uloth
  built_by_url: https://www.michaeluloth.com
  featured: false
- title: The AZOOR Society
  main_url: https://www.azoorsociety.org
  url: https://www.azoorsociety.org
  description: The AZOOR Society is a UK-based charity committed to promoting awareness of Acute Zonal Occult Outer Retinopathy and assisting further research. Site designed by Stephen Bell.
  categories:
    - Community
    - Nonprofit
  built_by: Michael Uloth
  built_by_url: https://www.michaeluloth.com
  featured: false
- title: Gábor Fűzy pianist
  main_url: https://pianobar.hu
  url: https://pianobar.hu
  description: Gábor Fűzy pianist's official website built with Gatsby v2.
  categories:
    - Music
  built_by: Zoltán Bedi
  built_by_url: https://github.com/B3zo0
  featured: false
- title: Logicwind
  main_url: https://logicwind.com
  url: https://logicwind.com
  description: Website of Logicwind - JavaScript experts, Technology development agency & consulting.
  featured: false
  categories:
    - Portfolio
    - Agency
    - Web Development
    - Consulting
  built_by: Logicwind
  built_by_url: https://www.logicwind.com
- title: ContactBook.app
  main_url: https://contactbook.app
  url: https://contactbook.app
  description: Seamlessly share Contacts with G Suite team members
  featured: false
  categories:
    - Landing Page
    - Blog
  built_by: Logicwind
  built_by_url: https://www.logicwind.com
- title: Waterscapes
  main_url: https://waterscap.es
  url: https://waterscap.es/lake-monteynard/
  source_url: https://github.com/gaelbillon/Waterscapes-Gatsby-site
  description: Waterscap.es is a directory of bodies of water (creeks, ponds, waterfalls, lakes, etc) with information about each place such as how to get there, hike time, activities and photos and a map displayed with the Mapbox GL SJ npm package. It was developed with the goal of learning Gatsby. This website is based on the gatsby-contentful-starter and uses Contentful as CMS. It is hosted on Netlify. Hooks are setup with Bitbucket and Contentful to trigger a new build upon code or content changes. The data on Waterscap.es is a mix of original content and informations from the internets gathered and put together.
  categories:
    - Directory
    - Photography
    - Travel
  built_by: Gaël Billon
  built_by_url: https://gaelbillon.com
  featured: false
- title: Packrs
  url: https://www.packrs.co/
  main_url: https://www.packrs.co/
  description: >
    Packrs is a local delivery platform, one spot for all your daily requirements. On a single tap get everything you need at your doorstep.
  categories:
    - Marketing
    - Landing Page
    - Entrepreneurship
  built_by: Vipin Kumar Rawat
  built_by_url: https://github.com/aesthytik
  featured: false
- title: HyakuninIsshu
  main_url: https://hyakuninanki.net
  url: https://hyakuninanki.net
  source_url: https://github.com/rei-m/web_hyakuninisshu
  description: >
    HyakuninIsshu is a traditional Japanese card game.
  categories:
    - Education
    - Gallery
    - Entertainment
  built_by: Rei Matsushita
  built_by_url: https://github.com/rei-m/
  featured: false
- title: WQU Partners
  main_url: https://partners.wqu.org/
  url: https://partners.wqu.org/
  featured: false
  categories:
    - Marketing
    - Education
    - Landing Page
  built_by: Corey Ward
  built_by_url: http://www.coreyward.me/
- title: Federico Giacone
  url: https://federico.giac.one/
  main_url: https://federico.giac.one
  source_url: https://github.com/leopuleo/federico.giac.one
  description: >
    Digital portfolio for Italian Architect Federico Giacone.
  categories:
    - Portfolio
    - Gallery
  built_by: Leonardo Giacone
  built_by_url: https://github.com/leopuleo
  featured: false
- title: Station
  url: https://getstation.com/
  main_url: https://getstation.com/
  description: Station is the first smart browser for busy people. A single place for all of your web applications.
  categories:
    - Technology
    - Web Development
    - Productivity
  featured: false
- title: Vyron Vasileiadis
  url: https://fedonman.com/
  main_url: https://fedonman.com
  source_url: https://github.com/fedonman/fedonman-website
  description: Personal space of Vyron Vasileiadis aka fedonman, a Web & IoT Developer, Educator and Entrepreneur based in Athens, Greece.
  categories:
    - Portfolio
    - Technology
    - Web Development
    - Education
  built_by: Vyron Vasileiadis
  built_by_url: https://github.com/fedonman
- title: Fabien Champigny
  url: https://www.champigny.name/
  main_url: https://www.champigny.name/
  built_by_url: https://www.champigny.name/
  description: Fabien Champigny's personal blog. Entrepreneur, hacker and loves street photo.
  categories:
    - Blog
    - Gallery
    - Photography
    - Productivity
    - Entrepreneurship
  featured: false
- title: Alex Xie - Portfolio
  url: https://alexieyizhe.me/
  main_url: https://alexieyizhe.me/
  source_url: https://github.com/alexieyizhe/alexieyizhe.github.io
  description: >
    Personal website of Alex Yizhe Xie, a University of Waterloo Computer Science student and coding enthusiast.
  categories:
    - Blog
    - Portfolio
    - Web Development
  featured: false
- title: Dale Blackburn - Portfolio
  url: https://dakebl.co.uk/
  main_url: https://dakebl.co.uk/
  description: >
    Dale Blackburn's personal website and blog.
  categories:
    - Blog
    - Portfolio
    - Web Development
  featured: false
- title: Portfolio of Anthony Wiktor
  url: https://www.anthonydesigner.com/
  main_url: https://www.anthonydesigner.com/
  description: >
    Anthony Wiktor is a Webby Award-Winning Creative Director and Digital Designer twice named Hot 100 by WebDesigner Magazine. Anthony has over a decade of award-winning experience in design and has worked on projects across a diverse set of industries — from entertainment to consumer products to hospitality to technology. Anthony is a frequent lecturer at USC’s Annenberg School for Communication & Journalism and serves on the board of AIGA Los Angeles.
  categories:
    - Portfolio
    - Marketing
  built_by: Maciej Leszczyński
  built_by_url: https://twitter.com/_maciej
  featured: false
- title: Frame.io Workflow Guide
  main_url: https://workflow.frame.io
  url: https://workflow.frame.io
  description: >
    The web’s most comprehensive post-production resource, written by pro filmmakers, for pro filmmakers. Always expanding, always free.
  categories:
    - Education
  built_by: Frame.io
  built_by_url: https://frame.io
  featured: false
- title: MarcySutton.com
  main_url: https://marcysutton.com
  url: https://marcysutton.com
  description: >
    The personal website of web developer and accessibility advocate Marcy Sutton.
  categories:
    - Blog
    - Accessibility
    - Video
    - Photography
  built_by: Marcy Sutton
  built_by_url: https://marcysutton.com
  featured: true
- title: WPGraphQL Docs
  main_url: https://docs.wpgraphql.com
  url: https://docs.wpgraphql.com
  description: >
    Documentation for WPGraphQL, a free open-source WordPress plugin that provides an extendable GraphQL schema and API for any WordPress site.
  categories:
    - API
    - Documentation
    - Technology
    - Web Development
    - WordPress
  built_by: WPGraphQL
  built_by_url: https://wpgraphql.com
  featured: false
- title: Shine Lawyers
  main_url: https://www.shine.com.au
  url: https://www.shine.com.au
  description: >
    Shine Lawyers is an Australian legal services website built with Gatsby v2, Elasticsearch, Isso, and Geolocation services.
  categories:
    - Business
    - Blog
- title: Parallel Polis Kosice
  url: https://www.paralelnapoliskosice.sk/
  main_url: https://www.paralelnapoliskosice.sk/
  source_url: https://github.com/ParalelnaPolisKE/paralelnapoliskosice.sk
  description: >
    Parallel Polis is a collective of people who want to live in a more opened world. We look for possibilities and technologies (Bitcoin, the blockchain, reputation systems and decentralized technologies in general) that open new ways, make processes easier and remove unnecessary barriers. We want to create an environment that aims at education, discovering and creating better systems for everybody who is interested in freedom and independence.
  categories:
    - Blog
    - Education
    - Technology
  built_by: Roman Vesely
  built_by_url: https://romanvesely.
  featured: false
- title: Unda Solutions
  url: https://unda.com.au
  main_url: https://unda.com.au
  description: >
    A custom web application development company in Perth, WA
  categories:
    - Business
    - Freelance
    - Web Development
    - Technology
  featured: false
- title: BIGBrave
  main_url: https://bigbrave.digital
  url: https://bigbrave.digital
  description: >
    BIGBrave is a strategic design firm. We partner with our clients, big and small, to design & create human-centered brands, products, services and systems that are simple, beautiful and easy to use.
  categories:
    - Agency
    - Web Development
    - Marketing
    - Technology
    - WordPress
  built_by: Francois Brill | BIGBrave
  built_by_url: https://bigbrave.digital
  featured: false
- title: 5th Avenue Properties
  main_url: https://5thavenue.co.za
  url: https://5thavenue.co.za
  description: >
    5th Avenue Properties specializes in the leasing and sales of office space and industrial property. BIGBrave built the website in Gatsby with data from an API server (CRM) for all the property and consultant data, and WordPress for all the website content data and case studies. All forms on the website was also directly integrated into the CRM system to ensure no leads are lost. People cannot stop commenting on the speed of the site and the property search.
  categories:
    - Technology
    - WordPress
    - API
  built_by: Russel Povey and Francois Brill | BIGBrave
  built_by_url: https://bigbrave.digital
  featured: false
- title: Intsha Consulting
  main_url: https://intsha.co.za
  url: https://intsha.co.za
  description: >
    Intsha is a bespoke Human Resources consultancy firm offering expert Recruitment and Talent Management services in today's competitive marketplace. BIGBrave helped Intsha design and develop a bespoke online presense helping them stand out from the crowd.
  categories:
    - Consulting
    - Marketing
    - WordPress
  built_by: Evan Janovsky | BIGBrave
  built_by_url: https://bigbrave.digital
  featured: false
- title: MHW Law
  main_url: https://mhwlaw.ca
  url: https://mhwlaw.ca
  description: >
    MHW is a full service law firm that has offered legal representation and advice to clients locally and throughout British Columbia since 1984. BIGBrave helped MHW bring their website into the 21st century by offering the best and latest Gatsby site to help them stand our from the crowd.
  categories:
    - Law
    - Marketing
    - WordPress
  built_by: Evan Janovsky and Francois Brill | BIGBrave
  built_by_url: https://bigbrave.digital
  featured: false
- title: KegTracker
  main_url: https://www.kegtracker.co.za
  url: https://www.kegtracker.co.za
  description: >
    Keg Tracker is part of the Beverage Insights family and its sole aim is to provide you with the right data about your kegs to make better decisions. In today’s business landscape having the right information at your finger tips is crucial to the agility of your business.
  categories:
    - Food
    - Business
    - Technology
  built_by: Francois Brill | BIGBrave
  built_by_url: https://bigbrave.digital
  featured: false
- title: Mike Nichols
  url: https://www.mikenichols.me
  main_url: https://www.mikenichols.me
  description: >
    Portfolio site of Mike Nichols, a UX designer and product development lead.
  categories:
    - Portfolio
    - Technology
    - Web Development
  built_by: Mike Nichols
  featured: false
- title: Steve Haid
  url: https://www.stevehaid.com
  main_url: https://www.stevehaid.com
  description: >
    Steve Haid is a real estate agent and Professional Financial Planner (PFP) who has been helping clients achieve their investment goals since 2006. Site designed by Stephen Bell.
  categories:
    - Marketing
    - Real Estate
  built_by: Michael Uloth
  built_by_url: https://www.michaeluloth.com
- title: Incremental - Loyalty, Rewards and Incentive Programs
  main_url: https://www.incremental.com.au
  url: https://www.incremental.com.au
  description: >
    Sydney-based digital agency specialising in loyalty, rewards and incentive programs. WordPress backend; Cloudinary, YouTube and Hubspot form integration; query data displayed as animated SVG graphs; video background in the header.
  categories:
    - Agency
    - Portfolio
    - WordPress
  built_by: Incremental
  built_by_url: https://www.incremental.com.au
  featured: false
- title: Technica11y
  main_url: https://www.technica11y.org
  url: https://www.technica11y.org
  description: >
    Discussing challenges in technical accessibility.
  categories:
    - Accessibility
    - Education
    - Video
  built_by: Tenon.io
  built_by_url: https://tenon.io
  featured: false
- title: Matthew Secrist
  main_url: https://www.matthewsecrist.net
  url: https://www.matthewsecrist.net
  source_url: https://github.com/matthewsecrist/v3
  description: >
    Matthew Secrist's personal portfolio using Gatsby, Prismic and Styled-Components.
  categories:
    - Portfolio
    - Technology
    - Web Development
  built_by: Matthew Secrist
  built_by_url: https://www.matthewsecrist.net
  featured: false
- title: Node.js Dev
  main_url: https://nodejs.dev
  url: https://nodejs.dev
  source_url: https://github.com/nodejs/nodejs.dev
  description: >
    Node.js Foundation Website.
  categories:
    - Documentation
    - Web Development
  built_by: Node.js Website Redesign Working Group
  built_by_url: https://github.com/nodejs/website-redesign
  featured: false
- title: Sheffielders
  main_url: https://sheffielders.org
  url: https://sheffielders.org
  source_url: https://github.com/davemullenjnr/sheffielders
  description: >
    A collective of businesses, creatives, and projects based in Sheffield, UK.
  categories:
    - Directory
  built_by: Dave Mullen Jnr
  built_by_url: https://davemullenjnr.co.uk
  featured: false
- title: Stealth Labs
  url: https://stealthlabs.io
  main_url: https://stealthlabs.io
  description: >
    We design and develop for the web, mobile and desktop
  categories:
    - Portfolio
    - Web Development
  built_by: Edvins Antonovs
  built_by_url: https://edvins.io
  featured: false
- title: Constanzia Yurashko
  main_url: https://www.constanziayurashko.com
  url: https://www.constanziayurashko.com
  description: >
    Exclusive women's ready-to-wear fashion by designer Constanzia Yurashko.
  categories:
    - Portfolio
  built_by: Maxim Andries
  featured: false
- title: Algolia
  url: https://algolia.com
  main_url: https://algolia.com
  description: >
    Algolia helps businesses across industries quickly create relevant, scalable, and lightning fast search and discovery experiences.
  categories:
    - Web Development
    - Technology
    - Open Source
    - Featured
  built_by: Algolia
  featured: true
- title: GVD Renovations
  url: https://www.gvdrenovationsinc.com/
  main_url: https://www.gvdrenovationsinc.com/
  description: >
    GVD Renovations is a home improvement contractor with a well known reputation as a professional, quality contractor in California.
  categories:
    - Business
  built_by: David Krasniy
  built_by_url: http://dkrasniy.com
  featured: false
- title: Styled System
  url: https://styled-system.com/
  main_url: https://styled-system.com/
  source_url: https://github.com/styled-system/styled-system/tree/master/docs
  description: >
    Style props for rapid UI development.
  categories:
    - Design System
  built_by: Brent Jackson
  built_by_url: https://jxnblk.com/
- title: Timehacker
  url: https://timehacker.app
  main_url: https://timehacker.app
  description: >
    Procrastination killer, automatic time tracking app to skyrocket your productivity
  categories:
    - Productivity
    - App
    - Technology
    - Marketing
    - Landing Page
  built_by: timehackers
  featured: false
- title: Little & Big
  main_url: https://www.littleandbig.com.au/
  url: https://www.littleandbig.com.au/
  description: >
    Little & Big exists with the aim to create Websites, Apps, E-commerce stores
    that are consistently unique and thoughtfully crafted, every time.
  categories:
    - Agency
    - Design
    - Web Development
    - Portfolio
  built_by: Little & Big
  built_by_url: https://www.littleandbig.com.au/
  featured: false
- title: Cat Knows
  main_url: https://catnose99.com/
  url: https://catnose99.com/
  description: >
    Personal blog built with Gatsby v2.
  categories:
    - Blog
    - Web Development
  built_by: CatNose
  built_by_url: https://twitter.com/catnose99
  featured: false
- title: just some dev
  url: https://www.iamdeveloper.com
  main_url: https://www.iamdeveloper.com
  source_url: https://github.com/nickytonline/www.iamdeveloper.com
  description: >
    Just some software developer writing things ✏️
  categories:
    - Blog
  built_by: Nick Taylor
  built_by_url: https://www.iamdeveloper.com
  featured: false
- title: Keziah Moselle Blog
  url: https://blog.keziahmoselle.fr/
  main_url: https://blog.keziahmoselle.fr/
  source_url: https://github.com/KeziahMoselle/blog.keziahmoselle.fr
  description: >
    ✍️ A place to share my thoughts.
  categories:
    - Blog
  built_by: Keziah Moselle
  built_by_url: https://keziahmoselle.fr/
- title: xfuture's blog
  url: https://www.xfuture-blog.com/
  main_url: https://www.xfuture-blog.com/
  source_url: https://github.com/xFuture603/xfuture-blog
  description: >
    A blog about Devops, Web development, and my insights as a systems engineer.
  categories:
    - Blog
  built_by: Daniel Uhlmann
  built_by_url: https://www.xfuture-blog.com/
- title: Mayne's Blog
  main_url: https://gine.me/
  url: https://gine.me/page/1
  source_url: https://github.com/mayneyao/gine-blog
  featured: false
  categories:
    - Blog
    - Web Development
- title: Bakedbird
  url: https://bakedbird.com
  main_url: https://bakedbird.com
  description: >
    Eleftherios Psitopoulos - A frontend developer from Greece ☕
  categories:
    - Portfolio
    - Blog
  built_by: Eleftherios Psitopoulos
  built_by_url: https://bakedbird.com
- title: Aravind Balla
  url: https://aravindballa.com
  main_url: https://aravindballa.com
  source_url: https://github.com/aravindballa/website2017
  description: >
    Personal portfolio of Aravind Balla
  categories:
    - Portfolio
    - Blog
    - Web Development
  built_by: Aravind Balla
  built_by_url: https://aravindballa.com
- title: Kaleb McKelvey
  url: https://kalebmckelvey.com
  main_url: https://kalebmckelvey.com
  source_url: https://github.com/avatar-kaleb/kalebmckelvey-site
  description: >
    Personal portfolio of Kaleb McKelvey!
  categories:
    - Blog
    - Portfolio
  built_by: Kaleb McKelvey
  built_by_url: https://kalebmckelvey.com
  featured: false
- title: Michal Czaplinski
  url: https://czaplinski.io
  main_url: https://czaplinski.io
  source_url: https://github.com/michalczaplinski/michalczaplinski.github.io
  description: >
    Michal Czaplinski is a full-stack developer 🚀
  categories:
    - Portfolio
    - Web Development
  built_by: Michal Czaplinski mmczaplinski@gmail.com
  built_by_url: https://czaplinski.io
  featured: false
- title: Interactive Investor (ii)
  url: https://www.ii.co.uk
  main_url: https://www.ii.co.uk
  description: >
    Hybrid (static/dynamic) Gatsby web app for ii's free research, news and analysis, discussion and product marketing site.
  categories:
    - Business
    - Finance
    - Technology
  built_by: Interactive Investor (ii)
  built_by_url: https://www.ii.co.uk
  featured: false
- title: Weingut Goeschl
  url: https://www.weingut-goeschl.at/
  main_url: https://www.weingut-goeschl.at/
  description: >
    Weingut Goeschl is a family winery located in Gols, Burgenland in Austria (Österreich)
  categories:
    - E-commerce
    - Business
  built_by: Peter Kroyer
  built_by_url: https://www.peterkroyer.at/
  featured: false
- title: Hash Tech Guru
  url: https://hashtech.guru
  main_url: https://hashtech.guru
  description: >
    Software Development Training School and Tech Blog
  categories:
    - Blog
    - Education
  built_by: Htet Wai Yan Soe
  built_by_url: https://github.com/johnreginald
- title: AquaGruppen Vattenfilter
  url: https://aquagruppen.se
  main_url: https://aquagruppen.se/
  description: >
    Water filter and water treatment products in Sweden
  categories:
    - Business
    - Technology
  built_by: Johan Eliasson
  built_by_url: https://github.com/elitan
  featured: false
- title: Josef Aidt
  url: https://josefaidt.dev
  main_url: https://josefaidt.dev
  source_url: https://github.com/josefaidt/josefaidt.github.io
  description: >
    Personal website, blog, portfolio for Josef Aidt
  categories:
    - Portfolio
    - Blog
    - Web Development
  built_by: Josef Aidt
  built_by_url: https://twitter.com/garlicbred
- title: How To egghead
  main_url: https://howtoegghead.com/
  url: https://howtoegghead.com/
  source_url: https://github.com/eggheadio/how-to-egghead
  featured: false
  built_by: egghead.io
  built_by_url: https://egghead.io
  description: >
    How to become an egghead instructor or reviewer
  categories:
    - Documentation
    - Education
- title: Sherpalo Ventures
  main_url: https://www.sherpalo.com/
  url: https://www.sherpalo.com/
  featured: false
  categories:
    - Finance
    - Business
    - Technology
  built_by: Othermachines
  built_by_url: https://othermachines.com
- title: WrapCode
  url: https://www.wrapcode.com
  main_url: https://www.wrapcode.com
  description: >
    A full stack blog on Microsoft Azure, JavaScript, DevOps, AI and Bots.
  categories:
    - Blog
    - Technology
    - Web Development
  built_by: Rahul P
  built_by_url: https://twitter.com/_rahulpp
  featured: false
- title: Kirankumar Ambati's Portfolio
  url: https://www.kirankumarambati.me
  main_url: https://www.kirankumarambati.me
  description: >
    Personal website, blog, portfolio of Kirankumar Ambati
  categories:
    - Blog
    - Portfolio
    - Web Development
  built_by: Kirankumar Ambati
  built_by_url: https://github.com/kirankumarambati
  featured: false
- title: Rou Hun Fan's portfolio
  main_url: https://flowen.me
  url: https://flowen.me
  description: >
    Portfolio of creative developer Rou Hun Fan. Built with Gatsby v2 &amp; Greensock drawSVG.
  categories:
    - Portfolio
  built_by: Rou Hun Fan Developer
  built_by_url: https://flowen.me
  featured: false
- title: chadly.net
  url: https://www.chadly.net
  main_url: https://www.chadly.net
  source_url: https://github.com/chadly/chadly.net
  description: >
    Personal tech blog by Chad Lee.
  categories:
    - Blog
    - Technology
    - Web Development
  built_by: Chad Lee
  built_by_url: https://github.com/chadly
  featured: false
- title: CivicSource
  url: https://www.civicsource.com
  main_url: https://www.civicsource.com
  description: >
    Online auction site to purchase tax-distressed properties from local taxing authorities.
  categories:
    - Real Estate
    - Government
  featured: false
- title: SpotYou
  main_url: https://spotyou.joshglazer.com
  url: https://spotyou.joshglazer.com
  source_url: https://github.com/joshglazer/spotyou
  description: >
    SpotYou allows you to watch your favorite music videos on Youtube based on your Spotify Preferences
  categories:
    - Entertainment
    - Music
  built_by: Josh Glazer
  built_by_url: https://linkedin.com/in/joshglazer/
  featured: false
- title: Hesam Kaveh's blog
  description: >
    A blog with great seo that using gatsby-source-wordpress to fetch posts from backend
  main_url: https://hesamkaveh.com/
  url: https://hesamkaveh.com/
  source_url: https://github.com/hesamkaveh/sansi
  featured: false
  categories:
    - Blog
    - WordPress
- title: Oliver Gomes Portfolio
  main_url: https://oliver-gomes.github.io/v4/
  url: https://oliver-gomes.github.io/v4/
  description: >
    As an artist and a web designer/developer, I wanted to find a way to present these two portfolios in a way that made sense.  I felt with new found power of speed, Gatsby helped keep my creativity intact with amazing response and versatility. I felt my butter smooth transition felt much better in user perspective and super happy with the power of Gatsby.
  categories:
    - Portfolio
    - Web Development
    - Blog
  built_by: Oliver Gomes
  built_by_url: https://github.com/oliver-gomes
  featured: false
- title: Patrik Szewczyk
  url: https://www.szewczyk.cz/
  main_url: https://www.szewczyk.cz/
  description: >
    Patrik Szewczyk – JavaScript, TypeScript, React, Node.js developer, Redux, Reason
  categories:
    - Portfolio
  built_by: Patrik Szewczyk
  built_by_url: https://linkedin.com/in/thepatriczek/
  featured: false
- title: Jacob Cofman's Blog
  description: >
    Personal blog / portfolio about Jacob Cofman.
  main_url: https://jcofman.de/
  url: https://jcofman.de/
  source_url: https://github.com/JCofman/jc-website
  featured: false
  categories:
    - Blog
    - Portfolio
- title: re-geo
  description: >
    re-geo is react based geo cities style component.
  main_url: https://re-geo.netlify.app/
  url: https://re-geo.netlify.app/
  source_url: https://github.com/sadnessOjisan/re-geo-lp
  categories:
    - Open Source
  built_by: sadnessOjisan
  built_by_url: https://twitter.com/sadnessOjisan
  featured: false
- title: Luis Cestou Portfolio
  description: >
    Portfolio of graphic + interactive designer Luis Cestou.
  main_url: https://luiscestou.com
  url: https://luiscestou.com
  source_url: https://github.com/lcestou/luiscestou.com
  built_by: Luis Cestou contact@luiscestou.com
  built_by_url: https://luiscestou.com
  featured: false
  categories:
    - Portfolio
    - Web Development
- title: Data Hackers
  url: https://datahackers.com.br/
  main_url: https://datahackers.com.br/
  description: >
    Official website for the biggest portuguese-speaking data science community. Makes use of several data sources such as podcasts from Anchor, messages from Slack, newsletters from MailChimp and blog posts from Medium. The unique visual design also had its hurdles and was quite fun to develop!
  categories:
    - Blog
    - Education
    - Podcast
    - Technology
  built_by: Kaordica
  built_by_url: https://kaordica.design
  featured: false
- title: TROMAQ
  url: https://www.tromaq.com/
  main_url: https://www.tromaq.com/
  description: >
    TROMAQ executes earthmoving services and rents heavy machinery for construction work. Even with the lack of good photography, their new site managed to pass a solid and trustworthy feeling to visitors during testing and they're already seeing the improvement in brand awareness, being the sole player with a modern website in their industry.
  categories:
    - Marketing
  built_by: Kaordica
  built_by_url: https://kaordica.design
  featured: false
- title: Novida Consulting
  url: https://www.novidaconsultoria.com.br
  main_url: https://www.novidaconsultoria.com.br
  description: >
    Novida’s goal was to position itself as a solid, exclusive and trustworthy brand for families looking for a safe financial future… We created a narrative and visual design that highlight their exclusivity.
  categories:
    - Marketing
  built_by: Kaordica
  built_by_url: https://kaordica.design
  featured: false
- title: We Are Clarks
  url: https://www.weareclarks.com
  main_url: https://www.weareclarks.com
  source_url: https://github.com/abeaclark/weareclarks
  description: >
    A family travel blog.
  categories:
    - Blog
    - Travel
  built_by: Abe Clark
  built_by_url: https://www.linkedin.com/in/abrahamclark/
  featured: false
- title: Guillaume Briday's Blog
  main_url: https://guillaumebriday.fr/
  url: https://guillaumebriday.fr/
  source_url: https://github.com/guillaumebriday/guillaumebriday.fr
  description: >
    My personal blog built with Gatsby and Tailwind CSS.
  categories:
    - Blog
    - Web Development
    - Technology
  built_by: Guillaume Briday
  built_by_url: https://guillaumebriday.fr/
  featured: false
- title: Jean Regisser's Portfolio
  main_url: https://jeanregisser.com/
  url: https://jeanregisser.com/
  source_url: https://github.com/jeanregisser/jeanregisser.com
  featured: false
  description: >
    Portfolio of software engineer Jean Regisser.
  categories:
    - Portfolio
    - Mobile Development
  built_by: Jean Regisser
  built_by_url: https://jeanregisser.com/
- title: Chase Ohlson
  url: https://chaseohlson.com
  main_url: https://chaseohlson.com
  description: >
    Portfolio of frontend engineer & web developer Chase Ohlson.
  categories:
    - Portfolio
    - Web Development
  built_by: Chase Ohlson
  built_by_url: https://chaseohlson.com
  featured: false
- title: Zach Schnackel
  url: https://zslabs.com
  main_url: https://zslabs.com
  source_url: https://github.com/zslabs/zslabs.com
  description: >
    Portfolio site for UI/Motion Developer, Zach Schnackel.
  categories:
    - Portfolio
    - Web Development
  built_by: Zach Schnackel
  built_by_url: https://zslabs.com
- title: Gremlin
  url: https://www.gremlin.com
  main_url: https://www.gremlin.com
  description: >
    Gremlin's Failure as a Service finds weaknesses in your system before they cause problems.
  categories:
    - Marketing
- title: Headless.page
  main_url: https://headless.page/
  url: https://headless.page/
  description: >
    Headless.page is a directory of e-commerce sites featuring headless architecture, PWA features and / or the latest JavaScript technology.
  categories:
    - Directory
    - E-commerce
  built_by: Subscribe Pro
  built_by_url: https://www.subscribepro.com/
  featured: false
- title: Ouracademy
  main_url: https://our-academy.org/
  url: https://our-academy.org/
  source_url: https://github.com/ouracademy/website
  description: >
    Ouracademy is an organization that promoves the education in software development through blog posts & videos smiley.
  categories:
    - Open Source
    - Blog
    - Education
  built_by: Ouracademy
  built_by_url: https://github.com/ouracademy
  featured: false
- title: Tenon.io
  main_url: https://tenon.io
  url: https://tenon.io
  description: >
    Tenon.io is an accessibility tooling, services and consulting company.
  categories:
    - API
    - Accessibility
    - Business
    - Consulting
    - Technology
  built_by: Tenon.io
  built_by_url: https://tenon.io
  featured: false
- title: Projectival
  url: https://www.projectival.de/
  main_url: https://www.projectival.de/
  description: >
    Freelancer Online Marketing & Web Development in Cologne, Germany
  categories:
    - Freelance
    - Marketing
    - Web Development
    - Blog
    - Consulting
    - SEO
    - Business
  built_by: Sascha Klapetz
  built_by_url: https://www.projectival.de/
  featured: false
- title: Hetzner Online Community
  main_url: https://community.hetzner.com
  url: https://community.hetzner.com
  description: >
    Hetzner Online Community provides a free collection of high-quality tutorials, which are based on free and open source software, on a variety of topics such as development, system administration, and other web technology.
  categories:
    - Web Development
    - Technology
    - Programming
    - Open Source
    - Community
  built_by: Hetzner Online GmbH
  built_by_url: https://www.hetzner.com/
  featured: false
- title: AGYNAMIX
  url: https://www.agynamix.de/
  main_url: https://www.agynamix.de/
  source_url: https://github.com/tuhlmann/agynamix.de
  description: >
    Full Stack Java, Scala, Clojure, TypeScript, React Developer in Thalheim, Germany
  categories:
    - Freelance
    - Web Development
    - Programming
    - Blog
    - Consulting
    - Portfolio
    - Business
  built_by: Torsten Uhlmann
  built_by_url: https://www.agynamix.de/
  featured: false
- title: syracuse.io
  url: https://syracuse.io
  main_url: https://syracuse.io
  source_url: https://github.com/syracuseio/syracuseio/
  description: >
    Landing page for Syracuse NY Software Development Meetup Groups
  categories:
    - Community
  built_by: Benjamin Lannon
  built_by_url: https://lannonbr.com
- title: Render Documentation
  main_url: https://render.com/docs
  url: https://render.com/docs
  description: >
    Render is the easiest place to host your sites and apps. We use Gatsby for everything on https://render.com, including our documentation. The site is deployed on Render as well! We also have a guide to deploying Gatsby apps on Render: https://render.com/docs/deploy-gatsby.
  categories:
    - Web Development
    - Programming
    - Documentation
    - Technology
  built_by: Render Developers
  built_by_url: https://render.com
  featured: false
- title: prima
  url: https://www.prima.co
  main_url: https://www.prima.co
  description: >
    Discover industry-defining wellness content and trusted organic hemp CBD products safely supporting wellness, stress, mood, skin health, and balance.
  categories:
    - Blog
    - E-commerce
    - Education
  built_by: The Couch
  built_by_url: https://thecouch.nyc
- title: Gatsby Guides
  url: https://gatsbyguides.com/
  main_url: https://gatsbyguides.com/
  description: >
    Free tutorial course about using Gatsby with a CMS.
  categories:
    - Education
    - Documentation
    - Web Development
  built_by: Osio Labs
  built_by_url: https://osiolabs.com/
  featured: false
- title: Architude
  url: https://architudedesign.com
  main_url: https://architudedesign.com
  description: >
    筑冶 Architude International Design Consultants
  categories:
    - Design
    - Landing Page
    - Gallery
  built_by: Neo Nie
  built_by_url: https://github.com/nihgwu
  featured: false
- title: Arctica
  url: https://arctica.io
  main_url: https://arctica.io
  description: >
    Arctica specialises in purpose-built websites and progressive web applications with user optimal experiences, tailored to meet the objectives of your business.
  categories:
    - Portfolio
    - Agency
    - Design
    - Web Development
  built_by: Arctica
  built_by_url: https://arctica.io
  featured: false
- title: David Brookes
  url: https://davidbrookes.me
  main_url: https://davidbrookes.me
  description: >
    Specialising in crafting stylish, high performance websites and applications that get results, using the latest cutting edge web development technologies.
  categories:
    - Portfolio
    - Freelance
    - Web Development
  built_by: Arctica
  built_by_url: https://arctica.io
  featured: false
- title: Dennis Morello
  url: https://morello.dev
  main_url: https://morello.dev
  source_url: https://gitlab.com/dennismorello/dev-blog
  description: >
    morello.dev is a development and technology blog written by Dennis Morello.
  categories:
    - Blog
    - Education
    - Web Development
    - Open Source
    - Technology
  built_by: Dennis Morello
  built_by_url: https://twitter.com/dennismorello
  featured: false
- title: BaseTable
  url: https://autodesk.github.io/react-base-table/
  main_url: https://autodesk.github.io/react-base-table/
  source_url: https://github.com/Autodesk/react-base-table
  description: >
    BaseTable is a react table component to display large data set with high performance and flexibility.
  categories:
    - Web Development
    - Documentation
    - Open Source
  built_by: Neo Nie
  built_by_url: https://github.com/nihgwu
  featured: false
- title: herper.io
  url: https://herper.io/
  main_url: https://herper.io/
  description: >
    Portfolio website for Jacob Herper - a Front End Web Developer with a passion for all things digital. I have more than 10 years experience working in web development.
  categories:
    - Portfolio
    - Web Development
    - Freelance
    - Design
    - SEO
  built_by: Jacob Herper
  built_by_url: https://github.com/jakeherp
  source_url: https://github.com/jakeherp/portfolio
  featured: false
- title: Artem Sapegin Photography
  description: >
    Photography portfolio and blog of Artem Sapegin, an award-losing photographer living in Berlin, Germany. Landscapes, cityscapes and dogs.
  main_url: https://morning.photos/
  url: https://morning.photos/
  source_url: https://github.com/sapegin/morning.photos
  categories:
    - Portfolio
    - Photography
  built_by: Artem Sapegin
  built_by_url: https://github.com/sapegin
- title: Pattyrn
  main_url: https://pattyrn.com
  url: https://pattyrn.com
  description: >
    Pattyrn uses advanced machine learning AI to analyze the platform’s your teams use, making it easy to solve performance problems, reduce bottlenecks, and monitor culture health to optimize your ROI and help boost performance without causing burn out.
  categories:
    - Marketing
    - Technology
  built_by: Pattyrn
  built_by_url: https://twitter.com/Pattyrn4
  featured: false
- title: Intranet Italia Day
  main_url: https://www.intranetitaliaday.it/en
  url: https://www.intranetitaliaday.it/en
  description: >
    The Italian event dedicated to the digital workplace that focuses on planning, governance and company intranet management
  categories:
    - Event
    - Conference
  built_by: Ariadne Digital
  built_by_url: https://www.ariadnedigital.it
  featured: false
- title: Textually Stylo
  main_url: https://www.textually.net
  url: https://www.textually.net
  description: >
    Stylo Markdown writing App marketing/documentation website by Textually Inc.
  categories:
    - Marketing
    - Technology
    - Blog
    - Documentation
  built_by: Sébastien Hamel
  built_by_url: https://www.textually.net
  featured: false
- title: OneDeck
  main_url: https://www.onedeck.co
  url: https://www.onedeck.co
  description: >
    OneDeck is a simple yet powerful tool for creating and sharing your one-page investment summary in under 10 minutes.
  categories:
    - Finance
    - Technology
  built_by: William Neill
  built_by_url: https://twitter.com/williamneill
  featured: false
- title: Assortment
  main_url: https://assortment.io
  url: https://assortment.io
  description: >
    Assortment aims to provide detailed tutorials (and more) for developers of all skill levels within the Web Development Industry. Attempting to cut out the fluff and arm you with the facts.
  categories:
    - Blog
    - Web Development
  built_by: Luke Whitehouse
  built_by_url: https://twitter.com/_lukewh
  featured: false
- title: Mission42
  main_url: https://mission42.zauberware.com
  url: https://mission42.zauberware.com
  description: >
    A landing page for the mobile app Mission42. Mission42 wants to help you learn new skills.
  categories:
    - App
    - Learning
    - Education
    - Landing Page
  built_by: Philipp Siegmund, zauberware
  built_by_url: https://www.zauberware.com
- title: Altstadtdomizil Idstein
  main_url: http://www.altstadtdomizil-idstein.de/
  url: http://www.altstadtdomizil-idstein.de/
  description: >
    A landing page for a holiday apartment in Idstein, Germany.
  categories:
    - Landing Page
    - Travel
    - Real Estate
  built_by: Simon Franzen, zauberware
  built_by_url: https://www.zauberware.com
- title: Gerald Martinez Dev
  main_url: https://gmartinez.dev/
  url: https://gmartinez.dev/
  source_url: https://github.com/nephlin7/gmartinez.dev
  description: >
    Personal website for show my skills and my works.
  categories:
    - Web Development
    - Portfolio
  built_by: Gerald Martinez
  built_by_url: https://twitter.com/GeraldM_92
  featured: false
- title: Becreatives
  main_url: https://becreatives.com
  url: https://becreatives.com
  featured: false
  description: >
    Digital software house. Enlights ideas. Think smart execute harder.
  categories:
    - Technology
    - Web Development
    - Agency
    - Marketing
  built_by: Becreatives
  built_by_url: https://becreatives.com
- title: Paul Clifton Photography
  main_url: https://paulcliftonphotography.com
  url: https://paulcliftonphotography.com
  featured: false
  description: >
    A full migration from WordPress to GatsbyJS and DatoCMS. Includes custom cropping on images as viewport changes size and also an infinity scroll that doesn't preload all of the results.
  categories:
    - Blog
    - Portfolio
    - Gallery
    - Photography
  built_by: Little Wolf Studio
  built_by_url: https://littlewolfstudio.co.uk
- title: Atte Juvonen - Blog
  url: https://www.attejuvonen.fi/
  main_url: https://www.attejuvonen.fi/
  source_url: https://github.com/baobabKoodaa/blog
  description: >
    Tech-oriented personal blog covering topics like AI, data, voting, game theory, infosec and software development.
  categories:
    - Blog
    - Data
    - JavaScript
    - Programming
    - Science
    - Security
    - Technology
    - Web Development
  featured: false
- title: Kibuk Construction
  url: https://kibukconstruction.com/
  main_url: https://kibukconstruction.com/
  description: >
    Kibuk Construction is a fully licensed and insured contractor specializing in Siding, Decks, Windows & Doors!
  categories:
    - Business
  built_by: David Krasniy
  built_by_url: http://dkrasniy.com
- title: RedCarpetUp
  main_url: https://www.redcarpetup.com
  url: https://www.redcarpetup.com/
  description: >
    RedCarpetUp's home page for a predominantly mobile-only customer base in India with major constraints on bandwidth availability
  categories:
    - Finance
  built_by: RedCarpet Dev Team
  built_by_url: https://www.redcarpetup.com
  featured: false
- title: talita traveler
  url: https://talitatraveler.com/
  main_url: https://talitatraveler.com/
  source_url: https://github.com/afuh/talitatraveler
  description: >
    Talita Traveler's personal blog.
  categories:
    - Blog
  built_by: Axel Fuhrmann
  built_by_url: https://axelfuhrmann.com/
  featured: false
- title: Pastelería el Progreso
  url: https://pasteleriaelprogreso.com/
  main_url: https://pasteleriaelprogreso.com/
  source_url: https://github.com/afuh/elprogreso
  description: >
    Famous bakery in Buenos Aires.
  categories:
    - Food
    - Gallery
  built_by: Axel Fuhrmann
  built_by_url: https://axelfuhrmann.com/
  featured: false
- title: Maitrik's Portfolio
  url: https://www.maitrikpatel.com/
  main_url: https://www.maitrikpatel.com/
  source_url: https://github.com/maitrikjpatel/portfolio
  description: >
    Portfolio of a Front-End Developer / UX Designer who designs and develops pixel perfect user interface, experiences and web applications.
  categories:
    - Portfolio
    - Blog
    - Design
    - Web Development
  built_by: Maitrik Patel
  built_by_url: https://www.maitrikpatel.com/
  featured: false
- title: PicPick
  url: https://picpick.app/
  main_url: https://picpick.app/
  description: >
    All-in-one Graphic Design Tool, Screen Capture Software, Image Editor, Color Picker, Pixel Ruler and More
  categories:
    - Productivity
    - App
    - Technology
  built_by: NGWIN
  built_by_url: https://picpick.app/
  featured: false
- title: Ste O'Neill
  main_url: https://www.steoneill.dev
  url: https://www.steoneill.dev
  description: >
    MVP of a portfolio site for a full stack UK based developer.
  categories:
    - Blog
    - Portfolio
  built_by: Ste O'Neill
  built_by_url: https://steoneill.dev
  featured: false
- title: Filipe Santos Correa's Portfolio
  description: >
    Filipe's Personal About Me / Portfolio.
  main_url: https://filipesantoscorrea.com/
  url: https://filipesantoscorrea.com/
  source_url: https://github.com/Safi1012/filipesantoscorrea.com
  featured: false
  categories:
    - Portfolio
- title: Progressive Massachusetts Legislator Scorecard
  main_url: https://scorecard.progressivemass.com
  url: https://scorecard.progressivemass.com
  featured: false
  source_url: https://github.com/progressivemass/legislator-scorecard
  description: >
    Learn about MA state legislators' voting records through a progressive lens
  categories:
    - Government
    - Education
  built_by: Alex Holachek
  built_by_url: https://alex.holachek.com/
- title: Jeff Wolff – Portfolio
  main_url: https://www.jeffwolff.net
  url: https://www.jeffwolff.net
  featured: false
  description: >
    A guy from San Diego who makes websites.
  categories:
    - Blog
    - Portfolio
    - Web Development
- title: Jp Valery – Portfolio
  main_url: https://jpvalery.photo
  url: https://jpvalery.photo
  featured: false
  description: >
    Self-taught photographer documenting spaces and people
  categories:
    - Portfolio
    - Photography
- title: Prevue
  main_url: https://www.prevue.io
  url: https://www.prevue.io
  featured: false
  description: >
    All in One Prototyping Tool For Vue Developers
  categories:
    - Open Source
    - Web Development
- title: Gold Medal Flour
  main_url: https://www.goldmedalflour.com
  url: https://www.goldmedalflour.com
  description: >
    Gold Medal Four is a brand of flour products owned by General Mills. The new site was built using Gatsby v2 with data sources from WordPress and an internal recipe API, and features multifaceted recipe filtering and a modified version of Gatsby Image to support art direction images.
  categories:
    - Food
  built_by: General Mills Branded Sites Dev Team
  built_by_url: https://www.generalmills.com
  featured: false
- title: Fifth Gait Technologies
  main_url: https://5thgait.com
  url: https://5thgait.com
  featured: false
  description: >
    Fifth Gait is a small business in the defense and space industry that is run and owned by physicists and engineers that have worked together for decades. The site was built using Gatsby V2.
  categories:
    - Government
    - Science
    - Technology
  built_by: Jonathan Z. Fisher
  built_by_url: https://jonzfisher.com
- title: Sal's Pals
  main_url: https://www.sals-pals.net
  url: https://www.sals-pals.net
  featured: false
  description: >
    Sal's Pals is a professional dog walking and pet sitting service based in Westfield, NJ. New site built with gatsby v2.
  categories:
    - Business
- title: Zuyet Awarmatrip
  main_url: https://www.zuyetawarmatrip.com
  url: https://www.zuyetawarmatrip.com
  featured: false
  description: >
    Zuyet Awarmatrip is a subsidiary identity within the personal ecosystem of Zuyet Awarmatik, focusing on travel and photography.
  categories:
    - Travel
    - Photography
  built_by: Zuyet Awarmatik
- title: manuvel.be
  url: https://www.manuvel.be
  main_url: https://www.manuvel.be
  source_url: https://github.com/riencoertjens/manuvelsite
  description: >
    Cycling themed café coming this april in Sint Niklaas, Belgium. One page with funky css-grid and gatsby-image trickery!
  categories:
    - Food
  built_by: WEBhart
  built_by_url: https://www.web-hart.com
  featured: false
- title: WEBhart
  url: https://www.web-hart.com
  main_url: https://www.web-hart.com
  description: >
    Hi, I'm Rien (pronounced Reen) from Belgium but based in Girona, Spain. I'm an autodidact, committed to learning until the end of time.
  categories:
    - Portfolio
    - Design
    - Web Development
    - Freelance
  built_by: WEBhart
  built_by_url: https://www.web-hart.com
  featured: false
- title: nicdougall.com
  url: https://nicdougall.netlify.app/
  main_url: https://nicdougall.netlify.app/
  source_url: https://github.com/riencoertjens/nicdougall.com
  description: >
    Athlete website with Netlify CMS for blog content.
  categories:
    - Blog
  built_by: WEBhart
  built_by_url: https://www.web-hart.com
  featured: false
- title: Lebuin D'Haese
  url: https://www.lebuindhaese.be/
  main_url: https://www.lebuindhaese.be/
  description: >
    Artist portfolio website. Powered by a super simple Netlify CMS to easily add blog posts or new art pieces.
  categories:
    - Portfolio
    - Blog
  built_by: WEBhart
  built_by_url: https://www.web-hart.com
  featured: false
- title: Iefke Molenstra
  url: https://www.iefke.be/
  main_url: https://www.iefke.be/
  description: >
    Artist portfolio website. Powered by a super simple Netlify CMS to easily add blog posts or new art pieces.
  categories:
    - Portfolio
    - Blog
  built_by: WEBhart
  built_by_url: https://www.web-hart.com
  featured: false
- title: The Broomwagon
  url: https://www.thebroomwagongirona.com/
  main_url: https://www.thebroomwagongirona.com/
  description: >
    foodtruck style coffee by pro cyclist Robert Gesink. The site has a webshop with merchandise and coffee beans.
  categories:
    - E-commerce
  built_by: WEBhart
  built_by_url: https://www.web-hart.com
- title: Pella Windows and Doors
  main_url: https://www.pella.com
  url: https://www.pella.com
  featured: false
  description: >
    The Pella Corporation is a privately held window and door manufacturing
  categories:
    - Business
- title: tinney.dev
  url: https://tinney.dev
  main_url: https://tinney.dev
  source_url: https://github.com/cdtinney/tinney.dev
  description: >
    Personal portfolio/blog of Colin Tinney
  categories:
    - Blog
    - Portfolio
    - Open Source
  built_by: Colin Tinney
  built_by_url: https://tinney.dev
  featured: false
- title: Monkeywrench Books
  main_url: https://monkeywrenchbooks.org
  url: https://monkeywrenchbooks.org
  description: >
    Monkeywrench Books is an all-volunteer, collectively-run bookstore and event space in Austin, TX
  categories:
    - Business
    - Community
    - Education
  built_by: Monkeywrench Books
  built_by_url: https://monkeywrenchbooks.org
- title: DeepMay.io
  main_url: https://deepmay.io
  url: https://deepmay.io
  description: >
    DeepMay is an experimental new tech bootcamp in the mountains of North Carolina.
  categories:
    - Event
    - Community
    - Technology
    - Marketing
  built_by: DeepMay
  built_by_url: https://twitter.com/deepmay_io
  featured: false
- title: Liferay.Design
  main_url: https://liferay.design
  url: https://liferay.design
  source_url: https://github.com/liferay-design/liferay.design
  description: >
    Liferay.Design is home to some of the freshest open-source designers who love to share articles and other resources for the Design Community.
  categories:
    - Blog
    - Community
    - Design
    - Marketing
    - Open Source
    - Technology
    - User Experience
  built_by: Liferay Designers
  built_by_url: https://twitter.com/liferaydesign
  featured: false
- title: Front End Remote Jobs
  main_url: https://frontendremotejobs.com
  url: https://frontendremotejobs.com
  source_url: https://github.com/benjamingrobertson/remotefrontend
  description: >
    Front End Remote Jobs features fully remote jobs for front end developers.
  categories:
    - WordPress
    - Web Development
  built_by: Ben Robertson
  built_by_url: https://benrobertson.io
  featured: false
- title: Penrose Grand Del Mar
  main_url: https://penroseatthegrand.com
  url: https://penroseatthegrand.com
  description: >
    Penrose Grand Del Mar is a luxury housing project coming soon.
  categories:
    - Real Estate
    - Design
  built_by: Chase Ohlson
  built_by_url: https://chaseohlson.com
- title: JustGraphQL
  url: https://www.justgraphql.com/
  main_url: https://www.justgraphql.com/
  source_url: https://github.com/Novvum/justgraphql
  description: >
    JustGraphQL helps developers quickly search and filter through GraphQL resources, tools, and articles.
  categories:
    - Open Source
    - Web Development
    - Technology
  built_by: Novvum
  built_by_url: https://www.novvum.io/
  featured: false
- title: Peter Macinkovic Personal Blog
  url: https://peter.macinkovic.id.au/
  main_url: https://peter.macinkovic.id.au/
  source_url: https://github.com/inkovic/peter-macinkovic-static-site
  description: >
    Personal Website and Blog of e-commerce SEO Specialist and Digital Marketer Peter Macinkovic.
  categories:
    - SEO
    - Marketing
    - Blog
  featured: false
- title: NH Hydraulikzylinder
  main_url: https://nh-hydraulikzylinder.com
  url: https://nh-hydraulikzylinder.com
  description: >
    High quality & high performance hydraulic cylinders manufactured in Austria based on the clients requirements
  categories:
    - Business
  built_by: MangoART
  built_by_url: https://www.mangoart.at
  featured: false
- title: Frauennetzwerk Linz-Land
  main_url: https://frauennetzwerk-linzland.net
  url: https://frauennetzwerk-linzland.net
  description: >
    Homepage for the local women's association providing support to people in need offline and online (Livechat integration)
  categories:
    - Nonprofit
  built_by: MangoART
  built_by_url: https://www.mangoart.at
  featured: false
- title: Mein Traktor
  main_url: http://www.mein-traktor.at/
  url: http://www.mein-traktor.at/
  description: >
    Homepage of a the main importer of SAME and Lamborghini Tractors in Austria with customer support area
  categories:
    - Business
    - App
  built_by: MangoART
  built_by_url: https://www.mangoart.at
  featured: false
- title: Lamborghini Traktoren
  main_url: https://lamborghini-traktor.at
  url: https://lamborghini-traktor.at
  description: >
    Lamborghini Tractors - Landing page for the brand in Austria
  categories:
    - Business
  built_by: MangoART
  built_by_url: https://www.mangoart.at
  featured: false
- title: Holly Lodge Community Centre - Highgate, London
  main_url: https://www.hlcchl.org/
  url: https://www.hlcchl.org/
  source_url: https://github.com/eugelogic/hlcchl-gatsby
  description: >
    The Holly Lodge Community Centre - Highgate, London has a shiny new website built with Gatsby v2 that makes important contributions towards a faster, more secure and environmentally friendly web for everyone.
  categories:
    - Community
    - Event
    - Nonprofit
  built_by: Eugene Molari Developer
  built_by_url: https://twitter.com/EugeneMolari
  featured: false
- title: blackcater's blog
  url: https://www.blackcater.win
  main_url: https://www.blackcater.win
  source_url: https://github.com/blackcater/blog
  description: >
    Blog like Medium, for person and team.
  categories:
    - Blog
    - Web Development
  built_by: blackcater
  built_by_url: https://github.com/blackcater
  featured: false
- title: Kenneth Kwakye-Gyamfi Portfolio Site
  url: https://www.kwakye-gyamfi.com
  main_url: https://www.kwakye-gyamfi.com
  source_url: https://www.github.com/cross19xx/cross-site
  description: >
    Personal portfolio site for Kenneth Kwakye-Gyamfi, a mobile and web full stack applications developer currently based in Accra, Ghana.
  categories:
    - SEO
    - Web Development
    - Open Source
    - Portfolio
  featured: false
- title: Gareth Weaver
  url: https://www.garethweaver.com/
  main_url: https://www.garethweaver.com/
  source_url: https://github.com/garethweaver/public-site-react
  description: >
    A personal portfolio of a London based frontend developer built with Gatsby 2, Redux and Sass
  categories:
    - Portfolio
    - Web Development
  built_by: Gareth Weaver
  built_by_url: https://twitter.com/garethdweaver
  featured: false
- title: Mailjet
  url: https://dev.mailjet.com/
  main_url: https://dev.mailjet.com/
  description: >
    Mailjet is an easy-to-use all-in-one e-mail platform.
  categories:
    - API
    - Documentation
  featured: false
- title: Peintagone
  url: https://www.peintagone.be/
  main_url: https://www.peintagone.be/
  description: >
    Peintagone is a superior quality paint brand with Belgian tones.
  categories:
    - Portfolio
    - Gallery
  built_by: Sebastien Crepin
  built_by_url: https://github.com/opeah
  featured: false
- title: Let's Do Dish!
  url: https://letsdodish.com
  main_url: https://letsdodish.com
  description: >
    A new recipe site for people who enjoy cooking great food in their home kitchen. Find some great meal ideas! Let's do dish!
  categories:
    - Blog
    - Food
  built_by: Connerra
  featured: false
- title: AWS Amplify Community
  url: https://amplify.aws/community/
  main_url: https://amplify.aws/community/
  source_url: https://github.com/aws-amplify/community
  description: >
    Amplify Community is a hub for developers building fullstack serverless applications with Amplify to easily access content (such as events, blog posts, videos, sample projects, and tutorials) created by other members of the Amplify community.
  categories:
    - Blog
    - Directory
    - Education
    - Technology
  built_by: Nikhil Swaminathan
  built_by_url: https://github.com/swaminator
  featured: false
- title: Cal State Monterey Bay
  url: https://csumb.edu
  main_url: https://csumb.edu
  source_url: https://github.com/csumb/csumb-gatsby
  description: >
    A website for the entire campus of California State University, Monterey Bay.
  categories:
    - Education
    - Government
  built_by: CSUMB Web Team
  built_by_url: https://csumb.edu/web/team
  featured: false
- title: BestPricingPages.com
  url: https://bestpricingpages.com
  main_url: https://bestpricingpages.com
  source_url: https://github.com/jpvalery/pricingpages/
  description: >
    A repository of the best pricing pages by the best companies. Built in less than a week.
    Inspired by RGE and since pricingpages.xyz no longer exists, I felt such a resource was missing and could be helpful to many people.
  categories:
    - Business
    - Community
    - Entrepreneurship
    - Open Source
    - Technology
  built_by: Jp Valery
  built_by_url: https://jpvalery.me
  featured: false
- title: Lendo Austria
  url: https://lendo.at
  main_url: https://lendo.at
  description: >
    A Comparison site for best private loan offer from banks in Austria.
  categories:
    - Business
    - Finance
  built_by: Lendo developers
  featured: false
- title: Visual Cloud FX
  url: https://visualcloudfx.com
  main_url: https://visualcloudfx.com
  source_url: https://github.com/jjcav84/visualcloudfx
  description: >
    Basic static site built with MDBootstrap, React, and Gatsby
  categories:
    - Consulting
    - Portfolio
  built_by: Jacob Cavazos
  built_by_url: https://jacobcavazos.com
- title: Matthew Miller (Me4502)
  url: https://matthewmiller.dev
  main_url: https://matthewmiller.dev
  description: >
    The personal site, blog and portfolio of Matthew Miller (Me4502)
  categories:
    - Blog
    - Programming
    - Technology
    - Portfolio
  built_by: Matthew Miller
  featured: false
- title: Årets Kontor
  url: https://aretskontor.newst.se
  main_url: https://aretskontor.newst.se
  description: >
    A swedish competition for "office of the year" in sweden with a focus on design. Built with MDBootstrap and Gatsby.
  categories:
    - Real Estate
    - Marketing
  built_by: Victor Björklund
  built_by_url: https://victorbjorklund.com
  featured: false
- title: Kyma
  url: https://kyma-project.io
  main_url: https://kyma-project.io
  source_url: https://github.com/kyma-project/website
  description: >
    This website holds overview, blog and documentation for Kyma open source project that is a Kubernates based application extensibility framework.
  categories:
    - Documentation
    - Blog
    - Technology
    - Open Source
  built_by: Kyma developers
  built_by_url: https://twitter.com/kymaproject
  featured: false
- title: Verso
  main_url: https://verso.digital
  url: https://verso.digital
  description: >
    Verso is a creative technology studio based in Singapore. Site built with Gatsby and Netlify.
  categories:
    - Agency
    - Consulting
    - Design
    - Technology
  built_by: Verso
  built_by_url: https://verso.digital
  featured: false
- title: Camilo Holguin
  url: https://camiloholguin.me
  main_url: https://camiloholguin.me
  source_url: https://github.com/camiloholguin/gatsby-portfolio
  description: >
    Portfolio site using GatsbyJS and WordPress REST API.
  categories:
    - WordPress
    - Portfolio
    - Web Development
  built_by: Camilo Holguin
  built_by_url: https://camiloholguin.me
  featured: false
- title: Kodingnesia
  url: https://kodingnesia.com/
  main_url: https://kodingnesia.com/
  description: >
    Kodingnesia is a place for learning programming & linux in Bahasa Indonesia.
  categories:
    - Blog
    - Programming
    - Technology
  built_by: Frisko Mayufid
  built_by_url: https://frisko.space
- title: ERS HCL Open Source Portal
  url: https://ers-hcl.github.io/
  main_url: https://ers-hcl.github.io/
  description: >
    Official site for ERS-HCL GitHub organizational site. This is a hybrid app with static and dynamic content, providing a details of the open source projects, initiatives, innovation ideas within ERS-HCL. It pulls data from various data sources including GitHub APIs, MDX based blog posts, excel files. It also hosts an ideas app that is based on Firebase.
  categories:
    - Open Source
    - Blog
    - Technology
    - Web Development
    - Community
    - Documentation
  source_url: https://github.com/ERS-HCL/gatsby-ershcl-app
  built_by: Tarun Kumar Sukhu
  built_by_url: https://github.com/tsukhu
- title: Ben Shi
  url: https://hbish.com/
  main_url: https://hbish.com/
  source_url: https://github.com/hbish/hbish.com
  description: >
    A personal website of Ben Shi, a technologist from Sydney, Australia.
  categories:
    - Blog
    - Programming
    - Technology
  built_by: Ben Shi
  built_by_url: https://hbish.com/
  featured: false
- title: Sandbox
  url: https://www.sandboxneu.com/
  main_url: https://www.sandboxneu.com/
  source_url: https://github.com/sandboxneu/sandboxneu.com
  description: >
    Official website of Sandbox, a Northeastern University student group that builds software for researchers.
  categories:
    - Marketing
  built_by: Sandbox at Northeastern
  built_by_url: https://github.com/sandboxneu/
  featured: false
- title: Accessible App
  main_url: https://accessible-app.com
  url: https://accessible-app.com
  source_url: https://github.com/accessible-app/accessible-app_com
  description: >
    Learn how to build inclusive web applications and Single Page Apps in modern JavaScript frameworks. This project collects strategies, links, patterns and plugins for React, Vue and Angular.
  categories:
    - Accessibility
    - Web Development
    - JavaScript
  built_by: Marcus Herrmann
  built_by_url: https://marcus.io
  featured: false
- title: PygmalionPolymorph
  url: https://pygmalionpolymorph.com
  main_url: https://pygmalionpolymorph.com
  source_url: https://github.com/PygmalionPolymorph/portfolio
  description: >
    Portfolio of artist, musician and developer PygmalionPolymorph.
  categories:
    - Portfolio
    - Gallery
    - Music
    - Photography
    - Web Development
  built_by: PygmalionPolymorph
  built_by_url: https://pygmalionpolymorph.com
  featured: false
- title: Gonzalo Nuñez Photographer
  main_url: https://www.gonzalonunez.com
  url: https://www.gonzalonunez.com
  description: >
    Website for Cancun based destination wedding photographer Gonzalo Nuñez. Site built with GatsbyJS, WordPress API and Netlify.
  categories:
    - Photography
    - Portfolio
    - WordPress
  built_by: Miguel Mayo
  built_by_url: https://www.miguelmayo.com
  featured: false
- title: Element 84
  main_url: https://www.element84.com
  url: https://www.element84.com
  description: >
    Element 84 is software engineering and design firm that helps companies and government agencies solve problems using remote sensing, life sciences, and transportation data in the cloud.
  categories:
    - Agency
    - Blog
    - Business
    - Consulting
    - Data
    - Design
    - Government
    - Portfolio
    - Programming
    - Science
    - Technology
    - User Experience
    - Web Development
- title: Raconteur Agency
  main_url: https://www.raconteur.net/agency
  url: https://www.raconteur.net/agency
  description: >
    Raconteur Agency is a London-based content marketing agency for B2B brands. We have rebuilt their site with Gatsby v2 using their existing WordPress backend as the data source. By switching from WordPress to GatsbyJS we have achieved a 200%+ improvement in page load times and went from a Lighthouse performance score of 49 to 100.
  categories:
    - Agency
    - Marketing
    - WordPress
  built_by: Jacob Herper
  built_by_url: https://herper.io
  featured: false
- title: Purple11
  main_url: https://purple11.com/
  url: https://purple11.com/
  description: >
    Purple11 is a site for photography and photo retouching tips and tricks.
  categories:
    - Blog
    - Photography
  built_by: Sébastien Noël
  built_by_url: https://blkfuel.com/
  featured: false
- title: PerfReviews
  main_url: https://perf.reviews/
  url: https://perf.reviews/
  source_url: https://github.com/PerfReviews/PerfReviews
  description: >
    The best content about web performance in spanish language.
  categories:
    - Web Development
  built_by: Joan León & José M. Pérez
  built_by_url: https://perf.reviews/nosotros/
  featured: false
- title: Un Backend - Blog
  main_url: https://www.unbackend.pro/
  url: https://www.unbackend.pro/
  description: >
    The personal website and blog of Camilo Ramírez, a backend developer :).
  categories:
    - Blog
    - Programming
    - Technology
  source_url: https://github.com/camilortte/camilortte.github.com
  built_by: Camilo Ramírez
  built_by_url: https://www.unbackend.pro/about
  featured: false
- title: Hitesh Vaghasiya
  main_url: https://hiteshvaghasiya.com/
  url: https://hiteshvaghasiya.com/
  description: >
    This is Hitesh Vaghasiya's blog. This blog is help you an E-Commerce like Magento, Shopify, and BigCommerce.
  categories:
    - Blog
    - Programming
    - Technology
    - Web Development
  built_by: Hitesh Vaghasiya
  built_by_url: https://hiteshvaghasiya.com/
  featured: false
- title: Aditus
  main_url: https://www.aditus.io
  url: https://www.aditus.io
  description: >
    Aditus is the accessibility tool for your team. We help teams build accessible websites and products.
  categories:
    - Accessibility
    - Education
  built_by: Aditus
  built_by_url: https://www.aditus.io
  featured: false
- title: Ultra Config
  main_url: https://ultraconfig.com.au/
  url: https://ultraconfig.com.au/ultra-config-generator/
  description: >
    Ultra Config Generator is a software application for Network Engineers to efficiently manage their network infrastructure.
  categories:
    - Blog
    - Technology
  built_by: Ultra Config
  built_by_url: https://ultraconfig.com.au/
  featured: false
- title: Malice
  main_url: https://malice.fr/
  url: https://malice.fr/
  description: >
    Malice is a cyber-training  platform for learning, validating and improving security related skills through simulated scenarios and challenges.
  categories:
    - Security
    - Technology
  built_by: Sysdream
  built_by_url: https://sysdream.com/
  featured: false
- title: Nash
  main_url: https://nash.io/
  url: https://nash.io/
  description: >
    Nash is a decentralized platform for trading, payment and other financial services. Our goal is to bring distributed finance to everyone by making blockchain technology fast and easy to use. We employ an off-chain engine to match trades rapidly, but never take control of customers’ assets. Our intuitive interface offers easy access to a range of trading, payment and investment functions.
  categories:
    - Portfolio
    - Security
    - Technology
  built_by: Andrej Gajdos
  built_by_url: https://andrejgajdos.com/
  featured: false
- title: Axel Fuhrmann
  url: https://axelfuhrmann.com
  main_url: https://axelfuhrmann.com
  source_url: https://github.com/afuh/axelfuhrmann.com
  description: >
    Personal portfolio.
  categories:
    - Portfolio
    - Freelance
    - Web Development
  featured: false
- title: Alaina Viau
  url: https://www.alainaviau.com
  main_url: https://www.alainaviau.com
  description: >
    Official website of Canadian opera director, creator, and producer Alaina Viau. Site designed by Stephen Bell.
  categories:
    - Portfolio
    - Music
  built_by: Michael Uloth
  built_by_url: https://www.michaeluloth.com
- title: Alison Moritz
  url: https://www.alisonmoritz.com
  main_url: https://www.alisonmoritz.com
  description: >
    Official website of American stage director Alison Moritz. Site designed by Stephen Bell.
  categories:
    - Portfolio
    - Music
  built_by: Michael Uloth
  built_by_url: https://www.michaeluloth.com
- title: Luke Secomb Digital
  url: https://lukesecomb.digital
  main_url: https://lukesecomb.digital
  source_url: https://github.com/lukethacoder/luke-secomb-simple
  description: >
    A simple portfolio site built using TypeScript, Markdown and React Spring.
  categories:
    - Portfolio
    - Web Development
  built_by: Luke Secomb
  built_by_url: https://lukesecomb.digital
  featured: false
- title: We are Brew
  url: https://www.wearebrew.co.uk
  main_url: https://www.wearebrew.co.uk
  description: >
    Official website for Brew, a Birmingham based Digital Marketing Agency.
  categories:
    - Portfolio
    - Web Development
    - Agency
    - Marketing
  built_by: Brew Digital
  built_by_url: https://www.wearebrew.co.uk
- title: Global City Data
  main_url: https://globalcitydata.com
  url: https://globalcitydata.com
  source_url: https://github.com/globalcitydata/globalcitydata
  description: >
    Global City Data is an open, easily browsable platform to showcase peer-reviewed urban datasets and models created by different research groups.
  categories:
    - Education
    - Open Source
  built_by: Rafi Barash
  built_by_url: https://rafibarash.com
  featured: false
- title: Submittable
  url: https://www.submittable.com
  main_url: https://www.submittable.com
  description: >
    Submissions made simple. Submittalbe is a cloud-based submissions manager that lets you accept, review, and make decisions on any kind of digital content.
  categories:
    - Technology
    - Marketing
  built_by: Genevieve Crow
  built_by_url: https://github.com/g-crow
- title: Appmantle
  main_url: https://appmantle.com
  url: https://appmantle.com
  description: >
    Appmantle is a new way of creating apps. A complete modern app that you build yourself quickly & easily, without programming knowledge.
  categories:
    - App
    - Marketing
    - Landing Page
    - Mobile Development
    - Technology
  built_by: Appmantle
  built_by_url: https://appmantle.com
  featured: false
- title: Acto
  main_url: https://www.acto.dk/
  url: https://www.acto.dk/
  description: >
    Tomorrows solutions - today. Acto is an innovative software engineering company, providing your business with high-quality, scalable and maintainable software solutions, to make your business shine.
  categories:
    - Agency
    - Technology
    - Web Development
    - Mobile Development
  built_by: Acto
  built_by_url: https://www.acto.dk/
- title: Gatsby GitHub Stats
  url: https://gatsby-github-stats.netlify.app
  main_url: https://gatsby-github-stats.netlify.app
  source_url: https://github.com/lannonbr/gatsby-github-stats/
  description: >
    Statistics Dashboard for Gatsby GitHub repository
  categories:
    - Data
  built_by: Benjamin Lannon
  built_by_url: https://lannonbr.com
  featured: false
- title: Graphic Intuitions
  url: https://www.graphicintuitions.com/
  main_url: https://www.graphicintuitions.com/
  description: >
    Digital marketing agency located in Morris, Manitoba.
  categories:
    - Agency
    - Web Development
    - Marketing
  featured: false
- title: Smooper
  url: https://www.smooper.com/
  main_url: https://www.smooper.com/
  description: >
    We connect you with digital marketing experts for 1 on 1 consultation sessions
  categories:
    - Marketing
    - Directory
  featured: false
- title: Lesley Barber
  url: https://www.lesleybarber.com/
  main_url: https://www.lesleybarber.com/
  description: >
    Official website of Canadian film composer Lesley Barber.
  categories:
    - Portfolio
    - Music
  built_by: Michael Uloth
  built_by_url: https://www.michaeluloth.com
- title: Timeline of Terror
  main_url: https://timelineofterror.org/
  url: https://timelineofterror.org/
  source_url: https://github.com/Symbitic/timeline-of-terror
  description: >
    Complete guide to the events of September 11, 2001.
  categories:
    - Directory
    - Government
  built_by: Alex Shaw
  built_by_url: https://github.com/Symbitic/
  featured: false
- title: Pill Club
  url: https://thepillclub.com
  main_url: https://thepillclub.com
  description: >
    Zero Copay With Insurance + Free Shipping + Bonus Gifts + Online Delivery – Birth Control Delivery and Prescription
  categories:
    - Marketing
    - Healthcare
  built_by: Pill Club
  built_by_url: https://thepillclub.com
- title: myweekinjs
  url: https://www.myweekinjs.com/
  main_url: https://www.myweekinjs.com/
  source_url: https://github.com/myweekinjs/public-website
  description: >
    Challenge to create and/or learn something new in JavaScript each week.
  categories:
    - Blog
  built_by: Adriaan Janse van Rensburg
  built_by_url: https://github.com/HurricaneInteractive/
  featured: false
- title: The Edit Suite
  main_url: https://www.theeditsuite.com.au/
  url: https://www.theeditsuite.com.au/
  source_url: https://thriveweb.com.au/portfolio/the-edit-suite/
  description: >-
    The Edit Suite is an award winning video production and photography company based out of our Mermaid Beach studio on the Gold Coast of Australia but we also have the ability to work mobile from any location.
  categories:
    - Photography
    - Marketing
  built_by: Thrive Team - Gold Coast
  built_by_url: https://thriveweb.com.au/
  featured: false
- title: CarineRoitfeld
  main_url: https://www.carineroitfeld.com/
  url: https://www.carineroitfeld.com/
  description: >
    Online shop for Carine Roitfeld parfume
  categories:
    - E-commerce
  built_by: Ask Phill
  built_by_url: https://askphill.com
- title: EngineHub.org
  url: https://enginehub.org
  main_url: https://enginehub.org
  source_url: https://github.com/EngineHub/enginehub-website
  description: >
    The landing pages for EngineHub, the organisation behind WorldEdit, WorldGuard, CraftBook, and more
  categories:
    - Landing Page
    - Technology
    - Open Source
  built_by: Matthew Miller
  built_by_url: https://matthewmiller.dev
- title: Goulburn Physiotherapy
  url: https://www.goulburnphysiotherapy.com.au/
  main_url: https://www.goulburnphysiotherapy.com.au/
  description: >
    Goulburn Physiotherapy is a leader in injury prevention, individual and community health, and workplace health solutions across Central Victoria.
  categories:
    - Blog
    - Healthcare
  built_by: KiwiSprout
  built_by_url: https://kiwisprout.nz/
  featured: false
- title: TomTom Traffic Index
  main_url: https://www.tomtom.com/en_gb/traffic-index/
  url: https://www.tomtom.com/en_gb/traffic-index/
  description: >
    The TomTom Traffic Index provides drivers, city planners, auto manufacturers and policy makers with unbiased statistics and information about congestion levels in 403 cities across 56 countries on 6 continents.
  categories:
    - Travel
    - Data
  built_by: TomTom
  built_by_url: https://tomtom.com
  featured: false
- title: PrintAWorld | A 3D Printing and Fabrication Company
  main_url: https://prtwd.com/
  url: https://prtwd.com/
  description: >
    PrintAWorld is a NYC based fabrication and manufacturing company that specializes in 3D printing, 3D scanning, CAD Design,
    laser cutting, and rapid prototyping. We help artists, agencies and engineers turn their ideas into its physical form.
  categories:
    - Business
  featured: false
- title: Glug-Infinite
  main_url: https://gluginfinite.github.io
  url: https://gluginfinite.github.io
  source_url: https://github.com/crstnmac/glug
  description: >
    This is a website built with Gatsby v2 that is deployed on GitHub using GitHub Pages and Netlify.
  categories:
    - Web Development
    - Blog
    - Portfolio
    - Agency
  built_by: Criston Macarenhas
  built_by_url: https://github.com/crstnmac
  featured: false
- title: The State of CSS Survey
  main_url: https://stateofcss.com/
  url: https://stateofcss.com/
  source_url: https://github.com/StateOfJS/state-of-css-2019
  description: >
    Annual CSS survey, brother of The State of JS Survey.
  categories:
    - Web Development
  built_by: Sacha Greif & Contribs
  built_by_url: https://github.com/StateOfJS
  featured: false
- title: Bytom Blockchain
  url: https://bytom.io/
  main_url: https://bytom.io/
  source_url: https://github.com/bytomlabs/bytom.io
  description: >
    Embrace the New Era of Bytom Blockchain
  categories:
    - Finance
    - Open Source
    - Technology
  built_by: Bytom Foundation
  built_by_url: https://bytom.io/
  featured: false
- title: Oerol Festival
  url: https://www.oerol.nl/nl/
  main_url: https://www.oerol.nl/en/
  description: >
    Oerol is a cultural festival on the island of Terschelling in the Netherlands that is held annually in June.
    The ten-day festival is focused on live, public theatre as well as music and visual arts.
  categories:
    - Event
    - Entertainment
  built_by: Oberon
  built_by_url: https://oberon.nl/
  featured: false
- title: Libra
  main_url: https://libra.org/
  url: https://libra.org/
  description: Libra's mission is to enable a simple global currency and financial infrastructure that empowers billions of people.
  featured: false
  categories:
    - Open Source
    - Technology
    - Finance
- title: Riffy Blog
  main_url: https://blog.rayriffy.com/
  url: https://blog.rayriffy.com/
  source_url: https://github.com/rayriffy/rayriffy-blog
  description: >
    Riffy Blog is async based beautiful highly maintainable site built by using Gatsby v2 with SEO optimized.
  categories:
    - Web Development
    - Blog
    - Open Source
    - Technology
    - Music
    - SEO
  built_by: Phumrapee Limpianchop
  built_by_url: https://rayriffy.com/
  featured: false
- title: The Coffee Collective
  url: https://coffeecollective.dk
  main_url: https://coffeecollective.dk
  description: >
    The Coffee Collective website is a JAM-stack based, multilingual, multi currency website/shop selling coffee, related products and subscriptions.
  categories:
    - E-commerce
    - Food
  built_by: Remotely (Anders Hallundbæk)
  built_by_url: https://remotely.dk
  featured: false
- title: Leadership Development International
  url: https://ldi.global
  main_url: https://ldi.global
  description: >
    A DatoCMS-backed site for an education and training company based in the US, China and the UAE.
  categories:
    - Education
    - Nonprofit
  built_by: Grant Holle
  built_by_url: https://grantholle.com
  featured: false
- title: Canvas 1839
  main_url: https://www.canvas1839.com/
  url: https://www.canvas1839.com/
  description: >-
    Online store for Canvas 1839 products, including pharmacological-grade CBD oil and relief cream.
  categories:
    - E-commerce
    - Marketing
  built_by: Corey Ward
  built_by_url: http://www.coreyward.me/
- title: Sparkle Stories
  main_url: https://app.sparklestories.com/
  url: https://app.sparklestories.com/
  description: >-
    Sparkle Stories is a streaming audio platform for children with over 1,200 original audio stories.
  categories:
    - App
    - Education
  built_by: Corey Ward
  built_by_url: http://www.coreyward.me/
- title: nehalist.io
  main_url: https://nehalist.io
  url: https://nehalist.io
  description: >
    nehalist.io is a blog about software development, technology and all that kind of geeky stuff.
  categories:
    - Blog
    - Web Development
    - Open Source
  built_by: Kevin Hirczy
  built_by_url: https://nehalist.io
  featured: false
- title: March and Ash
  main_url: https://marchandash.com/
  url: https://marchandash.com/
  description: >-
    March and Ash is a customer-focused, licensed cannabis dispensary located in Mission Valley.
  categories:
    - E-commerce
    - Business
    - Blog
  built_by: Blueyellow
  built_by_url: https://blueyellow.io/
  featured: false
- title: T Two Industries
  description: >
    T Two Industries is a manufacturing company specializing in building custom truck decks, truck bodies, and trailers.
  main_url: https://www.ttwo.ca
  url: https://www.ttwo.ca
  categories:
    - Business
  built_by: https://www.t2.ca
  built_by_url: https://www.t2.ca
  featured: false
- title: Cali's Finest Landscaping
  url: https://www.calisfinestlandscaping.com/
  main_url: https://www.calisfinestlandscaping.com/
  description: >
    A team of hard-working, quality-obsessed landscaping professionals looking to take dreams and transform them into reality.
  categories:
    - Business
  built_by: David Krasniy
  built_by_url: http://dkrasniy.com
  featured: false
- title: Vazco
  url: https://www.vazco.eu
  main_url: https://www.vazco.eu
  description: >
    Vazco works for clients from all around the world in future-proof technologies and help them build better products.
  categories:
    - Agency
    - Web Development
    - Blog
    - Business
    - Technology
  built_by: Vazco
  built_by_url: https://www.vazco.eu
  featured: false
- title: Major League Eating
  main_url: https://majorleagueeating.com
  url: https://majorleagueeating.com
  description: >
    Major League Eating is the professional competitive eating organization that runs the Nathan’s Famous Coney Island Hot Dog eating contest on July 4th, among other eating events.
  categories:
    - Entertainment
    - Sports
  built_by: Carmen Cincotti
  built_by_url: https://github.com/ccincotti3
  featured: false
- title: APIs You Won't Hate
  url: https://apisyouwonthate.com/blog
  main_url: https://apisyouwonthate.com
  source_url: https://github.com/apisyouwonthate/apisyouwonthate.com
  description: >
    API development is a topic very close to our hearts. APIs You Won't Hate is a team and community dedicated to learning, writing, sharing ideas and bettering understanding of API practices. Together we can eradicate APIs we hate.
  categories:
    - Blog
    - Education
    - E-commerce
    - API
    - Community
    - Learning
    - Open Source
    - Technology
    - Web Development
  built_by: Mike Bifulco
  built_by_url: https://github.com/mbifulco
  featured: false
- title: Sankarsan Kampa
  main_url: https://traction.one
  url: https://traction.one
  description: Full time programmer, part time gamer, exploring the details of programmable systems and how to stretch their capabilities.
  featured: false
  categories:
    - Portfolio
    - Freelance
- title: AwesomeDocs
  main_url: https://awesomedocs.traction.one/
  url: https://awesomedocs.traction.one/install
  source_url: https://github.com/AwesomeDocs/website
  description: An awesome documentation website generator!
  featured: false
  categories:
    - Open Source
    - Web Development
    - Technology
    - Documentation
  built_by: Sankarsan Kampa
  built_by_url: https://traction.one
- title: Prism Programming Language
  main_url: https://prism.traction.one/
  url: https://prism.traction.one/
  source_url: https://github.com/PrismLang/website
  description: Interpreted, high-level, programming language.
  featured: false
  categories:
    - Programming
    - Open Source
    - Technology
    - Documentation
  built_by: Sankarsan Kampa
  built_by_url: https://traction.one
- title: KingsDesign
  url: https://www.kingsdesign.com.au/
  main_url: https://www.kingsdesign.com.au/
  description: KingsDesign is a Hobart based web design and development company. KingsDesign creates, designs, measures and improves web based solutions for businesses and organisations across Australia.
  categories:
    - Agency
    - Technology
    - Portfolio
    - Consulting
    - User Experience
  built_by: KingsDesign
  built_by_url: https://www.kingsdesign.com.au
- title: EasyFloh | Easy Flows for all
  url: https://www.easyfloh.com
  main_url: https://www.easyfloh.com
  description: >
    EasyFloh is for creating simple flows for your organisation. An organisation
    can design own flows with own stages.
  categories:
    - Business
    - Landing Page
  built_by: Vikram Aroskar
  built_by_url: https://medium.com/@vikramaroskar
  featured: false
- title: Home Alarm Report
  url: https://homealarmreport.com/
  main_url: https://homealarmreport.com/
  description: >
    Home Alarm Report is dedicated to helping consumers make informed decisions
    about home security solutions. The site was easily migrated from a legacy WordPress
    installation and the dev team chose Gatsby for its site speed and SEO capabilities.
  categories:
    - Blog
    - Business
    - SEO
    - Technology
  built_by: Centerfield Media
  built_by_url: https://www.centerfield.com
- title: Just | FX for treasurers
  url: https://www.gojust.com
  main_url: https://www.gojust.com
  description: >
    Just provides a single centralized view of FX for corporate treasurers. See interbank market prices, and access transaction cost analysis.
  categories:
    - Finance
    - Technology
  built_by: Bejamas
  built_by_url: https://bejamas.io/
  featured: false
- title: Bureau for Good | Nonprofit branding, web and print communications
  url: https://www.bureauforgood.com
  main_url: https://www.bureauforgood.com
  description: >
    Bureau for Good helps nonprofits explain why they matter across digital & print media. Bureau for Good crafts purpose-driven identities, websites & print materials for changemakers.
  categories:
    - Nonprofit
    - Agency
    - Design
  built_by: Bejamas
  built_by_url: https://bejamas.io/
  featured: false
- title: Atelier Cartier Blumen
  url: https://www.ateliercartier.ch
  main_url: https://www.ateliercartier.ch
  description: >
    Im schönen Kreis 6 in Zürich kreiert Nicole Cartier Blumenkompositionen anhand Charaktereigenschaften oder Geschichten zur Person an. Für wen ist Dein Blumenstrauss gedacht? Einzigartige Floristik Blumensträusse, Blumenabos, Events, Shootings. Site designed by https://www.stolfo.co
  categories:
    - E-commerce
    - Design
  built_by: Bejamas
  built_by_url: https://bejamas.io/
  featured: false
- title: Veronym – Cloud Security Service Provider
  url: https://www.veronym.com
  main_url: https://www.veronym.com
  description: >
    Veronym is securing your digital transformation. A comprehensive Internet security solution for business. Stay safe no matter how, where and when you connect.
  categories:
    - Security
    - Technology
    - Business
  built_by: Bejamas
  built_by_url: https://bejamas.io/
  featured: false
- title: Devahoy
  url: https://devahoy.com/
  main_url: https://devahoy.com/
  description: >
    Devahoy is a personal blog written in Thai about software development.
  categories:
    - Blog
    - Programming
  built_by: Chai Phonbopit
  built_by_url: https://github.com/phonbopit
  featured: false
- title: Venus Lover
  url: https://venuslover.com
  main_url: https://venuslover.com
  description: >
    Venus Lover is a mobile app for iOS and Android so you can read your daily horoscope and have your natal chart, including the interpretation of the ascendant, planets, houses and aspects.
  categories:
    - App
    - Consulting
    - Education
    - Landing Page
- title: Write/Speak/Code
  url: https://www.writespeakcode.com/
  main_url: https://www.writespeakcode.com/
  description: >
    Write/Speak/Code is a non-profit on a mission to promote the visibility and leadership of technologists with marginalized genders through peer-led professional development.
  categories:
    - Community
    - Nonprofit
    - Open Source
    - Conference
  built_by: Nicola B.
  built_by_url: https://www.linkedin.com/in/nicola-b/
  featured: false
- title: Daniel Spajic
  url: https://danieljs.tech/
  main_url: https://danieljs.tech/
  description: >
    Passionate front-end developer with a deep, yet diverse skillset.
  categories:
    - Portfolio
    - Programming
    - Freelance
  built_by: Daniel Spajic
  featured: false
- title: Cosmotory
  url: https://cosmotory.netlify.app/
  main_url: https://cosmotory.netlify.app/
  description: >
    This is the educational blog containing various courses,learning materials from various authors from all over the world.
  categories:
    - Blog
    - Community
    - Nonprofit
    - Open Source
    - Education
  built_by: Hanishraj B Rao.
  built_by_url: https://hanishrao.netlify.app/
  featured: false
- title: Armorblox | Security Powered by Understanding
  url: https://www.armorblox.com
  main_url: https://www.armorblox.com
  description: >
    Armorblox is a venture-backed stealth cybersecurity startup, on a mission to build a game-changing enterprise security platform.
  categories:
    - Security
    - Technology
    - Business
  built_by: Bejamas
  built_by_url: https://bejamas.io
  featured: false
- title: Mojo
  url: https://www.mojo.is
  main_url: https://www.mojo.is/
  description: >
    We help companies create beautiful digital experiences
  categories:
    - Agency
    - Technology
    - Consulting
    - User Experience
    - Web Development
  featured: false
- title: Marcel Hauri
  url: https://marcelhauri.ch/
  main_url: https://marcelhauri.ch/
  description: >
    Marcel Hauri is an award-winning Magento developer and e-commerce specialist.
  categories:
    - Portfolio
    - Blog
    - Programming
    - Community
    - Open Source
    - E-commerce
  built_by: Marcel Hauri
  built_by_url: https://marcelhauri.ch
  featured: false
- title: Projektmanagementblog
  url: https://www.projektmanagementblog.de
  main_url: https://www.projektmanagementblog.de/
  source_url: https://github.com/StephanWeinhold/pmblog
  description: >
    Thoughts about modern project management. Built with Gatsby and Tachyons, based on Advanced Starter.
  categories:
    - Blog
  built_by: Stephan Weinhold
  built_by_url: https://stephanweinhold.com/
  featured: false
- title: Anthony Boyd Graphics
  url: https://www.anthonyboyd.graphics/
  main_url: https://www.anthonyboyd.graphics/
  description: >
    Free Graphic Design Resources by Anthony Boyd
  categories:
    - Portfolio
  built_by: Anthony Boyd
  built_by_url: https://www.anthonyboyd.com/
  featured: false
- title: Relocation Hero
  url: https://relocationhero.com
  main_url: https://relocationhero.com
  description: >
    Blog with FAQs related to Germany relocation. Built with Gatsby.
  categories:
    - Blog
    - Consulting
    - Community
  featured: false
- title: Zoe Rodriguez
  url: https://zoerodrgz.com
  main_url: https://zoerodrgz.com
  description: >
    Portfolio for Los Angeles-based designer Zoe Rodriguez. Built with Gatsby.
  categories:
    - Portfolio
    - Design
  built_by: Chase Ohlson
  built_by_url: https://chaseohlson.com
  featured: false
- title: TriActive USA
  url: https://triactiveusa.com
  main_url: https://triactiveusa.com
  description: >
    Website and blog for TriActive USA. Built with Gatsby.
  categories:
    - Landing Page
    - Business
  built_by: Chase Ohlson
  built_by_url: https://chaseohlson.com
- title: LaunchDarkly
  url: https://launchdarkly.com/
  main_url: https://launchdarkly.com/
  description: >
    LaunchDarkly is the feature management platform that software teams use to build better software, faster.
  categories:
    - Technology
    - Marketing
  built_by: LaunchDarkly
  built_by_url: https://launchdarkly.com/
  featured: false
- title: Arpit Goyal
  url: https://arpitgoyal.com
  main_url: https://arpitgoyal.com
  source_url: https://github.com/92arpitgoyal/ag-blog
  description: >
    Blog and portfolio website of a Front-end Developer turned Product Manager.
  categories:
    - Blog
    - Portfolio
    - Technology
    - User Experience
  built_by: Arpit Goyal
  built_by_url: https://twitter.com/_arpitgoyal
  featured: false
- title: Portfolio of Cole Townsend
  url: https://twnsnd.co
  main_url: https://twnsnd.co
  description: Portfolio of Cole Townsend, Product Designer
  categories:
    - Portfolio
    - User Experience
    - Web Development
    - Design
  built_by: Cole Townsend
  built_by_url: https://twitter.com/twnsndco
- title: Jana Desomer
  url: https://www.janadesomer.be/
  main_url: https://www.janadesomer.be/
  description: >
    I'm Jana, a digital product designer with coding skills, based in Belgium
  categories:
    - Portfolio
  built_by: Jana Desomer Designer/Developer
  built_by_url: https://www.janadesomer.be/
  featured: false
- title: Carbon8 Regenerative Agriculture
  url: https://www.carbon8.org.au/
  main_url: https://www.carbon8.org.au/
  description: >
    Carbon8 is a Not for Profit charity that supports Aussie farmers to transition to regenerative agriculture practices and rebuild the carbon (organic matter) in their soil from 1% to 8%.
  categories:
    - Nonprofit
    - E-commerce
  built_by: Little & Big
  built_by_url: https://www.littleandbig.com.au/
  featured: false
- title: Reactgo blog
  url: https://reactgo.com/
  main_url: https://reactgo.com/
  description: >
    It provides tutorials & articles about modern open source web technologies such as react,vuejs and gatsby.
  categories:
    - Blog
    - Education
    - Programming
    - Web Development
  built_by: Sai gowtham
  built_by_url: https://twitter.com/saigowthamr
  featured: false
- title: City Springs
  url: https://citysprings.com/
  main_url: https://citysprings.com/
  description: >
    Sandy Springs is a city built on creative thinking and determination. They captured a bold vision for a unified platform to bring together new and existing information systems. To get there, the Sandy Springs communications team partnered with Mediacurrent on a new Drupal 8 decoupled platform architecture with a Gatsbyjs front end to power both the City Springs website and its digital signage network. Now, the Sandy Springs team can create content once and publish it everywhere.
  categories:
    - Community
    - Government
  built_by: Mediacurrent
  built_by_url: https://www.mediacurrent.com
  featured: false
- title: Behalf
  url: https://www.behalf.no/
  main_url: https://www.behalf.no/
  description: >
    Behalf is Norwegian based digital design agency.
  categories:
    - Agency
    - Portfolio
    - Business
    - Consulting
    - Design
    - Design System
    - Marketing
    - Web Development
    - User Experience
  built_by: Behalf
  built_by_url: https://www.behalf.no/
  featured: false
- title: Saxenhammer & Co.
  url: https://saxenhammer-co.com/
  main_url: https://saxenhammer-co.com/
  description: >
    Saxenhammer & Co. is a leading boutique investment bank in Continental Europe. The firm’s strong track record is comprised of the execution of 200 successful transactions across all major industries.
  categories:
    - Consulting
    - Finance
    - Business
  built_by: Axel Fuhrmann
  built_by_url: https://axelfuhrmann.com/
  featured: false
- title: UltronEle
  url: http://ultronele.com
  main_url: https://runbytech.github.io/ueofcweb/
  source_url: https://github.com/runbytech/ueofcweb
  description: >
    UltronEle is a light, fast, simple yet interesting serverless e-learning CMS based on GatsbyJS. It aims to provide a easy-use product for tutors, teachers, instructors from all kinks of fields with near-zero efforts to setup their own authoring tool and content publish website.
  categories:
    - Education
    - Consulting
    - Landing Page
    - Web Development
    - Open Source
    - Learning
  built_by: RunbyTech
  built_by_url: http://runbytech.co
  featured: false
- title: Nick Selvaggio
  url: https://nickgs.com/
  main_url: https://nickgs.com/
  description: >
    The personal website of Nick Selvaggio. Long Island based web developer, teacher, and technologist.
  categories:
    - Consulting
    - Programming
    - Web Development
  featured: false
- title: Free & Open Source Gatsby Themes by LekoArts
  main_url: https://themes.lekoarts.de
  url: https://themes.lekoarts.de
  source_url: https://github.com/LekoArts/gatsby-themes/tree/master/www
  built_by: LekoArts
  built_by_url: https://github.com/LekoArts
  description: >-
    Get high-quality and customizable Gatsby themes to quickly bootstrap your website! Choose from many professionally created and impressive designs with a wide variety of features and customization options. Use Gatsby Themes to take your project to the next level and let you and your customers take advantage of the many benefits Gatsby has to offer.
  categories:
    - Open Source
    - Directory
    - Marketing
    - Landing Page
  featured: false
- title: Lars Roettig
  url: https://larsroettig.dev/
  main_url: https://larsroettig.dev/
  description: >
    Lars Roettig is a Magento Maintainer and e-commerce specialist. On his Blog, he writes Software Architecture and Magento Development.
  categories:
    - Portfolio
    - Blog
    - Programming
    - Community
    - Open Source
    - E-commerce
  built_by: Lars Roettig
  built_by_url: https://larsroettig.dev/
  featured: false
- title: Cade Kynaston
  url: https://cade.codes
  main_url: https://cade.codes
  source_url: https://github.com/cadekynaston/gatsby-portfolio
  description: >
    Cade Kynaston's Portfolio
  categories:
    - Portfolio
  built_by: Cade Kynaston
  built_by_url: https://github.com/cadekynaston
  featured: false
- title: Growable Meetups
  url: https://www.growable.io/
  main_url: https://www.growable.io/
  description: >
    Growable - Events to Accelerate your career in Tech. Made with <3 with Gatsby, React & Netlify by Talent Point in London.
  categories:
    - Event
    - Technology
    - Education
    - Community
    - Conference
  built_by: Talent Point
  built_by_url: https://github.com/talent-point/
  featured: false
- title: Fantastic Metropolis
  main_url: https://fantasticmetropolis.com
  url: https://fantasticmetropolis.com
  description: >
    Fantastic Metropolis ran between 2001 and 2006, highlighting the potential of literary science fiction and fantasy.
  categories:
    - Entertainment
  built_by: Luis Rodrigues
  built_by_url: https://goblindegook.com
  featured: false
- title: Simon Koelewijn
  main_url: https://simonkoelewijn.nl
  url: https://simonkoelewijn.nl
  description: >
    Personal blog of Simon Koelewijn, where he blogs about UX, analytics and web development (in Dutch). Made awesome and fast by using Gatsby 2.x (naturally) and gratefully using Netlify and Netlify CMS.
  categories:
    - Freelance
    - Blog
    - Web Development
    - User Experience
  built_by: Simon Koelewijn
  built_by_url: https://simonkoelewijn.nl
  featured: false
- title: Frankly Steve
  url: https://www.franklysteve.com/
  main_url: https://www.franklysteve.com/
  description: >
    Wedding photography with all the hugs, tears, kisses, smiles, laughter, banter, kids up trees, friends in hedges.
  categories:
    - Photography
    - Portfolio
  built_by: Little & Big
  built_by_url: https://www.littleandbig.com.au/
  featured: false
- title: Eventos orellana
  description: >-
    We are a company dedicated to providing personalized and professional advice
    for the elaboration and coordination of social and business events.
  main_url: https://eventosorellana.com/
  url: https://eventosorellana.com/
  featured: false
  categories:
    - Gallery
  built_by: Ramón Chancay
  built_by_url: https://ramonchancay.me/
- title: DIA Supermercados
  main_url: https://dia.com.br
  url: https://dia.com.br
  description: >-
    Brazilian retailer subsidiary, with more than 1,100 stores in Brazil, focusing on low prices and exclusive DIA Products.
  categories:
    - Business
  built_by: CloudDog
  built_by_url: https://clouddog.com.br
  featured: false
- title: AntdSite
  main_url: https://antdsite.yvescoding.org
  url: https://antdsite.yvescoding.org
  description: >-
    A static docs generator based on Ant Design and GatsbyJs.
  categories:
    - Documentation
  built_by: Yves Wang
  built_by_url: https://antdsite.yvescoding.org
- title: AntV
  main_url: https://antv.vision
  url: https://antv.vision
  description: >-
    AntV is a new generation of data visualization technique from Ant Financial
  categories:
    - Documentation
  built_by: afc163
  built_by_url: https://github.com/afc163
- title: ReactStudy Blog
  url: https://elated-lewin-51cf0d.netlify.app
  main_url: https://elated-lewin-51cf0d.netlify.app
  description: >
    Belong to your own blog by gatsby
  categories:
    - Blog
  built_by: 97thjingba
  built_by_url: https://github.com/97thjingba
  featured: false
- title: George
  main_url: https://kind-mestorf-5a2bc0.netlify.app
  url: https://kind-mestorf-5a2bc0.netlify.app
  description: >
    shiny new web built with Gatsby
  categories:
    - Blog
    - Portfolio
    - Gallery
    - Landing Page
    - Design
    - Web Development
    - Open Source
    - Science
  built_by: George Davituri
  featured: false

- title: CEO amp
  main_url: https://www.ceoamp.com
  url: https://www.ceoamp.com
  description: >
    CEO amp is an executive training programme to amplify a CEO's voice in the media. This site was built with Gatsby v2, Styled-Components, TypeScript and React Spring.
  categories:
    - Consulting
    - Entrepreneurship
    - Marketing
    - Landing Page
  built_by: Jacob Herper
  built_by_url: https://herper.io
  featured: false
- title: QuantumBlack
  main_url: https://www.quantumblack.com/
  url: https://www.quantumblack.com/
  description: >
    We help companies use data to make distinctive, sustainable and significant improvements to their performance.
  categories:
    - Technology
    - Consulting
    - Data
    - Design
  built_by: Richard Westenra
  built_by_url: https://www.richardwestenra.com/
  featured: false
- title: Coffeeshop Creative
  url: https://www.coffeeshopcreative.ca
  main_url: https://www.coffeeshopcreative.ca
  description: >
    Marketing site for a Toronto web design and videography studio.
  categories:
    - Marketing
    - Agency
    - Design
    - Video
    - Web Development
  built_by: Michael Uloth
  built_by_url: https://www.michaeluloth.com
  featured: false
- title: Daily Hacker News
  url: https://dailyhn.com
  main_url: https://dailyhn.com
  description: >
    Daily Hacker News presents the top five stories from Hacker News daily.
  categories:
    - Entertainment
    - Design
    - Web Development
    - Technology
    - Science
  built_by: Joeri Smits
  built_by_url: https://joeri.dev
  featured: false
- title: Grüne Dresden
  main_url: https://ltw19dresden.de
  url: https://ltw19dresden.de
  description: >
    This site was built for the Green Party in Germany (Bündnis 90/Die Grünen) for their local election in Dresden, Saxony. The site was built with Gatsby v2 and Styled-Components.
  categories:
    - Government
    - Nonprofit
  built_by: Jacob Herper
  built_by_url: https://herper.io
- title: Mill3 Studio
  main_url: https://mill3.studio/en/
  url: https://mill3.studio/en/
  description: >
    Our agency specializes in the analysis, strategy and development of digital products.
  categories:
    - Agency
    - Portfolio
  built_by: Mill3
  built_by_url: https://mill3.studio/en/
  featured: false
- title: Zellement
  main_url: https://www.zellement.com
  url: https://www.zellement.com
  description: >
    Online portfolio of Dan Farrow from Nottingham, UK.
  categories:
    - Portfolio
  built_by: Zellement
  built_by_url: https://www.zellement.com
  featured: false
- title: Fullstack HQ
  url: https://fullstackhq.com/
  main_url: https://fullstackhq.com/
  description: >
    Get immediate access to a battle-tested team of designers and developers on a pay-as-you-go monthly subscription.
  categories:
    - Agency
    - Consulting
    - Freelance
    - Marketing
    - Portfolio
    - Web Development
    - App
    - Business
    - Design
    - JavaScript
    - Technology
    - User Experience
    - Web Development
    - E-commerce
    - WordPress
  built_by: Fullstack HQ
  built_by_url: https://fullstackhq.com/
  featured: false
- title: Cantas
  main_url: https://www.cantas.co.jp
  url: https://www.cantas.co.jp
  description: >
    Cantas is digital marketing company in Japan.
  categories:
    - Business
    - Agency
  built_by: Cantas
  built_by_url: https://www.cantas.co.jp
  featured: false
- title: Sheringham Shantymen
  main_url: https://www.shantymen.com/
  url: https://www.shantymen.com/
  description: >
    The Sheringham Shantymen are a sea shanty singing group that raise money for the RNLI in the UK.
  categories:
    - Music
    - Community
    - Entertainment
    - Nonprofit
  built_by: Zellement
  built_by_url: https://www.zellement.com/
  featured: false
- title: WP Spark
  main_url: https://wpspark.io/
  url: https://wpspark.io/
  description: >
    Create blazing fast website with WordPress and our Gatsby themes.
  categories:
    - Agency
    - Community
    - Blog
    - WordPress
  built_by: wpspark
  built_by_url: https://wpspark.io/
- title: Ronald Langeveld
  description: >
    Ronald Langeveld's blog and Web Development portfolio website.
  main_url: https://www.ronaldlangeveld.com
  url: https://www.ronaldlangeveld.com
  categories:
    - Blog
    - Web Development
    - Freelance
    - Portfolio
    - Consulting
  featured: false
- title: Golfonaut
  description: >
    Golfonaut - Golf application for Apple Watch
  main_url: https://golfonaut.io
  url: https://golfonaut.io
  categories:
    - App
    - Sports
  featured: false
- title: Anton Sten - UX Lead/Design
  url: https://www.antonsten.com
  main_url: https://www.antonsten.com
  description: Anton Sten leads UX for design-driven companies.
  categories:
    - User Experience
    - Blog
    - Freelance
    - Portfolio
    - Consulting
    - Agency
    - Design
  featured: false
- title: Rashmi AP - Front-end Developer
  main_url: http://rashmiap.me
  url: http://rashmiap.me
  featured: false
  description: >
    Rashmi AP's Personal Portfolio Website
  source_url: https://github.com/rashmiap/personal-website-react
  categories:
    - Portfolio
    - Open Source
  built_by: Rashmi AP
  built_by_url: http://rashmiap.me
- title: OpenSourceRepos - Blogs for open source repositories
  main_url: https://opensourcerepos.com
  url: https://opensourcerepos.com
  featured: false
  description: >
    Open Source Repos is a blog site for explaining the architecture, code-walkthrough and key takeways for the GitHub repository. Out main aim to is to help more developers contribute to open source projects.
  source_url: https://github.com/opensourcerepos/blogs
  categories:
    - Open Source
    - Design
    - Design System
    - Blog
  built_by: OpenSourceRepos Team
  built_by_url: https://opensourcerepos.com
- title: Sheelah Brennan - Front-End/UX Engineer
  main_url: https://sheelahb.com
  url: https://sheelahb.com
  featured: false
  description: >
    Sheelah Brennan's web development blog
  categories:
    - Blog
    - Web Development
    - Design
    - Freelance
    - Portfolio
  built_by: Sheelah Brennan
- title: Delinx.Digital - Web and Mobile Development Agency based in Sofia, Bulgaria
  main_url: https://delinx.digital
  url: https://delinx.digital/solutions
  description: >
    Delinx.digital is a software development oriented digital agency based in Sofia, Bulgaria. We develop bespoke software solutions using  WordPress, WooCommerce, Shopify, e-commerce, React.js, Node.js, PHP, Laravel and many other technologies.
  categories:
    - Agency
    - Web Development
    - Design
    - E-commerce
    - WordPress
  featured: false
- title: Cameron Nuckols - Articles, Book Notes, and More
  main_url: https://nucks.co
  url: https://nucks.co
  description: >
    This site hosts all of Cameron Nuckols's writing on entrepreneurship, startups, money, fitness, self-education, and self-improvement.
  categories:
    - Blog
    - Entrepreneurship
    - Business
    - Productivity
    - Technology
    - Marketing
  featured: false
- title: Hayato KAJIYAMA - Portfolio
  main_url: https://hyakt.dev
  url: https://hyakt.dev
  source_url: https://github.com/hyakt/hyakt.github.io
  featured: false
  categories:
    - Portfolio
- title: Skirtcraft - Unisex Skirts with Large Pockets
  main_url: https://skirtcraft.com
  url: https://skirtcraft.com/products
  source_url: https://github.com/jqrn/skirtcraft-web
  description: >
    Skirtcraft sells unisex skirts with large pockets, made in the USA. Site built with TypeScript and styled-components, with Tumblr-sourced blog posts.
  categories:
    - E-commerce
    - Blog
  built_by: Joe Quarion
  built_by_url: https://github.com/jqrn
  featured: false
- title: Vermarc Sport
  main_url: https://www.vermarcsport.com/
  url: https://www.vermarcsport.com/
  description: >
    Vermarc Sport offers a wide range of cycle clothing, cycling jerseys, bib shorts, rain gear and accessories, as well for the summer, the mid-season (autumn / spring) and the winter.
  categories:
    - E-commerce
  built_by: BRIKL
  built_by_url: https://github.com/Brikl
- title: Cole Ruche
  main_url: https://coleruche.com
  url: https://coleruche.com
  source_url: https://github.com/kingingcole/myblog
  description: >
    The personal website and blog for Emeruche "Cole" Ikenna, front-end web developer from Nigeria.
  categories:
    - Blog
    - Portfolio
  built_by: Emeruche "Cole" Ikenna
  built_by_url: https://twitter.com/cole_ruche
  featured: false
- title: Abhith Rajan - Coder, Blogger, Biker, Full Stack Developer
  main_url: https://www.abhith.net/
  url: https://www.abhith.net/
  source_url: https://github.com/Abhith/abhith.net
  description: >
    abhith.net is a portfolio website of Abhith Rajan, a full stack developer. Sharing blog posts, recommended videos, developer stories and services with the world through this site.
  categories:
    - Portfolio
    - Blog
    - Programming
    - Open Source
    - Technology
  built_by: Abhith Rajan
  built_by_url: https://github.com/Abhith
  featured: false
- title: Mr & Mrs Wilkinson
  url: https://thewilkinsons.netlify.app/
  main_url: https://thewilkinsons.netlify.app/
  source_url: https://github.com/davemullenjnr/the-wilkinsons
  description: >
    A one-page wedding photography showcase using Gatsby Image and featuring a lovely hero and intro section.
  categories:
    - Photography
  built_by: Dave Mullen Jnr
  built_by_url: https://davemullenjnr.co.uk
  featured: false
- title: Gopesh Gopinath - Full Stack JavaScript Developer
  url: https://www.gopeshgopinath.com
  main_url: https://www.gopeshgopinath.com
  source_url: https://github.com/GopeshMedayil/gopeshgopinath.com
  description: >
    Gopesh Gopinath's Personal Portfolio Website
  categories:
    - Portfolio
    - Open Source
  built_by: Gopesh Gopinath
  built_by_url: https://www.gopeshgopinath.com
  featured: false
- title: Misael Taveras - FrontEnd Developer
  url: https://taverasmisael.com
  main_url: https://taverasmisael.com
  source_url: https://github.com/taverasmisael/taverasmisael
  description: >
    Personal site and blogging about learning FrontEnd web development in spanish.
  categories:
    - Portfolio
    - Open Source
    - Blog
    - JavaScript
    - Web Development
  built_by: Misael Taveras
  built_by_url: https://taverasmisael.com
  featured: false
- title: Le Reacteur
  url: https://www.lereacteur.io/
  main_url: https://www.lereacteur.io/
  description: >
    Le Reacteur is the first coding bootcamp dedicated to web and mobile apps development (iOS/Android). We offer intensive sessions to train students in a short time (10 weeks). Our goal is to pass on to our students in less than 3 months what they would have learned in 2 years. To achieve this ambitious challenge, our training is based on learning JavaScript (Node.js, Express, ReactJS, React Native).
  categories:
    - JavaScript
    - Learning
    - Mobile Development
    - Web Development
  built_by: Farid Safi
  built_by_url: https://twitter.com/FaridSafi
  featured: false
- title: Cinch
  url: https://www.cinch.co.uk
  main_url: https://www.cinch.co.uk
  description: >
    Cinch is a hub for car supermarkets and dealers to show off their stock. The site only lists second-hand cars that are seven years old or younger, with less than 70,000 miles on the clock.
  categories:
    - Entrepreneurship
    - Business
  built_by: Somo
  built_by_url: https://www.somoglobal.com
  featured: false
- title: Recetas El Universo
  description: >-
    Recipes and videos with the best of Ecuadorian cuisine.
    Collectable recipes from Diario El Universo.
  main_url: https://recetas-eu.now.sh/
  url: https://recetas-eu.now.sh/
  featured: false
  categories:
    - Blog
    - WordPress
    - Food
  built_by: Ramón Chancay
  built_by_url: https://ramonchancay.me/
- title: Third and Grove
  url: https://www.thirdandgrove.com
  main_url: https://www.thirdandgrove.com
  source_url: https://github.com/thirdandgrove/tagd8_gatsby
  description: >
    A digital agency slaying the mundane one pixel at a time.
  categories:
    - Agency
    - Marketing
    - Open Source
    - Technology
  built_by: Third and Grove
  built_by_url: https://www.thirdandgrove.com
  featured: false
- title: Le Bikini
  url: https://lebikini.com
  main_url: https://lebikini.com
  description: >
    New website for Toulouse's most iconic concert hall.
  categories:
    - Music
  built_by: Antoine Rousseau
  built_by_url: https://antoine.rousseau.im
  featured: false
- title: Jimmy Truong's Portfolio
  url: https://jimmytruong.ca
  main_url: https://jimmytruong.ca
  description: >
    This porfolio is a complication of all projects done during my time at BCIT D3 (Digital Design and Development) program and after graduation.
  categories:
    - Portfolio
    - Web Development
  built_by: Jimmy Truong
  built_by_url: https://jimmytruong.ca
  featured: false
- title: Quick Stop Nicaragua
  main_url: https://quickstopnicaragua.com
  url: https://quickstopnicaragua.com
  description: >
    Convenience Store Website
  categories:
    - Food
  built_by: Gerald Martinez
  built_by_url: https://twitter.com/GeraldM_92
  featured: false
- title: XIEL
  main_url: https://xiel.dev
  url: https://xiel.dev
  source_url: https://github.com/xiel/xiel
  description: >
    I'm a freelance front-end developer from Berlin who creates digital experiences that everyone likes to use.
  categories:
    - Portfolio
    - Blog
  built_by: Felix Leupold
  built_by_url: https://twitter.com/xiel
  featured: false
- title: Nicaragua Best Guides
  main_url: https://www.nicaraguasbestguides.com
  url: https://www.nicaraguasbestguides.com
  description: >
    Full-Service Tour Operator and Destination Management Company (DMC)
  categories:
    - Agency
    - Travel
  built_by: Gerald Martinez
  built_by_url: https://twitter.com/GeraldM_92
  featured: false
- title: Thoughts and Stuff
  main_url: http://thoughtsandstuff.com
  url: http://thoughtsandstuff.com
  source_url: https://github.com/robmarshall/gatsby-tns
  description: >
    A simple easy to read blog. Minimalistic, focusing on content over branding. Includes RSS feed.
  categories:
    - Accessibility
    - Blog
    - WordPress
  built_by: Robert Marshall
  built_by_url: https://robertmarshall.dev
  featured: false
- title: Tracli
  url: https://tracli.rootvan.com/
  main_url: https://tracli.rootvan.com/
  source_url: https://github.com/ridvankaradag/tracli-landing
  description: >
    A command line app that tracks your time
  categories:
    - Productivity
    - Technology
    - Landing Page
  built_by: Ridvan Karadag
  built_by_url: http://www.rootvan.com
  featured: false
- title: spon.io
  url: https://www.spon.io
  main_url: https://www.spon.io
  source_url: https://github.com/magicspon/spon.io
  description: >
    Portfolio for frontend web developer, based in Bristol UK
  categories:
    - Portfolio
  built_by: Dave Stockley
  built_by_url: https://www.spon.io
  featured: false
- title: BBS
  url: https://big-boss-studio.com
  main_url: https://big-boss-studio.com
  description: >
    For 11 years, we help great brands in their digital transformation, offering all our expertise for their needs. Technical consulting, UX, design, technical integration and maintenance.
  categories:
    - Agency
    - JavaScript
    - Web Development
  built_by: BBS
  built_by_url: https://big-boss-studio.com
  featured: false
- title: Appes - Meant to evolve
  main_url: https://appes.co
  url: https://appes.co
  description: >
    Appes is all about apps and evolution. We help companies to build mobile and
    web products.
  categories:
    - Agency
    - Mobile Development
    - Web Development
    - Technology
  built_by: Appes
  built_by_url: https://appes.co
  featured: false
- title: Intern
  url: https://intern.imedadel.me
  main_url: https://intern.imedadel.me
  description: >
    Intern is a job board for getting internships in tech, design, marketing, and more. It's built entirely with Gatsby.
  categories:
    - Directory
    - Technology
  built_by: Imed Adel
  built_by_url: https://imedadel.me
  featured: false
- title: Global Citizen Foundation
  main_url: https://www.globalcitizenfoundation.org
  url: https://www.globalcitizenfoundation.org
  description: >
    In the digital economy, we are Global Citizens and the currency is Personal Data
  categories:
    - Nonprofit
  built_by: The Delta Studio
  built_by_url: https://www.thedelta.io
  featured: false
- title: GatsbyFinds
  main_url: https://gatsbyfinds.netlify.app
  url: https://gatsbyfinds.netlify.app
  description: >
    GatsbyFinds is a website built ontop of Gatsby v2 by providing developers with a showcase of all the latest projects made with the beloved GatsbyJS.
  categories:
    - Portfolio
    - Gallery
  built_by: Bvlktech
  built_by_url: https://twitter.com/bvlktech
  featured: false
- title: AFEX Commodities Exchange
  main_url: https://afexnigeria.com
  url: https://afexnigeria.com
  description: >
    AFEX Nigeria strives to transform Nigerian agriculture by creating more bargaining power to smallholder farmers, access to information, and secure storage.
  categories:
    - Blog
    - Business
    - Finance
    - Food
    - WordPress
  built_by: Mayowa Falade
  built_by_url: http://mayowafalade.com
  featured: false
- title: VIA Data
  main_url: https://viadata.io
  url: https://viadata.io
  description: >
    The future of data management
  categories:
    - Data
  built_by: The Delta Studio
  built_by_url: https://www.thedelta.io
  featured: false
- title: Front End Day Event Website
  main_url: https://frontend-day.com/
  url: https://frontend-day.com/
  description: >
    Performant landing page for a front end workshops recurring event / conference.
  categories:
    - Event
    - Conference
    - Web Development
    - Technology
  built_by: Pagepro
  built_by_url: https://pagepro.co
  featured: false
- title: Mutual
  main_url: https://www.madebymutual.com
  url: https://www.madebymutual.com
  description: >
    Mutual is a web design and development agency. Our new website is powered by Gatsby and Craft CMS.
  categories:
    - Blog
    - Portfolio
    - Agency
    - Design
    - Web Development
  built_by: Mutual
  built_by_url: https://twitter.com/madebymutual
  featured: false
- title: Surge 3
  main_url: https://surge3.com
  url: https://surge3.com/
  description: >
    We’re Surge 3 - a premier web development agency. Our company centers around the principles of quality, speed, and service! We are founded using the latest in web technologies and are dedicated to using those exact tools to help our customers achieve their goals.
  categories:
    - Portfolio
    - Blog
    - Agency
    - Web Development
    - Marketing
  built_by: Dillon Browne
  built_by_url: https://dillonbrowne.com
- title: Adaltas
  main_url: https://www.adaltas.com
  url: https://www.adaltas.com
  description: >
    Adaltas is a team of consultants with a focus on Open Source, Big Data and Cloud Computing based in France, Canada and Morocco.
  categories:
    - Consulting
    - Data
    - Design System
    - Programming
    - Learning
  built_by: Adaltas
  built_by_url: https://www.adaltas.com
- title: Themis Attorneys
  main_url: https://themis-attorneys.com
  url: https://themis-attorneys.com
  description: >
    Themis Attorneys is Chennai based lawyers. Their new complete website is made using Gatsby.
  categories:
    - Agency
    - Consulting
    - Portfolio
    - Law
  built_by: Merbin J Anselm
  built_by_url: https://anselm.in
- title: Runlet
  main_url: https://runlet.app
  url: https://runlet.app
  source_url: https://github.com/runletapp/runlet
  description: >
    Runlet is a cloud-based job manager that offers device synchronization and reliable message delivery in a network of connected devices even after connectivity issues. Available for ARM, Linux, Mac and Windows.
  categories:
    - App
    - Landing Page
    - Productivity
    - Technology
  built_by: Vandré Leal
  built_by_url: https://vandreleal.github.io
  featured: false
- title: tiaan.dev
  main_url: https://tiaan.dev
  url: https://tiaan.dev
  featured: false
  categories:
    - Blog
    - Portfolio
    - Web Development
- title: Praveen Bisht
  main_url: https://www.prvnbist.com/
  url: https://www.prvnbist.com/
  source_url: https://github.com/prvnbist/portfolio
  categories:
    - Portfolio
    - Blog
  built_by: Praveen Bisht
  built_by_url: https://www.prvnbist.com/
  featured: false
- title: Jeff Mills The Outer Limits x NTS Radio
  url: https://www.nts.live/projects/jeff-mills-the-outer-limits/
  main_url: https://www.nts.live/projects/jeff-mills-the-outer-limits/
  source_url: https://github.com/ntslive/the-outer-limits
  description: >
    NTS Radio created a minisite for Jeff Mills' 6 part radio series The Outer Limits, including original music production and imagery curated from the NASA online image archive.
  categories:
    - Music
    - Gallery
    - Science
    - Entertainment
  built_by: NTS Radio
  built_by_url: https://www.nts.live
  featured: false
- title: BALAJIRAO676
  main_url: https://thebalajiraoecommerce.netlify.app/
  url: https://thebalajiraoecommerce.netlify.app/
  featured: false
  categories:
    - Blog
    - E-commerce
    - Web Development
- title: Mentimeter
  url: https://www.mentimeter.com/
  main_url: https://www.mentimeter.com/
  categories:
    - Business
  featured: false
- title: HYFN
  url: https://hyfn.com/
  main_url: https://hyfn.com/
  categories:
    - Business
  featured: false
- title: Mozilla India
  main_url: https://mozillaindia.org/
  url: https://mozillaindia.org/
  categories:
    - Open Source
  featured: false
- title: Primer Labs
  main_url: https://www.primerlabs.io
  url: https://www.primerlabs.io
  featured: false
  categories:
    - Education
    - Learning
- title: AJ on Purr-fect Solutions
  url: https://ajonp.com
  main_url: https://ajonp.com
  description: >
    A Community of developers, creating resources for all to use!
  categories:
    - Education
    - Learning
    - Programming
    - Web Development
    - API
    - Blog
    - SEO
  built_by: AJonP
  built_by_url: http://ajonp.com/authors/alex-patterson
- title: blog.kwst.site
  main_url: https://blog.kwst.site
  url: https://blog.kwst.site
  description: A blog of frontend engineer working in Fukuoka
  source_url: https://github.com/SatoshiKawabata/blog
  featured: false
  categories:
    - Blog
    - Technology
    - Web Development
    - JavaScript
- title: Run Leeds
  main_url: http://www.runleeds.co.uk
  url: http://www.runleeds.co.uk
  description: >
    Community running site based in Leeds,UK. Aiming to support those going through a life crisis.
  categories:
    - Accessibility
    - Blog
    - Community
    - Nonprofit
    - Sports
    - WordPress
  built_by: Robert Marshall
  built_by_url: https://www.robertmarshall.dev
- title: Arvind Kumar
  main_url: https://arvind.io
  url: https://arvind.io
  source_url: https://github.com/EnKrypt/arvind.io
  built_by: Arvind Kumar
  built_by_url: https://arvind.io/
  description: >
    A blog about writing code, making music and studying the skies.
  featured: false
  categories:
    - Blog
    - Music
    - Technology
- title: GlobalMoney
  url: https://global24.ua
  main_url: https://global24.ua
  description: >
    Provide payment solution for SMB, eWallet GlobalMoney
  categories:
    - Business
    - Finance
    - Technology
  built_by: NodeArt
  built_by_url: https://NodeArt.io
- title: Women's and Girls' Emergency Centre
  url: https://www.wagec.org.au/
  main_url: https://www.wagec.org.au/
  description: >
    Specialist homelessness service for women and families escaping domestic violence. Based in Redfern, Sydney, Australia.
  categories:
    - Nonprofit
    - Community
    - E-commerce
  built_by: Little & Big
  built_by_url: https://www.littleandbig.com.au/
  featured: false
- title: Guus van de Wal | Drupal Front-end specialist
  url: https://guusvandewal.nl
  main_url: https://guusvandewal.nl
  description: >
    Decoupled portfolio site for guusvandewal.nl, a Drupal and ReactJS front-end developer and designer.
  categories:
    - Open Source
    - Web Development
    - Design
    - Blog
    - Freelance
  built_by: Guus van de Wal
  featured: false
- title: Pixelize Web Design Gold Coast | Web Design and SEO
  url: https://www.pixelize.com.au/
  main_url: https://www.pixelize.com.au/
  description: >
    Pixelize is a tight knit group of professional web developers, graphic designers, and content creators that work together to create high performing, blazing fast, beautiful websites with a strong focus on SEO.
  categories:
    - Agency
    - Web Development
    - Marketing
    - SEO
    - Design
    - Portfolio
    - Blog
  built_by: Pixelize
  built_by_url: https://www.pixelize.com.au
  featured: false
- title: VS Code GitHub Stats
  url: https://vscode-github-stats.netlify.app
  main_url: https://vscode-github-stats.netlify.app
  source_url: https://github.com/lannonbr/vscode-github-stats/
  description: >
    Statistics Dashboard for VS Code GitHub repository
  categories:
    - Data
  built_by: Benjamin Lannon
  built_by_url: https://lannonbr.com
  featured: false
- title: MetaProjection
  main_url: https://www.metaprojection.ca
  url: https://www.metaprojection.ca
  source_url: https://github.com/rosslh/metaprojection
  description: >
    MetaProjection is a website that aggregates multiple Canadian federal electoral projections in order to provide an overview of how the election is playing out, both federally and by district.
  categories:
    - Government
    - Data
    - Open Source
  built_by: Ross Hill
  built_by_url: https://rosshill.ca
  featured: false
- title: Tamarisc VC
  url: https://www.tamarisc.vc
  main_url: https://www.tamarisc.vc
  description: >
    Tamarisc invests in and helps build companies that improve the human habitat through innovating at the intersection of real estate, health, and technology.
  categories:
    - Business
    - Technology
  built_by: Peter Hironaka
  built_by_url: https://peterhironaka.com
  featured: false
- title: Up Your A11y
  url: https://www.upyoura11y.com/
  main_url: https://www.upyoura11y.com/
  source_url: https://www.upyoura11y.com/
  description: >
    A web accessibility toolkit with a React focus, Up Your A11y is a resource for front-end developers to find useful information on how to make your sites more accessible. The topics covered have a React bias, but the principles in each apply to all web development, so please don't be put off if you don't work with React specifically!
  categories:
    - Accessibility
    - Blog
    - Programming
    - JavaScript
    - User Experience
    - Web Development
  built_by: Suzanne Aitchison
  built_by_url: https://twitter.com/s_aitchison
  featured: false
- title: Roman Kravets
  description: >
    Portfolio of Roman Kravets. Web Developer, HTML & CSS Coder.
  main_url: https://romkravets.netlify.app/
  url: https://romkravets.netlify.app/
  categories:
    - Portfolio
    - Open Source
    - Web Development
    - Blog
  built_by: Roman Kravets
  built_by_url: https://github.com/romkravets/dev-page
  featured: false
- title: Phil Tietjen Portfolio
  url: https://www.philtietjen.dev/
  main_url: https://www.philtietjen.dev/
  source_url: https://github.com/Phizzard/phil-portfolio
  description: >
    Portfolio of Phil Tietjen using Gatsby, Tailwind CSS, and Emotion/styled
  categories:
    - Portfolio
    - Open Source
    - Web Development
  built_by: Phil Tietjen
  built_by_url: https://github.com/Phizzard
  featured: false
- title: Gatsby Bomb
  description: >
    A fan made version of the website Giantbomb, fully static and powered by Gatsby JS and the GiantBomb API.
  main_url: https://gatsbybomb.netlify.app
  url: https://gatsbybomb.netlify.app
  categories:
    - App
    - Entertainment
    - Media
    - Video
  built_by: Phil Tietjen
  built_by_url: https://github.com/Phizzard
  featured: false
- title: Divyanshu Maithani
  main_url: https://divyanshu013.dev
  url: https://divyanshu013.dev
  source_url: https://github.com/divyanshu013/blog
  description: >
    Personal blog of Divyanshu Maithani. Life, music, code and things in between...
  categories:
    - Blog
    - JavaScript
    - Open Source
    - Music
    - Programming
    - Technology
    - Web Development
  built_by: Divyanshu Maithani
  built_by_url: https://twitter.com/divyanshu013
- title: TFE Energy
  main_url: https://www.tfe.energy
  url: https://www.tfe.energy
  source_url: https://gitlab.com/marcfehrmedia/2019-07-03-tfe-energy
  description: >
    TFE Energy believes in the future. Their new website is programmed with Gatsby, Scrollmagic, Contentful, Cloudify.
  categories:
    - Technology
    - Consulting
    - Video
    - Business
  built_by: Marc Fehr
  built_by_url: https://www.marcfehr.ch
- title: AtomBuild
  url: https://atombuild.github.io/
  main_url: https://atombuild.github.io/
  source_url: https://github.com/AtomBuild/atombuild.github.io
  description: >
    Landing page for the AtomBuild project, offering a curation of Atom packages associated with the project.
  categories:
    - Directory
    - Landing Page
    - Open Source
    - Programming
    - Technology
  built_by: Kepler Sticka-Jones
  built_by_url: https://keplersj.com/
  featured: false
- title: Josh Pensky
  main_url: https://joshpensky.com
  url: https://joshpensky.com
  description: >
    Josh Pensky is an interactive developer based in Boston. He designs and builds refreshing web experiences, packed to the punch with delightful interactions.
  categories:
    - Portfolio
    - Web Development
    - Design
    - SEO
  built_by: Josh Pensky
  built_by_url: https://github.com/joshpensky
  featured: false
- title: AtomLinter
  url: https://atomlinter.github.io/
  main_url: https://atomlinter.github.io/
  source_url: https://github.com/AtomLinter/atomlinter.github.io
  description: >
    Landing page for the AtomLinter project, offering a curation of Atom packages associated with the project.
  categories:
    - Directory
    - Landing Page
    - Open Source
    - Programming
    - Technology
  built_by: Kepler Sticka-Jones
  built_by_url: https://keplersj.com/
  featured: false
- title: Dashbouquet
  url: https://dashbouquet.com/
  main_url: https://dashbouquet.com/
  categories:
    - Agency
    - Blog
    - Business
    - Mobile Development
    - Portfolio
    - Web Development
  built_by: Dashbouquet team
  featured: false
- title: rathes.me
  url: https://rathes.me/
  main_url: https://rathes.me/
  source_url: https://github.com/rathesDot/rathes.me
  description: >
    The Portfolio Website of Rathes Sachchithananthan
  categories:
    - Blog
    - Portfolio
    - Web Development
  built_by: Rathes Sachchithananthan
  built_by_url: https://rathes.me/
- title: viviGuides - Your travel guides
  url: https://vivitravels.com/en/guides/
  main_url: https://vivitravels.com/en/guides/
  description: >
    viviGuides is viviTravels' blog: here you will find travel tips, useful information about the cities and the best guides for your next vacation.
  categories:
    - Travel
    - Blog
  built_by: Kframe Interactive SA
  built_by_url: https://kframeinteractive.com/
  featured: false
- title: KNC Blog
  main_url: https://nagakonada.com
  url: https://nagakonada.com/
  description: >
    Nagakonada is my blogging and portfolio site where I list my projects, experience, capabilities and the blog mostly talks about technical and personal writings.
  categories:
    - Blog
    - Web Development
    - Portfolio
  built_by: Konada, Naga Chaitanya
  built_by_url: https://github.com/ChaituKNag
  featured: false
- title: Vishal Nakum
  url: https://nakum.tech/
  main_url: https://nakum.tech/
  source_url: https://github.com/vishalnakum011/contentful
  description: >
    Portfolio of Vishal Nakum. Made with Gatsby, Contentful. Deployed on Netlify.
  categories:
    - Portfolio
    - Blog
  built_by: Amol Tangade
  built_by_url: https://amoltangade.me/
- title: Sagar Hani Portfolio
  url: http://sagarhani.in/
  main_url: http://sagarhani.in/
  source_url: https://github.com/sagarhani
  description: >
    Sagar Hani is a Software Developer & an Open Source Enthusiast. He blogs about JavaScript, Open Source and his Life experiences.
  categories:
    - Portfolio
    - Blog
    - Web Development
    - Open Source
    - Technology
    - Programming
    - JavaScript
  built_by: Sagar Hani
  built_by_url: http://sagarhani.in/about
- title: Arturo Alviar's Portfolio
  main_url: https://arturoalviar.com
  url: https://arturoalviar.com
  source_url: https://github.com/arturoalviar/portfolio
  categories:
    - Portfolio
    - Open Source
    - Web Development
  built_by: Arturo Alviar
  built_by_url: https://github.com/arturoalviar
  featured: false
- title: Pearly
  url: https://www.pearlyplan.com
  main_url: https://www.pearlyplan.com
  description: >
    Dental Membership Growth Platform
  categories:
    - Technology
    - Healthcare
    - App
  built_by: Sean Emmer and Jeff Cole
- title: MarceloNM
  url: https://marcelonm.com
  main_url: https://marcelonm.com
  description: >
    Personal landing page and blog for MarceloNM, a frontend developer based in Brazil.
  categories:
    - Blog
    - JavaScript
    - Landing Page
    - Programming
    - Web Development
  built_by: Marcelo Nascimento Menezes
  built_by_url: https://github.com/mrcelo
  featured: false
- title: Open Source Galaxy
  main_url: https://www.opensourcegalaxy.com
  url: https://www.opensourcegalaxy.com
  description: >
    Explore the Open Source Galaxy and help other earthlings by contributing to open source.
  categories:
    - Open Source
    - Programming
    - Web Development
  built_by: Justin Juno
  built_by_url: https://www.justinjuno.dev
  featured: false
- title: enBonnet Blog
  url: https://enbonnet.me/
  main_url: https://enbonnet.me/
  source_url: https://github.com/enbonnet
  description: >
    Hola, este es mi sitio personal, estare escribiendo sobre JavaScript, Frontend y Tecnologia que utilice en mi dia a dia.
  categories:
    - Portfolio
    - Blog
    - Web Development
    - Technology
    - Programming
    - JavaScript
  built_by: Ender Bonnet
  built_by_url: https://enbonnet.me/
- title: Edenspiekermann
  url: https://www.edenspiekermann.com/eu/
  main_url: https://www.edenspiekermann.com/eu/
  description: >
    Hello. We are Edenspiekermann, an independent global creative agency.
  categories:
    - Featured
    - Agency
    - Design
    - Portfolio
  featured: true
- title: IBM Design
  url: https://www.ibm.com/design/
  main_url: https://www.ibm.com/design/
  description: >
    At IBM, our design philosophy is to help guide people so they can do their best work. Our human-centered design practices help us deliver on that goal.
  categories:
    - Featured
    - Design
    - Technology
    - Web Development
  built_by: IBM
  featured: true
- title: We Do Plugins
  url: https://wedoplugins.com
  main_url: https://wedoplugins.com
  description: >
    Free & premium WordPress plugins development studio from Wroclaw, Poland.
  categories:
    - Portfolio
    - Agency
    - Open Source
    - Web Development
  built_by: We Do Plugins
  built_by_url: https://wedoplugins.com
- title: Mevish Aslam, business coach
  url: https://mevishaslam.com/
  main_url: https://mevishaslam.com/
  description: >
    Mevish Aslam helps women build a life they love and coaches women to launch and grow businesses.
  categories:
    - Business
    - Consulting
    - Entrepreneurship
    - Freelance
    - Marketing
    - Portfolio
  built_by: Rou Hun Fan
  built_by_url: https://flowen.me
  featured: false
- title: Principles of wealth
  url: https://principlesofwealth.net
  main_url: https://principlesofwealth.net
  source_url: https://github.com/flowen/principlesofwealth
  description: >
    Principles of wealth. How to get rich without being lucky, a summary of Naval Ravikant's tweets and podcast.`
  categories:
    - Business
    - Consulting
    - Education
    - Entrepreneurship
    - Finance
    - Learning
    - Marketing
    - Media
    - Nonprofit
    - Productivity
    - Science
  built_by: Rou Hun Fan
  built_by_url: https://flowen.me
  featured: false
- title: Problem studio
  url: https://problem.studio
  main_url: https://problem.studio
  description: >
    Problem Studio creates unique and fun web experiences. Our enemy is "boring" if ya know what we mean: overused WordPress templates, the top 10 shopify templates, copy of a copy of a copy of a copy. We love to support design and marketing agencies and help realize their creations into a digital product. `
  categories:
    - Agency
    - Business
    - Consulting
    - Design
    - Education
    - Entrepreneurship
    - Freelance
    - Landing Page
    - Marketing
    - Media
    - Portfolio
    - Productivity
    - Web Development
  built_by: Rou Hun Fan & Sander Visser
  built_by_url: https://flowen.me
- title: North X South
  main_url: https://northxsouth.co
  url: https://northxsouth.co
  description: >
    We work with small businesses and non-profits to develop their brands, build an online identity, create stellar designs, and give a voice to their causes.
  categories:
    - Agency
    - Consulting
    - Business
    - Design
    - Web Development
  built_by: North X South
  built_by_url: https://northxsouth.co
- title: Plenty of Fish
  main_url: https://www.pof.com/
  url: https://pof.com
  description: >
    Plenty of Fish is one of the world's largest dating platforms.
  categories:
    - Community
  featured: true
- title: Bitcoin
  main_url: https://www.bitcoin.com/
  url: https://bitcoin.com
  description: >
    One of the largest crypto-currency platforms in the world.
  categories:
    - Technology
    - Finance
  featured: true
- title: Frame.io
  main_url: https://www.frame.io/
  url: https://frame.io
  description: >
    Frame.io is a cloud-based video collaboration platform that allows its users to easily work on media projects together
  categories:
    - Technology
    - Entertainment
    - Media
  featured: true
- title: Sainsbury’s Homepage
  main_url: https://www.sainsburys.co.uk/
  url: https://www.sainsburys.co.uk
  description: >
    Sainsbury’s is an almost 150 year old supermarket chain in the United Kingdom.
  categories:
    - E-commerce
    - Food
  featured: true
- title: Haxzie, Portfolio and Blog
  url: https://haxzie.com/
  main_url: https://haxzie.com/
  source_url: https://github.com/haxzie/haxzie.com
  description: >
    Haxzie.com is the portfolio and personal blog of Musthaq Ahamad, UX Engineer and Visual Designer
  categories:
    - Blog
    - Portfolio
  built_by: Musthaq Ahamad
  built_by_url: https://haxzie.com
  featured: false
- title: Robin Wieruch's Blog
  url: https://www.robinwieruch.de/
  main_url: https://www.robinwieruch.de/
  categories:
    - Blog
    - Education
  featured: false
- title: Roger Ramos Development Journal
  url: https://rogerramos.me/
  main_url: https://rogerramos.me/
  source_url: https://github.com/rogerramosme/rogerramos.me/
  description: >
    Personal development journal made with Netlify CMS
  categories:
    - Blog
  built_by: Roger Ramos
  built_by_url: https://rogerramos.me/
  featured: false
- title: Global Adviser Alpha
  main_url: https://globaladviseralpha.com
  url: https://globaladviseralpha.com
  description: >
    Lead by David Haintz, Global Adviser Alpha transforms advice business into world class firms.
  categories:
    - Business
    - Blog
    - Finance
  built_by: Handsome Creative
  built_by_url: https://www.hellohandsome.com.au
  featured: false
- title: Alcamine
  url: https://alcamine.com/
  main_url: https://alcamine.com/
  description: >
    Never apply to another job online and receive tons of tech jobs in your inbox everyday — all while keeping your information private.
  categories:
    - Blog
    - Technology
  built_by: Caldera Digital
  built_by_url: https://www.calderadigital.com/
  featured: false
- title: Caldera Digital
  url: https://www.calderadigital.com/
  main_url: https://www.calderadigital.com/
  source_url: https://github.com/caldera-digital/platform
  description: >
    Caldera is a product and application development agency that uses innovative technology to bring your vision, brand, and identity to life through user centered design.
  categories:
    - Blog
    - User Experience
    - Consulting
  built_by: Caldera Digital
  built_by_url: https://www.calderadigital.com/
  featured: false
- title: Keycodes
  url: https://www.keycodes.dev
  main_url: https://www.keycodes.dev
  source_url: https://github.com/justinjunodev/keycodes.dev
  description: >
    A developer resource for getting keyboard key codes.
  categories:
    - Programming
    - Productivity
    - Open Source
    - Web Development
  built_by: Justin Juno
  built_by_url: https://www.justinjuno.dev
  featured: false
- title: Utah Pumpkins
  url: https://www.utahpumpkins.com/
  main_url: https://www.utahpumpkins.com/
  source_url: https://github.com/cadekynaston/utah-pumpkins
  description: >
    An awesome pumpkin gallery built using Gatsby and Contentful.
  categories:
    - Gallery
    - Blog
    - Photography
  built_by: Cade Kynaston
  built_by_url: https://cade.codes
- title: diff001a's blog
  main_url: https://diff001a.netlify.app/
  url: https://diff001a.netlify.app/
  description: >
    This is diff001a's blog which contains blogs related to programming.
  categories:
    - Blog
  built_by: diff001a
- title: Rockwong Blog
  main_url: http://rockwong.com/blog/
  url: http://rockwong.com/blog/
  description: >
    Rockwong is a technical blog containing content related to various web technologies.
  categories:
    - Technology
    - Education
    - Blog
- title: RegexGuide
  main_url: https://regex.guide
  url: https://regex.guide/playground
  source_url: https://github.com/pacdiv/regex.guide
  description: >
    The easiest way to learn regular expressions! The RegexGuide is a playground helping developers to discover regular expressions. Trying it is adopting regular expressions!
  categories:
    - App
    - Education
    - JavaScript
    - Nonprofit
    - Open Source
    - Programming
    - Technology
    - Web Development
  built_by: Loïc J.
  built_by_url: https://growthnotes.dev
- title: re:store
  url: https://www.visitrestore.com
  main_url: https://www.visitrestore.com
  description: >
    This is your chance to discover, connect, and shop beyond your feed and get to know the who, how, and why behind your favorite products.
  categories:
    - Marketing
  built_by: The Couch
  built_by_url: https://thecouch.nyc
  featured: false
- title: MyPrograming Steps
  main_url: https://mysteps.netlify.app/
  url: https://mysteps.netlify.app/
  description: >
    FrontEnd Tutorial Information
  featured: false
  categories:
    - Blog
    - Portfolio
  source_url: https://github.com/IoT-Arduino/Gatsby-MySteps
  built_by: Maruo
  built_by_url: https://twitter.com/DengenT
- title: Brent Runs Marathons
  main_url: https://www.brentrunsmarathons.com/
  url: https://www.brentrunsmarathons.com/
  description: >
    Brent Runs Marathons is about the training and race experience for the Comrades Ultra Marathon
  categories:
    - Blog
  built_by: Brent Ingram
  built_by_url: https://www.brentjingram.com/
  featured: false
- title: Pedro LaTorre
  main_url: https://www.pedrolatorre.com/
  url: https://www.pedrolatorre.com/
  source_url: https://github.com/bingr001/pedro-latorre-site
  description: >
    A really awesome website built for the motivational speaker Pedro LaTorre
  categories:
    - Blog
  built_by: Brent Ingram
  built_by_url: https://www.brentjingram.com/
  featured: false
- title: Veryben
  main_url: https://veryben.com/
  url: https://veryben.com/
  description: >
    be water my friend
  categories:
    - Blog
  built_by: anikijiang
  built_by_url: https://twitter.com/anikijiang
  featured: false
- title: kentarom's portfolio
  main_url: https://kentarom.com/
  url: https://kentarom.com/
  source_url: https://github.com/kentaro-m/portfolio-gatsby
  description: >
    The portfolio of kentarom, frontend developer. This site shows recent activities about him.
  categories:
    - Portfolio
    - Technology
    - Web Development
  built_by: kentarom
  built_by_url: https://twitter.com/_kentaro_m
  featured: false
- title: MotionThat
  main_url: https://motionthat.com.au
  url: https://motionthat.com.au
  description: >
    MotionThat was created to fill a void in Tabletop Product shooting, whereby the need for consistency, repetition and flexibility was required to eliminate the many variables and inaccuracies that slow the filming process down.
  categories:
    - Entertainment
    - Food
    - Media
    - Gallery
  built_by: Handsome Creative
  built_by_url: https://www.hellohandsome.com.au
  featured: false
- title: TEN ALPHAS
  main_url: https://tenalphas.com.au
  url: https://tenalphas.com.au
  description: >
    TEN ALPHAS is a content production company based in Sydney and Wollongong, telling stories through moving image and beautiful design.
  categories:
    - Media
    - Entertainment
    - Video
  built_by: Handsome Creative
  built_by_url: https://www.hellohandsome.com.au
  featured: false
- title: SalesGP
  main_url: https://salesgp.io
  url: https://salesgp.io
  description: >
    SalesGP is a specialist Sales and Operations partner offering expert skill-sets and decades of experience to companies entering the Australia, NZ (ANZ) and South East Asian (SEA) markets.
  categories:
    - Business
    - Marketing
    - Consulting
  built_by: Handsome Creative
  built_by_url: https://www.hellohandsome.com.au
  featured: false
- title: Source Separation Systems
  main_url: https://sourceseparationsystems.com.au
  url: https://sourceseparationsystems.com.au
  description: >
    Innovative waste diversion products, designed to connect Australians to a more sustainable world.
  categories:
    - Business
  built_by: Handsome Creative
  built_by_url: https://www.hellohandsome.com.au
- title: Fuzzy String Matching
  main_url: https://fuzzy-string-matching.netlify.app
  url: https://fuzzy-string-matching.netlify.app
  source_url: https://github.com/jdemieville/fuzzyStringMatching
  description: >
    This site is built to assess the performance of various approximate string matching algorithms aka fuzzy string searching.
  categories:
    - JavaScript
    - Learning
    - Programming
  built_by: Jennifer Demieville
  built_by_url: https://demieville-codes.herokuapp.com/portfolio
  featured: false
- title: Open Techiz
  main_url: https://www.opentechiz.com/
  url: https://www.opentechiz.com/
  featured: false
  description: >
    An agile software development company in Vietnam, providing wide range service from e-commerce development, mobile development, automation testing and cloud deployment with kubernets
  categories:
    - Web Development
    - Mobile Development
    - Technology
  built_by: Open Techiz
  built_by_url: https://www.opentechiz.com/
- title: Leave Me Alone
  url: https://leavemealone.app
  main_url: https://leavemealone.app
  description: >
    Leave Me Alone helps you unsubscribe from unwanted emails easily. It's built with Gatsby v2.
  categories:
    - Landing Page
    - Productivity
  built_by: James Ivings
  built_by_url: https://squarecat.io
  featured: false
- title: Oberion
  main_url: https://oberion.io
  url: https://oberion.io
  description: >
    Oberion analyzes your gaming library and gives you personal recommendations based on what you play
  categories:
    - Entertainment
    - Media
  built_by: Thomas Uta
  built_by_url: https://twitter.com/ThomasJanUta
  featured: false
- title: Yoseph.tech
  main_url: https://www.yoseph.tech
  url: https://www.yoseph.tech/compilers
  source_url: https://github.com/radding/yoseph.tech_gatsby
  description: >
    Yoseph.tech is a personal blog centered around technology and software engineering
  categories:
    - Technology
    - Web Development
    - Open Source
  built_by: Yoseph Radding
  built_by_url: https://github.com/radding
  featured: false
- title: Really Fast Sites
  url: https://reallyfastsites.com
  main_url: https://reallyfastsites.com
  description: >
    Really Fast Sites showcases websites that have a speed score of 85 or higher on Google's Page Speed Insights for both mobile and desktop, along with some of the platforms and technologies those sites use.
  categories:
    - Web Development
    - Programming
  built_by: Peter Brady
  built_by_url: https://www.peterbrady.co.uk
  featured: false
- title: Mieke Frouws
  url: https://www.miekefrouws.nl
  main_url: https://www.miekefrouws.nl
  description: >
    Mieke Frouws is a freelance primary and secondary school theatre teacher based in the Netherlands.
  categories:
    - Freelance
    - Education
  built_by: Laurens Kling
  built_by_url: https://www.goedideemedia.nl
  featured: false
- title: Paul de Vries
  url: https://pauldevries1972.nl
  main_url: https://pauldevries1972.nl
  description: >
    Paul de Vries is founder of #DCDW and Spokesperson for Marktplaats Automotive (eBay) - Making the online automotive better!
  categories:
    - Blog
    - Business
    - Consulting
  built_by: Laurens Kling
  built_by_url: https://www.goedideemedia.nl
  featured: false
- title: The Fabulous Lifestyles 不藏私旅行煮藝
  url: https://thefabulouslifestyles.com/
  main_url: https://thefabulouslifestyles.com/
  description: >
    The Fabulous Lifestyles features content about travel and food. It offers practical travel advice that covers trip planning, logistics, and reviews on destination, resort & hotel...etc. Besides travelling, there are step-by-step homemade gourmet recipes that will appeal to everyone's taste buds.
  categories:
    - Blog
    - Food
    - Travel
  built_by: Kevin C Chen
  built_by_url: https://www.linkedin.com/in/kevincychen/
- title: Salexa - Estetica Venezolana
  url: https://peluqueriavenezolana.cl/
  main_url: https://peluqueriavenezolana.cl/
  source_url: https://github.com/enbonnet/salexa-front
  description: >
    Venezuelan beauty and hairdressing salon in Chile
  categories:
    - Marketing
    - Business
  built_by: Ender Bonnet
  built_by_url: https://enbonnet.me/
- title: Akshay Thakur's Portfolio
  main_url: https://akshaythakur.me
  url: https://akshaythakur.me
  categories:
    - Portfolio
    - Web Development
  built_by: Akshay Thakur
  built_by_url: https://akshaythakur.me
- title: Binaria
  description: >
    Digital product connecting technics & creativity.
  main_url: https://binaria.com/en/
  url: https://binaria.com/en/
  categories:
    - Web Development
    - Agency
    - Technology
    - App
    - Consulting
    - User Experience
  built_by: Binaria
  built_by_url: https://binaria.com/
- title: Quema Labs
  url: https://quemalabs.com/
  main_url: https://quemalabs.com/
  description: >
    WordPress themes for these modern times
  categories:
    - Blog
    - Web Development
    - WordPress
    - Portfolio
  built_by: Nico Andrade
  built_by_url: https://nicoandrade.com/
- title: Century 21 Financial
  url: https://century21financial.co.nz/
  main_url: https://century21financial.co.nz/
  description: Website for Century 21's mortgage broker and insurance broker business in New Zealand.
  categories:
    - Real Estate
    - Finance
    - Business
  built_by: Shannon Smith
  built_by_url: https://www.powerboard.co.nz/clients
  featured: false
- title: Base Backpackers
  url: https://www.stayatbase.com/
  main_url: https://www.stayatbase.com/
  description: Base Backpackers is one of Australasia's biggest youth adventure tourism brands. They are super stoked to have one of the fastest websites in the tourism industry.
  categories:
    - Travel
    - Business
  built_by: Shannon Smith
  built_by_url: https://www.powerboard.co.nz/clients
  featured: false
- title: Wealthsimple
  url: https://www.wealthsimple.com/
  main_url: https://www.wealthsimple.com/en-us/
  description: >
    The simple way to grow your money like the world's most sophisticated investors. Zero-maintenance portfolios, expert advisors and low fees.
  categories:
    - App
    - Business
    - Finance
  featured: false
- title: To Be Created
  description: >
    tbc is a London based styling agency that champions a modernised minimal aesthetic for both personal clients and brands.
  main_url: https://to-be-created.com
  url: https://to-be-created.com
  categories:
    - Web Development
    - Agency
    - Portfolio
    - Freelance
  built_by: Sam Goddard
  built_by_url: https://samgoddard.dev/
- title: Kosmos Platform
  main_url: https://kosmosplatform.com
  url: https://kosmosplatform.com
  description: >
    Explore the Kosmos - A new world is here, where every clinician now has the ability to improve cardiothoracic and abdominal assessment, in just a few minutes.
  categories:
    - Marketing
    - Science
    - Video
    - Landing Page
    - Healthcare
    - Technology
  built_by: Bryce Benson via Turnstyle Studio
  built_by_url: https://github.com/brycebenson
- title: B-Engaged
  url: https://b-engaged.se/
  main_url: https://b-engaged.se/
  description: >
    B-Engaged gives a clear picture of the organization and helps you implement the measures that makes difference for the employees. The results of our employee surveys are easily transformed into concrete improvement measures using AI technology.
  categories:
    - Business
    - Human Resources
  featured: false
- title: Rollbar
  url: https://rollbar.com/
  main_url: https://rollbar.com/
  description: >
    Rollbar automates error monitoring and triaging, so developers can fix errors that matter within minutes, and build software quickly and painlessly.
  categories:
    - Programming
    - Web Development
  featured: false
- title: EQX
  url: https://digitalexperience.equinox.com/
  main_url: https://digitalexperience.equinox.com/
  description: >
    The Equinox app, personalized to unlock your full potential.
  categories:
    - Sports
    - App
  featured: false
- title: WagWalking
  url: https://wagwalking.com/
  main_url: https://wagwalking.com/
  description: >
    Paws on the move
  categories:
    - App
  featured: false
- title: FirstBorn
  url: https://www.firstborn.com/
  main_url: https://www.firstborn.com/
  description: >
    We shape modern brands for a connected future.
  categories:
    - Agency
    - Design
- title: Pix4D
  url: https://www.pix4d.com
  main_url: https://www.pix4d.com
  description: >
    A unique suite of photogrammetry software for drone mapping. Capture images with our app, process on desktop or cloud and create maps and 3D models.
  categories:
    - Business
    - Productivity
    - Technology
  featured: false
- title: Bakken & Bæck
  url: https://bakkenbaeck.com
  main_url: https://bakkenbaeck.com
  description: >
    We’re Bakken & Bæck, a digital studio based in Oslo, Bonn and Amsterdam. Ambitious companies call us when they need an experienced team that can transform interesting ideas into powerful products.
  categories:
    - Agency
    - Design
    - Technology
  featured: false
- title: Figma Config
  url: https://config.figma.com/
  main_url: https://config.figma.com/
  description: A one-day conference where Figma users come together to learn from each other.
  categories:
    - Conference
    - Design
    - Event
    - Community
    - Learning
  built_by: Corey Ward
  built_by_url: http://www.coreyward.me/
  featured: false
- title: Anurag Hazra's Portfolio
  url: https://anuraghazra.github.io/
  main_url: https://anuraghazra.github.io/
  source_url: https://github.com/anuraghazra/anuraghazra.github.io
  description: >
    Anurag Hazra's portfolio & personal blog, Creative FrontEnd web developer from india.
  categories:
    - Portfolio
    - Blog
    - Open Source
    - JavaScript
  built_by: Anurag Hazra
  built_by_url: https://github.com/anuraghazra
- title: VeganWorks
  url: https://veganworks.com/
  main_url: https://veganworks.com/
  description: We make delicious vegan snack boxes.
  categories:
    - Food
- title: codesundar
  url: https://codesundar.com
  main_url: https://codesundar.com
  description: >
    Learn PhoneGap, Ionic, Flutter
  categories:
    - Education
    - Technology
    - Web Development
    - Blog
  built_by: codesundar
  built_by_url: https://codesundar.com
  featured: false
- title: Nordic Microfinance Initiative
  url: https://www.nmimicro.no/
  main_url: https://www.nmimicro.no/
  description: Nordic Microfinance Initiative's (NMI) vision is to contribute to the empowerment of poor people in developing countries and to the creation of jobs and wealth on a sustainable basis.
  featured: false
  categories:
    - Finance
    - Business
  built_by: Othermachines
  built_by_url: https://othermachines.com
- title: Subscribe Pro Documentation
  url: https://docs.subscribepro.com/
  main_url: https://docs.subscribepro.com/
  description: >
    Subscribe Pro is a subscription commerce solution that enables brands to quickly add subscription commerce models such as box, subscribe-and-save, autoship and similar to their existing e-commerce websites.
  categories:
    - Documentation
    - E-commerce
    - API
    - Technology
    - Web Development
  built_by: Subscribe Pro
  built_by_url: https://www.subscribepro.com/
- title: Software.com
  main_url: https://www.software.com
  url: https://www.software.com
  description: Our data platform helps developers learn from their data, increase productivity, and code smarter.
  categories:
    - Data
    - Productivity
    - Programming
  built_by: Brett Stevens, Joshua Cheng, Geoff Stevens
  built_by_url: https://github.com/swdotcom/
  featured: false
- title: WTL Studio Website Builder
  main_url: https://wtlstudio.com/
  url: https://wtlstudio.com/
  description: >
    Cloud-based, SEO focused website builder - helping local businesses and startups reach audiences faster.
  featured: false
  categories:
    - E-commerce
    - SEO
    - Business
- title: ToolsDB
  main_url: https://toolsdb.dev
  url: https://toolsdb.dev
  description: List of tools for better software development.
  featured: false
  categories:
    - Technology
    - Web Development
    - Programming
    - Productivity
- title: Eastman Strings
  url: https://www.eastmanstrings.com
  main_url: https://www.eastmanstrings.com
  description: >
    Site was built using GatsbyJS, Cosmic CMS, and Netlify.
  categories:
    - Business
    - Music
  built_by: Tekhaus
  built_by_url: https://www.tekha.us
  featured: false
- title: Lesley Lai
  main_url: https://lesleylai.info
  url: https://lesleylai.info
  source_url: https://github.com/LesleyLai/blog
  description: >
    lesleylai.info is the personal website of Lesley Lai, where he talks mainly about C++ and Computer Graphics.
  categories:
    - Blog
    - Open Source
    - Portfolio
    - Programming
    - Technology
  built_by: Lesley Lai
  built_by_url: https://github.com/LesleyLai
  featured: false
- title: Whipstitch Webwork
  url: https://www.whipstitchwebwork.com
  main_url: https://www.whipstitchwebwork.com
  description: >
    Websites for smart people.
  categories:
    - Agency
    - Web Development
  built_by: Matthew Russell
  featured: false
- title: Vandré Leal
  main_url: https://vandreleal.github.io
  url: https://vandreleal.github.io
  source_url: https://github.com/vandreleal/vandreleal.github.io
  description: >
    Portfolio of Vandré Leal.
  categories:
    - Portfolio
    - Web Development
  built_by: Vandré Leal
  built_by_url: https://vandreleal.github.io
  featured: false
- title: Tarokenlog
  url: https://taroken.dev/
  main_url: https://taroken.dev/
  description: >
    Blog and Gallery
  categories:
    - Blog
    - Portfolio
    - Web Development
    - Photography
  built_by: Kentaro Koga
  built_by_url: https://twitter.com/kentaro_koga
  featured: false
- title: OwlyPixel Blog
  main_url: https://owlypixel.com
  url: https://owlypixel.com
  description: >
    Notes and tutorials on coding, web development, design and other stuff.
  categories:
    - Web Development
    - Blog
    - Education
  built_by: Owlypixel
  built_by_url: https://twitter.com/owlypixel
  featured: false
- title: talkoverflow
  main_url: https://talkoverflow.com
  url: https://talkoverflow.com
  description: Blog on software engineering built with Gatsby themes and theme-ui
  categories:
    - Blog
    - Web Development
    - Technology
  built_by: Patryk Jeziorowski
  built_by_url: https://twitter.com/pjeziorowski
- title: HISTORYTalks
  main_url: https://www.history-talks.com/
  url: https://www.history-talks.com/
  description: Built using Gatsby, JSS and Contentful
  categories:
    - Conference
    - Media
  built_by: A+E Networks
  built_by_url: https://www.aenetworks.com/
- title: HISTORYCon
  main_url: https://www.historycon.com/
  url: https://www.historycon.com/
  description: Built using Gatsby, JSS and Contentful
  categories:
    - Conference
    - Media
  built_by: A+E Networks
  built_by_url: https://www.aenetworks.com/
- title: Kölliker Immobilien
  url: https://koelliker-immobilien.ch/
  main_url: https://koelliker-immobilien.ch/
  description: >
    Built using Gatsby, Netlify and Contentful
  categories:
    - Real Estate
    - Marketing
  built_by: Matthias Gemperli
  built_by_url: https://matthiasgemperli.ch
- title: Lessmess Agency website
  url: https://lessmess.agency/
  main_url: https://lessmess.agency/
  description: >
    Website of Lessmess Agency
  categories:
    - Agency
    - Web Development
  built_by: Ilya Lesik
  built_by_url: https://github.com/ilyalesik
- title: Ezekiel Ekunola Portfolio
  main_url: http://ezekielekunola.com/
  url: http://ezekielekunola.com/
  description: Built using Gatsby, Styled-Components
  categories:
    - Web Development
    - Portfolio
  built_by: Ezekiel Ekunola
  built_by_url: https://github.com/easybuoy/
  featured: false
- title: Gearbox Development
  main_url: https://gearboxbuilt.com
  url: https://gearboxbuilt.com/?no-load-in
  description: >
    Gearbox is a performance website development & optimization company based out of Canada. Built using Gatsby/WordPress.
  categories:
    - Agency
    - Web Development
    - WordPress
    - Portfolio
    - Programming
    - Technology
    - Business
  built_by: Gearbox Development
  built_by_url: https://gearboxbuilt.com
  featured: false
- title: UXWorks
  main_url: https://uxworks.org
  url: https://uxworks.org
  description: Built with Gatsby, Netlify and Markdown
  categories:
    - Web Development
    - Blog
  built_by: Amrish Kushwaha
  built_by_url: https://github.com/isamrish
  featured: false
- title: Jarod Peachey
  main_url: https://jarodpeachey.netlify.app
  url: https://jarodpeachey.netlify.app
  source_url: https://github.com/jarodpeachey/portfolio
  description: >
    Jarod Peachey is a front-end developer focused on building modern and fast websites for everyone.
  categories:
    - Blog
    - JavaScript
    - Mobile Development
    - Portfolio
  built_by: Jarod Peachey
  built_by_url: https://github.com/jarodpeachey
  featured: false
- title: Thomas Maximini
  main_url: https://www.thomasmaximini.com/
  url: https://www.thomasmaximini.com/
  source_url: https://github.com/tmaximini/maxi.io
  description: >
    Thomas Maximini is a full stack web developer from Germany
  categories:
    - Blog
    - JavaScript
    - Photography
    - Portfolio
    - Web Development
  built_by: Thomas Maximini
  built_by_url: https://github.com/tmaximini
  featured: false
- title: Aretha Iskandar
  main_url: https://arethaiskandar.com/
  url: https://arethaiskandar.com/
  source_url: https://github.com/tmaximini/arethaiskandar.com
  description: >
    Aretha Iskandar is a Jazz and Soul Singer / Songwriter from Paris
  categories:
    - Music
  built_by: Thomas Maximini
  built_by_url: https://github.com/tmaximini
  featured: false
- title: Harshil Shah
  url: https://harshil.net
  main_url: https://harshil.net
  description: >
    Harshil Shah is an iOS engineer from Mumbai, India
  categories:
    - Blog
    - Mobile Development
  built_by: Harshil Shah
  built_by_url: https://twitter.com/_HarshilShah
  featured: false
- title: Code Examples
  url: https://codeexamples.dev/
  main_url: https://codeexamples.dev/
  description: >
    Examples about various programming languages like JavaScript, Python, Rust, Angular, React, Vue.js etc.
  categories:
    - Blog
    - Education
    - Programming
    - Web Development
  built_by: Sai gowtham
  built_by_url: https://twitter.com/saigowthamr
  featured: false
- title: Samir Mujanovic
  main_url: https://www.samirmujanovic.com/
  url: https://www.samirmujanovic.com/
  description: >
    I'm a Frontend Developer with 3 years of experience. I describe myself as a developer who loves coding, open-source and web platform.
  categories:
    - Portfolio
    - Web Development
    - Design
  built_by: Samir Mujanovic
  built_by_url: https://github.com/sameerrM
- title: Yearlyglot - Fluent Every Year
  url: https://www.yearlyglot.com/blog
  main_url: https://www.yearlyglot.com
  description: >
    A popular blog on languages, second language acquisition and polyglottery.
  categories:
    - Blog
    - Education
    - Learning
    - Travel
  built_by: Donovan Nagel
  built_by_url: https://www.donovannagel.com
  featured: false
- title: 8fit.com
  url: https://8fit.com/
  main_url: https://8fit.com/
  description: >
    Get personalized workouts, custom meal plans, and nutrition guidance, right in the palm of your hand. Prioritize progress over perfection with the 8fit app!
  categories:
    - App
    - Food
    - Sports
  featured: false
- title: Dispel - Remote Access for Industrial Control Systems
  url: https://dispel.io
  main_url: https://dispel.io
  description: >
    Dispel provides secure, moving target defense networks through which your teams can remotely access industrial control systems in seconds, replacing static-defense products that take 5 to 15 minutes to work through.
  categories:
    - Business
    - Technology
    - Security
  built_by: Anton Aberg
  built_by_url: https://github.com/aaaberg
  featured: false
- title: Geothermal Heat Pump DIY Project
  url: https://diyheatpump.net/
  main_url: https://diyheatpump.net/
  description: Personal project by Yuriy Logvin that demonstrates how you can switch to heating with electricity at a minimal cost. The goal here is to show that everyone can build a geothermal heat pump and start saving money.
  categories:
    - Blog
    - Education
    - Technology
  built_by: Yuriy Logvin
  built_by_url: https://powerwatcher.net
- title: Catalyst Network - Cryptocurrency
  url: https://www.cryptocatalyst.net/
  main_url: https://www.cryptocatalyst.net/
  source_url: https://github.com/n8tb1t/gatsby-starter-cryptocurrency
  description: >
    An All-in-One solution for Modern Transactions.
  categories:
    - Business
    - Technology
  built_by: n8tb1t
  built_by_url: https://github.com/n8tb1t/
  featured: false
- title: SaoBear's-Blog
  main_url: https://saobear.xyz/
  url: https://saobear.xyz/
  source_url: https://github.com/PiccoloYu/SaoBear-is-Blog
  featured: false
  categories:
    - Blog
    - Web Development
- title: Rumaan Khalander - Portfolio
  url: https://rumaan.tech/
  main_url: https://rumaan.tech/
  description: >
    Rumaan Khalander is a Full-Stack Dev from Bengaluru who loves to develop for mobile and web.
  categories:
    - Portfolio
  built_by: rumaan
  built_by_url: https://github.com/rumaan/
  featured: false
- title: DigiGov
  main_url: https://digigov.grnet.gr/
  url: https://digigov.grnet.gr/
  description: >
    DigiGov is an initiative for the Digital Transformation of the Greek Public Sector
  categories:
    - Government
  built_by: GRNET
  built_by_url: https://grnet.gr/
  featured: false
- title: Zeek Interactive
  main_url: https://zeek.com
  url: https://zeek.com
  description: >
    Business site for Zeek Interactive. Using WordPress as a data store via the WPGraphQL plugin.
  categories:
    - Blog
    - Web Development
    - Mobile Development
    - WordPress
    - Agency
    - Business
  built_by: Zeek Interactive
  built_by_url: https://zeek.com
  featured: false
- title: Bare Advertising & Communications
  url: https://bare.ca/
  main_url: https://bare.ca/
  description: >
    Bare is a full-service branding and production agency in Vancouver BC with deep experience in digital/traditional communications and strategy. We specialize in building headless WordPress sites with Gatsby.
  categories:
    - WordPress
    - Agency
    - Business
  built_by: Bare Advertising & Communications
  built_by_url: https://www.bare.ca/
  featured: false
- title: The Decking Superstore
  url: https://www.thedeckingsuperstore.com/
  main_url: https://www.thedeckingsuperstore.com/
  description: >
    One of Northern California's largest outdoor decking and siding providers.
  categories:
    - WordPress
    - Business
  built_by: Bare Advertising & Communications
  built_by_url: https://www.bare.ca/
  featured: false
- title: Precision Cedar Products
  url: https://www.precisioncedar.com/
  main_url: https://www.precisioncedar.com/
  description: >
    Western Red Cedar Distributor in Vancouver Canada.
  categories:
    - WordPress
    - Business
  built_by: Bare Advertising & Communications
  built_by_url: https://www.bare.ca/
  featured: false
- title: Circle Restoration
  url: https://www.circlerestoration.com/
  main_url: https://www.circlerestoration.com/
  description: >
    Restoration Services Provider in Vancouver Canada.
  categories:
    - WordPress
    - Business
  built_by: Bare Advertising & Communications
  built_by_url: https://www.bare.ca/
  featured: false
- title: ALS Rally
  url: https://www.alsrally.com/
  main_url: https://www.alsrally.com/
  description: >
    Non profit fundraiser for ALS Research.
  categories:
    - WordPress
    - Nonprofit
    - Event
  built_by: Bare Advertising & Communications
  built_by_url: https://www.bare.ca/
  featured: false
- title: Vancouver Welsh Men's Choir
  url: https://vancouverchoir.ca/
  main_url: https://vancouverchoir.ca/
  description: >
    Vancouver Welsh Men's Choir website for upcoming shows, ticket purchases and online merchandise.
  categories:
    - WordPress
    - Entertainment
    - Event
    - E-commerce
  built_by: Bare Advertising & Communications
  built_by_url: https://www.bare.ca/
  featured: false
- title: Paul Scanlon - Blog
  main_url: https://paulie.dev/
  url: https://paulie.dev/
  source_url: https://github.com/PaulieScanlon/paulie-dev-2019
  description: >
    I'm a React UI developer / UX Engineer. React, GatsbyJs, JavaScript, TypeScript/Flow, StyledComponents, Storybook, TDD (Jest/Enzyme) and a tiny bit of Node.js.
  categories:
    - Blog
    - Web Development
  built_by: Paul Scanlon
  built_by_url: http://www.pauliescanlon.io
  featured: false
- title: EF Design
  main_url: https://ef.design
  url: https://ef.design
  description: >
    Home of everything creative, digital and brand at EF.
  featured: false
  categories:
    - Marketing
    - Design
  built_by: João Matos (Global Creative Studio - Education First)
- title: Codica
  main_url: https://www.codica.com/
  url: https://www.codica.com/
  description: >
    We help startups and established brands with JAMStack, Progressive Web Apps and Marketplaces development.
  categories:
    - Agency
    - Web Development
  built_by: Codica
  built_by_url: https://www.codica.com/
- title: Bhavani Ravi's Portfolio
  url: https://bhavaniravi.com
  main_url: https://bhavaniravi.com
  description: >
    Showcase of Bhavani Ravi's skillset and blogs
  categories:
    - Blog
    - Portfolio
  built_by: Bhavani Ravi
  built_by_url: https://twitter.com/geeky_bhavani
- title: Kotoriyama
  main_url: https://kotoriyama.com/
  url: https://kotoriyama.com/
  description: >
    Japanese Indie Game Creator.
  featured: false
  categories:
    - App
    - Entertainment
    - Mobile Development
  built_by: Motoyoshi Shiine (Kotoriyama)
- title: PWA Shields
  url: https://www.pwa-shields.com
  main_url: https://www.pwa-shields.com
  source_url: https://github.com/richardtaylordawson/pwa-shields
  description: >
    Personalize your app's README with custom, fun, PWA shields in SVG
  categories:
    - Documentation
    - App
    - API
  built_by: Richard Taylor Dawson
  built_by_url: https://richardtaylordawson.com
- title: Zatsuzen
  url: https://zatsuzen.com
  main_url: https://zatsuzen.com
  description: >
    Web developer's portfolio
  categories:
    - Portfolio
  built_by: Akane
  built_by_url: https://twitter.com/akanewz
  featured: false
- title: Reeemoter
  description: >-
    Join thousands of developers from everywhere and access to job
    offers from hundreds of companies worldwide right
    at your inbox for free.
  main_url: https://reeemoter.com/
  url: https://reeemoter.com/
  featured: false
  categories:
    - Technology
    - Web Development
  built_by: Ramón Chancay
  built_by_url: https://ramonchancay.me/
- title: Ananya Neogi
  main_url: https://ananyaneogi.com
  url: https://ananyaneogi.com
  description: >
    Showcases Ananya's work as a frontend developer and comprises of a collection of written articles on web development, programming and, user experience.
  categories:
    - Portfolio
    - Blog
  built_by: Ananya Neogi
  built_by_url: https://ananyaneogi.com
- title: webman.pro
  main_url: https://webman.pro/
  url: https://webman.pro/
  description: >
    webman.pro is an awesome portfolio and technical blog where
    professional Front End engineer Dmytro Chumak shares his thoughts
    and experience to inspire other developers.
  featured: false
  categories:
    - Blog
    - Web Development
    - JavaScript
  built_by: Dmytro Chumak
  built_by_url: https://github.com/wwwebman
- title: borderless
  url: https://junhobaik.github.io
  main_url: https://junhobaik.github.io
  source_url: https://github.com/junhobaik/junhobaik.github.io/tree/develop
  description: >
    Junho Baik's Development Blog
  categories:
    - Blog
    - Web Development
  built_by: Junho Baik
  built_by_url: https://github.com/junhobaik
  featured: false
- title: React Resume Generator
  main_url: https://nimahkh.github.io/nima_habibkhoda
  url: https://nimahkh.github.io/nima_habibkhoda
  source_url: https://github.com/nimahkh/resume_generator
  description: >
    The resume generator is a project to create your own resume web page easily with Gatsby.
  categories:
    - Portfolio
  built_by: Nima Habibkhoda
  featured: false
- title: Thomas Wang's Blog
  main_url: https://www.thomaswang.io
  url: https://www.thomaswang.io
  description: >-
    Technical blog by Thomas Wang
  built_by: Thomas Wang
  built_by_url: https://github.com/thomaswang
  featured: false
  categories:
    - Blog
    - Web Development
- title: The Rebigulator
  main_url: https://www.rebigulator.org/
  source_url: https://github.com/Me4502/Rebigulator/
  url: https://rebigulator.org/
  description: A quote-based via game powered by Frinkiac
  built_by: Matthew Miller
  built_by_url: https://matthewmiller.dev/
  featured: false
  categories:
    - Open Source
    - Entertainment
    - App
- title: madewithlove
  main_url: https://madewithlove.com
  url: https://madewithlove.com
  description: >-
    We build digital products and create the teams around them. We can help with software engineering, product management, managing technical teams, audits and technical consulting.
  built_by: madewithlove
  built_by_url: https://madewithlove.com
  featured: false
  categories:
    - Web Development
    - Blog
    - Agency
    - Business
- title: Sprucehill
  url: https://sprucehill.ca/
  main_url: https://sprucehill.ca/
  description: >
    Sprucehill is a North Vancouver based custom home builder and renovator.
  categories:
    - WordPress
    - Business
  built_by: Bare Advertising & Communications
  built_by_url: https://www.bare.ca/
  featured: false
- title: Nathaniel Ryan Mathew
  url: https://nathanielmathew.me
  main_url: https://nathanielmathew.me
  source_url: https://github.com/nathanielmathew/MyPortfolio
  description: >
    A personal online Portfolio built using GatsbyJS, that showcases Achievements, Projects and Additional information.
  categories:
    - Portfolio
    - Open Source
    - Blog
  built_by: Nathaniel Ryan Mathew
  built_by_url: https://github.com/nathanielmathew
  featured: false
- title: Kanazawa.js Community Page
  main_url: https://kanazawajs.now.sh/
  url: https://kanazawajs.now.sh/
  source_url: https://github.com/kanazawa-js/community-page
  description: >
    Kanazawa.js is a local community for the JSer around Kanazawa to share knowledge about JavaScript.
  categories:
    - Community
    - Programming
    - Web Development
  built_by: Kanazawa.js
  built_by_url: https://twitter.com/knzw_js
  featured: false
- title: monica*dev
  url: https://www.aboutmonica.com/
  main_url: https://www.aboutmonica.com/
  description: >
    Personal site for Monica Powell, a software engineer who is passionate about making open-source more accessible and building community, online & offline.
  categories:
    - Web Development
    - Blog
    - Programming
    - Portfolio
  built_by: Monica Powell
  built_by_url: https://www.aboutmonica.com/
  featured: false
- title: Shivam Sinha
  url: https://www.helloshivam.com/
  main_url: https://www.helloshivam.com/
  description: >
    Portfolio of Shivam Sinha, Graphic Designer and Creative Coder based in New York.
  categories:
    - Portfolio
  built_by: Shivam Sinha
  built_by_url: https://www.helloshivam.com/
  featured: false
- title: Brianna Sharpe - Writer
  main_url: https://www.briannasharpe.com/
  url: https://www.briannasharpe.com/
  source_url: https://github.com/ehowey/briannasharpe
  description: >
    Brianna Sharpe is an Alberta, Canada based freelance writer and journalist focused on health, LGBTQ2S+, parenting, and the environment.
  categories:
    - Portfolio
    - Media
  built_by: Eric Howey
  built_by_url: https://www.erichowey.dev/
  featured: false
- title: Eric Howey Web Development
  main_url: https://www.erichowey.dev/
  url: https://www.erichowey.dev/
  source_url: https://github.com/ehowey/erichoweydev
  description: >
    Personal website and blog for Eric Howey. I am a freelance web developer based in Alberta, Canada specializing in Gatsby, React, WordPress and Theme-UI.
  categories:
    - Portfolio
    - Web Development
    - Freelance
    - Blog
  built_by: Eric Howey
  built_by_url: https://www.erichowey.dev/
- title: Solfej Chord Search
  url: https://www.solfej.io/chords
  main_url: https://www.solfej.io/chords
  description: >
    Solfej Chord Search helps you master every chord imaginable. It shows you notes, intervals, guitar and piano fingerings for 1000s of chords.
  categories:
    - Education
    - Music
  built_by: Shayan Javadi
  built_by_url: https://www.instagram.com/shawnjavadi/
- title: a+ Saúde
  url: https://www.amaissaude.com.br/sp/
  main_url: https://www.amaissaude.com.br/sp/
  description: >
    An even better experience in using health services.
  categories:
    - Healthcare
    - Marketing
    - Blog
  built_by: Grupo Fleury
  built_by_url: http://www.grupofleury.com.br/
  featured: false
- title: Mallikarjun Katakol Photography
  main_url: https://mallik.in
  url: https://mallik.in
  built_by: Arvind Kumar
  built_by_url: https://arvind.io/
  description: >
    Mallikarjun Katakol is an Advertising, Architecture, Editorial, Fashion and Lifestyle Photographer based in Bangalore, India.
    Shoots Corporate & Business headshots, Portfolios for Models and Actors, Documents Projects for Architects, Fashion & Interior Designers
  featured: false
  categories:
    - Gallery
    - Photography
    - Portfolio
- title: gatsby-animate-blog
  url: https://gatsby-animate-blog.luffyzh.now.sh/
  main_url: https://gatsby-animate-blog.luffyzh.now.sh/home
  source_url: https://github.com/luffyZh/gatsby-animate-blog
  description: >
    A simple && cool blog site starter kit by Gatsby.
  categories:
    - Blog
    - Open Source
    - Web Development
  built_by: luffyZh
  built_by_url: https://github.com/luffyZh
  featured: false
- title: LBI Financial
  main_url: https://lbifinancial.com/
  url: https://lbifinancial.com/
  description: >
    We help individuals and businesses with life insurance, disability, long-term care and annuities.
  categories:
    - Business
    - Consulting
    - Finance
  built_by: Pagepro
  built_by_url: https://pagepro.co
  featured: false
- title: GIS-Netzwerk
  url: https://www.gis-netzwerk.com/
  main_url: https://www.gis-netzwerk.com/
  description: >
    Multilingual (i18n) Blog with different URLs for categories, tags and posts depending on the language.
  categories:
    - Blog
    - Data
    - Technology
  built_by: Max Dietrich
  built_by_url: https://www.gis-netzwerk.com/
  featured: false
- title: Krishna Gopinath
  main_url: https://krishnagopinath.me
  url: https://krishnagopinath.me
  source_url: https://github.com/krishnagopinath/website
  description: >
    Website of Krishna Gopinath, software engineer and budding teacher.
  categories:
    - Portfolio
  built_by: Krishna Gopinath
  built_by_url: https://twitter.com/krishwader
  featured: false
- title: Curology
  main_url: https://curology.com
  url: https://curology.com
  description: >
    Curology's mission is to make effective skincare accessible to everyone. We provide customized prescription skincare for our acne and anti-aging patients.
  categories:
    - Healthcare
    - Community
    - Landing Page
  built_by: Curology
  built_by_url: https://curology.com
- title: labelmake.jp
  main_url: https://labelmake.jp/
  url: https://labelmake.jp/
  description: >
    Web Application of Variable Data Printing and Blog.
  categories:
    - App
    - Data
    - Blog
  built_by: hand-dot
  built_by_url: https://twitter.com/hand_dot
  featured: false
- title: Personal website of Maarten Afink
  main_url: https://www.maarten.im/
  url: https://www.maarten.im/
  source_url: https://github.com/maartenafink/personal-website
  description: >
    Personal website of Maarten Afink, digital product designer.
  categories:
    - Portfolio
    - Open Source
    - Blog
    - Music
    - Design
- title: Adam Bowen
  main_url: https://adamcbowen.com/
  url: https://adamcbowen.com/
  source_url: https://github.com/bowenac/my-website
  description: >
    Personal website for Adam Bowen. I am a freelance web developer based in Tacoma, WA specializing in WordPress, Craft CMS, plus a lot more and recently fell in love with Gatsby.
  categories:
    - Portfolio
    - Web Development
    - Freelance
  built_by: Adam Bowen
  built_by_url: https://adamcbowen.com
  featured: false
- title: tqCoders
  main_url: https://tqcoders.com
  url: https://tqcoders.com
  description: >
    tqCoders is a software development company that focuses on the development of the most advanced websites and mobile apps. We use the most advanced technologies to make websites blazing fast, SEO-friendly and responsive for each screen resolution.
  categories:
    - Web Development
    - Mobile Development
    - SEO
    - Design
    - Programming
    - Technology
    - Business
  built_by: tqCoders
  built_by_url: https://tqcoders.com
  featured: false
- title: ErudiCAT
  main_url: https://www.erudicat.com
  url: https://www.erudicat.com
  description: >
    ErudiCAT is an educational platform created to help PMP certification candidates to prepare for the exam. There are 1k+ sample questions and PMP Exam Simulator. Upon completion, there are statistics and performance chart available. Performance reports are saved in users' accounts and may be used later to review questions. The PMP Exam Simulator has a unique feature of Time Acceleration. It makes the Mock Exam even tougher and makes training even more advanced.
  categories:
    - Education
    - Web Development
    - Learning
  built_by: tqCoders
  built_by_url: https://tqcoders.com
  featured: false
- title: Qri.io Website and Docs
  main_url: https://qri.io
  url: https://qri.io/docs
  source_url: https://github.com/qri-io/website
  description: >
    Website and Documentation for Qri, an open source version control system for datasets
  categories:
    - Open Source
    - Community
    - Data
    - Technology
  built_by: Qri, Inc.
  built_by_url: https://qri.io
  featured: false
- title: Jellypepper
  main_url: https://jellypepper.com/
  url: https://jellypepper.com/
  description: >
    Award-winning creative studio for disrupters. We design and build beautiful brands, apps, websites and videos for startups and tech companies.
  categories:
    - Portfolio
    - Agency
  built_by: Jellypepper
  built_by_url: https://jellypepper.com/
- title: Miyamado Jinja
  main_url: https://www.miyamadojinja.com
  url: https://www.miyamadojinja.com
  source_url: https://github.com/mnishiguchi/miyamadojinja
  description: >
    Miyamado Jinja is a Japanese Shinto Shrine in Yokkaichi, Mie, Japan.
  categories:
    - Nonprofit
    - Travel
  built_by: mnishiguchi
  built_by_url: https://mnishiguchi.com
  featured: false
- title: Hear This Idea
  main_url: https://hearthisidea.com
  url: https://hearthisidea.com/episodes/victoria
  source_url: https://github.com/finmoorhouse/podcast
  description: >
    A podcast showcasing new thinking from top academics.
  categories:
    - Podcast
    - Open Source
  built_by: Fin Moorhouse
  built_by_url: https://finmoorhouse.com
  featured: false
- title: Calisthenics Skills
  main_url: https://www.calisthenicsskills.com
  url: https://www.calisthenicsskills.com
  description: >
    A beautiful fitness progress tracker built on Gatsby.
  categories:
    - Sports
  built_by: Andrico Karoulla
  built_by_url: https://andri.co
  featured: false
- title: AutoloadIT
  main_url: https://autoloadit.com/
  url: https://autoloadit.com/
  description: >
    The world's leading Enterprise Automotive imaging solution
  categories:
    - Business
    - Landing Page
  built_by: Pagepro
  built_by_url: https://pagepro.co
  featured: false
- title: Tools of Golf
  main_url: https://thetoolsofgolf.com/
  url: https://thetoolsofgolf.com//titleist-915-d2-driver
  description: >
    Tools of Golf is a community dedicated to golf nerds and gear heads.
  categories:
    - Sports
    - Data
    - Documentation
  built_by: Peter Hironaka
  built_by_url: https://peterhironaka.com
  featured: false
- title: sung.codes
  main_url: https://sung.codes/
  source_url: https://github.com/dance2die/sung.codes
  url: https://sung.codes/
  description: >
    Blog by Sung M. Kim (a.k.a. dance2die)
  categories:
    - Blog
    - Landing Page
  built_by: Sung M. Kim
  built_by_url: https://github.com/dance2die
  featured: false
- title: Choose Tap
  main_url: https://www.choosetap.com.au/
  url: https://www.choosetap.com.au/
  featured: false
  description: >
    Choose Tap aims to improve the health and wellbeing of communities and the environment by promoting tap water as the best choice of hydration for all Australians.
  built_by: Hardhat
  built_by_url: https://www.hardhat.com.au
  categories:
    - Nonprofit
    - Community
- title: Akash Rajpurohit
  main_url: https://akashwho.codes/
  url: https://akashwho.codes/
  description: >
    Personal portfolio website of Akash Rajpurohit made using Gatsby v2, where I  write short blogs related to software development and share my experiences.
  categories:
    - Portfolio
    - Blog
  built_by: Akash Rajpurohit
  built_by_url: https://github.com/AkashRajpurohit
  featured: false
- title: See Kids Dream
  url: https://seekidsdream.org/
  main_url: https://seekidsdream.org/
  description: >
    A not-for-profit organization dedicated to empower youth with the skills, motivation and confidence.
  categories:
    - Nonprofit
    - Education
    - Learning
  built_by: CapTech Consulting
  built_by_url: https://www.captechconsulting.com/
  featured: false
- title: Locale Central
  url: https://localecentral.io/
  main_url: https://localecentral.io/
  description: >
    Locale Central is a web & mobile data collection app that makes it easy to record accurate data out on the field.
  categories:
    - Technology
  built_by: KiwiSprout
  built_by_url: https://kiwisprout.nz/
  featured: false
- title: Cathy O'Shea
  url: https://cathyoshea.co.nz/
  main_url: https://cathyoshea.co.nz/
  categories:
    - Portfolio
    - Real Estate
  built_by: KiwiSprout
  built_by_url: https://kiwisprout.nz/
  featured: false
- title: DG Recruit
  url: https://dgrecruit.com
  main_url: https://dgrecruit.com
  description: >
    DG Recruit is a NYC recruitment agency
  categories:
    - Agency
    - WordPress
  built_by: Waverly Lab
  built_by_url: https://waverlylab.com
  featured: false
- title: Smile
  url: https://reasontosmile.com
  main_url: https://reasontosmile.com
  description: >
    Smile is an online store for buying CBD products that keep you balanced and happy
  categories:
    - E-commerce
    - WordPress
  built_by: Waverly Lab
  built_by_url: https://waverlylab.com
- title: Bold Oak Design
  url: https://boldoak.design/
  main_url: https://boldoak.design/
  description: >
    A Milwaukee-based web design and development studio.
  categories:
    - Blog
    - Business
    - Freelance
    - Portfolio
    - Programming
    - Technology
    - Web Development
  featured: false
- title: Lydia Rose Eiche
  url: https://lydiaroseeiche.com/
  main_url: https://lydiaroseeiche.com/
  description: >
    Lydia Rose Eiche is a soprano, opera singer, and actress based in Milwaukee.
  categories:
    - Music
    - Portfolio
  built_by: Bold Oak Design
  built_by_url: https://boldoak.design/
  featured: false
- title: Chris Otto
  url: https://chrisotto.dev/
  main_url: https://chrisotto.dev/
  source_url: https://github.com/chrisotto6/chrisottodev
  description: >
    Blog, portfolio and website for Chris Otto.
  categories:
    - Blog
    - JavaScript
    - Landing Page
    - Portfolio
    - Programming
    - Technology
    - Web Development
  built_by: Chris Otto
  built_by_url: https://github.com/chrisotto6
  featured: false
- title: Roboto Studio
  url: https://roboto.studio
  main_url: https://roboto.studio
  description: >
    Faster than a speeding bullet Website Development based in sunny old Nottingham
  categories:
    - Agency
    - Blog
    - Business
    - Design
    - Featured
    - Freelance
    - Web Development
  featured: true
- title: Viraj Chavan | Full Stack Software Engineer
  url: http://virajc.tech
  main_url: http://virajc.tech
  source_url: https://github.com/virajvchavan/portfolio
  description: >
    Portfolio and blog of a full stack software engineer from India
  categories:
    - Portfolio
    - Blog
    - Web Development
  built_by: Viraj V Chavan
  built_by_url: https://twitter.com/VirajVChavan
  featured: false
- title: Nexweave
  url: https://www.nexweave.com
  main_url: https://www.nexweave.com
  description: >
    Nexweave is a SaaS platform built by a team of experienced product, design & technology professionals in India. Nexweave allows brands to create personalized & interactive video experiences at scale. We would love for our site to be featured at the gatsby showcase since we have long been appreciating the flexibility and speed of the sites we have created using the same.
  categories:
    - Video
    - API
    - User Experience
    - Marketing
    - Design
    - Data
    - Technology
    - Media
    - Consulting
  built_by: Kashaf S
  built_by_url: https://www.linkedin.com/in/kashaf-shaikh-925117178
  featured: false
- title: Daniel Balloch
  url: https://danielballoch.com
  main_url: https://danielballoch.com
  source_url: https://github.com/danielballoch/danielballoch
  description: >
    Hey, I'm Daniel and this is my portfolio site. Made with Gatsby, React, GraphQL, Styled Emotion & Netlify. Install & local host instructions: 1. git clone https://github.com/danielballoch/danielballoch.git 2. npm install. 3. gatsby develop. Keep in mind I'm still learning myself, so these may not be best practises. If anyone's curious as to how something works flick me a message or if you have advice for me I'd love to hear it, otherwise happy coding!
  categories:
    - Portfolio
    - Business
    - Design
    - Freelance
    - Web Development
  built_by: Daniel Balloch
  built_by_url: https://danielballoch.com
- title: The Rift Metz
  url: http://theriftmetz.com/
  main_url: http://theriftmetz.com/
  description: >
    The Rift is a gaming bar based in Metz (France).
  categories:
    - Landing Page
    - Entertainment
    - Design
    - Blog
    - Food
  built_by: Hugo Torzuoli
  built_by_url: https://github.com/HZooly
  featured: false
- title: Built with Workers
  url: https://workers.cloudflare.com/built-with/
  main_url: https://workers.cloudflare.com/built-with/
  description: >
    Showcasing websites & projects built with Cloudflare Workers
  categories:
    - Portfolio
    - JavaScript
    - Web Development
  built_by: Workers who work at Cloudflare
  built_by_url: https://github.com/cloudflare/built-with-workers/graphs/contributors
- title: WebAnaya Solutions
  url: https://www.webanaya.com
  main_url: https://www.webanaya.com
  description: >
    Full Stack Web Solutions Provider.
  categories:
    - Agency
    - Web Development
    - API
    - Blog
  built_by: Durgesh Gupta
  built_by_url: https://durgeshgupta.com
  featured: false
- title: Artem Sapegin’s Blog
  description: >
    Blog of a Berlin based coffee first frontend engineer who works at Omio, makes photos and hangs out with his dogs.
  main_url: https://blog.sapegin.me/
  url: https://blog.sapegin.me/
  source_url: https://github.com/sapegin/blog.sapegin.me
  categories:
    - Blog
    - Open Source
    - Web Development
    - JavaScript
    - Programming
    - Technology
  built_by: Artem Sapegin
  built_by_url: https://github.com/sapegin
- title: adam.ai
  url: https://adam.ai/
  main_url: https://adam.ai/
  description: >
    Are you ready to make your meetings more productive? Our intelligent meeting management tool can help!
  categories:
    - Business
    - Landing Page
    - Productivity
    - Technology
  built_by: Hazem Osama
  built_by_url: https://github.com/hazem3500
  featured: false
- title: Indra Kusuma Profile Page
  url: https://indrakusuma.web.id/me/
  main_url: https://indrakusuma.web.id/me/
  description: >
    Hi! I'm Indra Kusuma. I am an optimistic and type of person of learn by doing who have an interest in Software Engineering, specifically about Web Development.
  categories:
    - Landing Page
    - Blog
  built_by: Indra Kusuma
  built_by_url: https://github.com/idindrakusuma/me
  featured: false
- title: Lukas Horak
  main_url: https://lukashorak.com
  url: https://lukashorak.com
  description: >
    Lukas Horak's personal website. Full stack JavaScript Developer, working in React on front end and Node.js on back end.
  categories:
    - Blog
    - Portfolio
    - Web Development
  built_by: Lukas Horak
  built_by_url: https://github.com/lhorak
  featured: false
- title: Alexandra Thomas
  main_url: https://alexandracthomas.com/
  url: https://alexandracthomas.com/
  description: >
    A portfolio site for Alexandra Thomas, a front-end developer with creative super powers based in Charlotte, NC.
  categories:
    - Portfolio
    - Blog
    - Web Development
  featured: false
- title: Storto Productions
  main_url: https://www.storto-productions.com/
  url: https://www.storto-productions.com/about/
  featured: false
  description: >
    A portfolio site for a video production company based out of Phoenix, AZ.
  categories:
    - Video
    - Blog
    - Portfolio
    - Business
  built_by: Alexandra Thomas
  built_by_url: https://alexandracthomas.com/
- title: Zatsuzen Blog
  url: https://blog.zatsuzen.com
  main_url: https://blog.zatsuzen.com
  description: >
    Web developer's tech blog
  categories:
    - Blog
  built_by: Akane
  built_by_url: https://twitter.com/akanewz
- title: Matthew Mesa
  url: https://matthewmesa.com
  main_url: https://matthewmesa.com
  description: >
    Portfolio website for freelance digital specialist Matthew Mesa.
  categories:
    - Portfolio
  built_by: Matthew Mesa
  built_by_url: https://matthewmesa.com
- title: Taskade
  main_url: https://taskade.com
  url: https://taskade.com
  description: >
    Taskade is the unified workspace for distributed teams. Collaborate and organize in real-time to get things done, faster and smarter.
  categories:
    - App
    - Business
    - Productivity
  built_by: Taskade
  built_by_url: https://github.com/taskade
  featured: false
- title: PWD
  url: https://pwd.com.au
  main_url: https://pwd.com.au
  description: >
    PWD is a full service web marketing, design, and development agency in Perth, Western Australia.
  categories:
    - Blog
    - Portfolio
    - WordPress
    - Business
  built_by: Alex Moon
  built_by_url: https://moonmeister.net
  featured: false
- title: ramonak.io
  url: https://ramonak.io/
  main_url: https://ramonak.io/
  source_url: https://github.com/KaterinaLupacheva/ramonak.io
  description: >
    Tech blog and portfolio site of a full stack web developer Katsiaryna (Kate) Lupachova
  categories:
    - Blog
    - Portfolio
  built_by: Katsiaryna Lupachova
  built_by_url: https://ramonak.io/
  featured: false
- title: React JS Developer
  main_url: https://reacter.dev/
  url: https://reacter.dev/
  featured: false
  categories:
    - App
    - Web Development
    - Web Development
    - Agency
  built_by: App Design
  built_by_url: https://appdesign.dev/
- title: Guillermo Gómez-Peña
  url: https://www.guillermogomezpena.com/
  main_url: https://www.guillermogomezpena.com/
  description: >
    Personal website for the work of Guillermo Gómez-Peña: performance artist, writer, activist, radical pedagogue and artistic director of the performance troupe La Pocha Nostra. Recipient of the MacArthur Fellow, USA Artists Fellow, and a winner of the Bessie, Guggenheim, and American Book awards.
  categories:
    - Portfolio
    - Gallery
  built_by: Aveling Ray
  built_by_url: https://avelingray.com/
  featured: false
- title: Clinka
  url: https://www.clinka.com.au/
  main_url: https://www.clinka.com.au/
  description: >
    B2B website for an Australian manufacturer of environmentally friendly construction materials.
  categories:
    - Business
  built_by: Aveling Ray
  built_by_url: https://avelingray.com/
- title: Chris Vogt's Blog
  main_url: https://www.chrisvogt.me
  url: https://www.chrisvogt.me
  source_url: https://github.com/chrisvogt/gatsby-theme-private-sphere
  description: >-
    Personal blog of Chris Vogt, a software developer in San Francisco. Showcases
    my latest activity on Instagram, Goodreads, and Spotify using original widgets.
  categories:
    - Blog
    - Open Source
    - Photography
    - Portfolio
  built_by: Chris Vogt
  built_by_url: https://github.com/chrisvogt
- title: Trolley Travel
  main_url: http://trolleytravel.org/
  url: http://trolleytravel.org/
  description: >
    Travel blog website to give tips and informations for many destinations, built with Novella theme
  categories:
    - Blog
    - Travel
  built_by: Pierre Beard
  built_by_url: https://github.com/PBRT
  featured: false
- title: Playlist Detective
  main_url: https://www.playlistdetective.com/
  url: https://www.playlistdetective.com/
  source_url: https://github.com/bobylito/playlistFinder
  description: >
    Playlist Detective is an attempt to ease music discovery with playlists. Back in the days, people were sharing mixtapes - some songs we knew and others we didn't, therefore expanding our musical horizons.

    Playlists are the same, and playlist detective lets you search for songs or artists you like in order to stumble on your new favorite songs.

    It uses Algolia for the search.
  categories:
    - Media
    - Music
  built_by: Alexandre Valsamou-Stanislawski
  built_by_url: https://www.noima.xyz
- title: ProjectManager.tools
  main_url: https://projectmanager.tools/
  url: https://projectmanager.tools/
  featured: false
  categories:
    - App
    - Web Development
    - Design
    - Agency
  built_by: App Design
  built_by_url: https://appdesign.dev/
- title: 1902 Software
  url: https://1902software.com/
  main_url: https://1902software.com/
  description: >
    We are an IT company that specializes in e-commerce and website development on different platforms such as Magento, WordPress, and Umbraco. We are also known for custom software development, web design and mobile app solutions for iOS and Android.
  categories:
    - E-commerce
    - Web Development
    - Programming
    - Mobile Development
    - WordPress
    - Design
    - Business
    - Agency
  built_by: 1902 Software Development Corporation
  built_by_url: https://1902software.com/
  featured: false
- title: Codeful
  url: https://www.codeful.fi/
  main_url: https://www.codeful.fi/
  categories:
    - Agency
    - Consulting
  featured: false
- title: Noima
  url: https://www.noima.xyz
  main_url: https://www.noima.xyz
  categories:
    - Agency
    - Consulting
    - Blog
  featured: false
  built_by: Alexandre Valsamou-Stanislawski
  built_by_url: https://www.noima.xyz
- title: Talent Point
  url: https://talentpoint.co
  main_url: https://talentpoint.co
  description: >
    Talent Point provide the tools that companies need to scale quickly and effectively, bridging the gap between employer brand, HR, and hiring to build teams from within.
  categories:
    - Business
    - Technology
    - Blog
    - Consulting
    - Human Resources
  built_by: Talent Point
  built_by_url: https://talentpoint.co
  featured: false
- title: Marathon Oil
  main_url: https://www.marathonoil.com/
  url: https://www.marathonoil.com/
  featured: false
  categories:
    - Business
    - Marketing
  built_by: Corey Ward
  built_by_url: http://www.coreyward.me/
- title: Gene
  url: https://www.geneglobal.com/work
  main_url: https://www.geneglobal.com
  description: >
    We’re an experience design agency, focused on the future of health
  categories:
    - Agency
    - Technology
    - Healthcare
    - Consulting
    - User Experience
  featured: false
- title: medignition – healthcare innovations
  url: https://medignition.com/
  main_url: https://medignition.com/
  description: >
    medignition builds digital innovations in healthcare.
  categories:
    - Healthcare
    - Education
    - Technology
    - Design
    - Business
    - Portfolio
    - Entrepreneurship
    - Agency
  built_by: medignition
  built_by_url: https://medignition.com/
- title: Dynobase
  url: https://dynobase.dev/
  main_url: https://dynobase.dev/
  description: >
    Professional GUI Client for DynamoDB.
  categories:
    - Data
    - Programming
    - Web Development
  built_by: Rafal Wilinski
  built_by_url: https://rwilinski.me/
  featured: false
- title: Vaktija.eu
  url: https://vaktija.eu
  main_url: https://vaktija.eu
  description: >
    Vaktija.eu gives information about prayer times in germany. (Built with GatsbyJS. Fast in every way that matters.)
  categories:
    - App
    - Community
    - Nonprofit
    - SEO
    - Web Development
  built_by: Rašid Redžić
  built_by_url: https://rasidre.com/
  featured: false
- title: Creative code daily
  main_url: https://www.bobylito.dev/
  url: https://www.bobylito.dev/
  source_url: https://github.com/bobylito/sketches
  description: >
    Creative code daily (CCD) is a personal project for which I build a new animation made out of code every day.
  categories:
    - Blog
    - Programming
    - Gallery
    - Portfolio
  built_by: Alexandre Valsamou-Stanislawski
  built_by_url: https://www.noima.xyz
- title: Messi vs Ronaldo
  description: >
    The biggest debate in football - but who is the best, Messi or Ronaldo? This website provides all the goals and stats to help you reach your own conclusion.
  main_url: https://www.messivsronaldo.app/
  url: https://www.messivsronaldo.app/
  categories:
    - Sports
    - Data
    - App
  built_by: Stephen Greig
  built_by_url: http://ste.digital/
- title: Em Em Recipes
  url: https://ememrecipes.com
  main_url: https://ememrecipes.com
  description: >
    Finally, a recipe website that gets straight to the point.
  categories:
    - Blog
    - Food
  built_by: Matthew Mesa
  built_by_url: https://matthewmesa.com
- title: Yuuniworks Portfolio / Blog
  main_url: https://www.yuuniworks.com/
  url: https://www.yuuniworks.com/
  source_url: https://github.com/junkboy0315/gatsby-portfolio-blog
  featured: false
  categories:
    - Portfolio
    - Web Development
    - Blog
- title: Jun Chen Portfolio
  url: https://www.junchenjun.me
  main_url: https://www.junchenjun.me
  source_url: https://github.com/junchenjun/junchenjun.me
  description: >
    Get to know Jun.
  categories:
    - Portfolio
    - Blog
    - Web Development
  built_by: Jun Chen
  built_by_url: https://www.junchenjun.me
- title: Xavier Mirabelli-Montan
  url: https://xavie.mirmon.co.uk
  main_url: https://xavie.mirmon.co.uk
  source_url: https://github.com/xaviemirmon/xavier-developer-site
  description: >
    The developer portfolio and blog for Xavier Mirabelli-Montan.  Built using TinaCMS Grande hosted on Gatsby Cloud.
  categories:
    - Blog
    - Portfolio
    - Programming
  featured: false
- title: MPG Calculator
  url: https://www.mpg-calculator.co.uk
  main_url: https://www.mpg-calculator.co.uk
  description: >
    A website which allows you to calculate the MPG of your vehicle.
  categories:
    - SEO
    - Accessibility
    - Blog
  built_by: PJ
  built_by_url: https://pjsachdev.me
- title: Softblues
  main_url: https://softblues.io
  url: https://softblues.io
  description: >
    We optimize your project costs and deliver outstanding results by applying relevant technology. Plus, we create our own effective products for businesses and developers all over the world.
  categories:
    - WordPress
    - Portfolio
    - Agency
  built_by: Softblues
  built_by_url: https://softblues.io
- title: Clipchamp
  main_url: https://clipchamp.com/
  url: https://clipchamp.com/en/
  description: >
    Clipchamp is an online video editor, compressor, and converter. The Clipchamp website and blog are powered by Gatsby, Contentful, and Smartling.
  categories:
    - App
    - Blog
    - Landing Page
    - Marketing
    - Video
  featured: false
- title: Mob HQ
  main_url: https://hq.yt-mob.com/
  url: https://hq.yt-mob.com/
  description: >
    Mob HQ is the Headquarters for the World Cup winning Downhill Mountain Bike Race Team, and also a full-time Ride Center for YT bikes.
  categories:
    - Sports
    - Travel
  built_by: Built by Rebels Ltd.
  built_by_url: https://builtbyrebels.com/
  featured: false
- title: OCIUS
  url: https://www.ocius.com.au/
  main_url: https://www.ocius.com.au/
  source_url: https://github.com/ocius/website
  description: >
    Ocius Technology Ltd (formerly Solar Sailor Holdings Ltd) is an Australian public unlisted company with Research and Development facilities at the University of NSW.
  categories:
    - Business
    - Technology
    - Science
  built_by: Sergey Monin
  built_by_url: https://build-in-saratov.com/
- title: Kosmos & Kaos
  main_url: https://www.kosmosogkaos.is/
  url: https://www.kosmosogkaos.is/
  description: >
    A carefully designed user experience is good business.
  categories:
    - Design
    - Consulting
    - Agency
    - Web Development
    - JavaScript
  built_by: Kosmos & Kaos
  built_by_url: https://www.kosmosogkaos.is/
  featured: false
- title: Design Portfolio of Richard Bruskowski
  main_url: https://bruskowski.design/
  url: https://bruskowski.design/
  description: >
    My freelance design portfolio: Visual design, digital products, interactive prototypes, design systems, brand design. Uses MDX, Styled Components, Framer Motion. Started with Gatsby Starter Emilia by LekoArts.
  categories:
    - Design
    - Portfolio
    - User Experience
    - Freelance
    - Photography
  built_by: Richard Bruskowski
  built_by_url: https://github.com/richardbruskowski
- title: Kelvin DeCosta's Website
  url: https://kelvindecosta.com
  main_url: https://kelvindecosta.com
  categories:
    - Blog
    - Portfolio
  built_by: Kelvin DeCosta
  built_by_url: https://github.com/kelvindecosta
  featured: false
- title: Coronavirus (COVID-19) Tracker
  url: https://coronavirus.traction.one/
  main_url: https://coronavirus.traction.one/
  description: >
    This application shows the near real-time status based on data from JHU CSSE.
  categories:
    - Data
    - Directory
  built_by: Sankarsan Kampa
  built_by_url: https://traction.one
  featured: false
- title: Coronavirus COVID-19 Statistics Worldwide
  url: https://maxmaxinechen.github.io/COVID19-Worldwide-Stats/
  main_url: https://maxmaxinechen.github.io/COVID19-Worldwide-Stats/
  source_url: https://github.com/maxMaxineChen/COVID19-Worldwide-Stats
  description: >
    A Coronavirus COVID-19 global data statistics application built by Gatsby + Material UI + Recharts
  categories:
    - Data
    - Open Source
  built_by: Maxine Chen
  built_by_url: https://github.com/maxMaxineChen
  featured: false
- title: Folding@Home Stats
  url: https://folding.traction.one/team?id=246252
  main_url: https://folding.traction.one
  description: >
    Folding@Home Stats Report for Teams.
  categories:
    - Data
    - Science
    - Directory
  built_by: Sankarsan Kampa
  built_by_url: https://traction.one
  featured: false
- title: COVID-19 Tracking and Projections
  url: https://flattenthecurve.co.nz/
  main_url: https://flattenthecurve.co.nz/
  source_url: https://github.com/carlaiau/flatten-the-curve
  description: >
    Allowing non technical users to compare their country with other situations around the world. We present configurable cumulative graph curves. We compare your countries current status with other countries who have already been at your level and show you where they’ve ended up. Data via JHU. Further functionality added daily.
  categories:
    - Data
    - Open Source
  built_by: Carl Aiau
  built_by_url: https://github.com/carlaiau
  featured: false
- title: Takeout Tracker
  main_url: https://www.takeouttracker.com/
  url: https://www.takeouttracker.com/
  featured: false
  categories:
    - Data
    - Open Source
    - Food
    - Directory
    - Nonprofit
  built_by: Corey Ward
  built_by_url: http://www.coreyward.me/
- title: Illustration Hunt
  main_url: https://illustrationhunt.com/
  url: https://illustrationhunt.com/
  featured: false
  categories:
    - Data
    - Design
    - Entertainment
    - Productivity
    - User Experience
    - Programming
    - Gallery
    - Human Resources
    - Library
  built_by: Gilbish Kosma
  built_by_url: https://www.gil20.me/
- title: Monolit
  url: https://monolit.hr
  main_url: https://monolit.hr
  description: >
    Standard business website with sliders and contact form.
  categories:
    - Business
  built_by: Devnet
  built_by_url: https://devnet.hr
  featured: false
- title: Andrew Zeller
  main_url: https://zeller.io
  source_url: https://github.com/ajzeller/zellerio_gatsby
  url: https://zeller.io
  featured: false
  categories:
    - Portfolio
    - Blog
    - Web Development
  built_by: Andrew Zeller
  built_by_url: https://zeller.io
- title: Crushing WFH
  url: https://crushingwfh.com/
  main_url: https://crushingwfh.com/
  source_url: https://github.com/tiagofsanchez/wfh-tools
  description: >
    A directory of tools to help anyone to work from home in a productive manner
  categories:
    - Directory
    - Open Source
  built_by: Tiago Sanchez
  built_by_url: https://www.tiagofsanchez.com/
  featured: false
- title: Martin Container
  main_url: https://www.container.com/
  url: https://www.container.com/
  featured: false
  categories:
    - Business
  built_by: Vincit California
  built_by_url: https://www.vincit.com/
- title: Urban Armor Gear
  main_url: https://www.urbanarmorgear.com/
  url: https://www.urbanarmorgear.com/
  featured: false
  categories:
    - E-commerce
  built_by: Vincit California
  built_by_url: https://www.vincit.com/
- title: Jason Zheng's Portfolio
  main_url: https://jasonzy.com
  url: https://jasonzy.com
  source_url: https://github.com/bilafish/portfolio-site
  description: >
    Hey there, I'm Jason! I'm a front-end web developer from the sunny island
    of Singapore. This is my first Gatsby site developed using Gatsby and
    Netlify CMS. Feel free to get in touch if you're interested to collaborate
    or engage me on any projects. If you just want to say hello, that's cool
    too.
  featured: false
  categories:
    - Portfolio
    - Web Development
  built_by: Jason Zheng
  built_by_url: https://github.com/bilafish
- title: Fluiditype
  url: https://www.fluiditype.com/
  main_url: https://www.fluiditype.com/
  description: >
    Fluditype is small CSS library focusing on pure typographic fluidity. Recommend to be used for blogs, portfolios, documentation & and simplistic text websites.
  categories:
    - Open Source
    - Design
  built_by: Boris Kirov
  built_by_url: https://www.boriskirov.com
  featured: false
- title: Bonsaiilabs
  main_url: https://bonsaiilabs.com/
  url: https://bonsaiilabs.com/
  description: >
    We are a team of two, creating software for startups and enabling learners with our visualize, break, and solve approach.
  featured: false
  categories:
    - Education
    - Consulting
  built_by: Bonsaiilabs Team
  built_by_url: https://bonsaiilabs.com/team
- title: Tyson
  main_url: https://www.tyson.com
  url: https://www.tyson.com
  featured: false
  categories:
    - Food
    - Marketing
  built_by: Tyson Foods, Inc.
- title: Hillshire Farm
  main_url: https://www.hillshirefarm.com
  url: https://www.hillshirefarm.com
  featured: false
  categories:
    - Food
    - Marketing
  built_by: Tyson Foods, Inc.
- title: Hillshire Snacking
  main_url: https://www.hillshiresnacking.com
  url: https://www.hillshiresnacking.com
  featured: false
  categories:
    - Food
    - Marketing
  built_by: Tyson Foods, Inc.
- title: Jimmy Dean
  main_url: https://www.jimmydean.com
  url: https://www.jimmydean.com
  featured: false
  categories:
    - Food
    - Marketing
  built_by: Tyson Foods, Inc.
- title: Aidells
  main_url: https://www.aidells.com
  url: https://www.aidells.com
  featured: false
  categories:
    - Food
    - Marketing
  built_by: Tyson Foods, Inc.
- title: State Fair
  main_url: https://www.corndogs.com
  url: https://www.corndogs.com
  featured: false
  categories:
    - Food
    - Marketing
  built_by: Tyson Foods, Inc.
- title: Nudges
  main_url: https://www.nudgesdogtreats.com
  url: https://www.nudgesdogtreats.com
  featured: false
  categories:
    - Food
    - Marketing
  built_by: Tyson Foods, Inc.
- title: Tyson Ingredient Solutions
  main_url: https://www.tysoningredientsolutions.com
  url: https://www.tysoningredientsolutions.com
  featured: false
  categories:
    - Food
    - Marketing
  built_by: Tyson Foods, Inc.
- title: Wright Brand
  main_url: https://www.wrightbrand.com
  url: https://www.wrightbrand.com
  featured: false
  categories:
    - Food
    - Marketing
  built_by: Tyson Foods, Inc.
- title: TSUKUTTEMITA LAB
  main_url: https://create.kayac.com/
  url: https://create.kayac.com/
  description: KAYAC private works
  featured: false
  categories:
    - Portfolio
    - Technology
    - Entertainment
  built_by: KAYAC inc.
- title: Brad Garropy
  url: https://bradgarropy.com
  main_url: https://bradgarropy.com
  source_url: https://github.com/bradgarropy/bradgarropy.com
  categories:
    - Blog
    - Education
    - Entertainment
    - JavaScript
    - Open Source
    - Portfolio
    - Programming
    - SEO
    - Technology
    - Web Development
  built_by: Brad Garropy
  built_by_url: https://twitter.com/bradgarropy
- title: mrkaluzny
  main_url: https://mrkaluzny.com
  url: https://mrkaluzny.com
  description: >
    Web designer and web developer specializing in providing services for SME sector.
  featured: false
  categories:
    - Web Development
    - Programming
    - Business
    - Portfolio
    - Freelance
  built_by: Wojciech Kaluzny
- title: The COVID Tracking Project
  url: https://covidtracking.com/
  main_url: https://covidtracking.com/
  source_url: https://github.com/COVID19Tracking/website
  description: >
    The COVID Tracking Project collects and publishes the most complete testing data available for US states and territories.
  categories:
    - Media
    - Healthcare
  built_by: The COVID Tracking Project Web Team
  built_by_url: https://github.com/COVID19Tracking/website/graphs/contributors
- title: The Gauntlet Coverage of COVID-19 in Canada
  url: https://covid19.thegauntlet.ca
  main_url: https://covid19.thegauntlet.ca
  description: >
    Tracking The Spread of Coronavirus in Canada
  categories:
    - Media
    - Education
  built_by: Masoud Karimi
  built_by_url: https://github.com/masoudkarimif
- title: Zestard Technologies
  main_url: https://www.zestard.com
  url: https://www.zestard.com
  description: >
    Zestard Technologies is an eCommerce Specialist company focusing on Magento & Shopify as a core expertise.
  categories:
    - Web Development
    - WordPress
    - Technology
    - Agency
    - E-commerce
  built_by: Zestard Technologies
  built_by_url: https://www.zestard.com
- title: Kostas Vrouvas
  main_url: https://kosvrouvas.com
  url: https://kosvrouvas.com
  featured: false
  categories:
    - Blog
    - Portfolio
  built_by: Kostas Vrouvas
- title: Hanare Cafe in Toshijima, Toba, Japan
  main_url: https://hanarecafe.com
  url: https://hanarecafe.com
  source_url: https://github.com/mnishiguchi/hanarecafe-gatsby
  description: >
    A website for a cafe/bakery located in Toshijima, a beautiful sightseeing spot just a 20-minutes ferry ride from downtown Toba, Japan.
  categories:
    - Food
    - Travel
  built_by: Masatoshi Nishiguchi
  built_by_url: https://mnishiguchi.com
  featured: false
- title: WhileNext
  url: https://whilenext.com
  main_url: https://whilenext.com
  description: >
    A Blog on Software Development
  categories:
    - Blog
    - Learning
    - Programming
    - Web Development
  built_by: Masoud Karimi
  built_by_url: https://github.com/masoudkarimif
- title: Jamify.me
  description: >
    We build websites & PWAs with JAMstack. Delivering faster, more secure web.
  main_url: https://jamify.me
  url: https://jamify.me
  categories:
    - Agency
    - Web Development
  featured: false
- title: Shrey Sachdeva
  url: https://www.shreysachdeva.tech/
  main_url: https://www.shreysachdeva.tech/
  source_url: https://github.com/shrey-sachdeva2000/Shrey-Sachdeva
  description: >
    Personal website for Shrey Sachdeva. An abstract thinker who writes code and designs pixel-perfect user-interfaces with industry experience.
  categories:
    - Portfolio
    - Web Development
  built_by: Shrey Sachdeva
  built_by_url: https://www.shreysachdeva.tech/
- title: The Cares Family
  main_url: https://thecaresfamily.org.uk/home
  url: https://thecaresfamily.org.uk/home
  description: >
    The Cares Family helps people find connection and community in a disconnected age. They relaunched their website in Gatsby during the COVID-19 outbreak of 2020 to help connect neighbours.
  categories:
    - Nonprofit
    - Blog
    - Community
  built_by: Mutual
  built_by_url: https://www.madebymutual.com
- title: "Due to COVID-19: Documenting the Signs of the Pandemic"
  url: https://duetocovid19.com
  main_url: https://duetocovid19.com
  description: >
    A project to document all the signs that have gone up on the storefronts of our cities in response to the coronavirus pandemic.
  categories:
    - Photography
    - Community
  built_by: Andrew Louis
  built_by_url: https://hyfen.net
  featured: false
- title: "Besoegsvenner - Visiting Friends for the Elderly"
  main_url: https://www.xn--besgsvenner-igb.dk
  url: https://www.xn--besgsvenner-igb.dk/ruths-historie
  description: >
    50.000 elderly people in Denmark feel lonely. This project seeks to inform people to become visitor friends ("Besøgsven" in Danish) to help fight loneliness and bring new friendships in to the world.
  categories:
    - Marketing
    - Nonprofit
    - Landing Page
  built_by: Hello Great Works
  built_by_url: https://hellogreatworks.com
- title: Interficie Internet Services
  main_url: https://www.interficie.com
  url: https://www.interficie.com/our-work/
  description: >
    Located in Barcelona, we develop innovative websites, ecommerce solutions and software platforms for global brands, startups and organizations.
  categories:
    - E-commerce
    - Web Development
    - Consulting
    - JavaScript
    - Agency
    - Business
  built_by: Interficie Internet Services
  built_by_url: https://github.com/InterficieIS
- title: SofaScore Corporate
  url: https://corporate.sofascore.com
  main_url: https://corporate.sofascore.com
  description: >
    SofaScore is a leading provider of advanced sports insights and content with global coverage of 20+ sports.
  categories:
    - App
    - Data
    - Sports
    - Technology
  built_by: SofaScore
  built_by_url: https://www.sofascore.com
- title: "#compraaospequenos: buy local during Covid-19"
  url: https://compraaospequenos.pt/
  main_url: https://compraaospequenos.pt/
  source_url: https://github.com/marzeelabs/compraaospequenos
  description: >
    Helping local stores survive and thrive during the Covid-19 crisis (Portugal).
  categories:
    - Community
    - Food
    - Data
    - Directory
  built_by: Marzee Labs
  built_by_url: https://marzeelabs.org
  featured: false
- title: Inventia
  main_url: https://inventia.life/
  url: https://inventia.life/
  description: >
    We have developed unique digital bioprinting technology and unleashed it in a complete platform designed to make complex 3D cell biology simple.
  categories:
    - Business
    - Science
  built_by: Jellypepper
  built_by_url: https://jellypepper.com/
- title: Hasura
  url: https://hasura.io
  main_url: https://hasura.io
  description: >
    Hasura is an open source engine that connects to your databases & microservices and auto-generates a production-ready GraphQL backend.
  categories:
    - API
    - Web Development
    - Technology
    - Open Source
  featured: false
- title: Jimdo.com
  description: >
    Jimdo is an international tech company and one of the world's leading providers of online services for small and medium businesses (SMBs). The company empowers entrepreneurs to create their own website or store without coding and to digitize their business ideas.
  main_url: https://www.jimdo.com/
  url: https://www.jimdo.com/
  categories:
    - Marketing
    - Technology
    - E-commerce
    - Web Development
    - Business
  built_by: Jimdo GmbH
- title: Resume on the Web
  main_url: https://amruthpillai.com
  url: https://amruthpillai.com
  source_url: https://github.com/AmruthPillai/ResumeOnTheWeb-Gatsby
  description: >
    Everyone needs their own little spot on the interwebs, and this is mine. Welcome to my resume, on the web!
  categories:
    - Blog
    - Design
    - Freelance
    - Gallery
    - JavaScript
    - Landing Page
    - Mobile Development
    - Open Source
    - Photography
    - Portfolio
    - Technology
    - Web Development
  built_by: Amruth Pillai
  built_by_url: https://amruthpillai.com
  featured: false
- title: Landmarks.ro
  main_url: https://landmarks.ro/
  url: https://landmarks.ro/
  description: >
    Lead generation technology for real estate developers
  categories:
    - Real Estate
    - Marketing
    - Technology
    - Web Development
    - Landing Page
  built_by: Horia Miron
  built_by_url: https://github.com/ancashoria
  featured: false
- title: GeneOS
  url: https://geneos.me/
  main_url: https://geneos.me/
  description: >
    GeneOS is a privacy-preserving data monetization protocol for genetic, activity, and medical data.
  categories:
    - Landing Page
    - Business
  built_by: GeneOS Team
- title: COVID KPI
  url: https://covidkpi.com/
  main_url: https://covidkpi.com/
  description: >
    COVID KPI aggregates COVID-19 data from numerous official sources then displays the Key Performance Indicators.
  categories:
    - Data
    - Media
    - Healthcare
  built_by: Albert Chen
  built_by_url: https://github.com/mralbertchen
- title: Most Recommended Books
  url: http://mostrecommendedbooks.com/
  main_url: http://mostrecommendedbooks.com/
  description: >
    Discover credibly powerful books recommendations by billionaires, icons, and world-class performers.
  categories:
    - Blog
    - Entrepreneurship
    - Books
- title: theAnubhav.com
  main_url: https://theanubhav.com/
  url: https://theanubhav.com/
  categories:
    - Web Development
    - Blog
    - Portfolio
  built_by: Anubhav Srivastava
  built_by_url: https://theanubhav.com
- title: WatchKeeper
  url: https://www.watchkeeperintl.com
  main_url: https://www.watchkeeperintl.com
  description: >
    WatchKeeper helps organisations to manage global security risks such as natural disasters, extreme weather and violent incidents.
  categories:
    - Data
    - Business
    - Technology
    - Consulting
    - Security
  built_by: WatchKeeper Engineering
  built_by_url: https://twitter.com/watchkeeper
  featured: false
- title: Sztuka Programowania
  built_by: Piotr Fedorczyk
  built_by_url: https://piotrf.pl
  categories:
    - Event
    - Learning
    - Web Development
  description: >
    Landing page of a series of web development workshops held in Gdańsk, Poland.
  featured: false
  main_url: https://sztuka-programowania.pl/
  url: https://sztuka-programowania.pl/
- title: Rivers Casino
  built_by: WILDLIFE.LA
  built_by_url: https://www.wildlife.la
  categories:
    - Entertainment
    - Food
    - Blog
    - Travel
  description: >
    Rivers Casino offers the very best in casinos, hotels, restaurants, concerts, and entertainment. Visit us in Des Plaines, IL, Philadelphia, PA, Pittsburgh, PA and Schenectady, NY.
  featured: false
  main_url: https://www.riverscasino.com/desplaines/
  url: https://www.riverscasino.com/desplaines/
- title: Mishal Shah
  built_by: Mishal Shah
  built_by_url: https://mishal23.github.io
  categories:
    - Blog
    - Portfolio
    - Open Source
    - Web Development
  description: >
    Hey, I'm Mishal Shah, a passionate developer with interests in Networks, Databases and Web Security. This website is my personal portfolio and blog with the Fresh theme. I love reading engineering articles, contributing to open-source and interacting with communities. Feel free to get in touch if you have an interesting project that you want to collaborate on.
  featured: false
  main_url: https://mishal23.github.io/
  url: https://mishal23.github.io/
- title: Chris Nager
  main_url: https://chrisnager.com
  url: https://chrisnager.com
  source_url: https://github.com/chrisnager/chrisnager-dot-com
  description: >
    Developer and designer in Brooklyn, NY passionate about performance, accessibility, and systematic design.
  categories:
    - Accessibility
    - Blog
    - Design
    - Portfolio
    - User Experience
    - Web Development
  built_by: Chris Nager
  built_by_url: https://twitter.com/chrisnager
- title: Resistbot
  url: https://resist.bot
  main_url: https://resist.bot
  description: >
    A chatbot that helps you contact your representatives, and be an informed citizen.
  categories:
    - Blog
    - Government
    - Nonprofit
- title: SVG to PNG
  url: https://www.svgtopng.me/
  main_url: https://www.svgtopng.me/
  description: >
    Online SVG to PNG batch converter. Upload and convert your SVG files to PNG with the desired size and background color for free, fast and secure.
  categories:
    - App
    - Technology
    - Productivity
    - Design
    - Web Development
  built_by: Illia Achour
  built_by_url: https://github.com/dummyco
- title: St. Jude Cloud
  url: https://www.stjude.cloud
  main_url: https://www.stjude.cloud
  description: >
    Pediatric cancer data sharing ecosystem by St. Jude Children's Research Hospital.
  categories:
    - Science
    - Technology
    - Nonprofit
    - Data
    - Healthcare
  featured: false
- title: Philip Domingo
  url: https://www.prtdomingo.com
  main_url: https://www.prtdomingo.com
  description: >
    Personal website built on top of GatsbyJS, Ghost, and Azure.
  categories:
    - Technology
    - Blog
  featured: false
- title: Vinicius Dias
  built_by: Vinicius Dias
  built_by_url: https://viniciusdias.works/
  categories:
    - Blog
    - Portfolio
    - Open Source
    - Web Development
  description: >
    Hi, I'm Vinicius Dias, a Front-End developer with focus on performance and UX. This is my personal portfolio developed with Gatsby. I'm always learning different things and I consider myself a very curious guy. I feel that it keeps me motivated and creative to solve problems.
  featured: false
  main_url: https://viniciusdias.works/
  url: https://viniciusdias.works/
- title: Cognifide Tech
  url: https://tech.cognifide.com/
  main_url: https://tech.cognifide.com/
  description: >
    Technology HUB that provides useful and specialized technical knowledge created for fellow engineers by engineers from Cognifide.
  categories:
    - Blog
    - Programming
    - Technology
  built_by: Cognifide
  built_by_url: https://www.cognifide.com/
- title: Chandraveena by S Balachander
  url: https://www.chandraveena.com
  main_url: https://www.chandraveena.com
  description: >
    Chandraveena is a contemporary Indian string instrument designed from the traditional Saraswati Veena.
    S Balachander, an Indian classical musician, is the creator and performing artist of Chandraveena.
    Chandraveena has been designed to support a systematic and contemplative exploration of Indian Ragas.
    It is endowed with a deep sustain and a rich sound allowing the artist to create elaborate musical phrases
    and subtle intonations. Visit the website to listen and learn more!
  categories:
    - Music
    - Portfolio
    - Blog
  built_by: Sadharani Music Works
  built_by_url: https://www.sadharani.com
  featured: false
- title: Anong Network
  main_url: https://anong.network
  url: https://anong.network
  description: >
    An app used to quickly identify a network provider in Philippines
  categories:
    - App
    - Directory
  built_by: Jan Harold Diaz
  built_by_url: https://janharold.com
  featured: false
- title: PayMongo
  main_url: https://paymongo.com
  url: https://paymongo.com
  description: >
    The official website of PayMongo Philippines
  categories:
    - Marketing
    - Finance
  built_by: PayMongo
  built_by_url: https://paymongo.com
- title: Zona Digital
  url: https://zonadigital.pt
  main_url: https://zonadigital.pt
  description: >
    We work with startups and small businesses building effective strategies through digital platforms. Based in Porto, Portugal.
  categories:
    - Web Development
    - Programming
    - Technology
    - Design
    - Business
  built_by: Zona Digital
  built_by_url: https://zonadigital.pt
  featured: false
- title: Ofri Lifshitz Design
  url: https://www.ofrilifshitz.com
  main_url: https://www.ofrilifshitz.com
  categories:
    - Portfolio
    - Design
  built_by: Raz Lifshitz
  built_by_url: https://www.linkedin.com/in/raz-lifshitz
- title: Runly
  url: https://www.runly.io/
  main_url: https://www.runly.io/
  description: >
    The easiest way to run background jobs with .NET Core. It's more than background jobs —
    it's an all-in-one platform to create great user experiences.
  categories:
    - API
    - App
    - Landing Page
    - Technology
    - Programming
  built_by: Chad Lee
  built_by_url: https://github.com/chadly
  featured: false
- title: Ajith's blog
  url: https://ajith.blog
  main_url: https://ajith.blog
  source_url: https://github.com/ajithrnayak/ajith_blog
  description: >
    I build apps and sometimes write about the observations and frustrations at work here.
  categories:
    - Blog
    - Mobile Development
    - Open Source
    - Programming
    - Technology
  built_by: Ajith R Nayak
  built_by_url: https://ajith.xyz
- title: I Love You Infinity
  url: https://iloveyouinfinity.com
  main_url: https://iloveyouinfinity.com
  description: >
    An infinite sound experiment to help raise awareness about autism and love.
  categories:
    - Nonprofit
    - Healthcare
  built_by: Good Praxis
  built_by_url: https://goodpraxis.coop
  featured: false
- title: KAIGO in JAPAN
  main_url: https://kaigo-in-japan.jp
  url: https://kaigo-in-japan.jp
  description: >
    KAIGO in JAPAN is a website for those who are planning to work in the care work field in Japan. We built a multilingual site on Gatsby. One of them is a special language called Easy-Japanese with various ruby tags.
  categories:
    - Healthcare
    - Nonprofit
    - Web Development
    - Programming
  built_by: hgw
  built_by_url: https://shunyahagiwara.com/
- title: Dondoko Susumu Website
  url: https://xn--28jma5da5l6e.com/en/
  main_url: https://xn--28jma5da5l6e.com/en/
  source_url: https://github.com/dondoko-susumu/website-v2
  description: >
    The Website of Dondoko Susumu, a Japanese cartoonist. His cartoons have been posted. It is internationalized into 12 languages.
  categories:
    - Blog
    - Entertainment
    - Gallery
    - Landing Page
  built_by: Dondoko Susumu
  built_by_url: https://xn--28jma5da5l6e.com/en/
- title: Raymond Ware
  url: https://www.raymondware.com
  main_url: https://www.raymondware.com
  description: >
    Seattle web developer portfolio site.
  categories:
    - Portfolio
    - Design
    - Freelance
    - Web Development
  built_by: Raymond Ware
  built_by_url: https://github.com/raymondware
  featured: false
- title: Formula One Gym
  url: https://www.formulaonegym.co.uk/
  main_url: https://www.formulaonegym.co.uk/
  source_url: https://github.com/Zellement/formula1gym
  description: A UK based fitness gym in the heart of Nottingham, built with Gatsby v2
  categories:
    - Sports
  built_by: Dan Farrow
  built_by_url: https://github.com/Zellement
  featured: false
- title: Blog - Thanawat Gulati
  main_url: https://testing.thanawatgulati.com
  url: https://testing.thanawatgulati.com
  source_url: https://github.com/thanawatgulati/thanawatgulati-blog
  description: >
    Thanawat Gulati - Blog , Work experience portfolio and more.
  categories:
    - Blog
  built_by: Thanawat Gulati
  built_by_url: https://twitter.com/mjamesvevo
  featured: false
- title: Effico Ltd
  main_url: https://www.effico.ltd
  url: https://www.effico.ltd
  source_url: https://github.com/Zellement/effico
  description: >
    Commercial and domestic electrical contractors.
  categories:
    - Business
  built_by: Dan Farrow
  built_by_url: https://www.zellement.com
  featured: false
- title: Sheringham Flooring
  main_url: https://www.sheringhamflooring.com
  url: https://www.sheringhamflooring.com
  source_url: https://github.com/Zellement/sheringham-flooring-2019
  description: >
    Sheringham Flooring - commercial and domestic flooring solutions
  categories:
    - Business
  built_by: Dan Farrow
  built_by_url: https://www.zellement.com
  featured: false
- title: Que Jamear
  description: >-
    A directory with a map of food delivery services
    to be used during the health emergency caused by covid 19.
  main_url: https://quejamear.com/encebollados
  url: https://quejamear.com/encebollados
  featured: false
  categories:
    - Food
  built_by: Ramón Chancay
  built_by_url: https://ramonchancay.me/
- title: Vim Training
  description: >
    Bite sized video tutorials for Vim
  main_url: https://vimtraining.com
  url: https://vimtraining.com
  featured: false
  categories:
    - Education
    - Programming
  built_by: Nishant Dania
  built_by_url: https://nishantdania.com
- title: CodeTisans
  url: https://codetisans.com
  main_url: https://codetisans.com
  description: >-
    Website of an agency specialized in creating Laravel and Vue apps
  categories:
    - Agency
  built_by: Przemysław Przyłucki
  built_by_url: https://twitter.com/przylucki_p
  featured: false
- title: Mox Bank
  main_url: https://mox.com/
  url: https://mox.com/
  description: >
    Mox is the new virtual bank backed by Standard Chartered in partnership with HKT, PCCW and Trip.com; created to deliver a new banking experience in Hong Kong.
  categories:
    - Business
    - Design
    - Technology
    - Finance
    - User Experience
  built_by: Mox Bank
  built_by_url: https://mox.com/
- title: Pittica
  url: https://pittica.com
  main_url: https://pittica.com
  source_url: https://github.com/pittica/site
  description: >
    Digital agency site.
  categories:
    - Design
    - Web Development
    - Agency
  built_by: Lucio Benini
  built_by_url: https://pittica.com
  featured: false
- title: MyHumus
  url: https://myhumus.com
  main_url: https://myhumus.com
  source_url: https://github.com/my-humus/site
  description: >
    Digital agency site.
  categories:
    - Blog
    - Food
  built_by: Lucio Benini
  built_by_url: https://pittica.com
- title: Wanaboat.fr
  main_url: https://www.wanaboat.fr
  url: https://www.wanaboat.fr
  description: >
    This a boating classifieds website. It presents dinghys, catamarans and anything that floats or goes on the water and is for sale in France and Europe.
  categories:
    - Directory
  built_by: Olivier L. Developer
  built_by_url: https://www.olivierlivet.net/
- title: maxemitchell.com
  url: https://www.maxemitchell.com/
  main_url: https://www.maxemitchell.com/
  source_url: https://github.com/maxemitchell/portfolio
  description: >
    This is a personal portfolio website to highlight my photography, videography, coding projects, and work/education experience.
  categories:
    - Portfolio
    - Gallery
    - Portfolio
    - Open Source
    - Design
  built_by: Max Mitchell
  built_by_url: https://github.com/maxemitchell
- title: Nick Offerman
  url: https://nickofferman.co/
  main_url: https://nickofferman.co/
  description: >
    The official website of Nick Offerman: Actor, Author, Humorist, & Woodworker.
  categories:
    - E-commerce
    - Entertainment
    - Video
  built_by: Aveling Ray
  built_by_url: https://avelingray.com/
- title: Rudra Narayan
  url: https://rudra.dev
  main_url: https://rudra.dev
  source_url: https://github.com/mrprofessor/rudra.dev
  description: >
    Rudra Narayan | Thoughts, obsessions and rants
  categories:
    - Blog
    - Portfolio
    - SEO
    - Programming
    - Landing Page
    - Technology
  built_by: Rudra Narayan
  built_by_url: https://github.com/mrprofessor
  featured: false
- title: Stackrole
  main_url: https://stackrole.com
  url: https://stackrole.com
  description: >
    We help Startups and Individuals launch their blazing fast JAMstack website with GatsbyJS and Netlify CMS, Deployed on Netlify
  categories:
    - Agency
    - Blog
    - User Experience
    - Web Development
    - Portfolio
    - JavaScript
  built_by: Stackrole
  built_by_url: https://stackrole.com
  featured: false
- title: Aparna Joshi
  url: https://aparnajoshi.netlify.app/
  main_url: https://aparnajoshi.netlify.app/
  description: >
    Hi, I`m a Software Engineer working in Citrix, Bangalore. I spend my free time learning stuff that interests me. I write articles that educates me.
  categories:
    - Blog
    - Science
    - Technology
    - Programming
  built_by: Aparna Joshi
  built_by_url: https://github.com/AparnaJoshi007/explained/
  featured: false
- title: Narration Box
  main_url: https://narrationbox.com
  url: https://narrationbox.com
  description: >
    Narration Box provides cost effective voiceovers and narrations at scale using an intuitive editor and state of the art speech synthesis.
  categories:
    - Styling:Tailwind
    - Productivity
    - Technology
    - Podcast
    - Landing Page
    - Media
    - Entertainment
    - Business
    - API
    - Video
  built_by: Chetan Malhotra
  built_by_url: https://twitter.com/narrationbox
- title: CodeWithLinda
  url: https://www.codewithlinda.com/
  main_url: https://www.codewithlinda.com/
  source_url: https://github.com/Linda-Ikechukwu/Personal-Site
  description: >
    CodeWithLinda is the personal portfolio and blog site of Linda Ikechukwu, a Frontend developer based in Lagos, Nigeria.
  categories:
    - Portfolio
    - Blog
    - Technology
    - Programming
    - Web Development
  built_by: Linda Ikechukwu
  built_by_url: https://twitter.com/_MsLinda
  featured: false
- title: Headless WordPress Blog and Portfolio by Simon Halimonov
  url: https://simonhalimonov.com/
  main_url: https://simonhalimonov.com/
  description: >
    An open source portfolio about UI/UX design and development. This is my personal website that I use to promote my work. It uses TypeScript and a headless WordPress CMS. Supports i18n and Gutenberg. I open source this site to help everyone make a nice WordPress site faster.
  categories:
    - Blog
    - Portfolio
    - Programming
    - Open Source
    - Design
    - Freelance
    - Web Development
    - WordPress
  built_by: Simon Halimonov
  built_by_url: https://simonhalimonov.com/
  featured: false
- title: Clarke Harris
  url: https://www.clarkeharris.com/
  main_url: https://www.clarkeharris.com/
  description: >
    Brooklyn based designer portfolio. Uses pretty advance animations. Content is pulled from the contentful.
  categories:
    - Portfolio
    - Design
    - Freelance
    - Web Development
  built_by: Daniel Husar
  built_by_url: https://www.danielhusar.sk/
  featured: false
- title: Daniel Husar
  url: https://www.danielhusar.sk/
  main_url: https://www.danielhusar.sk/
  source_url: https://github.com/danielhusar/danielhusar.sk
  description: >
    An open source portfolio and blog.
  categories:
    - Blog
    - Portfolio
    - JavaScript
    - Open Source
  built_by: Daniel Husar
  built_by_url: https://www.danielhusar.sk/
  featured: false
- title: SANDALBOYZ
  main_url: https://sandalboyz.com
  url: https://sandalboyz.com
  description: >
    The official website of SANDALBOYZ – home to coziness and comfort. Built in conjunction with https://planetary.co/.
  categories:
    - Retail
    - E-commerce
    - Blog
  built_by: SANDALBOYZ
  built_by_url: https://sandalboyz.com
  featured: false
- title: Tim Phillips
  url: https://www.tim-phillips.com/
  main_url: https://www.tim-phillips.com/
  source_url: https://github.com/timphillips/tim-phillips.com
  description: >
    Personal website for Tim Phillips, a software engineer and web developer.
  categories:
    - Open Source
    - Portfolio
    - Web Development
  featured: false
- title: Nagarjun Palavalli
  main_url: https://nagarjun.co/
  url: https://nagarjun.co/
  description: >
    My personal website built with Gatsby. I am a full-stack web developer and designer based in Bangalore, India.
  categories:
    - Portfolio
    - Blog
  built_by: Nagarjun Palavalli
  built_by_url: https://twitter.com/palavalli
  featured: false
- title: Diogo Rodrigues
  url: https://www.diogorodrigues.dev/
  main_url: https://www.diogorodrigues.dev/
  description: >
    As a front-end developer with UI/UX design skills, I create digital experiences through design & code.
  categories:
    - Freelance
    - Portfolio
    - Blog
    - Mobile Development
    - Web Development
    - User Experience
  built_by: Diogo Rodrigues
  built_by_url: https://www.diogorodrigues.dev/
- title: Jamstack Storefront
  main_url: https://jamstackstorefront.com/
  url: https://jamstackstorefront.com/
  categories:
    - E-commerce
    - Agency
  built_by: Peter Hironaka
  built_by_url: https://peterhironaka.com
  featured: false
- title: Support Black Business
  main_url: https://support-black.business
  url: https://support-black.business
  categories:
    - Directory
  built_by: Peter Hironaka
  built_by_url: https://peterhironaka.com
  featured: false
- title: Nyxo
  url: https://www.nyxo.app
  main_url: https://www.nyxo.app
  description: >
    Nyxo is the best aid for improving your sleep quality. We combine leading sleep research techniques with your sleep tracker’s data to provide you with personalized and actionable coaching, to improve your sleep.
  categories:
    - Healthcare
    - Blog
    - Science
    - Technology
    - Data
    - Mobile Development
  built_by: Kayla Gordon
  built_by_url: https://www.kayla-gordon.com/
  featured: false
- title: Earner
  url: https://www.earner.ai/
  main_url: https://www.earner.ai/
  source_url: https://github.com/Earner-ai/earner-website
  description: >
    Earner is here to keep you informed of services you are entitled to from the Finnish government to entrepreneurship. We are here to help you succeed.
  categories:
    - Blog
    - Open Source
    - Education
    - Technology
    - Community
    - Data
    - Entrepreneurship
    - Human Resources
  built_by: Kayla Gordon
  built_by_url: https://www.kayla-gordon.com/
  featured: false
- title: Amamos Vivir Cada Día
  main_url: https://www.amvi.org.mx/
  url: https://www.amvi.org.mx/
  description: >
    AMVI, Amamos Vivir Cada Día A.C. is a Mexican non-profit organisation helping children with degenerative illnesses by fulfilling their dreams and helping their families financially, but also with personal support. During the Covid-19 crisis, their donations have plummeted since they did not have a website, so I decided to help by building this site for them using Gatsby, TypeScript and Styled-Components, proudly hosted on Netlify who helped the cause with a free pro plan.
  featured: false
  categories:
    - Nonprofit
    - Healthcare
  built_by: Jacob Herper
  built_by_url: https://herper.io/
- title: Digital4Better
  url: https://digital4better.com
  main_url: https://digital4better.com
  description: >
    Digital4Better is an agency promoting a sustainable digital future.
  categories:
    - Accessibility
    - Agency
    - Blog
    - Consulting
    - Design
    - E-commerce
    - Mobile Development
    - Open Source
    - Programming
    - Technology
    - User Experience
    - Web Development
  built_by: Digital4Better
  built_by_url: https://digital4better.com
  featured: false
- title: With Pulp
  url: https://withpulp.com
  main_url: https://withpulp.com
  description: >
    With Pulp's agency website and blog. Meet our team, see our work and read our latest insights on design and development.
  categories:
    - Agency
    - Marketing
    - Web Development
    - Portfolio
    - Blog
  featured: false
- title: DUDOS
  main_url: https://dudos.co.uk
  url: https://dudos.co.uk
  description: >
    UK based web design agency building premium bespoke websites with light-speed performance and rock-solid security
  categories:
    - Agency
    - Web Development
    - Design
    - SEO
    - Portfolio
    - Blog
    - JavaScript
    - Mobile Development
    - Marketing
    - Photography
    - User Experience
  built_by: Mark A Hext
  built_by_url: https://dudos.co.uk/about
  featured: false
- title: Impuls-e
  main_url: https://impuls-e.works/
  url: https://impuls-e.works/
  description: >
    Digital Agency focused on helping our clients build their online digital presence. Located in Santa Catarina, Brazil
  categories:
    - Web Development
    - E-commerce
    - Mobile Development
    - Landing Page
    - Blog
    - Programming
    - Agency
  built_by: Impuls-e
  built_by_url: https://www.instagram.com/impulse.works/
  featured: false
- title: Honeycomb Creative
  main_url: https://www.honeycombcreative.com/
  url: https://www.honeycombcreative.com/
  description: >
    Honeycomb Creative has been producing websites and other print and electronic communications material since 1991. Website built with Gatsby v2 and headless WordPress.
  categories:
    - Agency
    - Web Development
    - Design
    - SEO
    - Portfolio
    - Marketing
    - Blog
    - WordPress
  built_by: Honeycomb Creative
  built_by_url: https://www.honeycombcreative.com/
- title: Personal Website of Suganthan Mohanadasan
  main_url: https://suganthan.com/
  url: https://suganthan.com/
  description: >
    Suganthan is a digital marketing consultant who works with medium and large businesses. This Gatsby site uses Contentful as the CMS and Tailwind CSS for the styling. It also uses i18n plugins to provide a site for Suganthan's Norwegian visitors.
  categories:
    - Blog
    - Business
    - Consulting
    - Entrepreneurship
    - Portfolio
    - SEO
  built_by: Shane Jones
  built_by_url: https://shanejones.co.uk/
- title: Bold.org
  url: https://bold.org/
  main_url: https://bold.org/
  description: >
    Fighting Student Debt. Create or apply to exclusive scholarships, fellowships, and grants, in minutes.
  categories:
    - Education
  built_by: Bold.org
  featured: false
- title: The Story of Dovetail and Afterpay
  url: https://dovetailstudios.com/the-story-of-dovetail-and-afterpay
  main_url: https://dovetailstudios.com/the-story-of-dovetail-and-afterpay
  description: An interactive story sharing how Dovetail helped Afterpay build the fastest growing consumer tech platform in Australian history.
  categories:
    - Agency
    - Design
    - Entrepreneurship
    - Mobile Development
    - Web Development
  built_by: Dovetail
  built_by_url: https://dovetailstudios.com
  featured: false
- title: Daily Texas Country
  url: https://dailytexascountry.com
  main_url: https://dailytexascountry.com
  source_url: https://github.com/bradgarropy/dailytexascountry.com
  description: >
    She tries to tell me that Oklahoma's better, but I ain't got time for that.
  categories:
    - Blog
    - Community
    - E-commerce
    - Entertainment
    - Marketing
    - Media
    - Music
    - Podcast
    - SEO
    - Video
  built_by: Brad Garropy
  built_by_url: https://bradgarropy.com
- title: Petite & Minimal
  url: https://www.petiteandminimal.com/
  main_url: https://www.petiteandminimal.com/
  description: >-
    Eco-friendly lifestyle website. Green, sustainable, minimal. Covering food,
    style, travel, living and featuring several eco-friendly directories.
  categories:
    - Blog
    - Food
    - Travel
    - Photography
    - Directory
  built_by: Annie Taylor Chen
  built_by_url: https://www.annietaylorchen.com/
  featured: false
- title: Petite & Minimal Concept Store DEMO
  url: https://petiteandminimalstore.netlify.app/
  main_url: https://petiteandminimalstore.netlify.app/
  source_url: https://github.com/AnnieTaylorCHEN/PetiteandMinimalStore
  description: >-
    A JAMstack e-commerce solution built with Gatsby, Contentful and
    CommerceLayer.
  categories:
    - E-commerce
  built_by: Annie Taylor Chen
  built_by_url: https://www.annietaylorchen.com/
- title: Tatjana Volbeke Portfolio
  url: https://tatjanavolbeke.com/
  main_url: https://tatjanavolbeke.com/
  categories:
    - Design
    - Portfolio
    - User Experience
- title: Inbound Latino
  url: https://inboundlatino.com/
  main_url: https://inboundlatino.com/
  source_url: https://github.com/JoseSoteloCohen/inboundlatino
  description: >-
    A portfolio website built with Gatsby, featuring websites and WordPress plugins.
  categories:
    - Portfolio
    - Web Development
  built_by: José Sotelo
  built_by_url: https://inboundlatino.com/
- title: ReqView
  url: https://www.reqview.com
  main_url: https://www.reqview.com
  description: >
    Requirements management tool for development of software and systems products
  categories:
    - App
    - Business
    - Data
    - Documentation
    - Productivity
    - Technology
  built_by: Eccam
  built_by_url: https://www.eccam.com
- title: Hippocampus's Garden
  url: https://hippocampus-garden.com/
  main_url: https://hippocampus-garden.com/
  source_url: https://github.com/shionhonda/hippocampus-garden
  description: >-
    A blog by Shion Honda. Posts on what I learn about machine learning, statistics, and programming.
  categories:
    - Blog
    - Science
    - Technology
  built_by: Shion Honda
  built_by_url: https://twitter.com/shion_honda
  featured: false
- title: mindkit
  url: https://mindkit.fr
  main_url: https://mindkit.fr
  description: >
    A collection of wellness links to help with mind and body. Built with Gatsby, Theme UI, Airtable and Netlify.
  categories:
    - Directory
    - Healthcare
  built_by: Joseph Race
  built_by_url: https://josephrace.co.uk
- title: Travel Diary - Your Digital Travelogue
  main_url: https://ontraveldiary.com
  url: https://ontraveldiary.com
  description: >
    An open to all digital platform for avid travelers to share their trips and photos with the world.
  categories:
    - Blog
    - Travel
    - Community
  built_by: Draftbox
  built_by_url: https://draftbox.co
  featured: false
- title: Ellington Hammond
  main_url: https://ellington-hammond.com
  url: https://ellington-hammond.com
  description: >
    Ellington Hammond is a photographer and film director based in the United States.
  categories:
    - Portfolio
    - E-commerce
  built_by: Peter Hironaka
  built_by_url: https://peterhironaka.com
- title: Laputan ERP
  main_url: https://erp.laputan.com.au
  url: https://erp.laputan.com.au
  description: >
    Customizable Enterprise Resource Planning (ERP) System helps companies save time and money across departments (Accounting, Finance, Human Resources, Marketing, Sales & IT) in order to improve productivity and competitiveness.
  categories:
    - Technology
    - Productivity
    - Human Resources
    - Finance
    - Marketing
  built_by: Laputan Software
  built_by_url: https://laputan.com.au
- title: LeanyLabs
  main_url: https://leanylabs.com/
  url: https://leanylabs.com/mvp-development/
  description: >
    Web Development Agency. We help startups to build successful web applications.
  categories:
    - Agency
    - Web Development
    - Programming
    - JavaScript
    - Consulting
    - Blog
  built_by: LeanyLabs
  built_by_url: https://leanylabs.com/
- title: Require Podcast
  main_url: https://require.podcast.gq
  url: https://require.podcast.gq
  source_url: https://github.com/requirepodcast/website
  description: >
    Website for Require Podcast - a Polish podcast about webdevelopment. Simple landing page + episode archive with player and episode notes generated from markdown files
  categories:
    - Entertainment
    - Landing Page
    - Podcast
    - Programming
    - Web Development
  built_by: Adam Siekierski and Artur Dudek
  built_by_url: https://siekierski.ml
- title: Lidabox
  description: >-
    Website for the sale of medical supplies and biosafety supplies.
  main_url: https://lidabox.com/
  url: https://lidabox.com/
  featured: false
  categories:
    - E-commerce
    - Marketing
  built_by: Ramón Chancay
  built_by_url: https://ramonchancay.me/
- title: Real Estate Shows
  main_url: https://realestateshows.com/
  url: https://realestateshows.com/
  description: >
    Marketing site for Real Estate Shows, a web app for making real estate video slide shows. Using WordPress as a data store for the blog via the WPGraphQL plugin.
  categories:
    - Real Estate
    - Blog
    - WordPress
    - SEO
    - Video
  built_by: Zeek Interactive
  built_by_url: https://zeek.com/
- title: Fidisys Playbook
  main_url: https://playbook.fidisys.com/
  url: https://playbook.fidisys.com/
  description: >
    Fidisys playbook is the process we follow in Fidisys to build awesome products. It shows engineering, hiring and operation process.
  categories:
    - Technology
    - Productivity
    - Human Resources
  built_by: Fidisys Technologies
  built_by_url: https://www.fidisys.com/
- title: Gabriel Giordano Portfolio
  main_url: https://gabrielgiordano.com
  url: https://gabrielgiordano.com
  source_url: https://github.com/gabrielgiordan/gabrielgiordano.com
  description: >
    Personal website for Gabriel Giordano, a Senior Software Engineer and also an open-source contributor.
  categories:
    - Open Source
    - Portfolio
    - Web Development
    - SEO
    - Technology
    - Programming
    - Freelance
  built_by: Gabriel Giordano
  built_by_url: https://gabrielgiordano.com
  featured: false
- title: Raleigh Bikes
  url: https://www.raleigh.co.uk/gb/en/
  main_url: https://raleigh.co.uk/
  description: >
    Chances are that you rode a Raleigh when you were younger - and maybe you still do now. Raleigh is one of the oldest bicycle companies in the world. Website build with Algolia, Shopware & Storyblok.
  categories:
    - E-commerce
    - Sports
  built_by: Oberon (for Accell Group)
  built_by_url: https://oberon.nl
- title: Nitro Sign
  main_url: https://www.nitrosign.com
  url: https://www.nitrosign.com
  description: >
    Nitro Sign is a free to use Electronic Signature solution that helps businesses & individuals work smarter, faster, and more securely—without the need for paper or pen.
  categories:
    - Technology
    - Productivity
    - Business
  built_by: Nitro Software Inc
  built_by_url: https://www.nitrosign.com
- title: Neon Law
  main_url: https://www.neonlaw.com
  source_url: https://github.com/neonlaw/interface
  url: https://www.neonlaw.com
  description: >
    Neon Law is a general-practice law firm that uses software to improve access to justice.
  categories:
    - Consulting
    - Data
    - Open Source
  built_by: Neon Law
  built_by_url: https://twitter.com/neonlaw

- title: Developer Ecosystem
  main_url: https://www.developerecosystem.com/
  url: https://www.developerecosystem.com/
  description: >
    Theories, talks, and tools for building or being part of a Developer Ecosystem. Learn how Platform Economies are built and scaled.
  categories:
    - Blog
    - Design
    - Entrepreneurship
  built_by: Hugh Durkin
  built_by_url: https://twitter.com/hughdurkin
- title: Jose D. Santos IV
  main_url: https://ivjose.com
  url: https://ivjose.com
  source_url: https://github.com/ivjose/portfolio
  description: >
    I’m a freelance Frontend Developer specializing in React and in building a web interface with better user experiences.
  categories:
    - Freelance
    - Portfolio
    - Web Development
  built_by: Jose D. Santos IV
  built_by_url: https://ivjose.com
  featured: false
- title: Jeff Jadulco
  main_url: https://jeffjadulco.com
  url: https://jeffjadulco.com
  description: >
    Personal website for Jeff Jadulco, an experienced game developer with deep interest in modern web development.
  categories:
    - Blog
    - Portfolio
    - Web Development
  built_by: Jeff Jadulco
  built_by_url: https://jeffjadulco.com
  featured: false
- title: Château de Morey 🏰
  main_url: https://chateaudemorey.fr
  url: https://chateaudemorey.fr/en/
  description: >
    Website of Château de Morey. Built on the ruins of a Templar convent 🏰
  categories:
    - Travel
    - Blog
  built_by: Julien Karst
  built_by_url: https://julienkarst.com
- title: TRUE STORY
  main_url: https://custom.truestorysport.com/
  url: https://custom.truestorysport.com/
  description: >
    TRUE STORY is a contemporary sportswear brand offering custom products for orienteering.
  categories:
    - E-commerce
  built_by: BRIKL
  built_by_url: https://github.com/Brikl
- title: Julien Karst Freelance
  main_url: https://julienkarst.com
  url: https://julienkarst.com
  description: >
    Personal website for Julien Karst, a Mobile / Web developer.
  categories:
    - Blog
    - Portfolio
    - JavaScript
    - Programming
    - Freelance
  built_by: Julien Karst
  built_by_url: https://twitter.com/JulienKarst
- title: Chien Tai Co.
  main_url: https://www.chientai.com.tw
  url: https://www.chientai.com.tw
  description: >
    Chien Tai Co. is an electronic, motor material and magnet wire retailer in Taiwan.
  categories:
    - Retail
    - Business
    - Agency
  built_by: Chen-Tai Hou
  built_by_url: https://ctxhou.com/
- title: Glee
  main_url: https://glee.traction.one/
  url: https://glee.traction.one/
  description: Whether you're a startup, a developer, an artist, a creator, or just a handful of friends building a great product or creating interesting content, Glee makes it easy to collect, track and manage feedback from your users.
  featured: false
  categories:
    - App
    - Technology
    - Productivity
  built_by: Sankarsan Kampa
  built_by_url: https://traction.one
- title: Paths.io
  url: https://paths.io/
  main_url: https://paths.io/
  description: >
    Paths enables a new type of career discovery, in addition to being a better way to find work.
  categories:
    - Data
    - Technology
    - Landing Page
  built_by: HiringSolved
  built_by_url: https://hiringsolved.com/home/
  featured: false
- title: Reactive Resume
  url: https://rxresu.me
  main_url: https://rxresu.me
  description: >
    A free and open source resume builder.
  categories:
    - App
    - Design
    - Open Source
  built_by: Amruth Pillai
  built_by_url: https://amruthpillai.com
- title: Meetup
  url: https://meetup.com/
  main_url: https://meetup.com/
  description: >
    Meetup is the leading social media platform dedicated to connecting people in person, or online during times of crisis.
  categories:
    - Accessibility
    - App
    - Community
    - Event
    - SEO
- title: John Kavanagh Portfolio
  url: https://johnkavanagh.co.uk/
  main_url: https://johnkavanagh.co.uk/
  description: >
    Website and portfolio of John Kavanagh: a freelance front-end web developer in Brighton, UK.
  categories:
    - Portfolio
    - Technology
    - Web Development
  built_by: John Kavanagh
  built_by_url: https://johnkavanagh.co.uk/
  featured: false
- title: MongoDB Developer Hub
  url: https://developer.mongodb.com
  main_url: https://developer.mongodb.com
  description: >
    The MongoDB Developer Hub serves as the central location for all MongoDB developer content, programs, and resources.
  categories:
    - Blog
    - Data
    - Education
    - Learning
    - Programming
    - Technology
    - Web Development
  built_by: MongoDB
  featured: false
- title: Devnet
  main_url: https://devnet.hr/
  url: https://devnet.hr/
  description: >
    Business website for web development company.
  categories:
    - Web Development
    - Agency
  built_by: Devnet
  built_by_url: https://devnet.hr
- title: Leanier.com
  url: https://leanier.com
  main_url: https://leanier.com
  description: >
    Enterprise SaaS Management for Modern IT
  categories:
    - Data
    - Technology
    - Business
  built_by: leaniercode
  featured: false
<<<<<<< HEAD
- title: haseebmajid.dev
  url: https://haseebmajid.dev
  source_url: https://github.com/hmajid2301/personal-site
  main_url: https://haseebmajid.dev
  description: >
    Personal portfolio website and blog.
  categories:
    - Blog
    - Open Source
    - Portfolio
    - Technology
  built_by: hmajid2301
=======
- title: The Mezzofanti Guild - Language Learning Made Simple
  url: https://www.mezzoguild.com
  main_url: https://www.mezzoguild.com
  description: >
    Learning a foreign language and don't know where to start? The Mezzofanti Guild will teach you the best tips, tricks and hacks to simplify your language learning.
  categories:
    - Blog
    - Education
    - Learning
    - Travel
  built_by: Donovan Nagel
  built_by_url: https://www.donovannagel.com
>>>>>>> 88a8025f
  featured: false<|MERGE_RESOLUTION|>--- conflicted
+++ resolved
@@ -11589,7 +11589,6 @@
     - Business
   built_by: leaniercode
   featured: false
-<<<<<<< HEAD
 - title: haseebmajid.dev
   url: https://haseebmajid.dev
   source_url: https://github.com/hmajid2301/personal-site
@@ -11602,7 +11601,6 @@
     - Portfolio
     - Technology
   built_by: hmajid2301
-=======
 - title: The Mezzofanti Guild - Language Learning Made Simple
   url: https://www.mezzoguild.com
   main_url: https://www.mezzoguild.com
@@ -11615,5 +11613,4 @@
     - Travel
   built_by: Donovan Nagel
   built_by_url: https://www.donovannagel.com
->>>>>>> 88a8025f
   featured: false