--- conflicted
+++ resolved
@@ -6778,9 +6778,6 @@
   categories:
     - Gallery
   built_by: Ramón Chancay
-<<<<<<< HEAD
-  built_by_url: "https://ramonchancay.me/"
-=======
   built_by_url: "https://ramonchancay.me/"
 - title: DIA Supermercados
   main_url: https://dia.com.br
@@ -7231,5 +7228,4 @@
     - Business
   built_by: Somo
   built_by_url: https://www.somoglobal.com
-  featured: false
->>>>>>> 8562e93c
+  featured: false