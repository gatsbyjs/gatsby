--- conflicted
+++ resolved
@@ -11367,7 +11367,6 @@
   built_by: Gabriel Giordano
   built_by_url: https://gabrielgiordano.com
   featured: false
-<<<<<<< HEAD
 - title: Neon Law
   main_url: https://www.neonlaw.com
   source_url: https://github.com/neonlaw/interface
@@ -11380,7 +11379,6 @@
     - Open Source
   built_by: Neon Law
   built_by_url: https://twitter.com/neonlaw
-=======
 
 - title: Developer Ecosystem
   main_url: https://www.developerecosystem.com/
@@ -11405,5 +11403,4 @@
     - Web Development
   built_by: Jose D. Santos IV
   built_by_url: https://ivjose.com
->>>>>>> da382767
   featured: false