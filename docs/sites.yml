- title: ReactJS
  main_url: https://reactjs.org/
  url: https://reactjs.org/
  source_url: https://github.com/reactjs/reactjs.org
  featured: true
  categories:
    - Web Development
    - Featured
    - Documentation
- title: Flamingo
  main_url: https://www.shopflamingo.com/
  url: https://www.shopflamingo.com/
  description: >
    Online shop for women's body care and hair removal products.
  categories:
    - E-commerce
    - Featured
  featured: true
- title: IDEO
  url: https://www.ideo.com
  main_url: https://www.ideo.com/
  description: >
    A Global design company committed to creating positive impact.
  categories:
    - Agency
    - Technology
    - Featured
    - Consulting
    - User Experience
  featured: true
- title: Airbnb Engineering & Data Science
  description: >
    Creative engineers and data scientists building a world where you can belong
    anywhere
  main_url: https://airbnb.io/
  url: https://airbnb.io/
  categories:
    - Blog
    - Gallery
    - Featured
  featured: true
- title: Impossible Foods
  main_url: https://impossiblefoods.com/
  url: https://impossiblefoods.com/
  categories:
    - Food
    - Featured
  featured: true
- title: Braun
  description: >
    Braun offers high performance hair removal and hair care products, including dryers, straighteners, shavers, and more.
  main_url: https://ca.braun.com/en-ca
  url: https://ca.braun.com/en-ca
  categories:
    - E-commerce
    - Featured
  featured: true
- title: NYC Pride 2019 | WorldPride NYC | Stonewall50
  main_url: https://2019-worldpride-stonewall50.nycpride.org/
  url: https://2019-worldpride-stonewall50.nycpride.org/
  featured: true
  description: >-
    Join us in 2019 for NYC Pride, as we welcome WorldPride and mark the 50th
    Anniversary of the Stonewall Uprising and a half-century of LGBTQ+
    liberation.
  categories:
    - Education
    - Marketing
    - Nonprofit
    - Featured
  built_by: Canvas United
  built_by_url: https://www.canvasunited.com/
- title: The State of European Tech
  main_url: https://2017.stateofeuropeantech.com/
  url: https://2017.stateofeuropeantech.com/
  featured: true
  categories:
    - Technology
    - Featured
  built_by: Studio Lovelock
  built_by_url: http://www.studiolovelock.com/
- title: Hopper
  main_url: https://www.hopper.com/
  url: https://www.hopper.com/
  built_by: Narative
  built_by_url: https://www.narative.co/
  featured: true
  categories:
    - Technology
    - App
    - Featured
- title: GM Capital One
  description: |
    Introducing the new online experience for your GM Rewards Credit Card
  main_url: https://gm.capitalone.com/
  url: https://gm.capitalone.com/
  categories:
    - Featured
  featured: true
- title: Theodora Warre
  main_url: https://theodorawarre.eu
  url: https://theodorawarre.eu
  description: >-
    E-commerce site for jewellery designer Theodora Warre, built using Gatsby + Shopify + Prismic + Matter.js
  categories:
    - E-commerce
    - Marketing
  built_by: Pierre Nel
  built_by_url: https://pierre.io
  featured: false
- title: Life Without Barriers | Foster Care
  main_url: https://www.lwb.org.au/foster-care
  url: https://www.lwb.org.au/foster-care
  featured: true
  description: >-
    We are urgently seeking foster carers all across Australia. Can you open
    your heart and your home to a child in need? There are different types of
    foster care that can suit you. We offer training and 24/7 support.
  categories:
    - Nonprofit
    - Education
    - Documentation
    - Marketing
    - Featured
  built_by: LWB Digital Team
  built_by_url: https://twitter.com/LWBAustralia
- title: Figma
  main_url: https://www.figma.com/
  url: https://www.figma.com/
  featured: true
  categories:
    - Marketing
    - Design
    - Featured
  built_by: Corey Ward
  built_by_url: http://www.coreyward.me/
- title: Bejamas - JAM Experts for hire
  main_url: https://bejamas.io/
  url: https://bejamas.io/
  featured: true
  description: >-
    We help agencies and companies with JAMStack tools. This includes web
    development using Static Site Generators, Headless CMS, CI / CD and CDN
    setup.
  categories:
    - Technology
    - Web Development
    - Agency
    - Marketing
    - Featured
  built_by: Bejamas
  built_by_url: https://bejamas.io/
- title: The State of JavaScript
  description: >
    Data from over 20,000 developers, asking them questions on topics ranging
    from frontend frameworks and state management, to build tools and testing
    libraries.
  main_url: https://stateofjs.com/
  url: https://stateofjs.com/
  source_url: https://github.com/StateOfJS/StateOfJS
  categories:
    - Data
    - JavaScript
    - Featured
  built_by: StateOfJS
  built_by_url: https://github.com/StateOfJS/StateOfJS/graphs/contributors
  featured: true
- title: DesignSystems.com
  main_url: https://www.designsystems.com/
  url: https://www.designsystems.com/
  description: |
    A resource for learning, creating and evangelizing design systems.
  categories:
    - Design
    - Blog
    - Technology
    - Featured
  built_by: Corey Ward
  built_by_url: http://www.coreyward.me/
  featured: true
- title: Snap Kit
  main_url: https://kit.snapchat.com/
  url: https://kit.snapchat.com/
  description: >
    Snap Kit lets developers integrate some of Snapchat’s best features across
    platforms.
  categories:
    - Technology
    - Documentation
    - Featured
  featured: true
- title: SendGrid
  main_url: https://sendgrid.com/docs/
  url: https://sendgrid.com/docs/
  description: >
    SendGrid delivers your transactional and marketing emails through the
    world's largest cloud-based email delivery platform.
  categories:
    - API
    - Technology
    - Documentation
    - Featured
  featured: true
- title: Kirsten Noelle
  main_url: https://www.kirstennoelle.com/
  url: https://www.kirstennoelle.com/
  featured: true
  description: >
    Digital portfolio for San Francisco Bay Area photographer Kirsten Noelle Wiemer.
  categories:
    - Photography
    - Portfolio
    - Featured
  built_by: Ryan Wiemer
  built_by_url: https://www.ryanwiemer.com/
- title: Cajun Bowfishing
  main_url: https://cajunbowfishing.com/
  url: https://cajunbowfishing.com/
  featured: false
  categories:
    - E-commerce
    - Sports
  built_by: Escalade Sports
  built_by_url: https://www.escaladesports.com/
- title: NEON
  main_url: http://neonrated.com/
  url: http://neonrated.com/
  featured: false
  categories:
    - Gallery
- title: GraphCMS
  main_url: https://graphcms.com/
  url: https://graphcms.com/
  featured: false
  categories:
    - Marketing
    - Technology
- title: Ghost Documentation
  main_url: https://docs.ghost.org/
  url: https://docs.ghost.org/
  source_url: https://github.com/tryghost/docs
  featured: false
  description: >-
    Ghost is an open source, professional publishing platform built on a modern Node.js technology stack — designed for teams who need power, flexibility and performance.
  categories:
    - Technology
    - Documentation
    - Open Source
  built_by: Ghost Foundation
  built_by_url: https://ghost.org/
- title: Nike - Just Do It
  main_url: https://justdoit.nike.com/
  url: https://justdoit.nike.com/
  featured: true
  categories:
    - E-commerce
    - Featured
- title: AirBnB Cereal
  main_url: https://airbnb.design/cereal
  url: https://airbnb.design/cereal
  featured: false
  categories:
    - Marketing
    - Design
- title: Cardiogram
  main_url: https://cardiogr.am/
  url: https://cardiogr.am/
  featured: false
  categories:
    - Marketing
    - Technology
- title: Hack Club
  main_url: https://hackclub.com/
  url: https://hackclub.com/
  source_url: https://github.com/hackclub/site
  featured: false
  categories:
    - Education
    - Web Development
- title: Matthias Jordan Portfolio
  main_url: https://iammatthias.com/
  url: https://iammatthias.com/
  source_url: https://github.com/iammatthias/.com
  description: >-
    Photography portfolio of content creator and digital marketer Matthias Jordan
  built_by: Matthias Jordan
  built_by_url: https://github.com/iammatthias
  featured: false
  categories:
    - Photography
    - Portfolio
    - Blog
    - Gallery
- title: Investment Calculator
  main_url: https://investmentcalculator.io/
  url: https://investmentcalculator.io/
  featured: false
  categories:
    - Education
    - Finance
- title: CSS Grid Playground by MozillaDev
  main_url: https://mozilladevelopers.github.io/playground/
  url: https://mozilladevelopers.github.io/playground/
  source_url: https://github.com/MozillaDevelopers/playground
  featured: false
  categories:
    - Education
    - Web Development
- title: Piotr Fedorczyk Portfolio
  built_by: Piotr Fedorczyk
  built_by_url: https://piotrf.pl
  categories:
    - Portfolio
    - Web Development
  description: >-
    Portfolio of Piotr Fedorczyk, a digital product designer and full-stack developer specializing in shaping, designing and building news and tools for news.
  featured: false
  main_url: https://piotrf.pl/
  url: https://piotrf.pl/
- title: unrealcpp
  main_url: https://unrealcpp.com/
  url: https://unrealcpp.com/
  source_url: https://github.com/Harrison1/unrealcpp-com
  featured: false
  categories:
    - Blog
    - Web Development
- title: Andy Slezak
  main_url: https://www.aslezak.com/
  url: https://www.aslezak.com/
  source_url: https://github.com/amslezak
  featured: false
  categories:
    - Web Development
    - Portfolio
- title: Deliveroo.Design
  main_url: https://www.deliveroo.design/
  url: https://www.deliveroo.design/
  featured: false
  categories:
    - Food
    - Marketing
- title: Dona Rita
  main_url: https://www.donarita.co.uk/
  url: https://www.donarita.co.uk/
  source_url: https://github.com/peduarte/dona-rita-website
  featured: false
  categories:
    - Food
    - Marketing
- title: Fröhlich ∧ Frei
  main_url: https://www.froehlichundfrei.de/
  url: https://www.froehlichundfrei.de/
  featured: false
  categories:
    - Web Development
    - Blog
    - Open Source
- title: How to GraphQL
  main_url: https://www.howtographql.com/
  url: https://www.howtographql.com/
  source_url: https://github.com/howtographql/howtographql
  featured: false
  categories:
    - Documentation
    - Web Development
    - Open Source
- title: OnCallogy
  main_url: https://www.oncallogy.com/
  url: https://www.oncallogy.com/
  featured: false
  categories:
    - Marketing
    - Healthcare
- title: Ryan Wiemer's Portfolio
  main_url: https://www.ryanwiemer.com/
  url: https://www.ryanwiemer.com/knw-photography/
  source_url: https://github.com/ryanwiemer/rw
  featured: false
  description: >
    Digital portfolio for Oakland, CA based account manager Ryan Wiemer.
  categories:
    - Portfolio
    - Web Development
    - Design
  built_by: Ryan Wiemer
  built_by_url: https://www.ryanwiemer.com/
- title: Ventura Digitalagentur Köln
  main_url: https://www.ventura-digital.de/
  url: https://www.ventura-digital.de/
  featured: false
  built_by: Ventura Digitalagentur
  categories:
    - Agency
    - Marketing
    - Featured
- title: Azer Koçulu
  main_url: https://kodfabrik.com/
  url: https://kodfabrik.com/photography/
  featured: false
  categories:
    - Portfolio
    - Photography
    - Web Development
- title: Damir.io
  main_url: http://damir.io/
  url: http://damir.io/
  source_url: https://github.com/dvzrd/gatsby-sfiction
  featured: false
  categories:
    - Blog
- title: Digital Psychology
  main_url: http://digitalpsychology.io/
  url: http://digitalpsychology.io/
  source_url: https://github.com/danistefanovic/digitalpsychology.io
  featured: false
  categories:
    - Education
    - Library
- title: Théâtres Parisiens
  main_url: http://theatres-parisiens.fr/
  url: http://theatres-parisiens.fr/
  source_url: https://github.com/phacks/theatres-parisiens
  featured: false
  categories:
    - Education
    - Entertainment
- title: A4 纸网
  main_url: http://www.a4z.cn/
  url: http://www.a4z.cn/price
  source_url: https://github.com/hiooyUI/hiooyui.github.io
  featured: false
  categories:
    - E-commerce
- title: Steve Meredith's Portfolio
  main_url: http://www.stevemeredith.com/
  url: http://www.stevemeredith.com/
  featured: false
  categories:
    - Portfolio
- title: API Platform
  main_url: https://api-platform.com/
  url: https://api-platform.com/
  source_url: https://github.com/api-platform/website
  featured: false
  categories:
    - Documentation
    - Web Development
    - Open Source
    - Library
- title: The Audacious Project
  main_url: https://audaciousproject.org/
  url: https://audaciousproject.org/
  featured: false
  categories:
    - Nonprofit
- title: Dustin Schau's Blog
  main_url: https://blog.dustinschau.com/
  url: https://blog.dustinschau.com/
  source_url: https://github.com/dschau/blog
  featured: false
  categories:
    - Blog
    - Web Development
- title: iContract Blog
  main_url: https://blog.icontract.co.uk/
  url: http://blog.icontract.co.uk/
  featured: false
  categories:
    - Blog
- title: BRIIM
  main_url: https://bri.im/
  url: https://bri.im/
  featured: false
  description: >-
    BRIIM is a movement to enable JavaScript enthusiasts and web developers in
    machine learning. Learn about artificial intelligence and data science, two
    fields which are governed by machine learning, in JavaScript. Take it right
    to your browser with WebGL.
  categories:
    - Education
    - Web Development
    - Technology
- title: Calpa's Blog
  main_url: https://calpa.me/
  url: https://calpa.me/
  source_url: https://github.com/calpa/blog
  featured: false
  categories:
    - Blog
    - Web Development
- title: Code Bushi
  main_url: https://codebushi.com/
  url: https://codebushi.com/
  featured: false
  description: >-
    Web development resources, trends, & techniques to elevate your coding
    journey.
  categories:
    - Web Development
    - Open Source
    - Blog
  built_by: Hunter Chang
  built_by_url: https://hunterchang.com/
- title: Daniel Hollcraft
  main_url: https://danielhollcraft.com/
  url: https://danielhollcraft.com/
  source_url: https://github.com/danielbh/danielhollcraft.com
  featured: false
  categories:
    - Web Development
    - Blog
    - Portfolio
- title: Darren Britton's Portfolio
  main_url: https://darrenbritton.com/
  url: https://darrenbritton.com/
  source_url: https://github.com/darrenbritton/darrenbritton.github.io
  featured: false
  categories:
    - Web Development
    - Portfolio
- title: Dave Lindberg Marketing & Design
  url: https://davelindberg.com/
  main_url: https://davelindberg.com/
  source_url: https://github.com/Dave-Lindberg/dl-gatsby
  featured: false
  description: >-
    My work revolves around solving problems for people in business, using
    integrated design and marketing strategies to improve sales, increase brand
    engagement, generate leads and achieve goals.
  categories:
    - Design
    - Marketing
    - Portfolio
- title: Dalbinaco's Website
  main_url: https://dlbn.co/en/
  url: https://dlbn.co/en/
  source_url: https://github.com/dalbinaco/dlbn.co
  featured: false
  categories:
    - Portfolio
    - Web Development
- title: mParticle's Documentation
  main_url: https://docs.mparticle.com/
  url: https://docs.mparticle.com/
  featured: false
  categories:
    - Web Development
    - Documentation
- title: Doopoll
  main_url: https://doopoll.co/
  url: https://doopoll.co/
  featured: false
  categories:
    - Marketing
    - Technology
- title: ERC dEX
  main_url: https://ercdex.com/
  url: https://ercdex.com/aqueduct
  featured: false
  categories:
    - Marketing
- title: Fabian Schultz' Portfolio
  main_url: https://fabianschultz.com/
  url: https://fabianschultz.com/
  source_url: https://github.com/fabe/site
  featured: false
  description: >-
    Hello, I’m Fabian — a product designer and developer based in Potsdam,
    Germany. I’ve been working both as a product designer and frontend developer
    for over 5 years now. I particularly enjoy working with companies that try
    to meet broad and unique user needs.
  categories:
    - Portfolio
    - Web Development
  built_by: Fabian Schultz
  built_by_url: https://fabianschultz.com/
- title: CalState House Manager
  description: >
    Home service membership that offers proactive and on-demand maintenance for
    homeowners
  main_url: https://housemanager.calstate.aaa.com/
  url: https://housemanager.calstate.aaa.com/
  categories:
    - Marketing
- title: The freeCodeCamp Guide
  main_url: https://guide.freecodecamp.org/
  url: https://guide.freecodecamp.org/
  source_url: https://github.com/freeCodeCamp/guide
  featured: false
  categories:
    - Web Development
    - Documentation
- title: Hapticmedia
  main_url: https://hapticmedia.fr/en/
  url: https://hapticmedia.fr/en/
  featured: false
  categories:
    - Agency
- title: heml.io
  main_url: https://heml.io/
  url: https://heml.io/
  source_url: https://github.com/SparkPost/heml.io
  featured: false
  categories:
    - Documentation
    - Web Development
    - Open Source
- title: Juliette Pretot's Portfolio
  main_url: https://juliette.sh/
  url: https://juliette.sh/
  featured: false
  categories:
    - Web Development
    - Portfolio
    - Blog
- title: Kris Hedstrom's Portfolio
  main_url: https://k-create.com/
  url: https://k-create.com/portfolio/
  source_url: https://github.com/kristofferh/kristoffer
  featured: false
  description: >-
    Hey. I’m Kris. I’m an interactive designer / developer. I grew up in Umeå,
    in northern Sweden, but I now live in Brooklyn, NY. I am currently enjoying
    a hybrid Art Director + Lead Product Engineer role at a small startup called
    Nomad Health. Before that, I was a Product (Engineering) Manager at Tumblr.
    Before that, I worked at agencies. Before that, I was a baby. I like to
    design things, and then I like to build those things. I occasionally take on
    freelance projects. Feel free to get in touch if you have an interesting
    project that you want to collaborate on. Or if you just want to say hello,
    that’s cool too.
  categories:
    - Portfolio
  built_by: Kris Hedstrom
  built_by_url: https://k-create.com/
- title: knpw.rs
  main_url: https://knpw.rs/
  url: https://knpw.rs/
  source_url: https://github.com/knpwrs/knpw.rs
  featured: false
  categories:
    - Blog
    - Web Development
- title: Kostas Bariotis' Blog
  main_url: https://kostasbariotis.com/
  url: https://kostasbariotis.com/
  source_url: https://github.com/kbariotis/kostasbariotis.com
  featured: false
  categories:
    - Blog
    - Portfolio
    - Web Development
- title: LaserTime Clinic
  main_url: https://lasertime.ru/
  url: https://lasertime.ru/
  source_url: https://github.com/oleglegun/lasertime
  featured: false
  categories:
    - Marketing
- title: Jason Lengstorf
  main_url: https://lengstorf.com
  url: https://lengstorf.com
  source_url: https://github.com/jlengstorf/lengstorf.com
  featured: false
  categories:
    - Blog
  built_by: Jason Lengstorf
  built_by_url: https://github.com/jlengstorf
- title: Mannequin.io
  main_url: https://mannequin.io/
  url: https://mannequin.io/
  source_url: https://github.com/LastCallMedia/Mannequin/tree/master/site
  featured: false
  categories:
    - Open Source
    - Web Development
    - Documentation
- title: manu.ninja
  main_url: https://manu.ninja/
  url: https://manu.ninja/
  source_url: https://github.com/Lorti/manu.ninja
  featured: false
  description: >-
    manu.ninja is the personal blog of Manuel Wieser, where he talks about
    frontend development, games and digital art
  categories:
    - Blog
    - Technology
    - Web Development
- title: Fabric
  main_url: https://meetfabric.com/
  url: https://meetfabric.com/
  featured: false
  categories:
    - Marketing
- title: Nexit
  main_url: https://nexit.sk/
  url: https://nexit.sk/references
  featured: false
  categories:
    - Web Development
- title: Open FDA
  description: >
    Provides APIs and raw download access to a number of high-value, high
    priority and scalable structured datasets, including adverse events, drug
    product labeling, and recall enforcement reports.
  main_url: https://open.fda.gov/
  url: https://open.fda.gov/
  source_url: https://github.com/FDA/open.fda.gov
  featured: false
  categories:
    - Government
    - Open Source
    - Web Development
    - API
    - Data
- title: NYC Planning Labs (New York City Department of City Planning)
  main_url: https://planninglabs.nyc/
  url: https://planninglabs.nyc/about/
  source_url: https://github.com/NYCPlanning/
  featured: false
  description: >-
    We work with New York City's Urban Planners to deliver impactful, modern
    technology tools.
  categories:
    - Open Source
    - Government
- title: Preston Richey Portfolio / Blog
  main_url: https://prestonrichey.com/
  url: https://prestonrichey.com/
  source_url: https://github.com/prichey/prestonrichey.com
  featured: false
  categories:
    - Web Development
    - Portfolio
    - Blog
- title: Landing page of Put.io
  main_url: https://put.io/
  url: https://put.io/
  featured: false
  categories:
    - E-commerce
    - Technology
- title: The Rick and Morty API
  main_url: https://rickandmortyapi.com/
  url: https://rickandmortyapi.com/
  built_by: Axel Fuhrmann
  built_by_url: https://axelfuhrmann.com/
  featured: false
  categories:
    - Web Development
    - Entertainment
    - Documentation
    - Open Source
    - API
- title: Santa Compañía Creativa
  main_url: https://santacc.es/
  url: https://santacc.es/
  source_url: https://github.com/DesarrolloWebSantaCC/santacc-web
  featured: false
  categories:
    - Agency
- title: Sean Coker's Blog
  main_url: https://sean.is/
  url: https://sean.is/
  featured: false
  categories:
    - Blog
    - Portfolio
    - Web Development
- title: Several Levels
  main_url: https://severallevels.io/
  url: https://severallevels.io/
  source_url: https://github.com/Harrison1/several-levels
  featured: false
  categories:
    - Agency
    - Web Development
- title: Simply
  main_url: https://simply.co.za/
  url: https://simply.co.za/
  featured: false
  categories:
    - Marketing
- title: Storybook
  main_url: https://storybook.js.org/
  url: https://storybook.js.org/
  source_url: https://github.com/storybooks/storybook
  featured: false
  categories:
    - Web Development
    - Open Source
- title: Vibert Thio's Portfolio
  main_url: https://vibertthio.com/portfolio/
  url: https://vibertthio.com/portfolio/projects/
  source_url: https://github.com/vibertthio/portfolio
  featured: false
  categories:
    - Portfolio
    - Web Development
- title: VisitGemer
  main_url: https://visitgemer.sk/
  url: https://visitgemer.sk/
  featured: false
  categories:
    - Marketing
- title: Bricolage.io
  main_url: https://www.bricolage.io/
  url: https://www.bricolage.io/
  source_url: https://github.com/KyleAMathews/blog
  featured: false
  categories:
    - Blog
- title: Charles Pinnix Website
  main_url: https://www.charlespinnix.com/
  url: https://www.charlespinnix.com/
  featured: false
  description: >-
    I’m a senior frontend engineer with 8 years of experience building websites
    and web applications. I’m interested in leading creative, multidisciplinary
    engineering teams. I’m a creative technologist, merging photography, art,
    and design into engineering and visa versa. I take a pragmatic,
    product-oriented approach to development, allowing me to see the big picture
    and ensuring quality products are completed on time. I have a passion for
    modern frontend JavaScript frameworks such as React and Vue, and I have
    substantial experience on the backend with an interest in Node and
    container based deployment with Docker and AWS.
  categories:
    - Portfolio
    - Web Development
- title: Charlie Harrington's Blog
  main_url: https://www.charlieharrington.com/
  url: https://www.charlieharrington.com/
  source_url: https://github.com/whatrocks/blog
  featured: false
  categories:
    - Blog
    - Web Development
    - Music
- title: Gabriel Adorf's Portfolio
  main_url: https://www.gabrieladorf.com/
  url: https://www.gabrieladorf.com/
  source_url: https://github.com/gabdorf/gabriel-adorf-portfolio
  featured: false
  categories:
    - Portfolio
    - Web Development
- title: greglobinski.com
  main_url: https://www.greglobinski.com/
  url: https://www.greglobinski.com/
  source_url: https://github.com/greglobinski/www.greglobinski.com
  featured: false
  categories:
    - Portfolio
    - Web Development
- title: I am Putra
  main_url: https://www.iamputra.com/
  url: https://www.iamputra.com/
  featured: false
  categories:
    - Portfolio
    - Web Development
    - Blog
- title: In Sowerby Bridge
  main_url: https://www.insowerbybridge.co.uk/
  url: https://www.insowerbybridge.co.uk/
  featured: false
  categories:
    - Marketing
    - Government
- title: JavaScript Stuff
  main_url: https://www.javascriptstuff.com/
  url: https://www.javascriptstuff.com/
  featured: false
  categories:
    - Education
    - Web Development
    - Library
- title: Ledgy
  main_url: https://www.ledgy.com/
  url: https://github.com/morloy/ledgy.com
  featured: false
  categories:
    - Marketing
    - Finance
- title: Alec Lomas's Portfolio / Blog
  main_url: https://www.lowmess.com/
  url: https://www.lowmess.com/
  source_url: https://github.com/lowmess/lowmess
  featured: false
  categories:
    - Web Development
    - Blog
    - Portfolio
- title: Michele Mazzucco's Portfolio
  main_url: https://www.michelemazzucco.it/
  url: https://www.michelemazzucco.it/
  source_url: https://github.com/michelemazzucco/michelemazzucco.it
  featured: false
  categories:
    - Portfolio
- title: Orbit FM Podcasts
  main_url: https://www.orbit.fm/
  url: https://www.orbit.fm/
  source_url: https://github.com/agarrharr/orbit.fm
  featured: false
  categories:
    - Podcast
- title: Prosecco Springs
  main_url: https://www.proseccosprings.com/
  url: https://www.proseccosprings.com/
  featured: false
  categories:
    - Food
    - Blog
    - Marketing
- title: Verious
  main_url: https://www.verious.io/
  url: https://www.verious.io/
  source_url: https://github.com/cpinnix/verious
  featured: false
  categories:
    - Web Development
- title: Yisela
  main_url: https://www.yisela.com/
  url: https://www.yisela.com/tetris-against-trauma-gaming-as-therapy/
  featured: false
  categories:
    - Blog
- title: YouFoundRon.com
  main_url: https://www.youfoundron.com/
  url: https://www.youfoundron.com/
  source_url: https://github.com/rongierlach/yfr-dot-com
  featured: false
  categories:
    - Portfolio
    - Web Development
    - Blog
- title: Ease
  main_url: https://www.ease.com/
  url: https://www.ease.com/
  featured: false
  categories:
    - Marketing
    - Healthcare
- title: Policygenius
  main_url: https://www.policygenius.com/
  url: https://www.policygenius.com/
  featured: false
  categories:
    - Marketing
    - Healthcare
- title: Moteefe
  main_url: https://www.moteefe.com/
  url: https://www.moteefe.com/
  featured: false
  categories:
    - Marketing
    - Agency
    - Technology
- title: Athelas
  main_url: http://www.athelas.com/
  url: http://www.athelas.com/
  featured: false
  categories:
    - Marketing
    - Healthcare
- title: Pathwright
  main_url: http://www.pathwright.com/
  url: http://www.pathwright.com/
  featured: false
  categories:
    - Marketing
    - Education
- title: Lucid
  main_url: https://www.golucid.co/
  url: https://www.golucid.co/
  featured: false
  categories:
    - Marketing
    - Technology
- title: Bench
  main_url: http://www.bench.co/
  url: http://www.bench.co/
  featured: false
  categories:
    - Marketing
- title: Gin Lane
  main_url: http://www.ginlane.com/
  url: https://www.ginlane.com/
  featured: false
  categories:
    - Web Development
    - Agency
- title: Marmelab
  main_url: https://marmelab.com/en/
  url: https://marmelab.com/en/
  featured: false
  categories:
    - Web Development
    - Agency
- title: Dovetail
  main_url: https://dovetailapp.com/
  url: https://dovetailapp.com/
  featured: false
  categories:
    - Marketing
    - Technology
- title: The Bastion Bot
  main_url: https://bastionbot.org/
  url: https://bastionbot.org/
  source_url: https://github.com/TheBastionBot/Bastion-Website
  description: Give awesome perks to your Discord server!
  featured: false
  categories:
    - Open Source
    - Technology
    - Documentation
    - Community
  built_by: Sankarsan Kampa
  built_by_url: https://traction.one
- title: Smakosh
  main_url: https://smakosh.com/
  url: https://smakosh.com/
  source_url: https://github.com/smakosh/smakosh.com
  featured: false
  categories:
    - Portfolio
    - Web Development
- title: WebGazer
  main_url: https://www.webgazer.io/
  url: https://www.webgazer.io/
  featured: false
  categories:
    - Marketing
    - Web Development
    - Technology
- title: Joe Seifi's Blog
  main_url: http://seifi.org/
  url: http://seifi.org/
  featured: false
  categories:
    - Portfolio
    - Web Development
    - Blog
- title: LekoArts — Graphic Designer & Front-End Developer
  main_url: https://www.lekoarts.de
  url: https://www.lekoarts.de
  source_url: https://github.com/LekoArts/portfolio
  featured: false
  built_by: LekoArts
  built_by_url: https://github.com/LekoArts
  description: >-
    Hi, I'm Lennart — a self-taught and passionate graphic/web designer &
    frontend developer based in Darmstadt, Germany. I love it to realize complex
    projects in a creative manner and face new challenges. Since 6 years I do
    graphic design, my love for frontend development came up 3 years ago. I
    enjoy acquiring new skills and cementing this knowledge by writing blogposts
    and creating tutorials.
  categories:
    - Portfolio
    - Blog
    - Design
    - Web Development
    - Freelance
    - Open Source
- title: 杨二小的博客
  main_url: https://blog.yangerxiao.com/
  url: https://blog.yangerxiao.com/
  source_url: https://github.com/zerosoul/blog.yangerxiao.com
  featured: false
  categories:
    - Blog
    - Portfolio
- title: MOTTO x MOTTO
  main_url: https://mottox2.com
  url: https://mottox2.com
  source_url: https://github.com/mottox2/website
  description: Web developer / UI Designer in Tokyo Japan.
  featured: false
  categories:
    - Blog
    - Portfolio
  built_by: mottox2
  built_by_url: https://mottox2.com
- title: Pride of the Meadows
  main_url: https://www.prideofthemeadows.com/
  url: https://www.prideofthemeadows.com/
  featured: false
  categories:
    - E-commerce
    - Food
    - Blog
  built_by: Caldera Digital
  built_by_url: https://www.calderadigital.com/
- title: Michael Uloth
  main_url: https://www.michaeluloth.com
  url: https://www.michaeluloth.com
  featured: false
  description: Michael Uloth is a web developer, opera singer, and the creator of Up and Running Tutorials.
  categories:
    - Portfolio
    - Web Development
    - Music
  built_by: Michael Uloth
  built_by_url: https://www.michaeluloth.com
- title: Spacetime
  main_url: https://www.heyspacetime.com/
  url: https://www.heyspacetime.com/
  featured: false
  description: >-
    Spacetime is a Dallas-based digital experience agency specializing in web,
    app, startup, and digital experience creation.
  categories:
    - Marketing
    - Portfolio
    - Agency
  built_by: Spacetime
  built_by_url: https://www.heyspacetime.com/
- title: Eric Jinks
  main_url: https://ericjinks.com/
  url: https://ericjinks.com/
  featured: false
  description: Software engineer / web developer from the Gold Coast, Australia.
  categories:
    - Portfolio
    - Blog
    - Web Development
    - Technology
  built_by: Eric Jinks
  built_by_url: https://ericjinks.com/
- title: GaiAma - We are wildlife
  main_url: https://www.gaiama.org/
  url: https://www.gaiama.org/
  featured: false
  description: >-
    We founded the GaiAma conservation organization to protect wildlife in Perú
    and to create an example of a permaculture neighborhood, living
    symbiotically with the forest - because reforestation is just the beginning
  categories:
    - Nonprofit
    - Marketing
    - Blog
  source_url: https://github.com/GaiAma/gaiama.org
  built_by: GaiAma
  built_by_url: https://www.gaiama.org/
- title: Healthcare Logic
  main_url: https://www.healthcarelogic.com/
  url: https://www.healthcarelogic.com/
  featured: false
  description: >-
    Revolutionary technology that empowers clinical and managerial leaders to
    collaborate with clarity.
  categories:
    - Marketing
    - Healthcare
    - Technology
  built_by: Thrive
  built_by_url: https://thriveweb.com.au/
- title: Papergov
  main_url: https://papergov.com/
  url: https://papergov.com/
  featured: false
  description: Manage all your government services in a single place
  categories:
    - Directory
    - Government
    - Technology
  source_url: https://github.com/WeOpenly/localgov.fyi
  built_by: Openly Technologies
  built_by_url: https://papergov.com/about/
- title: Kata.ai Documentation
  main_url: https://docs.kata.ai/
  url: https://docs.kata.ai/
  source_url: https://github.com/kata-ai/kata-platform-docs
  featured: false
  description: >-
    Documentation website for the Kata Platform, an all-in-one platform for
    building chatbots using AI technologies.
  categories:
    - Documentation
    - Technology
- title: goalgetters
  main_url: https://goalgetters.space/
  url: https://goalgetters.space/
  featured: false
  description: >-
    goalgetters is a source of inspiration for people who want to change their
    career. We offer articles, success stories and expert interviews on how to
    find a new passion and how to implement change.
  categories:
    - Blog
    - Education
  built_by: Stephanie Langers (content), Adrian Wenke (development)
  built_by_url: https://twitter.com/AdrianWenke
- title: Zensum
  main_url: https://zensum.se/
  url: https://zensum.se/
  featured: false
  description: >-
    Borrow money quickly and safely through Zensum. We compare Sweden's leading
    banks and credit institutions. Choose from multiple offers and lower your
    monthly cost. [Translated from Swedish]
  categories:
    - Technology
    - Finance
    - Marketing
  built_by: Bejamas
  built_by_url: https://bejamas.io/
- title: StatusHub - Easy to use Hosted Status Page Service
  main_url: https://statushub.com/
  url: https://statushub.com/
  featured: false
  description: >-
    Set up your very own service status page in minutes with StatusHub. Allow
    customers to subscribe to be updated automatically.
  categories:
    - Technology
    - Marketing
  built_by: Bejamas
  built_by_url: https://bejamas.io/
- title: Matthias Kretschmann Portfolio
  main_url: https://matthiaskretschmann.com/
  url: https://matthiaskretschmann.com/
  source_url: https://github.com/kremalicious/portfolio
  featured: false
  description: Portfolio of designer & developer Matthias Kretschmann.
  categories:
    - Portfolio
    - Web Development
  built_by: Matthias Kretschmann
  built_by_url: https://matthiaskretschmann.com/
- title: Iron Cove Solutions
  main_url: https://ironcovesolutions.com/
  url: https://ironcovesolutions.com/
  description: >-
    Iron Cove Solutions is a cloud based consulting firm. We help companies
    deliver a return on cloud usage by applying best practices
  categories:
    - Technology
    - Web Development
  built_by: Iron Cove Solutions
  built_by_url: https://ironcovesolutions.com/
  featured: false
- title: Moetez Chaabene Portfolio / Blog
  main_url: https://moetez.me/
  url: https://moetez.me/
  source_url: https://github.com/moetezch/moetez.me
  featured: false
  description: Portfolio of Moetez Chaabene
  categories:
    - Portfolio
    - Web Development
    - Blog
  built_by: Moetez Chaabene
  built_by_url: https://twitter.com/moetezch
- title: Nikita
  description: >-
    Automation of system deployments in Node.js for applications and
    infrastructures.
  main_url: https://nikita.js.org/
  url: https://nikita.js.org/
  source_url: https://github.com/adaltas/node-nikita
  categories:
    - Documentation
    - Open Source
    - Technology
  built_by: Adaltas
  built_by_url: https://www.adaltas.com
  featured: false
- title: Gourav Sood Blog & Portfolio
  main_url: https://www.gouravsood.com/
  url: https://www.gouravsood.com/
  featured: false
  categories:
    - Blog
    - Portfolio
  built_by: Gourav Sood
  built_by_url: https://www.gouravsood.com/
- title: Jonas Tebbe Portfolio
  description: |
    Hey, I’m Jonas and I create digital products.
  main_url: https://jonastebbe.com
  url: https://jonastebbe.com
  categories:
    - Portfolio
  built_by: Jonas Tebbe
  built_by_url: https://twitter.com/jonastebbe
  featured: false
- title: Parker Sarsfield Portfolio
  description: |
    I'm Parker, a software engineer and sneakerhead.
  main_url: https://parkersarsfield.com
  url: https://parkersarsfield.com
  categories:
    - Blog
    - Portfolio
  built_by: Parker Sarsfield
  built_by_url: https://parkersarsfield.com
- title: Frontend web development with Greg
  description: |
    JavaScript, GatsbyJS, ReactJS, CSS in JS... Let's learn some stuff together.
  main_url: https://dev.greglobinski.com
  url: https://dev.greglobinski.com
  categories:
    - Blog
    - Web Development
  built_by: Greg Lobinski
  built_by_url: https://github.com/greglobinski
- title: Insomnia
  description: |
    Desktop HTTP and GraphQL client for developers
  main_url: https://insomnia.rest/
  url: https://insomnia.rest/
  categories:
    - Blog
  built_by: Gregory Schier
  built_by_url: https://schier.co
  featured: false
- title: Timeline Theme Portfolio
  description: |
    I'm Aman Mittal, a software developer.
  main_url: https://amanhimself.dev/
  url: https://amanhimself.dev/
  categories:
    - Web Development
    - Portfolio
  built_by: Aman Mittal
  built_by_url: https://amanhimself.dev/
- title: Ocean artUp
  description: >
    Science outreach site built using styled-components and Contentful. It
    presents the research project "Ocean artUp" funded by an Advanced Grant of
    the European Research Council to explore the possible benefits of artificial
    uplift of nutrient-rich deep water to the ocean’s sunlit surface layer.
  main_url: https://ocean-artup.eu
  url: https://ocean-artup.eu
  source_url: https://github.com/janosh/ocean-artup
  categories:
    - Science
    - Education
    - Blog
  built_by: Janosh Riebesell
  built_by_url: https://janosh.io
  featured: false
- title: Ryan Fitzgerald
  description: |
    Personal portfolio and blog for Ryan Fitzgerald
  main_url: https://ryanfitzgerald.ca/
  url: https://ryanfitzgerald.ca/
  categories:
    - Web Development
    - Portfolio
  built_by: Ryan Fitzgerald
  built_by_url: https://github.com/RyanFitzgerald
  featured: false
- title: Kaizen
  description: |
    Content Marketing, PR & SEO Agency in London
  main_url: https://www.kaizen.co.uk/
  url: https://www.kaizen.co.uk/
  categories:
    - Agency
    - Blog
    - Design
    - Web Development
    - SEO
  built_by: Bogdan Stanciu
  built_by_url: https://github.com/b0gd4n
  featured: false
- title: HackerOne Platform Documentation
  description: |
    HackerOne's Product Documentation Center!
  url: https://docs.hackerone.com/
  main_url: https://docs.hackerone.com/
  categories:
    - Documentation
    - Security
  featured: false
- title: Mux Video
  description: |
    API to video hosting and streaming
  main_url: https://mux.com/
  url: https://mux.com/
  categories:
    - Video
    - API
  featured: false
- title: Swapcard
  description: >
    The easiest way for event organizers to instantly connect people, build a
    community of attendees and exhibitors, and increase revenue over time
  main_url: https://www.swapcard.com/
  url: https://www.swapcard.com/
  categories:
    - Event
    - Community
    - Marketing
  built_by: Swapcard
  built_by_url: https://www.swapcard.com/
  featured: false
- title: Kalix
  description: >
    Kalix is perfect for healthcare professionals starting out in private
    practice, to those with an established clinic.
  main_url: https://www.kalixhealth.com/
  url: https://www.kalixhealth.com/
  categories:
    - Healthcare
  featured: false
- title: HyperPlay
  description: |
    In Asean's 1st Ever LOL Esports X Music Festival
  main_url: https://hyperplay.leagueoflegends.com/
  url: https://hyperplay.leagueoflegends.com/
  categories:
    - Music
  featured: false
- title: Bad Credit Loans
  description: |
    Get the funds you need, from $250-$5,000
  main_url: https://www.creditloan.com/
  url: https://www.creditloan.com/
  categories:
    - Finance
  featured: false
- title: Financial Center
  description: >
    Member-owned, not-for-profit, co-operative whose members receive financial
    benefits in the form of lower loan rates, higher savings rates, and lower
    fees than banks.
  main_url: https://fcfcu.com/
  url: https://fcfcu.com/
  categories:
    - Finance
    - Nonprofit
    - Business
    - Education
  built_by: https://fcfcu.com/
  built_by_url: https://fcfcu.com/
  featured: false
- title: Office of Institutional Research and Assessment
  description: |
    Good Data, Good Decisions
  main_url: http://oira.ua.edu/
  url: http://oira.ua.edu/
  categories:
    - Data
  featured: false
- title: The Telegraph Premium
  description: |
    Exclusive stories from award-winning journalists
  main_url: https://premium.telegraph.co.uk/
  url: https://premium.telegraph.co.uk/
  categories:
    - Media
  featured: false
- title: html2canvas
  description: |
    Screenshots with JavaScript
  main_url: http://html2canvas.hertzen.com/
  url: http://html2canvas.hertzen.com/
  source_url: https://github.com/niklasvh/html2canvas/tree/master/www
  categories:
    - JavaScript
    - Documentation
  built_by: Niklas von Hertzen
  built_by_url: http://hertzen.com/
  featured: false
- title: Dato CMS
  description: |
    The API-based CMS your editors will love
  main_url: https://www.datocms.com/
  url: https://www.datocms.com/
  categories:
    - API
  featured: false
- title: Half Electronics
  description: |
    Personal website
  main_url: https://www.halfelectronic.com/
  url: https://www.halfelectronic.com/
  categories:
    - Blog
  built_by: Fernando Poumian
  built_by_url: https://github.com/fpoumian/halfelectronic.com
  featured: false
- title: Frithir Software Development
  main_url: https://frithir.com/
  url: https://frithir.com/
  featured: false
  description: I DRINK COFFEE, WRITE CODE AND IMPROVE MY DEVELOPMENT SKILLS EVERY DAY.
  categories:
    - Design
    - Web Development
  built_by: Frithir
  built_by_url: https://Frithir.com/
- title: Unow
  main_url: https://www.unow.fr/
  url: https://www.unow.fr/
  categories:
    - Education
    - Marketing
  featured: false
- title: Peter Hironaka
  description: |
    Freelance Web Developer based in Los Angeles.
  main_url: https://peterhironaka.com/
  url: https://peterhironaka.com/
  categories:
    - Portfolio
    - Web Development
  built_by: Peter Hironaka
  built_by_url: https://github.com/PHironaka
  featured: false
- title: Michael McQuade
  description: |
    Personal website and blog for Michael McQuade
  main_url: https://giraffesyo.io
  url: https://giraffesyo.io
  categories:
    - Blog
  built_by: Michael McQuade
  built_by_url: https://github.com/giraffesyo
  featured: false
- title: Haacht Brewery
  description: |
    Corporate website for Haacht Brewery. Designed and Developed by Gafas.
  main_url: https://haacht.com/en/
  url: https://haacht.com
  categories:
    - Marketing
  built_by: Gafas
  built_by_url: https://gafas.be
  featured: false
- title: StoutLabs
  description: |
    Portfolio of Daniel Stout, freelance developer in East Tennessee.
  main_url: https://www.stoutlabs.com/
  url: https://www.stoutlabs.com/
  categories:
    - Web Development
    - Portfolio
  built_by: Daniel Stout
  built_by_url: https://github.com/stoutlabs
  featured: false
- title: Chicago Ticket Outcomes By Neighborhood
  description: |
    ProPublica data visualization of traffic ticket court outcomes
  categories:
    - Media
    - Nonprofit
  url: >-
    https://projects.propublica.org/graphics/il/il-city-sticker-tickets-maps/ticket-status/?initialWidth=782
  main_url: >-
    https://projects.propublica.org/graphics/il/il-city-sticker-tickets-maps/ticket-status/?initialWidth=782
  built_by: David Eads
  built_by_url: https://github.com/eads
  featured: false
- title: Chicago South Side Traffic Ticketing rates
  description: |
    ProPublica data visualization of traffic ticket rates by community
  main_url: >-
    https://projects.propublica.org/graphics/il/il-city-sticker-tickets-maps/ticket-rate/?initialWidth=782
  url: >-
    https://projects.propublica.org/graphics/il/il-city-sticker-tickets-maps/ticket-rate/?initialWidth=782
  categories:
    - Media
    - Nonprofit
  built_by: David Eads
  built_by_url: https://github.com/eads
  featured: false
- title: Otsimo
  description: >
    Otsimo is a special education application for children with autism, down
    syndrome and other developmental disabilities.
  main_url: https://otsimo.com/en/
  url: https://otsimo.com/en/
  categories:
    - Blog
    - Education
  featured: false
- title: Matt Bagni Portfolio 2018
  description: >
    Mostly the result of playing with Gatsby and learning about react and
    graphql. Using the screenshot plugin to showcase the work done for my
    company in the last 2 years, and a good amount of other experiments.
  main_url: https://mattbag.github.io
  url: https://mattbag.github.io
  categories:
    - Portfolio
  featured: false
- title: Lisa Ye's Blog
  description: |
    Simple blog/portofolio for a fashion designer. Gatsby_v2 + Netlify cms
  main_url: https://lisaye.netlify.com/
  url: https://lisaye.netlify.com/
  categories:
    - Blog
    - Portfolio
  featured: false
- title: Artem Sapegin
  description: >
    Little homepage of Artem Sapegin, a frontend developer, passionate
    photographer, coffee drinker and crazy dogs’ owner.
  main_url: https://sapegin.me/
  url: https://sapegin.me/
  categories:
    - Portfolio
    - Open Source
    - Web Development
  built_by: Artem Sapegin
  built_by_url: https://github.com/sapegin
  featured: false
- title: SparkPost Developers
  main_url: https://developers.sparkpost.com/
  url: https://developers.sparkpost.com/
  source_url: https://github.com/SparkPost/developers.sparkpost.com
  categories:
    - Documentation
    - API
  featured: false
- title: Malik Browne Portfolio 2018
  description: >
    The portfolio blog of Malik Browne, a full-stack engineer, foodie, and avid
    blogger/YouTuber.
  main_url: https://www.malikbrowne.com/about
  url: https://www.malikbrowne.com
  categories:
    - Blog
    - Portfolio
  built_by: Malik Browne
  built_by_url: https://twitter.com/milkstarz
  featured: false
- title: Novatics
  description: |
    Digital products that inspire and make a difference
  main_url: https://www.novatics.com.br
  url: https://www.novatics.com.br
  categories:
    - Portfolio
    - Technology
    - Web Development
  built_by: Novatics
  built_by_url: https://github.com/Novatics
  featured: false
- title: Max McKinney
  description: >
    I’m a developer and designer with a focus in web technologies. I build cars
    on the side.
  main_url: https://maxmckinney.com/
  url: https://maxmckinney.com/
  categories:
    - Portfolio
    - Web Development
    - Design
  built_by: Max McKinney
  featured: false
- title: Stickyard
  description: |
    Make your React component sticky the easy way
  main_url: https://nihgwu.github.io/stickyard/
  url: https://nihgwu.github.io/stickyard/
  source_url: https://github.com/nihgwu/stickyard/tree/master/website
  categories:
    - Web Development
  built_by: Neo Nie
  featured: false
- title: Agata Milik
  description: |
    Website of a Polish psychologist/psychotherapist based in Gdańsk, Poland.
  main_url: https://agatamilik.pl
  url: https://agatamilik.pl
  categories:
    - Marketing
    - Healthcare
  built_by: Piotr Fedorczyk
  built_by_url: https://piotrf.pl
  featured: false
- title: WebPurple
  main_url: https://www.webpurple.net/
  url: https://www.webpurple.net/
  source_url: https://github.com/WebPurple/site
  description: >-
    Site of local (Russia, Ryazan) frontend community. Main purpose is to show
    info about meetups and keep blog.
  categories:
    - Nonprofit
    - Web Development
    - Community
    - Blog
    - Open Source
  built_by: Nikita Kirsanov
  built_by_url: https://twitter.com/kitos_kirsanov
  featured: false
- title: Papertrail.io
  description: |
    Inspection Management for the 21st Century
  main_url: https://www.papertrail.io/
  url: https://www.papertrail.io/
  categories:
    - Marketing
    - Technology
  built_by: Papertrail.io
  built_by_url: https://www.papertrail.io
  featured: false
- title: Matt Ferderer
  main_url: https://mattferderer.com
  url: https://mattferderer.com
  source_url: https://github.com/mattferderer/gatsbyblog
  description: >
    A blog built with Gatsby that discusses web related tech
    such as JavaScript, .NET, Blazor & security.
  categories:
    - Blog
    - Web Development
  built_by: Matt Ferderer
  built_by_url: https://twitter.com/mattferderer
  featured: false
- title: Sahyadri Open Source Community
  main_url: https://sosc.org.in
  url: https://sosc.org.in
  source_url: https://github.com/haxzie/sosc-website
  description: >
    Official website of Sahyadri Open Source Community for community blog, event
    details and members info.
  categories:
    - Blog
    - Community
    - Open Source
  built_by: Musthaq Ahamad
  built_by_url: https://github.com/haxzie
  featured: false
- title: Tech Confessions
  main_url: https://confessions.tech
  url: https://confessions.tech
  source_url: https://github.com/JonathanSpeek/tech-confessions
  description: A guilt-free place for us to confess our tech sins \U0001F64F\n
  categories:
    - Community
    - Open Source
  built_by: Jonathan Speek
  built_by_url: https://speek.design
  featured: false
- title: Thibault Maekelbergh
  main_url: https://thibmaek.com
  url: https://thibmaek.com
  source_url: https://github.com/thibmaek/thibmaek.github.io
  description: |
    A nice blog about development, Raspberry Pi, plants and probably records.
  categories:
    - Blog
    - Open Source
  built_by: Thibault Maekelbergh
  built_by_url: https://twitter.com/thibmaek
  featured: false
- title: LearnReact.design
  main_url: https://learnreact.design
  url: https://learnreact.design
  description: >
    React Essentials For Designers: A React course tailored for product
    designers, ux designers, ui designers.
  categories:
    - Blog
  built_by: Linton Ye
  built_by_url: https://twitter.com/lintonye
- title: Mega House Creative
  main_url: https://www.megahousecreative.com/
  url: https://www.megahousecreative.com/
  description: >
    Mega House Creative is a digital agency that provides unique goal-oriented
    web marketing solutions.
  categories:
    - Marketing
    - Agency
  built_by: Daniel Robinson
  featured: false
- title: Tobie Marier Robitaille - csc
  main_url: https://tobiemarierrobitaille.com/
  url: https://tobiemarierrobitaille.com/en/
  description: |
    Portfolio site for director of photography Tobie Marier Robitaille
  categories:
    - Portfolio
    - Gallery
  built_by: Mill3 Studio
  built_by_url: https://mill3.studio/en/
  featured: false
- title: Bestvideogame.deals
  main_url: https://bestvideogame.deals/
  url: https://bestvideogame.deals/
  description: |
    Video game comparison website for the UK, build with GatsbyJS.
  categories:
    - E-commerce
  built_by: Koen Kamphuis
  built_by_url: https://koenkamphuis.com/
  featured: false
- title: Mahipat's Portfolio
  main_url: https://mojaave.com/
  url: https://mojaave.com
  source_url: https://github.com/mhjadav/mojaave
  description: >
    mojaave.com is Mahipat's portfolio, I have developed it using Gatsby v2 and
    Bootstrap, To get in touch with people looking for full-stack developer.
  categories:
    - Portfolio
    - Web Development
  built_by: Mahipat Jadav
  built_by_url: https://mojaave.com/
  featured: false
- title: Mintfort
  main_url: https://mintfort.com/
  url: https://mintfort.com/
  source_url: https://github.com/MintFort/mintfort.com
  description: >
    Mintfort, the first crypto-friendly bank account. Store and manage assets on
    the blockchain.
  categories:
    - Technology
    - Finance
  built_by: Axel Fuhrmann
  built_by_url: https://axelfuhrmann.com/
  featured: false
- title: React Native Explorer
  main_url: https://react-native-explorer.firebaseapp.com
  url: https://react-native-explorer.firebaseapp.com
  description: |
    Explorer React Native packages and examples effortlessly.
  categories:
    - Education
  featured: false
- title: 500Tech
  main_url: https://500tech.com/
  url: https://500tech.com/
  featured: false
  categories:
    - Web Development
    - Agency
    - Open Source
- title: eworld
  main_url: https://eworld.herokuapp.com/
  url: https://eworld.herokuapp.com/
  featured: false
  categories:
    - E-commerce
    - Technology
- title: It's a Date
  description: >
    It's a Date is a dating app that actually involves dating.
  main_url: https://www.itsadate.app/
  url: https://www.itsadate.app/
  featured: false
  categories:
    - App
    - Blog
- title: Node.js HBase
  description: >
    Asynchronous HBase client for NodeJs using REST.
  main_url: https://hbase.js.org/
  url: https://hbase.js.org/
  source_url: https://github.com/adaltas/node-hbase
  categories:
    - Documentation
    - Open Source
    - Technology
  built_by: David Worms
  built_by_url: http://www.adaltas.com
  featured: false
- title: Peter Kroyer - Web Design / Web Development
  main_url: https://www.peterkroyer.at/en/
  url: https://www.peterkroyer.at/en/
  description: >
    Freelance web designer / web developer based in Vienna, Austria (Wien, Österreich).
  categories:
    - Agency
    - Web Development
    - Design
    - Portfolio
    - Freelance
  built_by: Peter Kroyer
  built_by_url: https://www.peterkroyer.at/
  featured: false
- title: Geddski
  main_url: https://gedd.ski
  url: https://gedd.ski
  description: >
    frontend mastery blog - level up your UI game.
  categories:
    - Web Development
    - Education
    - Productivity
    - User Experience
  built_by: Dave Geddes
  built_by_url: https://twitter.com/geddski
  featured: false
- title: Rung
  main_url: https://rung.com.br/
  url: https://rung.com.br/
  description: >
    Rung alerts you about the exceptionalities of your personal and professional life.
  categories:
    - API
    - Technology
    - Travel
  featured: false
- title: Mokkapps
  main_url: https://www.mokkapps.de/
  url: https://www.mokkapps.de/
  source_url: https://github.com/mokkapps/website
  description: >
    Portfolio website from Michael Hoffmann. Passionate software developer with focus on web-based technologies.
  categories:
    - Blog
    - Portfolio
    - Web Development
    - Mobile Development
  featured: false
- title: Premier Octet
  main_url: https://www.premieroctet.com/
  url: https://www.premieroctet.com/
  description: >
    Premier Octet is a React-based agency
  categories:
    - Agency
    - Web Development
    - Mobile Development
  featured: false
- title: Thorium
  main_url: https://www.thoriumsim.com/
  url: https://www.thoriumsim.com/
  source_url: https://github.com/thorium-sim/thoriumsim.com
  description: >
    Thorium - Open-source Starship Simulator Controls for Live Action Role Play
  built_by: Alex Anderson
  built_by_url: https://twitter.com/ralex1993
  categories:
    - Blog
    - Portfolio
    - Documentation
    - Marketing
    - Education
    - Entertainment
    - Open Source
    - Web Development
  featured: false
- title: Cameron Maske
  main_url: https://www.cameronmaske.com/
  url: https://www.cameronmaske.com/courses/introduction-to-pytest/
  source_url: https://github.com/cameronmaske/cameronmaske.com-v2
  description: >
    The homepage of Cameron Maske, a freelance full-stack developer, who is currently working on a free pytest video course
  categories:
    - Education
    - Video
    - Portfolio
    - Freelance
  featured: false
- title: Studenten bilden Schüler
  description: >
    Studenten bilden Schüler e.V. is a German student-run nonprofit initiative that aims to
    contribute to more equal educational opportunities by providing free tutoring to refugees
    and children from underprivileged families. The site is built on Gatsby v2, styled-components
    and Contentful. It supports Google Analytics, fluid typography and Algolia search.
  main_url: https://studenten-bilden-schueler.de
  url: https://studenten-bilden-schueler.de
  source_url: https://github.com/StudentenBildenSchueler/homepage
  categories:
    - Education
    - Nonprofit
    - Blog
  built_by: Janosh Riebesell
  built_by_url: https://janosh.io
  featured: false
- title: Mike's Remote List
  main_url: https://www.mikesremotelist.com
  url: https://www.mikesremotelist.com
  description: >
    A list of remote jobs, updated throughout the day. Built on Gatsby v1 and powered by Contentful, Google Sheets, string and sticky tape.
  categories:
    - Marketing
  featured: false
- title: Madvoid
  main_url: https://madvoid.com/
  url: https://madvoid.com/screenshot/
  featured: false
  description: >
    Madvoid is a team of expert developers dedicated to creating simple, clear, usable and blazing fast web and mobile apps.
    We are coders that help companies and agencies to create social & interactive experiences.
    This includes full-stack development using React, WebGL, Static Site Generators, Ruby On Rails, Phoenix, GraphQL, Chatbots, CI / CD, Docker and more!
  categories:
    - Portfolio
    - Technology
    - Web Development
    - Agency
    - Marketing
  built_by: Jean-Paul Bonnetouche
  built_by_url: https://twitter.com/_jpb
- title: MOMNOTEBOOK.COM
  description: >
    Sharing knowledge and experiences that make childhood and motherhood rich, vibrant and healthy.
  main_url: https://momnotebook.com/
  url: https://momnotebook.com/
  featured: false
  built_by: Aleksander Hansson
  built_by_url: https://www.linkedin.com/in/aleksanderhansson/
  categories:
    - Blog
- title: Pirate Studios
  description: >
    Reinventing music studios with 24/7 self service rehearsal, DJ & production rooms available around the world.
  main_url: https://www.piratestudios.co
  url: https://www.piratestudios.co
  featured: false
  built_by: The Pirate Studios team
  built_by_url: https://github.com/piratestudios/
  categories:
    - Music
- title: Aurora EOS
  main_url: https://www.auroraeos.com/
  url: https://www.auroraeos.com/
  featured: false
  categories:
    - Finance
    - Marketing
    - Blog
  built_by: Corey Ward
  built_by_url: http://www.coreyward.me/
- title: MadeComfy
  main_url: https://madecomfy.com.au/
  url: https://madecomfy.com.au/
  description: >
    Short term rental management startup, using Contentful + Gatsby + CircleCI
  featured: false
  categories:
    - Travel
  built_by: Lucas Vilela
  built_by_url: https://madecomfy.com.au/
- title: Tiger Facility Services
  description: >
    Tiger Facility Services combines facility management expertise with state of the art software to offer a sustainable and customer oriented cleaning and facility service.
  main_url: https://www.tigerfacilityservices.com/de-en/
  url: https://www.tigerfacilityservices.com/de-en/
  featured: false
  categories:
    - Marketing
- title: Luciano Mammino's blog
  description: >
    Tech & programming blog of Luciano Mammino a.k.a. "loige", Full-Stack Web Developer and International Speaker
  main_url: https://loige.co
  url: https://loige.co
  featured: false
  categories:
    - Blog
    - Web Development
  built_by: Luciano Mammino
  built_by_url: https://loige.co
- title: Wire • Secure collaboration platform
  description: >
    Corporate website of Wire, an open source, end-to-end encrypted collaboration platform
  main_url: https://wire.com
  url: https://wire.com
  featured: false
  categories:
    - Open Source
    - Productivity
    - Technology
    - Blog
    - App
  built_by: Wire team
  built_by_url: https://github.com/orgs/wireapp/people
- title: J. Patrick Raftery
  main_url: https://www.jpatrickraftery.com
  url: https://www.jpatrickraftery.com
  description: J. Patrick Raftery is an opera singer and voice teacher based in Vancouver, BC.
  categories:
    - Portfolio
    - Music
  built_by: Michael Uloth
  built_by_url: https://www.michaeluloth.com
  featured: false
- title: Aria Umezawa
  main_url: https://www.ariaumezawa.com
  url: https://www.ariaumezawa.com
  description: Aria Umezawa is a director, producer, and writer currently based in San Francisco. Site designed by Stephen Bell.
  categories:
    - Portfolio
    - Music
    - Entertainment
  built_by: Michael Uloth
  built_by_url: https://www.michaeluloth.com
  featured: false
- title: Pomegranate Opera
  main_url: https://pomegranateopera.netlify.com
  url: https://pomegranateopera.netlify.com
  description: Pomegranate Opera is a lesbian opera written by Amanda Hale & Kye Marshall. Site designed by Stephen Bell.
  categories:
    - Gallery
    - Music
  built_by: Michael Uloth
  built_by_url: https://www.michaeluloth.com
  featured: false
- title: Daniel Cabena
  main_url: https://www.danielcabena.com
  url: https://www.danielcabena.com
  description: Daniel Cabena is a Canadian countertenor highly regarded in both Canada and Europe for prize-winning performances ranging from baroque to contemporary repertoire. Site designed by Stephen Bell.
  categories:
    - Portfolio
    - Music
  built_by: Michael Uloth
  built_by_url: https://www.michaeluloth.com
  featured: false
- title: Artist.Center
  main_url: https://artistcenter.netlify.com
  url: https://artistcenter.netlify.com
  description: The marketing page for Artist.Center, a soon-to-launch platform designed to connect opera singers to opera companies. Site designed by Stephen Bell.
  categories:
    - Music
  built_by: Michael Uloth
  built_by_url: https://www.michaeluloth.com
  featured: false
- title: DG Volo & Company
  main_url: https://www.dgvolo.com
  url: https://www.dgvolo.com
  description: DG Volo & Company is a Toronto-based investment consultancy. Site designed by Stephen Bell.
  categories:
    - Finance
  built_by: Michael Uloth
  built_by_url: https://www.michaeluloth.com
  featured: false
- title: Shawna Lucey
  main_url: https://www.shawnalucey.com
  url: https://www.shawnalucey.com
  description: Shawna Lucey is an American theater and opera director based in New York City. Site designed by Stephen Bell.
  categories:
    - Portfolio
    - Music
    - Entertainment
  built_by: Michael Uloth
  built_by_url: https://www.michaeluloth.com
  featured: false
- title: Leyan Lo
  main_url: https://www.leyanlo.com
  url: https://www.leyanlo.com
  description: >
    Leyan Lo’s personal website
  categories:
    - Portfolio
  built_by: Leyan Lo
  built_by_url: https://www.leyanlo.com
  featured: false
- title: Hawaii National Bank
  url: https://hawaiinational.bank
  main_url: https://hawaiinational.bank
  description: Hawaii National Bank's highly personalized service has helped loyal customers & locally owned businesses achieve their financial dreams for over 50 years.
  categories:
    - Finance
  built_by: Wall-to-Wall Studios
  built_by_url: https://walltowall.com
  featured: false
- title: Coletiv
  url: https://coletiv.com
  main_url: https://coletiv.com
  description: Coletiv teams up with companies of all sizes to design, develop & launch digital products for iOS, Android & the Web.
  categories:
    - Technology
    - Agency
    - Web Development
  built_by: Coletiv
  built_by_url: https://coletiv.com
  featured: false
- title: janosh.io
  description: >
    Personal blog and portfolio of Janosh Riebesell. The site is built with Gatsby v2 and designed
    entirely with styled-components v4. Much of the layout was achieved with CSS grid. It supports
    Google Analytics, fluid typography and Algolia search.
  main_url: https://janosh.io
  url: https://janosh.io
  source_url: https://github.com/janosh/janosh.io
  categories:
    - Portfolio
    - Blog
    - Science
    - Photography
    - Travel
  built_by: Janosh Riebesell
  built_by_url: https://janosh.io
  featured: false
- title: Gold Edge Training
  url: https://www.goldedgetraining.co.uk
  main_url: https://www.goldedgetraining.co.uk
  description: >
    AAT approved online distance learning accountancy training provider. Branded landing page / mini brochure promoting competitor differentiators, student testimonials, offers, service benefits and features. Designed to both inform potential students and encourage visits to company e-commerce site or direct company contact.
  categories:
    - Education
    - Learning
    - Landing Page
    - Business
    - Finance
  built_by: Leo Furze-Waddock
  built_by_url: https://www.linkedin.com/in/lfurzewaddock
- title: Gatsby Manor
  description: >
    We build themes for gatsby. We have themes for all projects including personal,
    portfolio, e-commerce, landing pages and more. We also run an in-house
    web dev and design studio. If you cannot find what you want, we can build it for you!
    Email us at gatsbymanor@gmail.com with questions.
  main_url: https://www.gatsbymanor.com
  url: https://www.gatsbymanor.com
  source_url: https://github.com/gatsbymanor
  categories:
    - Web Development
    - Agency
    - Technology
    - Freelance
  built_by: Steven Natera
  built_by_url: https://stevennatera.com
- title: Ema Suriano's Portfolio
  main_url: https://emasuriano.com/
  url: https://emasuriano.com/
  description: >
    Ema Suriano's portfolio to display information about him, his projects and what he's writing about.
  categories:
    - Portfolio
    - Technology
    - Web Development
  built_by: Ema Suriano
  built_by_url: https://emasuriano.com/
  featured: false
- title: Luan Orlandi
  main_url: https://luanorlandi.github.io
  url: https://luanorlandi.github.io
  source_url: https://github.com/luanorlandi/luanorlandi.github.io
  description: >
    Luan Orlandi's personal website. Brazilian web developer, enthusiast in React and Gatsby.
  categories:
    - Blog
    - Portfolio
    - Web Development
  built_by: Luan Orlandi
  built_by_url: https://github.com/luanorlandi
- title: Mobius Labs
  main_url: https://mobius.ml
  url: https://mobius.ml
  description: >
    Mobius Labs landing page, a Start-up working on Computer Vision
  categories:
    - Landing Page
    - Marketing
    - Technology
  built_by: sktt
  built_by_url: https://github.com/sktt
- title: EZAgrar
  main_url: https://www.ezagrar.at/en/
  url: https://www.ezagrar.at/en/
  description: >
    EZAgrar.at is the homepage of the biggest agricultural machinery dealership in Austria. In total 8 pages will be built for this client reusing a lot of components between them.
  categories:
    - E-commerce
    - Marketing
  built_by: MangoART
  built_by_url: https://www.mangoart.at
  featured: false
- title: OAsome blog
  main_url: https://oasome.blog/
  url: https://oasome.blog/
  source_url: https://github.com/oorestisime/oasome
  description: >
    Paris-based Cypriot adventurers. A and O. Lovers of life and travel. Want to get a glimpse of the OAsome world?
  categories:
    - Blog
    - Photography
    - Travel
  built_by: Orestis Ioannou
  featured: false
- title: Brittany Chiang
  main_url: https://brittanychiang.com/
  url: https://brittanychiang.com/
  source_url: https://github.com/bchiang7/v4
  description: >
    Personal website and portfolio of Brittany Chiang built with Gatsby v2
  categories:
    - Portfolio
  built_by: Brittany Chiang
  built_by_url: https://github.com/bchiang7
  featured: false
- title: Fitekran
  description: >
    One of the most visited Turkish blogs about health, sports and healthy lifestyle, that has been rebuilt with Gatsby v2 using WordPress.
  main_url: https://www.fitekran.com
  url: https://www.fitekran.com
  categories:
    - Science
    - Healthcare
    - Blog
  built_by: Burak Tokak
  built_by_url: https://www.buraktokak.com
- title: Serverless
  main_url: https://serverless.com
  url: https://serverless.com
  description: >
    Serverless.com – Build web, mobile and IoT applications with serverless architectures using AWS Lambda, Azure Functions, Google CloudFunctions & more!
  categories:
    - Technology
    - Web Development
  built_by: Codebrahma
  built_by_url: https://codebrahma.com
  featured: false
- title: Dive Bell
  main_url: https://divebell.band/
  url: https://divebell.band/
  description: >
    Simple site for a band to list shows dates and videos (499 on lighthouse)
  categories:
    - Music
  built_by: Matt Bagni
  built_by_url: https://mattbag.github.io
  featured: false
- title: Mayer Media Co.
  main_url: https://mayermediaco.com/
  url: https://mayermediaco.com/
  description: >
    Freelance Web Development and Digital Marketing
  categories:
    - Web Development
    - Marketing
    - Blog
  source_url: https://github.com/MayerMediaCo/MayerMediaCo2.0
  built_by: Danny Mayer
  built_by_url: https://twitter.com/mayermediaco
  featured: false
- title: Jan Czizikow Portfolio
  main_url: https://www.janczizikow.com/
  url: https://www.janczizikow.com/
  source_url: https://github.com/janczizikow/janczizikow-portfolio
  description: >
    Simple personal portfolio site built with Gatsby
  categories:
    - Portfolio
    - Freelance
    - Web Development
  built_by: Jan Czizikow
  built_by_url: https://github.com/janczizikow
- title: Carbon Design Systems
  main_url: http://www.carbondesignsystem.com/
  url: http://www.carbondesignsystem.com/
  description: >
    The Carbon Design System is integrating the new IBM Design Ethos and Language. It represents a completely fresh approach to the design of all things at IBM.
  categories:
    - Design System
    - Documentation
  built_by: IBM
  built_by_url: https://www.ibm.com/
  featured: false
- title: Mozilla Mixed Reality
  main_url: https://mixedreality.mozilla.org/
  url: https://mixedreality.mozilla.org/
  description: >
    Virtual Reality for the free and open Web.
  categories:
    - Open Source
  built_by: Mozilla
  built_by_url: https://www.mozilla.org/
  featured: false
- title: Uniform Hudl Design System
  main_url: http://uniform.hudl.com/
  url: http://uniform.hudl.com/
  description: >
    A single design system to ensure every interface feels like Hudl. From the colors we use to the size of our buttons and what those buttons say, Uniform has you covered. Check the guidelines, copy the code and get to building.
  categories:
    - Design System
    - Open Source
    - Design
  built_by: Hudl
  built_by_url: https://www.hudl.com/
- title: Subtle UI
  main_url: https://subtle-ui.netlify.com/
  url: https://subtle-ui.netlify.com/
  source_url: https://github.com/ryanwiemer/subtle-ui
  description: >
    A collection of clever yet understated user interactions found on the web.
  categories:
    - Web Development
    - Open Source
    - User Experience
  built_by: Ryan Wiemer
  built_by_url: https://www.ryanwiemer.com/
  featured: false
- title: developer.bitcoin.com
  main_url: https://developer.bitcoin.com/
  url: https://developer.bitcoin.com/
  description: >
    Bitbox based bitcoin.com developer platform and resources.
  categories:
    - Finance
  featured: false
- title: Barmej
  main_url: https://app.barmej.com/
  url: https://app.barmej.com/
  description: >
    An interactive platform to learn different programming languages in Arabic for FREE
  categories:
    - Education
    - Programming
    - Learning
  built_by: Obytes
  built_by_url: https://www.obytes.com/
  featured: false
- title: Emergence
  main_url: https://emcap.com/
  url: https://emcap.com/
  description: >
    Emergence is a top enterprise cloud venture capital firm. We fund early stage ventures focusing on enterprise & SaaS applications. Emergence is one of the top VC firms in Silicon Valley.
  categories:
    - Marketing
    - Blog
  built_by: Upstatement
  built_by_url: https://www.upstatement.com/
  featured: false
- title: FPVtips
  main_url: https://fpvtips.com
  url: https://fpvtips.com
  source_url: https://github.com/jumpalottahigh/fpvtips
  description: >
    FPVtips is all about bringing racing drone pilots closer together, and getting more people into the hobby!
  categories:
    - Community
    - Education
  built_by: Georgi Yanev
  built_by_url: https://twitter.com/jumpalottahigh
  featured: false
- title: Georgi Yanev
  main_url: https://blog.georgi-yanev.com/
  url: https://blog.georgi-yanev.com/
  source_url: https://github.com/jumpalottahigh/blog.georgi-yanev.com
  description: >
    I write articles about FPV quads (building and flying), web development, smart home automation, life-long learning and other topics from my personal experience.
  categories:
    - Blog
  built_by: Georgi Yanev
  built_by_url: https://twitter.com/jumpalottahigh
  featured: false
- title: Bear Archery
  main_url: https://beararchery.com/
  url: https://beararchery.com/
  categories:
    - E-commerce
    - Sports
  built_by: Escalade Sports
  built_by_url: https://www.escaladesports.com/
  featured: false
- title: "attn:"
  main_url: https://www.attn.com/
  url: https://www.attn.com/
  categories:
    - Media
    - Entertainment
  built_by: "attn:"
  built_by_url: https://www.attn.com/
  featured: false
- title: Mirror Conf
  description: >
    Mirror Conf is a conference designed to empower designers and frontend developers who have a thirst for knowledge and want to broaden their horizons.
  main_url: https://www.mirrorconf.com/
  url: https://www.mirrorconf.com/
  categories:
    - Conference
    - Design
    - Web Development
  featured: false
- title: Startarium
  main_url: https://www.startarium.ro
  url: https://www.startarium.ro
  description: >
    Free entrepreneurship educational portal with more than 20000 users, hundreds of resources, crowdfunding, mentoring and investor pitching events facilitated.
  categories:
    - Education
    - Nonprofit
    - Entrepreneurship
  built_by: Cezar Neaga
  built_by_url: https://twitter.com/cezarneaga
  featured: false
- title: Microlink
  main_url: https://microlink.io/
  url: https://microlink.io/
  description: >
    Extract structured data from any website.
  categories:
    - Web Development
    - API
  built_by: Kiko Beats
  built_by_url: https://kikobeats.com/
  featured: false
- title: Markets.com
  main_url: https://www.markets.com/
  url: https://www.markets.com/
  featured: false
  categories:
    - Finance
- title: Kevin Legrand
  url: https://k-legrand.com
  main_url: https://k-legrand.com
  source_url: https://github.com/Manoz/k-legrand.com
  description: >
    Personal website and blog built with love with Gatsby v2
  categories:
    - Blog
    - Portfolio
    - Web Development
  built_by: Kevin Legrand
  built_by_url: https://k-legrand.com
  featured: false
- title: David James Portfolio
  main_url: https://dfjames.com/
  url: https://dfjames.com/
  source_url: https://github.com/daviddeejjames/dfjames-gatsby
  description: >
    Portfolio Site using GatsbyJS and headless WordPress
  categories:
    - WordPress
    - Portfolio
    - Blog
  built_by: David James
  built_by_url: https://twitter.com/daviddeejjames
- title: Hypertext Candy
  url: https://www.hypertextcandy.com/
  main_url: https://www.hypertextcandy.com/
  description: >
    Blog about web development. Laravel, Vue.js, etc.
  categories:
    - Blog
    - Web Development
  built_by: Masahiro Harada
  built_by_url: https://twitter.com/_Masahiro_H_
  featured: false
- title: Maxence Poutord's blog
  description: >
    Tech & programming blog of Maxence Poutord, Software Engineer, Serial Traveler and Public Speaker
  main_url: https://www.maxpou.fr
  url: https://www.maxpou.fr
  featured: false
  categories:
    - Blog
    - Web Development
  built_by: Maxence Poutord
  built_by_url: https://www.maxpou.fr
- title: The Noted Project
  url: https://thenotedproject.org
  main_url: https://thenotedproject.org
  source_url: https://github.com/ianbusko/the-noted-project
  description: >
    Website to showcase the ethnomusicology research for The Noted Project.
  categories:
    - Portfolio
    - Education
    - Gallery
  built_by: Ian Busko
  built_by_url: https://github.com/ianbusko
  featured: false
- title: People For Bikes
  url: https://2017.peopleforbikes.org/
  main_url: https://2017.peopleforbikes.org/
  categories:
    - Community
    - Sports
    - Gallery
    - Nonprofit
  built_by: PeopleForBikes
  built_by_url: https://peopleforbikes.org/about-us/who-we-are/staff/
  featured: false
- title: Wide Eye
  description: >
    Creative agency specializing in interactive design, web development, and digital communications.
  url: https://wideeye.co/
  main_url: https://wideeye.co/
  categories:
    - Design
    - Web Development
  built_by: Wide Eye
  built_by_url: https://wideeye.co/about-us/
  featured: false
- title: CodeSandbox
  description: >
    CodeSandbox is an online editor that helps you create web applications, from prototype to deployment.
  url: https://codesandbox.io/
  main_url: https://codesandbox.io/
  categories:
    - Web Development
  featured: false
- title: Marvel
  description: >
    The all-in-one platform powering design.
  url: https://marvelapp.com/
  main_url: https://marvelapp.com/
  categories:
    - Design
  featured: false
- title: Designcode.io
  description: >
    Learn to design and code React apps.
  url: https://designcode.io
  main_url: https://designcode.io
  categories:
    - Learning
  featured: false
- title: Happy Design
  description: >
    The Brand and Product Team Behind Happy Money
  url: https://design.happymoney.com/
  main_url: https://design.happymoney.com/
  categories:
    - Design
    - Finance
- title: Weihnachtsmarkt.ms
  description: >
    Explore the christmas market in Münster (Westf).
  url: https://weihnachtsmarkt.ms/
  main_url: https://weihnachtsmarkt.ms/
  source_url: https://github.com/codeformuenster/weihnachtsmarkt
  categories:
    - Gallery
    - Food
  built_by: Code for Münster during MSHACK18
  featured: false
- title: Code Championship
  description: >
    Competitive coding competitions for students from 3rd to 8th grade. Code is Sport.
  url: https://www.codechampionship.com
  main_url: https://www.codechampionship.com
  categories:
    - Learning
    - Education
    - Sports
  built_by: Abamath LLC
  built_by_url: https://www.abamath.com
  featured: false
- title: Wieden+Kennedy
  description: >
    Wieden+Kennedy is an independent, global creative company.
  categories:
    - Technology
    - Web Development
    - Agency
    - Marketing
  url: https://www.wk.com
  main_url: https://www.wk.com
  built_by: Wieden Kennedy
  built_by_url: https://www.wk.com/about/
  featured: false
- title: Testing JavaScript
  description: >
    This course will teach you the fundamentals of testing your JavaScript applications using eslint, Flow, Jest, and Cypress.
  url: https://testingjavascript.com/
  main_url: https://testingjavascript.com/
  categories:
    - Learning
    - Education
    - JavaScript
  built_by: Kent C. Dodds
  built_by_url: https://kentcdodds.com/
  featured: false
- title: Use Hooks
  description: >
    One new React Hook recipe every day.
  url: https://usehooks.com/
  main_url: https://usehooks.com/
  categories:
    - Learning
  built_by: Gabe Ragland
  built_by_url: https://twitter.com/gabe_ragland
  featured: false
- title: Ambassador
  url: https://www.getambassador.io
  main_url: https://www.getambassador.io
  description: >
    Open source, Kubernetes-native API Gateway for microservices built on Envoy.
  categories:
    - Open Source
    - Documentation
    - Technology
  built_by: Datawire
  built_by_url: https://www.datawire.io
  featured: false
- title: Clubhouse
  main_url: https://clubhouse.io
  url: https://clubhouse.io
  description: >
    The intuitive and powerful project management platform loved by software teams of all sizes. Built with Gatsby v2 and Prismic
  categories:
    - Technology
    - Blog
    - Productivity
    - Community
    - Design
    - Open Source
  built_by: Ueno.
  built_by_url: https://ueno.co
  featured: false
- title: Asian Art Collection
  url: http://artmuseum.princeton.edu/asian-art/
  main_url: http://artmuseum.princeton.edu/asian-art/
  description: >
    Princeton University has a branch dealing with state of art.They have showcased ore than 6,000 works of Asian art are presented alongside ongoing curatorial and scholarly research
  categories:
    - Marketing
  featured: false
- title: QHacks
  url: https://qhacks.io
  main_url: https://qhacks.io
  source_url: https://github.com/qhacks/qhacks-website
  description: >
    QHacks is Queen’s University’s annual hackathon! QHacks was founded in 2016 with a mission to advocate and incubate the tech community at Queen’s University and throughout Canada.
  categories:
    - Education
    - Technology
    - Podcast
  featured: false
- title: Tyler McGinnis
  url: https://tylermcginnis.com/
  main_url: https://tylermcginnis.com/
  description: >
    The linear, course based approach to learning web technologies.
  categories:
    - Education
    - Technology
    - Podcast
    - Web Development
  featured: false
- title: a11y with Lindsey
  url: https://www.a11ywithlindsey.com/
  main_url: https://www.a11ywithlindsey.com/
  source_url: https://github.com/lkopacz/a11y-with-lindsey
  description: >
    To help developers navigate accessibility jargon, write better code, and to empower them to make their Internet, Everyone's Internet.
  categories:
    - Education
    - Blog
    - Technology
  built_by: Lindsey Kopacz
  built_by_url: https://twitter.com/littlekope0903
  featured: false
- title: DEKEMA
  url: https://www.dekema.com/
  main_url: https://www.dekema.com/
  description: >
    Worldclass crafting: Furnace, fervor, fulfillment. Delivering highest demand for future craftsmanship. Built using Gatsby v2 and Prismic.
  categories:
    - Healthcare
    - Science
    - Technology
  built_by: Crisp Studio
  built_by_url: https://crisp.studio
  featured: false
- title: Ramón Chancay
  description: >-
    Front-end / Back-end Developer in Guayaquil Ecuador.
    Currently at Everymundo, previously at El Universo.
    I enjoy teaching and sharing what I know.
    I give professional advice to developers and companies.
    My wife and my children are everything in my life.
  main_url: https://ramonchancay.me/
  url: https://ramonchancay.me/
  source_url: https://github.com/devrchancay/personal-site
  featured: false
  categories:
    - Blog
    - Technology
    - Web Development
  built_by: Ramón Chancay
  built_by_url: https://ramonchancay.me/
- title: BELLHOPS
  main_url: https://www.getbellhops.com/
  url: https://www.getbellhops.com/
  description: >-
    Whether you’re moving someplace new or just want to complete a few projects around your current home, BellHops can arrange the moving services you need—at simple, straightforward rates.
  categories:
    - Business
  built_by: Bellhops, Inc.
  built_by_url: https://www.getbellhops.com/
  featured: false
- title: Acclimate Consulting
  main_url: https://www.acclimate.io/
  url: https://www.acclimate.io/
  description: >-
    Acclimate is a consulting firm that puts organizations back in control with data-driven strategies and full-stack applications.
  categories:
    - Technology
    - Consulting
  built_by: Andrew Wilson
  built_by_url: https://github.com/andwilson
  featured: false
- title: Flyright
  url: https://flyright.co/
  main_url: https://flyright.co/
  description: >-
    Flyright curates everything you need for international travel in one tidy place 💜
  categories:
    - Technology
    - App
  built_by: Ty Hopp
  built_by_url: https://github.com/tyhopp
  featured: false
- title: Vets Who Code
  url: https://vetswhocode.io/
  main_url: https://vetswhocode.io/
  description: >-
    VetsWhoCode is a non-profit organization dedicated to training military veterans & giving them the skills they need transition into tech careers.
  categories:
    - Technology
    - Nonprofit
  featured: false
- title: Patreon Blog
  url: https://blog.patreon.com/
  main_url: https://blog.patreon.com/
  description: >-
    Official blog of Patreon.com
  categories:
    - Blog
  featured: false
- title: Full Beaker
  url: https://fullbeaker.com/
  main_url: https://fullbeaker.com/
  description: >-
    Full Beaker provides independent advice online about careers and home ownership, and connect anyone who asks with companies that can help them.
  categories:
    - Consulting
  featured: false
- title: Citywide Holdup
  url: https://citywideholdup.org/
  main_url: https://citywideholdup.org/
  description: >-
    Citywide Holdup is an annual fundraising event held around early November in the city of Austin, TX hosted by the Texas Wranglers benefitting Easter Seals of Central Texas, a non-profit organization that provides exceptional services, education, outreach and advocacy so that people with disabilities can live, learn, work and play in our communities.
  categories:
    - Nonprofit
    - Event
  built_by: Cameron Rison
  built_by_url: https://github.com/killakam3084
  featured: false
- title: Dawn Labs
  url: https://dawnlabs.io
  main_url: https://dawnlabs.io
  description: >-
    Thoughtful products for inspired teams. With a holistic approach to engineering and design, we partner with startups and enterprises to build for the digital era.
  categories:
    - Technology
    - Agency
    - Web Development
  featured: false
- title: COOP by Ryder
  url: https://coop.com/
  main_url: https://coop.com/
  description: >
    COOP is a platform that connects fleet managers that have idle vehicles to businesses that are looking to rent vehicles. COOP simplifies the process and paperwork required to safely share vehicles between business owners.
  categories:
    - Marketing
  built_by: Crispin Porter Bogusky
  built_by_url: http://www.cpbgroup.com/
  featured: false
- title: Domino's Paving for Pizza
  url: https://www.pavingforpizza.com/
  main_url: https://www.pavingforpizza.com/
  description: >
    Nominate your town for a chance to have your rough drive home from Domino's fixed to pizza perfection.
  categories:
    - Marketing
  built_by: Crispin Porter Bogusky
  built_by_url: http://www.cpbgroup.com/
  featured: false
- title: Propapanda
  url: https://propapanda.eu/
  main_url: https://propapanda.eu/
  description: >
    Is a creative production house based in Tallinn, Estonia. We produce music videos, commercials, films and campaigns – from scratch to finish.
  categories:
    - Video
    - Portfolio
    - Agency
    - Media
  built_by: Henry Kehlmann
  built_by_url: https://github.com/madhenry/
  featured: false
- title: JAMstack.paris
  url: https://jamstack.paris/
  main_url: https://jamstack.paris/
  source_url: https://github.com/JAMstack-paris/jamstack.paris
  description: >
    JAMstack-focused, bi-monthly meetup in Paris
  categories:
    - Web Development
  built_by: Matthieu Auger & Nicolas Goutay
  built_by_url: https://github.com/JAMstack-paris
  featured: false
- title: DexWallet - The only Wallet you need by Dexlab
  main_url: https://www.dexwallet.io/
  url: https://www.dexwallet.io/
  source_url: https://github.com/dexlab-io/DexWallet-website
  featured: false
  description: >-
    DexWallet is a secure, multi-chain, mobile wallet with an upcoming one-click exchange for mobile.
  categories:
    - App
    - Open Source
  built_by: DexLab
  built_by_url: https://github.com/dexlab-io
- title: Kings Valley Paving
  url: https://kingsvalleypaving.com
  main_url: https://kingsvalleypaving.com
  description: >
    Kings Valley Paving is an asphalt, paving and concrete company serving the commercial, residential and industrial sectors in the Greater Toronto Area. Site designed by Stephen Bell.
  categories:
    - Marketing
  built_by: Michael Uloth
  built_by_url: https://www.michaeluloth.com
  featured: false
- title: Peter Barrett
  url: https://www.peterbarrett.ca
  main_url: https://www.peterbarrett.ca
  description: >
    Peter Barrett is a Canadian baritone from Newfoundland and Labrador who performs opera and concert repertoire in Canada, the U.S. and around the world. Site designed by Stephen Bell.
  categories:
    - Portfolio
    - Music
  built_by: Michael Uloth
  built_by_url: https://www.michaeluloth.com
  featured: false
- title: NARCAN
  main_url: https://www.narcan.com
  url: https://www.narcan.com
  description: >
    NARCAN Nasal Spray is the first and only FDA-approved nasal form of naloxone for the emergency treatment of a known or suspected opioid overdose.
  categories:
    - Healthcare
  built_by: NARCAN
  built_by_url: https://www.narcan.com
  featured: false
- title: Ritual
  main_url: https://ritual.com
  url: https://ritual.com
  description: >
    Ritual started with a simple question, what exactly is in women's multivitamins? This is the story of what happened when our founder Kat started searching for answers — the story of Ritual.
  categories:
    - Healthcare
  built_by: Ritual
  built_by_url: https://ritual.com
  featured: false
- title: Truebill
  main_url: https://www.truebill.com
  url: https://www.truebill.com
  description: >
    Truebill empowers you to take control of your money.
  categories:
    - Finance
  built_by: Truebill
  built_by_url: https://www.truebill.com
  featured: false
- title: Smartling
  main_url: https://www.smartling.com
  url: https://www.smartling.com
  description: >
    Smartling enables you to automate, manage, and professionally translate content so that you can do more with less.
  categories:
    - Marketing
  built_by: Smartling
  built_by_url: https://www.smartling.com
  featured: false
- title: Clear
  main_url: https://www.clearme.com
  url: https://www.clearme.com
  description: >
    At clear, we’re working toward a future where you are your ID, enabling you to lead an unstoppable life.
  categories:
    - Security
  built_by: Clear
  built_by_url: https://www.clearme.com
  featured: false
- title: VS Code Rocks
  main_url: https://vscode.rocks
  url: https://vscode.rocks
  source_url: https://github.com/lannonbr/vscode-rocks
  featured: false
  description: >
    VS Code Rocks is a place for weekly news on the newest features and updates to Visual Studio Code as well as trending extensions and neat tricks to continually improve your VS Code skills.
  categories:
    - Open Source
    - Blog
    - Web Development
  built_by: Benjamin Lannon
  built_by_url: https://github.com/lannonbr
- title: Particle
  main_url: https://www.particle.io
  url: https://www.particle.io
  featured: false
  description: Particle is a fully-integrated IoT platform that offers everything you need to deploy an IoT product.
  categories:
    - Marketing
- title: freeCodeCamp curriculum
  main_url: https://learn.freecodecamp.org
  url: https://learn.freecodecamp.org
  featured: false
  description: Learn to code with free online courses, programming projects, and interview preparation for developer jobs.
  categories:
    - Web Development
    - Learning
- title: Tandem
  main_url: https://www.tandem.co.uk
  url: https://www.tandem.co.uk
  description: >
    We're on a mission to free you of money misery. Our app, card and savings account are designed to help you spend less time worrying about money and more time enjoying life.
  categories:
    - Finance
    - App
  built_by: Tandem
  built_by_url: https://github.com/tandembank
  featured: false
- title: Monbanquet.fr
  main_url: https://monbanquet.fr
  url: https://monbanquet.fr
  description: >
    Give your corporate events the food and quality it deserves, thanks to the know-how of the best local artisans.
  categories:
    - E-commerce
    - Food
    - Event
  built_by: Monbanquet.fr
  built_by_url: https://github.com/monbanquet
  featured: false
- title: The Leaky Cauldron Blog
  url: https://theleakycauldronblog.com
  main_url: https://theleakycauldronblog.com
  source_url: https://github.com/v4iv/theleakycauldronblog
  description: >
    A Brew of Awesomeness with a Pinch of Magic...
  categories:
    - Blog
  built_by: Vaibhav Sharma
  built_by_url: https://github.com/v4iv
  featured: false
- title: Wild Drop Surf Camp
  main_url: https://wilddropsurfcamp.com
  url: https://wilddropsurfcamp.com
  description: >
    Welcome to Portugal's best kept secret and be amazed with our nature. Here you can explore, surf, taste the world's best gastronomy and wine, feel the North Canyon's power with the biggest waves in the world and so many other amazing things. Find us, discover yourself!
  categories:
    - Travel
  built_by: Samuel Fialho
  built_by_url: https://samuelfialho.com
  featured: false
- title: JoinUp HR chatbot
  url: https://www.joinup.io
  main_url: https://www.joinup.io
  description: Custom HR chatbot for better candidate experience
  categories:
    - App
    - Technology
  featured: false
- title: JDCastro Web Design & Development
  main_url: https://jacobdcastro.com
  url: https://jacobdcastro.com
  source_url: https://github.com/jacobdcastro/personal-site
  featured: false
  description: >
    A small business site for freelance web designer and developer Jacob D. Castro. Includes professional blog, contact forms, and soon-to-come portfolio of sites for clients. Need a new website or an extra developer to share the workload? Feel free to check out the website!
  categories:
    - Blog
    - Portfolio
    - Business
    - Freelance
  built_by: Jacob D. Castro
  built_by_url: https://twitter.com/jacobdcastro
- title: Gatsby Tutorials
  main_url: https://www.gatsbytutorials.com
  url: https://www.gatsbytutorials.com
  source_url: https://github.com/ooloth/gatsby-tutorials
  featured: false
  description: >
    Gatsby Tutorials is a community-updated list of video, audio and written tutorials to help you learn GatsbyJS.
  categories:
    - Web Development
    - Education
    - Open Source
  built_by: Michael Uloth
  built_by_url: https://www.michaeluloth.com
- title: Grooovinger
  url: https://www.grooovinger.com
  main_url: https://www.grooovinger.com
  description: >
    Martin Grubinger, a web developer from Austria
  categories:
    - Portfolio
    - Web Development
  built_by: Martin Grubinger
  built_by_url: https://www.grooovinger.com
  featured: false
- title: LXDX - the Crypto Derivatives Exchange
  main_url: https://www.lxdx.co/
  url: https://www.lxdx.co/
  description: >
    LXDX is the world's fastest crypto exchange. Our mission is to bring innovative financial products to retail crypto investors, providing access to the same speed and scalability that institutional investors already depend on us to deliver each and every day.
  categories:
    - Marketing
    - Finance
  built_by: Corey Ward
  built_by_url: http://www.coreyward.me/
  featured: false
- title: Kyle McDonald
  url: https://kylemcd.com
  main_url: https://kylemcd.com
  source_url: https://github.com/kylemcd/personal-site-react
  description: >
    Personal site + blog for Kyle McDonald
  categories:
    - Blog
  built_by: Kyle McDonald
  built_by_url: https://kylemcd.com
  featured: false
- title: VSCode Power User Course
  main_url: https://VSCode.pro
  url: https://VSCode.pro
  description: >
    After 10 years with Sublime, I switched to VSCode. Love it. Spent 1000+ hours building a premium video course to help you switch today. 200+ power user tips & tricks turn you into a VSCode.pro
  categories:
    - Education
    - Learning
    - E-commerce
    - Marketing
    - Technology
    - Web Development
  built_by: Ahmad Awais
  built_by_url: https://twitter.com/MrAhmadAwais/
  featured: false
- title: Thijs Koerselman Portfolio
  main_url: https://www.vauxlab.com
  url: https://www.vauxlab.com
  featured: false
  description: >
    Portfolio of Thijs Koerselman. A freelance software engineer, full-stack web developer and sound designer.
  categories:
    - Portfolio
    - Business
    - Freelance
    - Technology
    - Web Development
    - Music
- title: Ad Hoc Homework
  main_url: https://homework.adhoc.team
  url: https://homework.adhoc.team
  description: >
    Ad Hoc builds government digital services that are fast, efficient, and usable by everyone. Ad Hoc Homework is a collection of coding and design challenges for candidates applying to our open positions.
  categories:
    - Web Development
    - Government
    - Healthcare
    - Programming
  built_by_url: https://adhoc.team
  featured: false
- title: Birra Napoli
  main_url: http://www.birranapoli.it
  url: http://www.birranapoli.it
  built_by: Ribrain
  built_by_url: https://www.ribrainstudio.com
  featured: false
  description: >
    Birra Napoli official site
  categories:
    - Landing Page
    - Business
    - Food
- title: Satispay
  url: https://www.satispay.com
  main_url: https://www.satispay.com
  categories:
    - Business
    - Finance
    - Technology
  built_by: Satispay
  built_by_url: https://www.satispay.com
  featured: false
- title: The Movie Database - Gatsby
  url: https://tmdb.lekoarts.de
  main_url: https://tmdb.lekoarts.de
  source_url: https://github.com/LekoArts/gatsby-source-tmdb-example
  categories:
    - Open Source
    - Entertainment
    - Gallery
  featured: false
  built_by: LekoArts
  built_by_url: https://github.com/LekoArts
  description: >
    Source from The Movie Database (TMDb) API (v3) in Gatsby. This example is built with react-spring, React hooks and react-tabs and showcases the gatsby-source-tmdb plugin. It also has some client-only paths and uses gatsby-image.
- title: LANDR - Creative Tools for Musicians
  url: https://www.landr.com/
  main_url: https://www.landr.com/en/
  categories:
    - Music
    - Technology
    - Business
    - Entrepreneurship
    - Freelance
    - Marketing
    - Media
  featured: false
  built_by: LANDR
  built_by_url: https://twitter.com/landr_music
  description: >
    Marketing website built for LANDR. LANDR is a web application that provides tools for musicians to master their music (using artificial intelligence), collaborate with other musicians, and distribute their music to multiple platforms.
- title: ClinicJS
  url: https://clinicjs.org/
  main_url: https://clinicjs.org/
  categories:
    - Technology
    - Documentation
  featured: false
  built_by: NearForm
  built_by_url: https://www.nearform.com/
  description: >
    Tools to help diagnose and pinpoint Node.js performance issues.
- title: KOBIT
  main_url: https://kobit.in
  url: https://kobit.in
  description: Automated Google Analytics Report with everything you need and more
  featured: false
  categories:
    - Marketing
    - Blog
  built_by: mottox2
  built_by_url: https://mottox2.com
- title: Aleksander Hansson
  main_url: https://ahansson.com
  url: https://ahansson.com
  featured: false
  description: >
    Portfolio website for Aleksander Hansson
  categories:
    - Portfolio
    - Business
    - Freelance
    - Technology
    - Web Development
    - Consulting
  built_by: Aleksander Hansson
  built_by_url: https://www.linkedin.com/in/aleksanderhansson/
- title: Surfing Nosara
  main_url: https://www.surfingnosara.com
  url: https://www.surfingnosara.com
  description: Real estate, vacation, and surf report hub for Nosara, Costa Rica
  featured: false
  categories:
    - Business
    - Blog
    - Gallery
    - Marketing
  built_by: Desarol
  built_by_url: https://www.desarol.com
- title: Crispin Porter Bogusky
  url: https://cpbgroup.com/
  main_url: https://cpbgroup.com/
  description: >
    We solve the world’s toughest communications problems with the most quantifiably potent creative assets.
  categories:
    - Agency
    - Design
    - Marketing
  built_by: Crispin Porter Bogusky
  built_by_url: https://cpbgroup.com/
  featured: false
- title: graphene-python
  url: https://graphene-python.org
  main_url: https://graphene-python.org
  description: Graphene is a collaboratively funded project.Graphene-Python is a library for building GraphQL APIs in Python easily.
  categories:
    - Library
    - API
    - Documentation
  featured: false
- title: Engel & Völkers Ibiza Holiday Rentals
  main_url: https://www.ev-ibiza.com/
  url: https://www.ev-ibiza.com/
  featured: false
  built_by: Ventura Digitalagentur
  description: >
    Engel & Völkers, one of the most successful real estate agencies in the world, offers luxury holiday villas to rent in Ibiza.
  categories:
    - Travel
- title: Sylvain Hamann's personal website
  url: https://shamann.fr
  main_url: https://shamann.fr
  source_url: https://github.com/sylvhama/shamann-gatsby/
  description: >
    Sylvain Hamann, web developer from France
  categories:
    - Portfolio
    - Web Development
  built_by: Sylvain Hamann
  built_by_url: https://twitter.com/sylvhama
  featured: false
- title: Luca Crea's portfolio
  main_url: https://lcrea.github.io
  url: https://lcrea.github.io
  description: >
    Portfolio and personal website of Luca Crea, an Italian software engineer.
  categories:
    - Portfolio
  built_by: Luca Crea
  built_by_url: https://github.com/lcrea
  featured: false
- title: Escalade Sports
  main_url: https://www.escaladesports.com/
  url: https://www.escaladesports.com/
  categories:
    - E-commerce
    - Sports
  built_by: Escalade Sports
  built_by_url: https://www.escaladesports.com/
  featured: false
- title: Exposify
  main_url: https://www.exposify.de/
  url: https://www.exposify.de/
  description: >
    This is our German website built with Gatsby 2.0, Emotion and styled-system.
    Exposify is a proptech startup and builds technology for real estate businesses.
    We provide our customers with an elegant agent software in combination
    with beautifully designed and fast websites.
  categories:
    - Web Development
    - Real Estate
    - Agency
    - Marketing
  built_by: Exposify
  built_by_url: https://www.exposify.de/
  featured: false
- title: Steak Point
  main_url: https://www.steakpoint.at/
  url: https://www.steakpoint.at/
  description: >
    Steak Restaurant in Vienna, Austria (Wien, Österreich).
  categories:
    - Food
  built_by: Peter Kroyer
  built_by_url: https://www.peterkroyer.at/
  featured: false
- title: Takumon blog
  main_url: https://takumon.com
  url: https://takumon.com
  source_url: https://github.com/Takumon/blog
  description: Java Engineer's tech blog.
  featured: false
  categories:
    - Blog
  built_by: Takumon
  built_by_url: https://twitter.com/inouetakumon
- title: DayThirty
  main_url: https://daythirty.com
  url: https://daythirty.com
  description: DayThirty - ideas for the new year.
  featured: false
  categories:
    - Marketing
  built_by: Jack Oliver
  built_by_url: https://twitter.com/mrjackolai
- title: TheAgencyProject
  main_url: https://theagencyproject.co
  url: https://theagencyproject.co
  description: Agency model, without agency overhead.
  categories:
    - Agency
  built_by: JV-LA
  built_by_url: https://jv-la.com
- title: Karen Hou's portfolio
  main_url: https://www.karenhou.com/
  url: https://www.karenhou.com/
  categories:
    - Portfolio
  built_by: Karen H. Developer
  built_by_url: https://github.com/karenhou
  featured: false
- title: Jean Luc Ponty
  main_url: https://ponty.com
  url: https://ponty.com
  description: Official site for Jean Luc Ponty, French virtuoso violinist and jazz composer.
  featured: false
  categories:
    - Music
    - Entertainment
  built_by: Othermachines
  built_by_url: https://othermachines.com
- title: Rosewood Family Advisors
  main_url: https://www.rfallp.com/
  url: https://www.rfallp.com/
  description: Rosewood Family Advisors LLP (Palo Alto) provides a diverse range of family office services customized for ultra high net worth individuals.
  featured: false
  categories:
    - Finance
    - Business
  built_by: Othermachines
  built_by_url: https://othermachines.com
- title: Standing By Company
  main_url: https://standingby.company
  url: https://standingby.company
  description: A brand experience design company led by Scott Mackenzie and Trent Barton.
  featured: false
  categories:
    - Design
    - Web Development
  built_by: Standing By Company
  built_by_url: https://standingby.company
- title: Ashley Thouret
  main_url: https://www.ashleythouret.com
  url: https://www.ashleythouret.com
  description: Official website of Canadian soprano Ashley Thouret. Site designed by Stephen Bell.
  categories:
    - Portfolio
    - Music
  built_by: Michael Uloth
  built_by_url: https://www.michaeluloth.com
  featured: false
- title: The AZOOR Society
  main_url: https://www.azoorsociety.org
  url: https://www.azoorsociety.org
  description: The AZOOR Society is a UK-based charity committed to promoting awareness of Acute Zonal Occult Outer Retinopathy and assisting further research. Site designed by Stephen Bell.
  categories:
    - Community
    - Nonprofit
  built_by: Michael Uloth
  built_by_url: https://www.michaeluloth.com
  featured: false
- title: Gábor Fűzy pianist
  main_url: https://pianobar.hu
  url: https://pianobar.hu
  description: Gábor Fűzy pianist's official website built with Gatsby v2.
  categories:
    - Music
  built_by: Zoltán Bedi
  built_by_url: https://github.com/B3zo0
  featured: false
- title: Logicwind
  main_url: https://logicwind.com
  url: https://logicwind.com
  description: Website of Logicwind - JavaScript experts, Technology development agency & consulting.
  featured: false
  categories:
    - Portfolio
    - Agency
    - Web Development
    - Consulting
  built_by: Logicwind
  built_by_url: https://www.logicwind.com
- title: ContactBook.app
  main_url: https://contactbook.app
  url: https://contactbook.app
  description: Seamlessly share Contacts with G Suite team members
  featured: false
  categories:
    - Landing Page
    - Blog
  built_by: Logicwind
  built_by_url: https://www.logicwind.com
- title: Waterscapes
  main_url: https://waterscap.es
  url: https://waterscap.es/lake-monteynard/
  source_url: https://github.com/gaelbillon/Waterscapes-Gatsby-site
  description: Waterscap.es is a directory of bodies of water (creeks, ponds, waterfalls, lakes, etc) with information about each place such as how to get there, hike time, activities and photos and a map displayed with the Mapbox GL SJ npm package. It was developed with the goal of learning Gatsby. This website is based on the gatsby-contentful-starter and uses Contentful as CMS. It is hosted on Netlify. Hooks are setup with Bitbucket and Contentful to trigger a new build upon code or content changes. The data on Waterscap.es is a mix of original content and informations from the internets gathered and put together.
  categories:
    - Directory
    - Photography
    - Travel
  built_by: Gaël Billon
  built_by_url: https://gaelbillon.com
  featured: false
- title: Packrs
  url: https://www.packrs.co/
  main_url: https://www.packrs.co/
  description: >
    Packrs is a local delivery platform, one spot for all your daily requirements. On a single tap get everything you need at your doorstep.
  categories:
    - Marketing
    - Landing Page
    - Entrepreneurship
  built_by: Vipin Kumar Rawat
  built_by_url: https://github.com/aesthytik
  featured: false
- title: HyakuninIsshu
  main_url: https://hyakuninanki.net
  url: https://hyakuninanki.net
  source_url: https://github.com/rei-m/web_hyakuninisshu
  description: >
    HyakuninIsshu is a traditional Japanese card game.
  categories:
    - Education
    - Gallery
    - Entertainment
  built_by: Rei Matsushita
  built_by_url: https://github.com/rei-m/
  featured: false
- title: WQU Partners
  main_url: https://partners.wqu.org/
  url: https://partners.wqu.org/
  featured: false
  categories:
    - Marketing
    - Education
    - Landing Page
  built_by: Corey Ward
  built_by_url: http://www.coreyward.me/
- title: Federico Giacone
  url: https://federico.giac.one/
  main_url: https://federico.giac.one
  source_url: https://github.com/leopuleo/federico.giac.one
  description: >
    Digital portfolio for Italian Architect Federico Giacone.
  categories:
    - Portfolio
    - Gallery
  built_by: Leonardo Giacone
  built_by_url: https://github.com/leopuleo
  featured: false
- title: Station
  url: https://getstation.com/
  main_url: https://getstation.com/
  description: Station is the first smart browser for busy people. A single place for all of your web applications.
  categories:
    - Technology
    - Web Development
    - Productivity
  featured: false
- title: Vyron Vasileiadis
  url: https://fedonman.com/
  main_url: https://fedonman.com
  source_url: https://github.com/fedonman/fedonman-website
  description: Personal space of Vyron Vasileiadis aka fedonman, a Web & IoT Developer, Educator and Entrepreneur based in Athens, Greece.
  categories:
    - Portfolio
    - Technology
    - Web Development
    - Education
  built_by: Vyron Vasileiadis
  built_by_url: https://github.com/fedonman
- title: Fabien Champigny
  url: https://www.champigny.name/
  main_url: https://www.champigny.name/
  built_by_url: https://www.champigny.name/
  description: Fabien Champigny's personal blog. Entrepreneur, hacker and loves street photo.
  categories:
    - Blog
    - Gallery
    - Photography
    - Productivity
    - Entrepreneurship
  featured: false
- title: Alex Xie - Portfolio
  url: https://alexieyizhe.me/
  main_url: https://alexieyizhe.me/
  source_url: https://github.com/alexieyizhe/alexieyizhe.github.io
  description: >
    Personal website of Alex Yizhe Xie, a University of Waterloo Computer Science student and coding enthusiast.
  categories:
    - Blog
    - Portfolio
    - Web Development
  featured: false
- title: Equithon
  url: https://equithon.org/
  main_url: https://equithon.org/
  source_url: https://github.com/equithon/site-main/
  built_by: Alex Xie
  built_by_url: https://alexieyizhe.me/
  description: >
    Equithon is the largest social innovation hackathon in Waterloo, Canada. It was founded in 2016 to tackle social equity issues and create change.
  categories:
    - Education
    - Event
    - Learning
    - Open Source
    - Nonprofit
    - Technology
  featured: false
- title: Dale Blackburn - Portfolio
  url: https://dakebl.co.uk/
  main_url: https://dakebl.co.uk/
  description: >
    Dale Blackburn's personal website and blog.
  categories:
    - Blog
    - Portfolio
    - Web Development
  featured: false
- title: Portfolio of Anthony Wiktor
  url: https://www.anthonydesigner.com/
  main_url: https://www.anthonydesigner.com/
  description: >
    Anthony Wiktor is a Webby Award-Winning Creative Director and Digital Designer twice named Hot 100 by WebDesigner Magazine. Anthony has over a decade of award-winning experience in design and has worked on projects across a diverse set of industries — from entertainment to consumer products to hospitality to technology. Anthony is a frequent lecturer at USC’s Annenberg School for Communication & Journalism and serves on the board of AIGA Los Angeles.
  categories:
    - Portfolio
    - Marketing
  built_by: Maciej Leszczyński
  built_by_url: https://twitter.com/_maciej
  featured: false
- title: Frame.io Workflow Guide
  main_url: https://workflow.frame.io
  url: https://workflow.frame.io
  description: >
    The web’s most comprehensive post-production resource, written by pro filmmakers, for pro filmmakers. Always expanding, always free.
  categories:
    - Education
  built_by: Frame.io
  built_by_url: https://frame.io
  featured: false
- title: MarcySutton.com
  main_url: https://marcysutton.com
  url: https://marcysutton.com
  description: >
    The personal website of web developer and accessibility advocate Marcy Sutton.
  categories:
    - Blog
    - Accessibility
    - Video
    - Photography
  built_by: Marcy Sutton
  built_by_url: https://marcysutton.com
  featured: true
- title: WPGraphQL Docs
  main_url: https://docs.wpgraphql.com
  url: https://docs.wpgraphql.com
  description: >
    Documentation for WPGraphQL, a free open-source WordPress plugin that provides an extendable GraphQL schema and API for any WordPress site.
  categories:
    - API
    - Documentation
    - Technology
    - Web Development
    - WordPress
  built_by: WPGraphQL
  built_by_url: https://wpgraphql.com
  featured: false
- title: Shine Lawyers
  main_url: https://www.shine.com.au
  url: https://www.shine.com.au
  description: >
    Shine Lawyers is an Australian legal services website built with Gatsby v2, Elasticsearch, Isso, and Geolocation services.
  categories:
    - Business
    - Blog
- title: Parallel Polis Kosice
  url: https://www.paralelnapoliskosice.sk/
  main_url: https://www.paralelnapoliskosice.sk/
  source_url: https://github.com/ParalelnaPolisKE/paralelnapoliskosice.sk
  description: >
    Parallel Polis is a collective of people who want to live in a more opened world. We look for possibilities and technologies (Bitcoin, the blockchain, reputation systems and decentralized technologies in general) that open new ways, make processes easier and remove unnecessary barriers. We want to create an environment that aims at education, discovering and creating better systems for everybody who is interested in freedom and independence.
  categories:
    - Blog
    - Education
    - Technology
  built_by: Roman Vesely
  built_by_url: https://romanvesely.
  featured: false
- title: Unda Solutions
  url: https://unda.com.au
  main_url: https://unda.com.au
  description: >
    A custom web application development company in Perth, WA
  categories:
    - Business
    - Freelance
    - Web Development
    - Technology
  featured: false
- title: BIGBrave
  main_url: https://bigbrave.digital
  url: https://bigbrave.digital
  description: >
    BIGBrave is a strategic design firm. We partner with our clients, big and small, to design & create human-centered brands, products, services and systems that are simple, beautiful and easy to use.
  categories:
    - Agency
    - Web Development
    - Marketing
    - Technology
    - WordPress
  built_by: Francois Brill | BIGBrave
  built_by_url: https://bigbrave.digital
  featured: false
- title: 5th Avenue Properties
  main_url: https://5thavenue.co.za
  url: https://5thavenue.co.za
  description: >
    5th Avenue Properties specializes in the leasing and sales of office space and industrial property. BIGBrave built the website in Gatsby with data from an API server (CRM) for all the property and consultant data, and WordPress for all the website content data and case studies. All forms on the website was also directly integrated into the CRM system to ensure no leads are lost. People cannot stop commenting on the speed of the site and the property search.
  categories:
    - Technology
    - WordPress
    - API
  built_by: Russel Povey and Francois Brill | BIGBrave
  built_by_url: https://bigbrave.digital
  featured: false
- title: Intsha Consulting
  main_url: https://intsha.co.za
  url: https://intsha.co.za
  description: >
    Intsha is a bespoke Human Resources consultancy firm offering expert Recruitment and Talent Management services in today's competitive marketplace. BIGBrave helped Intsha design and develop a bespoke online presense helping them stand out from the crowd.
  categories:
    - Consulting
    - Marketing
    - WordPress
  built_by: Evan Janovsky | BIGBrave
  built_by_url: https://bigbrave.digital
  featured: false
- title: MHW Law
  main_url: https://mhwlaw.ca
  url: https://mhwlaw.ca
  description: >
    MHW is a full service law firm that has offered legal representation and advice to clients locally and throughout British Columbia since 1984. BIGBrave helped MHW bring their website into the 21st century by offering the best and latest Gatsby site to help them stand our from the crowd.
  categories:
    - Law
    - Marketing
    - WordPress
  built_by: Evan Janovsky and Francois Brill | BIGBrave
  built_by_url: https://bigbrave.digital
  featured: false
- title: KegTracker
  main_url: https://www.kegtracker.co.za
  url: https://www.kegtracker.co.za
  description: >
    Keg Tracker is part of the Beverage Insights family and its sole aim is to provide you with the right data about your kegs to make better decisions. In today’s business landscape having the right information at your finger tips is crucial to the agility of your business.
  categories:
    - Food
    - Business
    - Technology
  built_by: Francois Brill | BIGBrave
  built_by_url: https://bigbrave.digital
  featured: false
- title: Mike Nichols
  url: https://www.mikenichols.me
  main_url: https://www.mikenichols.me
  description: >
    Portfolio site of Mike Nichols, a UX designer and product development lead.
  categories:
    - Portfolio
    - Technology
    - Web Development
  built_by: Mike Nichols
  featured: false
- title: Steve Haid
  url: https://www.stevehaid.com
  main_url: https://www.stevehaid.com
  description: >
    Steve Haid is a real estate agent and Professional Financial Planner (PFP) who has been helping clients achieve their investment goals since 2006. Site designed by Stephen Bell.
  categories:
    - Marketing
    - Real Estate
  built_by: Michael Uloth
  built_by_url: https://www.michaeluloth.com
- title: Incremental - Loyalty, Rewards and Incentive Programs
  main_url: https://www.incremental.com.au
  url: https://www.incremental.com.au
  description: >
    Sydney-based digital agency specialising in loyalty, rewards and incentive programs. WordPress backend; Cloudinary, YouTube and Hubspot form integration; query data displayed as animated SVG graphs; video background in the header.
  categories:
    - Agency
    - Portfolio
    - WordPress
  built_by: Incremental
  built_by_url: https://www.incremental.com.au
  featured: false
- title: Technica11y
  main_url: https://www.technica11y.org
  url: https://www.technica11y.org
  description: >
    Discussing challenges in technical accessibility.
  categories:
    - Accessibility
    - Education
    - Video
  built_by: Tenon.io
  built_by_url: https://tenon.io
  featured: false
- title: Matthew Secrist
  main_url: https://www.matthewsecrist.net
  url: https://www.matthewsecrist.net
  source_url: https://github.com/matthewsecrist/v3
  description: >
    Matthew Secrist's personal portfolio using Gatsby, Prismic and Styled-Components.
  categories:
    - Portfolio
    - Technology
    - Web Development
  built_by: Matthew Secrist
  built_by_url: https://www.matthewsecrist.net
  featured: false
- title: Node.js Dev
  main_url: https://nodejs.dev
  url: https://nodejs.dev
  source_url: https://github.com/nodejs/nodejs.dev
  description: >
    Node.js Foundation Website.
  categories:
    - Documentation
    - Web Development
  built_by: Node.js Website Redesign Working Group
  built_by_url: https://github.com/nodejs/website-redesign
  featured: false
- title: Sheffielders
  main_url: https://sheffielders.org
  url: https://sheffielders.org
  source_url: https://github.com/davemullenjnr/sheffielders
  description: >
    A collective of businesses, creatives, and projects based in Sheffield, UK.
  categories:
    - Directory
  built_by: Dave Mullen Jnr
  built_by_url: https://davemullenjnr.co.uk
  featured: false
- title: Stealth Labs
  url: https://stealthlabs.io
  main_url: https://stealthlabs.io
  description: >
    We design and develop for the web, mobile and desktop
  categories:
    - Portfolio
    - Web Development
  built_by: Edvins Antonovs
  built_by_url: https://edvins.io
  featured: false
- title: Constanzia Yurashko
  main_url: https://www.constanziayurashko.com
  url: https://www.constanziayurashko.com
  description: >
    Exclusive women's ready-to-wear fashion by designer Constanzia Yurashko.
  categories:
    - Portfolio
  built_by: Maxim Andries
  featured: false
- title: Algolia
  url: https://algolia.com
  main_url: https://algolia.com
  description: >
    Algolia helps businesses across industries quickly create relevant, scalable, and lightning fast search and discovery experiences.
  categories:
    - Web Development
    - Technology
    - Open Source
    - Featured
  built_by: Algolia
  featured: true
- title: GVD Renovations
  url: https://www.gvdrenovationsinc.com/
  main_url: https://www.gvdrenovationsinc.com/
  description: >
    GVD Renovations is a home improvement contractor with a well known reputation as a professional, quality contractor in California.
  categories:
    - Business
  built_by: David Krasniy
  built_by_url: http://dkrasniy.com
  featured: false
- title: Styled System
  url: https://styled-system.com/
  main_url: https://styled-system.com/
  source_url: https://github.com/styled-system/styled-system/tree/master/docs
  description: >
    Style props for rapid UI development.
  categories:
    - Design System
  built_by: Brent Jackson
  built_by_url: https://jxnblk.com/
- title: Timehacker
  url: https://timehacker.app
  main_url: https://timehacker.app
  description: >
    Procrastination killer, automatic time tracking app to skyrocket your productivity
  categories:
    - Productivity
    - App
    - Technology
    - Marketing
    - Landing Page
  built_by: timehackers
  featured: false
- title: Little & Big
  main_url: https://www.littleandbig.com.au/
  url: https://www.littleandbig.com.au/
  description: >
    Little & Big exists with the aim to create Websites, Apps, E-commerce stores
    that are consistently unique and thoughtfully crafted, every time.
  categories:
    - Agency
    - Design
    - Web Development
    - Portfolio
  built_by: Little & Big
  built_by_url: https://www.littleandbig.com.au/
  featured: false
- title: Cat Knows
  main_url: https://catnose99.com/
  url: https://catnose99.com/
  description: >
    Personal blog built with Gatsby v2.
  categories:
    - Blog
    - Web Development
  built_by: CatNose
  built_by_url: https://twitter.com/catnose99
  featured: false
- title: just some dev
  url: https://www.iamdeveloper.com
  main_url: https://www.iamdeveloper.com
  source_url: https://github.com/nickytonline/www.iamdeveloper.com
  description: >
    Just some software developer writing things ✏️
  categories:
    - Blog
  built_by: Nick Taylor
  built_by_url: https://www.iamdeveloper.com
  featured: false
- title: Keziah Moselle Blog
  url: https://blog.keziahmoselle.fr/
  main_url: https://blog.keziahmoselle.fr/
  source_url: https://github.com/KeziahMoselle/blog.keziahmoselle.fr
  description: >
    ✍️ A place to share my thoughts.
  categories:
    - Blog
  built_by: Keziah Moselle
  built_by_url: https://keziahmoselle.fr/
- title: xfuture's blog
  url: https://www.xfuture-blog.com/
  main_url: https://www.xfuture-blog.com/
  source_url: https://github.com/xFuture603/xfuture-blog
  description: >
    A blog about Devops, Web development, and my insights as a systems engineer.
  categories:
    - Blog
  built_by: Daniel Uhlmann
  built_by_url: https://www.xfuture-blog.com/
- title: Mayne's Blog
  main_url: https://gine.me/
  url: https://gine.me/page/1
  source_url: https://github.com/mayneyao/gine-blog
  featured: false
  categories:
    - Blog
    - Web Development
- title: Bakedbird
  url: https://bakedbird.com
  main_url: https://bakedbird.com
  description: >
    Eleftherios Psitopoulos - A frontend developer from Greece ☕
  categories:
    - Portfolio
    - Blog
  built_by: Eleftherios Psitopoulos
  built_by_url: https://bakedbird.com
- title: Benjamin Lannon
  url: https://lannonbr.com
  main_url: https://lannonbr.com
  source_url: https://github.com/lannonbr/Portfolio-gatsby
  description: >
    Personal portfolio of Benjamin Lannon
  categories:
    - Portfolio
    - Web Development
  built_by: Benjamin Lannon
  built_by_url: https://lannonbr.com
  featured: false
- title: Aravind Balla
  url: https://aravindballa.com
  main_url: https://aravindballa.com
  source_url: https://github.com/aravindballa/website2017
  description: >
    Personal portfolio of Aravind Balla
  categories:
    - Portfolio
    - Blog
    - Web Development
  built_by: Aravind Balla
  built_by_url: https://aravindballa.com
- title: Kaleb McKelvey
  url: https://kalebmckelvey.com
  main_url: https://kalebmckelvey.com
  source_url: https://github.com/avatar-kaleb/kalebmckelvey-site
  description: >
    Personal portfolio of Kaleb McKelvey!
  categories:
    - Blog
    - Portfolio
  built_by: Kaleb McKelvey
  built_by_url: https://kalebmckelvey.com
  featured: false
- title: Michal Czaplinski
  url: https://czaplinski.io
  main_url: https://czaplinski.io
  source_url: https://github.com/michalczaplinski/michalczaplinski.github.io
  description: >
    Michal Czaplinski is a full-stack developer 🚀
  categories:
    - Portfolio
    - Web Development
  built_by: Michal Czaplinski mmczaplinski@gmail.com
  built_by_url: https://czaplinski.io
  featured: false
- title: Interactive Investor (ii)
  url: https://www.ii.co.uk
  main_url: https://www.ii.co.uk
  description: >
    Hybrid (static/dynamic) Gatsby web app for ii's free research, news and analysis, discussion and product marketing site.
  categories:
    - Business
    - Finance
    - Technology
  built_by: Interactive Investor (ii)
  built_by_url: https://www.ii.co.uk
  featured: false
- title: Weingut Goeschl
  url: https://www.weingut-goeschl.at/
  main_url: https://www.weingut-goeschl.at/
  description: >
    Weingut Goeschl is a family winery located in Gols, Burgenland in Austria (Österreich)
  categories:
    - E-commerce
    - Business
  built_by: Peter Kroyer
  built_by_url: https://www.peterkroyer.at/
  featured: false
- title: Hash Tech Guru
  url: https://hashtech.guru
  main_url: https://hashtech.guru
  description: >
    Software Development Training School and Tech Blog
  categories:
    - Blog
    - Education
  built_by: Htet Wai Yan Soe
  built_by_url: https://github.com/johnreginald
- title: AquaGruppen Vattenfilter
  url: https://aquagruppen.se
  main_url: https://aquagruppen.se/
  description: >
    Water filter and water treatment products in Sweden
  categories:
    - Business
    - Technology
  built_by: Johan Eliasson
  built_by_url: https://github.com/elitan
  featured: false
- title: Josef Aidt
  url: https://josefaidt.dev
  main_url: https://josefaidt.dev
  source_url: https://github.com/josefaidt/josefaidt.github.io
  description: >
    Personal website, blog, portfolio for Josef Aidt
  categories:
    - Portfolio
    - Blog
    - Web Development
  built_by: Josef Aidt
  built_by_url: https://twitter.com/garlicbred
- title: How To egghead
  main_url: https://howtoegghead.com/
  url: https://howtoegghead.com/
  source_url: https://github.com/eggheadio/how-to-egghead
  featured: false
  built_by: egghead.io
  built_by_url: https://egghead.io
  description: >
    How to become an egghead instructor or reviewer
  categories:
    - Documentation
    - Education
- title: Sherpalo Ventures
  main_url: https://www.sherpalo.com/
  url: https://www.sherpalo.com/
  featured: false
  categories:
    - Finance
    - Business
    - Technology
  built_by: Othermachines
  built_by_url: https://othermachines.com
- title: WrapCode
  url: https://www.wrapcode.com
  main_url: https://www.wrapcode.com
  description: >
    A full stack blog on Microsoft Azure, JavaScript, DevOps, AI and Bots.
  categories:
    - Blog
    - Technology
    - Web Development
  built_by: Rahul P
  built_by_url: https://twitter.com/_rahulpp
  featured: false
- title: Kirankumar Ambati's Portfolio
  url: https://www.kirankumarambati.me
  main_url: https://www.kirankumarambati.me
  description: >
    Personal website, blog, portfolio of Kirankumar Ambati
  categories:
    - Blog
    - Portfolio
    - Web Development
  built_by: Kirankumar Ambati
  built_by_url: https://github.com/kirankumarambati
  featured: false
- title: Rou Hun Fan's portfolio
  main_url: https://flowen.me
  url: https://flowen.me
  description: >
    Portfolio of creative developer Rou Hun Fan. Built with Gatsby v2 &amp; Greensock drawSVG.
  categories:
    - Portfolio
  built_by: Rou Hun Fan Developer
  built_by_url: https://flowen.me
  featured: false
- title: chadly.net
  url: https://www.chadly.net
  main_url: https://www.chadly.net
  source_url: https://github.com/chadly/chadly.net
  description: >
    Personal tech blog by Chad Lee.
  categories:
    - Blog
    - Technology
    - Web Development
  built_by: Chad Lee
  built_by_url: https://github.com/chadly
  featured: false
- title: CivicSource
  url: https://www.civicsource.com
  main_url: https://www.civicsource.com
  description: >
    Online auction site to purchase tax-distressed properties from local taxing authorities.
  categories:
    - Real Estate
    - Government
  featured: false
- title: SpotYou
  main_url: https://spotyou.joshglazer.com
  url: https://spotyou.joshglazer.com
  source_url: https://github.com/joshglazer/spotyou
  description: >
    SpotYou allows you to watch your favorite music videos on Youtube based on your Spotify Preferences
  categories:
    - Entertainment
    - Music
  built_by: Josh Glazer
  built_by_url: https://linkedin.com/in/joshglazer/
  featured: false
- title: Hesam Kaveh's blog
  description: >
    A blog with great seo that using gatsby-source-wordpress to fetch posts from backend
  main_url: https://hesamkaveh.com/
  url: https://hesamkaveh.com/
  source_url: https://github.com/hesamkaveh/sansi
  featured: false
  categories:
    - Blog
    - WordPress
- title: Oliver Gomes Portfolio
  main_url: https://oliver-gomes.github.io/v4/
  url: https://oliver-gomes.github.io/v4/
  description: >
    As an artist and a web designer/developer, I wanted to find a way to present these two portfolios in a way that made sense.  I felt with new found power of speed, Gatsby helped keep my creativity intact with amazing response and versatility. I felt my butter smooth transition felt much better in user perspective and super happy with the power of Gatsby.
  categories:
    - Portfolio
    - Web Development
    - Blog
  built_by: Oliver Gomes
  built_by_url: https://github.com/oliver-gomes
  featured: false
- title: Patrik Szewczyk
  url: https://www.szewczyk.cz/
  main_url: https://www.szewczyk.cz/
  description: >
    Patrik Szewczyk – JavaScript, TypeScript, React, Node.js developer, Redux, Reason
  categories:
    - Portfolio
  built_by: Patrik Szewczyk
  built_by_url: https://linkedin.com/in/thepatriczek/
  featured: false
- title: Jacob Cofman's Blog
  description: >
    Personal blog / portfolio about Jacob Cofman.
  main_url: https://jcofman.de/
  url: https://jcofman.de/
  source_url: https://github.com/JCofman/jc-website
  featured: false
  categories:
    - Blog
    - Portfolio
- title: re-geo
  description: >
    re-geo is react based geo cities style component.
  main_url: https://re-geo.netlify.com/
  url: https://re-geo.netlify.com/
  source_url: https://github.com/sadnessOjisan/re-geo-lp
  categories:
    - Open Source
  built_by: sadnessOjisan
  built_by_url: https://twitter.com/sadnessOjisan
  featured: false
- title: Luis Cestou Portfolio
  description: >
    Portfolio of graphic + interactive designer Luis Cestou.
  main_url: https://luiscestou.com
  url: https://luiscestou.com
  source_url: https://github.com/lcestou/luiscestou.com
  built_by: Luis Cestou contact@luiscestou.com
  built_by_url: https://luiscestou.com
  featured: false
  categories:
    - Portfolio
    - Web Development
- title: Data Hackers
  url: https://datahackers.com.br/
  main_url: https://datahackers.com.br/
  description: >
    Official website for the biggest portuguese-speaking data science community. Makes use of several data sources such as podcasts from Anchor, messages from Slack, newsletters from MailChimp and blog posts from Medium. The unique visual design also had its hurdles and was quite fun to develop!
  categories:
    - Blog
    - Education
    - Podcast
    - Technology
  built_by: Kaordica
  built_by_url: https://kaordica.design
  featured: false
- title: TROMAQ
  url: https://www.tromaq.com/
  main_url: https://www.tromaq.com/
  description: >
    TROMAQ executes earthmoving services and rents heavy machinery for construction work. Even with the lack of good photography, their new site managed to pass a solid and trustworthy feeling to visitors during testing and they're already seeing the improvement in brand awareness, being the sole player with a modern website in their industry.
  categories:
    - Marketing
  built_by: Kaordica
  built_by_url: https://kaordica.design
  featured: false
- title: Novida Consulting
  url: https://www.novidaconsultoria.com.br
  main_url: https://www.novidaconsultoria.com.br
  description: >
    Novida’s goal was to position itself as a solid, exclusive and trustworthy brand for families looking for a safe financial future… We created a narrative and visual design that highlight their exclusivity.
  categories:
    - Marketing
  built_by: Kaordica
  built_by_url: https://kaordica.design
  featured: false
- title: We Are Clarks
  url: https://www.weareclarks.com
  main_url: https://www.weareclarks.com
  source_url: https://github.com/abeaclark/weareclarks
  description: >
    A family travel blog.
  categories:
    - Blog
    - Travel
  built_by: Abe Clark
  built_by_url: https://www.linkedin.com/in/abrahamclark/
  featured: false
- title: Guillaume Briday's Blog
  main_url: https://guillaumebriday.fr/
  url: https://guillaumebriday.fr/
  source_url: https://github.com/guillaumebriday/guillaumebriday.fr
  description: >
    My personal blog built with Gatsby and Tailwind CSS.
  categories:
    - Blog
    - Web Development
    - Technology
  built_by: Guillaume Briday
  built_by_url: https://guillaumebriday.fr/
  featured: false
- title: Jean Regisser's Portfolio
  main_url: https://jeanregisser.com/
  url: https://jeanregisser.com/
  source_url: https://github.com/jeanregisser/jeanregisser.com
  featured: false
  description: >
    Portfolio of software engineer Jean Regisser.
  categories:
    - Portfolio
    - Mobile Development
  built_by: Jean Regisser
  built_by_url: https://jeanregisser.com/
- title: Chase Ohlson
  url: https://chaseohlson.com
  main_url: https://chaseohlson.com
  description: >
    Portfolio of frontend engineer & web developer Chase Ohlson.
  categories:
    - Portfolio
    - Web Development
  built_by: Chase Ohlson
  built_by_url: https://chaseohlson.com
  featured: false
- title: Zach Schnackel
  url: https://zslabs.com
  main_url: https://zslabs.com
  source_url: https://github.com/zslabs/zslabs.com
  description: >
    Portfolio site for UI/Motion Developer, Zach Schnackel.
  categories:
    - Portfolio
    - Web Development
  built_by: Zach Schnackel
  built_by_url: https://zslabs.com
- title: Gremlin
  url: https://www.gremlin.com
  main_url: https://www.gremlin.com
  description: >
    Gremlin's Failure as a Service finds weaknesses in your system before they cause problems.
  categories:
    - Marketing
- title: Headless.page
  main_url: https://headless.page/
  url: https://headless.page/
  description: >
    Headless.page is a directory of e-commerce sites featuring headless architecture, PWA features and / or the latest JavaScript technology.
  categories:
    - Directory
    - E-commerce
  built_by: Subscribe Pro
  built_by_url: https://www.subscribepro.com/
  featured: false
- title: Ouracademy
  main_url: https://our-academy.org/
  url: https://our-academy.org/
  source_url: https://github.com/ouracademy/website
  description: >
    Ouracademy is an organization that promoves the education in software development through blog posts & videos smiley.
  categories:
    - Open Source
    - Blog
    - Education
  built_by: Ouracademy
  built_by_url: https://github.com/ouracademy
  featured: false
- title: Tenon.io
  main_url: https://tenon.io
  url: https://tenon.io
  description: >
    Tenon.io is an accessibility tooling, services and consulting company.
  categories:
    - API
    - Accessibility
    - Business
    - Consulting
    - Technology
  built_by: Tenon.io
  built_by_url: https://tenon.io
  featured: false
- title: Projectival
  url: https://www.projectival.de/
  main_url: https://www.projectival.de/
  description: >
    Freelancer Online Marketing & Web Development in Cologne, Germany
  categories:
    - Freelance
    - Marketing
    - Web Development
    - Blog
    - Consulting
    - SEO
    - Business
  built_by: Sascha Klapetz
  built_by_url: https://www.projectival.de/
  featured: false
- title: Hetzner Online Community
  main_url: https://community.hetzner.com
  url: https://community.hetzner.com
  description: >
    Hetzner Online Community provides a free collection of high-quality tutorials, which are based on free and open source software, on a variety of topics such as development, system administration, and other web technology.
  categories:
    - Web Development
    - Technology
    - Programming
    - Open Source
    - Community
  built_by: Hetzner Online GmbH
  built_by_url: https://www.hetzner.com/
  featured: false
- title: AGYNAMIX
  url: https://www.agynamix.de/
  main_url: https://www.agynamix.de/
  source_url: https://github.com/tuhlmann/agynamix.de
  description: >
    Full Stack Java, Scala, Clojure, TypeScript, React Developer in Thalheim, Germany
  categories:
    - Freelance
    - Web Development
    - Programming
    - Blog
    - Consulting
    - Portfolio
    - Business
  built_by: Torsten Uhlmann
  built_by_url: https://www.agynamix.de/
  featured: false
- title: syracuse.io
  url: https://syracuse.io
  main_url: https://syracuse.io
  source_url: https://github.com/syracuseio/syracuseio/
  description: >
    Landing page for Syracuse NY Software Development Meetup Groups
  categories:
    - Community
  built_by: Benjamin Lannon
  built_by_url: https://lannonbr.com
- title: Render Documentation
  main_url: https://render.com/docs
  url: https://render.com/docs
  description: >
    Render is the easiest place to host your sites and apps. We use Gatsby for everything on https://render.com, including our documentation. The site is deployed on Render as well! We also have a guide to deploying Gatsby apps on Render: https://render.com/docs/deploy-gatsby.
  categories:
    - Web Development
    - Programming
    - Documentation
    - Technology
  built_by: Render Developers
  built_by_url: https://render.com
  featured: false
- title: prima
  url: https://www.prima.co
  main_url: https://www.prima.co
  description: >
    Discover industry-defining wellness content and trusted organic hemp CBD products safely supporting wellness, stress, mood, skin health, and balance.
  categories:
    - Blog
    - E-commerce
    - Education
  built_by: The Couch
  built_by_url: https://thecouch.nyc
- title: Gatsby Guides
  url: https://gatsbyguides.com/
  main_url: https://gatsbyguides.com/
  description: >
    Free tutorial course about using Gatsby with a CMS.
  categories:
    - Education
    - Documentation
    - Web Development
  built_by: Osio Labs
  built_by_url: https://osiolabs.com/
  featured: false
- title: Architude
  url: https://architudedesign.com
  main_url: https://architudedesign.com
  description: >
    筑冶 Architude International Design Consultants
  categories:
    - Design
    - Landing Page
    - Gallery
  built_by: Neo Nie
  built_by_url: https://github.com/nihgwu
  featured: false
- title: Arctica
  url: https://arctica.io
  main_url: https://arctica.io
  description: >
    Arctica specialises in purpose-built web sites and progressive web applications with user optimal experiences, tailored to meet the objectives of your business.
  categories:
    - Portfolio
    - Agency
    - Design
    - Web Development
  built_by: Arctica
  built_by_url: https://arctica.io
  featured: false
- title: Shard Ventures
  url: https://shard.vc
  main_url: https://shard.vc
  description: >
    Shard is building new online companies from scratch, partnering with other like-minded founders to start and invest in technology companies.
  categories:
    - Finance
    - Technology
    - Portfolio
  built_by: Arctica
  built_by_url: https://arctica.io
  featured: false
- title: David Brookes
  url: https://davidbrookes.me
  main_url: https://davidbrookes.me
  description: >
    Specialising in crafting stylish, high performance websites and applications that get results, using the latest cutting edge web development technologies.
  categories:
    - Portfolio
    - Freelance
    - Web Development
  built_by: Arctica
  built_by_url: https://arctica.io
  featured: false
- title: Dennis Morello
  url: https://morello.dev
  main_url: https://morello.dev
  source_url: https://gitlab.com/dennismorello/dev-blog
  description: >
    morello.dev is a development and technology blog written by Dennis Morello.
  categories:
    - Blog
    - Education
    - Web Development
    - Open Source
    - Technology
  built_by: Dennis Morello
  built_by_url: https://twitter.com/dennismorello
  featured: false
- title: BaseTable
  url: https://autodesk.github.io/react-base-table/
  main_url: https://autodesk.github.io/react-base-table/
  source_url: https://github.com/Autodesk/react-base-table
  description: >
    BaseTable is a react table component to display large data set with high performance and flexibility.
  categories:
    - Web Development
    - Documentation
    - Open Source
  built_by: Neo Nie
  built_by_url: https://github.com/nihgwu
  featured: false
- title: herper.io
  url: https://herper.io
  main_url: https://herper.io
  description: >
    Portfolio website for Jacob Herper - a Front End Web Developer with a passion for all things digital. I have more than 10 years experience working in web development.
  categories:
    - Portfolio
    - Web Development
    - Freelance
    - Design
    - SEO
  built_by: Jacob Herper
  built_by_url: https://github.com/jakeherp
  featured: false
- title: Artem Sapegin Photography
  description: >
    Photography portfolio and blog of Artem Sapegin, an award-losing photographer living in Berlin, Germany. Landscapes, cityscapes and dogs.
  main_url: https://morning.photos/
  url: https://morning.photos/
  source_url: https://github.com/sapegin/morning.photos
  categories:
    - Portfolio
    - Photography
  built_by: Artem Sapegin
  built_by_url: https://github.com/sapegin
- title: Pattyrn
  main_url: https://pattyrn.com
  url: https://pattyrn.com
  description: >
    Pattyrn uses advanced machine learning AI to analyze the platform’s your teams use, making it easy to solve performance problems, reduce bottlenecks, and monitor culture health to optimize your ROI and help boost performance without causing burn out.
  categories:
    - Marketing
    - Technology
  built_by: Pattyrn
  built_by_url: https://twitter.com/Pattyrn4
  featured: false
- title: Intranet Italia Day
  main_url: https://www.intranetitaliaday.it/en
  url: https://www.intranetitaliaday.it/en
  description: >
    The Italian event dedicated to the digital workplace that focuses on planning, governance and company intranet management
  categories:
    - Event
    - Conference
  built_by: Ariadne Digital
  built_by_url: https://www.ariadnedigital.it
  featured: false
- title: Textually Stylo
  main_url: https://www.textually.net
  url: https://www.textually.net
  description: >
    Stylo Markdown writing App marketing/documentation website by Textually Inc.
  categories:
    - Marketing
    - Technology
    - Blog
    - Documentation
  built_by: Sébastien Hamel
  built_by_url: https://www.textually.net
  featured: false
- title: OneDeck
  main_url: https://www.onedeck.co
  url: https://www.onedeck.co
  description: >
    OneDeck is a simple yet powerful tool for creating and sharing your one-page investment summary in under 10 minutes.
  categories:
    - Finance
    - Technology
  built_by: William Neill
  built_by_url: https://twitter.com/williamneill
  featured: false
- title: Assortment
  main_url: https://assortment.io
  url: https://assortment.io
  description: >
    Assortment aims to provide detailed tutorials (and more) for developers of all skill levels within the Web Development Industry. Attempting to cut out the fluff and arm you with the facts.
  categories:
    - Blog
    - Web Development
  built_by: Luke Whitehouse
  built_by_url: https://twitter.com/_lukewh
  featured: false
- title: Mission42
  main_url: https://mission42.zauberware.com
  url: https://mission42.zauberware.com
  description: >
    A landing page for the mobile app Mission42. Mission42 wants to help you learn new skills.
  categories:
    - App
    - Learning
    - Education
    - Landing Page
  built_by: Philipp Siegmund, zauberware
  built_by_url: https://www.zauberware.com
- title: Altstadtdomizil Idstein
  main_url: http://www.altstadtdomizil-idstein.de/
  url: http://www.altstadtdomizil-idstein.de/
  description: >
    A landing page for a holiday apartment in Idstein, Germany.
  categories:
    - Landing Page
    - Travel
    - Real Estate
  built_by: Simon Franzen, zauberware
  built_by_url: https://www.zauberware.com
- title: Gerald Martinez Dev
  main_url: https://gmartinez.dev/
  url: https://gmartinez.dev/
  source_url: https://github.com/nephlin7/gmartinez.dev
  description: >
    Personal web site for show my skills and my works.
  categories:
    - Web Development
    - Portfolio
  built_by: Gerald Martinez
  built_by_url: https://twitter.com/GeraldM_92
  featured: false
- title: Becreatives
  main_url: https://becreatives.com
  url: https://becreatives.com
  featured: false
  description: >
    Digital software house. Enlights ideas. Think smart execute harder.
  categories:
    - Technology
    - Web Development
    - Agency
    - Marketing
  built_by: Becreatives
  built_by_url: https://becreatives.com
- title: Paul Clifton Photography
  main_url: https://paulcliftonphotography.com
  url: https://paulcliftonphotography.com
  featured: false
  description: >
    A full migration from WordPress to GatsbyJS and DatoCMS. Includes custom cropping on images as viewport changes size and also an infinity scroll that doesn't preload all of the results.
  categories:
    - Blog
    - Portfolio
    - Gallery
    - Photography
  built_by: Little Wolf Studio
  built_by_url: https://littlewolfstudio.co.uk
- title: Atte Juvonen - Blog
  url: https://www.attejuvonen.fi/
  main_url: https://www.attejuvonen.fi/
  source_url: https://github.com/baobabKoodaa/blog
  description: >
    Tech-oriented personal blog covering topics like AI, data, voting, game theory, infosec and software development.
  categories:
    - Blog
    - Data
    - JavaScript
    - Programming
    - Science
    - Security
    - Technology
    - Web Development
  featured: false
- title: Kibuk Construction
  url: https://kibukconstruction.com/
  main_url: https://kibukconstruction.com/
  description: >
    Kibuk Construction is a fully licensed and insured contractor specializing in Siding, Decks, Windows & Doors!
  categories:
    - Business
  built_by: David Krasniy
  built_by_url: http://dkrasniy.com
- title: RedCarpetUp
  main_url: https://www.redcarpetup.com
  url: https://www.redcarpetup.com/
  description: >
    RedCarpetUp's home page for a predominantly mobile-only customer base in India with major constraints on bandwidth availability
  categories:
    - Finance
  built_by: RedCarpet Dev Team
  built_by_url: https://www.redcarpetup.com
  featured: false
- title: talita traveler
  url: https://talitatraveler.com/
  main_url: https://talitatraveler.com/
  source_url: https://github.com/afuh/talitatraveler
  description: >
    Talita Traveler's personal blog.
  categories:
    - Blog
  built_by: Axel Fuhrmann
  built_by_url: https://axelfuhrmann.com/
  featured: false
- title: Pastelería el Progreso
  url: https://pasteleriaelprogreso.com/
  main_url: https://pasteleriaelprogreso.com/
  source_url: https://github.com/afuh/elprogreso
  description: >
    Famous bakery in Buenos Aires.
  categories:
    - Food
    - Gallery
  built_by: Axel Fuhrmann
  built_by_url: https://axelfuhrmann.com/
  featured: false
- title: Maitrik's Portfolio
  url: https://www.maitrikpatel.com/
  main_url: https://www.maitrikpatel.com/
  source_url: https://github.com/maitrikjpatel/portfolio
  description: >
    Portfolio of a Front-End Developer / UX Designer who designs and develops pixel perfect user interface, experiences and web applications.
  categories:
    - Portfolio
    - Blog
    - Design
    - Web Development
  built_by: Maitrik Patel
  built_by_url: https://www.maitrikpatel.com/
  featured: false
- title: PicPick
  url: https://picpick.app/
  main_url: https://picpick.app/
  description: >
    All-in-one Graphic Design Tool, Screen Capture Software, Image Editor, Color Picker, Pixel Ruler and More
  categories:
    - Productivity
    - App
    - Technology
  built_by: NGWIN
  built_by_url: https://picpick.app/
  featured: false
- title: Ste O'Neill
  main_url: https://www.steoneill.dev
  url: https://www.steoneill.dev
  description: >
    MVP of a portfolio site for a full stack UK based developer.
  categories:
    - Blog
    - Portfolio
  built_by: Ste O'Neill
  built_by_url: https://steoneill.dev
  featured: false
- title: Filipe Santos Correa's Portfolio
  description: >
    Filipe's Personal About Me / Portfolio.
  main_url: https://filipesantoscorrea.com/
  url: https://filipesantoscorrea.com/
  source_url: https://github.com/Safi1012/filipesantoscorrea.com
  featured: false
  categories:
    - Portfolio
- title: Progressive Massachusetts Legislator Scorecard
  main_url: https://scorecard.progressivemass.com
  url: https://scorecard.progressivemass.com
  featured: false
  source_url: https://github.com/progressivemass/legislator-scorecard
  description: >
    Learn about MA state legislators' voting records through a progressive lens
  categories:
    - Government
    - Education
  built_by: Alex Holachek
  built_by_url: https://alex.holachek.com/
- title: Jeff Wolff – Portfolio
  main_url: https://www.jeffwolff.net
  url: https://www.jeffwolff.net
  featured: false
  description: >
    A guy from San Diego who makes websites.
  categories:
    - Blog
    - Portfolio
    - Web Development
- title: Jp Valery – Portfolio
  main_url: https://jpvalery.photo
  url: https://jpvalery.photo
  featured: false
  description: >
    Self-taught photographer documenting spaces and people
  categories:
    - Portfolio
    - Photography
- title: Prevue
  main_url: https://www.prevue.io
  url: https://www.prevue.io
  featured: false
  description: >
    All in One Prototyping Tool For Vue Developers
  categories:
    - Open Source
    - Web Development
- title: Gold Medal Flour
  main_url: https://www.goldmedalflour.com
  url: https://www.goldmedalflour.com
  description: >
    Gold Medal Four is a brand of flour products owned by General Mills. The new site was built using Gatsby v2 with data sources from WordPress and an internal recipe API, and features multifaceted recipe filtering and a modified version of Gatsby Image to support art direction images.
  categories:
    - Food
  built_by: General Mills Branded Sites Dev Team
  built_by_url: https://www.generalmills.com
  featured: false
- title: Fifth Gait Technologies
  main_url: https://5thgait.com
  url: https://5thgait.com
  featured: false
  description: >
    Fifth Gait is a small business in the defense and space industry that is run and owned by physicists and engineers that have worked together for decades. The site was built using Gatsby V2.
  categories:
    - Government
    - Science
    - Technology
  built_by: Jonathan Z. Fisher
  built_by_url: https://jonzfisher.com
- title: Sal's Pals
  main_url: https://www.sals-pals.net
  url: https://www.sals-pals.net
  featured: false
  description: >
    Sal's Pals is a professional dog walking and pet sitting service based in Westfield, NJ. New site built with gatsby v2.
  categories:
    - Business
- title: Zuyet Awarmatrip
  main_url: https://www.zuyetawarmatrip.com
  url: https://www.zuyetawarmatrip.com
  featured: false
  description: >
    Zuyet Awarmatrip is a subsidiary identity within the personal ecosystem of Zuyet Awarmatik, focusing on travel and photography.
  categories:
    - Travel
    - Photography
  built_by: Zuyet Awarmatik
- title: manuvel.be
  url: https://www.manuvel.be
  main_url: https://www.manuvel.be
  source_url: https://github.com/riencoertjens/manuvelsite
  description: >
    Cycling themed café coming this april in Sint Niklaas, Belgium. One page with funky css-grid and gatsby-image trickery!
  categories:
    - Food
  built_by: WEBhart
  built_by_url: https://www.web-hart.com
  featured: false
- title: WEBhart
  url: https://www.web-hart.com
  main_url: https://www.web-hart.com
  description: >
    Hi, I'm Rien (pronounced Reen) from Belgium but based in Girona, Spain. I'm an autodidact, committed to learning until the end of time.
  categories:
    - Portfolio
    - Design
    - Web Development
    - Freelance
  built_by: WEBhart
  built_by_url: https://www.web-hart.com
  featured: false
- title: nicdougall.com
  url: https://nicdougall.netlify.com/
  main_url: https://nicdougall.netlify.com/
  source_url: https://github.com/riencoertjens/nicdougall.com
  description: >
    Athlete website with Netlify CMS for blog content.
  categories:
    - Blog
  built_by: WEBhart
  built_by_url: https://www.web-hart.com
  featured: false
- title: Lebuin D'Haese
  url: https://www.lebuindhaese.be/
  main_url: https://www.lebuindhaese.be/
  description: >
    Artist portfolio website. Powered by a super simple Netlify CMS to easily add blog posts or new art pieces.
  categories:
    - Portfolio
    - Blog
  built_by: WEBhart
  built_by_url: https://www.web-hart.com
  featured: false
- title: Iefke Molenstra
  url: https://www.iefke.be/
  main_url: https://www.iefke.be/
  description: >
    Artist portfolio website. Powered by a super simple Netlify CMS to easily add blog posts or new art pieces.
  categories:
    - Portfolio
    - Blog
  built_by: WEBhart
  built_by_url: https://www.web-hart.com
  featured: false
- title: The Broomwagon
  url: https://www.thebroomwagongirona.com/
  main_url: https://www.thebroomwagongirona.com/
  description: >
    foodtruck style coffee by pro cyclist Robert Gesink. The site has a webshop with merchandise and coffee beans.
  categories:
    - E-commerce
  built_by: WEBhart
  built_by_url: https://www.web-hart.com
- title: Pella Windows and Doors
  main_url: https://www.pella.com
  url: https://www.pella.com
  featured: false
  description: >
    The Pella Corporation is a privately held window and door manufacturing
  categories:
    - Business
- title: tinney.dev
  url: https://tinney.dev
  main_url: https://tinney.dev
  source_url: https://github.com/cdtinney/tinney.dev
  description: >
    Personal portfolio/blog of Colin Tinney
  categories:
    - Blog
    - Portfolio
    - Open Source
  built_by: Colin Tinney
  built_by_url: https://tinney.dev
  featured: false
- title: Monkeywrench Books
  main_url: https://monkeywrenchbooks.org
  url: https://monkeywrenchbooks.org
  description: >
    Monkeywrench Books is an all-volunteer, collectively-run bookstore and event space in Austin, TX
  categories:
    - Business
    - Community
    - Education
  built_by: Monkeywrench Books
  built_by_url: https://monkeywrenchbooks.org
- title: DeepMay.io
  main_url: https://deepmay.io
  url: https://deepmay.io
  description: >
    DeepMay is an experimental new tech bootcamp in the mountains of North Carolina.
  categories:
    - Event
    - Community
    - Technology
    - Marketing
  built_by: DeepMay
  built_by_url: https://twitter.com/deepmay_io
  featured: false
- title: Liferay.Design
  main_url: https://liferay.design
  url: https://liferay.design
  source_url: https://github.com/liferay-design/liferay.design
  description: >
    Liferay.Design is home to some of the freshest open-source designers who love to share articles and other resources for the Design Community.
  categories:
    - Blog
    - Community
    - Design
    - Marketing
    - Open Source
    - Technology
    - User Experience
  built_by: Liferay Designers
  built_by_url: https://twitter.com/liferaydesign
  featured: false
- title: Front End Remote Jobs
  main_url: https://frontendremotejobs.com
  url: https://frontendremotejobs.com
  source_url: https://github.com/benjamingrobertson/remotefrontend
  description: >
    Front End Remote Jobs features fully remote jobs for front end developers.
  categories:
    - WordPress
    - Web Development
  built_by: Ben Robertson
  built_by_url: https://benrobertson.io
  featured: false
- title: Penrose Grand Del Mar
  main_url: https://penroseatthegrand.com
  url: https://penroseatthegrand.com
  description: >
    Penrose Grand Del Mar is a luxury housing project coming soon.
  categories:
    - Real Estate
    - Design
  built_by: Chase Ohlson
  built_by_url: https://chaseohlson.com
- title: JustGraphQL
  url: https://www.justgraphql.com/
  main_url: https://www.justgraphql.com/
  source_url: https://github.com/Novvum/justgraphql
  description: >
    JustGraphQL helps developers quickly search and filter through GraphQL resources, tools, and articles.
  categories:
    - Open Source
    - Web Development
    - Technology
  built_by: Novvum
  built_by_url: https://www.novvum.io/
  featured: false
- title: Peter Macinkovic Personal Blog
  url: https://peter.macinkovic.id.au/
  main_url: https://peter.macinkovic.id.au/
  source_url: https://github.com/inkovic/peter-macinkovic-static-site
  description: >
    Personal Website and Blog of e-commerce SEO Specialist and Digital Marketer Peter Macinkovic.
  categories:
    - SEO
    - Marketing
    - Blog
  featured: false
- title: NH Hydraulikzylinder
  main_url: https://nh-hydraulikzylinder.com
  url: https://nh-hydraulikzylinder.com
  description: >
    High quality & high performance hydraulic cylinders manufactured in Austria based on the clients requirements
  categories:
    - Business
  built_by: MangoART
  built_by_url: https://www.mangoart.at
  featured: false
- title: Frauennetzwerk Linz-Land
  main_url: https://frauennetzwerk-linzland.net
  url: https://frauennetzwerk-linzland.net
  description: >
    Homepage for the local women's association providing support to people in need offline and online (Livechat integration)
  categories:
    - Nonprofit
  built_by: MangoART
  built_by_url: https://www.mangoart.at
  featured: false
- title: Mein Traktor
  main_url: http://www.mein-traktor.at/
  url: http://www.mein-traktor.at/
  description: >
    Homepage of a the main importer of SAME and Lamborghini Tractors in Austria with customer support area
  categories:
    - Business
    - App
  built_by: MangoART
  built_by_url: https://www.mangoart.at
  featured: false
- title: Lamborghini Traktoren
  main_url: https://lamborghini-traktor.at
  url: https://lamborghini-traktor.at
  description: >
    Lamborghini Tractors - Landing page for the brand in Austria
  categories:
    - Business
  built_by: MangoART
  built_by_url: https://www.mangoart.at
  featured: false
- title: Holly Lodge Community Centre - Highgate, London
  main_url: https://www.hlcchl.org/
  url: https://www.hlcchl.org/
  source_url: https://github.com/eugelogic/hlcchl-gatsby
  description: >
    The Holly Lodge Community Centre - Highgate, London has a shiny new website built with Gatsby v2 that makes important contributions towards a faster, more secure and environmentally friendly web for everyone.
  categories:
    - Community
    - Event
    - Nonprofit
  built_by: Eugene Molari Developer
  built_by_url: https://twitter.com/EugeneMolari
  featured: false
- title: blackcater's blog
  url: https://www.blackcater.win
  main_url: https://www.blackcater.win
  source_url: https://github.com/blackcater/blog
  description: >
    Blog like Medium, for person and team.
  categories:
    - Blog
    - Web Development
  built_by: blackcater
  built_by_url: https://github.com/blackcater
  featured: false
- title: Kenneth Kwakye-Gyamfi Portfolio Site
  url: https://www.kwakye-gyamfi.com
  main_url: https://www.kwakye-gyamfi.com
  source_url: https://www.github.com/cross19xx/cross-site
  description: >
    Personal portfolio site for Kenneth Kwakye-Gyamfi, a mobile and web full stack applications developer currently based in Accra, Ghana.
  categories:
    - SEO
    - Web Development
    - Open Source
    - Portfolio
  featured: false
- title: Gareth Weaver
  url: https://www.garethweaver.com/
  main_url: https://www.garethweaver.com/
  source_url: https://github.com/garethweaver/public-site-react
  description: >
    A personal portfolio of a London based frontend developer built with Gatsby 2, Redux and Sass
  categories:
    - Portfolio
    - Web Development
  built_by: Gareth Weaver
  built_by_url: https://twitter.com/garethdweaver
  featured: false
- title: Mailjet
  url: https://dev.mailjet.com/
  main_url: https://dev.mailjet.com/
  description: >
    Mailjet is an easy-to-use all-in-one e-mail platform.
  categories:
    - API
    - Documentation
  featured: false
- title: Peintagone
  url: https://www.peintagone.be/
  main_url: https://www.peintagone.be/
  description: >
    Peintagone is a superior quality paint brand with Belgian tones.
  categories:
    - Portfolio
    - Gallery
  built_by: Sebastien Crepin
  built_by_url: https://github.com/opeah
  featured: false
- title: Let's Do Dish!
  url: https://letsdodish.com
  main_url: https://letsdodish.com
  description: >
    A new recipe site for people who enjoy cooking great food in their home kitchen. Find some great meal ideas! Let's do dish!
  categories:
    - Blog
    - Food
  built_by: Connerra
  featured: false
- title: AWS Amplify Community
  url: https://amplify.aws/community/
  main_url: https://amplify.aws/community/
  source_url: https://github.com/aws-amplify/community
  description: >
    Amplify Community is a hub for developers building fullstack serverless applications with Amplify to easily access content (such as events, blog posts, videos, sample projects, and tutorials) created by other members of the Amplify community.
  categories:
    - Blog
    - Directory
    - Education
    - Technology
  built_by: Nikhil Swaminathan
  built_by_url: https://github.com/swaminator
  featured: false
- title: Cal State Monterey Bay
  url: https://csumb.edu
  main_url: https://csumb.edu
  source_url: https://github.com/csumb/csumb-gatsby
  description: >
    A website for the entire campus of California State University, Monterey Bay.
  categories:
    - Education
    - Government
  built_by: CSUMB Web Team
  built_by_url: https://csumb.edu/web/team
  featured: false
- title: BestPricingPages.com
  url: https://bestpricingpages.com
  main_url: https://bestpricingpages.com
  source_url: https://github.com/jpvalery/pricingpages/
  description: >
    A repository of the best pricing pages by the best companies. Built in less than a week.
    Inspired by RGE and since pricingpages.xyz no longer exists, I felt such a resource was missing and could be helpful to many people.
  categories:
    - Business
    - Community
    - Entrepreneurship
    - Open Source
    - Technology
  built_by: Jp Valery
  built_by_url: https://jpvalery.me
  featured: false
- title: Lendo Austria
  url: https://lendo.at
  main_url: https://lendo.at
  description: >
    A Comparison site for best private loan offer from banks in Austria.
  categories:
    - Business
    - Finance
  built_by: Lendo developers
  featured: false
- title: Visual Cloud FX
  url: https://visualcloudfx.com
  main_url: https://visualcloudfx.com
  source_url: https://github.com/jjcav84/visualcloudfx
  description: >
    Basic static site built with MDBootstrap, React, and Gatsby
  categories:
    - Consulting
    - Portfolio
  built_by: Jacob Cavazos
  built_by_url: https://jacobcavazos.com
- title: Matthew Miller (Me4502)
  url: https://matthewmiller.dev
  main_url: https://matthewmiller.dev
  description: >
    The personal site, blog and portfolio of Matthew Miller (Me4502)
  categories:
    - Blog
    - Programming
    - Technology
    - Portfolio
  built_by: Matthew Miller
  featured: false
- title: Årets Kontor
  url: https://aretskontor.newst.se
  main_url: https://aretskontor.newst.se
  description: >
    A swedish competition for "office of the year" in sweden with a focus on design. Built with MDBootstrap and Gatsby.
  categories:
    - Real Estate
    - Marketing
  built_by: Victor Björklund
  built_by_url: https://victorbjorklund.com
  featured: false
- title: Kyma
  url: https://kyma-project.io
  main_url: https://kyma-project.io
  source_url: https://github.com/kyma-project/website
  description: >
    This website holds overview, blog and documentation for Kyma open source project that is a Kubernates based application extensibility framework.
  categories:
    - Documentation
    - Blog
    - Technology
    - Open Source
  built_by: Kyma developers
  built_by_url: https://twitter.com/kymaproject
  featured: false
- title: Verso
  main_url: https://verso.digital
  url: https://verso.digital
  description: >
    Verso is a creative technology studio based in Singapore. Site built with Gatsby and Netlify.
  categories:
    - Agency
    - Consulting
    - Design
    - Technology
  built_by: Verso
  built_by_url: https://verso.digital
  featured: false
- title: Camilo Holguin
  url: https://camiloholguin.me
  main_url: https://camiloholguin.me
  source_url: https://github.com/camiloholguin/gatsby-portfolio
  description: >
    Portfolio site using GatsbyJS and WordPress REST API.
  categories:
    - WordPress
    - Portfolio
    - Web Development
  built_by: Camilo Holguin
  built_by_url: https://camiloholguin.me
  featured: false
- title: Bennett Hardwick
  url: https://bennetthardwick.com
  main_url: https://bennetthardwick.com
  description: >
    The personal website and blog of Bennett Hardwick, an Australian software developer and human being.
  categories:
    - Blog
    - Programming
    - Technology
  source_url: https://github.com/bennetthardwick/website
  built_by: Bennett Hardwick
  built_by_url: https://bennetthardwick.com
  featured: false
- title: Kodingnesia
  url: https://kodingnesia.com/
  main_url: https://kodingnesia.com/
  description: >
    Kodingnesia is a place for learning programming & linux in Bahasa Indonesia.
  categories:
    - Blog
    - Programming
    - Technology
  built_by: Frisko Mayufid
  built_by_url: https://frisko.space
- title: Sindhuka
  url: https://sindhuka.org/
  main_url: https://sindhuka.org/
  description: >
    Official website of the Sindhuka initiative, a sustainable farmers' network in Nepal.
  categories:
    - Business
    - Community
    - Government
    - Marketing
  source_url: https://github.com/Polcius/sindhuka-serif
  built_by: Pol Milian
  built_by_url: https://github.com/Polcius/
  featured: false
- title: ERS HCL Open Source Portal
  url: https://ers-hcl.github.io/
  main_url: https://ers-hcl.github.io/
  description: >
    Official site for ERS-HCL GitHub organizational site. This is a hybrid app with static and dynamic content, providing a details of the open source projects, initiatives, innovation ideas within ERS-HCL. It pulls data from various data sources including GitHub APIs, MDX based blog posts, excel files. It also hosts an ideas app that is based on Firebase.
  categories:
    - Open Source
    - Blog
    - Technology
    - Web Development
    - Community
    - Documentation
  source_url: https://github.com/ERS-HCL/gatsby-ershcl-app
  built_by: Tarun Kumar Sukhu
  built_by_url: https://github.com/tsukhu
- title: Sandbox
  url: https://www.sandboxneu.com/
  main_url: https://www.sandboxneu.com/
  source_url: https://github.com/sandboxneu/sandboxneu.com
  description: >
    Official website of Sandbox, a Northeastern University student group that builds software for researchers.
  categories:
    - Marketing
  built_by: Sandbox at Northeastern
  built_by_url: https://github.com/sandboxneu/
  featured: false
- title: Accessible App
  main_url: https://accessible-app.com
  url: https://accessible-app.com
  source_url: https://github.com/accessible-app/accessible-app_com
  description: >
    Learn how to build inclusive web applications and Single Page Apps in modern JavaScript frameworks. This project collects strategies, links, patterns and plugins for React, Vue and Angular.
  categories:
    - Accessibility
    - Web Development
    - JavaScript
  built_by: Marcus Herrmann
  built_by_url: https://marcus.io
  featured: false
- title: PygmalionPolymorph
  url: https://pygmalionpolymorph.com
  main_url: https://pygmalionpolymorph.com
  source_url: https://github.com/PygmalionPolymorph/portfolio
  description: >
    Portfolio of artist, musician and developer PygmalionPolymorph.
  categories:
    - Portfolio
    - Gallery
    - Music
    - Photography
    - Web Development
  built_by: PygmalionPolymorph
  built_by_url: https://pygmalionpolymorph.com
  featured: false
- title: Gonzalo Nuñez Photographer
  main_url: https://www.gonzalonunez.com
  url: https://www.gonzalonunez.com
  description: >
    Website for Cancun based destination wedding photographer Gonzalo Nuñez. Site built with GatsbyJS, WordPress API and Netlify.
  categories:
    - Photography
    - Portfolio
    - WordPress
  built_by: Miguel Mayo
  built_by_url: https://www.miguelmayo.com
  featured: false
- title: Element 84
  main_url: https://www.element84.com
  url: https://www.element84.com
  description: >
    Element 84 is software engineering and design firm that helps companies and government agencies solve problems using remote sensing, life sciences, and transportation data in the cloud.
  categories:
    - Agency
    - Blog
    - Business
    - Consulting
    - Data
    - Design
    - Government
    - Portfolio
    - Programming
    - Science
    - Technology
    - User Experience
    - Web Development
- title: Raconteur Agency
  main_url: https://www.raconteur.net/agency
  url: https://www.raconteur.net/agency
  description: >
    Raconteur Agency is a London-based content marketing agency for B2B brands. We have rebuilt their site with Gatsby v2 using their existing WordPress backend as the data source. By switching from WordPress to GatsbyJS we have achieved a 200%+ improvement in page load times and went from a Lighthouse performance score of 49 to 100.
  categories:
    - Agency
    - Marketing
    - WordPress
  built_by: Jacob Herper
  built_by_url: https://herper.io
  featured: false
- title: Purple11
  main_url: https://purple11.com/
  url: https://purple11.com/
  description: >
    Purple11 is a site for photography and photo retouching tips and tricks.
  categories:
    - Blog
    - Photography
  built_by: Sébastien Noël
  built_by_url: https://blkfuel.com/
  featured: false
- title: PerfReviews
  main_url: https://perf.reviews/
  url: https://perf.reviews/
  source_url: https://github.com/PerfReviews/PerfReviews
  description: >
    The best content about web performance in spanish language.
  categories:
    - Web Development
  built_by: Joan León & José M. Pérez
  built_by_url: https://perf.reviews/nosotros/
  featured: false
- title: Un Backend - Blog
  main_url: https://www.unbackend.pro/
  url: https://www.unbackend.pro/
  description: >
    The personal website and blog of Camilo Ramírez, a backend developer :).
  categories:
    - Blog
    - Programming
    - Technology
  source_url: https://github.com/camilortte/camilortte.github.com
  built_by: Camilo Ramírez
  built_by_url: https://www.unbackend.pro/about
  featured: false
- title: Hitesh Vaghasiya
  main_url: https://hiteshvaghasiya.com/
  url: https://hiteshvaghasiya.com/
  description: >
    This is Hitesh Vaghasiya's blog. This blog is help you an E-Commerce like Magento, Shopify, and BigCommerce.
  categories:
    - Blog
    - Programming
    - Technology
    - Web Development
  built_by: Hitesh Vaghasiya
  built_by_url: https://hiteshvaghasiya.com/
  featured: false
- title: Aditus
  main_url: https://www.aditus.io
  url: https://www.aditus.io
  description: >
    Aditus is the accessibility tool for your team. We help teams build accessible websites and products.
  categories:
    - Accessibility
    - Education
  built_by: Aditus
  built_by_url: https://www.aditus.io
  featured: false
- title: Ultra Config
  main_url: https://ultraconfig.com.au/
  url: https://ultraconfig.com.au/ultra-config-generator/
  description: >
    Ultra Config Generator is a software application for Network Engineers to efficiently manage their network infrastructure.
  categories:
    - Blog
    - Technology
  built_by: Ultra Config
  built_by_url: https://ultraconfig.com.au/
  featured: false
- title: Malice
  main_url: https://malice.fr/
  url: https://malice.fr/
  description: >
    Malice is a cyber-training  platform for learning, validating and improving security related skills through simulated scenarios and challenges.
  categories:
    - Security
    - Technology
  built_by: Sysdream
  built_by_url: https://sysdream.com/
  featured: false
- title: Nash
  main_url: https://nash.io/
  url: https://nash.io/
  description: >
    Nash is a decentralized platform for trading, payment and other financial services. Our goal is to bring distributed finance to everyone by making blockchain technology fast and easy to use. We employ an off-chain engine to match trades rapidly, but never take control of customers’ assets. Our intuitive interface offers easy access to a range of trading, payment and investment functions.
  categories:
    - Portfolio
    - Security
    - Technology
  built_by: Andrej Gajdos
  built_by_url: https://andrejgajdos.com/
  featured: false
- title: Axel Fuhrmann
  url: https://axelfuhrmann.com
  main_url: https://axelfuhrmann.com
  source_url: https://github.com/afuh/axelfuhrmann.com
  description: >
    Personal portfolio.
  categories:
    - Portfolio
    - Freelance
    - Web Development
  featured: false
- title: Alaina Viau
  url: https://www.alainaviau.com
  main_url: https://www.alainaviau.com
  description: >
    Official website of Canadian opera director, creator, and producer Alaina Viau. Site designed by Stephen Bell.
  categories:
    - Portfolio
    - Music
  built_by: Michael Uloth
  built_by_url: https://www.michaeluloth.com
- title: Alison Moritz
  url: https://www.alisonmoritz.com
  main_url: https://www.alisonmoritz.com
  description: >
    Official website of American stage director Alison Moritz. Site designed by Stephen Bell.
  categories:
    - Portfolio
    - Music
  built_by: Michael Uloth
  built_by_url: https://www.michaeluloth.com
- title: Luke Secomb Digital
  url: https://lukesecomb.digital
  main_url: https://lukesecomb.digital
  source_url: https://github.com/lukethacoder/luke-secomb-simple
  description: >
    A simple portfolio site built using TypeScript, Markdown and React Spring.
  categories:
    - Portfolio
    - Web Development
  built_by: Luke Secomb
  built_by_url: https://lukesecomb.digital
  featured: false
- title: We are Brew
  url: https://www.wearebrew.co.uk
  main_url: https://www.wearebrew.co.uk
  description: >
    Official website for Brew, a Birmingham based Digital Marketing Agency.
  categories:
    - Portfolio
    - Web Development
    - Agency
    - Marketing
  built_by: Brew Digital
  built_by_url: https://www.wearebrew.co.uk
- title: Global City Data
  main_url: https://globalcitydata.com
  url: https://globalcitydata.com
  source_url: https://github.com/globalcitydata/globalcitydata
  description: >
    Global City Data is an open, easily browsable platform to showcase peer-reviewed urban datasets and models created by different research groups.
  categories:
    - Education
    - Open Source
  built_by: Rafi Barash
  built_by_url: https://rafibarash.com
  featured: false
- title: Submittable
  url: https://www.submittable.com
  main_url: https://www.submittable.com
  description: >
    Submissions made simple. Submittalbe is a cloud-based submissions manager that lets you accept, review, and make decisions on any kind of digital content.
  categories:
    - Technology
    - Marketing
  built_by: Genevieve Crow
  built_by_url: https://github.com/g-crow
- title: Appmantle
  main_url: https://appmantle.com
  url: https://appmantle.com
  description: >
    Appmantle is a new way of creating apps. A complete modern app that you build yourself quickly & easily, without programming knowledge.
  categories:
    - App
    - Marketing
    - Landing Page
    - Mobile Development
    - Technology
  built_by: Appmantle
  built_by_url: https://appmantle.com
  featured: false
- title: Acto
  main_url: https://www.acto.dk/
  url: https://www.acto.dk/
  description: >
    Tomorrows solutions - today. Acto is an innovative software engineering company, providing your business with high-quality, scalable and maintainable software solutions, to make your business shine.
  categories:
    - Agency
    - Technology
    - Web Development
    - Mobile Development
  built_by: Acto
  built_by_url: https://www.acto.dk/
- title: Gatsby GitHub Stats
  url: https://gatsby-github-stats.netlify.com
  main_url: https://gatsby-github-stats.netlify.com
  source_url: https://github.com/lannonbr/gatsby-github-stats/
  description: >
    Statistics Dashboard for Gatsby GitHub repository
  categories:
    - Data
  built_by: Benjamin Lannon
  built_by_url: https://lannonbr.com
  featured: false
- title: Graphic Intuitions
  url: https://www.graphicintuitions.com/
  main_url: https://www.graphicintuitions.com/
  description: >
    Digital marketing agency located in Morris, Manitoba.
  categories:
    - Agency
    - Web Development
    - Marketing
  featured: false
- title: Smooper
  url: https://www.smooper.com/
  main_url: https://www.smooper.com/
  description: >
    We connect you with digital marketing experts for 1 on 1 consultation sessions
  categories:
    - Marketing
    - Directory
  featured: false
- title: Lesley Barber
  url: https://www.lesleybarber.com/
  main_url: https://www.lesleybarber.com/
  description: >
    Official website of Canadian film composer Lesley Barber.
  categories:
    - Portfolio
    - Music
  built_by: Michael Uloth
  built_by_url: https://www.michaeluloth.com
- title: Timeline of Terror
  main_url: https://timelineofterror.org/
  url: https://timelineofterror.org/
  source_url: https://github.com/Symbitic/timeline-of-terror
  description: >
    Complete guide to the events of September 11, 2001.
  categories:
    - Directory
    - Government
  built_by: Alex Shaw
  built_by_url: https://github.com/Symbitic/
  featured: false
- title: Pill Club
  url: https://thepillclub.com
  main_url: https://thepillclub.com
  description: >
    Zero Copay With Insurance + Free Shipping + Bonus Gifts + Online Delivery – Birth Control Delivery and Prescription
  categories:
    - Marketing
    - Healthcare
  built_by: Pill Club
  built_by_url: https://thepillclub.com
- title: myweekinjs
  url: https://www.myweekinjs.com/
  main_url: https://www.myweekinjs.com/
  source_url: https://github.com/myweekinjs/public-website
  description: >
    Challenge to create and/or learn something new in JavaScript each week.
  categories:
    - Blog
  built_by: Adriaan Janse van Rensburg
  built_by_url: https://github.com/HurricaneInteractive/
  featured: false
- title: The Edit Suite
  main_url: https://www.theeditsuite.com.au/
  url: https://www.theeditsuite.com.au/
  source_url: https://thriveweb.com.au/portfolio/the-edit-suite/
  description: >-
    The Edit Suite is an award winning video production and photography company based out of our Mermaid Beach studio on the Gold Coast of Australia but we also have the ability to work mobile from any location.
  categories:
    - Photography
    - Marketing
  built_by: Thrive Team - Gold Coast
  built_by_url: https://thriveweb.com.au/
  featured: false
- title: CarineRoitfeld
  main_url: https://www.carineroitfeld.com/
  url: https://www.carineroitfeld.com/
  description: >
    Online shop for Carine Roitfeld parfume
  categories:
    - E-commerce
  built_by: Ask Phill
  built_by_url: https://askphill.com
- title: EngineHub.org
  url: https://enginehub.org
  main_url: https://enginehub.org
  source_url: https://github.com/EngineHub/enginehub-website
  description: >
    The landing pages for EngineHub, the organisation behind WorldEdit, WorldGuard, CraftBook, and more
  categories:
    - Landing Page
    - Technology
    - Open Source
  built_by: Matthew Miller
  built_by_url: https://matthewmiller.dev
- title: Goulburn Physiotherapy
  url: https://www.goulburnphysiotherapy.com.au/
  main_url: https://www.goulburnphysiotherapy.com.au/
  description: >
    Goulburn Physiotherapy is a leader in injury prevention, individual and community health, and workplace health solutions across Central Victoria.
  categories:
    - Blog
    - Healthcare
  built_by: KiwiSprout
  built_by_url: https://kiwisprout.nz/
  featured: false
- title: TomTom Traffic Index
  main_url: https://www.tomtom.com/en_gb/traffic-index/
  url: https://www.tomtom.com/en_gb/traffic-index/
  description: >
    The TomTom Traffic Index provides drivers, city planners, auto manufacturers and policy makers with unbiased statistics and information about congestion levels in 403 cities across 56 countries on 6 continents.
  categories:
    - Travel
    - Data
  built_by: TomTom
  built_by_url: https://tomtom.com
  featured: false
- title: PrintAWorld | A 3D Printing and Fabrication Company
  main_url: https://prtwd.com/
  url: https://prtwd.com/
  description: >
    PrintAWorld is a NYC based fabrication and manufacturing company that specializes in 3D printing, 3D scanning, CAD Design,
    laser cutting, and rapid prototyping. We help artists, agencies and engineers turn their ideas into its physical form.
  categories:
    - Business
  featured: false
- title: Glug-Infinite
  main_url: https://gluginfinite.github.io
  url: https://gluginfinite.github.io
  source_url: https://github.com/crstnmac/glug
  description: >
    This is a website built with Gatsby v2 that is deployed on GitHub using GitHub Pages and Netlify.
  categories:
    - Web Development
    - Blog
    - Portfolio
    - Agency
  built_by: Criston Macarenhas
  built_by_url: https://github.com/crstnmac
  featured: false
- title: The State of CSS Survey
  main_url: https://stateofcss.com/
  url: https://stateofcss.com/
  source_url: https://github.com/StateOfJS/state-of-css-2019
  description: >
    Annual CSS survey, brother of The State of JS Survey.
  categories:
    - Web Development
  built_by: Sacha Greif & Contribs
  built_by_url: https://github.com/StateOfJS
  featured: false
- title: Bytom Blockchain
  url: https://bytom.io/
  main_url: https://bytom.io/
  source_url: https://github.com/bytomlabs/bytom.io
  description: >
    Embrace the New Era of Bytom Blockchain
  categories:
    - Finance
    - Open Source
    - Technology
  built_by: Bytom Foundation
  built_by_url: https://bytom.io/
  featured: false
- title: Oerol Festival
  url: https://www.oerol.nl/nl/
  main_url: https://www.oerol.nl/en/
  description: >
    Oerol is a cultural festival on the island of Terschelling in the Netherlands that is held annually in June.
    The ten-day festival is focused on live, public theatre as well as music and visual arts.
  categories:
    - Event
    - Entertainment
  built_by: Oberon
  built_by_url: https://oberon.nl/
  featured: false
- title: Libra
  main_url: https://libra.org/
  url: https://libra.org/
  description: Libra's mission is to enable a simple global currency and financial infrastructure that empowers billions of people.
  featured: false
  categories:
    - Open Source
    - Technology
    - Finance
- title: Riffy Blog
  main_url: https://blog.rayriffy.com/
  url: https://blog.rayriffy.com/
  source_url: https://github.com/rayriffy/rayriffy-blog
  description: >
    Riffy Blog is async based beautiful highly maintainable site built by using Gatsby v2 with SEO optimized.
  categories:
    - Web Development
    - Blog
    - Open Source
    - Technology
    - Music
    - SEO
  built_by: Phumrapee Limpianchop
  built_by_url: https://rayriffy.com/
  featured: false
- title: The Coffee Collective
  url: https://coffeecollective.dk
  main_url: https://coffeecollective.dk
  description: >
    The Coffee Collective website is a JAM-stack based, multilingual, multi currency website/shop selling coffee, related products and subscriptions.
  categories:
    - E-commerce
    - Food
  built_by: Remotely (Anders Hallundbæk)
  built_by_url: https://remotely.dk
  featured: false
- title: Leadership Development International
  url: https://ldi.global
  main_url: https://ldi.global
  description: >
    A DatoCMS-backed site for an education and training company based in the US, China and the UAE.
  categories:
    - Education
    - Nonprofit
  built_by: Grant Holle
  built_by_url: https://grantholle.com
  featured: false
- title: Canvas 1839
  main_url: https://www.canvas1839.com/
  url: https://www.canvas1839.com/
  description: >-
    Online store for Canvas 1839 products, including pharmacological-grade CBD oil and relief cream.
  categories:
    - E-commerce
    - Marketing
  built_by: Corey Ward
  built_by_url: http://www.coreyward.me/
- title: Sparkle Stories
  main_url: https://app.sparklestories.com/
  url: https://app.sparklestories.com/
  description: >-
    Sparkle Stories is a streaming audio platform for children with over 1,200 original audio stories.
  categories:
    - App
    - Education
  built_by: Corey Ward
  built_by_url: http://www.coreyward.me/
- title: nehalist.io
  main_url: https://nehalist.io
  url: https://nehalist.io
  description: >
    nehalist.io is a blog about software development, technology and all that kind of geeky stuff.
  categories:
    - Blog
    - Web Development
    - Open Source
  built_by: Kevin Hirczy
  built_by_url: https://nehalist.io
  featured: false
- title: March and Ash
  main_url: https://marchandash.com/
  url: https://marchandash.com/
  description: >-
    March and Ash is a customer-focused, licensed cannabis dispensary located in Mission Valley.
  categories:
    - E-commerce
    - Business
    - Blog
  built_by: Blueyellow
  built_by_url: https://blueyellow.io/
  featured: false
- title: T Two Industries
  description: >
    T Two Industries is a manufacturing company specializing in building custom truck decks, truck bodies, and trailers.
  main_url: https://www.ttwo.ca
  url: https://www.ttwo.ca
  categories:
    - Business
  built_by: https://www.t2.ca
  built_by_url: https://www.t2.ca
  featured: false
- title: Cali's Finest Landscaping
  url: https://www.calisfinestlandscaping.com/
  main_url: https://www.calisfinestlandscaping.com/
  description: >
    A team of hard-working, quality-obsessed landscaping professionals looking to take dreams and transform them into reality.
  categories:
    - Business
  built_by: David Krasniy
  built_by_url: http://dkrasniy.com
  featured: false
- title: Vazco
  url: https://www.vazco.eu
  main_url: https://www.vazco.eu
  description: >
    Vazco works for clients from all around the world in future-proof technologies and help them build better products.
  categories:
    - Agency
    - Web Development
    - Blog
    - Business
    - Technology
  built_by: Vazco
  built_by_url: https://www.vazco.eu
  featured: false
- title: Major League Eating
  main_url: https://majorleagueeating.com
  url: https://majorleagueeating.com
  description: >
    Major League Eating is the professional competitive eating organization that runs the Nathan’s Famous Coney Island Hot Dog eating contest on July 4th, among other eating events.
  categories:
    - Entertainment
    - Sports
  built_by: Carmen Cincotti
  built_by_url: https://github.com/ccincotti3
  featured: false
- title: APIs You Won't Hate
  url: https://apisyouwonthate.com/blog
  main_url: https://apisyouwonthate.com
  source_url: https://github.com/apisyouwonthate/apisyouwonthate.com
  description: >
    API development is a topic very close to our hearts. APIs You Won't Hate is a team and community dedicated to learning, writing, sharing ideas and bettering understanding of API practices. Together we can eradicate APIs we hate.
  categories:
    - Blog
    - Education
    - E-commerce
    - API
    - Community
    - Learning
    - Open Source
    - Technology
    - Web Development
  built_by: Mike Bifulco
  built_by_url: https://github.com/mbifulco
  featured: false
- title: Sankarsan Kampa
  main_url: https://traction.one
  url: https://traction.one
  description: Full time programmer, part time gamer, exploring the details of programmable systems and how to stretch their capabilities.
  featured: false
  categories:
    - Portfolio
    - Freelance
- title: AwesomeDocs
  main_url: https://awesomedocs.traction.one/
  url: https://awesomedocs.traction.one/install
  source_url: https://github.com/AwesomeDocs/website
  description: An awesome documentation website generator!
  featured: false
  categories:
    - Open Source
    - Web Development
    - Technology
    - Documentation
  built_by: Sankarsan Kampa
  built_by_url: https://traction.one
- title: Prism Programming Language
  main_url: https://prism.traction.one/
  url: https://prism.traction.one/
  source_url: https://github.com/PrismLang/website
  description: Interpreted, high-level, programming language.
  featured: false
  categories:
    - Programming
    - Open Source
    - Technology
    - Documentation
  built_by: Sankarsan Kampa
  built_by_url: https://traction.one
- title: Arnondora
  main_url: https://arnondora.in.th/
  url: https://arnondora.in.th/
  source_url: https://github.com/arnondora/arnondoraBlog
  description: Arnondora is a personal blog by Arnon Puitrakul
  categories:
    - Blog
    - Programming
    - Technology
  built_by: Arnon Puitrakul
  built_by_url: https://arnondora.in.th/
  featured: false
- title: KingsDesign
  url: https://www.kingsdesign.com.au/
  main_url: https://www.kingsdesign.com.au/
  description: KingsDesign is a Hobart based web design and development company. KingsDesign creates, designs, measures and improves web based solutions for businesses and organisations across Australia.
  categories:
    - Agency
    - Technology
    - Portfolio
    - Consulting
    - User Experience
  built_by: KingsDesign
  built_by_url: https://www.kingsdesign.com.au
- title: EasyFloh | Easy Flows for all
  url: https://www.easyfloh.com
  main_url: https://www.easyfloh.com
  description: >
    EasyFloh is for creating simple flows for your organisation. An organisation
    can design own flows with own stages.
  categories:
    - Business
    - Landing Page
  built_by: Vikram Aroskar
  built_by_url: https://medium.com/@vikramaroskar
  featured: false
- title: Home Alarm Report
  url: https://homealarmreport.com/
  main_url: https://homealarmreport.com/
  description: >
    Home Alarm Report is dedicated to helping consumers make informed decisions
    about home security solutions. The site was easily migrated from a legacy WordPress
    installation and the dev team chose Gatsby for its site speed and SEO capabilities.
  categories:
    - Blog
    - Business
    - SEO
    - Technology
  built_by: Centerfield Media
  built_by_url: https://www.centerfield.com
- title: Just | FX for treasurers
  url: https://www.gojust.com
  main_url: https://www.gojust.com
  description: >
    Just provides a single centralized view of FX for corporate treasurers. See interbank market prices, and access transaction cost analysis.
  categories:
    - Finance
    - Technology
  built_by: Bejamas
  built_by_url: https://bejamas.io/
  featured: false
- title: Bureau for Good | Nonprofit branding, web and print communications
  url: https://www.bureauforgood.com
  main_url: https://www.bureauforgood.com
  description: >
    Bureau for Good helps nonprofits explain why they matter across digital & print media. Bureau for Good crafts purpose-driven identities, websites & print materials for changemakers.
  categories:
    - Nonprofit
    - Agency
    - Design
  built_by: Bejamas
  built_by_url: https://bejamas.io/
  featured: false
- title: Atelier Cartier Blumen
  url: https://www.ateliercartier.ch
  main_url: https://www.ateliercartier.ch
  description: >
    Im schönen Kreis 6 in Zürich kreiert Nicole Cartier Blumenkompositionen anhand Charaktereigenschaften oder Geschichten zur Person an. Für wen ist Dein Blumenstrauss gedacht? Einzigartige Floristik Blumensträusse, Blumenabos, Events, Shootings. Site designed by https://www.stolfo.co
  categories:
    - E-commerce
    - Design
  built_by: Bejamas
  built_by_url: https://bejamas.io/
  featured: false
- title: Veronym – Cloud Security Service Provider
  url: https://www.veronym.com
  main_url: https://www.veronym.com
  description: >
    Veronym is securing your digital transformation. A comprehensive Internet security solution for business. Stay safe no matter how, where and when you connect.
  categories:
    - Security
    - Technology
    - Business
  built_by: Bejamas
  built_by_url: https://bejamas.io/
  featured: false
- title: Devahoy
  url: https://devahoy.com/
  main_url: https://devahoy.com/
  description: >
    Devahoy is a personal blog written in Thai about software development.
  categories:
    - Blog
    - Programming
  built_by: Chai Phonbopit
  built_by_url: https://github.com/phonbopit
  featured: false
- title: Venus Lover
  url: https://venuslover.com
  main_url: https://venuslover.com
  description: >
    Venus Lover is a mobile app for iOS and Android so you can read your daily horoscope and have your natal chart, including the interpretation of the ascendant, planets, houses and aspects.
  categories:
    - App
    - Consulting
    - Education
    - Landing Page
- title: Write/Speak/Code
  url: https://www.writespeakcode.com/
  main_url: https://www.writespeakcode.com/
  description: >
    Write/Speak/Code is a non-profit on a mission to promote the visibility and leadership of technologists with marginalized genders through peer-led professional development.
  categories:
    - Community
    - Nonprofit
    - Open Source
    - Conference
  built_by: Nicola B.
  built_by_url: https://www.linkedin.com/in/nicola-b/
  featured: false
- title: Daniel Spajic
  url: https://danieljs.tech/
  main_url: https://danieljs.tech/
  description: >
    Passionate front-end developer with a deep, yet diverse skillset.
  categories:
    - Portfolio
    - Programming
    - Freelance
  built_by: Daniel Spajic
  featured: false
- title: Cosmotory
  url: https://cosmotory.netlify.com/
  main_url: https://cosmotory.netlify.com/
  description: >
    This is the educational blog containing various courses,learning materials from various authors from all over the world.
  categories:
    - Blog
    - Community
    - Nonprofit
    - Open Source
    - Education
  built_by: Hanishraj B Rao.
  built_by_url: https://hanishrao.netlify.com/
  featured: false
- title: Armorblox | Security Powered by Understanding
  url: https://www.armorblox.com
  main_url: https://www.armorblox.com
  description: >
    Armorblox is a venture-backed stealth cybersecurity startup, on a mission to build a game-changing enterprise security platform.
  categories:
    - Security
    - Technology
    - Business
  built_by: Bejamas
  built_by_url: https://bejamas.io
  featured: false
- title: Mojo
  url: https://www.mojo.is
  main_url: https://www.mojo.is/
  description: >
    We help companies create beautiful digital experiences
  categories:
    - Agency
    - Technology
    - Consulting
    - User Experience
    - Web Development
  featured: false
- title: Marcel Hauri
  url: https://marcelhauri.ch/
  main_url: https://marcelhauri.ch/
  description: >
    Marcel Hauri is an award-winning Magento developer and e-commerce specialist.
  categories:
    - Portfolio
    - Blog
    - Programming
    - Community
    - Open Source
    - E-commerce
  built_by: Marcel Hauri
  built_by_url: https://marcelhauri.ch
  featured: false
- title: Projektmanagementblog
  url: https://www.projektmanagementblog.de
  main_url: https://www.projektmanagementblog.de/
  source_url: https://github.com/StephanWeinhold/pmblog
  description: >
    Thoughts about modern project management. Built with Gatsby and Tachyons, based on Advanced Starter.
  categories:
    - Blog
  built_by: Stephan Weinhold
  built_by_url: https://stephanweinhold.com/
  featured: false
- title: Anthony Boyd Graphics
  url: https://www.anthonyboyd.graphics/
  main_url: https://www.anthonyboyd.graphics/
  description: >
    Free Graphic Design Resources by Anthony Boyd
  categories:
    - Portfolio
  built_by: Anthony Boyd
  built_by_url: https://www.anthonyboyd.com/
  featured: false
- title: Relocation Hero
  url: https://relocationhero.com
  main_url: https://relocationhero.com
  description: >
    Blog with FAQs related to Germany relocation. Built with Gatsby.
  categories:
    - Blog
    - Consulting
    - Community
  featured: false
- title: Zoe Rodriguez
  url: https://zoerodrgz.com
  main_url: https://zoerodrgz.com
  description: >
    Portfolio for Los Angeles-based designer Zoe Rodriguez. Built with Gatsby.
  categories:
    - Portfolio
    - Design
  built_by: Chase Ohlson
  built_by_url: https://chaseohlson.com
  featured: false
- title: TriActive USA
  url: https://triactiveusa.com
  main_url: https://triactiveusa.com
  description: >
    Website and blog for TriActive USA. Built with Gatsby.
  categories:
    - Landing Page
    - Business
  built_by: Chase Ohlson
  built_by_url: https://chaseohlson.com
- title: LaunchDarkly
  url: https://launchdarkly.com/
  main_url: https://launchdarkly.com/
  description: >
    LaunchDarkly is the feature management platform that software teams use to build better software, faster.
  categories:
    - Technology
    - Marketing
  built_by: LaunchDarkly
  built_by_url: https://launchdarkly.com/
  featured: false
- title: Arpit Goyal
  url: https://arpitgoyal.com
  main_url: https://arpitgoyal.com
  source_url: https://github.com/92arpitgoyal/ag-blog
  description: >
    Blog and portfolio website of a Front-end Developer turned Product Manager.
  categories:
    - Blog
    - Portfolio
    - Technology
    - User Experience
  built_by: Arpit Goyal
  built_by_url: https://twitter.com/_arpitgoyal
  featured: false
- title: Portfolio of Cole Townsend
  url: https://twnsnd.co
  main_url: https://twnsnd.co
  description: Portfolio of Cole Townsend, Product Designer
  categories:
    - Portfolio
    - User Experience
    - Web Development
    - Design
  built_by: Cole Townsend
  built_by_url: https://twitter.com/twnsndco
- title: Jana Desomer
  url: https://www.janadesomer.be/
  main_url: https://www.janadesomer.be/
  description: >
    I'm Jana, a digital product designer with coding skills, based in Belgium
  categories:
    - Portfolio
  built_by: Jana Desomer Designer/Developer
  built_by_url: https://www.janadesomer.be/
  featured: false
- title: Carbon8 Regenerative Agriculture
  url: https://www.carbon8.org.au/
  main_url: https://www.carbon8.org.au/
  description: >
    Carbon8 is a Not for Profit charity that supports Aussie farmers to transition to regenerative agriculture practices and rebuild the carbon (organic matter) in their soil from 1% to 8%.
  categories:
    - Nonprofit
    - E-commerce
  built_by: Little & Big
  built_by_url: https://www.littleandbig.com.au/
  featured: false
- title: Reactgo blog
  url: https://reactgo.com/
  main_url: https://reactgo.com/
  description: >
    It provides tutorials & articles about modern open source web technologies such as react,vuejs and gatsby.
  categories:
    - Blog
    - Education
    - Programming
    - Web Development
  built_by: Sai gowtham
  built_by_url: https://twitter.com/saigowthamr
  featured: false
- title: City Springs
  url: https://citysprings.com/
  main_url: https://citysprings.com/
  description: >
    Sandy Springs is a city built on creative thinking and determination. They captured a bold vision for a unified platform to bring together new and existing information systems. To get there, the Sandy Springs communications team partnered with Mediacurrent on a new Drupal 8 decoupled platform architecture with a Gatsbyjs front end to power both the City Springs website and its digital signage network. Now, the Sandy Springs team can create content once and publish it everywhere.
  categories:
    - Community
    - Government
  built_by: Mediacurrent
  built_by_url: https://www.mediacurrent.com
  featured: false
- title: Behalf
  url: https://www.behalf.no/
  main_url: https://www.behalf.no/
  description: >
    Behalf is Norwegian based digital design agency.
  categories:
    - Agency
    - Portfolio
    - Business
    - Consulting
    - Design
    - Design System
    - Marketing
    - Web Development
    - User Experience
  built_by: Behalf
  built_by_url: https://www.behalf.no/
  featured: false
- title: Saxenhammer & Co.
  url: https://saxenhammer-co.com/
  main_url: https://saxenhammer-co.com/
  description: >
    Saxenhammer & Co. is a leading boutique investment bank in Continental Europe. The firm’s strong track record is comprised of the execution of 200 successful transactions across all major industries.
  categories:
    - Consulting
    - Finance
    - Business
  built_by: Axel Fuhrmann
  built_by_url: https://axelfuhrmann.com/
  featured: false
- title: UltronEle
  url: http://ultronele.com
  main_url: https://runbytech.github.io/ueofcweb/
  source_url: https://github.com/runbytech/ueofcweb
  description: >
    UltronEle is a light, fast, simple yet interesting serverless e-learning CMS based on GatsbyJS. It aims to provide a easy-use product for tutors, teachers, instructors from all kinks of fields with near-zero efforts to setup their own authoring tool and content publish website.
  categories:
    - Education
    - Consulting
    - Landing Page
    - Web Development
    - Open Source
    - Learning
  built_by: RunbyTech
  built_by_url: http://runbytech.co
  featured: false
- title: Nick Selvaggio
  url: https://nickgs.com/
  main_url: https://nickgs.com/
  description: >
    The personal website of Nick Selvaggio. Long Island based web developer, teacher, and technologist.
  categories:
    - Consulting
    - Programming
    - Web Development
  featured: false
- title: Free & Open Source Gatsby Themes by LekoArts
  main_url: https://themes.lekoarts.de
  url: https://themes.lekoarts.de
  source_url: https://github.com/LekoArts/gatsby-themes/tree/master/www
  built_by: LekoArts
  built_by_url: https://github.com/LekoArts
  description: >-
    Get high-quality and customizable Gatsby themes to quickly bootstrap your website! Choose from many professionally created and impressive designs with a wide variety of features and customization options. Use Gatsby Themes to take your project to the next level and let you and your customers take advantage of the many benefits Gatsby has to offer.
  categories:
    - Open Source
    - Directory
    - Marketing
    - Landing Page
  featured: false
- title: Lars Roettig
  url: https://larsroettig.dev/
  main_url: https://larsroettig.dev/
  description: >
    Lars Roettig is a Magento Maintainer and e-commerce specialist. On his Blog, he writes Software Architecture and Magento Development.
  categories:
    - Portfolio
    - Blog
    - Programming
    - Community
    - Open Source
    - E-commerce
  built_by: Lars Roettig
  built_by_url: https://larsroettig.dev/
  featured: false
- title: Cade Kynaston
  url: https://cade.codes
  main_url: https://cade.codes
  source_url: https://github.com/cadekynaston/gatsby-portfolio
  description: >
    Cade Kynaston's Portfolio
  categories:
    - Portfolio
  built_by: Cade Kynaston
  built_by_url: https://github.com/cadekynaston
  featured: false
- title: Growable Meetups
  url: https://www.growable.io/
  main_url: https://www.growable.io/
  description: >
    Growable - Events to Accelerate your career in Tech. Made with <3 with Gatsby, React & Netlify by Talent Point in London.
  categories:
    - Event
    - Technology
    - Education
    - Community
    - Conference
  built_by: Talent Point
  built_by_url: https://github.com/talent-point/
  featured: false
- title: Fantastic Metropolis
  main_url: https://fantasticmetropolis.com
  url: https://fantasticmetropolis.com
  description: >
    Fantastic Metropolis ran between 2001 and 2006, highlighting the potential of literary science fiction and fantasy.
  categories:
    - Entertainment
  built_by: Luis Rodrigues
  built_by_url: https://goblindegook.com
  featured: false
- title: Simon Koelewijn
  main_url: https://simonkoelewijn.nl
  url: https://simonkoelewijn.nl
  description: >
    Personal blog of Simon Koelewijn, where he blogs about UX, analytics and web development (in Dutch). Made awesome and fast by using Gatsby 2.x (naturally) and gratefully using Netlify and Netlify CMS.
  categories:
    - Freelance
    - Blog
    - Web Development
    - User Experience
  built_by: Simon Koelewijn
  built_by_url: https://simonkoelewijn.nl
  featured: false
- title: Frankly Steve
  url: https://www.franklysteve.com/
  main_url: https://www.franklysteve.com/
  description: >
    Wedding photography with all the hugs, tears, kisses, smiles, laughter, banter, kids up trees, friends in hedges.
  categories:
    - Photography
    - Portfolio
  built_by: Little & Big
  built_by_url: https://www.littleandbig.com.au/
  featured: false
- title: Eventos orellana
  description: >-
    We are a company dedicated to providing personalized and professional advice
    for the elaboration and coordination of social and business events.
  main_url: https://eventosorellana.com/
  url: https://eventosorellana.com/
  featured: false
  categories:
    - Gallery
  built_by: Ramón Chancay
  built_by_url: https://ramonchancay.me/
- title: DIA Supermercados
  main_url: https://dia.com.br
  url: https://dia.com.br
  description: >-
    Brazilian retailer subsidiary, with more than 1,100 stores in Brazil, focusing on low prices and exclusive DIA Products.
  categories:
    - Business
  built_by: CloudDog
  built_by_url: https://clouddog.com.br
  featured: false
- title: AntdSite
  main_url: https://antdsite.yvescoding.org
  url: https://antdsite.yvescoding.org
  description: >-
    A static docs generator based on Ant Design and GatsbyJs.
  categories:
    - Documentation
  built_by: Yves Wang
  built_by_url: https://antdsite.yvescoding.org
- title: AntV
  main_url: https://antv.vision
  url: https://antv.vision
  description: >-
    AntV is a new generation of data visualization technique from Ant Financial
  categories:
    - Documentation
  built_by: afc163
  built_by_url: https://github.com/afc163
- title: Fourpost
  url: https://www.fourpost.com
  main_url: https://www.fourpost.com
  description: >
    Fourpost is a shopping destination for today’s family that combines the best brands and experiences under one roof.
  categories:
    - Marketing
  built_by: Fourpost
  built_by_url: https://github.com/fourpost
  featured: false
- title: ReactStudy Blog
  url: https://elated-lewin-51cf0d.netlify.com
  main_url: https://elated-lewin-51cf0d.netlify.com
  description: >
    Belong to your own blog by gatsby
  categories:
    - Blog
  built_by: 97thjingba
  built_by_url: https://github.com/97thjingba
  featured: false
- title: George
  main_url: https://kind-mestorf-5a2bc0.netlify.com
  url: https://kind-mestorf-5a2bc0.netlify.com
  description: >
    shiny new web built with Gatsby
  categories:
    - Blog
    - Portfolio
    - Gallery
    - Landing Page
    - Design
    - Web Development
    - Open Source
    - Science
  built_by: George Davituri
  featured: false

- title: CEO amp
  main_url: https://www.ceoamp.com
  url: https://www.ceoamp.com
  description: >
    CEO amp is an executive training programme to amplify a CEO's voice in the media. This site was built with Gatsby v2, Styled-Components, TypeScript and React Spring.
  categories:
    - Consulting
    - Entrepreneurship
    - Marketing
    - Landing Page
  built_by: Jacob Herper
  built_by_url: https://herper.io
  featured: false
- title: QuantumBlack
  main_url: https://www.quantumblack.com/
  url: https://www.quantumblack.com/
  description: >
    We help companies use data to make distinctive, sustainable and significant improvements to their performance.
  categories:
    - Technology
    - Consulting
    - Data
    - Design
  built_by: Richard Westenra
  built_by_url: https://www.richardwestenra.com/
  featured: false
- title: Coffeeshop Creative
  url: https://www.coffeeshopcreative.ca
  main_url: https://www.coffeeshopcreative.ca
  description: >
    Marketing site for a Toronto web design and videography studio.
  categories:
    - Marketing
    - Agency
    - Design
    - Video
    - Web Development
  built_by: Michael Uloth
  built_by_url: https://www.michaeluloth.com
  featured: false
- title: Daily Hacker News
  url: https://dailyhn.com
  main_url: https://dailyhn.com
  description: >
    Daily Hacker News presents the top five stories from Hacker News daily.
  categories:
    - Entertainment
    - Design
    - Web Development
    - Technology
    - Science
  built_by: Joeri Smits
  built_by_url: https://joeri.dev
  featured: false
- title: Grüne Dresden
  main_url: https://ltw19dresden.de
  url: https://ltw19dresden.de
  description: >
    This site was built for the Green Party in Germany (Bündnis 90/Die Grünen) for their local election in Dresden, Saxony. The site was built with Gatsby v2 and Styled-Components.
  categories:
    - Government
    - Nonprofit
  built_by: Jacob Herper
  built_by_url: https://herper.io
- title: Mill3 Studio
  main_url: https://mill3.studio/en/
  url: https://mill3.studio/en/
  description: >
    Our agency specializes in the analysis, strategy and development of digital products.
  categories:
    - Agency
    - Portfolio
  built_by: Mill3
  built_by_url: https://mill3.studio/en/
  featured: false
- title: Zellement
  main_url: https://www.zellement.com
  url: https://www.zellement.com
  description: >
    Online portfolio of Dan Farrow from Nottingham, UK.
  categories:
    - Portfolio
  built_by: Zellement
  built_by_url: https://www.zellement.com
  featured: false
- title: Fullstack HQ
  url: https://fullstackhq.com/
  main_url: https://fullstackhq.com/
  description: >
    Get immediate access to a battle-tested team of designers and developers on a pay-as-you-go monthly subscription.
  categories:
    - Agency
    - Consulting
    - Freelance
    - Marketing
    - Portfolio
    - Web Development
    - App
    - Business
    - Design
    - JavaScript
    - Technology
    - User Experience
    - Web Development
    - E-commerce
    - WordPress
  built_by: Fullstack HQ
  built_by_url: https://fullstackhq.com/
  featured: false
- title: Cantas
  main_url: https://www.cantas.co.jp
  url: https://www.cantas.co.jp
  description: >
    Cantas is digital marketing company in Japan.
  categories:
    - Business
    - Agency
  built_by: Cantas
  built_by_url: https://www.cantas.co.jp
  featured: false
- title: Sheringham Shantymen
  main_url: https://www.shantymen.com/
  url: https://www.shantymen.com/
  description: >
    The Sheringham Shantymen are a sea shanty singing group that raise money for the RNLI in the UK.
  categories:
    - Music
    - Community
    - Entertainment
    - Nonprofit
  built_by: Zellement
  built_by_url: https://www.zellement.com/
  featured: false
- title: WP Spark
  main_url: https://wpspark.io/
  url: https://wpspark.io/
  description: >
    Create blazing fast website with WordPress and our Gatsby themes.
  categories:
    - Agency
    - Community
    - Blog
    - WordPress
  built_by: wpspark
  built_by_url: https://wpspark.io/
- title: Ronald Langeveld
  description: >
    Ronald Langeveld's blog and Web Development portfolio website.
  main_url: https://www.ronaldlangeveld.com
  url: https://www.ronaldlangeveld.com
  categories:
    - Blog
    - Web Development
    - Freelance
    - Portfolio
    - Consulting
  featured: false
- title: Golfonaut
  description: >
    Golfonaut - Golf application for Apple Watch
  main_url: https://golfonaut.io
  url: https://golfonaut.io
  categories:
    - App
    - Sports
  featured: false
- title: Anton Sten - UX Lead/Design
  url: https://www.antonsten.com
  main_url: https://www.antonsten.com
  description: Anton Sten leads UX for design-driven companies.
  categories:
    - User Experience
    - Blog
    - Freelance
    - Portfolio
    - Consulting
    - Agency
    - Design
  featured: false
- title: Rashmi AP - Front-end Developer
  main_url: http://rashmiap.me
  url: http://rashmiap.me
  featured: false
  description: >
    Rashmi AP's Personal Portfolio Website
  source_url: https://github.com/rashmiap/personal-website-react
  categories:
    - Portfolio
    - Open Source
  built_by: Rashmi AP
  built_by_url: http://rashmiap.me
- title: OpenSourceRepos - Blogs for open source repositories
  main_url: https://opensourcerepos.com
  url: https://opensourcerepos.com
  featured: false
  description: >
    Open Source Repos is a blog site for explaining the architecture, code-walkthrough and key takeways for the GitHub repository. Out main aim to is to help more developers contribute to open source projects.
  source_url: https://github.com/opensourcerepos/blogs
  categories:
    - Open Source
    - Design
    - Design System
    - Blog
  built_by: OpenSourceRepos Team
  built_by_url: https://opensourcerepos.com
- title: Sheelah Brennan - Front-End/UX Engineer
  main_url: https://sheelahb.com
  url: https://sheelahb.com
  featured: false
  description: >
    Sheelah Brennan's web development blog
  categories:
    - Blog
    - Web Development
    - Design
    - Freelance
    - Portfolio
  built_by: Sheelah Brennan
- title: Delinx.Digital - Web and Mobile Development Agency based in Sofia, Bulgaria
  main_url: https://delinx.digital
  url: https://delinx.digital/solutions
  description: >
    Delinx.digital is a software development oriented digital agency based in Sofia, Bulgaria. We develop bespoke software solutions using  WordPress, WooCommerce, Shopify, e-commerce, React.js, Node.js, PHP, Laravel and many other technologies.
  categories:
    - Agency
    - Web Development
    - Design
    - E-commerce
    - WordPress
  featured: false
- title: Cameron Nuckols - Articles, Book Notes, and More
  main_url: https://nucks.co
  url: https://nucks.co
  description: >
    This site hosts all of Cameron Nuckols's writing on entrepreneurship, startups, money, fitness, self-education, and self-improvement.
  categories:
    - Blog
    - Entrepreneurship
    - Business
    - Productivity
    - Technology
    - Marketing
  featured: false
- title: Hayato KAJIYAMA - Portfolio
  main_url: https://hyakt.dev
  url: https://hyakt.dev
  source_url: https://github.com/hyakt/hyakt.github.io
  featured: false
  categories:
    - Portfolio
- title: Skirtcraft - Unisex Skirts with Large Pockets
  main_url: https://skirtcraft.com
  url: https://skirtcraft.com/products
  source_url: https://github.com/jqrn/skirtcraft-web
  description: >
    Skirtcraft sells unisex skirts with large pockets, made in the USA. Site built with TypeScript and styled-components, with Tumblr-sourced blog posts.
  categories:
    - E-commerce
    - Blog
  built_by: Joe Quarion
  built_by_url: https://github.com/jqrn
  featured: false
- title: Vermarc Sport
  main_url: https://www.vermarcsport.com/
  url: https://www.vermarcsport.com/
  description: >
    Vermarc Sport offers a wide range of cycle clothing, cycling jerseys, bib shorts, rain gear and accessories, as well for the summer, the mid-season (autumn / spring) and the winter.
  categories:
    - E-commerce
  built_by: BrikL
  built_by_url: https://github.com/Brikl
- title: Cole Ruche
  main_url: https://coleruche.com
  url: https://coleruche.com
  source_url: https://github.com/kingingcole/myblog
  description: >
    The personal website and blog for Emeruche "Cole" Ikenna, front-end web developer from Nigeria.
  categories:
    - Blog
    - Portfolio
  built_by: Emeruche "Cole" Ikenna
  built_by_url: https://twitter.com/cole_ruche
  featured: false
- title: Abhith Rajan - Coder, Blogger, Biker, Full Stack Developer
  main_url: https://www.abhith.net/
  url: https://www.abhith.net/
  source_url: https://github.com/Abhith/abhith.net
  description: >
    abhith.net is a portfolio website of Abhith Rajan, a full stack developer. Sharing blog posts, recommended videos, developer stories and services with the world through this site.
  categories:
    - Portfolio
    - Blog
    - Programming
    - Open Source
    - Technology
  built_by: Abhith Rajan
  built_by_url: https://github.com/Abhith
  featured: false
- title: Mr & Mrs Wilkinson
  url: https://thewilkinsons.netlify.com/
  main_url: https://thewilkinsons.netlify.com/
  source_url: https://github.com/davemullenjnr/the-wilkinsons
  description: >
    A one-page wedding photography showcase using Gatsby Image and featuring a lovely hero and intro section.
  categories:
    - Photography
  built_by: Dave Mullen Jnr
  built_by_url: https://davemullenjnr.co.uk
  featured: false
- title: Gopesh Gopinath - Full Stack JavaScript Developer
  url: https://www.gopeshgopinath.com
  main_url: https://www.gopeshgopinath.com
  source_url: https://github.com/GopeshMedayil/gopeshgopinath.com
  description: >
    Gopesh Gopinath's Personal Portfolio Website
  categories:
    - Portfolio
    - Open Source
  built_by: Gopesh Gopinath
  built_by_url: https://www.gopeshgopinath.com
  featured: false
- title: Misael Taveras - FrontEnd Developer
  url: https://taverasmisael.com
  main_url: https://taverasmisael.com
  source_url: https://github.com/taverasmisael/taverasmisael
  description: >
    Personal site and blogging about learning FrontEnd web development in spanish.
  categories:
    - Portfolio
    - Open Source
    - Blog
    - JavaScript
    - Web Development
  built_by: Misael Taveras
  built_by_url: https://taverasmisael.com
  featured: false
- title: Le Reacteur
  url: https://www.lereacteur.io/
  main_url: https://www.lereacteur.io/
  description: >
    Le Reacteur is the first coding bootcamp dedicated to web and mobile apps development (iOS/Android). We offer intensive sessions to train students in a short time (10 weeks). Our goal is to pass on to our students in less than 3 months what they would have learned in 2 years. To achieve this ambitious challenge, our training is based on learning JavaScript (Node.js, Express, ReactJS, React Native).
  categories:
    - JavaScript
    - Learning
    - Mobile Development
    - Web Development
  built_by: Farid Safi
  built_by_url: https://twitter.com/FaridSafi
  featured: false
- title: Cinch
  url: https://www.cinch.co.uk
  main_url: https://www.cinch.co.uk
  description: >
    Cinch is a hub for car supermarkets and dealers to show off their stock. The site only lists second-hand cars that are seven years old or younger, with less than 70,000 miles on the clock.
  categories:
    - Entrepreneurship
    - Business
  built_by: Somo
  built_by_url: https://www.somoglobal.com
  featured: false
- title: Recetas El Universo
  description: >-
    Recipes and videos with the best of Ecuadorian cuisine.
    Collectable recipes from Diario El Universo.
  main_url: https://recetas-eu.netlify.com/
  url: https://recetas-eu.netlify.com/
  featured: false
  categories:
    - Blog
    - WordPress
    - Food
  built_by: Ramón Chancay
  built_by_url: https://ramonchancay.me/
- title: Third and Grove
  url: https://www.thirdandgrove.com
  main_url: https://www.thirdandgrove.com
  source_url: https://github.com/thirdandgrove/tagd8_gatsby
  description: >
    A digital agency slaying the mundane one pixel at a time.
  categories:
    - Agency
    - Marketing
    - Open Source
    - Technology
  built_by: Third and Grove
  built_by_url: https://www.thirdandgrove.com
  featured: false
- title: Le Bikini
  url: https://lebikini.com
  main_url: https://lebikini.com
  description: >
    New website for Toulouse's most iconic concert hall.
  categories:
    - Music
  built_by: Antoine Rousseau
  built_by_url: https://antoine.rousseau.im
  featured: false
- title: Jimmy Truong's Portfolio
  url: https://jimmytruong.ca
  main_url: https://jimmytruong.ca
  description: >
    This porfolio is a complication of all projects done during my time at BCIT D3 (Digital Design and Development) program and after graduation.
  categories:
    - Portfolio
    - Web Development
  built_by: Jimmy Truong
  built_by_url: https://jimmytruong.ca
  featured: false
- title: Quick Stop Nicaragua
  main_url: https://quickstopnicaragua.com
  url: https://quickstopnicaragua.com
  description: >
    Convenience Store Website
  categories:
    - Food
  built_by: Gerald Martinez
  built_by_url: https://twitter.com/GeraldM_92
  featured: false
- title: XIEL
  main_url: https://xiel.dev
  url: https://xiel.dev
  source_url: https://github.com/xiel/xiel
  description: >
    I'm a freelance front-end developer from Berlin who creates digital experiences that everyone likes to use.
  categories:
    - Portfolio
    - Blog
  built_by: Felix Leupold
  built_by_url: https://twitter.com/xiel
  featured: false
- title: Nicaragua Best Guides
  main_url: https://www.nicaraguasbestguides.com
  url: https://www.nicaraguasbestguides.com
  description: >
    Full-Service Tour Operator and Destination Management Company (DMC)
  categories:
    - Agency
    - Travel
  built_by: Gerald Martinez
  built_by_url: https://twitter.com/GeraldM_92
  featured: false
- title: Thoughts and Stuff
  main_url: http://thoughtsandstuff.com
  url: http://thoughtsandstuff.com
  source_url: https://github.com/robmarshall/gatsby-tns
  description: >
    A simple easy to read blog. Minimalistic, focusing on content over branding. Includes RSS feed.
  categories:
    - Accessibility
    - Blog
    - WordPress
  built_by: Robert Marshall
  built_by_url: https://robertmarshall.dev
  featured: false
- title: Tracli
  url: https://tracli.rootvan.com/
  main_url: https://tracli.rootvan.com/
  source_url: https://github.com/ridvankaradag/tracli-landing
  description: >
    A command line app that tracks your time
  categories:
    - Productivity
    - Technology
    - Landing Page
  built_by: Ridvan Karadag
  built_by_url: http://www.rootvan.com
  featured: false
- title: spon.io
  url: https://www.spon.io
  main_url: https://www.spon.io
  source_url: https://github.com/magicspon/spon.io
  description: >
    Portfolio for frontend web developer, based in Bristol UK
  categories:
    - Portfolio
  built_by: Dave Stockley
  built_by_url: https://www.spon.io
  featured: false
- title: BBS
  url: https://big-boss-studio.com
  main_url: https://big-boss-studio.com
  description: >
    For 11 years, we help great brands in their digital transformation, offering all our expertise for their needs. Technical consulting, UX, design, technical integration and maintenance.
  categories:
    - Agency
    - JavaScript
    - Web Development
  built_by: BBS
  built_by_url: https://big-boss-studio.com
  featured: false
- title: Appes - Meant to evolve
  main_url: https://appes.co
  url: https://appes.co
  description: >
    Appes is all about apps and evolution. We help companies to build mobile and
    web products.
  categories:
    - Agency
    - Mobile Development
    - Web Development
    - Technology
  built_by: Appes
  built_by_url: https://appes.co
  featured: false
- title: Intern
  url: https://intern.imedadel.me
  main_url: https://intern.imedadel.me
  description: >
    Intern is a job board for getting internships in tech, design, marketing, and more. It's built entirely with Gatsby.
  categories:
    - Directory
    - Technology
  built_by: Imed Adel
  built_by_url: https://imedadel.me
  featured: false
- title: Global Citizen Foundation
  main_url: https://www.globalcitizenfoundation.org
  url: https://www.globalcitizenfoundation.org
  description: >
    In the digital economy, we are Global Citizens and the currency is Personal Data
  categories:
    - Nonprofit
  built_by: The Delta Studio
  built_by_url: https://www.thedelta.io
  featured: false
- title: GatsbyFinds
  main_url: https://gatsbyfinds.netlify.com
  url: https://gatsbyfinds.netlify.com
  description: >
    GatsbyFinds is a website built ontop of Gatsby v2 by providing developers with a showcase of all the latest projects made with the beloved GatsbyJS.
  categories:
    - Portfolio
    - Gallery
  built_by: Bvlktech
  built_by_url: https://twitter.com/bvlktech
  featured: false
- title: AFEX Commodities Exchange
  main_url: https://afexnigeria.com
  url: https://afexnigeria.com
  description: >
    AFEX Nigeria strives to transform Nigerian agriculture by creating more bargaining power to smallholder farmers, access to information, and secure storage.
  categories:
    - Blog
    - Business
    - Finance
    - Food
    - WordPress
  built_by: Mayowa Falade
  built_by_url: http://mayowafalade.com
  featured: false
- title: VIA Data
  main_url: https://viadata.io
  url: https://viadata.io
  description: >
    The future of data management
  categories:
    - Data
  built_by: The Delta Studio
  built_by_url: https://www.thedelta.io
  featured: false
- title: Front End Day Event Website
  main_url: https://frontend-day.com/
  url: https://frontend-day.com/
  description: >
    Performant landing page for a front end workshops recurring event / conference.
  categories:
    - Event
    - Conference
    - Web Development
    - Technology
  built_by: Pagepro
  built_by_url: https://pagepro.co
  featured: false
- title: Mutual
  main_url: https://www.madebymutual.com
  url: https://www.madebymutual.com
  description: >
    Mutual is a web design and development agency. Our new website is powered by Gatsby and Craft CMS.
  categories:
    - Blog
    - Portfolio
    - Agency
    - Design
    - Web Development
  built_by: Mutual
  built_by_url: https://twitter.com/madebymutual
  featured: false
- title: Surge 3
  main_url: https://surge3.com
  url: https://surge3.com/
  description: >
    We’re Surge 3 - a premier web development agency. Our company centers around the principles of quality, speed, and service! We are founded using the latest in web technologies and are dedicated to using those exact tools to help our customers achieve their goals.
  categories:
    - Portfolio
    - Blog
    - Agency
    - Web Development
    - Marketing
  built_by: Dillon Browne
  built_by_url: https://dillonbrowne.com
- title: Adaltas
  main_url: https://www.adaltas.com
  url: https://www.adaltas.com
  description: >
    Adaltas is a team of consultants with a focus on Open Source, Big Data and Cloud Computing based in France, Canada and Morocco.
  categories:
    - Consulting
    - Data
    - Design System
    - Programming
    - Learning
  built_by: Adaltas
  built_by_url: https://www.adaltas.com
- title: Themis Attorneys
  main_url: https://themis-attorneys.com
  url: https://themis-attorneys.com
  description: >
    Themis Attorneys is Chennai based lawyers. Their new complete website is made using Gatsby.
  categories:
    - Agency
    - Consulting
    - Portfolio
    - Law
  built_by: Merbin J Anselm
  built_by_url: https://anselm.in
- title: Runlet
  main_url: https://runlet.app
  url: https://runlet.app
  source_url: https://github.com/runletapp/runlet
  description: >
    Runlet is a cloud-based job manager that offers device synchronization and reliable message delivery in a network of connected devices even after connectivity issues. Available for ARM, Linux, Mac and Windows.
  categories:
    - App
    - Landing Page
    - Productivity
    - Technology
  built_by: Vandré Leal
  built_by_url: https://vandreleal.github.io
  featured: false
- title: tiaan.dev
  main_url: https://tiaan.dev
  url: https://tiaan.dev
  featured: false
  categories:
    - Blog
    - Portfolio
    - Web Development
- title: Praveen Bisht
  main_url: https://www.prvnbist.com/
  url: https://www.prvnbist.com/
  source_url: https://github.com/prvnbist/portfolio
  categories:
    - Portfolio
    - Blog
  built_by: Praveen Bisht
  built_by_url: https://www.prvnbist.com/
  featured: false
- title: Jeff Mills The Outer Limits x NTS Radio
  url: https://www.nts.live/projects/jeff-mills-the-outer-limits/
  main_url: https://www.nts.live/projects/jeff-mills-the-outer-limits/
  source_url: https://github.com/ntslive/the-outer-limits
  description: >
    NTS Radio created a minisite for Jeff Mills' 6 part radio series The Outer Limits, including original music production and imagery curated from the NASA online image archive.
  categories:
    - Music
    - Gallery
    - Science
    - Entertainment
  built_by: NTS Radio
  built_by_url: https://www.nts.live
  featured: false
- title: BALAJIRAO676
  main_url: https://thebalajiraoecommerce.netlify.com/
  url: https://thebalajiraoecommerce.netlify.com/
  featured: false
  categories:
    - Blog
    - E-commerce
    - Web Development
- title: Mentimeter
  url: https://www.mentimeter.com/
  main_url: https://www.mentimeter.com/
  categories:
    - Business
  featured: false
- title: HYFN
  url: https://hyfn.com/
  main_url: https://hyfn.com/
  categories:
    - Business
  featured: false
- title: Mozilla India
  main_url: https://mozillaindia.org/
  url: https://mozillaindia.org/
  categories:
    - Open Source
  featured: false
- title: Primer Labs
  main_url: https://www.primerlabs.io
  url: https://www.primerlabs.io
  featured: false
  categories:
    - Education
    - Learning
- title: AJ on Purr-fect Solutions
  url: https://ajonp.com
  main_url: https://ajonp.com
  description: >
    A Community of developers, creating resources for all to use!
  categories:
    - Education
    - Learning
    - Programming
    - Web Development
    - API
    - Blog
    - SEO
  built_by: AJonP
  built_by_url: http://ajonp.com/authors/alex-patterson
- title: blog.kwst.site
  main_url: https://blog.kwst.site
  url: https://blog.kwst.site
  description: A blog of frontend engineer working in Fukuoka
  source_url: https://github.com/SatoshiKawabata/blog
  featured: false
  categories:
    - Blog
    - Technology
    - Web Development
    - JavaScript
- title: Run Leeds
  main_url: http://www.runleeds.co.uk
  url: http://www.runleeds.co.uk
  description: >
    Community running site based in Leeds,UK. Aiming to support those going through a life crisis.
  categories:
    - Accessibility
    - Blog
    - Community
    - Nonprofit
    - Sports
    - WordPress
  built_by: Robert Marshall
  built_by_url: https://www.robertmarshall.dev
- title: Arvind Kumar
  main_url: https://arvind.io
  url: https://arvind.io
  source_url: https://github.com/EnKrypt/arvind.io
  built_by: Arvind Kumar
  built_by_url: https://arvind.io/
  description: >
    A blog about writing code, making music and studying the skies.
  featured: false
  categories:
    - Blog
    - Music
    - Technology
- title: GlobalMoney
  url: https://global24.ua
  main_url: https://global24.ua
  description: >
    Provide payment solution for SMB, eWallet GlobalMoney
  categories:
    - Business
    - Finance
    - Technology
  built_by: NodeArt
  built_by_url: https://NodeArt.io
- title: Women's and Girls' Emergency Centre
  url: https://www.wagec.org.au/
  main_url: https://www.wagec.org.au/
  description: >
    Specialist homelessness service for women and families escaping domestic violence. Based in Redfern, Sydney, Australia.
  categories:
    - Nonprofit
    - Community
    - E-commerce
  built_by: Little & Big
  built_by_url: https://www.littleandbig.com.au/
  featured: false
- title: Guus van de Wal | Drupal Front-end specialist
  url: https://guusvandewal.nl
  main_url: https://guusvandewal.nl
  description: >
    Decoupled portfolio site for guusvandewal.nl, a Drupal and ReactJS front-end developer and designer.
  categories:
    - Open Source
    - Web Development
    - Design
    - Blog
    - Freelance
  built_by: Guus van de Wal
  featured: false
- title: Pixelize Web Design Gold Coast | Web Design and SEO
  url: https://www.pixelize.com.au/
  main_url: https://www.pixelize.com.au/
  description: >
    Pixelize is a tight knit group of professional web developers, graphic designers, and content creators that work together to create high performing, blazing fast, beautiful websites with a strong focus on SEO.
  categories:
    - Agency
    - Web Development
    - Marketing
    - SEO
    - Design
    - Portfolio
    - Blog
  built_by: Pixelize
  built_by_url: https://www.pixelize.com.au
  featured: false
- title: VS Code GitHub Stats
  url: https://vscode-github-stats.netlify.com
  main_url: https://vscode-github-stats.netlify.com
  source_url: https://github.com/lannonbr/vscode-github-stats/
  description: >
    Statistics Dashboard for VS Code GitHub repository
  categories:
    - Data
  built_by: Benjamin Lannon
  built_by_url: https://lannonbr.com
  featured: false
- title: MetaProjection
  main_url: https://www.metaprojection.ca
  url: https://www.metaprojection.ca
  source_url: https://github.com/rosslh/metaprojection
  description: >
    MetaProjection is a website that aggregates multiple Canadian federal electoral projections in order to provide an overview of how the election is playing out, both federally and by district.
  categories:
    - Government
    - Data
    - Open Source
  built_by: Ross Hill
  built_by_url: https://rosshill.ca
  featured: false
- title: Tamarisc VC
  url: https://www.tamarisc.vc
  main_url: https://www.tamarisc.vc
  description: >
    Tamarisc invests in and helps build companies that improve the human habitat through innovating at the intersection of real estate, health, and technology.
  categories:
    - Business
    - Technology
  built_by: Peter Hironaka
  built_by_url: https://peterhironaka.com
  featured: false
- title: Up Your A11y
  url: https://www.upyoura11y.com/
  main_url: https://www.upyoura11y.com/
  source_url: https://www.upyoura11y.com/
  description: >
    A web accessibility toolkit with a React focus, Up Your A11y is a resource for front-end developers to find useful information on how to make your sites more accessible. The topics covered have a React bias, but the principles in each apply to all web development, so please don't be put off if you don't work with React specifically!
  categories:
    - Accessibility
    - Blog
    - Programming
    - JavaScript
    - User Experience
    - Web Development
  built_by: Suzanne Aitchison
  built_by_url: https://twitter.com/s_aitchison
  featured: false
- title: Roman Kravets
  description: >
    Portfolio of Roman Kravets. Web Developer, HTML & CSS Coder.
  main_url: https://romkravets.netlify.com/
  url: https://romkravets.netlify.com/
  categories:
    - Portfolio
    - Open Source
    - Web Development
    - Blog
  built_by: Roman Kravets
  built_by_url: https://github.com/romkravets/dev-page
  featured: false
- title: Phil Tietjen Portfolio
  url: https://www.philtietjen.dev/
  main_url: https://www.philtietjen.dev/
  source_url: https://github.com/Phizzard/phil-portfolio
  description: >
    Portfolio of Phil Tietjen using Gatsby, TailwindCSS, and Emotion/styled
  categories:
    - Portfolio
    - Open Source
    - Web Development
  built_by: Phil Tietjen
  built_by_url: https://github.com/Phizzard
  featured: false
- title: Gatsby Bomb
  description: >
    A fan made version of the website Giantbomb, fully static and powered by Gatsby JS and the GiantBomb API.
  main_url: https://gatsbybomb.netlify.com
  url: https://gatsbybomb.netlify.com
  categories:
    - App
    - Entertainment
    - Media
    - Video
  built_by: Phil Tietjen
  built_by_url: https://github.com/Phizzard
  featured: false
- title: Divyanshu Maithani
  main_url: https://divyanshu013.dev
  url: https://divyanshu013.dev
  source_url: https://github.com/divyanshu013/blog
  description: >
    Personal blog of Divyanshu Maithani. Life, music, code and things in between...
  categories:
    - Blog
    - JavaScript
    - Open Source
    - Music
    - Programming
    - Technology
    - Web Development
  built_by: Divyanshu Maithani
  built_by_url: https://twitter.com/divyanshu013
- title: TFE Energy
  main_url: https://www.tfe.energy
  url: https://www.tfe.energy
  source_url: https://gitlab.com/marcfehrmedia/2019-07-03-tfe-energy
  description: >
    TFE Energy believes in the future. Their new website is programmed with Gatsby, Scrollmagic, Contentful, Cloudify.
  categories:
    - Technology
    - Consulting
    - Video
    - Business
  built_by: Marc Fehr
  built_by_url: https://www.marcfehr.ch
- title: AtomBuild
  url: https://atombuild.github.io/
  main_url: https://atombuild.github.io/
  source_url: https://github.com/AtomBuild/atombuild.github.io
  description: >
    Landing page for the AtomBuild project, offering a curation of Atom packages associated with the project.
  categories:
    - Directory
    - Landing Page
    - Open Source
    - Programming
    - Technology
  built_by: Kepler Sticka-Jones
  built_by_url: https://keplersj.com/
  featured: false
- title: Josh Pensky
  main_url: https://joshpensky.com
  url: https://joshpensky.com
  description: >
    Josh Pensky is an interactive developer based in Boston. He designs and builds refreshing web experiences, packed to the punch with delightful interactions.
  categories:
    - Portfolio
    - Web Development
    - Design
    - SEO
  built_by: Josh Pensky
  built_by_url: https://github.com/joshpensky
  featured: false
- title: AtomLinter
  url: https://atomlinter.github.io/
  main_url: https://atomlinter.github.io/
  source_url: https://github.com/AtomLinter/atomlinter.github.io
  description: >
    Landing page for the AtomLinter project, offering a curation of Atom packages associated with the project.
  categories:
    - Directory
    - Landing Page
    - Open Source
    - Programming
    - Technology
  built_by: Kepler Sticka-Jones
  built_by_url: https://keplersj.com/
  featured: false
- title: Dashbouquet
  url: https://dashbouquet.com/
  main_url: https://dashbouquet.com/
  categories:
    - Agency
    - Blog
    - Business
    - Mobile Development
    - Portfolio
    - Web Development
  built_by: Dashbouquet team
  featured: false
- title: rathes.me
  url: https://rathes.me/
  main_url: https://rathes.me/
  source_url: https://github.com/rathesDot/rathes.me
  description: >
    The Portfolio Website of Rathes Sachchithananthan
  categories:
    - Blog
    - Portfolio
    - Web Development
  built_by: Rathes Sachchithananthan
  built_by_url: https://rathes.me/
- title: viviGuides - Your travel guides
  url: https://vivitravels.com/en/guides/
  main_url: https://vivitravels.com/en/guides/
  description: >
    viviGuides is viviTravels' blog: here you will find travel tips, useful information about the cities and the best guides for your next vacation.
  categories:
    - Travel
    - Blog
  built_by: Kframe Interactive SA
  built_by_url: https://kframeinteractive.com/
  featured: false
- title: KNC Blog
  main_url: https://nagakonada.com
  url: https://nagakonada.com/
  description: >
    Nagakonada is my blogging and portfolio site where I list my projects, experience, capabilities and the blog mostly talks about technical and personal writings.
  categories:
    - Blog
    - Web Development
    - Portfolio
  built_by: Konada, Naga Chaitanya
  built_by_url: https://github.com/ChaituKNag
  featured: false
- title: Vishal Nakum
  url: https://nakum.tech/
  main_url: https://nakum.tech/
  source_url: https://github.com/vishalnakum011/contentful
  description: >
    Portfolio of Vishal Nakum. Made with Gatsby, Contentful. Deployed on Netlify.
  categories:
    - Portfolio
    - Blog
  built_by: Amol Tangade
  built_by_url: https://amoltangade.me/
- title: Sagar Hani Portfolio
  url: http://sagarhani.in/
  main_url: http://sagarhani.in/
  source_url: https://github.com/sagarhani
  description: >
    Sagar Hani is a Software Developer & an Open Source Enthusiast. He blogs about JavaScript, Open Source and his Life experiences.
  categories:
    - Portfolio
    - Blog
    - Web Development
    - Open Source
    - Technology
    - Programming
    - JavaScript
  built_by: Sagar Hani
  built_by_url: http://sagarhani.in/about
- title: Arturo Alviar's Portfolio
  main_url: https://arturoalviar.com
  url: https://arturoalviar.com
  source_url: https://github.com/arturoalviar/portfolio
  categories:
    - Portfolio
    - Open Source
    - Web Development
  built_by: Arturo Alviar
  built_by_url: https://github.com/arturoalviar
  featured: false
- title: Pearly
  url: https://www.pearlyplan.com
  main_url: https://www.pearlyplan.com
  description: >
    Dental Membership Growth Platform
  categories:
    - Technology
    - Healthcare
    - App
  built_by: Sean Emmer and Jeff Cole
- title: MarceloNM
  url: https://marcelonm.com
  main_url: https://marcelonm.com
  description: >
    Personal landing page and blog for MarceloNM, a frontend developer based in Brazil.
  categories:
    - Blog
    - JavaScript
    - Landing Page
    - Programming
    - Web Development
  built_by: Marcelo Nascimento Menezes
  built_by_url: https://github.com/mrcelo
  featured: false
- title: Open Source Galaxy
  main_url: https://www.opensourcegalaxy.com
  url: https://www.opensourcegalaxy.com
  description: >
    Explore the Open Source Galaxy and help other earthlings by contributing to open source.
  categories:
    - Open Source
    - Programming
    - Web Development
  built_by: Justin Juno
  built_by_url: https://www.justinjuno.dev
  featured: false
- title: enBonnet Blog
  url: https://enbonnet.me/
  main_url: https://enbonnet.me/
  source_url: https://github.com/enbonnet
  description: >
    Hola, este es mi sitio personal, estare escribiendo sobre JavaScript, Frontend y Tecnologia que utilice en mi dia a dia.
  categories:
    - Portfolio
    - Blog
    - Web Development
    - Technology
    - Programming
    - JavaScript
  built_by: Ender Bonnet
  built_by_url: https://enbonnet.me/
- title: Edenspiekermann
  url: https://www.edenspiekermann.com/eu/
  main_url: https://www.edenspiekermann.com/eu/
  description: >
    Hello. We are Edenspiekermann, an independent global creative agency.
  categories:
    - Featured
    - Agency
    - Design
    - Portfolio
  featured: true
- title: IBM Design
  url: https://www.ibm.com/design/
  main_url: https://www.ibm.com/design/
  description: >
    At IBM, our design philosophy is to help guide people so they can do their best work. Our human-centered design practices help us deliver on that goal.
  categories:
    - Featured
    - Design
    - Technology
    - Web Development
  built_by: IBM
  featured: true
- title: We Do Plugins
  url: https://wedoplugins.com
  main_url: https://wedoplugins.com
  description: >
    Free & premium WordPress plugins development studio from Wroclaw, Poland.
  categories:
    - Portfolio
    - Agency
    - Open Source
    - Web Development
  built_by: We Do Plugins
  built_by_url: https://wedoplugins.com
- title: Mevish Aslam, business coach
  url: https://mevishaslam.com/
  main_url: https://mevishaslam.com/
  description: >
    Mevish Aslam helps women build a life they love and coaches women to launch and grow businesses.
  categories:
    - Business
    - Consulting
    - Entrepreneurship
    - Freelance
    - Marketing
    - Portfolio
  built_by: Rou Hun Fan
  built_by_url: https://flowen.me
  featured: false
- title: Principles of wealth
  url: https://principlesofwealth.net
  main_url: https://principlesofwealth.net
  source_url: https://github.com/flowen/principlesofwealth
  description: >
    Principles of wealth. How to get rich without being lucky, a summary of Naval Ravikant's tweets and podcast.`
  categories:
    - Business
    - Consulting
    - Education
    - Entrepreneurship
    - Finance
    - Learning
    - Marketing
    - Media
    - Nonprofit
    - Productivity
    - Science
  built_by: Rou Hun Fan
  built_by_url: https://flowen.me
  featured: false
- title: Problem studio
  url: https://problem.studio
  main_url: https://problem.studio
  description: >
    Problem Studio creates unique and fun web experiences. Our enemy is "boring" if ya know what we mean: overused WordPress templates, the top 10 shopify templates, copy of a copy of a copy of a copy. We love to support design and marketing agencies and help realize their creations into a digital product. `
  categories:
    - Agency
    - Business
    - Consulting
    - Design
    - Education
    - Entrepreneurship
    - Freelance
    - Landing Page
    - Marketing
    - Media
    - Portfolio
    - Productivity
    - Web Development
  built_by: Rou Hun Fan & Sander Visser
  built_by_url: https://flowen.me
- title: North X South
  main_url: https://northxsouth.co
  url: https://northxsouth.co
  description: >
    We work with small businesses and non-profits to develop their brands, build an online identity, create stellar designs, and give a voice to their causes.
  categories:
    - Agency
    - Consulting
    - Business
    - Design
    - Web Development
  built_by: North X South
  built_by_url: https://northxsouth.co
- title: Plenty of Fish
  main_url: https://www.pof.com/
  url: https://pof.com
  description: >
    Plenty of Fish is one of the world's largest dating platforms.
  categories:
    - Community
  featured: true
- title: Bitcoin
  main_url: https://www.bitcoin.com/
  url: https://bitcoin.com
  description: >
    One of the largest crypto-currency platforms in the world.
  categories:
    - Technology
    - Finance
  featured: true
- title: Frame.io
  main_url: https://www.frame.io/
  url: https://frame.io
  description: >
    Frame.io is a cloud-based video collaboration platform that allows its users to easily work on media projects together
  categories:
    - Technology
    - Entertainment
    - Media
  featured: true
- title: Sainsbury’s Homepage
  main_url: https://www.sainsburys.co.uk/
  url: https://www.sainsburys.co.uk
  description: >
    Sainsbury’s is an almost 150 year old supermarket chain in the United Kingdom.
  categories:
    - E-commerce
    - Food
  featured: true
- title: Haxzie, Portfolio and Blog
  url: https://haxzie.com/
  main_url: https://haxzie.com/
  source_url: https://github.com/haxzie/haxzie.com
  description: >
    Haxzie.com is the portfolio and personal blog of Musthaq Ahamad, UX Engineer and Visual Designer
  categories:
    - Blog
    - Portfolio
  built_by: Musthaq Ahamad
  built_by_url: https://haxzie.com
  featured: false
- title: GBT
  url: https://yangmuzi.com/
  main_url: https://yangmuzi.com/
  source_url: https://github.com/yangnianbing/blog-by-gatsby
  description: >
    It is a basic Gatsby site project
  categories:
    - Blog
    - Portfolio
  built_by: yangnianbing
  featured: false
- title: Robin Wieruch's Blog
  url: https://www.robinwieruch.de/
  main_url: https://www.robinwieruch.de/
  categories:
    - Blog
    - Education
  featured: false
- title: Roger Ramos Development Journal
  url: https://rogerramos.me/
  main_url: https://rogerramos.me/
  source_url: https://github.com/rogerramosme/rogerramos.me/
  description: >
    Personal development journal made with Netlify CMS
  categories:
    - Blog
  built_by: Roger Ramos
  built_by_url: https://rogerramos.me/
  featured: false
- title: Global Adviser Alpha
  main_url: https://globaladviseralpha.com
  url: https://globaladviseralpha.com
  description: >
    Lead by David Haintz, Global Adviser Alpha transforms advice business into world class firms.
  categories:
    - Business
    - Blog
    - Finance
  built_by: Handsome Creative
  built_by_url: https://www.hellohandsome.com.au
  featured: false
- title: Alcamine
  url: https://alcamine.com/
  main_url: https://alcamine.com/
  description: >
    Never apply to another job online and receive tons of tech jobs in your inbox everyday — all while keeping your information private.
  categories:
    - Blog
    - Technology
  built_by: Caldera Digital
  built_by_url: https://www.calderadigital.com/
  featured: false
- title: Caldera Digital
  url: https://www.calderadigital.com/
  main_url: https://www.calderadigital.com/
  source_url: https://github.com/caldera-digital/platform
  description: >
    Caldera is a product and application development agency that uses innovative technology to bring your vision, brand, and identity to life through user centered design.
  categories:
    - Blog
    - User Experience
    - Consulting
  built_by: Caldera Digital
  built_by_url: https://www.calderadigital.com/
  featured: false
- title: Keycodes
  url: https://www.keycodes.dev
  main_url: https://www.keycodes.dev
  source_url: https://github.com/justinjunodev/keycodes.dev
  description: >
    A developer resource for getting keyboard key codes.
  categories:
    - Programming
    - Productivity
    - Open Source
    - Web Development
  built_by: Justin Juno
  built_by_url: https://www.justinjuno.dev
  featured: false
- title: Utah Pumpkins
  url: https://www.utahpumpkins.com/
  main_url: https://www.utahpumpkins.com/
  source_url: https://github.com/cadekynaston/utah-pumpkins
  description: >
    An awesome pumpkin gallery built using Gatsby and Contentful.
  categories:
    - Gallery
    - Blog
    - Photography
  built_by: Cade Kynaston
  built_by_url: https://cade.codes
- title: diff001a's blog
  main_url: https://diff001a.netlify.com/
  url: https://diff001a.netlify.com/
  description: >
    This is diff001a's blog which contains blogs related to programming.
  categories:
    - Blog
  built_by: diff001a
- title: Rockwong Blog
  main_url: http://rockwong.com/blog/
  url: http://rockwong.com/blog/
  description: >
    Rockwong is a technical blog containing content related to various web technologies.
  categories:
    - Technology
    - Education
    - Blog
- title: RegexGuide
  main_url: https://regex.guide
  url: https://regex.guide/playground
  source_url: https://github.com/pacdiv/regex.guide
  description: >
    The easiest way to learn regular expressions! The RegexGuide is a playground helping developers to discover regular expressions. Trying it is adopting regular expressions!
  categories:
    - App
    - Education
    - JavaScript
    - Nonprofit
    - Open Source
    - Programming
    - Technology
    - Web Development
  built_by: Loïc J.
  built_by_url: https://growthnotes.dev
- title: re:store
  url: https://www.visitrestore.com
  main_url: https://www.visitrestore.com
  description: >
    This is your chance to discover, connect, and shop beyond your feed and get to know the who, how, and why behind your favorite products.
  categories:
    - Marketing
  built_by: The Couch
  built_by_url: https://thecouch.nyc
  featured: false
- title: Bululu Eventos
  url: https://bululueventos.cl/
  main_url: https://bululueventos.cl/
  source_url: https://github.com/enBonnet/bululu-front
  description: >
    Sitio de organizadores de eventos
  categories:
    - Marketing
  built_by: Ender Bonnet
  built_by_url: https://enbonnet.me/
- title: MyPrograming Steps
  main_url: https://mysteps.netlify.com/
  url: https://mysteps.netlify.com/
  description: >
    FrontEnd Tutorial Information
  featured: false
  categories:
    - Blog
    - Portfolio
  source_url: https://github.com/IoT-Arduino/Gatsby-MySteps
  built_by: Maruo
  built_by_url: https://twitter.com/DengenT
- title: Brent Runs Marathons
  main_url: https://www.brentrunsmarathons.com/
  url: https://www.brentrunsmarathons.com/
  source_url: https://github.com/bingr001/brentrunsmarathonsv2
  description: >
    Brent Runs Marathons is about the training and race experience for the Comrades Ultra Marathon
  categories:
    - Blog
  built_by: Brent Ingram
  built_by_url: https://www.brentjingram.com/
  featured: false
- title: Pedro LaTorre
  main_url: https://www.pedrolatorre.com/
  url: https://www.pedrolatorre.com/
  source_url: https://github.com/bingr001/pedro-latorre-site
  description: >
    A really awesome website built for the motivational speaker Pedro LaTorre
  categories:
    - Blog
  built_by: Brent Ingram
  built_by_url: https://www.brentjingram.com/
  featured: false
- title: Veryben
  main_url: https://veryben.com/
  url: https://veryben.com/
  description: >
    be water my friend
  categories:
    - Blog
  built_by: anikijiang
  built_by_url: https://twitter.com/anikijiang
  featured: false
- title: kentarom's portfolio
  main_url: https://kentarom.com/
  url: https://kentarom.com/
  source_url: https://github.com/kentaro-m/portfolio-gatsby
  description: >
    The portfolio of kentarom, frontend developer. This site shows recent activities about him.
  categories:
    - Portfolio
    - Technology
    - Web Development
  built_by: kentarom
  built_by_url: https://twitter.com/_kentaro_m
  featured: false
- title: MotionThat
  main_url: https://motionthat.com.au
  url: https://motionthat.com.au
  description: >
    MotionThat was created to fill a void in Tabletop Product shooting, whereby the need for consistency, repetition and flexibility was required to eliminate the many variables and inaccuracies that slow the filming process down.
  categories:
    - Entertainment
    - Food
    - Media
    - Gallery
  built_by: Handsome Creative
  built_by_url: https://www.hellohandsome.com.au
  featured: false
- title: TEN ALPHAS
  main_url: https://tenalphas.com.au
  url: https://tenalphas.com.au
  description: >
    TEN ALPHAS is a content production company based in Sydney and Wollongong, telling stories through moving image and beautiful design.
  categories:
    - Media
    - Entertainment
    - Video
  built_by: Handsome Creative
  built_by_url: https://www.hellohandsome.com.au
  featured: false
- title: SalesGP
  main_url: https://salesgp.io
  url: https://salesgp.io
  description: >
    SalesGP is a specialist Sales and Operations partner offering expert skill-sets and decades of experience to companies entering the Australia, NZ (ANZ) and South East Asian (SEA) markets.
  categories:
    - Business
    - Marketing
    - Consulting
  built_by: Handsome Creative
  built_by_url: https://www.hellohandsome.com.au
  featured: false
- title: Source Separation Systems
  main_url: https://sourceseparationsystems.com.au
  url: https://sourceseparationsystems.com.au
  description: >
    Innovative waste diversion products, designed to connect Australians to a more sustainable world.
  categories:
    - Business
  built_by: Handsome Creative
  built_by_url: https://www.hellohandsome.com.au
- title: Fuzzy String Matching
  main_url: https://fuzzy-string-matching.netlify.com
  url: https://fuzzy-string-matching.netlify.com
  source_url: https://github.com/jdemieville/fuzzyStringMatching
  description: >
    This site is built to assess the performance of various approximate string matching algorithms aka fuzzy string searching.
  categories:
    - JavaScript
    - Learning
    - Programming
  built_by: Jennifer Demieville
  built_by_url: https://demieville-codes.herokuapp.com/portfolio
  featured: false
- title: Open Techiz
  main_url: https://www.opentechiz.com/
  url: https://www.opentechiz.com/
  featured: false
  description: >
    An agile software development company in Vietnam, providing wide range service from e-commerce development, mobile development, automation testing and cloud deployment with kubernets
  categories:
    - Web Development
    - Mobile Development
    - Technology
  built_by: Open Techiz
  built_by_url: https://www.opentechiz.com/
- title: Leave Me Alone
  url: https://leavemealone.app
  main_url: https://leavemealone.app
  description: >
    Leave Me Alone helps you unsubscribe from unwanted emails easily. It's built with Gatsby v2.
  categories:
    - Landing Page
    - Productivity
  built_by: James Ivings
  built_by_url: https://squarecat.io
  featured: false
- title: Oberion
  main_url: https://oberion.io
  url: https://oberion.io
  description: >
    Oberion analyzes your gaming library and gives you personal recommendations based on what you play
  categories:
    - Entertainment
    - Media
  built_by: Thomas Uta
  built_by_url: https://twitter.com/ThomasJanUta
  featured: false
- title: Yoseph.tech
  main_url: https://www.yoseph.tech
  url: https://www.yoseph.tech/compilers
  source_url: https://github.com/radding/yoseph.tech_gatsby
  description: >
    Yoseph.tech is a personal blog centered around technology and software engineering
  categories:
    - Technology
    - Web Development
    - Open Source
  built_by: Yoseph Radding
  built_by_url: https://github.com/radding
  featured: false
- title: Really Fast Sites
  url: https://reallyfastsites.com
  main_url: https://reallyfastsites.com
  description: >
    Really Fast Sites showcases websites that have a speed score of 85 or higher on Google's Page Speed Insights for both mobile and desktop, along with some of the platforms and technologies those sites use.
  categories:
    - Web Development
    - Programming
  built_by: Peter Brady
  built_by_url: https://www.peterbrady.co.uk
  featured: false
- title: Mieke Frouws
  url: https://www.miekefrouws.nl
  main_url: https://www.miekefrouws.nl
  description: >
    Mieke Frouws is a freelance primary and secondary school theatre teacher based in the Netherlands.
  categories:
    - Freelance
    - Education
  built_by: Laurens Kling
  built_by_url: https://www.goedideemedia.nl
  featured: false
- title: Paul de Vries
  url: https://pauldevries1972.nl
  main_url: https://pauldevries1972.nl
  description: >
    Paul de Vries is founder of #DCDW and Spokesperson for Marktplaats Automotive (eBay) - Making the online automotive better!
  categories:
    - Blog
    - Business
    - Consulting
  built_by: Laurens Kling
  built_by_url: https://www.goedideemedia.nl
  featured: false
- title: The Fabulous Lifestyles 不藏私旅行煮藝
  url: https://thefabulouslifestyles.com/
  main_url: https://thefabulouslifestyles.com/
  description: >
    The Fabulous Lifestyles features content about travel and food. It offers practical travel advice that covers trip planning, logistics, and reviews on destination, resort & hotel...etc. Besides travelling, there are step-by-step homemade gourmet recipes that will appeal to everyone's taste buds.
  categories:
    - Blog
    - Food
    - Travel
  built_by: Kevin C Chen
  built_by_url: https://www.linkedin.com/in/kevincychen/
- title: Salexa - Estetica Venezolana
  url: https://peluqueriavenezolana.cl/
  main_url: https://peluqueriavenezolana.cl/
  source_url: https://github.com/enbonnet/salexa-front
  description: >
    Venezuelan beauty and hairdressing salon in Chile
  categories:
    - Marketing
    - Business
  built_by: Ender Bonnet
  built_by_url: https://enbonnet.me/
- title: Akshay Thakur's Portfolio
  main_url: https://akshaythakur.me
  url: https://akshaythakur.me
  categories:
    - Portfolio
    - Web Development
  built_by: Akshay Thakur
  built_by_url: https://akshaythakur.me
- title: Binaria
  description: >
    Digital product connecting technics & creativity.
  main_url: https://binaria.com/en/
  url: https://binaria.com/en/
  categories:
    - Web Development
    - Agency
    - Technology
    - App
    - Consulting
    - User Experience
  built_by: Binaria
  built_by_url: https://binaria.com/
- title: Quema Labs
  url: https://quemalabs.com/
  main_url: https://quemalabs.com/
  description: >
    WordPress themes for these modern times
  categories:
    - Blog
    - Web Development
    - WordPress
    - Portfolio
  built_by: Nico Andrade
  built_by_url: https://nicoandrade.com/
- title: Century 21 Financial
  url: https://century21financial.co.nz/
  main_url: https://century21financial.co.nz/
  description: Website for Century 21's mortgage broker and insurance broker business in New Zealand.
  categories:
    - Real Estate
    - Finance
    - Business
  built_by: Shannon Smith
  built_by_url: https://www.powerboard.co.nz/clients
  featured: false
- title: Base Backpackers
  url: https://www.stayatbase.com/
  main_url: https://www.stayatbase.com/
  description: Base Backpackers is one of Australasia's biggest youth adventure tourism brands. They are super stoked to have one of the fastest websites in the tourism industry.
  categories:
    - Travel
    - Business
  built_by: Shannon Smith
  built_by_url: https://www.powerboard.co.nz/clients
  featured: false
- title: Wealthsimple
  url: https://www.wealthsimple.com/
  main_url: https://www.wealthsimple.com/en-us/
  description: >
    The simple way to grow your money like the world's most sophisticated investors. Zero-maintenance portfolios, expert advisors and low fees.
  categories:
    - App
    - Business
    - Finance
  featured: false
- title: To Be Created
  description: >
    tbc is a London based styling agency that champions a modernised minimal aesthetic for both personal clients and brands.
  main_url: https://to-be-created.com
  url: https://to-be-created.com
  categories:
    - Web Development
    - Agency
    - Portfolio
    - Freelance
  built_by: Sam Goddard
  built_by_url: https://samgoddard.dev/
- title: Kosmos Platform
  main_url: https://kosmosplatform.com
  url: https://kosmosplatform.com
  description: >
    Explore the Kosmos - A new world is here, where every clinician now has the ability to improve cardiothoracic and abdominal assessment, in just a few minutes.
  categories:
    - Marketing
    - Science
    - Video
    - Landing Page
    - Healthcare
    - Technology
  built_by: Bryce Benson via Turnstyle Studio
  built_by_url: https://github.com/brycebenson
- title: B-Engaged
  url: https://b-engaged.se/
  main_url: https://b-engaged.se/
  description: >
    B-Engaged gives a clear picture of the organization and helps you implement the measures that makes difference for the employees. The results of our employee surveys are easily transformed into concrete improvement measures using AI technology.
  categories:
    - Business
    - Human Resources
  featured: false
- title: Rollbar
  url: https://rollbar.com/
  main_url: https://rollbar.com/
  description: >
    Rollbar automates error monitoring and triaging, so developers can fix errors that matter within minutes, and build software quickly and painlessly.
  categories:
    - Programming
    - Web Development
  featured: false
- title: EQX
  url: https://digitalexperience.equinox.com/
  main_url: https://digitalexperience.equinox.com/
  description: >
    The Equinox app, personalized to unlock your full potential.
  categories:
    - Sports
    - App
  featured: false
- title: WagWalking
  url: https://wagwalking.com/
  main_url: https://wagwalking.com/
  description: >
    Paws on the move
  categories:
    - App
  featured: false
- title: FirstBorn
  url: https://www.firstborn.com/
  main_url: https://www.firstborn.com/
  description: >
    We shape modern brands for a connected future.
  categories:
    - Agency
    - Design
- title: Pix4D
  url: https://www.pix4d.com
  main_url: https://www.pix4d.com
  description: >
    A unique suite of photogrammetry software for drone mapping. Capture images with our app, process on desktop or cloud and create maps and 3D models.
  categories:
    - Business
    - Productivity
    - Technology
  featured: false
- title: Bakken & Bæck
  url: https://bakkenbaeck.com
  main_url: https://bakkenbaeck.com
  description: >
    We’re Bakken & Bæck, a digital studio based in Oslo, Bonn and Amsterdam. Ambitious companies call us when they need an experienced team that can transform interesting ideas into powerful products.
  categories:
    - Agency
    - Design
    - Technology
  featured: false
- title: Figma Config
  url: https://config.figma.com/
  main_url: https://config.figma.com/
  description: A one-day conference where Figma users come together to learn from each other.
  categories:
    - Conference
    - Design
    - Event
    - Community
    - Learning
  built_by: Corey Ward
  built_by_url: http://www.coreyward.me/
  featured: false
- title: Anurag Hazra's Portfolio
  url: https://anuraghazra.github.io/
  main_url: https://anuraghazra.github.io/
  source_url: https://github.com/anuraghazra/anuraghazra.github.io
  description: >
    Anurag Hazra's portfolio & personal blog, Creative FrontEnd web developer from india.
  categories:
    - Portfolio
    - Blog
    - Open Source
    - JavaScript
  built_by: Anurag Hazra
  built_by_url: https://github.com/anuraghazra
- title: VeganWorks
  url: https://veganworks.com/
  main_url: https://veganworks.com/
  description: We make delicious vegan snack boxes.
  categories:
    - Food
- title: codesundar
  url: https://codesundar.com
  main_url: https://codesundar.com
  description: >
    Learn PhoneGap, Ionic, Flutter
  categories:
    - Education
    - Technology
    - Web Development
    - Blog
  built_by: codesundar
  built_by_url: https://codesundar.com
  featured: false
- title: Nordic Microfinance Initiative
  url: https://www.nmimicro.no/
  main_url: https://www.nmimicro.no/
  description: Nordic Microfinance Initiative's (NMI) vision is to contribute to the empowerment of poor people in developing countries and to the creation of jobs and wealth on a sustainable basis.
  featured: false
  categories:
    - Finance
    - Business
  built_by: Othermachines
  built_by_url: https://othermachines.com
- title: Subscribe Pro Documentation
  url: https://docs.subscribepro.com/
  main_url: https://docs.subscribepro.com/
  description: >
    Subscribe Pro is a subscription commerce solution that enables brands to quickly add subscription commerce models such as box, subscribe-and-save, autoship and similar to their existing e-commerce websites.
  categories:
    - Documentation
    - E-commerce
    - API
    - Technology
    - Web Development
  built_by: Subscribe Pro
  built_by_url: https://www.subscribepro.com/
- title: Software.com
  main_url: https://www.software.com
  url: https://www.software.com
  description: Our data platform helps developers learn from their data, increase productivity, and code smarter.
  categories:
    - Data
    - Productivity
    - Programming
  built_by: Brett Stevens, Joshua Cheng, Geoff Stevens
  built_by_url: https://github.com/swdotcom/
  featured: false
- title: WTL Studio Website Builder
  main_url: https://wtlstudio.com/
  url: https://wtlstudio.com/
  description: >
    Cloud-based, SEO focused website builder - helping local businesses and startups reach audiences faster.
  featured: false
  categories:
    - E-commerce
    - SEO
    - Business
- title: ToolsDB
  main_url: https://toolsdb.dev
  url: https://toolsdb.dev
  description: List of tools for better software development.
  featured: false
  categories:
    - Technology
    - Web Development
    - Programming
    - Productivity
- title: Eastman Strings
  url: https://www.eastmanstrings.com
  main_url: https://www.eastmanstrings.com
  description: >
    Site was built using GatsbyJS, Cosmic CMS, and Netlify.
  categories:
    - Business
    - Music
  built_by: Tekhaus
  built_by_url: https://www.tekha.us
  featured: false
- title: Lesley Lai
  main_url: https://lesleylai.info
  url: https://lesleylai.info
  source_url: https://github.com/LesleyLai/blog
  description: >
    lesleylai.info is the personal website of Lesley Lai, where he talks mainly about C++ and Computer Graphics.
  categories:
    - Blog
    - Open Source
    - Portfolio
    - Programming
    - Technology
  built_by: Lesley Lai
  built_by_url: https://github.com/LesleyLai
  featured: false
- title: Whipstitch Webwork
  url: https://www.whipstitchwebwork.com
  main_url: https://www.whipstitchwebwork.com
  description: >
    Websites for smart people.
  categories:
    - Agency
    - Web Development
  built_by: Matthew Russell
  featured: false
- title: Vandré Leal
  main_url: https://vandreleal.github.io
  url: https://vandreleal.github.io
  source_url: https://github.com/vandreleal/vandreleal.github.io
  description: >
    Portfolio of Vandré Leal.
  categories:
    - Portfolio
    - Web Development
  built_by: Vandré Leal
  built_by_url: https://vandreleal.github.io
  featured: false
- title: Tarokenlog
  url: https://taroken.dev/
  main_url: https://taroken.dev/
  description: >
    Blog and Gallery
  categories:
    - Blog
    - Portfolio
    - Web Development
    - Photography
  built_by: Kentaro Koga
  built_by_url: https://twitter.com/kentaro_koga
  featured: false
- title: OwlyPixel Blog
  main_url: https://owlypixel.com
  url: https://owlypixel.com
  description: >
    Notes and tutorials on coding, web development, design and other stuff.
  categories:
    - Web Development
    - Blog
    - Education
  built_by: Owlypixel
  built_by_url: https://twitter.com/owlypixel
  featured: false
- title: talkoverflow
  main_url: https://talkoverflow.com
  url: https://talkoverflow.com
  description: Blog on software engineering built with Gatsby themes and theme-ui
  categories:
    - Blog
    - Web Development
    - Technology
  built_by: Patryk Jeziorowski
  built_by_url: https://twitter.com/pjeziorowski
- title: HISTORYTalks
  main_url: https://www.history-talks.com/
  url: https://www.history-talks.com/
  description: Built using Gatsby, JSS and Contentful
  categories:
    - Conference
    - Media
  built_by: A+E Networks
  built_by_url: https://www.aenetworks.com/
- title: HISTORYCon
  main_url: https://www.historycon.com/
  url: https://www.historycon.com/
  description: Built using Gatsby, JSS and Contentful
  categories:
    - Conference
    - Media
  built_by: A+E Networks
  built_by_url: https://www.aenetworks.com/
- title: Kölliker Immobilien
  url: https://koelliker-immobilien.ch/
  main_url: https://koelliker-immobilien.ch/
  description: >
    Built using Gatsby, Netlify and Contentful
  categories:
    - Real Estate
    - Marketing
  built_by: Matthias Gemperli
  built_by_url: https://matthiasgemperli.ch
- title: Lessmess Agency website
  url: https://lessmess.agency/
  main_url: https://lessmess.agency/
  description: >
    Website of Lessmess Agency
  categories:
    - Agency
    - Web Development
  built_by: Ilya Lesik
  built_by_url: https://github.com/ilyalesik
- title: Ezekiel Ekunola Portfolio
  main_url: http://ezekielekunola.com/
  url: http://ezekielekunola.com/
  description: Built using Gatsby, Styled-Components
  categories:
    - Web Development
    - Portfolio
  built_by: Ezekiel Ekunola
  built_by_url: https://github.com/easybuoy/
  featured: false
- title: Gearbox Development
  main_url: https://gearboxbuilt.com
  url: https://gearboxbuilt.com/?no-load-in
  description: >
    Gearbox is a performance website development & optimization company based out of Canada. Built using Gatsby/WordPress.
  categories:
    - Agency
    - Web Development
    - WordPress
    - Portfolio
    - Programming
    - Technology
    - Business
  built_by: Gearbox Development
  built_by_url: https://gearboxbuilt.com
  featured: false
- title: UXWorks
  main_url: https://uxworks.org
  url: https://uxworks.org
  description: Built with Gatsby, Netlify and Markdown
  categories:
    - Web Development
    - Blog
  built_by: Amrish Kushwaha
  built_by_url: https://github.com/isamrish
  featured: false
- title: Jarod Peachey
  main_url: https://jarodpeachey.netlify.com
  url: https://jarodpeachey.netlify.com
  source_url: https://github.com/jarodpeachey/portfolio
  description: >
    Jarod Peachey is a front-end developer focused on building modern and fast websites for everyone.
  categories:
    - Blog
    - JavaScript
    - Mobile Development
    - Portfolio
  built_by: Jarod Peachey
  built_by_url: https://github.com/jarodpeachey
  featured: false
- title: Thomas Maximini
  main_url: https://www.thomasmaximini.com/
  url: https://www.thomasmaximini.com/
  source_url: https://github.com/tmaximini/maxi.io
  description: >
    Thomas Maximini is a full stack web developer from Germany
  categories:
    - Blog
    - JavaScript
    - Photography
    - Portfolio
    - Web Development
  built_by: Thomas Maximini
  built_by_url: https://github.com/tmaximini
  featured: false
- title: Aretha Iskandar
  main_url: https://arethaiskandar.com/
  url: https://arethaiskandar.com/
  source_url: https://github.com/tmaximini/arethaiskandar.com
  description: >
    Aretha Iskandar is a Jazz and Soul Singer / Songwriter from Paris
  categories:
    - Music
  built_by: Thomas Maximini
  built_by_url: https://github.com/tmaximini
  featured: false
- title: Harshil Shah
  url: https://harshil.net
  main_url: https://harshil.net
  description: >
    Harshil Shah is an iOS engineer from Mumbai, India
  categories:
    - Blog
    - Mobile Development
  built_by: Harshil Shah
  built_by_url: https://twitter.com/_HarshilShah
  featured: false
- title: Code Examples
  url: https://codeexamples.dev/
  main_url: https://codeexamples.dev/
  description: >
    Examples about various programming languages like JavaScript, Python, Rust, Angular, React, Vue.js etc.
  categories:
    - Blog
    - Education
    - Programming
    - Web Development
  built_by: Sai gowtham
  built_by_url: https://twitter.com/saigowthamr
  featured: false
- title: Samir Mujanovic
  main_url: https://www.samirmujanovic.com/
  url: https://www.samirmujanovic.com/
  description: >
    I'm a Frontend Developer with 3 years of experience. I describe myself as a developer who loves coding, open-source and web platform.
  categories:
    - Portfolio
    - Web Development
    - Design
  built_by: Samir Mujanovic
  built_by_url: https://github.com/sameerrM
- title: Yearlyglot - Fluent Every Year
  url: https://www.yearlyglot.com/blog
  main_url: https://www.yearlyglot.com
  description: >
    A popular blog on languages, second language acquisition and polyglottery.
  categories:
    - Blog
    - Education
    - Learning
    - Travel
  built_by: Donovan Nagel
  built_by_url: https://www.donovannagel.com
  featured: false
- title: 8fit.com
  url: https://8fit.com/
  main_url: https://8fit.com/
  description: >
    Get personalized workouts, custom meal plans, and nutrition guidance, right in the palm of your hand. Prioritize progress over perfection with the 8fit app!
  categories:
    - App
    - Food
    - Sports
  featured: false
- title: Dispel - Remote Access for Industrial Control Systems
  url: https://dispel.io
  main_url: https://dispel.io
  description: >
    Dispel provides secure, moving target defense networks through which your teams can remotely access industrial control systems in seconds, replacing static-defense products that take 5 to 15 minutes to work through.
  categories:
    - Business
    - Technology
    - Security
  built_by: Anton Aberg
  built_by_url: https://github.com/aaaberg
  featured: false
- title: Geothermal Heat Pump DIY Project
  url: https://diyheatpump.net/
  main_url: https://diyheatpump.net/
  description: Personal project by Yuriy Logvin that demonstrates how you can switch to heating with electricity at a minimal cost. The goal here is to show that everyone can build a geothermal heat pump and start saving money.
  categories:
    - Blog
    - Education
    - Technology
  built_by: Yuriy Logvin
  built_by_url: https://powerwatcher.net
- title: Catalyst Network - Cryptocurrency
  url: https://www.cryptocatalyst.net/
  main_url: https://www.cryptocatalyst.net/
  source_url: https://github.com/n8tb1t/gatsby-starter-cryptocurrency
  description: >
    An All-in-One solution for Modern Transactions.
  categories:
    - Business
    - Technology
  built_by: n8tb1t
  built_by_url: https://github.com/n8tb1t/
  featured: false
- title: SaoBear's-Blog
  main_url: https://saobear.xyz/
  url: https://saobear.xyz/
  source_url: https://github.com/PiccoloYu/SaoBear-is-Blog
  featured: false
  categories:
    - Blog
    - Web Development
- title: Rumaan Khalander - Portfolio
  url: https://www.rumaan.me/
  main_url: https://www.rumaan.me/
  description: >
    Rumaan Khalander is a Full-Stack Dev from Bengaluru who loves to develop for mobile and web.
  categories:
    - Portfolio
  built_by: rumaan
  built_by_url: https://github.com/rumaan/
  featured: false
- title: DigiGov
  main_url: https://digigov.grnet.gr/
  url: https://digigov.grnet.gr/
  description: >
    DigiGov is an initiative for the Digital Transformation of the Greek Public Sector
  categories:
    - Government
  built_by: GRNET
  built_by_url: https://grnet.gr/
  featured: false
- title: Zeek Interactive
  main_url: https://zeek.com
  url: https://zeek.com
  description: >
    Business site for Zeek Interactive. Using WordPress as a data store via the WPGraphQL plugin.
  categories:
    - Blog
    - Web Development
    - Mobile Development
    - WordPress
    - Agency
    - Business
  built_by: Zeek Interactive
  built_by_url: https://zeek.com
  featured: false
- title: Bare Advertising & Communications
  url: https://bare.ca/
  main_url: https://bare.ca/
  description: >
    Bare is a full-service branding and production agency in Vancouver BC with deep experience in digital/traditional communications and strategy. We specialize in building headless WordPress sites with Gatsby.
  categories:
    - WordPress
    - Agency
    - Business
  built_by: Bare Advertising & Communications
  built_by_url: https://www.bare.ca/
  featured: false
- title: The Decking Superstore
  url: https://www.thedeckingsuperstore.com/
  main_url: https://www.thedeckingsuperstore.com/
  description: >
    One of Northern California's largest outdoor decking and siding providers.
  categories:
    - WordPress
    - Business
  built_by: Bare Advertising & Communications
  built_by_url: https://www.bare.ca/
  featured: false
- title: Precision Cedar Products
  url: https://www.precisioncedar.com/
  main_url: https://www.precisioncedar.com/
  description: >
    Western Red Cedar Distributor in Vancouver Canada.
  categories:
    - WordPress
    - Business
  built_by: Bare Advertising & Communications
  built_by_url: https://www.bare.ca/
  featured: false
- title: Circle Restoration
  url: https://www.circlerestoration.com/
  main_url: https://www.circlerestoration.com/
  description: >
    Restoration Services Provider in Vancouver Canada.
  categories:
    - WordPress
    - Business
  built_by: Bare Advertising & Communications
  built_by_url: https://www.bare.ca/
  featured: false
- title: ALS Rally
  url: https://www.alsrally.com/
  main_url: https://www.alsrally.com/
  description: >
    Non profit fundraiser for ALS Research.
  categories:
    - WordPress
    - Nonprofit
    - Event
  built_by: Bare Advertising & Communications
  built_by_url: https://www.bare.ca/
  featured: false
- title: Vancouver Welsh Men's Choir
  url: https://vancouverchoir.ca/
  main_url: https://vancouverchoir.ca/
  description: >
    Vancouver Welsh Men's Choir website for upcoming shows, ticket purchases and online merchandise.
  categories:
    - WordPress
    - Entertainment
    - Event
    - E-commerce
  built_by: Bare Advertising & Communications
  built_by_url: https://www.bare.ca/
  featured: false
- title: Paul Scanlon - Blog
  main_url: https://paulie.dev/
  url: https://paulie.dev/
  source_url: https://github.com/PaulieScanlon/paulie-dev-2019
  description: >
    I'm a React UI developer / UX Engineer. React, GatsbyJs, JavaScript, TypeScript/Flow, StyledComponents, Storybook, TDD (Jest/Enzyme) and a tiny bit of Node.js.
  categories:
    - Blog
    - Web Development
  built_by: Paul Scanlon
  built_by_url: http://www.pauliescanlon.io
  featured: false
- title: EF Design
  main_url: https://ef.design
  url: https://ef.design
  description: >
    Home of everything creative, digital and brand at EF.
  featured: false
  categories:
    - Marketing
    - Design
  built_by: João Matos (Global Creative Studio - Education First)
- title: Codica
  main_url: https://www.codica.com/
  url: https://www.codica.com/
  description: >
    We help startups and established brands with JAMStack, Progressive Web Apps and Marketplaces development.
  categories:
    - Agency
    - Web Development
  built_by: Codica
  built_by_url: https://www.codica.com/
- title: Bhavani Ravi's Portfolio
  url: https://bhavaniravi.com
  main_url: https://bhavaniravi.com
  description: >
    Showcase of Bhavani Ravi's skillset and blogs
  categories:
    - Blog
    - Portfolio
  built_by: Bhavani Ravi
  built_by_url: https://twitter.com/geeky_bhavani
- title: Kotoriyama
  main_url: https://kotoriyama.com/
  url: https://kotoriyama.com/
  description: >
    Japanese Indie Game Creator.
  featured: false
  categories:
    - App
    - Entertainment
    - Mobile Development
  built_by: Motoyoshi Shiine (Kotoriyama)
- title: PWA Shields
  url: https://www.pwa-shields.com
  main_url: https://www.pwa-shields.com
  source_url: https://github.com/richardtaylordawson/pwa-shields
  description: >
    Personalize your app's README with custom, fun, PWA shields in SVG
  categories:
    - Documentation
    - App
    - API
  built_by: Richard Taylor Dawson
  built_by_url: https://richardtaylordawson.com
- title: Zatsuzen
  url: https://zatsuzen.com
  main_url: https://zatsuzen.com
  description: >
    Web developer's portfolio
  categories:
    - Portfolio
  built_by: Akane
  built_by_url: https://twitter.com/akanewz
  featured: false
- title: Reeemoter
  description: >-
    Join thousands of developers from everywhere and access to job
    offers from hundreds of companies worldwide right
    at your inbox for free.
  main_url: https://reeemoter.com/
  url: https://reeemoter.com/
  featured: false
  categories:
    - Technology
    - Web Development
  built_by: Ramón Chancay
  built_by_url: https://ramonchancay.me/
- title: Ananya Neogi
  main_url: https://ananyaneogi.com
  url: https://ananyaneogi.com
  description: >
    Showcases Ananya's work as a frontend developer and comprises of a collection of written articles on web development, programming and, user experience.
  categories:
    - Portfolio
    - Blog
  built_by: Ananya Neogi
  built_by_url: https://ananyaneogi.com
- title: webman.pro
  main_url: https://webman.pro/
  url: https://webman.pro/
  description: >
    webman.pro is an awesome portfolio and technical blog where
    professional Front End engineer Dmytro Chumak shares his thoughts
    and experience to inspire other developers.
  featured: false
  categories:
    - Blog
    - Web Development
    - JavaScript
  built_by: Dmytro Chumak
  built_by_url: https://github.com/wwwebman
- title: borderless
  url: https://junhobaik.github.io
  main_url: https://junhobaik.github.io
  source_url: https://github.com/junhobaik/junhobaik.github.io/tree/develop
  description: >
    Junho Baik's Development Blog
  categories:
    - Blog
    - Web Development
  built_by: Junho Baik
  built_by_url: https://github.com/junhobaik
  featured: false
- title: React Resume Generator
  main_url: https://nimahkh.github.io/nima_habibkhoda
  url: https://nimahkh.github.io/nima_habibkhoda
  source_url: https://github.com/nimahkh/resume_generator
  description: >
    The resume generator is a project to create your own resume web page easily with Gatsby.
  categories:
    - Portfolio
  built_by: Nima Habibkhoda
  featured: false
- title: Thomas Wang's Blog
  main_url: https://www.thomaswang.io
  url: https://www.thomaswang.io
  description: >-
    Technical blog by Thomas Wang
  built_by: Thomas Wang
  built_by_url: https://github.com/thomaswang
  featured: false
  categories:
    - Blog
    - Web Development
- title: Engleezi
  main_url: https://www.myengleezi.com
  url: https://myengleezi.com/teachers/
  description: >-
    Affordable, accessible and fun, Engleezi is an English tutoring service that aims to make your child a better and more fluent English speaker. Our unique online approach gets your children learning English one-on-one from a native English teacher from the comfort of your home.
  built_by: Suleiman Mayow
  built_by_url: https://github.com/sullom101
  featured: false
  categories:
    - Education
    - Learning
    - Technology
- title: The Rebigulator
  main_url: https://www.rebigulator.org/
  source_url: https://github.com/Me4502/Rebigulator/
  url: https://rebigulator.org/
  description: A quote-based via game powered by Frinkiac
  built_by: Matthew Miller
  built_by_url: https://matthewmiller.dev/
  featured: false
  categories:
    - Open Source
    - Entertainment
    - App
- title: madewithlove
  main_url: https://madewithlove.com
  url: https://madewithlove.com
  description: >-
    We build digital products and create the teams around them. We can help with software engineering, product management, managing technical teams, audits and technical consulting.
  built_by: madewithlove
  built_by_url: https://madewithlove.com
  featured: false
  categories:
    - Web Development
    - Blog
    - Agency
    - Business
- title: Sprucehill
  url: https://sprucehill.ca/
  main_url: https://sprucehill.ca/
  description: >
    Sprucehill is a North Vancouver based custom home builder and renovator.
  categories:
    - WordPress
    - Business
  built_by: Bare Advertising & Communications
  built_by_url: https://www.bare.ca/
  featured: false
- title: Nathaniel Ryan Mathew
  url: https://nathanielmathew.me
  main_url: https://nathanielmathew.me
  source_url: https://github.com/nathanielmathew/MyPortfolio
  description: >
    A personal online Portfolio built using GatsbyJS, that showcases Achievements, Projects and Additional information.
  categories:
    - Portfolio
    - Open Source
    - Blog
  built_by: Nathaniel Ryan Mathew
  built_by_url: https://github.com/nathanielmathew
  featured: false
- title: Kanazawa.js Community Page
  main_url: https://kanazawajs.now.sh/
  url: https://kanazawajs.now.sh/
  source_url: https://github.com/kanazawa-js/community-page
  description: >
    Kanazawa.js is a local community for the JSer around Kanazawa to share knowledge about JavaScript.
  categories:
    - Community
    - Programming
    - Web Development
  built_by: Kanazawa.js
  built_by_url: https://twitter.com/knzw_js
  featured: false
- title: monica*dev
  url: https://www.aboutmonica.com/
  main_url: https://www.aboutmonica.com/
  description: >
    Personal site for Monica Powell, a software engineer who is passionate about making open-source more accessible and building community, online & offline.
  categories:
    - Web Development
    - Blog
    - Programming
    - Portfolio
  built_by: Monica Powell
  built_by_url: https://www.aboutmonica.com/
  featured: false
- title: Shivam Sinha
  url: https://www.helloshivam.com/
  main_url: https://www.helloshivam.com/
  description: >
    Portfolio of Shivam Sinha, Graphic Designer and Creative Coder based in New York.
  categories:
    - Portfolio
  built_by: Shivam Sinha
  built_by_url: https://www.helloshivam.com/
  featured: false
- title: Brianna Sharpe - Writer
  main_url: https://www.briannasharpe.com/
  url: https://www.briannasharpe.com/
  source_url: https://github.com/ehowey/briannasharpe
  description: >
    Brianna Sharpe is an Alberta, Canada based freelance writer and journalist focused on health, LGBTQ2S+, parenting, and the environment.
  categories:
    - Portfolio
    - Media
  built_by: Eric Howey
  built_by_url: https://www.erichowey.dev/
  featured: false
- title: Eric Howey Web Development
  main_url: https://www.erichowey.dev/
  url: https://www.erichowey.dev/
  source_url: https://github.com/ehowey/erichoweydev
  description: >
    Personal website and blog for Eric Howey. I am a freelance web developer based in Alberta, Canada specializing in Gatsby, React, WordPress and Theme-UI.
  categories:
    - Portfolio
    - Web Development
    - Freelance
    - Blog
  built_by: Eric Howey
  built_by_url: https://www.erichowey.dev/
- title: Solfej Chord Search
  url: https://www.solfej.io/chords
  main_url: https://www.solfej.io/chords
  description: >
    Solfej Chord Search helps you master every chord imaginable. It shows you notes, intervals, guitar and piano fingerings for 1000s of chords.
  categories:
    - Education
    - Music
  built_by: Shayan Javadi
  built_by_url: https://www.instagram.com/shawnjavadi/
- title: a+ Saúde
  url: https://www.amaissaude.com.br/
  main_url: https://www.amaissaude.com.br/
  description: >
    An even better experience in using health services.
  categories:
    - Healthcare
    - Marketing
    - Blog
  built_by: Grupo Fleury
  built_by_url: http://www.grupofleury.com.br/
  featured: false
- title: Mallikarjun Katakol Photography
  main_url: https://mallik.in
  url: https://mallik.in
  built_by: Arvind Kumar
  built_by_url: https://arvind.io/
  description: >
    Mallikarjun Katakol is an Advertising, Architecture, Editorial, Fashion and Lifestyle Photographer based in Bangalore, India.
    Shoots Corporate & Business headshots, Portfolios for Models and Actors, Documents Projects for Architects, Fashion & Interior Designers
  featured: false
  categories:
    - Gallery
    - Photography
    - Portfolio
- title: gatsby-animate-blog
  url: https://gatsby-animate-blog.luffyzh.now.sh/
  main_url: https://gatsby-animate-blog.luffyzh.now.sh/home
  source_url: https://github.com/luffyZh/gatsby-animate-blog
  description: >
    A simple && cool blog site starter kit by Gatsby.
  categories:
    - Blog
    - Open Source
    - Web Development
  built_by: luffyZh
  built_by_url: https://github.com/luffyZh
  featured: false
- title: LBI Financial
  main_url: https://lbifinancial.com/
  url: https://lbifinancial.com/
  description: >
    We help individuals and businesses with life insurance, disability, long-term care and annuities.
  categories:
    - Business
    - Consulting
    - Finance
  built_by: Pagepro
  built_by_url: https://pagepro.co
  featured: false
- title: GIS-Netzwerk
  url: https://www.gis-netzwerk.com/
  main_url: https://www.gis-netzwerk.com/
  description: >
    Multilingual (i18n) Blog with different URLs for categories, tags and posts depending on the language.
  categories:
    - Blog
    - Data
    - Technology
  built_by: Max Dietrich
  built_by_url: https://www.gis-netzwerk.com/
  featured: false
- title: Hand in Hand Preschool
  url: https://handinhand-preschool.com/
  main_url: https://handinhand-preschool.com/
  description: >
    Hand in Hand Preschool is a preschool located in Geneva, IL.
  categories:
    - Education
    - Business
  built_by: ccalamos
  built_by_url: https://github.com/ccalamos
  featured: false
- title: Krishna Gopinath
  main_url: https://krishnagopinath.me
  url: https://krishnagopinath.me
  source_url: https://github.com/krishnagopinath/website
  description: >
    Website of Krishna Gopinath, software engineer and budding teacher.
  categories:
    - Portfolio
  built_by: Krishna Gopinath
  built_by_url: https://twitter.com/krishwader
  featured: false
- title: Curology
  main_url: https://curology.com
  url: https://curology.com
  description: >
    Curology's mission is to make effective skincare accessible to everyone. We provide customized prescription skincare for our acne and anti-aging patients.
  categories:
    - Healthcare
    - Community
    - Landing Page
  built_by: Curology
  built_by_url: https://curology.com
- title: labelmake.jp
  main_url: https://labelmake.jp/
  url: https://labelmake.jp/
  description: >
    Web Application of Variable Data Printing and Blog.
  categories:
    - App
    - Data
    - Blog
  built_by: hand-dot
  built_by_url: https://twitter.com/hand_dot
  featured: false
- title: Personal website of Maarten Afink
  main_url: https://www.maarten.im/
  url: https://www.maarten.im/
  source_url: https://github.com/maartenafink/personal-website
  description: >
    Personal website of Maarten Afink, digital product designer.
  categories:
    - Portfolio
    - Open Source
    - Blog
    - Music
    - Design
- title: Adam Bowen
  main_url: https://adamcbowen.com/
  url: https://adamcbowen.com/
  source_url: https://github.com/bowenac/my-website
  description: >
    Personal website for Adam Bowen. I am a freelance web developer based in Tacoma, WA specializing in WordPress, Craft CMS, plus a lot more and recently fell in love with Gatsby.
  categories:
    - Portfolio
    - Web Development
    - Freelance
  built_by: Adam Bowen
  built_by_url: https://adamcbowen.com
  featured: false
- title: tqCoders
  main_url: https://tqcoders.com
  url: https://tqcoders.com
  description: >
    tqCoders is a software development company that focuses on the development of the most advanced websites and mobile apps. We use the most advanced technologies to make websites blazing fast, SEO-friendly and responsive for each screen resolution.
  categories:
    - Web Development
    - Mobile Development
    - SEO
    - Design
    - Programming
    - Technology
    - Business
  built_by: tqCoders
  built_by_url: https://tqcoders.com
  featured: false
- title: ErudiCAT
  main_url: https://www.erudicat.com
  url: https://www.erudicat.com
  description: >
    ErudiCAT is an educational platform created to help PMP certification candidates to prepare for the exam. There are 1k+ sample questions and PMP Exam Simulator. Upon completion, there are statistics and performance chart available. Performance reports are saved in users' accounts and may be used later to review questions. The PMP Exam Simulator has a unique feature of Time Acceleration. It makes the Mock Exam even tougher and makes training even more advanced.
  categories:
    - Education
    - Web Development
    - Learning
  built_by: tqCoders
  built_by_url: https://tqcoders.com
  featured: false
- title: Qri.io Website and Docs
  main_url: https://qri.io
  url: https://qri.io/docs
  source_url: https://github.com/qri-io/website
  description: >
    Website and Documentation for Qri, an open source version control system for datasets
  categories:
    - Open Source
    - Community
    - Data
    - Technology
  built_by: Qri, Inc.
  built_by_url: https://qri.io
  featured: false
- title: Jellypepper
  main_url: https://jellypepper.com/
  url: https://jellypepper.com/
  description: >
    Award-winning creative studio for disrupters. We design and build beautiful brands, apps, websites and videos for startups and tech companies.
  categories:
    - Portfolio
    - Agency
  built_by: Jellypepper
  built_by_url: https://jellypepper.com/
- title: Miyamado Jinja
  main_url: https://www.miyamadojinja.com
  url: https://www.miyamadojinja.com
  source_url: https://github.com/mnishiguchi/miyamadojinja
  description: >
    Miyamado Jinja is a Japanese Shinto Shrine in Yokkaichi, Mie, Japan.
  categories:
    - Nonprofit
    - Travel
  built_by: mnishiguchi
  built_by_url: https://mnishiguchi.com
  featured: false
- title: Hear This Idea
  main_url: https://hearthisidea.com
  url: https://hearthisidea.com/episodes/victoria
  source_url: https://github.com/finmoorhouse/podcast
  description: >
    A podcast showcasing new thinking from top academics.
  categories:
    - Podcast
    - Open Source
  built_by: Fin Moorhouse
  built_by_url: https://finmoorhouse.com
  featured: false
- title: Calisthenics Skills
  main_url: https://www.calisthenicsskills.com
  url: https://www.calisthenicsskills.com
  description: >
    A beautiful fitness progress tracker built on Gatsby.
  categories:
    - Sports
  built_by: Andrico Karoulla
  built_by_url: https://andri.co
  featured: false
- title: AutoloadIT
  main_url: https://autoloadit.com/
  url: https://autoloadit.com/
  description: >
    The world's leading Enterprise Automotive imaging solution
  categories:
    - Business
    - Landing Page
  built_by: Pagepro
  built_by_url: https://pagepro.co
  featured: false
- title: Tools of Golf
  main_url: https://toolsof.golf
  url: https://toolsof.golf/titleist-915-d2-driver
  description: >
    Tools of Golf is a community dedicated to golf nerds and gear heads.
  categories:
    - Sports
    - Data
    - Documentation
  built_by: Peter Hironaka
  built_by_url: https://peterhironaka.com
  featured: false
- title: sung.codes
  main_url: https://sung.codes/
  source_url: https://github.com/dance2die/sung.codes
  url: https://sung.codes/
  description: >
    Blog by Sung M. Kim (a.k.a. dance2die)
  categories:
    - Blog
    - Landing Page
  built_by: Sung M. Kim
  built_by_url: https://github.com/dance2die
  featured: false
- title: Choose Tap
  main_url: https://www.choosetap.com.au/
  url: https://www.choosetap.com.au/
  featured: false
  description: >
    Choose Tap aims to improve the health and wellbeing of communities and the environment by promoting tap water as the best choice of hydration for all Australians.
  built_by: Hardhat
  built_by_url: https://www.hardhat.com.au
  categories:
    - Nonprofit
    - Community
- title: Akash Rajpurohit
  main_url: https://akashwho.codes/
  url: https://akashwho.codes/
  description: >
    Personal portfolio website of Akash Rajpurohit made using Gatsby v2, where I  write short blogs related to software development and share my experiences.
  categories:
    - Portfolio
    - Blog
  built_by: Akash Rajpurohit
  built_by_url: https://github.com/AkashRajpurohit
  featured: false
- title: See Kids Dream
  url: https://seekidsdream.org/
  main_url: https://seekidsdream.org/
  description: >
    A not-for-profit organization dedicated to empower youth with the skills, motivation and confidence.
  categories:
    - Nonprofit
    - Education
    - Learning
  built_by: CapTech Consulting
  built_by_url: https://www.captechconsulting.com/
  featured: false
- title: Locale Central
  url: https://localecentral.io/
  main_url: https://localecentral.io/
  description: >
    Locale Central is a web & mobile data collection app that makes it easy to record accurate data out on the field.
  categories:
    - Technology
  built_by: KiwiSprout
  built_by_url: https://kiwisprout.nz/
  featured: false
- title: Cathy O'Shea
  url: https://cathyoshea.co.nz/
  main_url: https://cathyoshea.co.nz/
  categories:
    - Portfolio
    - Real Estate
  built_by: KiwiSprout
  built_by_url: https://kiwisprout.nz/
  featured: false
- title: DG Recruit
  url: https://dgrecruit.com
  main_url: https://dgrecruit.com
  description: >
    DG Recruit is a NYC recruitment agency
  categories:
    - Agency
    - WordPress
  built_by: Waverly Lab
  built_by_url: https://waverlylab.com
  featured: false
- title: Smile
  url: https://reasontosmile.com
  main_url: https://reasontosmile.com
  description: >
    Smile is an online store for buying CBD products that keep you balanced and happy
  categories:
    - E-commerce
    - WordPress
  built_by: Waverly Lab
  built_by_url: https://waverlylab.com
- title: Bold Oak Design
  url: https://boldoak.design/
  main_url: https://boldoak.design/
  description: >
    A Milwaukee-based web design and development studio.
  categories:
    - Blog
    - Business
    - Freelance
    - Portfolio
    - Programming
    - Technology
    - Web Development
  featured: false
- title: Lydia Rose Eiche
  url: https://lydiaroseeiche.com/
  main_url: https://lydiaroseeiche.com/
  description: >
    Lydia Rose Eiche is a soprano, opera singer, and actress based in Milwaukee.
  categories:
    - Music
    - Portfolio
  built_by: Bold Oak Design
  built_by_url: https://boldoak.design/
  featured: false
- title: Chris Otto
  url: https://chrisotto.dev/
  main_url: https://chrisotto.dev/
  source_url: https://github.com/chrisotto6/chrisottodev
  description: >
    Blog, portfolio and website for Chris Otto.
  categories:
    - Blog
    - JavaScript
    - Landing Page
    - Portfolio
    - Programming
    - Technology
    - Web Development
  built_by: Chris Otto
  built_by_url: https://github.com/chrisotto6
  featured: false
- title: Roboto Studio
  url: https://roboto.studio
  main_url: https://roboto.studio
  description: >
    Faster than a speeding bullet Website Development based in sunny old Nottingham
  categories:
    - Agency
    - Blog
    - Business
    - Design
    - Featured
    - Freelance
    - Web Development
  featured: true
- title: Viraj Chavan | Full Stack Software Engineer
  url: http://virajc.tech
  main_url: http://virajc.tech
  source_url: https://github.com/virajvchavan/portfolio
  description: >
    Portfolio and blog of a full stack software engineer from India
  categories:
    - Portfolio
    - Blog
    - Web Development
  built_by: Viraj V Chavan
  built_by_url: https://twitter.com/VirajVChavan
  featured: false
- title: Nexweave
  url: https://www.nexweave.com
  main_url: https://www.nexweave.com
  description: >
    Nexweave is a SaaS platform built by a team of experienced product, design & technology professionals in India. Nexweave allows brands to create personalized & interactive video experiences at scale. We would love for our site to be featured at the gatsby showcase since we have long been appreciating the flexibility and speed of the sites we have created using the same.
  categories:
    - Video
    - API
    - User Experience
    - Marketing
    - Design
    - Data
    - Technology
    - Media
    - Consulting
  built_by: Kashaf S
  built_by_url: https://www.linkedin.com/in/kashaf-shaikh-925117178
  featured: false
- title: Daniel Balloch
  url: https://danielballoch.com
  main_url: https://danielballoch.com
  source_url: https://github.com/danielballoch/danielballoch
  description: >
    Hey, I'm Daniel and this is my portfolio site. Made with Gatsby, React, GraphQL, Styled Emotion & Netlify. Install & local host instructions: 1. git clone https://github.com/danielballoch/danielballoch.git 2. npm install. 3. gatsby develop. Keep in mind I'm still learning myself, so these may not be best practises. If anyone's curious as to how something works flick me a message or if you have advice for me I'd love to hear it, otherwise happy coding!
  categories:
    - Portfolio
    - Business
    - Design
    - Freelance
    - Web Development
  built_by: Daniel Balloch
  built_by_url: https://danielballoch.com
- title: The Rift Metz
  url: http://theriftmetz.com/
  main_url: http://theriftmetz.com/
  description: >
    The Rift is a gaming bar based in Metz (France).
  categories:
    - Landing Page
    - Entertainment
    - Design
    - Blog
    - Food
  built_by: Hugo Torzuoli
  built_by_url: https://github.com/HZooly
  featured: false
- title: Built with Workers
  url: https://workers.cloudflare.com/built-with/
  main_url: https://workers.cloudflare.com/built-with/
  description: >
    Showcasing websites & projects built with Cloudflare Workers
  categories:
    - Portfolio
    - JavaScript
    - Web Development
  built_by: Workers who work at Cloudflare
  built_by_url: https://github.com/cloudflare/built-with-workers/graphs/contributors
- title: WebAnaya Solutions
  url: https://www.webanaya.com
  main_url: https://www.webanaya.com
  description: >
    Full Stack Web Solutions Provider.
  categories:
    - Agency
    - Web Development
    - API
    - Blog
  built_by: Durgesh Gupta
  built_by_url: https://durgeshgupta.com
  featured: false
- title: Artem Sapegin’s Blog
  description: >
    Blog of a Berlin based coffee first frontend engineer who works at Omio, makes photos and hangs out with his dogs.
  main_url: https://blog.sapegin.me/
  url: https://blog.sapegin.me/
  source_url: https://github.com/sapegin/blog.sapegin.me
  categories:
    - Blog
    - Open Source
    - Web Development
    - JavaScript
    - Programming
    - Technology
  built_by: Artem Sapegin
  built_by_url: https://github.com/sapegin
- title: adam.ai
  url: https://adam.ai/
  main_url: https://adam.ai/
  description: >
    Are you ready to make your meetings more productive? Our intelligent meeting management tool can help!
  categories:
    - Business
    - Landing Page
    - Productivity
    - Technology
  built_by: Hazem Osama
  built_by_url: https://github.com/hazem3500
  featured: false
- title: Indra Kusuma Profile Page
  url: https://indrakusuma.web.id/me/
  main_url: https://indrakusuma.web.id/me/
  description: >
    Hi! I'm Indra Kusuma. I am an optimistic and type of person of learn by doing who have an interest in Software Engineering, specifically about Web Development.
  categories:
    - Landing Page
    - Blog
  built_by: Indra Kusuma
  built_by_url: https://github.com/idindrakusuma/me
  featured: false
- title: Lukas Horak
  main_url: https://lukashorak.com
  url: https://lukashorak.com
  description: >
    Lukas Horak's personal website. Full stack JavaScript Developer, working in React on front end and Node.js on back end.
  categories:
    - Blog
    - Portfolio
    - Web Development
  built_by: Lukas Horak
  built_by_url: https://github.com/lhorak
  featured: false
- title: Alexandra Thomas
  main_url: https://alexandracthomas.com/
  url: https://alexandracthomas.com/
  description: >
    A portfolio site for Alexandra Thomas, a front-end developer with creative super powers based in Charlotte, NC.
  categories:
    - Portfolio
    - Blog
    - Web Development
  featured: false
- title: Storto Productions
  main_url: https://www.storto-productions.com/
  url: https://www.storto-productions.com/about/
  featured: false
  description: >
    A portfolio site for a video production company based out of Phoenix, AZ.
  categories:
    - Video
    - Blog
    - Portfolio
    - Business
  built_by: Alexandra Thomas
  built_by_url: https://alexandracthomas.com/
- title: Zatsuzen Blog
  url: https://blog.zatsuzen.com
  main_url: https://blog.zatsuzen.com
  description: >
    Web developer's tech blog
  categories:
    - Blog
  built_by: Akane
  built_by_url: https://twitter.com/akanewz
- title: Matthew Mesa
  url: https://matthewmesa.com
  main_url: https://matthewmesa.com
  description: >
    Portfolio website for freelance digital specialist Matthew Mesa.
  categories:
    - Portfolio
  built_by: Matthew Mesa
  built_by_url: https://matthewmesa.com
- title: Taskade
  main_url: https://taskade.com
  url: https://taskade.com
  description: >
    Taskade is the unified workspace for distributed teams. Collaborate and organize in real-time to get things done, faster and smarter.
  categories:
    - App
    - Business
    - Productivity
  built_by: Taskade
  built_by_url: https://github.com/taskade
  featured: false
- title: PWD
  url: https://pwd.com.au
  main_url: https://pwd.com.au
  description: >
    PWD is a full service web marketing, design, and development agency in Perth, Western Australia.
  categories:
    - Blog
    - Portfolio
    - WordPress
    - Business
  built_by: Alex Moon
  built_by_url: https://moonmeister.net
  featured: false
- title: Health Pro Fitness
  url: https://healthprofitness.com/
  main_url: https://healthprofitness.com/
  description: >
    Health Pro Fitness is a lifestyle blog built with Gatsby and static Markdown content.
  categories:
    - Blog
  built_by: Botox For Hair And co.
  built_by_url: https://www.botoxforhair.net/
  featured: false
- title: ramonak.io
  url: https://ramonak.io/
  main_url: https://ramonak.io/
  source_url: https://github.com/KaterinaLupacheva/ramonak.io
  description: >
    Tech blog and portfolio site of a full stack web developer Katsiaryna (Kate) Lupachova
  categories:
    - Blog
    - Portfolio
  built_by: Katsiaryna Lupachova
  built_by_url: https://ramonak.io/
  featured: false
- title: React JS Developer
  main_url: https://reacter.dev/
  url: https://reacter.dev/
  featured: false
  categories:
    - App
    - Web Development
    - Web Development
    - Agency
  built_by: App Design
  built_by_url: https://appdesign.dev/
- title: Guillermo Gómez-Peña
  url: https://www.guillermogomezpena.com/
  main_url: https://www.guillermogomezpena.com/
  description: >
    Personal website for the work of Guillermo Gómez-Peña: performance artist, writer, activist, radical pedagogue and artistic director of the performance troupe La Pocha Nostra. Recipient of the MacArthur Fellow, USA Artists Fellow, and a winner of the Bessie, Guggenheim, and American Book awards.
  categories:
    - Portfolio
    - Gallery
  built_by: Aveling Ray
  built_by_url: https://avelingray.com/
  featured: false
- title: Clinka
  url: https://www.clinka.com.au/
  main_url: https://www.clinka.com.au/
  description: >
    B2B website for an Australian manufacturer of environmentally friendly construction materials.
  categories:
    - Business
  built_by: Aveling Ray
  built_by_url: https://avelingray.com/
- title: Chris Vogt's Blog
  main_url: https://www.chrisvogt.me
  url: https://www.chrisvogt.me
  source_url: https://github.com/chrisvogt/gatsby-theme-private-sphere
  description: >-
    Personal blog of Chris Vogt, a software developer in San Francisco. Showcases
    my latest activity on Instagram, Goodreads, and Spotify using original widgets.
  categories:
    - Blog
    - Open Source
    - Photography
    - Portfolio
  built_by: Chris Vogt
  built_by_url: https://github.com/chrisvogt
- title: Trolley Travel
  main_url: http://trolleytravel.org/
  url: http://trolleytravel.org/
  description: >
    Travel blog website to give tips and informations for many destinations, built with Novella theme
  categories:
    - Blog
    - Travel
  built_by: Pierre Beard
  built_by_url: https://github.com/PBRT
  featured: false
- title: Playlist Detective
  main_url: https://www.playlistdetective.com/
  url: https://www.playlistdetective.com/
  source_url: https://github.com/bobylito/playlistFinder
  description: >
    Playlist Detective is an attempt to ease music discovery with playlists. Back in the days, people were sharing mixtapes - some songs we knew and others we didn't, therefore expanding our musical horizons.

    Playlists are the same, and playlist detective lets you search for songs or artists you like in order to stumble on your new favorite songs.

    It uses Algolia for the search.
  categories:
    - Media
    - Music
  built_by: Alexandre Valsamou-Stanislawski
  built_by_url: https://www.noima.xyz
- title: ProjectManager.tools
  main_url: https://projectmanager.tools/
  url: https://projectmanager.tools/
  featured: false
  categories:
    - App
    - Web Development
    - Design
    - Agency
  built_by: App Design
  built_by_url: https://appdesign.dev/
- title: 1902 Software
  url: https://1902software.com/
  main_url: https://1902software.com/
  description: >
    We are an IT company that specializes in e-commerce and website development on different platforms such as Magento, WordPress, and Umbraco. We are also known for custom software development, web design and mobile app solutions for iOS and Android.
  categories:
    - E-commerce
    - Web Development
    - Programming
    - Mobile Development
    - WordPress
    - Design
    - Business
    - Agency
  built_by: 1902 Software Development Corporation
  built_by_url: https://1902software.com/
  featured: false
- title: Codeful
  url: https://www.codeful.fi/
  main_url: https://www.codeful.fi/
  categories:
    - Agency
    - Consulting
  featured: false
- title: Noima
  url: https://www.noima.xyz
  main_url: https://www.noima.xyz
  categories:
    - Agency
    - Consulting
    - Blog
  featured: false
  built_by: Alexandre Valsamou-Stanislawski
  built_by_url: https://www.noima.xyz
- title: Talent Point
  url: https://talentpoint.co
  main_url: https://talentpoint.co
  description: >
    Talent Point provide the tools that companies need to scale quickly and effectively, bridging the gap between employer brand, HR, and hiring to build teams from within.
  categories:
    - Business
    - Technology
    - Blog
    - Consulting
    - Human Resources
  built_by: Talent Point
  built_by_url: https://talentpoint.co
  featured: false
- title: Marathon Oil
  main_url: https://www.marathonoil.com/
  url: https://www.marathonoil.com/
  featured: false
  categories:
    - Business
    - Marketing
  built_by: Corey Ward
  built_by_url: http://www.coreyward.me/
- title: Gene
  url: https://www.geneglobal.com/work
  main_url: https://www.geneglobal.com
  description: >
    We’re an experience design agency, focused on the future of health
  categories:
    - Agency
    - Technology
    - Healthcare
    - Consulting
    - User Experience
  featured: false
- title: medignition – healthcare innovations
  url: https://medignition.com/
  main_url: https://medignition.com/
  description: >
    medignition builds digital innovations in healthcare.
  categories:
    - Healthcare
    - Education
    - Technology
    - Design
    - Business
    - Portfolio
    - Entrepreneurship
    - Agency
  built_by: medignition
  built_by_url: https://medignition.com/
- title: Dynobase
  url: https://dynobase.dev/
  main_url: https://dynobase.dev/
  description: >
    Professional GUI Client for DynamoDB.
  categories:
    - Data
    - Programming
    - Web Development
  built_by: Rafal Wilinski
  built_by_url: https://rwilinski.me/
  featured: false
- title: Vaktija.eu
  url: https://vaktija.eu
  main_url: https://vaktija.eu
  description: >
    Vaktija.eu gives information about prayer times in germany. (Built with GatsbyJS. Fast in every way that matters.)
  categories:
    - App
    - Community
    - Nonprofit
    - SEO
    - Web Development
  built_by: Rašid Redžić
  built_by_url: https://rasidre.com/
  featured: false
- title: Creative code daily
  main_url: https://www.bobylito.dev/
  url: https://www.bobylito.dev/
  source_url: https://github.com/bobylito/sketches
  description: >
    Creative code daily (CCD) is a personal project for which I build a new animation made out of code every day.
  categories:
    - Blog
    - Programming
    - Gallery
    - Portfolio
  built_by: Alexandre Valsamou-Stanislawski
  built_by_url: https://www.noima.xyz
- title: Messi vs Ronaldo
  description: >
    The biggest debate in football - but who is the best, Messi or Ronaldo? This website provides all the goals and stats to help you reach your own conclusion.
  main_url: https://www.messivsronaldo.app/
  url: https://www.messivsronaldo.app/
  categories:
    - Sports
    - Data
    - App
  built_by: Stephen Greig
  built_by_url: http://ste.digital/
- title: Em Em Recipes
  url: https://ememrecipes.com
  main_url: https://ememrecipes.com
  description: >
    Finally, a recipe website that gets straight to the point.
  categories:
    - Blog
    - Food
  built_by: Matthew Mesa
  built_by_url: https://matthewmesa.com
- title: Yuuniworks Portfolio / Blog
  main_url: https://www.yuuniworks.com/
  url: https://www.yuuniworks.com/
  source_url: https://github.com/junkboy0315/gatsby-portfolio-blog
  featured: false
  categories:
    - Portfolio
    - Web Development
    - Blog
- title: Jun Chen Portfolio
  url: https://www.junchenjun.me
  main_url: https://www.junchenjun.me
  source_url: https://github.com/junchenjun/junchenjun.me
  description: >
    Get to know Jun.
  categories:
    - Portfolio
    - Blog
    - Web Development
  built_by: Jun Chen
  built_by_url: https://www.junchenjun.me
- title: Xavier Mirabelli-Montan
  url: https://xavie.mirmon.co.uk
  main_url: https://xavie.mirmon.co.uk
  source_url: https://github.com/xaviemirmon/xavier-developer-site
  description: >
    The developer portfolio and blog for Xavier Mirabelli-Montan.  Built using TinaCMS Grande hosted on Gatsby Cloud.
  categories:
    - Blog
    - Portfolio
    - Programming
  featured: false
- title: MPG Calculator
  url: https://www.mpg-calculator.co.uk
  main_url: https://www.mpg-calculator.co.uk
  description: >
    A website which allows you to calculate the MPG of your vehicle.
  categories:
    - SEO
    - Accessibility
    - Blog
  built_by: PJ
  built_by_url: https://pjsachdev.me
- title: Softblues
  main_url: https://softblues.io
  url: https://softblues.io
  description: >
    We optimize your project costs and deliver outstanding results by applying relevant technology. Plus, we create our own effective products for businesses and developers all over the world.
  categories:
    - WordPress
    - Portfolio
    - Agency
  built_by: Softblues
  built_by_url: https://softblues.io
- title: Clipchamp
  main_url: https://clipchamp.com/
  url: https://clipchamp.com/en/
  description: >
    Clipchamp is an online video editor, compressor, and converter. The Clipchamp website and blog are powered by Gatsby, Contentful, and Smartling.
  categories:
    - App
    - Blog
    - Landing Page
    - Marketing
    - Video
  featured: false
- title: Mob HQ
  main_url: https://hq.yt-mob.com/
  url: https://hq.yt-mob.com/
  description: >
    Mob HQ is the Headquarters for the World Cup winning Downhill Mountain Bike Race Team, and also a full-time Ride Center for YT bikes.
  categories:
    - Sports
    - Travel
  built_by: Built by Rebels Ltd.
  built_by_url: https://builtbyrebels.com/
  featured: false
- title: Design Portfolio of Richard Bruskowski
  main_url: https://bruskowski.design/
  url: https://bruskowski.design/
  description: >
    My freelance design portfolio: Visual design, digital products, interactive prototypes, design systems, brand design. Uses MDX, Styled Components, Framer Motion. Started with Gatsby Starter Emilia by LekoArts.
  categories:
    - Design
    - Portfolio
    - User Experience
    - Freelance
    - Photography
  built_by: Richard Bruskowski
  built_by_url: https://github.com/richardbruskowski
- title: Kelvin DeCosta's Website
  url: https://kelvindecosta.com
  main_url: https://kelvindecosta.com
  categories:
    - Blog
    - Portfolio
  built_by: Kelvin DeCosta
  built_by_url: https://github.com/kelvindecosta
  featured: false
- title: Coronavirus (COVID-19) Tracker
  url: https://coronavirus.traction.one/
  main_url: https://coronavirus.traction.one/
  description: >
    This application shows the near real-time status based on data from JHU CSSE.
  categories:
    - Data
    - Directory
  built_by: Sankarsan Kampa
  built_by_url: https://traction.one
  featured: false
- title: Coronavirus COVID-19 Statistics Worldwide
  url: https://maxmaxinechen.github.io/COVID19-Worldwide-Stats/
  main_url: https://maxmaxinechen.github.io/COVID19-Worldwide-Stats/
  source_url: https://github.com/maxMaxineChen/COVID19-Worldwide-Stats
  description: >
    A Coronavirus COVID-19 global data statistics application built by Gatsby + Material UI + Recharts
  categories:
    - Data
    - Open Source
  built_by: Maxine Chen
  built_by_url: https://github.com/maxMaxineChen
  featured: false
- title: Folding@Home Stats
  url: https://folding.traction.one/team?id=246252
  main_url: https://folding.traction.one
  description: >
    Folding@Home Stats Report for Teams.
  categories:
    - Data
    - Science
    - Directory
  built_by: Sankarsan Kampa
  built_by_url: https://traction.one
  featured: false
- title: COVID-19 Tracking and Projections
  url: https://flattenthecurve.co.nz/
  main_url: https://flattenthecurve.co.nz/
  source_url: https://github.com/carlaiau/flatten-the-curve
  description: >
    Allowing non technical users to compare their country with other situations around the world. We present configurable cumulative graph curves. We compare your countries current status with other countries who have already been at your level and show you where they’ve ended up. Data via JHU. Further functionality added daily.
  categories:
    - Data
    - Open Source
  built_by: Carl Aiau
  built_by_url: https://github.com/carlaiau
  featured: false
- title: Takeout Tracker
  main_url: https://www.takeouttracker.com/
  url: https://www.takeouttracker.com/
  featured: false
  categories:
    - Data
    - Open Source
    - Food
    - Directory
    - Nonprofit
  built_by: Corey Ward
  built_by_url: http://www.coreyward.me/
- title: Illustration Hunt
  main_url: https://illustrationhunt.com/
  url: https://illustrationhunt.com/
  featured: false
  categories:
    - Data
    - Design
    - Entertainment
    - Productivity
    - User Experience
    - Programming
    - Gallery
    - Human Resources
    - Library
  built_by: Gilbish Kosma
  built_by_url: https://www.gil20.me/
<<<<<<< HEAD
- title: Andrew Zeller
  main_url: https://zeller.io
  source_url: https://github.com/ajzeller/zellerio_gatsby
  url: https://zeller.io
  featured: false
  categories:
    - Portfolio
    - Blog
    - Web Development
  built_by: Andrew Zeller
  built_by_url: https://zeller.io
=======
- title: Crushing WFH
  url: https://crushingwfh.com/
  main_url: https://crushingwfh.com/
  source_url: https://github.com/tiagofsanchez/wfh-tools
  description: >
    A directory of tools to help anyone to work from home in a productive manner
  categories:
    - Directory
    - Open Source
  built_by: Tiago Sanchez
  built_by_url: https://www.tiagofsanchez.com/
  featured: false
- title: Martin Container
  main_url: https://www.container.com/
  url: https://www.container.com/
  featured: false
  categories:
    - Business
  built_by: Vincit California
  built_by_url: https://www.vincit.com/
- title: Urban Armor Gear
  main_url: https://www.urbanarmorgear.com/
  url: https://www.urbanarmorgear.com/
  featured: false
  categories:
    - E-commerce
  built_by: Vincit California
  built_by_url: https://www.vincit.com/
>>>>>>> d0701f8a
- title: Jason Zheng's Portfolio
  main_url: https://jasonzy.com
  url: https://jasonzy.com
  source_url: https://github.com/bilafish/portfolio-site
  description: >
    Hey there, I'm Jason! I'm a front-end web developer from the sunny island
    of Singapore. This is my first Gatsby site developed using Gatsby and
    Netlify CMS. Feel free to get in touch if you're interested to collaborate
    or engage me on any projects. If you just want to say hello, that's cool
    too.
  featured: false
  categories:
    - Portfolio
    - Web Development
  built_by: Jason Zheng
  built_by_url: https://github.com/bilafish<|MERGE_RESOLUTION|>--- conflicted
+++ resolved
@@ -10075,7 +10075,6 @@
     - Library
   built_by: Gilbish Kosma
   built_by_url: https://www.gil20.me/
-<<<<<<< HEAD
 - title: Andrew Zeller
   main_url: https://zeller.io
   source_url: https://github.com/ajzeller/zellerio_gatsby
@@ -10087,7 +10086,6 @@
     - Web Development
   built_by: Andrew Zeller
   built_by_url: https://zeller.io
-=======
 - title: Crushing WFH
   url: https://crushingwfh.com/
   main_url: https://crushingwfh.com/
@@ -10116,7 +10114,6 @@
     - E-commerce
   built_by: Vincit California
   built_by_url: https://www.vincit.com/
->>>>>>> d0701f8a
 - title: Jason Zheng's Portfolio
   main_url: https://jasonzy.com
   url: https://jasonzy.com
