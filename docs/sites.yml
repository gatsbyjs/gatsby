--- conflicted
+++ resolved
@@ -8645,10 +8645,9 @@
   built_by: Tekhaus
   built_by_url: https://www.tekha.us
   featured: false
-<<<<<<< HEAD
 - title: Lesley Lai
-  main_url: http://lesleylai.info/
-  url: http://lesleylai.info/projects/en
+  main_url: https://lesleylai.info
+  url: https://lesleylai.info
   source_url: https://github.com/LesleyLai/blog
   description: >
     lesleylai.info is the personal website of Lesley Lai, where he talks mainly about C++ and Computer Graphics.
@@ -8660,7 +8659,7 @@
     - Technology
   built_by: Lesley Lai
   built_by_url: https://github.com/LesleyLai
-=======
+  featured: false
 - title: Whipstitch Webwork
   url: https://www.whipstitchwebwork.com
   main_url: https://www.whipstitchwebwork.com
@@ -8670,5 +8669,4 @@
     - Agency
     - Web Development
   built_by: Matthew Russell
->>>>>>> 4a49b335
   featured: false