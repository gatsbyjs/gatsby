--- conflicted
+++ resolved
@@ -2509,10 +2509,7 @@
     - Technology
     - Blog
   built_by: Wire team
-<<<<<<< HEAD
   built_by_url: "https://github.com/orgs/wireapp/people"
-=======
-  built_by_url: https://github.com/orgs/wireapp/people
 - title: J. Patrick Raftery
   main_url: "https://www.jpatrickraftery.com"
   url: "https://www.jpatrickraftery.com"
@@ -2582,5 +2579,4 @@
     - Entertainment
   built_by: Michael Uloth
   built_by_url: "https://www.michaeluloth.com"
-  featured: false
->>>>>>> 227b186c
+  featured: false