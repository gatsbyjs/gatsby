--- conflicted
+++ resolved
@@ -2868,20 +2868,6 @@
   built_by: Escalade Sports
   built_by_url: "https://www.escaladesports.com/"
   featured: false
-<<<<<<< HEAD
-- title: David James Portfolio
-  main_url: https://dfjames.com/
-  url: https://dfjames.com/
-  source_url: https://github.com/daviddeejjames/dfjames-gatsby
-  description: >
-    Portfolio Site using GatsbyJS and headless WordPress
-  categories:
-    - WordPress
-    - Portfolio
-    - Blog
-  built_by: David James
-  built_by_url: https://twitter.com/daviddeejjames
-=======
 - title: "attn:"
   main_url: "https://www.attn.com/"
   url: "https://www.attn.com/"
@@ -2938,5 +2924,16 @@
     - Web Development
   built_by: Kevin Legrand
   built_by_url: https://k-legrand.com
->>>>>>> 10738341
-  featured: false+  featured: false
+- title: David James Portfolio
+  main_url: https://dfjames.com/
+  url: https://dfjames.com/
+  source_url: https://github.com/daviddeejjames/dfjames-gatsby
+  description: >
+    Portfolio Site using GatsbyJS and headless WordPress
+  categories:
+    - WordPress
+    - Portfolio
+    - Blog
+  built_by: David James
+  built_by_url: https://twitter.com/daviddeejjames