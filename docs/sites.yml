- title: ReactJS
  main_url: "https://reactjs.org/"
  url: "https://reactjs.org/"
  source_url: "https://github.com/reactjs/reactjs.org"
  featured: true
  categories:
    - Web Development
    - Featured
- title: Stitch Fix
  main_url: "https://www.stitchfix.com/"
  url: "https://www.stitchfix.com/"
  description: >
    Stitch Fix is an online styling service that delivers a truly personalized
    shopping experience.
  categories:
    - eCommerce
    - Fashion
    - Featured
  featured: true
- title: Flamingo
  main_url: https://www.shopflamingo.com/
  url: https://www.shopflamingo.com/
  description: >
    Online shop for women's body care and hair removal products.
  categories:
    - eCommerce
    - Beauty
    - Featured
  featured: true
- title: Airbnb Engineering & Data Science
  description: >
    Creative engineers and data scientists building a world where you can belong
    anywhere
  main_url: "https://airbnb.io/"
  url: "https://airbnb.io/"
  categories:
    - Blog
    - Gallery
    - Featured
  featured: true
- title: Impossible Foods
  main_url: "https://impossiblefoods.com/"
  url: "https://impossiblefoods.com/"
  categories:
    - Food
    - Featured
  featured: true
- title: Braun
  description: >
    Braun offers high performance hair removal and hair care products, including dryers, straighteners, shavers, and more.
  main_url: "https://ca.braun.com/en-ca"
  url: "https://ca.braun.com/en-ca"
  categories:
    - eCommerce
    - Featured
  featured: true
- title: NYC Pride 2019 | WorldPride NYC | Stonewall50
  main_url: "https://2019-worldpride-stonewall50.nycpride.org/"
  url: "https://2019-worldpride-stonewall50.nycpride.org/"
  featured: true
  description: >-
    Join us in 2019 for NYC Pride, as we welcome WorldPride and mark the 50th
    Anniversary of the Stonewall Uprising and a half-century of LGBTQ+
    liberation.
  categories:
    - Education
    - Marketing
    - Nonprofit
    - Featured
  built_by: Canvas United
  built_by_url: "https://www.canvasunited.com/"
- title: The State of European Tech
  main_url: "https://2017.stateofeuropeantech.com/"
  url: "https://2017.stateofeuropeantech.com/"
  featured: true
  categories:
    - Technology
    - Featured
  built_by: Studio Lovelock
  built_by_url: "http://www.studiolovelock.com/"
- title: Hopper
  main_url: "https://www.hopper.com/"
  url: "https://www.hopper.com/"
  built_by: Narative
  built_by_url: "https://www.narative.co/"
  featured: true
  categories:
    - Technology
    - App
    - Featured
- title: GM Capital One
  description: |
    Introducing the new online experience for your GM Rewards Credit Card
  main_url: "https://gm.capitalone.com/"
  url: "https://gm.capitalone.com/"
  categories:
    - Credit Card
    - Featured
  featured: true
- title: Life Without Barriers | Foster Care
  main_url: "https://www.lwb.org.au/foster-care"
  url: "https://www.lwb.org.au/foster-care"
  featured: true
  description: >-
    We are urgently seeking foster carers all across Australia. Can you open
    your heart and your home to a child in need? There are different types of
    foster care that can suit you. We offer training and 24/7 support.
  categories:
    - Nonprofit
    - Education
    - Documentation
    - Marketing
    - Featured
  built_by: LWB Digital Team
  built_by_url: "https://twitter.com/LWBAustralia"
- title: Figma
  main_url: "https://www.figma.com/"
  url: "https://www.figma.com/"
  featured: true
  categories:
    - Marketing
    - Design
    - Featured
  built_by: Corey Ward
  built_by_url: "http://www.coreyward.me/"
- title: Bejamas - JAM Experts for hire
  main_url: "https://bejamas.io/"
  url: "https://bejamas.io/"
  featured: true
  description: >-
    We help agencies and companies with JAMStack tools. This includes web
    development using Static Site Generators, Headless CMS, CI / CD and CDN
    setup.
  categories:
    - Technology
    - Web Development
    - Agency
    - Marketing
    - Featured
  built_by: Bejamas
  built_by_url: "https://bejamas.io/"
- title: The State of JavaScript
  description: >
    Data from over 20,000 developers, asking them questions on topics ranging
    from front-end frameworks and state management, to build tools and testing
    libraries.
  main_url: "https://stateofjs.com/"
  url: "https://stateofjs.com/"
  source_url: "https://github.com/StateOfJS/StateOfJS"
  categories:
    - Data
    - JavaScript
    - Featured
  built_by: StateOfJS
  built_by_url: "https://github.com/StateOfJS/StateOfJS/graphs/contributors"
  featured: true
- title: DesignSystems.com
  main_url: "https://www.designsystems.com/"
  url: "https://www.designsystems.com/"
  description: |
    A resource for learning, creating and evangelizing design systems.
  categories:
    - Design
    - Blog
    - Technology
    - Featured
  built_by: Corey Ward
  built_by_url: "http://www.coreyward.me/"
  featured: true
- title: Timely
  main_url: "https://timelyapp.com/"
  url: "https://timelyapp.com/"
  description: |
    Fully automatic time tracking. For those who trade in time.
  categories:
    - Productivity
    - Featured
  built_by: Timm Stokke
  built_by_url: "https://timm.stokke.me"
  featured: true
- title: Snap Kit
  main_url: "https://kit.snapchat.com/"
  url: "https://kit.snapchat.com/"
  description: >
    Snap Kit lets developers integrate some of Snapchat’s best features across
    platforms.
  categories:
    - Technology
    - Documentation
    - Featured
  featured: true
- title: SendGrid
  main_url: "https://sendgrid.com/docs/"
  url: "https://sendgrid.com/docs/"
  description: >
    SendGrid delivers your transactional and marketing emails through the
    world's largest cloud-based email delivery platform.
  categories:
    - API
    - Technology
    - Documentation
    - Featured
  featured: true
- title: KNW Photography
  main_url: "https://www.knw.io/"
  url: "https://www.knw.io/galleries/"
  featured: true
  description: >
    Digital portfolio for San Francisco Bay Area photographer Kirsten Wiemer.
  categories:
    - Photography
    - Portfolio
    - Featured
  built_by: Ryan Wiemer
  built_by_url: "https://www.ryanwiemer.com/"
- title: Cajun Bowfishing
  main_url: "https://cajunbowfishing.com/"
  url: "https://cajunbowfishing.com/"
  featured: false
  categories:
    - eCommerce
    - Sports
  built_by: Escalade Sports
  built_by_url: "https://www.escaladesports.com/"
- title: NEON
  main_url: "http://neonrated.com/"
  url: "http://neonrated.com/"
  featured: false
  categories:
    - Gallery
    - Cinema
- title: Slite
  main_url: "https://slite.com/"
  url: "https://slite.com/"
  featured: false
  categories:
    - Marketing
    - Technology
- title: GraphCMS
  main_url: "https://graphcms.com/"
  url: "https://graphcms.com/"
  featured: false
  categories:
    - Marketing
    - Technology
- title: Bottender Docs
  main_url: "https://bottender.js.org/"
  url: "https://bottender.js.org/"
  source_url: "https://github.com/bottenderjs/bottenderjs.github.io"
  featured: false
  categories:
    - Documentation
    - Web Development
    - Open Source
- title: Nike - Just Do It
  main_url: "https://justdoit.nike.com/"
  url: "https://justdoit.nike.com/"
  featured: true
  categories:
    - eCommerce
    - Featured
- title: AirBnB Cereal
  main_url: "https://airbnb.design/cereal"
  url: "https://airbnb.design/cereal"
  featured: false
  categories:
    - Marketing
    - Design
- title: Cardiogram
  main_url: "https://cardiogr.am/"
  url: "https://cardiogr.am/"
  featured: false
  categories:
    - Marketing
    - Technology
- title: Etcetera Design
  main_url: "https://etcetera.design/"
  url: "https://etcetera.design/"
  source_url: "https://github.com/etceteradesign/website"
  featured: false
  categories:
    - Portfolio
- title: Hack Club
  main_url: "https://hackclub.com/"
  url: "https://hackclub.com/"
  source_url: "https://github.com/hackclub/site"
  featured: false
  categories:
    - Education
    - Web Development
- title: Matthias Jordan Portfolio
  main_url: "https://iammatthias.com/"
  url: "https://iammatthias.com/"
  source_url: "https://github.com/iammatthias/net"
  description: >-
    Photography portfolio and blog built using Contentful + Netlify + Gatsby V2.
  built_by: Matthias Jordan
  built_by_url: https://github.com/iammatthias
  featured: false
  categories:
    - Photography
    - Portfolio
- title: Investment Calculator
  main_url: "https://investmentcalculator.io/"
  url: "https://investmentcalculator.io/"
  featured: false
  categories:
    - Education
    - Finance
- title: CSS Grid Playground by MozillaDev
  main_url: "https://mozilladevelopers.github.io/playground/"
  url: "https://mozilladevelopers.github.io/playground/"
  source_url: "https://github.com/MozillaDevelopers/playground"
  featured: false
  categories:
    - Education
    - Web Development
- title: Piotr Fedorczyk Portfolio
  built_by: Piotr Fedorczyk
  built_by_url: "https://piotrf.pl"
  categories:
    - Portfolio
    - Web Development
  description: >-
    Portfolio of Piotr Fedorczyk, a digital product designer and full-stack developer specializing in shaping, designing and building news and tools for news.
  featured: false
  main_url: "https://piotrf.pl/"
  url: "https://piotrf.pl/"
- title: unrealcpp
  main_url: "https://unrealcpp.com/"
  url: "https://unrealcpp.com/"
  source_url: "https://github.com/Harrison1/unrealcpp-com"
  featured: false
  categories:
    - Blog
    - Web Development
- title: Andy Slezak
  main_url: "https://www.aslezak.com/"
  url: "https://www.aslezak.com/"
  source_url: "https://github.com/amslezak"
  featured: false
  categories:
    - Web Development
    - Portfolio
- title: Deliveroo.Design
  main_url: "https://www.deliveroo.design/"
  url: "https://www.deliveroo.design/"
  featured: false
  categories:
    - Food
    - Marketing
- title: Dona Rita
  main_url: "https://www.donarita.co.uk/"
  url: "https://www.donarita.co.uk/"
  source_url: "https://github.com/peduarte/dona-rita-website"
  featured: false
  categories:
    - Food
    - Marketing
- title: Fröhlich ∧ Frei
  main_url: "https://www.froehlichundfrei.de/"
  url: "https://www.froehlichundfrei.de/"
  featured: false
  categories:
    - Web Development
    - Blog
    - Open Source
- title: How to GraphQL
  main_url: "https://www.howtographql.com/"
  url: "https://www.howtographql.com/"
  source_url: "https://github.com/howtographql/howtographql"
  featured: false
  categories:
    - Documentation
    - Web Development
    - Open Source
- title: OnCallogy
  main_url: "https://www.oncallogy.com/"
  url: "https://www.oncallogy.com/"
  featured: false
  categories:
    - Marketing
    - Healthcare
- title: Ryan Wiemer's Portfolio
  main_url: "https://www.ryanwiemer.com/"
  url: "https://www.ryanwiemer.com/knw-photography/"
  source_url: "https://github.com/ryanwiemer/rw"
  featured: false
  description: >
    Digital portfolio for Oakland, CA based account manager Ryan Wiemer.
  categories:
    - Portfolio
    - Web Development
    - Design
  built_by: Ryan Wiemer
  built_by_url: "https://www.ryanwiemer.com/"
- title: Ventura Digitalagentur Köln
  main_url: "https://www.ventura-digital.de/"
  url: "https://www.ventura-digital.de/"
  featured: false
  built_by: Ventura Digitalagentur
  categories:
    - Agency
    - Marketing
    - Featured
- title: Azer Koçulu
  main_url: "http://azer.bike/"
  url: "http://azer.bike/photography"
  featured: false
  categories:
    - Portfolio
    - Photography
    - Web Development
- title: Damir.io
  main_url: "http://damir.io/"
  url: "http://damir.io/"
  source_url: "https://github.com/dvzrd/gatsby-sfiction"
  featured: false
  categories:
    - Fiction
- title: Digital Psychology
  main_url: "http://digitalpsychology.io/"
  url: "http://digitalpsychology.io/"
  source_url: "https://github.com/danistefanovic/digitalpsychology.io"
  featured: false
  categories:
    - Education
    - Library
- title: GRANDstack
  main_url: "http://grandstack.io/"
  url: "http://grandstack.io/"
  featured: false
  categories:
    - Open Source
    - Web Development
- title: Théâtres Parisiens
  main_url: "http://theatres-parisiens.fr/"
  url: "http://theatres-parisiens.fr/"
  source_url: "https://github.com/phacks/theatres-parisiens"
  featured: false
  categories:
    - Education
    - Entertainment
- title: William Owen UK Portfolio / Blog
  main_url: "http://william-owen.co.uk/"
  url: "http://william-owen.co.uk/"
  featured: false
  description: >-
    Over 20 years experience delivering customer-facing websites, internet-based
    solutions and creative visual design for a wide range of companies and
    organisations.
  categories:
    - Portfolio
    - Blog
  built_by: William Owen
  built_by_url: "https://twitter.com/twilowen"
- title: A4 纸网
  main_url: "http://www.a4z.cn/"
  url: "http://www.a4z.cn/price"
  source_url: "https://github.com/hiooyUI/hiooyui.github.io"
  featured: false
  categories:
    - eCommerce
- title: Steve Meredith's Portfolio
  main_url: "http://www.stevemeredith.com/"
  url: "http://www.stevemeredith.com/"
  featured: false
  categories:
    - Portfolio
- title: Sourcegraph
  main_url: "https://about.sourcegraph.com/"
  url: "https://about.sourcegraph.com/"
  featured: false
  categories:
    - Web Development
- title: API Platform
  main_url: "https://api-platform.com/"
  url: "https://api-platform.com/"
  source_url: "https://github.com/api-platform/website"
  featured: false
  categories:
    - Documentation
    - Web Development
    - Open Source
    - Library
- title: Artivest
  main_url: "https://artivest.co/"
  url: "https://artivest.co/what-we-do/for-advisors-and-investors/"
  featured: false
  categories:
    - Marketing
    - Blog
    - Documentation
    - Finance
- title: The Audacious Project
  main_url: "https://audaciousproject.org/"
  url: "https://audaciousproject.org/"
  featured: false
  categories:
    - Nonprofit
- title: Dustin Schau's Blog
  main_url: "https://blog.dustinschau.com/"
  url: "https://blog.dustinschau.com/"
  source_url: "https://github.com/dschau/blog"
  featured: false
  categories:
    - Blog
    - Web Development
- title: FloydHub's Blog
  main_url: "https://blog.floydhub.com/"
  url: "https://blog.floydhub.com/"
  featured: false
  categories:
    - Technology
    - Blog
- title: iContract Blog
  main_url: "https://blog.icontract.co.uk/"
  url: "http://blog.icontract.co.uk/"
  featured: false
  categories:
    - Blog
- title: BRIIM
  main_url: "https://bri.im/"
  url: "https://bri.im/"
  featured: false
  description: >-
    BRIIM is a movement to enable JavaScript enthusiasts and web developers in
    machine learning. Learn about artificial intelligence and data science, two
    fields which are governed by machine learning, in JavaScript. Take it right
    to your browser with WebGL.
  categories:
    - Education
    - Web Development
    - Technology
- title: Caddy Smells Like Trees
  main_url: "https://caddysmellsliketrees.ru/"
  url: "https://caddysmellsliketrees.ru/"
  source_url: "https://github.com/podabed/caddysmellsliketrees.github.io"
  featured: false
  description: >-
    We play soul-searching songs for every day. They are merging in our forests
    in such a way that it is difficult to separate them from each other, and
    between them bellow bold deer poems.
  categories:
    - Music
- title: Calpa's Blog
  main_url: "https://calpa.me/"
  url: "https://calpa.me/"
  source_url: "https://github.com/calpa/blog"
  featured: false
  categories:
    - Blog
    - Web Development
- title: Chocolate Free
  main_url: "https://chocolate-free.com/"
  url: "https://chocolate-free.com/"
  source_url: "https://github.com/Khaledgarbaya/chocolate-free-website"
  featured: false
  description: "A full time foodie \U0001F60D a forever Parisian \"patisserie\" lover and \U0001F382 \U0001F369 \U0001F370 \U0001F36A explorer and finally an under construction #foodblogger #foodblog"
  categories:
    - Blog
    - Food
- title: Code Bushi
  main_url: "https://codebushi.com/"
  url: "https://codebushi.com/"
  featured: false
  description: >-
    Web development resources, trends, & techniques to elevate your coding
    journey.
  categories:
    - Web Development
    - Open Source
    - Blog
  built_by: Hunter Chang
  built_by_url: "https://hunterchang.com/"
- title: Daniel Hollcraft
  main_url: "https://danielhollcraft.com/"
  url: "https://danielhollcraft.com/"
  source_url: "https://github.com/danielbh/danielhollcraft.com"
  featured: false
  categories:
    - Web Development
    - Blog
    - Portfolio
- title: Darren Britton's Portfolio
  main_url: "https://darrenbritton.com/"
  url: "https://darrenbritton.com/"
  source_url: "https://github.com/darrenbritton/darrenbritton.github.io"
  featured: false
  categories:
    - Web Development
    - Portfolio
- title: Dave Lindberg Marketing & Design
  url: "https://davelindberg.com/"
  main_url: "https://davelindberg.com/"
  source_url: "https://github.com/Dave-Lindberg/dl-gatsby"
  featured: false
  description: >-
    My work revolves around solving problems for people in business, using
    integrated design and marketing strategies to improve sales, increase brand
    engagement, generate leads and achieve goals.
  categories:
    - Design
    - Featured
    - Marketing
    - SEO
    - Portfolio
- title: Design Systems Weekly
  main_url: "https://designsystems.email/"
  url: "https://designsystems.email/"
  featured: false
  categories:
    - Education
    - Web Development
- title: Dalbinaco's Website
  main_url: "https://dlbn.co/en/"
  url: "https://dlbn.co/en/"
  source_url: "https://github.com/dalbinaco/dlbn.co"
  featured: false
  categories:
    - Portfolio
    - Web Development
- title: mParticle's Documentation
  main_url: "https://docs.mparticle.com/"
  url: "https://docs.mparticle.com/"
  featured: false
  categories:
    - Web Development
    - Documentation
- title: Doopoll
  main_url: "https://doopoll.co/"
  url: "https://doopoll.co/"
  featured: false
  categories:
    - Marketing
    - Technology
- title: ERC dEX
  main_url: "https://ercdex.com/"
  url: "https://ercdex.com/aqueduct"
  featured: false
  categories:
    - Marketing
- title: Fabian Schultz' Portfolio
  main_url: "https://fabianschultz.com/"
  url: "https://fabianschultz.com/"
  source_url: "https://github.com/fabe/site"
  featured: false
  description: >-
    Hello, I’m Fabian — a product designer and developer based in Potsdam,
    Germany. I’ve been working both as a product designer and frontend developer
    for over 5 years now. I particularly enjoy working with companies that try
    to meet broad and unique user needs.
  categories:
    - Portfolio
    - Web Development
  built_by: Fabian Schultz
  built_by_url: "https://fabianschultz.com/"
- title: Formidable
  main_url: "https://formidable.com/"
  url: "https://formidable.com/"
  featured: false
  categories:
    - Web Development
    - Agency
    - Open Source
- title: CalState House Manager
  description: >
    Home service membership that offers proactive and on-demand maintenance for
    homeowners
  main_url: "https://housemanager.calstate.aaa.com/"
  url: "https://housemanager.calstate.aaa.com/"
  categories:
    - Insurance
- title: The freeCodeCamp Guide
  main_url: "https://guide.freecodecamp.org/"
  url: "https://guide.freecodecamp.org/"
  source_url: "https://github.com/freeCodeCamp/guide"
  featured: false
  categories:
    - Web Development
    - Documentation
- title: High School Hackathons
  main_url: "https://hackathons.hackclub.com/"
  url: "https://hackathons.hackclub.com/"
  source_url: "https://github.com/hackclub/hackathons"
  featured: false
  categories:
    - Education
    - Web Development
- title: Hapticmedia
  main_url: "https://hapticmedia.fr/en/"
  url: "https://hapticmedia.fr/en/"
  featured: false
  categories:
    - Agency
- title: heml.io
  main_url: "https://heml.io/"
  url: "https://heml.io/"
  source_url: "https://github.com/SparkPost/heml.io"
  featured: false
  categories:
    - Documentation
    - Web Development
    - Open Source
- title: Juliette Pretot's Portfolio
  main_url: "https://juliette.sh/"
  url: "https://juliette.sh/"
  featured: false
  categories:
    - Web Development
    - Portfolio
    - Blog
- title: Kris Hedstrom's Portfolio
  main_url: "https://k-create.com/"
  url: "https://k-create.com/portfolio/"
  source_url: "https://github.com/kristofferh/kristoffer"
  featured: false
  description: >-
    Hey. I’m Kris. I’m an interactive designer / developer. I grew up in Umeå,
    in northern Sweden, but I now live in Brooklyn, NY. I am currently enjoying
    a hybrid Art Director + Lead Product Engineer role at a small startup called
    Nomad Health. Before that, I was a Product (Engineering) Manager at Tumblr.
    Before that, I worked at agencies. Before that, I was a baby. I like to
    design things, and then I like to build those things. I occasionally take on
    freelance projects. Feel free to get in touch if you have an interesting
    project that you want to collaborate on. Or if you just want to say hello,
    that’s cool too.
  categories:
    - Portfolio
  built_by: Kris Hedstrom
  built_by_url: "https://k-create.com/"
- title: knpw.rs
  main_url: "https://knpw.rs/"
  url: "https://knpw.rs/"
  source_url: "https://github.com/knpwrs/knpw.rs"
  featured: false
  categories:
    - Blog
    - Web Development
- title: Kostas Bariotis' Blog
  main_url: "https://kostasbariotis.com/"
  url: "https://kostasbariotis.com/"
  source_url: "https://github.com/kbariotis/kostasbariotis.com"
  featured: false
  categories:
    - Blog
    - Portfolio
    - Web Development
- title: LaserTime Clinic
  main_url: "https://lasertime.ru/"
  url: "https://lasertime.ru/"
  source_url: "https://github.com/oleglegun/lasertime"
  featured: false
  categories:
    - Marketing
- title: Jason Lengstorf
  main_url: "https://lengstorf.com"
  url: "https://lengstorf.com"
  source_url: "https://github.com/jlengstorf/lengstorf.com"
  featured: false
  categories:
    - Blog
  built_by: Jason Lengstorf
  built_by_url: "https://github.com/jlengstorf"
- title: Mannequin.io
  main_url: "https://mannequin.io/"
  url: "https://mannequin.io/"
  source_url: "https://github.com/LastCallMedia/Mannequin/tree/master/site"
  featured: false
  categories:
    - Open Source
    - Web Development
    - Documentation
- title: manu.ninja
  main_url: "https://manu.ninja/"
  url: "https://manu.ninja/"
  source_url: "https://github.com/Lorti/manu.ninja"
  featured: false
  description: >-
    manu.ninja is the personal blog of Manuel Wieser, where he talks about
    front-end development, games and digital art
  categories:
    - Blog
    - Technology
    - Web Development
- title: Fabric
  main_url: "https://meetfabric.com/"
  url: "https://meetfabric.com/"
  featured: false
  categories:
    - Marketing
    - Insurance
- title: Nexit
  main_url: "https://nexit.sk/"
  url: "https://nexit.sk/references"
  featured: false
  categories:
    - Web Development
- title: Nortcast
  main_url: "https://nortcast.com/"
  url: "https://nortcast.com/"
  featured: false
  categories:
    - Technology
    - Entertainment
    - Podcast
- title: Open FDA
  description: >
    Provides APIs and raw download access to a number of high-value, high
    priority and scalable structured datasets, including adverse events, drug
    product labeling, and recall enforcement reports.
  main_url: "https://open.fda.gov/"
  url: "https://open.fda.gov/"
  source_url: "https://github.com/FDA/open.fda.gov"
  featured: false
  categories:
    - Government
    - Open Source
    - Web Development
    - API
    - Data
- title: NYC Planning Labs (New York City Department of City Planning)
  main_url: "https://planninglabs.nyc/"
  url: "https://planninglabs.nyc/about/"
  source_url: "https://github.com/NYCPlanning/"
  featured: false
  description: >-
    We work with New York City's Urban Planners to deliver impactful, modern
    technology tools.
  categories:
    - Open Source
    - Government
- title: Pravdomil
  main_url: "https://pravdomil.com/"
  url: "https://pravdomil.com/"
  source_url: "https://github.com/pravdomil/pravdomil.com"
  featured: false
  description: >-
    I’ve been working both as a product designer and frontend developer for over
    5 years now. I particularly enjoy working with companies that try to meet
    broad and unique user needs.
  categories:
    - Portfolio
- title: Preston Richey Portfolio / Blog
  main_url: "https://prestonrichey.com/"
  url: "https://prestonrichey.com/"
  source_url: "https://github.com/prichey/prestonrichey.com"
  featured: false
  categories:
    - Web Development
    - Portfolio
    - Blog
- title: Landing page of Put.io
  main_url: "https://put.io/"
  url: "https://put.io/"
  featured: false
  categories:
    - eCommerce
    - Technology
- title: The Rick and Morty API
  main_url: "https://rickandmortyapi.com/"
  url: "https://rickandmortyapi.com/"
  built_by: Axel Fuhrmann
  built_by_url: "https://axelfuhrmann.com/"
  featured: false
  categories:
    - Web Development
    - Entertainment
    - Documentation
    - Open Source
    - API
- title: Santa Compañía Creativa
  main_url: "https://santacc.es/"
  url: "https://santacc.es/"
  source_url: "https://github.com/DesarrolloWebSantaCC/santacc-web"
  featured: false
  categories:
    - Agency
- title: Sean Coker's Blog
  main_url: "https://sean.is/"
  url: "https://sean.is/"
  featured: false
  categories:
    - Blog
    - Portfolio
    - Web Development
- title: Segment's Blog
  main_url: "https://segment.com/blog/"
  url: "https://segment.com/blog/"
  featured: false
  categories:
    - Web Development
    - Blog
- title: Several Levels
  main_url: "https://severallevels.io/"
  url: "https://severallevels.io/"
  source_url: "https://github.com/Harrison1/several-levels"
  featured: false
  categories:
    - Agency
    - Web Development
- title: Simply
  main_url: "https://simply.co.za/"
  url: "https://simply.co.za/"
  featured: false
  categories:
    - Marketing
    - Insurance
- title: Storybook
  main_url: "https://storybook.js.org/"
  url: "https://storybook.js.org/"
  source_url: "https://github.com/storybooks/storybook"
  featured: false
  categories:
    - Web Development
    - Open Source
- title: Vibert Thio's Portfolio
  main_url: "https://vibertthio.com/portfolio/"
  url: "https://vibertthio.com/portfolio/projects/"
  source_url: "https://github.com/vibertthio/portfolio"
  featured: false
  categories:
    - Portfolio
    - Web Development
- title: VisitGemer
  main_url: "https://visitgemer.sk/"
  url: "https://visitgemer.sk/"
  featured: false
  categories:
    - Marketing
- title: Beach Hut Poole
  main_url: "https://www.beachhutpoole.co.uk/"
  url: "https://www.beachhutpoole.co.uk/"
  featured: false
  categories:
    - Travel
    - Marketing
- title: Bricolage.io
  main_url: "https://www.bricolage.io/"
  url: "https://www.bricolage.io/"
  source_url: "https://github.com/KyleAMathews/blog"
  featured: false
  categories:
    - Blog
- title: Charles Pinnix Website
  main_url: "https://www.charlespinnix.com/"
  url: "https://www.charlespinnix.com/"
  featured: false
  description: >-
    I’m a senior front end engineer with 8 years of experience building websites
    and web applications. I’m interested in leading creative, multidisciplinary
    engineering teams. I’m a creative technologist, merging photography, art,
    and design into engineering and visa versa. I take a pragmatic,
    product-oriented approach to development, allowing me to see the big picture
    and ensuring quality products are completed on time. I have a passion for
    modern front end JavaScript frameworks such as React and Vue, and I have
    substantial experience on the back end with an interest in Node and
    container based deployment with Docker and AWS.
  categories:
    - Portfolio
    - Web Development
- title: Charlie Harrington's Blog
  main_url: "https://www.charlieharrington.com/"
  url: "https://www.charlieharrington.com/"
  source_url: "https://github.com/whatrocks/blog"
  featured: false
  categories:
    - Blog
    - Web Development
    - Music
- title: Developer Ecosystem
  main_url: "https://www.developerecosystem.com/"
  url: "https://www.developerecosystem.com/"
  featured: false
  categories:
    - Blog
    - Web Development
- title: Gabriel Adorf's Portfolio
  main_url: "https://www.gabrieladorf.com/"
  url: "https://www.gabrieladorf.com/"
  source_url: "https://github.com/gabdorf/gabriel-adorf-portfolio"
  featured: false
  categories:
    - Portfolio
    - Web Development
- title: greglobinski.com
  main_url: "https://www.greglobinski.com/"
  url: "https://www.greglobinski.com/"
  source_url: "https://github.com/greglobinski/www.greglobinski.com"
  featured: false
  categories:
    - Portfolio
    - Web Development
- title: I am Putra
  main_url: "https://www.iamputra.com/"
  url: "https://www.iamputra.com/"
  featured: false
  categories:
    - Portfolio
    - Web Development
    - Blog
- title: In Sowerby Bridge
  main_url: "https://www.insowerbybridge.co.uk/"
  url: "https://www.insowerbybridge.co.uk/"
  featured: false
  categories:
    - Marketing
    - Government
- title: JavaScript Stuff
  main_url: "https://www.javascriptstuff.com/"
  url: "https://www.javascriptstuff.com/"
  featured: false
  categories:
    - Education
    - Web Development
    - Library
- title: Ledgy
  main_url: "https://www.ledgy.com/"
  url: "https://github.com/morloy/ledgy.com"
  featured: false
  categories:
    - Marketing
    - Finance
- title: Alec Lomas's Portfolio / Blog
  main_url: "https://www.lowmess.com/"
  url: "https://www.lowmess.com/"
  source_url: "https://github.com/lowmess/lowmess"
  featured: false
  categories:
    - Web Development
    - Blog
    - Portfolio
- title: Michele Mazzucco's Portfolio
  main_url: "https://www.michelemazzucco.it/"
  url: "https://www.michelemazzucco.it/"
  source_url: "https://github.com/michelemazzucco/michelemazzucco.it"
  featured: false
  categories:
    - Portfolio
- title: Orbit FM Podcasts
  main_url: "https://www.orbit.fm/"
  url: "https://www.orbit.fm/"
  source_url: "https://github.com/agarrharr/orbit.fm"
  featured: false
  categories:
    - Podcast
- title: Prosecco Springs
  main_url: "https://www.proseccosprings.com/"
  url: "https://www.proseccosprings.com/"
  featured: false
  categories:
    - Food
    - Blog
    - Marketing
- title: Verious
  main_url: "https://www.verious.io/"
  url: "https://www.verious.io/"
  source_url: "https://github.com/cpinnix/verious"
  featured: false
  categories:
    - Web Development
- title: Whittle School
  main_url: "https://www.whittleschool.org/en/"
  url: "https://www.whittleschool.org/en/"
  featured: false
  categories:
    - Education
- title: Yisela
  main_url: "https://www.yisela.com/"
  url: "https://www.yisela.com/tetris-against-trauma-gaming-as-therapy/"
  featured: false
  categories:
    - Blog
- title: YouFoundRon.com
  main_url: "https://www.youfoundron.com/"
  url: "https://www.youfoundron.com/"
  source_url: "https://github.com/rongierlach/yfr-dot-com"
  featured: false
  categories:
    - Portfolio
    - Web Development
    - Blog
- title: yerevancoder
  main_url: "https://yerevancoder.com/"
  url: "https://forum.yerevancoder.com/categories"
  source_url: "https://github.com/yerevancoder/yerevancoder.github.io"
  featured: false
  categories:
    - Blog
    - Web Development
- title: EaseCentral
  main_url: "https://www.easecentral.com/"
  url: "https://www.easecentral.com/"
  featured: false
  categories:
    - Marketing
    - Healthcare
- title: Policygenius
  main_url: "https://www.policygenius.com/"
  url: "https://www.policygenius.com/"
  featured: false
  categories:
    - Marketing
    - Healthcare
- title: Moteefe
  main_url: "http://www.moteefe.com/"
  url: "http://www.moteefe.com/"
  featured: false
  categories:
    - Marketing
    - Agency
    - Technology
- title: Athelas
  main_url: "http://www.athelas.com/"
  url: "http://www.athelas.com/"
  featured: false
  categories:
    - Marketing
    - Healthcare
- title: Pathwright
  main_url: "http://www.pathwright.com/"
  url: "http://www.pathwright.com/"
  featured: false
  categories:
    - Marketing
    - Education
- title: pi-top
  main_url: "http://www.pi-top.com/"
  url: "http://www.pi-top.com/"
  featured: false
  categories:
    - Marketing
    - Web Development
    - Technology
    - eCommerce
- title: Troops
  main_url: "http://www.troops.ai/"
  url: "http://www.troops.ai/"
  featured: false
  categories:
    - Marketing
    - Technology
- title: ClearBrain
  main_url: "https://clearbrain.com/"
  url: "https://clearbrain.com/"
  featured: false
  categories:
    - Marketing
    - Technology
- title: Lucid
  main_url: "https://www.golucid.co/"
  url: "https://www.golucid.co/"
  featured: false
  categories:
    - Marketing
    - Technology
- title: Bench
  main_url: "http://www.bench.co/"
  url: "http://www.bench.co/"
  featured: false
  categories:
    - Marketing
- title: Union Plus Credit Card
  main_url: "http://www.unionpluscard.com"
  url: "https://unionplus.capitalone.com/"
  featured: false
  categories:
    - Marketing
    - Finance
- title: Gin Lane
  main_url: "http://www.ginlane.com/"
  url: "https://www.ginlane.com/"
  featured: false
  categories:
    - Web Development
    - Agency
- title: Marmelab
  main_url: "https://marmelab.com/en/"
  url: "https://marmelab.com/en/"
  featured: false
  categories:
    - Web Development
    - Agency
- title: Fusion Media Group
  main_url: "http://thefmg.com/"
  url: "http://thefmg.com/"
  featured: false
  categories:
    - Entertainment
    - News
- title: Cool Hunting
  main_url: "http://www.coolhunting.com/"
  url: "http://www.coolhunting.com/"
  featured: false
  categories:
    - Magazine
- title: Dovetail
  main_url: "https://dovetailapp.com/"
  url: "https://dovetailapp.com/"
  featured: false
  categories:
    - Marketing
    - Technology
- title: GraphQL College
  main_url: "https://www.graphql.college/"
  url: "https://www.graphql.college/"
  source_url: "https://github.com/GraphQLCollege/graphql-college"
  featured: false
  categories:
    - Web Development
    - Education
- title: F1 Vision
  main_url: "https://www.f1vision.com/"
  url: "https://www.f1vision.com/"
  featured: false
  categories:
    - Marketing
    - Entertainment
    - Technology
    - eCommerce
- title: Yuuniworks Portfolio / Blog
  main_url: "https://www.yuuniworks.com/"
  url: "https://www.yuuniworks.com/"
  source_url: "https://github.com/junkboy0315/yuuni-web"
  featured: false
  categories:
    - Portfolio
    - Web Development
    - Blog
- title: The Bastion Bot
  main_url: "https://bastionbot.org/"
  url: "https://bastionbot.org/"
  source_url: "https://github.com/TheBastionBot/Bastion-Website"
  description: Give awesome perks to your Discord server!
  featured: false
  categories:
    - Open Source
    - Technology
    - Documentation
    - Bot
    - Community
  built_by: Sankarsan Kampa
  built_by_url: "https://sankarsankampa.com"
- title: upGizmo
  main_url: "https://www.upgizmo.com/"
  url: "https://www.upgizmo.com/"
  featured: false
  categories:
    - News
    - Technology
- title: Smakosh
  main_url: "https://smakosh.com/"
  url: "https://smakosh.com/"
  source_url: "https://github.com/smakosh/smakosh.com"
  featured: false
  categories:
    - Portfolio
    - Web Development
- title: Philipp Czernitzki - Blog/Website
  main_url: "http://philippczernitzki.me/"
  url: "http://philippczernitzki.me/"
  featured: false
  categories:
    - Portfolio
    - Web Development
    - Blog
- title: WebGazer
  main_url: "https://www.webgazer.io/"
  url: "https://www.webgazer.io/"
  featured: false
  categories:
    - Marketing
    - Web Development
    - Technology
- title: Joe Seifi's Blog
  main_url: "http://seifi.org/"
  url: "http://seifi.org/"
  featured: false
  categories:
    - Portfolio
    - Web Development
    - Blog

- title: LekoArts
  main_url: "https://www.lekoarts.de"
  url: "https://www.lekoarts.de"
  source_url: "https://github.com/LeKoArts/portfolio"
  featured: false
  built_by: LekoArts
  built_by_url: "https://github.com/LeKoArts"
  description: >-
    Hi, I'm Lennart — a self-taught and passionate graphic/web designer &
    frontend developer based in Darmstadt, Germany. I love it to realize complex
    projects in a creative manner and face new challenges. Since 6 years I do
    graphic design, my love for frontend development came up 3 years ago. I
    enjoy acquiring new skills and cementing this knowledge by writing blogposts
    and creating tutorials.
  categories:
    - Portfolio
    - Blog
- title: 杨二小的博客
  main_url: "https://blog.yangerxiao.com/"
  url: "https://blog.yangerxiao.com/"
  source_url: "https://github.com/zerosoul/blog.yangerxiao.com"
  featured: false
  categories:
    - Blog
    - Portfolio
- title: mottox2 blog
  main_url: "https://mottox2.com"
  url: "https://mottox2.com"
  featured: false
  categories:
    - Blog
    - Portfolio
- title: Pride of the Meadows
  main_url: "https://www.prideofthemeadows.com/"
  url: "https://www.prideofthemeadows.com/"
  featured: false
  categories:
    - eCommerce
    - Food
    - Blog
- title: Michael Uloth
  main_url: "https://www.michaeluloth.com"
  url: "https://www.michaeluloth.com"
  featured: false
  description: Michael Uloth is an opera singer and web developer based in Toronto.
  categories:
    - Portfolio
    - Music
    - Web Development
  built_by: Michael Uloth
  built_by_url: "https://www.michaeluloth.com"
- title: Spacetime
  main_url: "https://www.heyspacetime.com/"
  url: "https://www.heyspacetime.com/"
  featured: false
  description: >-
    Spacetime is a Dallas-based digital experience agency specializing in web,
    app, startup, and digital experience creation.
  categories:
    - Marketing
    - Portfolio
    - Agency
    - Featured
  built_by: Spacetime
  built_by_url: "https://www.heyspacetime.com/"
- title: Eric Jinks
  main_url: "https://ericjinks.com/"
  url: "https://ericjinks.com/"
  featured: false
  description: "Software engineer / web developer from the Gold Coast, Australia."
  categories:
    - Portfolio
    - Blog
    - Web Development
    - Technology
  built_by: Eric Jinks
  built_by_url: "https://ericjinks.com/"
- title: GaiAma - We are wildlife
  main_url: "https://www.gaiama.org/"
  url: "https://www.gaiama.org/"
  featured: false
  description: >-
    We founded the GaiAma conservation organization to protect wildlife in Perú
    and to create an example of a permaculture neighborhood, living
    symbiotically with the forest - because reforestation is just the beginning
  categories:
    - Nonprofit
    - Marketing
    - Blog
  source_url: "https://github.com/GaiAma/gaiama.org"
  built_by: GaiAma
  built_by_url: "https://www.gaiama.org/"
- title: Healthcare Logic
  main_url: "https://www.healthcarelogic.com/"
  url: "https://www.healthcarelogic.com/"
  featured: false
  description: >-
    Revolutionary technology that empowers clinical and managerial leaders to
    collaborate with clarity.
  categories:
    - Marketing
    - Healthcare
    - Technology
  built_by: Thrive
  built_by_url: "https://thriveweb.com.au/"
- title: Localgov.fyi
  main_url: "https://localgov.fyi/"
  url: "https://localgov.fyi/"
  featured: false
  description: Finding local government services made easier.
  categories:
    - Directory
    - Government
    - Technology
  source_url: "https://github.com/WeOpenly/localgov.fyi"
  built_by: Openly
  built_by_url: "https://weopenly.com/"
- title: Kata.ai Documentation
  main_url: "https://docs.kata.ai/"
  url: "https://docs.kata.ai/"
  source_url: "https://github.com/kata-ai/kata-platform-docs"
  featured: false
  description: >-
    Documentation website for the Kata Platform, an all-in-one platform for
    building chatbots using AI technologies.
  categories:
    - Documentation
    - Technology
- title: goalgetters
  main_url: "https://goalgetters.space/"
  url: "https://goalgetters.space/"
  featured: false
  description: >-
    goalgetters is a source of inspiration for people who want to change their
    career. We offer articles, success stories and expert interviews on how to
    find a new passion and how to implement change.
  categories:
    - Blog
    - Education
    - Personal Development
  built_by: "Stephanie Langers (content), Adrian Wenke (development)"
  built_by_url: "https://twitter.com/AdrianWenke"
- title: Zensum
  main_url: "https://zensum.se/"
  url: "https://zensum.se/"
  featured: false
  description: >-
    Borrow money quickly and safely through Zensum. We compare Sweden's leading
    banks and credit institutions. Choose from multiple offers and lower your
    monthly cost. [Translated from Swedish]
  categories:
    - Technology
    - Finance
    - Marketing
  built_by: Bejamas.io
  built_by_url: "https://bejamas.io/"
- title: StatusHub - Easy to use Hosted Status Page Service
  main_url: "https://statushub.com/"
  url: "https://statushub.com/"
  featured: false
  description: >-
    Set up your very own service status page in minutes with StatusHub. Allow
    customers to subscribe to be updated automatically.
  categories:
    - Technology
    - Marketing
  built_by: Bejamas.io
  built_by_url: "https://bejamas.io/"
- title: Matthias Kretschmann Portfolio
  main_url: "https://matthiaskretschmann.com/"
  url: "https://matthiaskretschmann.com/"
  source_url: "https://github.com/kremalicious/portfolio"
  featured: false
  description: Portfolio of designer & developer Matthias Kretschmann.
  categories:
    - Portfolio
    - Web Development
  built_by: Matthias Kretschmann
  built_by_url: "https://matthiaskretschmann.com/"
- title: Iron Cove Solutions
  main_url: "https://ironcovesolutions.com/"
  url: "https://ironcovesolutions.com/"
  description: >-
    Iron Cove Solutions is a cloud based consulting firm. We help companies
    deliver a return on cloud usage by applying best practices
  categories:
    - Technology
    - Web Development
  built_by: Iron Cove Solutions
  built_by_url: "https://ironcovesolutions.com/"
  featured: false
- title: Eventos orellana
  description: >-
    Somos una empresa dedicada a brindar asesoría personalizada y profesional
    para la elaboración y coordinación de eventos sociales y empresariales.
  main_url: "https://eventosorellana.com/"
  url: "https://eventosorellana.com/"
  featured: false
  categories:
    - Gallery
  built_by: Codedebug
  built_by_url: "https://codedebug.co/"
- title: Moetez Chaabene Portfolio / Blog
  main_url: "https://moetez.me/"
  url: "https://moetez.me/"
  source_url: "https://github.com/moetezch/moetez.me"
  featured: false
  description: Portfolio of Moetez Chaabene
  categories:
    - Portfolio
    - Web Development
    - Blog
  built_by: Moetez Chaabene
  built_by_url: "https://twitter.com/moetezch"
- title: Nikita
  description: >-
    Automation of system deployments in Node.js for applications and
    infrastructures.
  main_url: "https://nikita.js.org/"
  url: "https://nikita.js.org/"
  source_url: "https://github.com/adaltas/node-nikita"
  categories:
    - Documentation
    - Open Source
    - Technology
  built_by: David Worms
  built_by_url: "http://www.adaltas.com"
  featured: false
- title: Gourav Sood Blog & Portfolio
  main_url: "https://www.gouravsood.com/"
  url: "https://www.gouravsood.com/"
  featured: false
  categories:
    - Blog
    - Portfolio
  built_by: Gourav Sood
  built_by_url: "https://www.gouravsood.com/"
- title: Jonas Tebbe Portfolio
  description: |
    Hey, I’m Jonas and I create digital products.
  main_url: "https://jonastebbe.com"
  url: "https://jonastebbe.com"
  categories:
    - Portfolio
  built_by: Jonas Tebbe
  built_by_url: "http://twitter.com/jonastebbe"
  featured: false
- title: Parker Sarsfield Portfolio
  description: |
    I'm Parker, a software engineer and sneakerhead.
  main_url: "https://parkersarsfield.com"
  url: "https://parkersarsfield.com"
  categories:
    - Blog
    - Portfolio
  built_by: Parker Sarsfield
  built_by_url: "https://parkersarsfield.com"
- title: Front-end web development with Greg
  description: |
    JavaScript, GatsbyJS, ReactJS, CSS in JS... Let's learn some stuff together.
  main_url: "https://dev.greglobinski.com"
  url: "https://dev.greglobinski.com"
  categories:
    - Blog
    - Web Development
  built_by: Greg Lobinski
  built_by_url: "https://github.com/greglobinski"
- title: Insomnia
  description: |
    Desktop HTTP and GraphQL client for developers
  main_url: "https://insomnia.rest/"
  url: "https://insomnia.rest/"
  categories:
    - Blog
  built_by: Gregory Schier
  built_by_url: "https://schier.co"
  featured: false
- title: Timeline Theme Portfolio
  description: |
    I'm Aman Mittal, a software developer.
  main_url: "http://www.amanhimself.me/"
  url: "http://www.amanhimself.me/"
  categories:
    - Web Development
    - Portfolio
  built_by: Aman Mittal
  built_by_url: "http://www.amanhimself.me/"
- title: Ocean artUp
  description: >
    Science outreach site built using styled-components and Contentful. It
    presents the research project "Ocean artUp" funded by an Advanced Grant of
    the European Research Council to explore the possible benefits of artificial
    uplift of nutrient-rich deep water to the ocean’s sunlit surface layer.
  main_url: "https://ocean-artup.eu"
  url: "https://ocean-artup.eu"
  source_url: "https://github.com/janosh/ocean-artup"
  categories:
    - Science
    - Education
    - Blog
  built_by: Janosh Riebesell
  built_by_url: "https://janosh.io"
  featured: false
- title: Ryan Fitzgerald
  description: |
    Personal portfolio and blog for Ryan Fitzgerald
  main_url: "https://ryanfitzgerald.ca/"
  url: "https://ryanfitzgerald.ca/"
  categories:
    - Web Development
    - Portfolio
  built_by: Ryan Fitzgerald
  built_by_url: "https://github.com/RyanFitzgerald"
  featured: false
- title: Kaizen
  description: |
    Content Marketing, PR & SEO Agency in London
  main_url: "https://www.kaizen.co.uk/"
  url: "https://www.kaizen.co.uk/"
  categories:
    - Agency
    - Blog
    - Design
    - Web Development
    - SEO
  built_by: Bogdan Stanciu
  built_by_url: "https://github.com/b0gd4n"
  featured: false
- title: HackerOne Platform Documentation
  description: |
    HackerOne's Product Documentation Center!
  url: "https://docs.hackerone.com/"
  main_url: "https://docs.hackerone.com/"
  categories:
    - Documentation
    - Security
  featured: false
- title: Patreon Partners
  description: |
    Resources and products to help you do more with Patreon.
  url: "https://partners.patreon.com/"
  main_url: "https://partners.patreon.com/"
  categories:
    - Directory
  featured: false
- title: Bureau Of Meteorology (beta)
  description: |
    Help shape the future of Bureau services
  url: "https://beta.bom.gov.au/"
  main_url: "https://beta.bom.gov.au/"
  categories:
    - Meteorology
  featured: false
- title: Curbside
  description: |
    Connecting Stores with Mobile Customers
  main_url: "https://curbside.com/"
  url: "https://curbside.com/"
  categories:
    - Mobile Commerce
  featured: false
- title: Mux Video
  description: |
    API to video hosting and streaming
  main_url: "https://mux.com/"
  url: "https://mux.com/"
  categories:
    - Video
    - Hosting
    - Streaming
    - API
  featured: false
- title: Swapcard
  description: >
    The easiest way for event organizers to instantly connect people, build a
    community of attendees and exhibitors, and increase revenue over time
  main_url: "https://www.swapcard.com/"
  url: "https://www.swapcard.com/"
  categories:
    - Event
    - Community
    - Personal Training
    - Marketing
  built_by: Swapcard
  built_by_url: "https://www.swapcard.com/"
  featured: false
- title: Kalix
  description: >
    Kalix is perfect for healthcare professionals starting out in private
    practice, to those with an established clinic.
  main_url: "https://www.kalixhealth.com/"
  url: "https://www.kalixhealth.com/"
  categories:
    - Healthcare
  featured: false
- title: Hubba
  description: |
    Buy wholesale products from thousands of independent, verified Brands.
  main_url: "https://join.hubba.com/"
  url: "https://join.hubba.com/"
  categories:
    - eCommerce
  featured: false
- title: HyperPlay
  description: |
    In Asean's 1st Ever LOL Esports X Music Festival
  main_url: "https://hyperplay.leagueoflegends.com/"
  url: "https://hyperplay.leagueoflegends.com/"
  categories:
    - Video Games
    - Music
  featured: false
- title: Bad Credit Loans
  description: |
    Get the funds you need, from $250-$5,000
  main_url: "https://www.creditloan.com/"
  url: "https://www.creditloan.com/"
  categories:
    - Loans
    - Credits
  featured: false
- title: Financial Center
  description: >
    Member-owned, not-for-profit, co-operative whose members receive financial
    benefits in the form of lower loan rates, higher savings rates, and lower
    fees than banks.
  main_url: "https://fcfcu.com/"
  url: "https://fcfcu.com/"
  categories:
    - Loans
    - Finance
    - Nonprofit
    - Banking
    - Business
    - Education
  built_by: "https://fcfcu.com/"
  built_by_url: "https://fcfcu.com/"
  featured: false
- title: Office of Institutional Research and Assessment
  description: |
    Good Data, Good Decisions
  main_url: "http://oira.ua.edu/"
  url: "http://oira.ua.edu/"
  categories:
    - Data
  featured: false
- title: Trintellix
  description: |
    It may help make a difference for your depression (MDD).
  main_url: "https://us.trintellix.com/"
  url: "https://us.trintellix.com/"
  categories:
    - Health & Wellness
  featured: false
- title: The Telegraph Premium
  description: |
    Exclusive stories from award-winning journalists
  main_url: "https://premium.telegraph.co.uk/"
  url: "https://premium.telegraph.co.uk/"
  categories:
    - Newspaper
  featured: false
- title: html2canvas
  description: |
    Screenshots with JavaScript
  main_url: "http://html2canvas.hertzen.com/"
  url: "http://html2canvas.hertzen.com/"
  source_url: "https://github.com/niklasvh/html2canvas/tree/master/www"
  categories:
    - JavaScript
    - Documentation
  built_by: Niklas von Hertzen
  built_by_url: "http://hertzen.com/"
  featured: false
- title: Dato CMS
  description: |
    The API-based CMS your editors will love
  main_url: "https://www.datocms.com/"
  url: "https://www.datocms.com/"
  categories:
    - CMS
    - API
  featured: false
- title: Half Electronics
  description: |
    Personal website
  main_url: "https://www.halfelectronic.com/"
  url: "https://www.halfelectronic.com/"
  categories:
    - Blog
    - Electronics
  built_by: Fernando Poumian
  built_by_url: "https://github.com/fpoumian/halfelectronic.com"
  featured: false
- title: Frithir Software Development
  main_url: "https://frithir.com/"
  url: "https://frithir.com/"
  featured: false
  description: "I DRINK COFFEE, WRITE CODE AND IMPROVE MY DEVELOPMENT SKILLS EVERY DAY."
  categories:
    - Design
    - Web Development
  built_by: Frithir
  built_by_url: "https://Frithir.com/"
- title: Unow
  main_url: "https://www.unow.fr/"
  url: "https://www.unow.fr/"
  categories:
    - Education
    - Marketing
  featured: false
- title: Peter Hironaka
  description: |
    Freelance Web Developer based in Los Angeles.
  main_url: "https://peterhironaka.com/"
  url: "https://peterhironaka.com/"
  categories:
    - Portfolio
    - Web Development
  built_by: Peter Hironaka
  built_by_url: "https://github.com/PHironaka"
  featured: false
- title: Michael McQuade
  description: |
    Personal website and blog for Michael McQuade
  main_url: "https://giraffesyo.io"
  url: "https://giraffesyo.io"
  categories:
    - Blog
  built_by: Michael McQuade
  built_by_url: "https://github.com/giraffesyo"
  featured: false
- title: Haacht Brewery
  description: |
    Corporate website for Haacht Brewery. Designed and Developed by Gafas.
  main_url: "https://haacht.com/en/"
  url: "https://haacht.com"
  categories:
    - Brewery
  built_by: Gafas
  built_by_url: "https://gafas.be"
  featured: false
- title: StoutLabs
  description: |
    Portfolio of Daniel Stout, freelance developer in East Tennessee.
  main_url: "https://www.stoutlabs.com/"
  url: "https://www.stoutlabs.com/"
  categories:
    - Web Development
    - Portfolio
  built_by: Daniel Stout
  built_by_url: "https://github.com/stoutlabs"
  featured: false
- title: Chicago Ticket Outcomes By Neighborhood
  description: |
    ProPublica data visualization of traffic ticket court outcomes
  categories:
    - News
    - Nonprofit
    - Visualization
  url: >-
    https://projects.propublica.org/graphics/il/il-city-sticker-tickets-maps/ticket-status/?initialWidth=782
  main_url: >-
    https://projects.propublica.org/graphics/il/il-city-sticker-tickets-maps/ticket-status/?initialWidth=782
  built_by: David Eads
  built_by_url: "https://github.com/eads"
  featured: false
- title: Chicago South Side Traffic Ticketing rates
  description: |
    ProPublica data visualization of traffic ticket rates by community
  main_url: >-
    https://projects.propublica.org/graphics/il/il-city-sticker-tickets-maps/ticket-rate/?initialWidth=782
  url: >-
    https://projects.propublica.org/graphics/il/il-city-sticker-tickets-maps/ticket-rate/?initialWidth=782
  categories:
    - News
    - Nonprofit
    - Visualization
  built_by: David Eads
  built_by_url: "https://github.com/eads"
  featured: false
- title: Otsimo
  description: >
    Otsimo is a special education application for children with autism, down
    syndrome and other developmental disabilities.
  main_url: "https://otsimo.com/en/"
  url: "https://otsimo.com/en/"
  categories:
    - Blog
    - Education
  featured: false
- title: Matt Bagni Portfolio 2018
  description: >
    Mostly the result of playing with Gatsby and learning about react and
    graphql. Using the screenshot plugin to showcase the work done for my
    company in the last 2 years, and a good amount of other experiments.
  main_url: "https://mattbag.github.io"
  url: "https://mattbag.github.io"
  categories:
    - Portfolio
  featured: false
- title: Lisa Ye's Blog
  description: |
    Simple blog/portofolio for a fashion designer. Gatsby_v2 + Netlify cms
  main_url: "https://lisaye.netlify.com/"
  url: "https://lisaye.netlify.com/"
  categories:
    - Blog
    - Portfolio
    - Fashion
  featured: false
- title: Lifestone Church
  main_url: "https://www.lifestonechurch.net/"
  url: "https://www.lifestonechurch.net/"
  source_url: "https://github.com/lifestonechurch/lifestonechurch.net"
  featured: false
  categories:
    - Marketing
    - Nonprofit
- title: Artem Sapegin
  description: >
    Little homepage of Artem Sapegin, a frontend developer, passionate
    photographer, coffee drinker and crazy dogs’ owner.
  main_url: "https://sapegin.me/"
  url: "https://sapegin.me/"
  categories:
    - Portfolio
    - Open Source
    - Web Development
  built_by: Artem Sapegin
  built_by_url: "https://github.com/sapegin"
  featured: false
- title: SparkPost Developers
  main_url: "https://developers.sparkpost.com/"
  url: "https://developers.sparkpost.com/"
  source_url: "https://github.com/SparkPost/developers.sparkpost.com"
  categories:
    - Documentation
    - API
  featured: false
- title: Malik Browne Portfolio 2018
  description: >
    The portfolio blog of Malik Browne, a full stack engineer, foodie, and avid
    blogger/YouTuber.
  main_url: "https://www.malikbrowne.com/about"
  url: "https://www.malikbrowne.com"
  categories:
    - Blog
    - Portfolio
  built_by: Malik Browne
  built_by_url: "https://twitter.com/milkstarz"
  featured: false
- title: Novatics
  description: |
    Digital products that inspire and make a difference
  main_url: "https://www.novatics.com.br"
  url: "https://www.novatics.com.br"
  categories:
    - Portfolio
    - Technology
    - Web Development
  built_by: Novatics
  built_by_url: "https://github.com/Novatics"
  featured: false
- title: I migliori by Vivigratis
  description: |
    Product review website
  main_url: "https://imigliori.vivigratis.com/"
  url: "https://imigliori.vivigratis.com/"
  categories:
    - Blog
    - Travel
    - Technology
    - Health & Wellness
    - Fashion
  built_by: Kframe Interactive SA
  featured: false
- title: Max McKinney
  description: >
    I’m a developer and designer with a focus in web technologies. I build cars
    on the side.
  main_url: "https://maxmckinney.com/"
  url: "https://maxmckinney.com/"
  categories:
    - Portfolio
    - Web Development
    - Design
  built_by: Max McKinney
  featured: false
- title: Stickyard
  description: |
    Make your React component sticky the easy way
  main_url: "https://nihgwu.github.io/stickyard/"
  url: "https://nihgwu.github.io/stickyard/"
  source_url: "https://github.com/nihgwu/stickyard/tree/master/website"
  categories:
    - Web Development
  built_by: Neo Nie
  featured: false
- title: Agata Milik
  description: |
    Website of a Polish psychologist/psychotherapist based in Gdańsk, Poland.
  main_url: "https://agatamilik.pl"
  url: "https://agatamilik.pl"
  categories:
    - Marketing
    - Healthcare
  built_by: Piotr Fedorczyk
  built_by_url: "https://piotrf.pl"
  featured: false
- title: WebPurple
  main_url: "https://www.webpurple.net/"
  url: "https://www.webpurple.net/"
  source_url: "https://github.com/WebPurple/site"
  description: >-
    Site of local (Russia, Ryazan) frontend community. Main purpose is to show
    info about meetups and keep blog.
  categories:
    - Nonprofit
    - Web Development
    - Community
    - Blog
    - Open Source
  built_by: Nikita Kirsanov
  built_by_url: "https://twitter.com/kitos_kirsanov"
  featured: false
- title: Papertrail.io
  description: |
    Inspection Management for the 21st Century
  main_url: "https://www.papertrail.io/"
  url: "https://www.papertrail.io/"
  categories:
    - Marketing
    - Technology
  built_by: Papertrail.io
  built_by_url: "https://www.papertrail.io"
  featured: false
- title: Matt Ferderer
  main_url: "https://mattferderer.com"
  url: "https://mattferderer.com"
  source_url: "https://github.com/mattferderer/gatsbyblog"
  description: >
    {titleofthesite} is a blog built with Gatsby that discusses web related tech
    such as JavaScript, .NET, Blazor & security.
  categories:
    - Blog
    - Web Development
  built_by: Matt Ferderer
  built_by_url: "https://twitter.com/mattferderer"
  featured: false
- title: Sahyadri Open Source Community
  main_url: "https://sosc.org.in"
  url: "https://sosc.org.in"
  source_url: "https://github.com/haxzie/sosc-website"
  description: >
    Official website of Sahyadri Open Source Community for community blog, event
    details and members info.
  categories:
    - Blog
    - Community
    - Open Source
  built_by: Musthaq Ahamad
  built_by_url: "https://github.com/haxzie"
  featured: false
- title: Tech Confessions
  main_url: "https://confessions.tech"
  url: "https://confessions.tech"
  source_url: "https://github.com/JonathanSpeek/tech-confessions"
  description: "A guilt-free place for us to confess our tech sins \U0001F64F\n"
  categories:
    - Community
    - Open Source
  built_by: Jonathan Speek
  built_by_url: "https://speek.design"
  featured: false
- title: Thibault Maekelbergh
  main_url: "https://thibmaek.com"
  url: "https://thibmaek.com"
  source_url: "https://github.com/thibmaek/thibmaek.github.io"
  description: |
    A nice blog about development, Raspberry Pi, plants and probably records.
  categories:
    - Blog
    - Open Source
  built_by: Thibault Maekelbergh
  built_by_url: "https://twitter.com/thibmaek"
  featured: false
- title: LearnReact.design
  main_url: "https://learnreact.design"
  url: "https://learnreact.design"
  description: >
    React Essentials For Designers: A React course tailored for product
    designers, ux designers, ui designers.
  categories:
    - Blog
  built_by: Linton Ye
  built_by_url: "https://twitter.com/lintonye"
- title: Devol’s Dance
  main_url: "https://www.devolsdance.com/"
  url: "https://www.devolsdance.com/"
  description: >
    Devol’s Dance is an invite-only, one-day event celebrating industrial
    robotics, AI, and automation.
  categories:
    - Marketing
    - Technology
  built_by: Corey Ward
  built_by_url: "http://www.coreyward.me/"
  featured: false
- title: Mega House Creative
  main_url: "https://www.megahousecreative.com/"
  url: "https://www.megahousecreative.com/"
  description: >
    Mega House Creative is a digital agency that provides unique goal-oriented
    web marketing solutions.
  categories:
    - Marketing
    - Agency
  built_by: Daniel Robinson
  featured: false
- title: Tobie Marier Robitaille - csc
  main_url: "https://tobiemarierrobitaille.com/"
  url: "https://tobiemarierrobitaille.com/en/"
  description: |
    Portfolio site for director of photography Tobie Marier Robitaille
  categories:
    - Portfolio
    - Gallery
  built_by: Mill3 Studio
  built_by_url: "https://mill3.studio/en/"
  featured: false
- title: Bestvideogame.deals
  main_url: "https://bestvideogame.deals/"
  url: "https://bestvideogame.deals/"
  description: |
    Video game comparison website for the UK, build with GatsbyJS.
  categories:
    - eCommerce
    - Video Games
  built_by: Koen Kamphuis
  built_by_url: "https://koenkamphuis.com/"
  featured: false
- title: Mahipat's Portfolio
  main_url: "https://mojaave.com/"
  url: "https://mojaave.com"
  source_url: "https://github.com/mhjadav/mojaave"
  description: >
    mojaave.com is Mahipat's portfolio, I have developed it using Gatsby v2 and
    Bootstrap, To get in touch with people looking for full stack developer.
  categories:
    - Portfolio
    - Web Development
  built_by: Mahipat Jadav
  built_by_url: "https://mojaave.com/"
  featured: false
- title: Cmsbased
  main_url: "https://www.cmsbased.net"
  url: "https://www.cmsbased.net"
  description: >
    Cmsbased is providing automation tools and design resources for Web Hosting
    and IT services industry.
  categories:
    - Technology
    - Design
  featured: false
- title: Traffic Design Biennale 2018
  main_url: "https://trafficdesign.pl"
  url: "http://trafficdesign.pl/pl/ficzery/2018-biennale/"
  description: |
    Mini site for 2018 edition of Traffic Design’s Biennale
  categories:
    - Nonprofit
    - Gallery
  built_by: Piotr Fedorczyk
  built_by_url: "https://piotrf.pl"
  featured: false
- title: Insights
  main_url: "https://justaskusers.com/"
  url: "https://justaskusers.com/"
  description: >
    Insights helps user experience (UX) researchers conduct their research and
    make sense of the findings.
  categories:
    - User Experience
    - Design
  built_by: Just Ask Users
  built_by_url: "https://justaskusers.com/"
  featured: false
- title: Tensiq
  main_url: "https://tensiq.com"
  url: "https://tensiq.com"
  source_url: "https://github.com/Tensiq/tensiq-site"
  description: >
    Tensiq is an e-Residency startup, that provides development in cutting-edge
    technology while delivering secure, resilient, performant solutions.
  categories:
    - Game Development
    - Web Development
    - Mobile Development
    - Agency
    - Open Source
  built_by: Jens
  built_by_url: "https://github.com/arrkiin"
  featured: false
- title: Mintfort
  main_url: "https://mintfort.com/"
  url: "https://mintfort.com/"
  source_url: "https://github.com/MintFort/mintfort.com"
  description: >
    Mintfort, the first crypto-friendly bank account. Store and manage assets on
    the blockchain.
  categories:
    - Technology
    - Bank
  built_by: Axel Fuhrmann
  built_by_url: "https://axelfuhrmann.com/"
  featured: false
- title: React Native Explorer
  main_url: "https://react-native-explorer.firebaseapp.com"
  url: "https://react-native-explorer.firebaseapp.com"
  description: |
    Explorer React Native packages and examples effortlessly.
  categories:
    - React Native
  featured: false
- title: 500Tech
  main_url: "https://500tech.com/"
  url: "https://500tech.com/"
  featured: false
  categories:
    - Web Development
    - Agency
    - Open Source
- title: eworld
  main_url: "http://eworld.herokuapp.com/"
  url: "http://eworld.herokuapp.com/"
  featured: false
  categories:
    - eCommerce
    - Technology
- title: It's a Date
  description: >
    It's a Date is a dating app that actually involves dating.
  main_url: "https://www.itsadate.app/"
  url: "https://www.itsadate.app/"
  featured: false
  categories:
    - App
    - Blog
- title: Node.js HBase
  description: >
    Asynchronous HBase client for NodeJs using REST.
  main_url: https://hbase.js.org/
  url: https://hbase.js.org/
  source_url: "https://github.com/adaltas/node-hbase"
  categories:
    - Documentation
    - Open Source
    - Technology
  built_by: David Worms
  built_by_url: http://www.adaltas.com
  featured: false
- title: Peter Kroyer - Web Design / Web Development
  main_url: https://www.peterkroyer.at/en/
  url: https://www.peterkroyer.at/en/
  description: >
    Freelance web designer / web developer based in Vienna, Austria.
  categories:
    - Agency
    - Web Development
    - Design
    - Portfolio
  built_by: Peter Kroyer
  built_by_url: https://www.peterkroyer.at/
  featured: false
- title: Geddski
  main_url: https://gedd.ski
  url: https://gedd.ski
  description: >
    Frontend mastery blog - level up your UI game.
  categories:
    - Web Development
    - Education
    - Productivity
    - User Experience
  built_by: Dave Geddes
  built_by_url: https://twitter.com/geddski
  featured: false
- title: Rung
  main_url: "https://rung.com.br/"
  url: "https://rung.com.br/"
  description: >
    Rung alerts you about the exceptionalities of your personal and professional life.
  categories:
    - API
    - Technology
    - Travel
    - Bot
  featured: false
- title: Mokkapps
  main_url: "https://www.mokkapps.de/"
  url: "https://www.mokkapps.de/"
  source_url: "https://github.com/mokkapps/website"
  description: >
    Portfolio website from Michael Hoffmann. Passionate software developer with focus on web-based technologies.
  categories:
    - Blog
    - Portfolio
    - Web Development
    - Mobile Development
  featured: false
- title: Premier Octet
  main_url: "https://www.premieroctet.com/"
  url: "https://www.premieroctet.com/"
  description: >
    Premier Octet is a React-based agency
  categories:
    - Agency
    - Web Development
    - Mobile Development
    - React Native
  featured: false
- title: Thorium
  main_url: "https://www.thoriumsim.com/"
  url: "https://www.thoriumsim.com/"
  source_url: "https://github.com/thorium-sim/thoriumsim.com"
  description: >
    Thorium - Open-source Starship Simulator Controls for Live Action Role Play
  built_by: Alex Anderson
  built_by_url: https://twitter.com/ralex1993
  categories:
    - Blog
    - Portfolio
    - Documentation
    - Marketing
    - Education
    - Entertainment
    - Open Source
    - Web Development
  featured: false
- title: Cameron Maske
  main_url: "https://www.cameronmaske.com/"
  url: "https://www.cameronmaske.com/courses/introduction-to-pytest/"
  source_url: "https://github.com/cameronmaske/cameronmaske.com-v2"
  description: >
    The homepage of Cameron Maske, a freelance full stack developer, who is currently working on a free pytest video course
  categories:
    - Education
    - Video
    - Portfolio
    - Freelance
  featured: false
- title: Studenten bilden Schüler
  description: >
    Studenten bilden Schüler e.V. is a German student-run nonprofit initiative that aims to
    contribute to more equal educational opportunities by providing free tutoring to refugees
    and children from underprivileged families. The site is built on Gatsby v2, styled-components
    and Contentful. It supports Google Analytics, fluid typography and Algolia search.
  main_url: "https://studenten-bilden-schueler.de"
  url: "https://studenten-bilden-schueler.de"
  source_url: "https://github.com/StudentenBildenSchueler/homepage"
  categories:
    - Education
    - Nonprofit
    - Blog
  built_by: Janosh Riebesell
  built_by_url: "https://janosh.io"
  featured: false
- title: Joseph Chambers
  main_url: "https://joseph.michael-chambers.com/"
  url: "https://joseph.michael-chambers.com/"
  description: >
    The homepage of Joseph Chambers, a freelance full stack developer, who is currently looking for work.
  categories:
    - Portfolio
    - Freelance
    - Web Development
  built_by: Joseph Chambers
  built_by_url: https://twitter.com/imcodingideas
  featured: false
- title: Mike's Remote List
  main_url: "https://www.mikesremotelist.com"
  url: "https://www.mikesremotelist.com"
  description: >
    A list of remote jobs, updated throughout the day. Built on Gatsby v1 and powered by Contentful, Google Sheets, string and sticky tape.
  categories:
    - Job Board
  featured: false
- title: Madvoid
  main_url: "https://madvoid.com/"
  url: "https://madvoid.com/screenshot/"
  featured: false
  description: >
    Madvoid is a team of expert developers dedicated to creating simple, clear, usable and blazing fast web and mobile apps.
    We are coders that help companies and agencies to create social & interactive experiences.
    This includes full stack development using React, WebGL, Static Site Generators, Ruby On Rails, Phoenix, GraphQL, Chatbots, CI / CD, Docker and more!
  categories:
    - Portfolio
    - Technology
    - Web Development
    - Agency
    - Marketing
  built_by: Jean-Paul Bonnetouche
  built_by_url: https://twitter.com/_jpb
- title: MOMNOTEBOOK.COM
  description: >
    Sharing knowledge and experiences that make childhood and motherhood rich, vibrant and healthy.
  main_url: "https://momnotebook.com/"
  url: "https://momnotebook.com/"
  featured: false
  built_by: Aleksander Hansson
  built_by_url: https://www.linkedin.com/in/aleksanderhansson/
  categories:
    - Blog
- title: Pirate Studios
  description: >
    Reinventing music studios with 24/7 self service rehearsal, DJ & production rooms available around the world.
  main_url: "https://www.piratestudios.co"
  url: "https://www.piratestudios.co"
  featured: false
  built_by: The Pirate Studios team
  built_by_url: https://github.com/piratestudios/
  categories:
    - Music
- title: Aurora EOS
  main_url: "https://www.auroraeos.com/"
  url: "https://www.auroraeos.com/"
  featured: false
  categories:
    - Blockchain
    - Marketing
    - Blog
  built_by: Corey Ward
  built_by_url: "http://www.coreyward.me/"
- title: MadeComfy
  main_url: "https://madecomfy.com.au/"
  url: "https://madecomfy.com.au/"
  description: >
    Short term rental management startup, using Contentful + Gatsby + CicleCI
  featured: false
  categories:
    - Travel
  built_by: Lucas Vilela
  built_by_url: "https://madecomfy.com.au/"
- title: How To Book Cheap Flights
  description: >
    A travel blog built with Gatsby and adopting the AMP technology.
  main_url: "https://howtobookcheapflights.com"
  url: "https://howtobookcheapflights.com"
  source_url: "https://github.com/flaviolivolsi/howtobookcheapflights"
  featured: false
  categories:
    - Travel
    - Blog
  built_by: Flavio Li Volsi
  built_by_url: "http://github.com/flaviolivolsi"
- title: Tiger Facility Services
  description: >
    Tiger Facility Services combines facility management expertise with state of the art software to offer a sustainable and customer oriented cleaning and facility service.
  main_url: https://www.tigerfacilityservices.com/de-en/
  url: https://www.tigerfacilityservices.com/de-en/
  featured: false
  categories:
    - B2B Services
- title: "Luciano Mammino's blog"
  description: >
    Tech & programming blog of Luciano Mammino a.k.a. "loige", Fullstack Web Developer and International Speaker
  main_url: https://loige.co
  url: https://loige.co
  featured: false
  categories:
    - Blog
    - Web Development
  built_by: Luciano Mammino
  built_by_url: https://loige.co
- title: Wire • Secure collaboration platform
  description: >
    Corporate website of Wire, an open source, end-to-end encrypted collaboration platform
  main_url: "https://wire.com"
  url: "https://wire.com"
  featured: false
  categories:
    - Open Source
    - Productivity
    - Technology
    - Blog
    - App
  built_by: Wire team
  built_by_url: "https://github.com/orgs/wireapp/people"
- title: J. Patrick Raftery
  main_url: "https://www.jpatrickraftery.com"
  url: "https://www.jpatrickraftery.com"
  description: J. Patrick Raftery is an opera singer and voice teacher based in Vancouver, BC.
  categories:
    - Portfolio
    - Music
  built_by: Michael Uloth
  built_by_url: "https://www.michaeluloth.com"
  featured: false
- title: Aria Umezawa
  main_url: "https://www.ariaumezawa.com"
  url: "https://www.ariaumezawa.com"
  description: Aria Umezawa is a director, producer, and writer currently based in San Francisco.
  categories:
    - Portfolio
    - Music
    - Entertainment
  built_by: Michael Uloth
  built_by_url: "https://www.michaeluloth.com"
  featured: false
- title: Pomegranate Opera
  main_url: "https://www.pomegranateopera.com"
  url: "https://www.pomegranateopera.com"
  description: Pomegranate Opera is a lesbian opera written by Amanda Hale & Kye Marshall.
  categories:
    - Gallery
    - Music
  built_by: Michael Uloth
  built_by_url: "https://www.michaeluloth.com"
  featured: false
- title: Daniel Cabena
  main_url: "https://www.danielcabena.com"
  url: "https://www.danielcabena.com"
  description: Daniel Cabena is a Canadian countertenor highly regarded in both Canada and Europe for prize-winning performances ranging from baroque to contemporary repertoire.
  categories:
    - Portfolio
    - Music
  built_by: Michael Uloth
  built_by_url: "https://www.michaeluloth.com"
  featured: false
- title: Artist.Center
  main_url: "https://artistcenter.netlify.com"
  url: "https://artistcenter.netlify.com"
  description: The marketing page for Artist.Center, a soon-to-launch platform designed to connect opera singers to opera companies.
  categories:
    - Music
  built_by: Michael Uloth
  built_by_url: "https://www.michaeluloth.com"
  featured: false
- title: DG Volo & Company
  main_url: "https://www.dgvolo.com"
  url: "https://www.dgvolo.com"
  description: DG Volo & Company is a Toronto-based investment consultancy.
  categories:
    - Finance
  built_by: Michael Uloth
  built_by_url: "https://www.michaeluloth.com"
  featured: false
- title: Shawna Lucey
  main_url: "https://www.shawnalucey.com"
  url: "https://www.shawnalucey.com"
  description: Shawna Lucey is an American theater and opera director based in New York City.
  categories:
    - Portfolio
    - Music
    - Entertainment
  built_by: Michael Uloth
  built_by_url: "https://www.michaeluloth.com"
  featured: false
- title: Leyan Lo
  main_url: https://www.leyanlo.com
  url: https://www.leyanlo.com
  description: >
    Leyan Lo’s personal website
  categories:
    - Portfolio
  built_by: Leyan Lo
  built_by_url: https://www.leyanlo.com
  featured: false
- title: Hawaii National Bank
  url: https://hawaiinational.bank
  main_url: https://hawaiinational.bank
  description: Hawaii National Bank's highly personalized service has helped loyal customers & locally owned businesses achieve their financial dreams for over 50 years.
  categories:
    - Bank
  built_by: Wall-to-Wall Studios
  built_by_url: https://walltowall.com
  featured: false
- title: Coletiv
  url: https://coletiv.com
  main_url: https://coletiv.com
  description: Coletiv teams up with companies of all sizes to design, develop & launch digital products for iOS, Android & the Web.
  categories:
    - Technology
    - Agency
    - Web Development
  built_by: Coletiv
  built_by_url: https://coletiv.com
  featured: false
- title: janosh.io
  description: >
    Personal blog and portfolio of Janosh Riebesell. The site is built with Gatsby v2 and designed
    entirely with styled-components v4. Much of the layout was achieved with CSS grid. It supports
    Google Analytics, fluid typography and Algolia search.
  main_url: "https://janosh.io"
  url: "https://janosh.io"
  source_url: "https://github.com/janosh/janosh.io"
  categories:
    - Portfolio
    - Blog
    - Science
    - Photography
    - Travel
  built_by: Janosh Riebesell
  built_by_url: "https://janosh.io"
  featured: false
- title: Gatsby Manor
  description: >
    We build themes for gatsby. We have themes for all projects including personal,
    portfolio, ecommerce, landing pages and more. We also run an in-house
    web dev and design studio. If you cannot find what you want, we can build it for you!
    Email us at gatsbymanor@gmail.com with questions.
  main_url: "https://www.gatsbymanor.com"
  url: "https://www.gatsbymanor.com"
  source_url: "https://github.com/gatsbymanor"
  categories:
    - Web Development
    - Themes
    - Agency
    - Technology
    - Freelance
  built_by: Steven Natera
  built_by_url: "https://stevennatera.com"
- title: Ema Suriano's Portfolio
  main_url: https://emasuriano.com/
  url: https://emasuriano.com/
  source_url: https://github.com/EmaSuriano/emasuriano.github.io
  description: >
    Ema Suriano's portfolio to display information about him, his projects and what he's writing about.
  categories:
    - Portfolio
    - Technology
    - Web Development
  built_by: Ema Suriano
  built_by_url: https://emasuriano.com/
  featured: false
- title: Luan Orlandi
  main_url: https://luanorlandi.github.io
  url: https://luanorlandi.github.io
  source_url: https://github.com/luanorlandi/luanorlandi.github.io
  description: >
    Luan Orlandi's personal website. Brazilian web developer, enthusiast in React and Gatsby.
  categories:
    - Blog
    - Portfolio
    - Web Development
  built_by: Luan Orlandi
  built_by_url: https://github.com/luanorlandi
- title: Mobius Labs
  main_url: https://mobius.ml
  url: https://mobius.ml
  description: >
    Mobius Labs landing page, a Start-up working on Computer Vision
  categories:
    - Landing page
    - Marketing
    - Technology
    - AI
  built_by: sktt
  built_by_url: https://github.com/sktt
- title: EZAgrar
  main_url: https://www.ezagrar.at/en/
  url: https://www.ezagrar.at/en/
  description: >
    EZAgrar.at is the homepage of the biggest agricultural machinery dealership in Austria. In total 8 pages will be built for this client reusing a lot of components between them.
  categories:
    - eCommerce
    - Marketing
    - Multilingual
  built_by: MangoART
  built_by_url: https://www.mangoart.at
  featured: false
- title: OAsome blog
  main_url: https://oasome.blog/
  url: https://oasome.blog/
  source_url: https://github.com/oorestisime/oasome
  description: >
    Paris-based Cypriot adventurers. A and O. Lovers of life and travel. Want to get a glimpse of the OAsome world?
  categories:
    - Blog
    - Photography
    - Travel
  built_by: Orestis Ioannou
  featured: false
- title: Brittany Chiang
  main_url: https://brittanychiang.com/
  url: https://brittanychiang.com/
  source_url: https://github.com/bchiang7/v4
  description: >
    Personal website and portfolio of Brittany Chiang built with Gatsby v2
  categories:
    - Portfolio
  built_by: Brittany Chiang
  built_by_url: https://github.com/bchiang7
  featured: false
- title: Fitekran
  description: >
    One of the most visited Turkish blog about health, sports and healthy lifestyle, that has been rebuilt with Gatsby v2 using Wordpress.
  main_url: "https://www.fitekran.com"
  url: "https://www.fitekran.com"
  categories:
    - Science
    - Healthcare
    - Blog
  built_by: Burak Tokak
  built_by_url: "https://www.buraktokak.com"
- title: Serverless
  main_url: https://serverless.com
  url: https://serverless.com
  source_url: https://github.com/serverless/site
  description: >
    Serverless.com – Build web, mobile and IoT applications with serverless architectures using AWS Lambda, Azure Functions, Google CloudFunctions & more!
  categories:
    - Technology
    - Web Development
  built_by: Codebrahma
  built_by_url: https://codebrahma.com
  featured: false
- title: Dive Bell
  main_url: https://divebell.band/
  url: https://divebell.band/
  description: >
    Simple site for a band to list shows dates and videos (499 on lighthouse)
  categories:
    - Music
  built_by: Matt Bagni
  built_by_url: https://mattbag.github.io
  featured: false
- title: Mayer Media Co.
  main_url: https://mayermediaco.com/
  url: https://mayermediaco.com/
  description: >
    Freelance Web Development and Digital Marketing
  categories:
    - Web Development
    - Marketing
    - Blog
  source_url: https://github.com/MayerMediaCo/MayerMediaCo2.0
  built_by: Danny Mayer
  built_by_url: https://twitter.com/mayermediaco
  featured: false
- title: Jan Czizikow Portfolio
  main_url: https://www.janczizikow.com/
  url: https://www.janczizikow.com/
  source_url: https://github.com/janczizikow/janczizikow-portfolio
  description: >
    Simple personal portfolio site built with Gatsby
  categories:
    - Portfolio
    - Freelance
    - Web Development
  built_by: Jan Czizikow
  built_by_url: https://github.com/janczizikow
- title: Carbon Design Systems
  main_url: http://www.carbondesignsystem.com/
  url: http://www.carbondesignsystem.com/
  description: >
    The Carbon Design System is integrating the new IBM Design Ethos and Language. It represents a completely fresh approach to the design of all things at IBM.
  categories:
    - Documentation
  built_by: IBM
  built_by_url: https://www.ibm.com/
  featured: false
- title: Retirement Community
  main_url: https://retirementcommunity.fastcompany.com/
  url: https://retirementcommunity.fastcompany.com/
  description: >
    Bye Bye Funny Business, Pete Holmes and Jamie Lee enter retirement
  categories:
    - Entertainment
    - Retirement
    - Education
  built_by: FastCompany
  built_by_url: https://www.fastcompany.com/
  featured: false
- title: McDonald's Design System
  main_url: https://design.mcdonalds.com/
  url: https://design.mcdonalds.com/
  description: >
    McDonald's Design System
  categories:
    - Design
    - DesignSystems
  built_by: McDonald's
  built_by_url: https://www.mcdonalds.com/us/en-us.html
  featured: false
- title: Mozilla Mixed Reality
  main_url: https://mixedreality.mozilla.org/
  url: https://mixedreality.mozilla.org/
  description: >
    Virtual Reality for the free and open Web.
  categories:
    - Virtual Reality
    - Open Source
  built_by: Mozilla
  built_by_url: https://www.mozilla.org/
  featured: false
- title: Uniform Hudl Design System
  main_url: http://uniform.hudl.com/
  url: http://uniform.hudl.com/
  description: >
    A single design system to ensure every interface feels like Hudl. From the colors we use to the size of our buttons and what those buttons say, Uniform has you covered. Check the guidelines, copy the code and get to building.
  categories:
    - DesignSystems
    - Open Source
    - Design
  built_by: Hudl
  built_by_url: https://www.hudl.com/
- title: Subtle UI
  main_url: "https://subtle-ui.netlify.com/"
  url: "https://subtle-ui.netlify.com/"
  source_url: "https://github.com/ryanwiemer/subtle-ui"
  description: >
    A collection of clever yet understated user interactions found on the web.
  categories:
    - Web Development
    - Open Source
    - User Experience
  built_by: Ryan Wiemer
  built_by_url: "https://www.ryanwiemer.com/"
  featured: false
- title: developer.bitcoin.com
  main_url: "https://www.bitcoin.com/"
  url: "https://developer.bitcoin.com/"
  description: >
    Bitbox based bitcoin.com developer platform and resources.
  categories:
    - Blockchain
  featured: false
- title: Barmej
  main_url: "https://app.barmej.com/"
  url: "https://app.barmej.com/"
  description: >
    An interactive platform to learn different programming languages in Arabic for FREE
  categories:
    - Education
    - Programming
    - Learning
  built_by: Obytes
  built_by_url: "https://www.obytes.com/"
  featured: false
- title: Vote Save America
  main_url: "https://votesaveamerica.com"
  url: "https://votesaveamerica.com"
  description: >
    Be a voter. Save America.
  categories:
    - Education
    - Government
  featured: false
  built_by: Jeremy E. Miller
  built_by_url: "https://jeremyemiller.com/"
- title: Emergence
  main_url: https://emcap.com/
  url: https://emcap.com/
  description: >
    Emergence is a top enterprise cloud venture capital firm. We fund early stage ventures focusing on enterprise & SaaS applications. Emergence is one of the top VC firms in Silicon Valley.
  categories:
    - Marketing
    - Blog
  built_by: Upstatement
  built_by_url: https://www.upstatement.com/
  featured: false
- title: FPVtips
  main_url: https://fpvtips.com
  url: https://fpvtips.com
  source_url: https://github.com/jumpalottahigh/fpvtips
  description: >
    FPVtips is all about bringing racing drone pilots closer together, and getting more people into the hobby!
  categories:
    - Community
    - Education
    - Drones
  built_by: Georgi Yanev
  built_by_url: https://twitter.com/jumpalottahigh
  featured: false
- title: Georgi Yanev
  main_url: https://blog.georgi-yanev.com/
  url: https://blog.georgi-yanev.com/
  source_url: https://github.com/jumpalottahigh/blog.georgi-yanev.com
  description: >
    I write articles about FPV quads (building and flying), web development, smart home automation, life-long learning and other topics from my personal experience.
  categories:
    - Blog
    - Electronics
    - Drones
  built_by: Georgi Yanev
  built_by_url: https://twitter.com/jumpalottahigh
  featured: false
- title: Bear Archery
  main_url: "https://beararchery.com/"
  url: "https://beararchery.com/"
  categories:
    - eCommerce
    - Sports
  built_by: Escalade Sports
  built_by_url: "https://www.escaladesports.com/"
  featured: false
- title: "attn:"
  main_url: "https://www.attn.com/"
  url: "https://www.attn.com/"
  categories:
    - Media
    - Entertainment
  built_by: "attn:"
  built_by_url: "https://www.attn.com/"
  featured: false
- title: Mirror Conf
  description: >
    Mirror Conf is a conference designed to empower designers and front-end developers who have a thirst for knowledge and want to broaden their horizons.
  main_url: "https://www.mirrorconf.com/"
  url: "https://www.mirrorconf.com/"
  categories:
    - Conference
    - Design
    - Frontend
  featured: false
- title: Startarium
  main_url: https://www.startarium.ro
  url: https://www.startarium.ro
  description: >
    Free entrepreneurship educational portal with more than 20000 users, hundreds of resources, crowdfunding, mentoring and investor pitching events facilitated.
  categories:
    - Education
    - Crowdfunding
    - Nonprofit
    - Entrepreneurship
  built_by: Cezar Neaga
  built_by_url: https://twitter.com/cezarneaga
  featured: false
- title: Microlink
  main_url: https://microlink.io/
  url: https://microlink.io/
  description: >
    Extract structured data from any website.
  categories:
    - Web Development
    - API
    - SDK
  built_by: Kiko Beats
  built_by_url: https://kikobeats.com/
  featured: false
- title: Markets.com
  main_url: "https://www.markets.com/"
  url: "https://www.markets.com/"
  featured: false
  categories:
    - Finance
- title: Kevin Legrand
  url: "https://k-legrand.com"
  main_url: "https://k-legrand.com"
  source_url: "https://github.com/Manoz/k-legrand.com"
  description: >
    Personal website and blog built with love with Gatsby v2
  categories:
    - Blog
    - Portfolio
    - Web Development
  built_by: Kevin Legrand
  built_by_url: https://k-legrand.com
  featured: false
- title: David James Portfolio
  main_url: https://dfjames.com/
  url: https://dfjames.com/
  source_url: https://github.com/daviddeejjames/dfjames-gatsby
  description: >
    Portfolio Site using GatsbyJS and headless WordPress
  categories:
    - WordPress
    - Portfolio
    - Blog
  built_by: David James
  built_by_url: https://twitter.com/daviddeejjames
- title: Hypertext Candy
  url: https://www.hypertextcandy.com/
  main_url: https://www.hypertextcandy.com/
  description: >
    Blog about web development. Laravel, Vue.js, etc.
  categories:
    - Blog
    - Web Development
  built_by: Masahiro Harada
  built_by_url: https://twitter.com/_Masahiro_H_
  featured: false
- title: "Maxence Poutord's blog"
  description: >
    Tech & programming blog of Maxence Poutord, Software Engineer, Serial Traveler and Public Speaker
  main_url: https://www.maxpou.fr
  url: https://www.maxpou.fr
  featured: false
  categories:
    - Blog
    - Web Development
  built_by: Maxence Poutord
  built_by_url: https://www.maxpou.fr
- title: "Dante Calderón"
  description: >
    Personal Website and Blog of Dante Calderón
  main_url: https://dantecalderon.com/
  url: https://dantecalderon.com/
  source_url: https://github.com/dantehemerson/dantecalderon.com
  featured: false
  categories:
    - Blog
    - Portfolio
    - Web Development
    - Open Source
    - Technology
    - Education
  built_by: Dante Calderón
  built_by_url: https://github.com/dantehemerson
- title: "The Noted Project"
  url: https://thenotedproject.org
  main_url: https://thenotedproject.org
  source_url: https://github.com/ianbusko/the-noted-project
  description: >
    Website to showcase the ethnomusicology research for The Noted Project.
  categories:
    - Portfolio
    - Education
    - Gallery
  built_by: Ian Busko
  built_by_url: https://github.com/ianbusko
  featured: false
- title: "LANDR"
  url: https://www.landr.com/
  main_url: https://www.landr.com/
  description: >
    LANDR is the place to create, master and sell your music.
  categories:
    - AI
    - Business
    - Entrepreneurship
    - Freelance
    - Marketing
    - Media
    - Music
  built_by: LANDR
  built_by_url: https://twitter.com/landr_music
  featured: false
- title: Got Milk
  main_url: "https://www.gotmilk.com/"
  url: "https://www.gotmilk.com/"
  featured: false
  categories:
    - Food
    - Miscellaneous
- title: People For Bikes
  url: "https://2017.peopleforbikes.org/"
  main_url: "https://2017.peopleforbikes.org/"
  categories:
    - Community
    - Sport
    - Gallery
    - Nonprofit
  built_by: PeopleForBikes
  built_by_url: "https://peopleforbikes.org/about-us/who-we-are/staff/"
  featured: false
- title: Wide Eye
  description: >
    Creative agency specializing in interactive design, web development, and digital communications.
  url: https://wideeye.co/
  main_url: https://wideeye.co/
  categories:
    - Design
    - Web Development
  built_by: Wide Eye
  built_by_url: https://wideeye.co/about-us/
  featured: false
- title: Guster
  description: >
    American alternative rock band from Boston, Massachusetts.
  url: http://guster.com/
  main_url: http://guster.com/
  categories:
    - Music
  featured: false
- title: CodeSandbox
  description: >
    CodeSandbox is an online editor that helps you create web applications, from prototype to deployment.
  url: https://codesandbox.io/
  main_url: https://codesandbox.io/
  categories:
    - Web Development
  featured: false
- title: Marvel
  description: >
    The all-in-one platform powering design.
  url: https://marvelapp.com/
  main_url: https://marvelapp.com/
  categories:
    - Design
  featured: false
- title: Designcode.io
  description: >
    Learn to design and code React apps.
  url: https://designcode.io
  main_url: https://designcode.io
  categories:
    - Learning
  featured: false
<<<<<<< HEAD
- title: Happy Design
  description: >
    The Brand and Product Team Behind Happy Money
  url: https://design.happymoney.com/
  main_url: https://design.happymoney.com/
  categories:
    - Design
    - Finance
=======
- title: Weihnachtsmarkt.ms
  description: >
    Explore the christmas market in Münster (Westf).
  url: https://weihnachtsmarkt.ms/
  main_url: https://weihnachtsmarkt.ms/
  source_url: https://github.com/codeformuenster/weihnachtsmarkt
  categories:
    - Gallery
    - Food
  built_by: "Code for Münster during #MSHACK18"
  featured: false
- title: Code Championship
  description: >
    Competitive coding competitions for students from 3rd to 8th grade. Code is Sport.
  url: https://www.codechampionship.com
  main_url: https://www.codechampionship.com
  categories:
    - Learning
    - Education
    - Sport
  built_by: Abamath LLC
  built_by_url: https://www.abamath.com
  featured: false
- title: Wieden+Kennedy
  description: >
    Wieden+Kennedy is an independent, global creative company.
  categories:
    - Technology
    - Web Development
    - Agency
    - Marketing
  url: https://www.wk.com
  main_url: https://www.wk.com
  built_by: Wieden Kennedy
  built_by_url: https://www.wk.com/about/
>>>>>>> 9f26ea8f
  featured: false<|MERGE_RESOLUTION|>--- conflicted
+++ resolved
@@ -3082,7 +3082,6 @@
   categories:
     - Learning
   featured: false
-<<<<<<< HEAD
 - title: Happy Design
   description: >
     The Brand and Product Team Behind Happy Money
@@ -3091,7 +3090,6 @@
   categories:
     - Design
     - Finance
-=======
 - title: Weihnachtsmarkt.ms
   description: >
     Explore the christmas market in Münster (Westf).
@@ -3127,5 +3125,4 @@
   main_url: https://www.wk.com
   built_by: Wieden Kennedy
   built_by_url: https://www.wk.com/about/
->>>>>>> 9f26ea8f
   featured: false