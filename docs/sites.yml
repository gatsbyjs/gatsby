--- conflicted
+++ resolved
@@ -1863,7 +1863,6 @@
     - Documentation
     - API
   featured: false
-<<<<<<< HEAD
 - title: Malik Browne Portfolio 2018
   description: >
     The portfolio blog of Malik Browne, a full stack engineer, foodie, and avid blogger/YouTuber.
@@ -1875,8 +1874,6 @@
   built_by: Malik Browne
   built_by_url: https://twitter.com/milkstarz
   featured: false
-  
-=======
 - title: Novatics
   description: > 
      Digital products that inspire and make a difference
@@ -1890,5 +1887,4 @@
     - Web Dev
   built_by: Novatics
   built_by_url: https://github.com/Novatics
-  featured: false
->>>>>>> 87a4b404
+  featured: false