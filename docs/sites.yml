- title: MobileUI
  main_url: https://mobileui.dev
  url: https://mobileui.dev
  description: >
    A java-based framework for cross-platform app development with Java and Kotlin.
  categories:
    - Mobile Development
    - Technology
    - Programming
    - Landing Page
    - Blog
    - WordPress
    - E-commerce
  built_by: NeverNull GmbH
  built_by_url: https://nevernull.io
  featured: false
- title: ReactJS
  main_url: https://reactjs.org/
  url: https://reactjs.org/
  source_url: https://github.com/reactjs/reactjs.org
  featured: true
  categories:
    - Web Development
    - Featured
    - Documentation
- title: Spotify.Design
  main_url: https://spotify.design/
  url: https://spotify.design/
  description: >
    Spotify Design's team site! Read their blog and meet Spotify designers.
  featured: true
  categories:
    - Featured
    - Music
    - Blog
- title: Flamingo
  main_url: https://www.shopflamingo.com/
  url: https://www.shopflamingo.com/
  description: >
    Online shop for women's body care and hair removal products.
  categories:
    - E-commerce
    - Featured
  featured: true
- title: IDEO
  url: https://www.ideo.com
  main_url: https://www.ideo.com/
  description: >
    A Global design company committed to creating positive impact.
  categories:
    - Agency
    - Technology
    - Featured
    - Consulting
    - User Experience
  featured: true
- title: Airbnb Engineering & Data Science
  description: >
    Creative engineers and data scientists building a world where you can belong
    anywhere
  main_url: https://airbnb.io/
  url: https://airbnb.io/
  categories:
    - Blog
    - Gallery
    - Featured
  featured: true
- title: Impossible Foods
  main_url: https://impossiblefoods.com/
  url: https://impossiblefoods.com/
  categories:
    - Food
    - Featured
  featured: true
- title: Braun
  description: >
    Braun offers high performance hair removal and hair care products, including dryers, straighteners, shavers, and more.
  main_url: https://ca.braun.com/en-ca
  url: https://ca.braun.com/en-ca
  categories:
    - E-commerce
    - Featured
  featured: true
- title: NYC Pride 2019 | WorldPride NYC | Stonewall50
  main_url: https://2019-worldpride-stonewall50.nycpride.org/
  url: https://2019-worldpride-stonewall50.nycpride.org/
  featured: true
  description: >-
    Join us in 2019 for NYC Pride, as we welcome WorldPride and mark the 50th
    Anniversary of the Stonewall Uprising and a half-century of LGBTQ+
    liberation.
  categories:
    - Education
    - Marketing
    - Nonprofit
    - Featured
  built_by: Canvas United
  built_by_url: https://www.canvasunited.com/
- title: The State of European Tech
  main_url: https://2017.stateofeuropeantech.com/
  url: https://2017.stateofeuropeantech.com/
  featured: true
  categories:
    - Technology
    - Featured
  built_by: Studio Lovelock
  built_by_url: http://www.studiolovelock.com/
- title: Hopper
  main_url: https://www.hopper.com/
  url: https://www.hopper.com/
  built_by: Narative
  built_by_url: https://www.narative.co/
  featured: true
  categories:
    - Technology
    - App
    - Featured
- title: Theodora Warre
  main_url: https://theodorawarre.eu
  url: https://theodorawarre.eu
  description: >-
    E-commerce site for jewellery designer Theodora Warre, built using Gatsby + 
    + Prismic + Matter.js
  categories:
    - E-commerce
    - Marketing
  built_by: Pierre Nel
  built_by_url: https://pierre.io
  featured: false
- title: Life Without Barriers | Foster Care
  main_url: https://www.lwb.org.au/foster-care
  url: https://www.lwb.org.au/foster-care
  featured: true
  description: >-
    We are urgently seeking foster carers all across Australia. Can you open
    your heart and your home to a child in need? There are different types of
    foster care that can suit you. We offer training and 24/7 support.
  categories:
    - Nonprofit
    - Education
    - Documentation
    - Marketing
    - Featured
  built_by: LWB Digital Team
  built_by_url: https://twitter.com/LWBAustralia
- title: Figma
  main_url: https://www.figma.com/
  url: https://www.figma.com/
  featured: true
  categories:
    - Marketing
    - Design
    - Featured
  built_by: Corey Ward
  built_by_url: http://www.coreyward.me/
- title: Bejamas - JAM Experts for hire
  main_url: https://bejamas.io/
  url: https://bejamas.io/
  featured: true
  description: >-
    We help agencies and companies with JAMStack tools. This includes web
    development using Static Site Generators, Headless CMS, CI / CD and CDN
    setup.
  categories:
    - Technology
    - Web Development
    - Agency
    - Marketing
    - Featured
  built_by: Bejamas
  built_by_url: https://bejamas.io/
- title: The State of JavaScript
  description: >
    Data from over 20,000 developers, asking them questions on topics ranging
    from frontend frameworks and state management, to build tools and testing
    libraries.
  main_url: https://stateofjs.com/
  url: https://stateofjs.com/
  source_url: https://github.com/StateOfJS/StateOfJS
  categories:
    - Data
    - JavaScript
    - Featured
  built_by: StateOfJS
  built_by_url: https://github.com/StateOfJS/StateOfJS/graphs/contributors
  featured: true
- title: DesignSystems.com
  main_url: https://www.designsystems.com/
  url: https://www.designsystems.com/
  description: |
    A resource for learning, creating and evangelizing design systems.
  categories:
    - Design
    - Blog
    - Technology
    - Featured
  built_by: Corey Ward
  built_by_url: http://www.coreyward.me/
  featured: true
- title: Snap Kit
  main_url: https://kit.snapchat.com/
  url: https://kit.snapchat.com/
  description: >
    Snap Kit lets developers integrate some of Snapchat’s best features across
    platforms.
  categories:
    - Technology
    - Documentation
    - Featured
  featured: true
- title: SendGrid
  main_url: https://sendgrid.com/docs/
  url: https://sendgrid.com/docs/
  description: >
    SendGrid delivers your transactional and marketing emails through the
    world's largest cloud-based email delivery platform.
  categories:
    - API
    - Technology
    - Documentation
    - Featured
  featured: true
- title: Kirsten Noelle
  main_url: https://www.kirstennoelle.com/
  url: https://www.kirstennoelle.com/
  featured: true
  description: >
    Digital portfolio for San Francisco Bay Area photographer Kirsten Noelle Wiemer.
  categories:
    - Photography
    - Portfolio
    - Featured
  built_by: Ryan Wiemer
  built_by_url: https://www.ryanwiemer.com/
- title: Cajun Bowfishing
  main_url: https://cajunbowfishing.com/
  url: https://cajunbowfishing.com/
  featured: false
  categories:
    - E-commerce
    - Sports
  built_by: Escalade Sports
  built_by_url: https://www.escaladesports.com/
- title: GraphCMS
  main_url: https://graphcms.com/
  url: https://graphcms.com/
  featured: false
  categories:
    - Marketing
    - Technology
- title: Ghost Documentation
  main_url: https://docs.ghost.org/
  url: https://docs.ghost.org/
  source_url: https://github.com/tryghost/docs
  featured: false
  description: >-
    Ghost is an open source, professional publishing platform built on a modern Node.js technology stack — designed for teams who need power, flexibility and performance.
  categories:
    - Technology
    - Documentation
    - Open Source
  built_by: Ghost Foundation
  built_by_url: https://ghost.org/
- title: Nike - Just Do It
  main_url: https://justdoit.nike.com/
  url: https://justdoit.nike.com/
  featured: true
  categories:
    - E-commerce
    - Featured
- title: AirBnB Cereal
  main_url: https://airbnb.design/cereal
  url: https://airbnb.design/cereal
  featured: false
  categories:
    - Marketing
    - Design
- title: Cardiogram
  main_url: https://cardiogr.am/
  url: https://cardiogr.am/
  featured: false
  categories:
    - Marketing
    - Technology
- title: Matthias Jordan Portfolio
  main_url: https://iammatthias.com/
  url: https://iammatthias.com/
  source_url: https://github.com/iammatthias/.com
  description: >-
    Photography portfolio of content creator and digital marketer Matthias Jordan
  built_by: Matthias Jordan
  built_by_url: https://github.com/iammatthias
  featured: false
  categories:
    - Photography
    - Portfolio
    - Blog
    - Gallery
- title: Investment Calculator
  main_url: https://investmentcalculator.io/
  url: https://investmentcalculator.io/
  featured: false
  categories:
    - Education
    - Finance
- title: CSS Grid Playground by MozillaDev
  main_url: https://mozilladevelopers.github.io/playground/
  url: https://mozilladevelopers.github.io/playground/
  source_url: https://github.com/MozillaDevelopers/playground
  featured: false
  categories:
    - Education
    - Web Development
- title: Piotr Fedorczyk Portfolio
  built_by: Piotr Fedorczyk
  built_by_url: https://piotrf.pl
  categories:
    - Portfolio
    - Web Development
  description: >-
    Portfolio of Piotr Fedorczyk, a digital product designer and full-stack developer specializing in shaping, designing and building news and tools for news.
  featured: false
  main_url: https://piotrf.pl/
  url: https://piotrf.pl/
- title: unrealcpp
  main_url: https://unrealcpp.com/
  url: https://unrealcpp.com/
  source_url: https://github.com/Harrison1/unrealcpp-com
  featured: false
  categories:
    - Blog
    - Web Development
- title: Andy Slezak
  main_url: https://www.aslezak.com/
  url: https://www.aslezak.com/
  source_url: https://github.com/amslezak
  featured: false
  categories:
    - Web Development
    - Portfolio
- title: Deliveroo.Design
  main_url: https://www.deliveroo.design/
  url: https://www.deliveroo.design/
  featured: false
  categories:
    - Food
    - Marketing
- title: Dona Rita
  main_url: https://www.donarita.co.uk/
  url: https://www.donarita.co.uk/
  source_url: https://github.com/peduarte/dona-rita-website
  featured: false
  categories:
    - Food
    - Marketing
- title: Fröhlich ∧ Frei
  main_url: https://www.froehlichundfrei.de/
  url: https://www.froehlichundfrei.de/
  featured: false
  categories:
    - Web Development
    - Blog
    - Open Source
- title: How to GraphQL
  main_url: https://www.howtographql.com/
  url: https://www.howtographql.com/
  source_url: https://github.com/howtographql/howtographql
  featured: false
  categories:
    - Documentation
    - Web Development
    - Open Source
- title: OnCallogy
  main_url: https://www.oncallogy.com/
  url: https://www.oncallogy.com/
  featured: false
  categories:
    - Marketing
    - Healthcare
- title: Ryan Wiemer's Portfolio
  main_url: https://www.ryanwiemer.com/
  url: https://www.ryanwiemer.com/knw-photography/
  source_url: https://github.com/ryanwiemer/rw
  featured: false
  description: >
    Digital portfolio for Oakland, CA based account manager Ryan Wiemer.
  categories:
    - Portfolio
    - Web Development
    - Design
  built_by: Ryan Wiemer
  built_by_url: https://www.ryanwiemer.com/
- title: Ventura Digitalagentur Köln
  main_url: https://www.ventura-digital.de/
  url: https://www.ventura-digital.de/
  featured: false
  built_by: Ventura Digitalagentur
  categories:
    - Agency
    - Marketing
    - Featured
- title: Azer Koçulu
  main_url: https://kodfabrik.com/
  url: https://kodfabrik.com/photography/
  featured: false
  categories:
    - Portfolio
    - Photography
    - Web Development
- title: Damir.io
  main_url: http://damir.io/
  url: http://damir.io/
  source_url: https://github.com/dvzrd/gatsby-sfiction
  featured: false
  categories:
    - Blog
- title: Digital Psychology
  main_url: http://digitalpsychology.io/
  url: http://digitalpsychology.io/
  source_url: https://github.com/danistefanovic/digitalpsychology.io
  featured: false
  categories:
    - Education
    - Library
- title: Théâtres Parisiens
  main_url: http://theatres-parisiens.fr/
  url: http://theatres-parisiens.fr/
  source_url: https://github.com/phacks/theatres-parisiens
  featured: false
  categories:
    - Education
    - Entertainment
- title: A4 纸网
  main_url: http://www.a4z.cn/
  url: http://www.a4z.cn/price
  source_url: https://github.com/hiooyUI/hiooyui.github.io
  featured: false
  categories:
    - E-commerce
- title: Steve Meredith's Portfolio
  main_url: http://www.stevemeredith.com/
  url: http://www.stevemeredith.com/
  featured: false
  categories:
    - Portfolio
- title: API Platform
  main_url: https://api-platform.com/
  url: https://api-platform.com/
  source_url: https://github.com/api-platform/website
  featured: false
  categories:
    - Documentation
    - Web Development
    - Open Source
    - Library
- title: The Audacious Project
  main_url: https://audaciousproject.org/
  url: https://audaciousproject.org/
  featured: false
  categories:
    - Nonprofit
- title: Dustin Schau's Blog
  main_url: https://blog.dustinschau.com/
  url: https://blog.dustinschau.com/
  source_url: https://github.com/dschau/blog
  featured: false
  categories:
    - Blog
    - Web Development
- title: iContract Blog
  main_url: https://blog.icontract.co.uk/
  url: http://blog.icontract.co.uk/
  featured: false
  categories:
    - Blog
- title: BRIIM
  main_url: https://bri.im/
  url: https://bri.im/
  featured: false
  description: >-
    BRIIM is a movement to enable JavaScript enthusiasts and web developers in
    machine learning. Learn about artificial intelligence and data science, two
    fields which are governed by machine learning, in JavaScript. Take it right
    to your browser with WebGL.
  categories:
    - Education
    - Web Development
    - Technology
- title: Calpa's Blog
  main_url: https://calpa.me/
  url: https://calpa.me/
  source_url: https://github.com/calpa/blog
  featured: false
  categories:
    - Blog
    - Web Development
- title: Code Bushi
  main_url: https://codebushi.com/
  url: https://codebushi.com/
  featured: false
  description: >-
    Web development resources, trends, & techniques to elevate your coding
    journey.
  categories:
    - Web Development
    - Open Source
    - Blog
  built_by: Hunter Chang
  built_by_url: https://hunterchang.com/
- title: Daniel Hollcraft
  main_url: https://danielhollcraft.com/
  url: https://danielhollcraft.com/
  source_url: https://github.com/danielbh/danielhollcraft.com
  featured: false
  categories:
    - Web Development
    - Blog
    - Portfolio
- title: Darren Britton's Portfolio
  main_url: https://darrenbritton.com/
  url: https://darrenbritton.com/
  source_url: https://github.com/darrenbritton/darrenbritton.github.io
  featured: false
  categories:
    - Web Development
    - Portfolio
- title: Dave Lindberg Marketing & Design
  url: https://davelindberg.com/
  main_url: https://davelindberg.com/
  source_url: https://github.com/Dave-Lindberg/dl-gatsby
  featured: false
  description: >-
    My work revolves around solving problems for people in business, using
    integrated design and marketing strategies to improve sales, increase brand
    engagement, generate leads and achieve goals.
  categories:
    - Design
    - Marketing
    - Portfolio
- title: Dalbinaco's Website
  main_url: https://dlbn.co/en/
  url: https://dlbn.co/en/
  source_url: https://github.com/dalbinaco/dlbn.co
  featured: false
  categories:
    - Portfolio
    - Web Development
- title: mParticle's Documentation
  main_url: https://docs.mparticle.com/
  url: https://docs.mparticle.com/
  featured: false
  categories:
    - Web Development
    - Documentation
- title: Doopoll
  main_url: https://doopoll.co/
  url: https://doopoll.co/
  featured: false
  categories:
    - Marketing
    - Technology
- title: ERC dEX
  main_url: https://ercdex.com/
  url: https://ercdex.com/aqueduct
  featured: false
  categories:
    - Marketing
- title: CalState House Manager
  description: >
    Home service membership that offers proactive and on-demand maintenance for
    homeowners
  main_url: https://housemanager.calstate.aaa.com/
  url: https://housemanager.calstate.aaa.com/
  categories:
    - Marketing
- title: Hapticmedia
  main_url: https://hapticmedia.fr/en/
  url: https://hapticmedia.fr/en/
  featured: false
  categories:
    - Agency
- title: heml.io
  main_url: https://heml.io/
  url: https://heml.io/
  source_url: https://github.com/SparkPost/heml.io
  featured: false
  categories:
    - Documentation
    - Web Development
    - Open Source
- title: Juliette Pretot's Portfolio
  main_url: https://juliette.sh/
  url: https://juliette.sh/
  featured: false
  categories:
    - Web Development
    - Portfolio
    - Blog
- title: Kris Hedstrom's Portfolio
  main_url: https://k-create.com/
  url: https://k-create.com/portfolio/
  source_url: https://github.com/kristofferh/kristoffer
  featured: false
  description: >-
    Hey. I’m Kris. I’m an interactive designer / developer. I grew up in Umeå,
    in northern Sweden, but I now live in Brooklyn, NY. I am currently enjoying
    a hybrid Art Director + Lead Product Engineer role at a small startup called
    Nomad Health. Before that, I was a Product (Engineering) Manager at Tumblr.
    Before that, I worked at agencies. Before that, I was a baby. I like to
    design things, and then I like to build those things. I occasionally take on
    freelance projects. Feel free to get in touch if you have an interesting
    project that you want to collaborate on. Or if you just want to say hello,
    that’s cool too.
  categories:
    - Portfolio
  built_by: Kris Hedstrom
  built_by_url: https://k-create.com/
- title: knpw.rs
  main_url: https://knpw.rs/
  url: https://knpw.rs/
  source_url: https://github.com/knpwrs/knpw.rs
  featured: false
  categories:
    - Blog
    - Web Development
- title: Kostas Bariotis' Blog
  main_url: https://kostasbariotis.com/
  url: https://kostasbariotis.com/
  source_url: https://github.com/kbariotis/kostasbariotis.com
  featured: false
  categories:
    - Blog
    - Portfolio
    - Web Development
- title: LaserTime Clinic
  main_url: https://lasertime.ru/
  url: https://lasertime.ru/
  source_url: https://github.com/oleglegun/lasertime
  featured: false
  categories:
    - Marketing
- title: Jason Lengstorf
  main_url: https://lengstorf.com
  url: https://lengstorf.com
  source_url: https://github.com/jlengstorf/lengstorf.com
  featured: false
  categories:
    - Blog
  built_by: Jason Lengstorf
  built_by_url: https://github.com/jlengstorf
- title: Mannequin.io
  main_url: https://mannequin.io/
  url: https://mannequin.io/
  source_url: https://github.com/LastCallMedia/Mannequin/tree/master/site
  featured: false
  categories:
    - Open Source
    - Web Development
    - Documentation
- title: Fabric
  main_url: https://meetfabric.com/
  url: https://meetfabric.com/
  featured: false
  categories:
    - Marketing
- title: Nexit
  main_url: https://nexit.sk/
  url: https://nexit.sk/references
  featured: false
  categories:
    - Web Development
- title: Open FDA
  description: >
    Provides APIs and raw download access to a number of high-value, high
    priority and scalable structured datasets, including adverse events, drug
    product labeling, and recall enforcement reports.
  main_url: https://open.fda.gov/
  url: https://open.fda.gov/
  source_url: https://github.com/FDA/open.fda.gov
  featured: false
  categories:
    - Government
    - Open Source
    - Web Development
    - API
    - Data
- title: NYC Planning Labs (New York City Department of City Planning)
  main_url: https://planninglabs.nyc/
  url: https://planninglabs.nyc/about/
  source_url: https://github.com/NYCPlanning/
  featured: false
  description: >-
    We work with New York City's Urban Planners to deliver impactful, modern
    technology tools.
  categories:
    - Open Source
    - Government
- title: Preston Richey Portfolio / Blog
  main_url: https://prestonrichey.com/
  url: https://prestonrichey.com/
  source_url: https://github.com/prichey/prestonrichey.com
  featured: false
  categories:
    - Web Development
    - Portfolio
    - Blog
- title: Landing page of Put.io
  main_url: https://put.io/
  url: https://put.io/
  featured: false
  categories:
    - E-commerce
    - Technology
- title: The Rick and Morty API
  main_url: https://rickandmortyapi.com/
  url: https://rickandmortyapi.com/
  built_by: Axel Fuhrmann
  built_by_url: https://axelfuhrmann.com/
  featured: false
  categories:
    - Web Development
    - Entertainment
    - Documentation
    - Open Source
    - API
- title: Santa Compañía Creativa
  main_url: https://santacc.es/
  url: https://santacc.es/
  source_url: https://github.com/DesarrolloWebSantaCC/santacc-web
  featured: false
  categories:
    - Agency
- title: Sean Coker's Blog
  main_url: https://sean.is/
  url: https://sean.is/
  featured: false
  categories:
    - Blog
    - Portfolio
    - Web Development
- title: Several Levels
  main_url: https://severallevels.io/
  url: https://severallevels.io/
  source_url: https://github.com/Harrison1/several-levels
  featured: false
  categories:
    - Agency
    - Web Development
- title: Simply
  main_url: https://simply.co.za/
  url: https://simply.co.za/
  featured: false
  categories:
    - Marketing
- title: Storybook
  main_url: https://storybook.js.org/
  url: https://storybook.js.org/
  source_url: https://github.com/storybooks/storybook
  featured: false
  categories:
    - Web Development
    - Open Source
- title: Vibert Thio's Portfolio
  main_url: https://vibertthio.com/portfolio/
  url: https://vibertthio.com/portfolio/projects/
  source_url: https://github.com/vibertthio/portfolio
  featured: false
  categories:
    - Portfolio
    - Web Development
- title: VisitGemer
  main_url: https://visitgemer.sk/
  url: https://visitgemer.sk/
  featured: false
  categories:
    - Marketing
- title: Bricolage.io
  main_url: https://www.bricolage.io/
  url: https://www.bricolage.io/
  source_url: https://github.com/KyleAMathews/blog
  featured: false
  categories:
    - Blog
- title: Charles Pinnix Website
  main_url: https://www.charlespinnix.com/
  url: https://www.charlespinnix.com/
  featured: false
  description: >-
    I’m a senior frontend engineer with 8 years of experience building websites
    and web applications. I’m interested in leading creative, multidisciplinary
    engineering teams. I’m a creative technologist, merging photography, art,
    and design into engineering and visa versa. I take a pragmatic,
    product-oriented approach to development, allowing me to see the big picture
    and ensuring quality products are completed on time. I have a passion for
    modern frontend JavaScript frameworks such as React and Vue, and I have
    substantial experience on the backend with an interest in Node and
    container based deployment with Docker and AWS.
  categories:
    - Portfolio
    - Web Development
- title: Charlie Harrington's Blog
  main_url: https://www.charlieharrington.com/
  url: https://www.charlieharrington.com/
  source_url: https://github.com/whatrocks/blog
  featured: false
  categories:
    - Blog
    - Web Development
    - Music
- title: Gabriel Adorf's Portfolio
  main_url: https://www.gabrieladorf.com/
  url: https://www.gabrieladorf.com/
  source_url: https://github.com/gabdorf/gabriel-adorf-portfolio
  featured: false
  categories:
    - Portfolio
    - Web Development
- title: greglobinski.com
  main_url: https://www.greglobinski.com/
  url: https://www.greglobinski.com/
  source_url: https://github.com/greglobinski/www.greglobinski.com
  featured: false
  categories:
    - Portfolio
    - Web Development
- title: I am Putra
  main_url: https://www.iamputra.com/
  url: https://www.iamputra.com/
  featured: false
  categories:
    - Portfolio
    - Web Development
    - Blog
- title: In Sowerby Bridge
  main_url: https://www.insowerbybridge.co.uk/
  url: https://www.insowerbybridge.co.uk/
  featured: false
  categories:
    - Marketing
    - Government
- title: JavaScript Stuff
  main_url: https://www.javascriptstuff.com/
  url: https://www.javascriptstuff.com/
  featured: false
  categories:
    - Education
    - Web Development
    - Library
- title: Ledgy
  main_url: https://www.ledgy.com/
  url: https://github.com/morloy/ledgy.com
  featured: false
  categories:
    - Marketing
    - Finance
- title: Alec Lomas's Portfolio / Blog
  main_url: https://www.lowmess.com/
  url: https://www.lowmess.com/
  source_url: https://github.com/lowmess/lowmess
  featured: false
  categories:
    - Web Development
    - Blog
    - Portfolio
- title: Michele Mazzucco's Portfolio
  main_url: https://www.michelemazzucco.it/
  url: https://www.michelemazzucco.it/
  source_url: https://github.com/michelemazzucco/michelemazzucco.it
  featured: false
  categories:
    - Portfolio
- title: Orbit FM Podcasts
  main_url: https://www.orbit.fm/
  url: https://www.orbit.fm/
  source_url: https://github.com/agarrharr/orbit.fm
  featured: false
  categories:
    - Podcast
- title: Prosecco Springs
  main_url: https://www.proseccosprings.com/
  url: https://www.proseccosprings.com/
  featured: false
  categories:
    - Food
    - Blog
    - Marketing
- title: Verious
  main_url: https://www.verious.io/
  url: https://www.verious.io/
  source_url: https://github.com/cpinnix/verious
  featured: false
  categories:
    - Web Development
- title: Yisela
  main_url: https://www.yisela.com/
  url: https://www.yisela.com/tetris-against-trauma-gaming-as-therapy/
  featured: false
  categories:
    - Blog
- title: YouFoundRon.com
  main_url: https://www.youfoundron.com/
  url: https://www.youfoundron.com/
  source_url: https://github.com/rongierlach/yfr-dot-com
  featured: false
  categories:
    - Portfolio
    - Web Development
    - Blog
- title: Ease
  main_url: https://www.ease.com/
  url: https://www.ease.com/
  featured: false
  categories:
    - Marketing
    - Healthcare
- title: Policygenius
  main_url: https://www.policygenius.com/
  url: https://www.policygenius.com/
  featured: false
  categories:
    - Marketing
    - Healthcare
- title: Moteefe
  main_url: https://www.moteefe.com/
  url: https://www.moteefe.com/
  featured: false
  categories:
    - Marketing
    - Agency
    - Technology
- title: Athelas
  main_url: http://www.athelas.com/
  url: http://www.athelas.com/
  featured: false
  categories:
    - Marketing
    - Healthcare
- title: Pathwright
  main_url: http://www.pathwright.com/
  url: http://www.pathwright.com/
  featured: false
  categories:
    - Marketing
    - Education
- title: Lucid
  main_url: https://www.golucid.co/
  url: https://www.golucid.co/
  featured: false
  categories:
    - Marketing
    - Technology
- title: Bench
  main_url: http://www.bench.co/
  url: http://www.bench.co/
  featured: false
  categories:
    - Marketing
- title: Gin Lane
  main_url: http://www.ginlane.com/
  url: https://www.ginlane.com/
  featured: false
  categories:
    - Web Development
    - Agency
- title: Marmelab
  main_url: https://marmelab.com/en/
  url: https://marmelab.com/en/
  featured: false
  categories:
    - Web Development
    - Agency
- title: Dovetail
  main_url: https://dovetailapp.com/
  url: https://dovetailapp.com/
  featured: false
  categories:
    - Marketing
    - Technology
- title: The Bastion Bot
  main_url: https://bastionbot.org/
  url: https://bastionbot.org/
  description: Give awesome perks to your Discord server!
  featured: false
  categories:
    - Open Source
    - Technology
    - Documentation
    - Community
  built_by: Sankarsan Kampa
  built_by_url: https://traction.one
- title: Smakosh
  main_url: https://smakosh.com/
  url: https://smakosh.com/
  source_url: https://github.com/smakosh/smakosh.com
  featured: false
  categories:
    - Portfolio
    - Web Development
- title: WebGazer
  main_url: https://www.webgazer.io/
  url: https://www.webgazer.io/
  featured: false
  categories:
    - Marketing
    - Web Development
    - Technology
- title: Joe Seifi's Blog
  main_url: http://seifi.org/
  url: http://seifi.org/
  featured: false
  categories:
    - Portfolio
    - Web Development
    - Blog
- title: LekoArts — Graphic Designer & Front-End Developer
  main_url: https://www.lekoarts.de
  url: https://www.lekoarts.de
  source_url: https://github.com/LekoArts/portfolio
  featured: false
  built_by: LekoArts
  built_by_url: https://github.com/LekoArts
  description: >-
    Hi, I'm Lennart — a self-taught and passionate graphic/web designer &
    frontend developer based in Darmstadt, Germany. I love it to realize complex
    projects in a creative manner and face new challenges. Since 6 years I do
    graphic design, my love for frontend development came up 3 years ago. I
    enjoy acquiring new skills and cementing this knowledge by writing blogposts
    and creating tutorials.
  categories:
    - Portfolio
    - Blog
    - Design
    - Web Development
    - Freelance
    - Open Source
- title: 杨二小的博客
  main_url: https://blog.yangerxiao.com/
  url: https://blog.yangerxiao.com/
  source_url: https://github.com/zerosoul/blog.yangerxiao.com
  featured: false
  categories:
    - Blog
    - Portfolio
- title: MOTTO x MOTTO
  main_url: https://mottox2.com
  url: https://mottox2.com
  source_url: https://github.com/mottox2/website
  description: Web developer / UI Designer in Tokyo Japan.
  featured: false
  categories:
    - Blog
    - Portfolio
  built_by: mottox2
  built_by_url: https://mottox2.com
- title: Pride of the Meadows
  main_url: https://www.prideofthemeadows.com/
  url: https://www.prideofthemeadows.com/
  featured: false
  categories:
    - E-commerce
    - Food
    - Blog
  built_by: Caldera Digital
  built_by_url: https://www.calderadigital.com/
- title: Michael Uloth
  main_url: https://www.michaeluloth.com
  url: https://www.michaeluloth.com
  featured: false
  description: Michael Uloth is a web developer, opera singer, and the creator of Up and Running Tutorials.
  categories:
    - Portfolio
    - Web Development
    - Music
  built_by: Michael Uloth
  built_by_url: https://www.michaeluloth.com
- title: Spacetime
  main_url: https://www.heyspacetime.com/
  url: https://www.heyspacetime.com/
  featured: false
  description: >-
    Spacetime is a Dallas-based digital experience agency specializing in web,
    app, startup, and digital experience creation.
  categories:
    - Marketing
    - Portfolio
    - Agency
  built_by: Spacetime
  built_by_url: https://www.heyspacetime.com/
- title: Eric Jinks
  main_url: https://ericjinks.com/
  url: https://ericjinks.com/
  featured: false
  description: Software engineer / web developer from the Gold Coast, Australia.
  categories:
    - Portfolio
    - Blog
    - Web Development
    - Technology
  built_by: Eric Jinks
  built_by_url: https://ericjinks.com/
- title: GaiAma - We are wildlife
  main_url: https://www.gaiama.org/
  url: https://www.gaiama.org/
  featured: false
  description: >-
    We founded the GaiAma conservation organization to protect wildlife in Perú
    and to create an example of a permaculture neighborhood, living
    symbiotically with the forest - because reforestation is just the beginning
  categories:
    - Nonprofit
    - Marketing
    - Blog
  source_url: https://github.com/GaiAma/gaiama.org
  built_by: GaiAma
  built_by_url: https://www.gaiama.org/
- title: Healthcare Logic
  main_url: https://www.healthcarelogic.com/
  url: https://www.healthcarelogic.com/
  featured: false
  description: >-
    Revolutionary technology that empowers clinical and managerial leaders to
    collaborate with clarity.
  categories:
    - Marketing
    - Healthcare
    - Technology
  built_by: Thrive
  built_by_url: https://thriveweb.com.au/
- title: Papergov
  main_url: https://papergov.com/
  url: https://papergov.com/
  featured: false
  description: Manage all your government services in a single place
  categories:
    - Directory
    - Government
    - Technology
  source_url: https://github.com/WeOpenly/localgov.fyi
  built_by: Openly Technologies
  built_by_url: https://papergov.com/about/
- title: Kata.ai Documentation
  main_url: https://docs.kata.ai/
  url: https://docs.kata.ai/
  source_url: https://github.com/kata-ai/kata-platform-docs
  featured: false
  description: >-
    Documentation website for the Kata Platform, an all-in-one platform for
    building chatbots using AI technologies.
  categories:
    - Documentation
    - Technology
- title: goalgetters
  main_url: https://goalgetters.space/
  url: https://goalgetters.space/
  featured: false
  description: >-
    goalgetters is a source of inspiration for people who want to change their
    career. We offer articles, success stories and expert interviews on how to
    find a new passion and how to implement change.
  categories:
    - Blog
    - Education
  built_by: Stephanie Langers (content), Adrian Wenke (development)
  built_by_url: https://twitter.com/AdrianWenke
- title: StatusHub - Easy to use Hosted Status Page Service
  main_url: https://statushub.com/
  url: https://statushub.com/
  featured: false
  description: >-
    Set up your very own service status page in minutes with StatusHub. Allow
    customers to subscribe to be updated automatically.
  categories:
    - Technology
    - Marketing
  built_by: Bejamas
  built_by_url: https://bejamas.io/
- title: Mambu
  main_url: https://www.mambu.com/
  url: https://www.mambu.com/
  featured: false
  description: >-
    Mambu is the cloud platform for banking and lending businesses that
    puts customer relationships first.
  categories:
    - Technology
    - Finance
  built_by: Bejamas
  built_by_url: https://bejamas.io/
- title: Avenues
  main_url: https://www.avenues.org
  url: https://www.avenues.org
  featured: false
  description: >-
    One school with many campuses, providing transformative,
    world-focused learning experiences to students around the globe
  categories:
    - Education
  built_by: Bejamas
  built_by_url: https://bejamas.io/
- title: Multicoin Capital
  main_url: https://multicoin.capital
  url: https://multicoin.capital
  featured: false
  description: >-
    Multicoin Capital is a thesis-driven investment firm that
    invests in cryptocurrencies, tokens, and blockchain
    companies reshaping trillion-dollar markets.
  categories:
    - Technology
    - Finance
  built_by: Bejamas
  built_by_url: https://bejamas.io/
- title: Argent
  main_url: https://www.argent.xyz/
  url: https://www.argent.xyz/
  featured: false
  description: Argent is the simplest and safest Ethereum wallet for DeFi.
  categories:
    - Technology
    - Finance
  built_by: Bejamas
  built_by_url: https://bejamas.io/
- title: Meet Flo
  main_url: https://meetflo.com/
  url: https://meetflo.com/
  featured: false
  description: >-
    The Flo by Moen Smart Water Shutoff is a comprehensive
    water monitoringand shut-off system with leak detection
    and proactive leak prevention technologies.
  categories:
    - E-commerce
  built_by: Bejamas
  built_by_url: https://bejamas.io/
- title: Matthias Kretschmann Portfolio
  main_url: https://matthiaskretschmann.com/
  url: https://matthiaskretschmann.com/
  source_url: https://github.com/kremalicious/portfolio
  featured: false
  description: Portfolio of designer & developer Matthias Kretschmann.
  categories:
    - Portfolio
    - Web Development
  built_by: Matthias Kretschmann
  built_by_url: https://matthiaskretschmann.com/
- title: Iron Cove Solutions
  main_url: https://ironcovesolutions.com/
  url: https://ironcovesolutions.com/
  description: >-
    Iron Cove Solutions is a cloud based consulting firm. We help companies
    deliver a return on cloud usage by applying best practices
  categories:
    - Technology
    - Web Development
  built_by: Iron Cove Solutions
  built_by_url: https://ironcovesolutions.com/
  featured: false
- title: Moetez Chaabene Portfolio / Blog
  main_url: https://moetez.me/
  url: https://moetez.me/
  source_url: https://github.com/moetezch/moetez.me
  featured: false
  description: Portfolio of Moetez Chaabene
  categories:
    - Portfolio
    - Web Development
    - Blog
  built_by: Moetez Chaabene
  built_by_url: https://twitter.com/moetezch
- title: Nikita
  description: >-
    Automation of system deployments in Node.js for applications and
    infrastructures.
  main_url: https://nikita.js.org/
  url: https://nikita.js.org/
  source_url: https://github.com/adaltas/node-nikita
  categories:
    - Documentation
    - Open Source
    - Technology
  built_by: Adaltas
  built_by_url: https://www.adaltas.com
  featured: false
- title: Gourav Sood Blog & Portfolio
  main_url: https://www.gouravsood.com/
  url: https://www.gouravsood.com/
  featured: false
  categories:
    - Blog
    - Portfolio
  built_by: Gourav Sood
  built_by_url: https://www.gouravsood.com/
- title: Jonas Tebbe Portfolio
  description: |
    Hey, I’m Jonas and I create digital products.
  main_url: https://jonastebbe.com
  url: https://jonastebbe.com
  categories:
    - Portfolio
  built_by: Jonas Tebbe
  built_by_url: https://twitter.com/jonastebbe
  featured: false
- title: Parker Sarsfield
  description: |
    I'm Parker, a software engineer.
  main_url: https://sarsfield.io
  url: https://sarsfield.io
  categories:
    - Blog
    - Portfolio
  built_by: Parker Sarsfield
  built_by_url: https://sarsfield.io
- title: Frontend web development with Greg
  description: |
    JavaScript, GatsbyJS, ReactJS, CSS in JS... Let's learn some stuff together.
  main_url: https://dev.greglobinski.com
  url: https://dev.greglobinski.com
  categories:
    - Blog
    - Web Development
  built_by: Greg Lobinski
  built_by_url: https://github.com/greglobinski
- title: Insomnia
  description: |
    Desktop HTTP and GraphQL client for developers
  main_url: https://insomnia.rest/
  url: https://insomnia.rest/
  categories:
    - Blog
  built_by: Gregory Schier
  built_by_url: https://schier.co
  featured: false
- title: Timeline Theme Portfolio
  description: |
    I'm Aman Mittal, a software developer.
  main_url: https://amanhimself.dev/
  url: https://amanhimself.dev/
  categories:
    - Web Development
    - Portfolio
  built_by: Aman Mittal
  built_by_url: https://amanhimself.dev/
- title: janosh.dev
  description: >
    Janosh Riebesell's blog. Writes about physics, machine learning, sustainability
    and web development. Site is fully responsive and has fluid typography. Built with
    MDX (for interactive content), styled-components (for design), KaTeX (for math),
    gatsby-remark-vscode (for syntax highlighting), Disqus (for reader comments),
    Algolia (for search), react-spring (for animations).
  main_url: https://janosh.dev
  url: https://janosh.dev
  source_url: https://github.com/janosh/blog
  categories:
    - Portfolio
    - Blog
    - Science
    - Photography
    - Travel
  built_by: Janosh Riebesell
  built_by_url: https://janosh.dev
  featured: false
- title: Ocean artUp
  description: >
    Science outreach site built using styled-components and Contentful. Ocean artUp
    is a research project funded by an Advanced Grant of the European Research
    Council (ERC) to explore the possible benefits of artificial upwelling, i.e.
    pumping nutrient-rich deep water to the ocean’s sunlit surface layer. Potential
    benefits include increased bioactivity and CO2 sequestration.
  main_url: https://ocean-artup.eu
  url: https://ocean-artup.eu
  source_url: https://github.com/janosh/ocean-artup
  categories:
    - Science
    - Education
    - Blog
  built_by: Janosh Riebesell
  built_by_url: https://janosh.dev
  featured: false
- title: Studenten bilden Schüler
  description: >
    Studenten bilden Schüler e.V. is a German student-run nonprofit initiative that aims to
    contribute to more equal educational opportunities by providing free tutoring to refugees
    and children from underprivileged families. The site is built with styled-components,
    Contentful, CSS grid, fluid typography, Algolia search.
  main_url: https://studenten-bilden-schueler.de
  url: https://studenten-bilden-schueler.de
  source_url: https://github.com/StudentenBildenSchueler/homepage
  categories:
    - Education
    - Nonprofit
    - Blog
  built_by: Janosh Riebesell
  built_by_url: https://janosh.dev
  featured: false
- title: Ryan Fitzgerald
  description: |
    Personal portfolio and blog for Ryan Fitzgerald
  main_url: https://ryanfitzgerald.ca/
  url: https://ryanfitzgerald.ca/
  categories:
    - Web Development
    - Portfolio
  built_by: Ryan Fitzgerald
  built_by_url: https://github.com/RyanFitzgerald
  featured: false
- title: Kaizen
  description: |
    Content Marketing, PR & SEO Agency in London
  main_url: https://www.kaizen.co.uk/
  url: https://www.kaizen.co.uk/
  categories:
    - Agency
    - Blog
    - Design
    - Web Development
    - SEO
  built_by: Bogdan Stanciu
  built_by_url: https://github.com/b0gd4n
  featured: false
- title: HackerOne Platform Documentation
  description: |
    HackerOne's Product Documentation Center!
  url: https://docs.hackerone.com/
  main_url: https://docs.hackerone.com/
  categories:
    - Documentation
    - Security
  featured: false
- title: Mux Video
  description: |
    API to video hosting and streaming
  main_url: https://mux.com/
  url: https://mux.com/
  categories:
    - Video
    - API
  featured: false
- title: Swapcard
  description: >
    The easiest way for event organizers to instantly connect people, build a
    community of attendees and exhibitors, and increase revenue over time
  main_url: https://www.swapcard.com/
  url: https://www.swapcard.com/
  categories:
    - Event
    - Community
    - Marketing
  built_by: Swapcard
  built_by_url: https://www.swapcard.com/
  featured: false
- title: Kalix
  description: >
    Kalix is perfect for healthcare professionals starting out in private
    practice, to those with an established clinic.
  main_url: https://www.kalixhealth.com/
  url: https://www.kalixhealth.com/
  categories:
    - Healthcare
  featured: false
- title: Bad Credit Loans
  description: |
    Get the funds you need, from $250-$5,000
  main_url: https://www.creditloan.com/
  url: https://www.creditloan.com/
  categories:
    - Finance
  featured: false
- title: Financial Center
  description: >
    Member-owned, not-for-profit, co-operative whose members receive financial
    benefits in the form of lower loan rates, higher savings rates, and lower
    fees than banks.
  main_url: https://fcfcu.com/
  url: https://fcfcu.com/
  categories:
    - Finance
    - Nonprofit
    - Business
    - Education
  built_by: https://fcfcu.com/
  built_by_url: https://fcfcu.com/
  featured: false
- title: Office of Institutional Research and Assessment
  description: |
    Good Data, Good Decisions
  main_url: http://oira.ua.edu/
  url: http://oira.ua.edu/
  categories:
    - Data
  featured: false
- title: The Telegraph Premium
  description: |
    Exclusive stories from award-winning journalists
  main_url: https://premium.telegraph.co.uk/
  url: https://premium.telegraph.co.uk/
  categories:
    - Media
  featured: false
- title: html2canvas
  description: |
    Screenshots with JavaScript
  main_url: http://html2canvas.hertzen.com/
  url: http://html2canvas.hertzen.com/
  source_url: https://github.com/niklasvh/html2canvas/tree/master/www
  categories:
    - JavaScript
    - Documentation
  built_by: Niklas von Hertzen
  built_by_url: http://hertzen.com/
  featured: false
- title: Half Electronics
  description: |
    Personal website
  main_url: https://www.halfelectronic.com/
  url: https://www.halfelectronic.com/
  categories:
    - Blog
  built_by: Fernando Poumian
  built_by_url: https://github.com/fpoumian/halfelectronic.com
  featured: false
- title: Frithir Software Development
  main_url: https://frithir.com/
  url: https://frithir.com/
  featured: false
  description: I DRINK COFFEE, WRITE CODE AND IMPROVE MY DEVELOPMENT SKILLS EVERY DAY.
  categories:
    - Design
    - Web Development
  built_by: Frithir
  built_by_url: https://Frithir.com/
- title: Unow
  main_url: https://www.unow.fr/
  url: https://www.unow.fr/
  categories:
    - Education
    - Marketing
  featured: false
- title: Peter Hironaka
  description: |
    Freelance Web Developer based in Los Angeles.
  main_url: https://peterhironaka.com/
  url: https://peterhironaka.com/
  categories:
    - Portfolio
    - Web Development
  built_by: Peter Hironaka
  built_by_url: https://github.com/PHironaka
  featured: false
- title: Michael McQuade
  description: |
    Personal website and blog for Michael McQuade
  main_url: https://giraffesyo.io
  url: https://giraffesyo.io
  categories:
    - Blog
  built_by: Michael McQuade
  built_by_url: https://github.com/giraffesyo
  featured: false
- title: Haacht Brewery
  description: |
    Corporate website for Haacht Brewery. Designed and Developed by Gafas.
  main_url: https://haacht.com/en/
  url: https://haacht.com
  categories:
    - Marketing
  built_by: Gafas
  built_by_url: https://gafas.be
  featured: false
- title: StoutLabs
  description: |
    Portfolio of Daniel Stout, freelance developer in East Tennessee.
  main_url: https://www.stoutlabs.com/
  url: https://www.stoutlabs.com/
  categories:
    - Web Development
    - Portfolio
  built_by: Daniel Stout
  built_by_url: https://github.com/stoutlabs
  featured: false
- title: Chicago Ticket Outcomes By Neighborhood
  description: |
    ProPublica data visualization of traffic ticket court outcomes
  categories:
    - Media
    - Nonprofit
  url: >-
    https://projects.propublica.org/graphics/il/il-city-sticker-tickets-maps/ticket-status/?initialWidth=782
  main_url: >-
    https://projects.propublica.org/graphics/il/il-city-sticker-tickets-maps/ticket-status/?initialWidth=782
  built_by: David Eads
  built_by_url: https://github.com/eads
  featured: false
- title: Chicago South Side Traffic Ticketing rates
  description: |
    ProPublica data visualization of traffic ticket rates by community
  main_url: >-
    https://projects.propublica.org/graphics/il/il-city-sticker-tickets-maps/ticket-rate/?initialWidth=782
  url: >-
    https://projects.propublica.org/graphics/il/il-city-sticker-tickets-maps/ticket-rate/?initialWidth=782
  categories:
    - Media
    - Nonprofit
  built_by: David Eads
  built_by_url: https://github.com/eads
  featured: false
- title: Otsimo
  description: >
    Otsimo is a special education application for children with autism, down
    syndrome and other developmental disabilities.
  main_url: https://otsimo.com/en/
  url: https://otsimo.com/en/
  categories:
    - Blog
    - Education
  featured: false
- title: Matt Bagni Portfolio 2018
  description: >
    Mostly the result of playing with Gatsby and learning about react and
    graphql. Using the screenshot plugin to showcase the work done for my
    company in the last 2 years, and a good amount of other experiments.
  main_url: https://mattbag.github.io
  url: https://mattbag.github.io
  categories:
    - Portfolio
  featured: false
- title: Lisa Ye's Blog
  description: |
    Simple blog/portofolio for a fashion designer. Gatsby_v2 + Netlify cms
  main_url: https://lisaye.netlify.app/
  url: https://lisaye.netlify.app/
  categories:
    - Blog
    - Portfolio
  featured: false
- title: Artem Sapegin
  description: >
    Little homepage of Artem Sapegin, a frontend developer, passionate
    photographer, coffee drinker and crazy dogs’ owner.
  main_url: https://sapegin.me/
  url: https://sapegin.me/
  categories:
    - Portfolio
    - Open Source
    - Web Development
  built_by: Artem Sapegin
  built_by_url: https://github.com/sapegin
  featured: false
- title: SparkPost Developers
  main_url: https://developers.sparkpost.com/
  url: https://developers.sparkpost.com/
  source_url: https://github.com/SparkPost/developers.sparkpost.com
  categories:
    - Documentation
    - API
  featured: false
- title: Malik Browne Portfolio 2018
  description: >
    The portfolio blog of Malik Browne, a full-stack engineer, foodie, and avid
    blogger/YouTuber.
  main_url: https://www.malikbrowne.com/about
  url: https://www.malikbrowne.com
  categories:
    - Blog
    - Portfolio
  built_by: Malik Browne
  built_by_url: https://twitter.com/milkstarz
  featured: false
- title: Novatics
  description: |
    Digital products that inspire and make a difference
  main_url: https://www.novatics.com.br
  url: https://www.novatics.com.br
  categories:
    - Portfolio
    - Technology
    - Web Development
  built_by: Novatics
  built_by_url: https://github.com/Novatics
  featured: false
- title: Max McKinney
  description: >
    I’m a developer and designer with a focus in web technologies. I build cars
    on the side.
  main_url: https://maxmckinney.com/
  url: https://maxmckinney.com/
  categories:
    - Portfolio
    - Web Development
    - Design
  built_by: Max McKinney
  featured: false
- title: Stickyard
  description: |
    Make your React component sticky the easy way
  main_url: https://nihgwu.github.io/stickyard/
  url: https://nihgwu.github.io/stickyard/
  source_url: https://github.com/nihgwu/stickyard/tree/master/website
  categories:
    - Web Development
  built_by: Neo Nie
  featured: false
- title: Agata Milik
  description: |
    Website of a Polish psychologist/psychotherapist based in Gdańsk, Poland.
  main_url: https://agatamilik.pl
  url: https://agatamilik.pl
  categories:
    - Marketing
    - Healthcare
  built_by: Piotr Fedorczyk
  built_by_url: https://piotrf.pl
  featured: false
- title: WebPurple
  main_url: https://www.webpurple.net/
  url: https://www.webpurple.net/
  source_url: https://github.com/WebPurple/site
  description: >-
    Site of local (Russia, Ryazan) frontend community. Main purpose is to show
    info about meetups and keep blog.
  categories:
    - Nonprofit
    - Web Development
    - Community
    - Blog
    - Open Source
  built_by: Nikita Kirsanov
  built_by_url: https://twitter.com/kitos_kirsanov
  featured: false
- title: Papertrail.io
  description: |
    Inspection Management for the 21st Century
  main_url: https://www.papertrail.io/
  url: https://www.papertrail.io/
  categories:
    - Marketing
    - Technology
  built_by: Papertrail.io
  built_by_url: https://www.papertrail.io
  featured: false
- title: Matt Ferderer
  main_url: https://mattferderer.com
  url: https://mattferderer.com
  source_url: https://github.com/mattferderer/gatsbyblog
  description: >
    A blog built with Gatsby that discusses web related tech
    such as JavaScript, .NET, Blazor & security.
  categories:
    - Blog
    - Web Development
  built_by: Matt Ferderer
  built_by_url: https://twitter.com/mattferderer
  featured: false
- title: Sahyadri Open Source Community
  main_url: https://sosc.org.in
  url: https://sosc.org.in
  source_url: https://github.com/haxzie/sosc-website
  description: >
    Official website of Sahyadri Open Source Community for community blog, event
    details and members info.
  categories:
    - Blog
    - Community
    - Open Source
  built_by: Musthaq Ahamad
  built_by_url: https://github.com/haxzie
  featured: false
- title: Tech Confessions
  main_url: https://confessions.tech
  url: https://confessions.tech
  source_url: https://github.com/JonathanSpeek/tech-confessions
  description: A guilt-free place for us to confess our tech sins \U0001F64F\n
  categories:
    - Community
    - Open Source
  built_by: Jonathan Speek
  built_by_url: https://speek.design
  featured: false
- title: Thibault Maekelbergh
  main_url: https://thibmaek.com
  url: https://thibmaek.com
  source_url: https://github.com/thibmaek/thibmaek.github.io
  description: |
    A nice blog about development, Raspberry Pi, plants and probably records.
  categories:
    - Blog
    - Open Source
  built_by: Thibault Maekelbergh
  built_by_url: https://twitter.com/thibmaek
  featured: false
- title: LearnReact.design
  main_url: https://learnreact.design
  url: https://learnreact.design
  description: >
    React Essentials For Designers: A React course tailored for product
    designers, ux designers, ui designers.
  categories:
    - Blog
  built_by: Linton Ye
  built_by_url: https://twitter.com/lintonye
- title: Mega House Creative
  main_url: https://www.megahousecreative.com/
  url: https://www.megahousecreative.com/
  description: >
    Mega House Creative is a digital agency that provides unique goal-oriented
    web marketing solutions.
  categories:
    - Marketing
    - Agency
  built_by: Daniel Robinson
  featured: false
- title: Tobie Marier Robitaille - csc
  main_url: https://tobiemarierrobitaille.com/
  url: https://tobiemarierrobitaille.com/en/
  description: |
    Portfolio site for director of photography Tobie Marier Robitaille
  categories:
    - Portfolio
    - Gallery
  built_by: Mill3 Studio
  built_by_url: https://mill3.studio/en/
  featured: false
- title: Mahipat's Portfolio
  main_url: https://mojaave.com/
  url: https://mojaave.com
  source_url: https://github.com/mhjadav/mojaave
  description: >
    mojaave.com is Mahipat's portfolio, I have developed it using Gatsby v2 and
    Bootstrap, To get in touch with people looking for full-stack developer.
  categories:
    - Portfolio
    - Web Development
  built_by: Mahipat Jadav
  built_by_url: https://mojaave.com/
  featured: false
- title: Mintfort
  main_url: https://mintfort.com/
  url: https://mintfort.com/
  source_url: https://github.com/MintFort/mintfort.com
  description: >
    Mintfort, the first crypto-friendly bank account. Store and manage assets on
    the blockchain.
  categories:
    - Technology
    - Finance
  built_by: Axel Fuhrmann
  built_by_url: https://axelfuhrmann.com/
  featured: false
- title: React Native Explorer
  main_url: https://react-native-explorer.firebaseapp.com
  url: https://react-native-explorer.firebaseapp.com
  description: |
    Explorer React Native packages and examples effortlessly.
  categories:
    - Education
  featured: false
- title: 500Tech
  main_url: https://500tech.com/
  url: https://500tech.com/
  featured: false
  categories:
    - Web Development
    - Agency
    - Open Source
- title: eworld
  main_url: https://eworld.herokuapp.com/
  url: https://eworld.herokuapp.com/
  featured: false
  categories:
    - E-commerce
    - Technology
- title: It's a Date
  description: >
    It's a Date is a dating app that actually involves dating.
  main_url: https://www.itsadate.app/
  url: https://www.itsadate.app/
  featured: false
  categories:
    - App
    - Blog
- title: Node.js HBase
  description: >
    Asynchronous HBase client for NodeJs using REST.
  main_url: https://hbase.js.org/
  url: https://hbase.js.org/
  source_url: https://github.com/adaltas/node-hbase
  categories:
    - Documentation
    - Open Source
    - Technology
  built_by: David Worms
  built_by_url: http://www.adaltas.com
  featured: false
- title: Peter Kroyer - Web Design / Web Development
  main_url: https://www.peterkroyer.at/en/
  url: https://www.peterkroyer.at/en/
  description: >
    Freelance web designer / web developer based in Vienna, Austria (Wien, Österreich).
  categories:
    - Agency
    - Web Development
    - Design
    - Portfolio
    - Freelance
  built_by: Peter Kroyer
  built_by_url: https://www.peterkroyer.at/
  featured: false
- title: Geddski
  main_url: https://gedd.ski
  url: https://gedd.ski
  description: >
    frontend mastery blog - level up your UI game.
  categories:
    - Web Development
    - Education
    - Productivity
    - User Experience
  built_by: Dave Geddes
  built_by_url: https://twitter.com/geddski
  featured: false
- title: Rung
  main_url: https://rung.com.br/
  url: https://rung.com.br/
  description: >
    Rung alerts you about the exceptionalities of your personal and professional life.
  categories:
    - API
    - Technology
    - Travel
  featured: false
- title: Mokkapps
  main_url: https://www.mokkapps.de/
  url: https://www.mokkapps.de/
  source_url: https://github.com/mokkapps/website
  description: >
    Portfolio website from Michael Hoffmann. Passionate software developer with focus on web-based technologies.
  categories:
    - Blog
    - Portfolio
    - Web Development
    - Mobile Development
  featured: false
- title: Premier Octet
  main_url: https://www.premieroctet.com/
  url: https://www.premieroctet.com/
  description: >
    Premier Octet is a React-based agency
  categories:
    - Agency
    - Web Development
    - Mobile Development
  featured: false
- title: Thorium
  main_url: https://www.thoriumsim.com/
  url: https://www.thoriumsim.com/
  source_url: https://github.com/thorium-sim/thoriumsim.com
  description: >
    Thorium - Open-source Starship Simulator Controls for Live Action Role Play
  built_by: Alex Anderson
  built_by_url: https://twitter.com/ralex1993
  categories:
    - Blog
    - Portfolio
    - Documentation
    - Marketing
    - Education
    - Entertainment
    - Open Source
    - Web Development
  featured: false
- title: Cameron Maske
  main_url: https://www.cameronmaske.com/
  url: https://www.cameronmaske.com/courses/introduction-to-pytest/
  source_url: https://github.com/cameronmaske/cameronmaske.com-v2
  description: >
    The homepage of Cameron Maske, a freelance full-stack developer, who is currently working on a free pytest video course
  categories:
    - Education
    - Video
    - Portfolio
    - Freelance
  featured: false
- title: Mike's Remote List
  main_url: https://www.mikesremotelist.com
  url: https://www.mikesremotelist.com
  description: >
    A list of remote jobs, updated throughout the day. Built on Gatsby v1 and powered by Contentful, Google Sheets, string and sticky tape.
  categories:
    - Marketing
  featured: false
- title: Madvoid
  main_url: https://madvoid.com/
  url: https://madvoid.com/screenshot/
  featured: false
  description: >
    Madvoid is a team of expert developers dedicated to creating simple, clear, usable and blazing fast web and mobile apps.
    We are coders that help companies and agencies to create social & interactive experiences.
    This includes full-stack development using React, WebGL, Static Site Generators, Ruby On Rails, Phoenix, GraphQL, Chatbots, CI / CD, Docker and more!
  categories:
    - Portfolio
    - Technology
    - Web Development
    - Agency
    - Marketing
  built_by: Jean-Paul Bonnetouche
  built_by_url: https://twitter.com/_jpb
- title: MOMNOTEBOOK.COM
  description: >
    Sharing knowledge and experiences that make childhood and motherhood rich, vibrant and healthy.
  main_url: https://momnotebook.com/
  url: https://momnotebook.com/
  featured: false
  built_by: Aleksander Hansson
  built_by_url: https://www.linkedin.com/in/aleksanderhansson/
  categories:
    - Blog
- title: Pirate Studios
  description: >
    Reinventing music studios with 24/7 self service rehearsal, DJ & production rooms available around the world.
  main_url: https://www.piratestudios.co
  url: https://www.piratestudios.co
  featured: false
  built_by: The Pirate Studios team
  built_by_url: https://github.com/piratestudios/
  categories:
    - Music
- title: Aurora EOS
  main_url: https://www.auroraeos.com/
  url: https://www.auroraeos.com/
  featured: false
  categories:
    - Finance
    - Marketing
    - Blog
  built_by: Corey Ward
  built_by_url: http://www.coreyward.me/
- title: MadeComfy
  main_url: https://madecomfy.com.au/
  url: https://madecomfy.com.au/
  description: >
    Short term rental management startup, using Contentful + Gatsby + CircleCI
  featured: false
  categories:
    - Travel
  built_by: Lucas Vilela
  built_by_url: https://madecomfy.com.au/
- title: Tiger Facility Services
  description: >
    Tiger Facility Services combines facility management expertise with state of the art software to offer a sustainable and customer oriented cleaning and facility service.
  main_url: https://www.tigerfacilityservices.com/de-en/
  url: https://www.tigerfacilityservices.com/de-en/
  featured: false
  categories:
    - Marketing
- title: Luciano Mammino's blog
  description: >
    Tech & programming blog of Luciano Mammino a.k.a. "loige", Full-Stack Web Developer and International Speaker
  main_url: https://loige.co
  url: https://loige.co
  featured: false
  categories:
    - Blog
    - Web Development
  built_by: Luciano Mammino
  built_by_url: https://loige.co
- title: Wire • Secure collaboration platform
  description: >
    Corporate website of Wire, an open source, end-to-end encrypted collaboration platform
  main_url: https://wire.com
  url: https://wire.com
  featured: false
  categories:
    - Open Source
    - Productivity
    - Technology
    - Blog
    - App
  built_by: Wire team
  built_by_url: https://github.com/orgs/wireapp/people
- title: J. Patrick Raftery
  main_url: https://www.jpatrickraftery.com
  url: https://www.jpatrickraftery.com
  description: J. Patrick Raftery is an opera singer and voice teacher based in Vancouver, BC.
  categories:
    - Portfolio
    - Music
  built_by: Michael Uloth
  built_by_url: https://www.michaeluloth.com
  featured: false
- title: Aria Umezawa
  main_url: https://www.ariaumezawa.com
  url: https://www.ariaumezawa.com
  description: Aria Umezawa is a director, producer, and writer currently based in San Francisco. Site designed by Stephen Bell.
  categories:
    - Portfolio
    - Music
    - Entertainment
  built_by: Michael Uloth
  built_by_url: https://www.michaeluloth.com
  featured: false
- title: Pomegranate Opera
  main_url: https://pomegranateopera.netlify.app
  url: https://pomegranateopera.netlify.app
  description: Pomegranate Opera is a lesbian opera written by Amanda Hale & Kye Marshall. Site designed by Stephen Bell.
  categories:
    - Gallery
    - Music
  built_by: Michael Uloth
  built_by_url: https://www.michaeluloth.com
  featured: false
- title: Daniel Cabena
  main_url: https://www.danielcabena.com
  url: https://www.danielcabena.com
  description: Daniel Cabena is a Canadian countertenor highly regarded in both Canada and Europe for prize-winning performances ranging from baroque to contemporary repertoire. Site designed by Stephen Bell.
  categories:
    - Portfolio
    - Music
  built_by: Michael Uloth
  built_by_url: https://www.michaeluloth.com
  featured: false
- title: Artist.Center
  main_url: https://artistcenter.netlify.app
  url: https://artistcenter.netlify.app
  description: The marketing page for Artist.Center, a soon-to-launch platform designed to connect opera singers to opera companies. Site designed by Stephen Bell.
  categories:
    - Music
  built_by: Michael Uloth
  built_by_url: https://www.michaeluloth.com
  featured: false
- title: DG Volo & Company
  main_url: https://www.dgvolo.com
  url: https://www.dgvolo.com
  description: DG Volo & Company is a Toronto-based investment consultancy. Site designed by Stephen Bell.
  categories:
    - Finance
  built_by: Michael Uloth
  built_by_url: https://www.michaeluloth.com
  featured: false
- title: Shawna Lucey
  main_url: https://www.shawnalucey.com
  url: https://www.shawnalucey.com
  description: Shawna Lucey is an American theater and opera director based in New York City. Site designed by Stephen Bell.
  categories:
    - Portfolio
    - Music
    - Entertainment
  built_by: Michael Uloth
  built_by_url: https://www.michaeluloth.com
  featured: false
- title: Leyan Lo
  main_url: https://www.leyanlo.com
  url: https://www.leyanlo.com
  description: >
    Leyan Lo’s personal website
  categories:
    - Portfolio
  built_by: Leyan Lo
  built_by_url: https://www.leyanlo.com
  featured: false
- title: Hawaii National Bank
  url: https://hawaiinational.bank
  main_url: https://hawaiinational.bank
  description: Hawaii National Bank's highly personalized service has helped loyal customers & locally owned businesses achieve their financial dreams for over 50 years.
  categories:
    - Finance
  built_by: Wall-to-Wall Studios
  built_by_url: https://walltowall.com
  featured: false
- title: Coletiv
  url: https://coletiv.com
  main_url: https://coletiv.com
  description: Coletiv teams up with companies of all sizes to design, develop & launch digital products for iOS, Android & the Web.
  categories:
    - Technology
    - Agency
    - Web Development
  built_by: Coletiv
  built_by_url: https://coletiv.com
  featured: false
- title: Gold Edge Training
  url: https://www.goldedgetraining.co.uk
  main_url: https://www.goldedgetraining.co.uk
  description: >
    AAT approved online distance learning accountancy training provider. Branded landing page / mini brochure promoting competitor differentiators, student testimonials, offers, service benefits and features. Designed to both inform potential students and encourage visits to company e-commerce site or direct company contact.
  categories:
    - Education
    - Learning
    - Landing Page
    - Business
    - Finance
  built_by: Leo Furze-Waddock
  built_by_url: https://www.linkedin.com/in/lfurzewaddock
- title: Gatsby Manor
  description: >
    We build themes for gatsby. We have themes for all projects including personal,
    portfolio, e-commerce, landing pages and more. We also run an in-house
    web dev and design studio. If you cannot find what you want, we can build it for you!
    Email us at gatsbymanor@gmail.com with questions.
  main_url: https://www.gatsbymanor.com
  url: https://www.gatsbymanor.com
  source_url: https://github.com/gatsbymanor
  categories:
    - Web Development
    - Agency
    - Technology
    - Freelance
  built_by: Steven Natera
  built_by_url: https://stevennatera.com
- title: Ema Suriano's Portfolio
  main_url: https://emasuriano.com/
  url: https://emasuriano.com/
  description: >
    Ema Suriano's portfolio to display information about him, his projects and what he's writing about.
  categories:
    - Portfolio
    - Technology
    - Web Development
  built_by: Ema Suriano
  built_by_url: https://emasuriano.com/
  featured: false
- title: Luan Orlandi
  main_url: https://luanorlandi.github.io
  url: https://luanorlandi.github.io
  source_url: https://github.com/luanorlandi/luanorlandi.github.io
  description: >
    Luan Orlandi's personal website. Brazilian web developer, enthusiast in React and Gatsby.
  categories:
    - Blog
    - Portfolio
    - Web Development
  built_by: Luan Orlandi
  built_by_url: https://github.com/luanorlandi
- title: Mobius Labs
  main_url: https://mobius.ml
  url: https://mobius.ml
  description: >
    Mobius Labs landing page, a Start-up working on Computer Vision
  categories:
    - Landing Page
    - Marketing
    - Technology
  built_by: sktt
  built_by_url: https://github.com/sktt
- title: EZAgrar
  main_url: https://www.ezagrar.at/en/
  url: https://www.ezagrar.at/en/
  description: >
    EZAgrar.at is the homepage of the biggest agricultural machinery dealership in Austria. In total 8 pages will be built for this client reusing a lot of components between them.
  categories:
    - E-commerce
    - Marketing
  built_by: MangoART
  built_by_url: https://www.mangoart.at
  featured: false
- title: OAsome blog
  main_url: https://oasome.blog/
  url: https://oasome.blog/
  source_url: https://github.com/oorestisime/oasome
  description: >
    Paris-based Cypriot adventurers. A and O. Lovers of life and travel. Want to get a glimpse of the OAsome world?
  categories:
    - Blog
    - Photography
    - Travel
  built_by: Orestis Ioannou
  featured: false
- title: Brittany Chiang
  main_url: https://brittanychiang.com/
  url: https://brittanychiang.com/
  source_url: https://github.com/bchiang7/v4
  description: >
    Personal website and portfolio of Brittany Chiang built with Gatsby v2
  categories:
    - Portfolio
  built_by: Brittany Chiang
  built_by_url: https://github.com/bchiang7
  featured: false
- title: Fitekran
  description: >
    One of the most visited Turkish blogs about health, sports and healthy lifestyle, that has been rebuilt with Gatsby v2 using WordPress.
  main_url: https://www.fitekran.com
  url: https://www.fitekran.com
  categories:
    - Science
    - Healthcare
    - Blog
  built_by: Burak Tokak
  built_by_url: https://www.buraktokak.com
- title: Serverless
  main_url: https://serverless.com
  url: https://serverless.com
  description: >
    Serverless.com – Build web, mobile and IoT applications with serverless architectures using AWS Lambda, Azure Functions, Google CloudFunctions & more!
  categories:
    - Technology
    - Web Development
  built_by: Codebrahma
  built_by_url: https://codebrahma.com
  featured: false
- title: Dive Bell
  main_url: https://divebell.band/
  url: https://divebell.band/
  description: >
    Simple site for a band to list shows dates and videos (499 on lighthouse)
  categories:
    - Music
  built_by: Matt Bagni
  built_by_url: https://mattbag.github.io
  featured: false
- title: Mayer Media Co.
  main_url: https://mayermediaco.com/
  url: https://mayermediaco.com/
  description: >
    Freelance Web Development and Digital Marketing
  categories:
    - Web Development
    - Marketing
    - Blog
  source_url: https://github.com/MayerMediaCo/MayerMediaCo2.0
  built_by: Danny Mayer
  built_by_url: https://twitter.com/mayermediaco
  featured: false
- title: Jan Czizikow Portfolio
  main_url: https://www.janczizikow.com/
  url: https://www.janczizikow.com/
  source_url: https://github.com/janczizikow/janczizikow-portfolio
  description: >
    Simple personal portfolio site built with Gatsby
  categories:
    - Portfolio
    - Freelance
    - Web Development
  built_by: Jan Czizikow
  built_by_url: https://github.com/janczizikow
- title: Carbon Design Systems
  main_url: http://www.carbondesignsystem.com/
  url: http://www.carbondesignsystem.com/
  description: >
    The Carbon Design System is integrating the new IBM Design Ethos and Language. It represents a completely fresh approach to the design of all things at IBM.
  categories:
    - Design System
    - Documentation
  built_by: IBM
  built_by_url: https://www.ibm.com/
  featured: false
- title: Mozilla Mixed Reality
  main_url: https://mixedreality.mozilla.org/
  url: https://mixedreality.mozilla.org/
  description: >
    Virtual Reality for the free and open Web.
  categories:
    - Open Source
  built_by: Mozilla
  built_by_url: https://www.mozilla.org/
  featured: false
- title: Uniform Hudl Design System
  main_url: http://uniform.hudl.com/
  url: http://uniform.hudl.com/
  description: >
    A single design system to ensure every interface feels like Hudl. From the colors we use to the size of our buttons and what those buttons say, Uniform has you covered. Check the guidelines, copy the code and get to building.
  categories:
    - Design System
    - Open Source
    - Design
  built_by: Hudl
  built_by_url: https://www.hudl.com/
- title: Subtle UI
  main_url: https://subtle-ui.netlify.app/
  url: https://subtle-ui.netlify.app/
  source_url: https://github.com/ryanwiemer/subtle-ui
  description: >
    A collection of clever yet understated user interactions found on the web.
  categories:
    - Web Development
    - Open Source
    - User Experience
  built_by: Ryan Wiemer
  built_by_url: https://www.ryanwiemer.com/
  featured: false
- title: developer.bitcoin.com
  main_url: https://developer.bitcoin.com/
  url: https://developer.bitcoin.com/
  description: >
    Bitbox based bitcoin.com developer platform and resources.
  categories:
    - Finance
  featured: false
- title: Barmej
  main_url: https://app.barmej.com/
  url: https://app.barmej.com/
  description: >
    An interactive platform to learn different programming languages in Arabic for FREE
  categories:
    - Education
    - Programming
    - Learning
  built_by: Obytes
  built_by_url: https://www.obytes.com/
  featured: false
- title: Emergence
  main_url: https://emcap.com/
  url: https://emcap.com/
  description: >
    Emergence is a top enterprise cloud venture capital firm. We fund early stage ventures focusing on enterprise & SaaS applications. Emergence is one of the top VC firms in Silicon Valley.
  categories:
    - Marketing
    - Blog
  built_by: Upstatement
  built_by_url: https://www.upstatement.com/
  featured: false
- title: FPVtips
  main_url: https://fpvtips.com
  url: https://fpvtips.com
  source_url: https://github.com/jumpalottahigh/fpvtips
  description: >
    FPVtips is all about bringing racing drone pilots closer together, and getting more people into the hobby!
  categories:
    - Community
    - Education
  built_by: Georgi Yanev
  built_by_url: https://twitter.com/jumpalottahigh
  featured: false
- title: Georgi Yanev
  main_url: https://blog.georgi-yanev.com/
  url: https://blog.georgi-yanev.com/
  source_url: https://github.com/jumpalottahigh/blog.georgi-yanev.com
  description: >
    I write articles about FPV quads (building and flying), web development, smart home automation, life-long learning and other topics from my personal experience.
  categories:
    - Blog
  built_by: Georgi Yanev
  built_by_url: https://twitter.com/jumpalottahigh
  featured: false
- title: Bear Archery
  main_url: https://beararchery.com/
  url: https://beararchery.com/
  categories:
    - E-commerce
    - Sports
  built_by: Escalade Sports
  built_by_url: https://www.escaladesports.com/
  featured: false
- title: "attn:"
  main_url: https://www.attn.com/
  url: https://www.attn.com/
  categories:
    - Media
    - Entertainment
  built_by: "attn:"
  built_by_url: https://www.attn.com/
  featured: false
- title: Mirror Conf
  description: >
    Mirror Conf is a conference designed to empower designers and frontend developers who have a thirst for knowledge and want to broaden their horizons.
  main_url: https://www.mirrorconf.com/
  url: https://www.mirrorconf.com/
  categories:
    - Conference
    - Design
    - Web Development
  featured: false
- title: Startarium
  main_url: https://www.startarium.ro
  url: https://www.startarium.ro
  description: >
    Free entrepreneurship educational portal with more than 20000 users, hundreds of resources, crowdfunding, mentoring and investor pitching events facilitated.
  categories:
    - Education
    - Nonprofit
    - Entrepreneurship
  built_by: Cezar Neaga
  built_by_url: https://twitter.com/cezarneaga
  featured: false
- title: Microlink
  main_url: https://microlink.io/
  url: https://microlink.io/
  description: >
    Extract structured data from any website.
  categories:
    - Web Development
    - API
  built_by: Kiko Beats
  built_by_url: https://kikobeats.com/
  featured: false
- title: Kevin Legrand
  url: https://k-legrand.com
  main_url: https://k-legrand.com
  source_url: https://github.com/Manoz/k-legrand.com
  description: >
    Personal website and blog built with love with Gatsby v2
  categories:
    - Blog
    - Portfolio
    - Web Development
  built_by: Kevin Legrand
  built_by_url: https://k-legrand.com
  featured: false
- title: David James Portfolio
  main_url: https://dfjames.com/
  url: https://dfjames.com/
  source_url: https://github.com/daviddeejjames/dfjames-gatsby
  description: >
    Portfolio Site using GatsbyJS and headless WordPress
  categories:
    - WordPress
    - Portfolio
    - Blog
  built_by: David James
  built_by_url: https://twitter.com/daviddeejjames
- title: Hypertext Candy
  url: https://www.hypertextcandy.com/
  main_url: https://www.hypertextcandy.com/
  description: >
    Blog about web development. Laravel, Vue.js, etc.
  categories:
    - Blog
    - Web Development
  built_by: Masahiro Harada
  built_by_url: https://twitter.com/_Masahiro_H_
  featured: false
- title: Maxence Poutord's blog
  description: >
    Tech & programming blog of Maxence Poutord, Software Engineer, Serial Traveler and Public Speaker
  main_url: https://www.maxpou.fr
  url: https://www.maxpou.fr
  featured: false
  categories:
    - Blog
    - Web Development
  built_by: Maxence Poutord
  built_by_url: https://www.maxpou.fr
- title: The Noted Project
  url: https://thenotedproject.org
  main_url: https://thenotedproject.org
  source_url: https://github.com/ianbusko/the-noted-project
  description: >
    Website to showcase the ethnomusicology research for The Noted Project.
  categories:
    - Portfolio
    - Education
    - Gallery
  built_by: Ian Busko
  built_by_url: https://github.com/ianbusko
  featured: false
- title: People For Bikes
  url: https://2017.peopleforbikes.org/
  main_url: https://2017.peopleforbikes.org/
  categories:
    - Community
    - Sports
    - Gallery
    - Nonprofit
  built_by: PeopleForBikes
  built_by_url: https://peopleforbikes.org/about-us/who-we-are/staff/
  featured: false
- title: Wide Eye
  description: >
    Creative agency specializing in interactive design, web development, and digital communications.
  url: https://wideeye.co/
  main_url: https://wideeye.co/
  categories:
    - Design
    - Web Development
  built_by: Wide Eye
  built_by_url: https://wideeye.co/about-us/
  featured: false
- title: CodeSandbox
  description: >
    CodeSandbox is an online editor that helps you create web applications, from prototype to deployment.
  url: https://codesandbox.io/
  main_url: https://codesandbox.io/
  categories:
    - Web Development
  featured: false
- title: Marvel
  description: >
    The all-in-one platform powering design.
  url: https://marvelapp.com/
  main_url: https://marvelapp.com/
  categories:
    - Design
  featured: false
- title: Designcode.io
  description: >
    Learn to design and code React apps.
  url: https://designcode.io
  main_url: https://designcode.io
  categories:
    - Learning
  featured: false
- title: Happy Design
  description: >
    The Brand and Product Team Behind Happy Money
  url: https://design.happymoney.com/
  main_url: https://design.happymoney.com/
  categories:
    - Design
    - Finance
- title: Weihnachtsmarkt.ms
  description: >
    Explore the christmas market in Münster (Westf).
  url: https://weihnachtsmarkt.ms/
  main_url: https://weihnachtsmarkt.ms/
  source_url: https://github.com/codeformuenster/weihnachtsmarkt
  categories:
    - Gallery
    - Food
  built_by: Code for Münster during MSHACK18
  featured: false
- title: Code Championship
  description: >
    Competitive coding competitions for students from 3rd to 8th grade. Code is Sport.
  url: https://www.codechampionship.com
  main_url: https://www.codechampionship.com
  categories:
    - Learning
    - Education
    - Sports
  built_by: Abamath LLC
  built_by_url: https://www.abamath.com
  featured: false
- title: Wieden+Kennedy
  description: >
    Wieden+Kennedy is an independent, global creative company.
  categories:
    - Technology
    - Web Development
    - Agency
    - Marketing
  url: https://www.wk.com
  main_url: https://www.wk.com
  built_by: Wieden Kennedy
  built_by_url: https://www.wk.com/about/
  featured: false
- title: Testing JavaScript
  description: >
    This course will teach you the fundamentals of testing your JavaScript applications using eslint, Flow, Jest, and Cypress.
  url: https://testingjavascript.com/
  main_url: https://testingjavascript.com/
  categories:
    - Learning
    - Education
    - JavaScript
  built_by: Kent C. Dodds
  built_by_url: https://kentcdodds.com/
  featured: false
- title: Use Hooks
  description: >
    One new React Hook recipe every day.
  url: https://usehooks.com/
  main_url: https://usehooks.com/
  categories:
    - Learning
  built_by: Gabe Ragland
  built_by_url: https://twitter.com/gabe_ragland
  featured: false
- title: Ambassador
  url: https://www.getambassador.io
  main_url: https://www.getambassador.io
  description: >
    Open source, Kubernetes-native API Gateway for microservices built on Envoy.
  categories:
    - Open Source
    - Documentation
    - Technology
  built_by: Datawire
  built_by_url: https://www.datawire.io
  featured: false
- title: Clubhouse
  main_url: https://clubhouse.io
  url: https://clubhouse.io
  description: >
    The intuitive and powerful project management platform loved by software teams of all sizes. Built with Gatsby v2 and Prismic
  categories:
    - Technology
    - Blog
    - Productivity
    - Community
    - Design
    - Open Source
  built_by: Ueno.
  built_by_url: https://ueno.co
  featured: false
- title: Asian Art Collection
  url: http://artmuseum.princeton.edu/asian-art/
  main_url: http://artmuseum.princeton.edu/asian-art/
  description: >
    Princeton University has a branch dealing with state of art.They have showcased ore than 6,000 works of Asian art are presented alongside ongoing curatorial and scholarly research
  categories:
    - Marketing
  featured: false
- title: QHacks
  url: https://qhacks.io
  main_url: https://qhacks.io
  source_url: https://github.com/qhacks/qhacks-website
  description: >
    QHacks is Queen’s University’s annual hackathon! QHacks was founded in 2016 with a mission to advocate and incubate the tech community at Queen’s University and throughout Canada.
  categories:
    - Education
    - Technology
    - Podcast
  featured: false
- title: Tyler McGinnis
  url: https://tylermcginnis.com/
  main_url: https://tylermcginnis.com/
  description: >
    The linear, course based approach to learning web technologies.
  categories:
    - Education
    - Technology
    - Podcast
    - Web Development
  featured: false
- title: a11y with Lindsey
  url: https://www.a11ywithlindsey.com/
  main_url: https://www.a11ywithlindsey.com/
  source_url: https://github.com/lkopacz/a11y-with-lindsey
  description: >
    To help developers navigate accessibility jargon, write better code, and to empower them to make their Internet, Everyone's Internet.
  categories:
    - Education
    - Blog
    - Technology
  built_by: Lindsey Kopacz
  built_by_url: https://twitter.com/littlekope0903
  featured: false
- title: DEKEMA
  url: https://www.dekema.com/
  main_url: https://www.dekema.com/
  description: >
    Worldclass crafting: Furnace, fervor, fulfillment. Delivering highest demand for future craftsmanship. Built using Gatsby v2 and Prismic.
  categories:
    - Healthcare
    - Science
    - Technology
  built_by: Crisp Studio
  built_by_url: https://crisp.studio
  featured: false
- title: Ramón Chancay
  description: >-
    Front-end / Back-end Developer in Guayaquil Ecuador.
    Currently at Everymundo, previously at El Universo.
    I enjoy teaching and sharing what I know.
    I give professional advice to developers and companies.
    My wife and my children are everything in my life.
  main_url: https://ramonchancay.me/
  url: https://ramonchancay.me/
  source_url: https://github.com/devrchancay/personal-site
  featured: false
  categories:
    - Blog
    - Technology
    - Web Development
  built_by: Ramón Chancay
  built_by_url: https://ramonchancay.me/
- title: Acclimate Consulting
  main_url: https://www.acclimate.io/
  url: https://www.acclimate.io/
  description: >-
    Acclimate is a consulting firm that puts organizations back in control with data-driven strategies and full-stack applications.
  categories:
    - Technology
    - Consulting
  built_by: Andrew Wilson
  built_by_url: https://github.com/andwilson
  featured: false
- title: Flyright
  url: https://flyright.co/
  main_url: https://flyright.co/
  description: >-
    Flyright curates everything you need for international travel in one tidy place 💜
  categories:
    - Technology
    - App
  built_by: Ty Hopp
  built_by_url: https://github.com/tyhopp
  featured: false
- title: Vets Who Code
  url: https://vetswhocode.io/
  main_url: https://vetswhocode.io/
  description: >-
    VetsWhoCode is a non-profit organization dedicated to training military veterans & giving them the skills they need transition into tech careers.
  categories:
    - Technology
    - Nonprofit
  featured: false
- title: Patreon Blog
  url: https://blog.patreon.com/
  main_url: https://blog.patreon.com/
  description: >-
    Official blog of Patreon.com
  categories:
    - Blog
  featured: false
- title: Full Beaker
  url: https://fullbeaker.com/
  main_url: https://fullbeaker.com/
  description: >-
    Full Beaker provides independent advice online about careers and home ownership, and connect anyone who asks with companies that can help them.
  categories:
    - Consulting
  featured: false
- title: Citywide Holdup
  url: https://citywideholdup.org/
  main_url: https://citywideholdup.org/
  description: >-
    Citywide Holdup is an annual fundraising event held around early November in the city of Austin, TX hosted by the Texas Wranglers benefitting Easter Seals of Central Texas, a non-profit organization that provides exceptional services, education, outreach and advocacy so that people with disabilities can live, learn, work and play in our communities.
  categories:
    - Nonprofit
    - Event
  built_by: Cameron Rison
  built_by_url: https://github.com/killakam3084
  featured: false
- title: Dawn Labs
  url: https://dawnlabs.io
  main_url: https://dawnlabs.io
  description: >-
    Thoughtful products for inspired teams. With a holistic approach to engineering and design, we partner with startups and enterprises to build for the digital era.
  categories:
    - Technology
    - Agency
    - Web Development
  featured: false
- title: COOP by Ryder
  url: https://coop.com/
  main_url: https://coop.com/
  description: >
    COOP is a platform that connects fleet managers that have idle vehicles to businesses that are looking to rent vehicles. COOP simplifies the process and paperwork required to safely share vehicles between business owners.
  categories:
    - Marketing
  built_by: Crispin Porter Bogusky
  built_by_url: http://www.cpbgroup.com/
  featured: false
- title: Propapanda
  url: https://propapanda.eu/
  main_url: https://propapanda.eu/
  description: >
    Is a creative production house based in Tallinn, Estonia. We produce music videos, commercials, films and campaigns – from scratch to finish.
  categories:
    - Video
    - Portfolio
    - Agency
    - Media
  built_by: Henry Kehlmann
  built_by_url: https://github.com/madhenry/
  featured: false
- title: JAMstack.paris
  url: https://jamstack.paris/
  main_url: https://jamstack.paris/
  source_url: https://github.com/JAMstack-paris/jamstack.paris
  description: >
    JAMstack-focused, bi-monthly meetup in Paris
  categories:
    - Web Development
  built_by: Matthieu Auger & Nicolas Goutay
  built_by_url: https://github.com/JAMstack-paris
  featured: false
- title: DexWallet - The only Wallet you need by Dexlab
  main_url: https://www.dexwallet.io/
  url: https://www.dexwallet.io/
  source_url: https://github.com/dexlab-io/DexWallet-website
  featured: false
  description: >-
    DexWallet is a secure, multi-chain, mobile wallet with an upcoming one-click exchange for mobile.
  categories:
    - App
    - Open Source
  built_by: DexLab
  built_by_url: https://github.com/dexlab-io
- title: Kings Valley Paving
  url: https://kingsvalleypaving.com
  main_url: https://kingsvalleypaving.com
  description: >
    Kings Valley Paving is an asphalt, paving and concrete company serving the commercial, residential and industrial sectors in the Greater Toronto Area. Site designed by Stephen Bell.
  categories:
    - Marketing
  built_by: Michael Uloth
  built_by_url: https://www.michaeluloth.com
  featured: false
- title: Peter Barrett
  url: https://www.peterbarrett.ca
  main_url: https://www.peterbarrett.ca
  description: >
    Peter Barrett is a Canadian baritone from Newfoundland and Labrador who performs opera and concert repertoire in Canada, the U.S. and around the world. Site designed by Stephen Bell.
  categories:
    - Portfolio
    - Music
  built_by: Michael Uloth
  built_by_url: https://www.michaeluloth.com
  featured: false
- title: NARCAN
  main_url: https://www.narcan.com
  url: https://www.narcan.com
  description: >
    NARCAN Nasal Spray is the first and only FDA-approved nasal form of naloxone for the emergency treatment of a known or suspected opioid overdose.
  categories:
    - Healthcare
  built_by: NARCAN
  built_by_url: https://www.narcan.com
  featured: false
- title: Ritual
  main_url: https://ritual.com
  url: https://ritual.com
  description: >
    Ritual started with a simple question, what exactly is in women's multivitamins? This is the story of what happened when our founder Kat started searching for answers — the story of Ritual.
  categories:
    - Healthcare
  built_by: Ritual
  built_by_url: https://ritual.com
  featured: false
- title: Truebill
  main_url: https://www.truebill.com
  url: https://www.truebill.com
  description: >
    Truebill empowers you to take control of your money.
  categories:
    - Finance
  built_by: Truebill
  built_by_url: https://www.truebill.com
  featured: false
- title: Smartling
  main_url: https://www.smartling.com
  url: https://www.smartling.com
  description: >
    Smartling enables you to automate, manage, and professionally translate content so that you can do more with less.
  categories:
    - Marketing
  built_by: Smartling
  built_by_url: https://www.smartling.com
  featured: false
- title: Clear
  main_url: https://www.clearme.com
  url: https://www.clearme.com
  description: >
    At clear, we’re working toward a future where you are your ID, enabling you to lead an unstoppable life.
  categories:
    - Security
  built_by: Clear
  built_by_url: https://www.clearme.com
  featured: false
- title: VS Code Rocks
  main_url: https://vscode.rocks
  url: https://vscode.rocks
  source_url: https://github.com/lannonbr/vscode-rocks
  featured: false
  description: >
    VS Code Rocks is a place for weekly news on the newest features and updates to Visual Studio Code as well as trending extensions and neat tricks to continually improve your VS Code skills.
  categories:
    - Open Source
    - Blog
    - Web Development
  built_by: Benjamin Lannon
  built_by_url: https://github.com/lannonbr
- title: Particle
  main_url: https://www.particle.io
  url: https://www.particle.io
  featured: false
  description: Particle is a fully-integrated IoT platform that offers everything you need to deploy an IoT product.
  categories:
    - Marketing
- title: freeCodeCamp curriculum
  main_url: https://learn.freecodecamp.org
  url: https://learn.freecodecamp.org
  featured: false
  description: Learn to code with free online courses, programming projects, and interview preparation for developer jobs.
  categories:
    - Web Development
    - Learning
- title: Tandem
  main_url: https://www.tandem.co.uk
  url: https://www.tandem.co.uk
  description: >
    We're on a mission to free you of money misery. Our app, card and savings account are designed to help you spend less time worrying about money and more time enjoying life.
  categories:
    - Finance
    - App
  built_by: Tandem
  built_by_url: https://github.com/tandembank
  featured: false
- title: Monbanquet.fr
  main_url: https://monbanquet.fr
  url: https://monbanquet.fr
  description: >
    Give your corporate events the food and quality it deserves, thanks to the know-how of the best local artisans.
  categories:
    - E-commerce
    - Food
    - Event
  built_by: Monbanquet.fr
  built_by_url: https://github.com/monbanquet
  featured: false
- title: The Leaky Cauldron Blog
  url: https://theleakycauldronblog.com
  main_url: https://theleakycauldronblog.com
  source_url: https://github.com/v4iv/theleakycauldronblog
  description: >
    A Brew of Awesomeness with a Pinch of Magic...
  categories:
    - Blog
  built_by: Vaibhav Sharma
  built_by_url: https://github.com/v4iv
  featured: false
- title: Wild Drop Surf Camp
  main_url: https://wilddropsurfcamp.com
  url: https://wilddropsurfcamp.com
  description: >
    Welcome to Portugal's best kept secret and be amazed with our nature. Here you can explore, surf, taste the world's best gastronomy and wine, feel the North Canyon's power with the biggest waves in the world and so many other amazing things. Find us, discover yourself!
  categories:
    - Travel
  built_by: Samuel Fialho
  built_by_url: https://samuelfialho.com
  featured: false
- title: JoinUp HR chatbot
  url: https://www.joinup.io
  main_url: https://www.joinup.io
  description: Custom HR chatbot for better candidate experience
  categories:
    - App
    - Technology
  featured: false
- title: JDCastro Web Design & Development
  main_url: https://jacobdcastro.com
  url: https://jacobdcastro.com
  source_url: https://github.com/jacobdcastro/personal-site
  featured: false
  description: >
    A small business site for freelance web designer and developer Jacob D. Castro. Includes professional blog, contact forms, and soon-to-come portfolio of sites for clients. Need a new website or an extra developer to share the workload? Feel free to check out the website!
  categories:
    - Blog
    - Portfolio
    - Business
    - Freelance
  built_by: Jacob D. Castro
  built_by_url: https://twitter.com/jacobdcastro
- title: Gatsby Tutorials
  main_url: https://www.gatsbytutorials.com
  url: https://www.gatsbytutorials.com
  source_url: https://github.com/ooloth/gatsby-tutorials
  featured: false
  description: >
    Gatsby Tutorials is a community-updated list of video, audio and written tutorials to help you learn GatsbyJS.
  categories:
    - Web Development
    - Education
    - Open Source
  built_by: Michael Uloth
  built_by_url: https://www.michaeluloth.com
- title: Grooovinger
  url: https://www.grooovinger.com
  main_url: https://www.grooovinger.com
  description: >
    Martin Grubinger, a web developer from Austria
  categories:
    - Portfolio
    - Web Development
  built_by: Martin Grubinger
  built_by_url: https://www.grooovinger.com
  featured: false
- title: LXDX - the Crypto Derivatives Exchange
  main_url: https://www.lxdx.co/
  url: https://www.lxdx.co/
  description: >
    LXDX is the world's fastest crypto exchange. Our mission is to bring innovative financial products to retail crypto investors, providing access to the same speed and scalability that institutional investors already depend on us to deliver each and every day.
  categories:
    - Marketing
    - Finance
  built_by: Corey Ward
  built_by_url: http://www.coreyward.me/
  featured: false
- title: Kyle McDonald
  url: https://kylemcd.com
  main_url: https://kylemcd.com
  source_url: https://github.com/kylemcd/personal-site-react
  description: >
    Personal site + blog for Kyle McDonald
  categories:
    - Blog
  built_by: Kyle McDonald
  built_by_url: https://kylemcd.com
  featured: false
- title: VSCode Power User Course
  main_url: https://VSCode.pro
  url: https://VSCode.pro
  description: >
    After 10 years with Sublime, I switched to VSCode. Love it. Spent 1000+ hours building a premium video course to help you switch today. 200+ power user tips & tricks turn you into a VSCode.pro
  categories:
    - Education
    - Learning
    - E-commerce
    - Marketing
    - Technology
    - Web Development
  built_by: Ahmad Awais
  built_by_url: https://twitter.com/MrAhmadAwais/
  featured: false
- title: Thijs Koerselman Portfolio
  main_url: https://www.vauxlab.com
  url: https://www.vauxlab.com
  featured: false
  description: >
    Portfolio of Thijs Koerselman. A freelance software engineer, full-stack web developer and sound designer.
  categories:
    - Portfolio
    - Business
    - Freelance
    - Technology
    - Web Development
    - Music
- title: Ad Hoc Homework
  main_url: https://homework.adhoc.team
  url: https://homework.adhoc.team
  description: >
    Ad Hoc builds government digital services that are fast, efficient, and usable by everyone. Ad Hoc Homework is a collection of coding and design challenges for candidates applying to our open positions.
  categories:
    - Web Development
    - Government
    - Healthcare
    - Programming
  built_by_url: https://adhoc.team
  featured: false
- title: Birra Napoli
  main_url: http://www.birranapoli.it
  url: http://www.birranapoli.it
  built_by: Ribrain
  built_by_url: https://www.ribrainstudio.com
  featured: false
  description: >
    Birra Napoli official site
  categories:
    - Landing Page
    - Business
    - Food
- title: Satispay
  url: https://www.satispay.com
  main_url: https://www.satispay.com
  categories:
    - Business
    - Finance
    - Technology
  built_by: Satispay
  built_by_url: https://www.satispay.com
  featured: false
- title: The Movie Database - Gatsby
  url: https://tmdb.lekoarts.de
  main_url: https://tmdb.lekoarts.de
  source_url: https://github.com/LekoArts/gatsby-source-tmdb-example
  categories:
    - Open Source
    - Entertainment
    - Gallery
  featured: false
  built_by: LekoArts
  built_by_url: https://github.com/LekoArts
  description: >
    Source from The Movie Database (TMDb) API (v3) in Gatsby. This example is built with react-spring, React hooks and react-tabs and showcases the gatsby-source-tmdb plugin. It also has some client-only paths and uses gatsby-image.
- title: LANDR - Creative Tools for Musicians
  url: https://www.landr.com/
  main_url: https://www.landr.com/en/
  categories:
    - Music
    - Technology
    - Business
    - Entrepreneurship
    - Freelance
    - Marketing
    - Media
  featured: false
  built_by: LANDR
  built_by_url: https://twitter.com/landr_music
  description: >
    Marketing website built for LANDR. LANDR is a web application that provides tools for musicians to master their music (using artificial intelligence), collaborate with other musicians, and distribute their music to multiple platforms.
- title: ClinicJS
  url: https://clinicjs.org/
  main_url: https://clinicjs.org/
  categories:
    - Technology
    - Documentation
  featured: false
  built_by: NearForm
  built_by_url: https://www.nearform.com/
  description: >
    Tools to help diagnose and pinpoint Node.js performance issues.
- title: KOBIT
  main_url: https://kobit.in
  url: https://kobit.in
  description: Automated Google Analytics Report with everything you need and more
  featured: false
  categories:
    - Marketing
    - Blog
  built_by: mottox2
  built_by_url: https://mottox2.com
- title: Aleksander Hansson
  main_url: https://ahansson.com
  url: https://ahansson.com
  featured: false
  description: >
    Portfolio website for Aleksander Hansson
  categories:
    - Portfolio
    - Business
    - Freelance
    - Technology
    - Web Development
    - Consulting
  built_by: Aleksander Hansson
  built_by_url: https://www.linkedin.com/in/aleksanderhansson/
- title: Surfing Nosara
  main_url: https://www.surfingnosara.com
  url: https://www.surfingnosara.com
  description: Real estate, vacation, and surf report hub for Nosara, Costa Rica
  featured: false
  categories:
    - Business
    - Blog
    - Gallery
    - Marketing
  built_by: Desarol
  built_by_url: https://www.desarol.com
- title: Crispin Porter Bogusky
  url: https://cpbgroup.com/
  main_url: https://cpbgroup.com/
  description: >
    We solve the world’s toughest communications problems with the most quantifiably potent creative assets.
  categories:
    - Agency
    - Design
    - Marketing
  built_by: Crispin Porter Bogusky
  built_by_url: https://cpbgroup.com/
  featured: false
- title: graphene-python
  url: https://graphene-python.org
  main_url: https://graphene-python.org
  description: Graphene is a collaboratively funded project.Graphene-Python is a library for building GraphQL APIs in Python easily.
  categories:
    - Library
    - API
    - Documentation
  featured: false
- title: Engel & Völkers Ibiza Holiday Rentals
  main_url: https://www.ev-ibiza.com/
  url: https://www.ev-ibiza.com/
  featured: false
  built_by: Ventura Digitalagentur
  description: >
    Engel & Völkers, one of the most successful real estate agencies in the world, offers luxury holiday villas to rent in Ibiza.
  categories:
    - Travel
- title: Sylvain Hamann's personal website
  url: https://shamann.fr
  main_url: https://shamann.fr
  source_url: https://github.com/sylvhama/shamann-gatsby/
  description: >
    Sylvain Hamann, web developer from France
  categories:
    - Portfolio
    - Web Development
  built_by: Sylvain Hamann
  built_by_url: https://twitter.com/sylvhama
  featured: false
- title: Luca Crea's portfolio
  main_url: https://lcrea.github.io
  url: https://lcrea.github.io
  description: >
    Portfolio and personal website of Luca Crea, an Italian software engineer.
  categories:
    - Portfolio
  built_by: Luca Crea
  built_by_url: https://github.com/lcrea
  featured: false
- title: Escalade Sports
  main_url: https://www.escaladesports.com/
  url: https://www.escaladesports.com/
  categories:
    - E-commerce
    - Sports
  built_by: Escalade Sports
  built_by_url: https://www.escaladesports.com/
  featured: false
- title: Exposify
  main_url: https://www.exposify.de/
  url: https://www.exposify.de/
  description: >
    This is our German website built with Gatsby 2.0, Emotion and styled-system.
    Exposify is a proptech startup and builds technology for real estate businesses.
    We provide our customers with an elegant agent software in combination
    with beautifully designed and fast websites.
  categories:
    - Web Development
    - Real Estate
    - Agency
    - Marketing
  built_by: Exposify
  built_by_url: https://www.exposify.de/
  featured: false
- title: Steak Point
  main_url: https://www.steakpoint.at/
  url: https://www.steakpoint.at/
  description: >
    Steak Restaurant in Vienna, Austria (Wien, Österreich).
  categories:
    - Food
  built_by: Peter Kroyer
  built_by_url: https://www.peterkroyer.at/
  featured: false
- title: Takumon blog
  main_url: https://takumon.com
  url: https://takumon.com
  source_url: https://github.com/Takumon/blog
  description: Java Engineer's tech blog.
  featured: false
  categories:
    - Blog
  built_by: Takumon
  built_by_url: https://twitter.com/inouetakumon
- title: DayThirty
  main_url: https://daythirty.com
  url: https://daythirty.com
  description: DayThirty - ideas for the new year.
  featured: false
  categories:
    - Marketing
  built_by: Jack Oliver
  built_by_url: https://twitter.com/mrjackolai
- title: TheAgencyProject
  main_url: https://theagencyproject.co
  url: https://theagencyproject.co
  description: Agency model, without agency overhead.
  categories:
    - Agency
  built_by: JV-LA
  built_by_url: https://jv-la.com
- title: Karen Hou's portfolio
  main_url: https://www.karenhou.com/
  url: https://www.karenhou.com/
  categories:
    - Portfolio
  built_by: Karen H. Developer
  built_by_url: https://github.com/karenhou
  featured: false
- title: Jean Luc Ponty
  main_url: https://ponty.com
  url: https://ponty.com
  description: Official site for Jean Luc Ponty, French virtuoso violinist and jazz composer.
  featured: false
  categories:
    - Music
    - Entertainment
  built_by: Othermachines
  built_by_url: https://othermachines.com
- title: Rosewood Family Advisors
  main_url: https://www.rfallp.com/
  url: https://www.rfallp.com/
  description: Rosewood Family Advisors LLP (Palo Alto) provides a diverse range of family office services customized for ultra high net worth individuals.
  featured: false
  categories:
    - Finance
    - Business
  built_by: Othermachines
  built_by_url: https://othermachines.com
- title: Standing By Company
  main_url: https://standingby.company
  url: https://standingby.company
  description: A brand experience design company led by Scott Mackenzie and Trent Barton.
  featured: false
  categories:
    - Design
    - Web Development
  built_by: Standing By Company
  built_by_url: https://standingby.company
- title: Ashley Thouret
  main_url: https://www.ashleythouret.com
  url: https://www.ashleythouret.com
  description: Official website of Canadian soprano Ashley Thouret. Site designed by Stephen Bell.
  categories:
    - Portfolio
    - Music
  built_by: Michael Uloth
  built_by_url: https://www.michaeluloth.com
  featured: false
- title: The AZOOR Society
  main_url: https://www.azoorsociety.org
  url: https://www.azoorsociety.org
  description: The AZOOR Society is a UK-based charity committed to promoting awareness of Acute Zonal Occult Outer Retinopathy and assisting further research. Site designed by Stephen Bell.
  categories:
    - Community
    - Nonprofit
  built_by: Michael Uloth
  built_by_url: https://www.michaeluloth.com
  featured: false
- title: Gábor Fűzy pianist
  main_url: https://pianobar.hu
  url: https://pianobar.hu
  description: Gábor Fűzy pianist's official website built with Gatsby v2.
  categories:
    - Music
  built_by: Zoltán Bedi
  built_by_url: https://github.com/B3zo0
  featured: false
- title: Logicwind
  main_url: https://logicwind.com
  url: https://logicwind.com
  description: Website of Logicwind - JavaScript experts, Technology development agency & consulting.
  featured: false
  categories:
    - Portfolio
    - Agency
    - Web Development
    - Consulting
  built_by: Logicwind
  built_by_url: https://www.logicwind.com
- title: ContactBook.app
  main_url: https://contactbook.app
  url: https://contactbook.app
  description: Seamlessly share Contacts with G Suite team members
  featured: false
  categories:
    - Landing Page
    - Blog
  built_by: Logicwind
  built_by_url: https://www.logicwind.com
- title: Waterscapes
  main_url: https://waterscap.es
  url: https://waterscap.es/lake-monteynard/
  source_url: https://github.com/gaelbillon/Waterscapes-Gatsby-site
  description: Waterscap.es is a directory of bodies of water (creeks, ponds, waterfalls, lakes, etc) with information about each place such as how to get there, hike time, activities and photos and a map displayed with the Mapbox GL SJ npm package. It was developed with the goal of learning Gatsby. This website is based on the gatsby-contentful-starter and uses Contentful as CMS. It is hosted on Netlify. Hooks are setup with Bitbucket and Contentful to trigger a new build upon code or content changes. The data on Waterscap.es is a mix of original content and informations from the internets gathered and put together.
  categories:
    - Directory
    - Photography
    - Travel
  built_by: Gaël Billon
  built_by_url: https://gaelbillon.com
  featured: false
- title: Packrs
  url: https://www.packrs.co/
  main_url: https://www.packrs.co/
  description: >
    Packrs is a local delivery platform, one spot for all your daily requirements. On a single tap get everything you need at your doorstep.
  categories:
    - Marketing
    - Landing Page
    - Entrepreneurship
  built_by: Vipin Kumar Rawat
  built_by_url: https://github.com/aesthytik
  featured: false
- title: HyakuninIsshu
  main_url: https://hyakuninanki.net
  url: https://hyakuninanki.net
  source_url: https://github.com/rei-m/web_hyakuninisshu
  description: >
    HyakuninIsshu is a traditional Japanese card game.
  categories:
    - Education
    - Gallery
    - Entertainment
  built_by: Rei Matsushita
  built_by_url: https://github.com/rei-m/
  featured: false
- title: WQU Partners
  main_url: https://partners.wqu.org/
  url: https://partners.wqu.org/
  featured: false
  categories:
    - Marketing
    - Education
    - Landing Page
  built_by: Corey Ward
  built_by_url: http://www.coreyward.me/
- title: Federico Giacone
  url: https://federico.giac.one/
  main_url: https://federico.giac.one
  source_url: https://github.com/leopuleo/federico.giac.one
  description: >
    Digital portfolio for Italian Architect Federico Giacone.
  categories:
    - Portfolio
    - Gallery
  built_by: Leonardo Giacone
  built_by_url: https://github.com/leopuleo
  featured: false
- title: Station
  url: https://getstation.com/
  main_url: https://getstation.com/
  description: Station is the first smart browser for busy people. A single place for all of your web applications.
  categories:
    - Technology
    - Web Development
    - Productivity
  featured: false
- title: Vyron Vasileiadis
  url: https://fedonman.com/
  main_url: https://fedonman.com
  source_url: https://github.com/fedonman/fedonman-website
  description: Personal space of Vyron Vasileiadis aka fedonman, a Web & IoT Developer, Educator and Entrepreneur based in Athens, Greece.
  categories:
    - Portfolio
    - Technology
    - Web Development
    - Education
  built_by: Vyron Vasileiadis
  built_by_url: https://github.com/fedonman
- title: Fabien Champigny
  url: https://www.champigny.name/
  main_url: https://www.champigny.name/
  built_by_url: https://www.champigny.name/
  description: Fabien Champigny's personal blog. Entrepreneur, hacker and loves street photo.
  categories:
    - Blog
    - Gallery
    - Photography
    - Productivity
    - Entrepreneurship
  featured: false
- title: Alex Xie - Portfolio
  url: https://alexieyizhe.me/
  main_url: https://alexieyizhe.me/
  source_url: https://github.com/alexieyizhe/alexieyizhe.github.io
  description: >
    Personal website of Alex Yizhe Xie, a University of Waterloo Computer Science student and coding enthusiast.
  categories:
    - Blog
    - Portfolio
    - Web Development
  featured: false
- title: Dale Blackburn - Portfolio
  url: https://dakebl.co.uk/
  main_url: https://dakebl.co.uk/
  description: >
    Dale Blackburn's personal website and blog.
  categories:
    - Blog
    - Portfolio
    - Web Development
  featured: false
- title: Portfolio of Anthony Wiktor
  url: https://www.anthonydesigner.com/
  main_url: https://www.anthonydesigner.com/
  description: >
    Anthony Wiktor is a Webby Award-Winning Creative Director and Digital Designer twice named Hot 100 by WebDesigner Magazine. Anthony has over a decade of award-winning experience in design and has worked on projects across a diverse set of industries — from entertainment to consumer products to hospitality to technology. Anthony is a frequent lecturer at USC’s Annenberg School for Communication & Journalism and serves on the board of AIGA Los Angeles.
  categories:
    - Portfolio
    - Marketing
  built_by: Maciej Leszczyński
  built_by_url: https://twitter.com/_maciej
  featured: false
- title: Frame.io Workflow Guide
  main_url: https://workflow.frame.io
  url: https://workflow.frame.io
  description: >
    The web’s most comprehensive post-production resource, written by pro filmmakers, for pro filmmakers. Always expanding, always free.
  categories:
    - Education
  built_by: Frame.io
  built_by_url: https://frame.io
  featured: false
- title: MarcySutton.com
  main_url: https://marcysutton.com
  url: https://marcysutton.com
  description: >
    The personal website of web developer and accessibility advocate Marcy Sutton.
  categories:
    - Blog
    - Accessibility
    - Video
    - Photography
  built_by: Marcy Sutton
  built_by_url: https://marcysutton.com
  featured: true
- title: WPGraphQL Docs
  main_url: https://docs.wpgraphql.com
  url: https://docs.wpgraphql.com
  description: >
    Documentation for WPGraphQL, a free open-source WordPress plugin that provides an extendable GraphQL schema and API for any WordPress site.
  categories:
    - API
    - Documentation
    - Technology
    - Web Development
    - WordPress
  built_by: WPGraphQL
  built_by_url: https://wpgraphql.com
  featured: false
- title: Shine Lawyers
  main_url: https://www.shine.com.au
  url: https://www.shine.com.au
  description: >
    Shine Lawyers is an Australian legal services website built with Gatsby v2, Elasticsearch, Isso, and Geolocation services.
  categories:
    - Business
    - Blog
- title: Parallel Polis Kosice
  url: https://www.paralelnapoliskosice.sk/
  main_url: https://www.paralelnapoliskosice.sk/
  source_url: https://github.com/ParalelnaPolisKE/paralelnapoliskosice.sk
  description: >
    Parallel Polis is a collective of people who want to live in a more opened world. We look for possibilities and technologies (Bitcoin, the blockchain, reputation systems and decentralized technologies in general) that open new ways, make processes easier and remove unnecessary barriers. We want to create an environment that aims at education, discovering and creating better systems for everybody who is interested in freedom and independence.
  categories:
    - Blog
    - Education
    - Technology
  built_by: Roman Vesely
  built_by_url: https://romanvesely.
  featured: false
- title: Unda Solutions
  url: https://unda.com.au
  main_url: https://unda.com.au
  description: >
    A custom web application development company in Perth, WA
  categories:
    - Business
    - Freelance
    - Web Development
    - Technology
  featured: false
- title: BIGBrave
  main_url: https://bigbrave.digital
  url: https://bigbrave.digital
  description: >
    BIGBrave is a strategic design firm. We partner with our clients, big and small, to design & create human-centered brands, products, services and systems that are simple, beautiful and easy to use.
  categories:
    - Agency
    - Web Development
    - Marketing
    - Technology
    - WordPress
  built_by: Francois Brill | BIGBrave
  built_by_url: https://bigbrave.digital
  featured: false
- title: 5th Avenue Properties
  main_url: https://5thavenue.co.za
  url: https://5thavenue.co.za
  description: >
    5th Avenue Properties specializes in the leasing and sales of office space and industrial property. BIGBrave built the website in Gatsby with data from an API server (CRM) for all the property and consultant data, and WordPress for all the website content data and case studies. All forms on the website was also directly integrated into the CRM system to ensure no leads are lost. People cannot stop commenting on the speed of the site and the property search.
  categories:
    - Technology
    - WordPress
    - API
  built_by: Russel Povey and Francois Brill | BIGBrave
  built_by_url: https://bigbrave.digital
  featured: false
- title: Intsha Consulting
  main_url: https://intsha.co.za
  url: https://intsha.co.za
  description: >
    Intsha is a bespoke Human Resources consultancy firm offering expert Recruitment and Talent Management services in today's competitive marketplace. BIGBrave helped Intsha design and develop a bespoke online presense helping them stand out from the crowd.
  categories:
    - Consulting
    - Marketing
    - WordPress
  built_by: Evan Janovsky | BIGBrave
  built_by_url: https://bigbrave.digital
  featured: false
- title: MHW Law
  main_url: https://mhwlaw.ca
  url: https://mhwlaw.ca
  description: >
    MHW is a full service law firm that has offered legal representation and advice to clients locally and throughout British Columbia since 1984. BIGBrave helped MHW bring their website into the 21st century by offering the best and latest Gatsby site to help them stand our from the crowd.
  categories:
    - Law
    - Marketing
    - WordPress
  built_by: Evan Janovsky and Francois Brill | BIGBrave
  built_by_url: https://bigbrave.digital
  featured: false
- title: KegTracker
  main_url: https://www.kegtracker.co.za
  url: https://www.kegtracker.co.za
  description: >
    Keg Tracker is part of the Beverage Insights family and its sole aim is to provide you with the right data about your kegs to make better decisions. In today’s business landscape having the right information at your finger tips is crucial to the agility of your business.
  categories:
    - Food
    - Business
    - Technology
  built_by: Francois Brill | BIGBrave
  built_by_url: https://bigbrave.digital
  featured: false
- title: Mike Nichols
  url: https://www.mikenichols.me
  main_url: https://www.mikenichols.me
  description: >
    Portfolio site of Mike Nichols, a UX designer and product development lead.
  categories:
    - Portfolio
    - Technology
    - Web Development
  built_by: Mike Nichols
  featured: false
- title: Steve Haid
  url: https://www.stevehaid.com
  main_url: https://www.stevehaid.com
  description: >
    Steve Haid is a real estate agent and Professional Financial Planner (PFP) who has been helping clients achieve their investment goals since 2006. Site designed by Stephen Bell.
  categories:
    - Marketing
    - Real Estate
  built_by: Michael Uloth
  built_by_url: https://www.michaeluloth.com
- title: Incremental - Loyalty, Rewards and Incentive Programs
  main_url: https://www.incremental.com.au
  url: https://www.incremental.com.au
  description: >
    Sydney-based digital agency specialising in loyalty, rewards and incentive programs. WordPress backend; Cloudinary, YouTube and Hubspot form integration; query data displayed as animated SVG graphs; video background in the header.
  categories:
    - Agency
    - Portfolio
    - WordPress
  built_by: Incremental
  built_by_url: https://www.incremental.com.au
  featured: false
- title: Technica11y
  main_url: https://www.technica11y.org
  url: https://www.technica11y.org
  description: >
    Discussing challenges in technical accessibility.
  categories:
    - Accessibility
    - Education
    - Video
  built_by: Tenon.io
  built_by_url: https://tenon.io
  featured: false
- title: Matthew Secrist
  main_url: https://www.matthewsecrist.net
  url: https://www.matthewsecrist.net
  source_url: https://github.com/matthewsecrist/v3
  description: >
    Matthew Secrist's personal portfolio using Gatsby, Prismic and Styled-Components.
  categories:
    - Portfolio
    - Technology
    - Web Development
  built_by: Matthew Secrist
  built_by_url: https://www.matthewsecrist.net
  featured: false
- title: Node.js Dev
  main_url: https://nodejs.dev
  url: https://nodejs.dev
  source_url: https://github.com/nodejs/nodejs.dev
  description: >
    Node.js Foundation Website.
  categories:
    - Documentation
    - Web Development
  built_by: Node.js Website Redesign Working Group
  built_by_url: https://github.com/nodejs/website-redesign
  featured: false
- title: Sheffielders
  main_url: https://sheffielders.org
  url: https://sheffielders.org
  source_url: https://github.com/davemullenjnr/sheffielders
  description: >
    A collective of businesses, creatives, and projects based in Sheffield, UK.
  categories:
    - Directory
  built_by: Dave Mullen Jnr
  built_by_url: https://davemullenjnr.co.uk
  featured: false
- title: Stealth Labs
  url: https://stealthlabs.io
  main_url: https://stealthlabs.io
  description: >
    We design and develop for the web, mobile and desktop
  categories:
    - Portfolio
    - Web Development
  built_by: Edvins Antonovs
  built_by_url: https://edvins.io
  featured: false
- title: Constanzia Yurashko
  main_url: https://www.constanziayurashko.com
  url: https://www.constanziayurashko.com
  description: >
    Exclusive women's ready-to-wear fashion by designer Constanzia Yurashko.
  categories:
    - Portfolio
  built_by: Maxim Andries
  featured: false
- title: Algolia
  url: https://algolia.com
  main_url: https://algolia.com
  description: >
    Algolia helps businesses across industries quickly create relevant, scalable, and lightning fast search and discovery experiences.
  categories:
    - Web Development
    - Technology
    - Open Source
    - Featured
  built_by: Algolia
  featured: true
- title: GVD Renovations
  url: https://www.gvdrenovationsinc.com/
  main_url: https://www.gvdrenovationsinc.com/
  description: >
    GVD Renovations is a home improvement contractor with a well known reputation as a professional, quality contractor in California.
  categories:
    - Business
  built_by: David Krasniy
  built_by_url: http://dkrasniy.com
  featured: false
- title: Styled System
  url: https://styled-system.com/
  main_url: https://styled-system.com/
  source_url: https://github.com/styled-system/styled-system/tree/master/docs
  description: >
    Style props for rapid UI development.
  categories:
    - Design System
  built_by: Brent Jackson
  built_by_url: https://jxnblk.com/
- title: Timehacker
  url: https://timehacker.app
  main_url: https://timehacker.app
  description: >
    Procrastination killer, automatic time tracking app to skyrocket your productivity
  categories:
    - Productivity
    - App
    - Technology
    - Marketing
    - Landing Page
  built_by: timehackers
  featured: false
- title: Little & Big
  main_url: https://www.littleandbig.com.au/
  url: https://www.littleandbig.com.au/
  description: >
    Little & Big exists with the aim to create Websites, Apps, E-commerce stores
    that are consistently unique and thoughtfully crafted, every time.
  categories:
    - Agency
    - Design
    - Web Development
    - Portfolio
  built_by: Little & Big
  built_by_url: https://www.littleandbig.com.au/
  featured: false
- title: Cat Knows
  main_url: https://catnose99.com/
  url: https://catnose99.com/
  description: >
    Personal blog built with Gatsby v2.
  categories:
    - Blog
    - Web Development
  built_by: CatNose
  built_by_url: https://twitter.com/catnose99
  featured: false
- title: just some dev
  url: https://www.iamdeveloper.com
  main_url: https://www.iamdeveloper.com
  source_url: https://github.com/nickytonline/www.iamdeveloper.com
  description: >
    Just some software developer writing things ✏️
  categories:
    - Blog
  built_by: Nick Taylor
  built_by_url: https://www.iamdeveloper.com
  featured: false
- title: Keziah Moselle Blog
  url: https://blog.keziahmoselle.fr/
  main_url: https://blog.keziahmoselle.fr/
  source_url: https://github.com/KeziahMoselle/blog.keziahmoselle.fr
  description: >
    ✍️ A place to share my thoughts.
  categories:
    - Blog
  built_by: Keziah Moselle
  built_by_url: https://keziahmoselle.fr/
- title: xfuture's blog
  url: https://www.xfuture-blog.com/
  main_url: https://www.xfuture-blog.com/
  source_url: https://github.com/xFuture603/xfuture-blog
  description: >
    A blog about Devops, Web development, and my insights as a systems engineer.
  categories:
    - Blog
  built_by: Daniel Uhlmann
  built_by_url: https://www.xfuture-blog.com/
- title: Mayne's Blog
  main_url: https://gine.me/
  url: https://gine.me/page/1
  source_url: https://github.com/mayneyao/gine-blog
  featured: false
  categories:
    - Blog
    - Web Development
- title: Bakedbird
  url: https://bakedbird.com
  main_url: https://bakedbird.com
  description: >
    Eleftherios Psitopoulos - A frontend developer from Greece ☕
  categories:
    - Portfolio
    - Blog
  built_by: Eleftherios Psitopoulos
  built_by_url: https://bakedbird.com
- title: Benjamin Lannon
  url: https://lannonbr.com
  main_url: https://lannonbr.com
  source_url: https://github.com/lannonbr/Portfolio-gatsby
  description: >
    Personal portfolio of Benjamin Lannon
  categories:
    - Portfolio
    - Web Development
  built_by: Benjamin Lannon
  built_by_url: https://lannonbr.com
  featured: false
- title: Aravind Balla
  url: https://aravindballa.com
  main_url: https://aravindballa.com
  source_url: https://github.com/aravindballa/website2017
  description: >
    Personal portfolio of Aravind Balla
  categories:
    - Portfolio
    - Blog
    - Web Development
  built_by: Aravind Balla
  built_by_url: https://aravindballa.com
- title: Kaleb McKelvey
  url: https://kalebmckelvey.com
  main_url: https://kalebmckelvey.com
  source_url: https://github.com/avatar-kaleb/kalebmckelvey-site
  description: >
    Personal portfolio of Kaleb McKelvey!
  categories:
    - Blog
    - Portfolio
  built_by: Kaleb McKelvey
  built_by_url: https://kalebmckelvey.com
  featured: false
- title: Michal Czaplinski
  url: https://czaplinski.io
  main_url: https://czaplinski.io
  source_url: https://github.com/michalczaplinski/michalczaplinski.github.io
  description: >
    Michal Czaplinski is a full-stack developer 🚀
  categories:
    - Portfolio
    - Web Development
  built_by: Michal Czaplinski mmczaplinski@gmail.com
  built_by_url: https://czaplinski.io
  featured: false
- title: Interactive Investor (ii)
  url: https://www.ii.co.uk
  main_url: https://www.ii.co.uk
  description: >
    Hybrid (static/dynamic) Gatsby web app for ii's free research, news and analysis, discussion and product marketing site.
  categories:
    - Business
    - Finance
    - Technology
  built_by: Interactive Investor (ii)
  built_by_url: https://www.ii.co.uk
  featured: false
- title: Weingut Goeschl
  url: https://www.weingut-goeschl.at/
  main_url: https://www.weingut-goeschl.at/
  description: >
    Weingut Goeschl is a family winery located in Gols, Burgenland in Austria (Österreich)
  categories:
    - E-commerce
    - Business
  built_by: Peter Kroyer
  built_by_url: https://www.peterkroyer.at/
  featured: false
- title: Hash Tech Guru
  url: https://hashtech.guru
  main_url: https://hashtech.guru
  description: >
    Software Development Training School and Tech Blog
  categories:
    - Blog
    - Education
  built_by: Htet Wai Yan Soe
  built_by_url: https://github.com/johnreginald
- title: AquaGruppen Vattenfilter
  url: https://aquagruppen.se
  main_url: https://aquagruppen.se/
  description: >
    Water filter and water treatment products in Sweden
  categories:
    - Business
    - Technology
  built_by: Johan Eliasson
  built_by_url: https://github.com/elitan
  featured: false
- title: Josef Aidt
  url: https://josefaidt.dev
  main_url: https://josefaidt.dev
  source_url: https://github.com/josefaidt/josefaidt.github.io
  description: >
    Personal website, blog, portfolio for Josef Aidt
  categories:
    - Portfolio
    - Blog
    - Web Development
  built_by: Josef Aidt
  built_by_url: https://twitter.com/garlicbred
- title: How To egghead
  main_url: https://howtoegghead.com/
  url: https://howtoegghead.com/
  source_url: https://github.com/eggheadio/how-to-egghead
  featured: false
  built_by: egghead.io
  built_by_url: https://egghead.io
  description: >
    How to become an egghead instructor or reviewer
  categories:
    - Documentation
    - Education
- title: Sherpalo Ventures
  main_url: https://www.sherpalo.com/
  url: https://www.sherpalo.com/
  featured: false
  categories:
    - Finance
    - Business
    - Technology
  built_by: Othermachines
  built_by_url: https://othermachines.com
- title: WrapCode
  url: https://www.wrapcode.com
  main_url: https://www.wrapcode.com
  description: >
    A full stack blog on Microsoft Azure, JavaScript, DevOps, AI and Bots.
  categories:
    - Blog
    - Technology
    - Web Development
  built_by: Rahul P
  built_by_url: https://twitter.com/_rahulpp
  featured: false
- title: Kirankumar Ambati's Portfolio
  url: https://www.kirankumarambati.me
  main_url: https://www.kirankumarambati.me
  description: >
    Personal website, blog, portfolio of Kirankumar Ambati
  categories:
    - Blog
    - Portfolio
    - Web Development
  built_by: Kirankumar Ambati
  built_by_url: https://github.com/kirankumarambati
  featured: false
- title: Rou Hun Fan's portfolio
  main_url: https://flowen.me
  url: https://flowen.me
  description: >
    Portfolio of creative developer Rou Hun Fan. Built with Gatsby v2 &amp; Greensock drawSVG.
  categories:
    - Portfolio
  built_by: Rou Hun Fan Developer
  built_by_url: https://flowen.me
  featured: false
- title: chadly.net
  url: https://www.chadly.net
  main_url: https://www.chadly.net
  source_url: https://github.com/chadly/chadly.net
  description: >
    Personal tech blog by Chad Lee.
  categories:
    - Blog
    - Technology
    - Web Development
  built_by: Chad Lee
  built_by_url: https://github.com/chadly
  featured: false
- title: CivicSource
  url: https://www.civicsource.com
  main_url: https://www.civicsource.com
  description: >
    Online auction site to purchase tax-distressed properties from local taxing authorities.
  categories:
    - Real Estate
    - Government
  featured: false
- title: SpotYou
  main_url: https://spotyou.joshglazer.com
  url: https://spotyou.joshglazer.com
  source_url: https://github.com/joshglazer/spotyou
  description: >
    SpotYou allows you to watch your favorite music videos on Youtube based on your Spotify Preferences
  categories:
    - Entertainment
    - Music
  built_by: Josh Glazer
  built_by_url: https://linkedin.com/in/joshglazer/
  featured: false
- title: Hesam Kaveh's blog
  description: >
    A blog with great seo that using gatsby-source-wordpress to fetch posts from backend
  main_url: https://hesamkaveh.com/
  url: https://hesamkaveh.com/
  source_url: https://github.com/hesamkaveh/sansi
  featured: false
  categories:
    - Blog
    - WordPress
- title: Oliver Gomes Portfolio
  main_url: https://oliver-gomes.github.io/v4/
  url: https://oliver-gomes.github.io/v4/
  description: >
    As an artist and a web designer/developer, I wanted to find a way to present these two portfolios in a way that made sense.  I felt with new found power of speed, Gatsby helped keep my creativity intact with amazing response and versatility. I felt my butter smooth transition felt much better in user perspective and super happy with the power of Gatsby.
  categories:
    - Portfolio
    - Web Development
    - Blog
  built_by: Oliver Gomes
  built_by_url: https://github.com/oliver-gomes
  featured: false
- title: Patrik Szewczyk
  url: https://www.szewczyk.cz/
  main_url: https://www.szewczyk.cz/
  description: >
    Patrik Szewczyk – JavaScript, TypeScript, React, Node.js developer, Redux, Reason
  categories:
    - Portfolio
  built_by: Patrik Szewczyk
  built_by_url: https://linkedin.com/in/thepatriczek/
  featured: false
- title: Jacob Cofman's Blog
  description: >
    Personal blog / portfolio about Jacob Cofman.
  main_url: https://jcofman.de/
  url: https://jcofman.de/
  source_url: https://github.com/JCofman/jc-website
  featured: false
  categories:
    - Blog
    - Portfolio
- title: re-geo
  description: >
    re-geo is react based geo cities style component.
  main_url: https://re-geo.netlify.app/
  url: https://re-geo.netlify.app/
  source_url: https://github.com/sadnessOjisan/re-geo-lp
  categories:
    - Open Source
  built_by: sadnessOjisan
  built_by_url: https://twitter.com/sadnessOjisan
  featured: false
- title: Luis Cestou Portfolio
  description: >
    Portfolio of graphic + interactive designer Luis Cestou.
  main_url: https://luiscestou.com
  url: https://luiscestou.com
  source_url: https://github.com/lcestou/luiscestou.com
  built_by: Luis Cestou contact@luiscestou.com
  built_by_url: https://luiscestou.com
  featured: false
  categories:
    - Portfolio
    - Web Development
- title: Data Hackers
  url: https://datahackers.com.br/
  main_url: https://datahackers.com.br/
  description: >
    Official website for the biggest portuguese-speaking data science community. Makes use of several data sources such as podcasts from Anchor, messages from Slack, newsletters from MailChimp and blog posts from Medium. The unique visual design also had its hurdles and was quite fun to develop!
  categories:
    - Blog
    - Education
    - Podcast
    - Technology
  built_by: Kaordica
  built_by_url: https://kaordica.design
  featured: false
- title: TROMAQ
  url: https://www.tromaq.com/
  main_url: https://www.tromaq.com/
  description: >
    TROMAQ executes earthmoving services and rents heavy machinery for construction work. Even with the lack of good photography, their new site managed to pass a solid and trustworthy feeling to visitors during testing and they're already seeing the improvement in brand awareness, being the sole player with a modern website in their industry.
  categories:
    - Marketing
  built_by: Kaordica
  built_by_url: https://kaordica.design
  featured: false
- title: Novida Consulting
  url: https://www.novidaconsultoria.com.br
  main_url: https://www.novidaconsultoria.com.br
  description: >
    Novida’s goal was to position itself as a solid, exclusive and trustworthy brand for families looking for a safe financial future… We created a narrative and visual design that highlight their exclusivity.
  categories:
    - Marketing
  built_by: Kaordica
  built_by_url: https://kaordica.design
  featured: false
- title: We Are Clarks
  url: https://www.weareclarks.com
  main_url: https://www.weareclarks.com
  source_url: https://github.com/abeaclark/weareclarks
  description: >
    A family travel blog.
  categories:
    - Blog
    - Travel
  built_by: Abe Clark
  built_by_url: https://www.linkedin.com/in/abrahamclark/
  featured: false
- title: Guillaume Briday's Blog
  main_url: https://guillaumebriday.fr/
  url: https://guillaumebriday.fr/
  source_url: https://github.com/guillaumebriday/guillaumebriday.fr
  description: >
    My personal blog built with Gatsby and Tailwind CSS.
  categories:
    - Blog
    - Web Development
    - Technology
  built_by: Guillaume Briday
  built_by_url: https://guillaumebriday.fr/
  featured: false
- title: Jean Regisser's Portfolio
  main_url: https://jeanregisser.com/
  url: https://jeanregisser.com/
  source_url: https://github.com/jeanregisser/jeanregisser.com
  featured: false
  description: >
    Portfolio of software engineer Jean Regisser.
  categories:
    - Portfolio
    - Mobile Development
  built_by: Jean Regisser
  built_by_url: https://jeanregisser.com/
- title: Chase Ohlson
  url: https://chaseohlson.com
  main_url: https://chaseohlson.com
  description: >
    Portfolio of frontend engineer & web developer Chase Ohlson.
  categories:
    - Portfolio
    - Web Development
  built_by: Chase Ohlson
  built_by_url: https://chaseohlson.com
  featured: false
- title: Zach Schnackel
  url: https://zslabs.com
  main_url: https://zslabs.com
  source_url: https://github.com/zslabs/zslabs.com
  description: >
    Portfolio site for UI/Motion Developer, Zach Schnackel.
  categories:
    - Portfolio
    - Web Development
  built_by: Zach Schnackel
  built_by_url: https://zslabs.com
- title: Gremlin
  url: https://www.gremlin.com
  main_url: https://www.gremlin.com
  description: >
    Gremlin's Failure as a Service finds weaknesses in your system before they cause problems.
  categories:
    - Marketing
- title: Headless.page
  main_url: https://headless.page/
  url: https://headless.page/
  description: >
    Headless.page is a directory of e-commerce sites featuring headless architecture, PWA features and / or the latest JavaScript technology.
  categories:
    - Directory
    - E-commerce
  built_by: Subscribe Pro
  built_by_url: https://www.subscribepro.com/
  featured: false
- title: Ouracademy
  main_url: https://our-academy.org/
  url: https://our-academy.org/
  source_url: https://github.com/ouracademy/website
  description: >
    Ouracademy is an organization that promoves the education in software development through blog posts & videos smiley.
  categories:
    - Open Source
    - Blog
    - Education
  built_by: Ouracademy
  built_by_url: https://github.com/ouracademy
  featured: false
- title: Tenon.io
  main_url: https://tenon.io
  url: https://tenon.io
  description: >
    Tenon.io is an accessibility tooling, services and consulting company.
  categories:
    - API
    - Accessibility
    - Business
    - Consulting
    - Technology
  built_by: Tenon.io
  built_by_url: https://tenon.io
  featured: false
- title: Projectival
  url: https://www.projectival.de/
  main_url: https://www.projectival.de/
  description: >
    Freelancer Online Marketing & Web Development in Cologne, Germany
  categories:
    - Freelance
    - Marketing
    - Web Development
    - Blog
    - Consulting
    - SEO
    - Business
  built_by: Sascha Klapetz
  built_by_url: https://www.projectival.de/
  featured: false
- title: Hetzner Online Community
  main_url: https://community.hetzner.com
  url: https://community.hetzner.com
  description: >
    Hetzner Online Community provides a free collection of high-quality tutorials, which are based on free and open source software, on a variety of topics such as development, system administration, and other web technology.
  categories:
    - Web Development
    - Technology
    - Programming
    - Open Source
    - Community
  built_by: Hetzner Online GmbH
  built_by_url: https://www.hetzner.com/
  featured: false
- title: AGYNAMIX
  url: https://www.agynamix.de/
  main_url: https://www.agynamix.de/
  source_url: https://github.com/tuhlmann/agynamix.de
  description: >
    Full Stack Java, Scala, Clojure, TypeScript, React Developer in Thalheim, Germany
  categories:
    - Freelance
    - Web Development
    - Programming
    - Blog
    - Consulting
    - Portfolio
    - Business
  built_by: Torsten Uhlmann
  built_by_url: https://www.agynamix.de/
  featured: false
- title: syracuse.io
  url: https://syracuse.io
  main_url: https://syracuse.io
  source_url: https://github.com/syracuseio/syracuseio/
  description: >
    Landing page for Syracuse NY Software Development Meetup Groups
  categories:
    - Community
  built_by: Benjamin Lannon
  built_by_url: https://lannonbr.com
- title: Render Documentation
  main_url: https://render.com/docs
  url: https://render.com/docs
  description: >
    Render is the easiest place to host your sites and apps. We use Gatsby for everything on https://render.com, including our documentation. The site is deployed on Render as well! We also have a guide to deploying Gatsby apps on Render: https://render.com/docs/deploy-gatsby.
  categories:
    - Web Development
    - Programming
    - Documentation
    - Technology
  built_by: Render Developers
  built_by_url: https://render.com
  featured: false
- title: prima
  url: https://www.prima.co
  main_url: https://www.prima.co
  description: >
    Discover industry-defining wellness content and trusted organic hemp CBD products safely supporting wellness, stress, mood, skin health, and balance.
  categories:
    - Blog
    - E-commerce
    - Education
  built_by: The Couch
  built_by_url: https://thecouch.nyc
- title: Gatsby Guides
  url: https://gatsbyguides.com/
  main_url: https://gatsbyguides.com/
  description: >
    Free tutorial course about using Gatsby with a CMS.
  categories:
    - Education
    - Documentation
    - Web Development
  built_by: Osio Labs
  built_by_url: https://osiolabs.com/
  featured: false
- title: Architude
  url: https://architudedesign.com
  main_url: https://architudedesign.com
  description: >
    筑冶 Architude International Design Consultants
  categories:
    - Design
    - Landing Page
    - Gallery
  built_by: Neo Nie
  built_by_url: https://github.com/nihgwu
  featured: false
- title: Arctica
  url: https://arctica.io
  main_url: https://arctica.io
  description: >
    Arctica specialises in purpose-built websites and progressive web applications with user optimal experiences, tailored to meet the objectives of your business.
  categories:
    - Portfolio
    - Agency
    - Design
    - Web Development
  built_by: Arctica
  built_by_url: https://arctica.io
  featured: false
- title: David Brookes
  url: https://davidbrookes.me
  main_url: https://davidbrookes.me
  description: >
    Specialising in crafting stylish, high performance websites and applications that get results, using the latest cutting edge web development technologies.
  categories:
    - Portfolio
    - Freelance
    - Web Development
  built_by: Arctica
  built_by_url: https://arctica.io
  featured: false
- title: Dennis Morello
  url: https://morello.dev
  main_url: https://morello.dev
  source_url: https://gitlab.com/dennismorello/dev-blog
  description: >
    morello.dev is a development and technology blog written by Dennis Morello.
  categories:
    - Blog
    - Education
    - Web Development
    - Open Source
    - Technology
  built_by: Dennis Morello
  built_by_url: https://twitter.com/dennismorello
  featured: false
- title: BaseTable
  url: https://autodesk.github.io/react-base-table/
  main_url: https://autodesk.github.io/react-base-table/
  source_url: https://github.com/Autodesk/react-base-table
  description: >
    BaseTable is a react table component to display large data set with high performance and flexibility.
  categories:
    - Web Development
    - Documentation
    - Open Source
  built_by: Neo Nie
  built_by_url: https://github.com/nihgwu
  featured: false
- title: herper.io
  url: https://herper.io/
  main_url: https://herper.io/
  description: >
    Portfolio website for Jacob Herper - a Front End Web Developer with a passion for all things digital. I have more than 10 years experience working in web development.
  categories:
    - Portfolio
    - Web Development
    - Freelance
    - Design
    - SEO
  built_by: Jacob Herper
  built_by_url: https://github.com/jakeherp
  source_url: https://github.com/jakeherp/portfolio
  featured: false
- title: Artem Sapegin Photography
  description: >
    Photography portfolio and blog of Artem Sapegin, an award-losing photographer living in Berlin, Germany. Landscapes, cityscapes and dogs.
  main_url: https://morning.photos/
  url: https://morning.photos/
  source_url: https://github.com/sapegin/morning.photos
  categories:
    - Portfolio
    - Photography
  built_by: Artem Sapegin
  built_by_url: https://github.com/sapegin
- title: Pattyrn
  main_url: https://pattyrn.com
  url: https://pattyrn.com
  description: >
    Pattyrn uses advanced machine learning AI to analyze the platform’s your teams use, making it easy to solve performance problems, reduce bottlenecks, and monitor culture health to optimize your ROI and help boost performance without causing burn out.
  categories:
    - Marketing
    - Technology
  built_by: Pattyrn
  built_by_url: https://twitter.com/Pattyrn4
  featured: false
- title: Intranet Italia Day
  main_url: https://www.intranetitaliaday.it/en
  url: https://www.intranetitaliaday.it/en
  description: >
    The Italian event dedicated to the digital workplace that focuses on planning, governance and company intranet management
  categories:
    - Event
    - Conference
  built_by: Ariadne Digital
  built_by_url: https://www.ariadnedigital.it
  featured: false
- title: Textually Stylo
  main_url: https://www.textually.net
  url: https://www.textually.net
  description: >
    Stylo Markdown writing App marketing/documentation website by Textually Inc.
  categories:
    - Marketing
    - Technology
    - Blog
    - Documentation
  built_by: Sébastien Hamel
  built_by_url: https://www.textually.net
  featured: false
- title: OneDeck
  main_url: https://www.onedeck.co
  url: https://www.onedeck.co
  description: >
    OneDeck is a simple yet powerful tool for creating and sharing your one-page investment summary in under 10 minutes.
  categories:
    - Finance
    - Technology
  built_by: William Neill
  built_by_url: https://twitter.com/williamneill
  featured: false
- title: Assortment
  main_url: https://assortment.io
  url: https://assortment.io
  description: >
    Assortment aims to provide detailed tutorials (and more) for developers of all skill levels within the Web Development Industry. Attempting to cut out the fluff and arm you with the facts.
  categories:
    - Blog
    - Web Development
  built_by: Luke Whitehouse
  built_by_url: https://twitter.com/_lukewh
  featured: false
- title: Mission42
  main_url: https://mission42.zauberware.com
  url: https://mission42.zauberware.com
  description: >
    A landing page for the mobile app Mission42. Mission42 wants to help you learn new skills.
  categories:
    - App
    - Learning
    - Education
    - Landing Page
  built_by: Philipp Siegmund, zauberware
  built_by_url: https://www.zauberware.com
- title: Altstadtdomizil Idstein
  main_url: http://www.altstadtdomizil-idstein.de/
  url: http://www.altstadtdomizil-idstein.de/
  description: >
    A landing page for a holiday apartment in Idstein, Germany.
  categories:
    - Landing Page
    - Travel
    - Real Estate
  built_by: Simon Franzen, zauberware
  built_by_url: https://www.zauberware.com
- title: Gerald Martinez Dev
  main_url: https://gmartinez.dev/
  url: https://gmartinez.dev/
  source_url: https://github.com/nephlin7/gmartinez.dev
  description: >
    Personal website for show my skills and my works.
  categories:
    - Web Development
    - Portfolio
  built_by: Gerald Martinez
  built_by_url: https://twitter.com/GeraldM_92
  featured: false
- title: Becreatives
  main_url: https://becreatives.com
  url: https://becreatives.com
  featured: false
  description: >
    Digital software house. Enlights ideas. Think smart execute harder.
  categories:
    - Technology
    - Web Development
    - Agency
    - Marketing
  built_by: Becreatives
  built_by_url: https://becreatives.com
- title: Paul Clifton Photography
  main_url: https://paulcliftonphotography.com
  url: https://paulcliftonphotography.com
  featured: false
  description: >
    A full migration from WordPress to GatsbyJS and DatoCMS. Includes custom cropping on images as viewport changes size and also an infinity scroll that doesn't preload all of the results.
  categories:
    - Blog
    - Portfolio
    - Gallery
    - Photography
  built_by: Little Wolf Studio
  built_by_url: https://littlewolfstudio.co.uk
- title: Atte Juvonen - Blog
  url: https://www.attejuvonen.fi/
  main_url: https://www.attejuvonen.fi/
  source_url: https://github.com/baobabKoodaa/blog
  description: >
    Tech-oriented personal blog covering topics like AI, data, voting, game theory, infosec and software development.
  categories:
    - Blog
    - Data
    - JavaScript
    - Programming
    - Science
    - Security
    - Technology
    - Web Development
  featured: false
- title: Kibuk Construction
  url: https://kibukconstruction.com/
  main_url: https://kibukconstruction.com/
  description: >
    Kibuk Construction is a fully licensed and insured contractor specializing in Siding, Decks, Windows & Doors!
  categories:
    - Business
  built_by: David Krasniy
  built_by_url: http://dkrasniy.com
- title: RedCarpetUp
  main_url: https://www.redcarpetup.com
  url: https://www.redcarpetup.com/
  description: >
    RedCarpetUp's home page for a predominantly mobile-only customer base in India with major constraints on bandwidth availability
  categories:
    - Finance
  built_by: RedCarpet Dev Team
  built_by_url: https://www.redcarpetup.com
  featured: false
- title: talita traveler
  url: https://talitatraveler.com/
  main_url: https://talitatraveler.com/
  source_url: https://github.com/afuh/talitatraveler
  description: >
    Talita Traveler's personal blog.
  categories:
    - Blog
  built_by: Axel Fuhrmann
  built_by_url: https://axelfuhrmann.com/
  featured: false
- title: Pastelería el Progreso
  url: https://pasteleriaelprogreso.com/
  main_url: https://pasteleriaelprogreso.com/
  source_url: https://github.com/afuh/elprogreso
  description: >
    Famous bakery in Buenos Aires.
  categories:
    - Food
    - Gallery
  built_by: Axel Fuhrmann
  built_by_url: https://axelfuhrmann.com/
  featured: false
- title: Maitrik's Portfolio
  url: https://www.maitrikpatel.com/
  main_url: https://www.maitrikpatel.com/
  source_url: https://github.com/maitrikjpatel/portfolio
  description: >
    Portfolio of a Front-End Developer / UX Designer who designs and develops pixel perfect user interface, experiences and web applications.
  categories:
    - Portfolio
    - Blog
    - Design
    - Web Development
  built_by: Maitrik Patel
  built_by_url: https://www.maitrikpatel.com/
  featured: false
- title: PicPick
  url: https://picpick.app/
  main_url: https://picpick.app/
  description: >
    All-in-one Graphic Design Tool, Screen Capture Software, Image Editor, Color Picker, Pixel Ruler and More
  categories:
    - Productivity
    - App
    - Technology
  built_by: NGWIN
  built_by_url: https://picpick.app/
  featured: false
- title: Ste O'Neill
  main_url: https://www.steoneill.dev
  url: https://www.steoneill.dev
  description: >
    MVP of a portfolio site for a full stack UK based developer.
  categories:
    - Blog
    - Portfolio
  built_by: Ste O'Neill
  built_by_url: https://steoneill.dev
  featured: false
- title: Filipe Santos Correa's Portfolio
  description: >
    Filipe's Personal About Me / Portfolio.
  main_url: https://filipesantoscorrea.com/
  url: https://filipesantoscorrea.com/
  source_url: https://github.com/Safi1012/filipesantoscorrea.com
  featured: false
  categories:
    - Portfolio
- title: Progressive Massachusetts Legislator Scorecard
  main_url: https://scorecard.progressivemass.com
  url: https://scorecard.progressivemass.com
  featured: false
  source_url: https://github.com/progressivemass/legislator-scorecard
  description: >
    Learn about MA state legislators' voting records through a progressive lens
  categories:
    - Government
    - Education
  built_by: Alex Holachek
  built_by_url: https://alex.holachek.com/
- title: Jeff Wolff – Portfolio
  main_url: https://www.jeffwolff.net
  url: https://www.jeffwolff.net
  featured: false
  description: >
    A guy from San Diego who makes websites.
  categories:
    - Blog
    - Portfolio
    - Web Development
- title: Jp Valery – Portfolio
  main_url: https://jpvalery.photo
  url: https://jpvalery.photo
  featured: false
  description: >
    Self-taught photographer documenting spaces and people
  categories:
    - Portfolio
    - Photography
- title: Prevue
  main_url: https://www.prevue.io
  url: https://www.prevue.io
  featured: false
  description: >
    All in One Prototyping Tool For Vue Developers
  categories:
    - Open Source
    - Web Development
- title: Gold Medal Flour
  main_url: https://www.goldmedalflour.com
  url: https://www.goldmedalflour.com
  description: >
    Gold Medal Four is a brand of flour products owned by General Mills. The new site was built using Gatsby v2 with data sources from WordPress and an internal recipe API, and features multifaceted recipe filtering and a modified version of Gatsby Image to support art direction images.
  categories:
    - Food
  built_by: General Mills Branded Sites Dev Team
  built_by_url: https://www.generalmills.com
  featured: false
- title: Fifth Gait Technologies
  main_url: https://5thgait.com
  url: https://5thgait.com
  featured: false
  description: >
    Fifth Gait is a small business in the defense and space industry that is run and owned by physicists and engineers that have worked together for decades. The site was built using Gatsby V2.
  categories:
    - Government
    - Science
    - Technology
  built_by: Jonathan Z. Fisher
  built_by_url: https://jonzfisher.com
- title: Sal's Pals
  main_url: https://www.sals-pals.net
  url: https://www.sals-pals.net
  featured: false
  description: >
    Sal's Pals is a professional dog walking and pet sitting service based in Westfield, NJ. New site built with gatsby v2.
  categories:
    - Business
- title: Zuyet Awarmatrip
  main_url: https://www.zuyetawarmatrip.com
  url: https://www.zuyetawarmatrip.com
  featured: false
  description: >
    Zuyet Awarmatrip is a subsidiary identity within the personal ecosystem of Zuyet Awarmatik, focusing on travel and photography.
  categories:
    - Travel
    - Photography
  built_by: Zuyet Awarmatik
- title: manuvel.be
  url: https://www.manuvel.be
  main_url: https://www.manuvel.be
  source_url: https://github.com/riencoertjens/manuvelsite
  description: >
    Cycling themed café coming this april in Sint Niklaas, Belgium. One page with funky css-grid and gatsby-image trickery!
  categories:
    - Food
  built_by: WEBhart
  built_by_url: https://www.web-hart.com
  featured: false
- title: WEBhart
  url: https://www.web-hart.com
  main_url: https://www.web-hart.com
  description: >
    Hi, I'm Rien (pronounced Reen) from Belgium but based in Girona, Spain. I'm an autodidact, committed to learning until the end of time.
  categories:
    - Portfolio
    - Design
    - Web Development
    - Freelance
  built_by: WEBhart
  built_by_url: https://www.web-hart.com
  featured: false
- title: nicdougall.com
  url: https://nicdougall.netlify.app/
  main_url: https://nicdougall.netlify.app/
  source_url: https://github.com/riencoertjens/nicdougall.com
  description: >
    Athlete website with Netlify CMS for blog content.
  categories:
    - Blog
  built_by: WEBhart
  built_by_url: https://www.web-hart.com
  featured: false
- title: Lebuin D'Haese
  url: https://www.lebuindhaese.be/
  main_url: https://www.lebuindhaese.be/
  description: >
    Artist portfolio website. Powered by a super simple Netlify CMS to easily add blog posts or new art pieces.
  categories:
    - Portfolio
    - Blog
  built_by: WEBhart
  built_by_url: https://www.web-hart.com
  featured: false
- title: Iefke Molenstra
  url: https://www.iefke.be/
  main_url: https://www.iefke.be/
  description: >
    Artist portfolio website. Powered by a super simple Netlify CMS to easily add blog posts or new art pieces.
  categories:
    - Portfolio
    - Blog
  built_by: WEBhart
  built_by_url: https://www.web-hart.com
  featured: false
- title: The Broomwagon
  url: https://www.thebroomwagongirona.com/
  main_url: https://www.thebroomwagongirona.com/
  description: >
    foodtruck style coffee by pro cyclist Robert Gesink. The site has a webshop with merchandise and coffee beans.
  categories:
    - E-commerce
  built_by: WEBhart
  built_by_url: https://www.web-hart.com
- title: Pella Windows and Doors
  main_url: https://www.pella.com
  url: https://www.pella.com
  featured: false
  description: >
    The Pella Corporation is a privately held window and door manufacturing
  categories:
    - Business
- title: tinney.dev
  url: https://tinney.dev
  main_url: https://tinney.dev
  source_url: https://github.com/cdtinney/tinney.dev
  description: >
    Personal portfolio/blog of Colin Tinney
  categories:
    - Blog
    - Portfolio
    - Open Source
  built_by: Colin Tinney
  built_by_url: https://tinney.dev
  featured: false
- title: Monkeywrench Books
  main_url: https://monkeywrenchbooks.org
  url: https://monkeywrenchbooks.org
  description: >
    Monkeywrench Books is an all-volunteer, collectively-run bookstore and event space in Austin, TX
  categories:
    - Business
    - Community
    - Education
  built_by: Monkeywrench Books
  built_by_url: https://monkeywrenchbooks.org
- title: DeepMay.io
  main_url: https://deepmay.io
  url: https://deepmay.io
  description: >
    DeepMay is an experimental new tech bootcamp in the mountains of North Carolina.
  categories:
    - Event
    - Community
    - Technology
    - Marketing
  built_by: DeepMay
  built_by_url: https://twitter.com/deepmay_io
  featured: false
- title: Liferay.Design
  main_url: https://liferay.design
  url: https://liferay.design
  source_url: https://github.com/liferay-design/liferay.design
  description: >
    Liferay.Design is home to some of the freshest open-source designers who love to share articles and other resources for the Design Community.
  categories:
    - Blog
    - Community
    - Design
    - Marketing
    - Open Source
    - Technology
    - User Experience
  built_by: Liferay Designers
  built_by_url: https://twitter.com/liferaydesign
  featured: false
- title: Front End Remote Jobs
  main_url: https://frontendremotejobs.com
  url: https://frontendremotejobs.com
  source_url: https://github.com/benjamingrobertson/remotefrontend
  description: >
    Front End Remote Jobs features fully remote jobs for front end developers.
  categories:
    - WordPress
    - Web Development
  built_by: Ben Robertson
  built_by_url: https://benrobertson.io
  featured: false
- title: Penrose Grand Del Mar
  main_url: https://penroseatthegrand.com
  url: https://penroseatthegrand.com
  description: >
    Penrose Grand Del Mar is a luxury housing project coming soon.
  categories:
    - Real Estate
    - Design
  built_by: Chase Ohlson
  built_by_url: https://chaseohlson.com
- title: JustGraphQL
  url: https://www.justgraphql.com/
  main_url: https://www.justgraphql.com/
  source_url: https://github.com/Novvum/justgraphql
  description: >
    JustGraphQL helps developers quickly search and filter through GraphQL resources, tools, and articles.
  categories:
    - Open Source
    - Web Development
    - Technology
  built_by: Novvum
  built_by_url: https://www.novvum.io/
  featured: false
- title: Peter Macinkovic Personal Blog
  url: https://peter.macinkovic.id.au/
  main_url: https://peter.macinkovic.id.au/
  source_url: https://github.com/inkovic/peter-macinkovic-static-site
  description: >
    Personal Website and Blog of e-commerce SEO Specialist and Digital Marketer Peter Macinkovic.
  categories:
    - SEO
    - Marketing
    - Blog
  featured: false
- title: NH Hydraulikzylinder
  main_url: https://nh-hydraulikzylinder.com
  url: https://nh-hydraulikzylinder.com
  description: >
    High quality & high performance hydraulic cylinders manufactured in Austria based on the clients requirements
  categories:
    - Business
  built_by: MangoART
  built_by_url: https://www.mangoart.at
  featured: false
- title: Frauennetzwerk Linz-Land
  main_url: https://frauennetzwerk-linzland.net
  url: https://frauennetzwerk-linzland.net
  description: >
    Homepage for the local women's association providing support to people in need offline and online (Livechat integration)
  categories:
    - Nonprofit
  built_by: MangoART
  built_by_url: https://www.mangoart.at
  featured: false
- title: Mein Traktor
  main_url: http://www.mein-traktor.at/
  url: http://www.mein-traktor.at/
  description: >
    Homepage of a the main importer of SAME and Lamborghini Tractors in Austria with customer support area
  categories:
    - Business
    - App
  built_by: MangoART
  built_by_url: https://www.mangoart.at
  featured: false
- title: Lamborghini Traktoren
  main_url: https://lamborghini-traktor.at
  url: https://lamborghini-traktor.at
  description: >
    Lamborghini Tractors - Landing page for the brand in Austria
  categories:
    - Business
  built_by: MangoART
  built_by_url: https://www.mangoart.at
  featured: false
- title: Holly Lodge Community Centre - Highgate, London
  main_url: https://www.hlcchl.org/
  url: https://www.hlcchl.org/
  source_url: https://github.com/eugelogic/hlcchl-gatsby
  description: >
    The Holly Lodge Community Centre - Highgate, London has a shiny new website built with Gatsby v2 that makes important contributions towards a faster, more secure and environmentally friendly web for everyone.
  categories:
    - Community
    - Event
    - Nonprofit
  built_by: Eugene Molari Developer
  built_by_url: https://twitter.com/EugeneMolari
  featured: false
- title: blackcater's blog
  url: https://www.blackcater.win
  main_url: https://www.blackcater.win
  source_url: https://github.com/blackcater/blog
  description: >
    Blog like Medium, for person and team.
  categories:
    - Blog
    - Web Development
  built_by: blackcater
  built_by_url: https://github.com/blackcater
  featured: false
- title: Kenneth Kwakye-Gyamfi Portfolio Site
  url: https://www.kwakye-gyamfi.com
  main_url: https://www.kwakye-gyamfi.com
  source_url: https://www.github.com/cross19xx/cross-site
  description: >
    Personal portfolio site for Kenneth Kwakye-Gyamfi, a mobile and web full stack applications developer currently based in Accra, Ghana.
  categories:
    - SEO
    - Web Development
    - Open Source
    - Portfolio
  featured: false
- title: Gareth Weaver
  url: https://www.garethweaver.com/
  main_url: https://www.garethweaver.com/
  source_url: https://github.com/garethweaver/public-site-react
  description: >
    A personal portfolio of a London based frontend developer built with Gatsby 2, Redux and Sass
  categories:
    - Portfolio
    - Web Development
  built_by: Gareth Weaver
  built_by_url: https://twitter.com/garethdweaver
  featured: false
- title: Mailjet
  url: https://dev.mailjet.com/
  main_url: https://dev.mailjet.com/
  description: >
    Mailjet is an easy-to-use all-in-one e-mail platform.
  categories:
    - API
    - Documentation
  featured: false
- title: Peintagone
  url: https://www.peintagone.be/
  main_url: https://www.peintagone.be/
  description: >
    Peintagone is a superior quality paint brand with Belgian tones.
  categories:
    - Portfolio
    - Gallery
  built_by: Sebastien Crepin
  built_by_url: https://github.com/opeah
  featured: false
- title: Let's Do Dish!
  url: https://letsdodish.com
  main_url: https://letsdodish.com
  description: >
    A new recipe site for people who enjoy cooking great food in their home kitchen. Find some great meal ideas! Let's do dish!
  categories:
    - Blog
    - Food
  built_by: Connerra
  featured: false
- title: AWS Amplify Community
  url: https://amplify.aws/community/
  main_url: https://amplify.aws/community/
  source_url: https://github.com/aws-amplify/community
  description: >
    Amplify Community is a hub for developers building fullstack serverless applications with Amplify to easily access content (such as events, blog posts, videos, sample projects, and tutorials) created by other members of the Amplify community.
  categories:
    - Blog
    - Directory
    - Education
    - Technology
  built_by: Nikhil Swaminathan
  built_by_url: https://github.com/swaminator
  featured: false
- title: Cal State Monterey Bay
  url: https://csumb.edu
  main_url: https://csumb.edu
  source_url: https://github.com/csumb/csumb-gatsby
  description: >
    A website for the entire campus of California State University, Monterey Bay.
  categories:
    - Education
    - Government
  built_by: CSUMB Web Team
  built_by_url: https://csumb.edu/web/team
  featured: false
- title: BestPricingPages.com
  url: https://bestpricingpages.com
  main_url: https://bestpricingpages.com
  source_url: https://github.com/jpvalery/pricingpages/
  description: >
    A repository of the best pricing pages by the best companies. Built in less than a week.
    Inspired by RGE and since pricingpages.xyz no longer exists, I felt such a resource was missing and could be helpful to many people.
  categories:
    - Business
    - Community
    - Entrepreneurship
    - Open Source
    - Technology
  built_by: Jp Valery
  built_by_url: https://jpvalery.me
  featured: false
- title: Lendo Austria
  url: https://lendo.at
  main_url: https://lendo.at
  description: >
    A Comparison site for best private loan offer from banks in Austria.
  categories:
    - Business
    - Finance
  built_by: Lendo developers
  featured: false
- title: Visual Cloud FX
  url: https://visualcloudfx.com
  main_url: https://visualcloudfx.com
  source_url: https://github.com/jjcav84/visualcloudfx
  description: >
    Basic static site built with MDBootstrap, React, and Gatsby
  categories:
    - Consulting
    - Portfolio
  built_by: Jacob Cavazos
  built_by_url: https://jacobcavazos.com
- title: Matthew Miller (Me4502)
  url: https://matthewmiller.dev
  main_url: https://matthewmiller.dev
  description: >
    The personal site, blog and portfolio of Matthew Miller (Me4502)
  categories:
    - Blog
    - Programming
    - Technology
    - Portfolio
  built_by: Matthew Miller
  featured: false
- title: Årets Kontor
  url: https://aretskontor.newst.se
  main_url: https://aretskontor.newst.se
  description: >
    A swedish competition for "office of the year" in sweden with a focus on design. Built with MDBootstrap and Gatsby.
  categories:
    - Real Estate
    - Marketing
  built_by: Victor Björklund
  built_by_url: https://victorbjorklund.com
  featured: false
- title: Kyma
  url: https://kyma-project.io
  main_url: https://kyma-project.io
  source_url: https://github.com/kyma-project/website
  description: >
    This website holds overview, blog and documentation for Kyma open source project that is a Kubernates based application extensibility framework.
  categories:
    - Documentation
    - Blog
    - Technology
    - Open Source
  built_by: Kyma developers
  built_by_url: https://twitter.com/kymaproject
  featured: false
- title: Verso
  main_url: https://verso.digital
  url: https://verso.digital
  description: >
    Verso is a creative technology studio based in Singapore. Site built with Gatsby and Netlify.
  categories:
    - Agency
    - Consulting
    - Design
    - Technology
  built_by: Verso
  built_by_url: https://verso.digital
  featured: false
- title: Camilo Holguin
  url: https://camiloholguin.me
  main_url: https://camiloholguin.me
  source_url: https://github.com/camiloholguin/gatsby-portfolio
  description: >
    Portfolio site using GatsbyJS and WordPress REST API.
  categories:
    - WordPress
    - Portfolio
    - Web Development
  built_by: Camilo Holguin
  built_by_url: https://camiloholguin.me
  featured: false
- title: Kodingnesia
  url: https://kodingnesia.com/
  main_url: https://kodingnesia.com/
  description: >
    Kodingnesia is a place for learning programming & linux in Bahasa Indonesia.
  categories:
    - Blog
    - Programming
    - Technology
  built_by: Frisko Mayufid
  built_by_url: https://frisko.space
- title: ERS HCL Open Source Portal
  url: https://ers-hcl.github.io/
  main_url: https://ers-hcl.github.io/
  description: >
    Official site for ERS-HCL GitHub organizational site. This is a hybrid app with static and dynamic content, providing a details of the open source projects, initiatives, innovation ideas within ERS-HCL. It pulls data from various data sources including GitHub APIs, MDX based blog posts, excel files. It also hosts an ideas app that is based on Firebase.
  categories:
    - Open Source
    - Blog
    - Technology
    - Web Development
    - Community
    - Documentation
  source_url: https://github.com/ERS-HCL/gatsby-ershcl-app
  built_by: Tarun Kumar Sukhu
  built_by_url: https://github.com/tsukhu
- title: Ben Shi
  url: https://hbish.com/
  main_url: https://hbish.com/
  source_url: https://github.com/hbish/hbish.com
  description: >
    A personal website of Ben Shi, a technologist from Sydney, Australia.
  categories:
    - Blog
    - Programming
    - Technology
  built_by: Ben Shi
  built_by_url: https://hbish.com/
  featured: false
- title: Sandbox
  url: https://www.sandboxneu.com/
  main_url: https://www.sandboxneu.com/
  source_url: https://github.com/sandboxneu/sandboxneu.com
  description: >
    Official website of Sandbox, a Northeastern University student group that builds software for researchers.
  categories:
    - Marketing
  built_by: Sandbox at Northeastern
  built_by_url: https://github.com/sandboxneu/
  featured: false
- title: Accessible App
  main_url: https://accessible-app.com
  url: https://accessible-app.com
  source_url: https://github.com/accessible-app/accessible-app_com
  description: >
    Learn how to build inclusive web applications and Single Page Apps in modern JavaScript frameworks. This project collects strategies, links, patterns and plugins for React, Vue and Angular.
  categories:
    - Accessibility
    - Web Development
    - JavaScript
  built_by: Marcus Herrmann
  built_by_url: https://marcus.io
  featured: false
- title: PygmalionPolymorph
  url: https://pygmalionpolymorph.com
  main_url: https://pygmalionpolymorph.com
  source_url: https://github.com/PygmalionPolymorph/portfolio
  description: >
    Portfolio of artist, musician and developer PygmalionPolymorph.
  categories:
    - Portfolio
    - Gallery
    - Music
    - Photography
    - Web Development
  built_by: PygmalionPolymorph
  built_by_url: https://pygmalionpolymorph.com
  featured: false
- title: Gonzalo Nuñez Photographer
  main_url: https://www.gonzalonunez.com
  url: https://www.gonzalonunez.com
  description: >
    Website for Cancun based destination wedding photographer Gonzalo Nuñez. Site built with GatsbyJS, WordPress API and Netlify.
  categories:
    - Photography
    - Portfolio
    - WordPress
  built_by: Miguel Mayo
  built_by_url: https://www.miguelmayo.com
  featured: false
- title: Element 84
  main_url: https://www.element84.com
  url: https://www.element84.com
  description: >
    Element 84 is software engineering and design firm that helps companies and government agencies solve problems using remote sensing, life sciences, and transportation data in the cloud.
  categories:
    - Agency
    - Blog
    - Business
    - Consulting
    - Data
    - Design
    - Government
    - Portfolio
    - Programming
    - Science
    - Technology
    - User Experience
    - Web Development
- title: Raconteur Agency
  main_url: https://www.raconteur.net/agency
  url: https://www.raconteur.net/agency
  description: >
    Raconteur Agency is a London-based content marketing agency for B2B brands. We have rebuilt their site with Gatsby v2 using their existing WordPress backend as the data source. By switching from WordPress to GatsbyJS we have achieved a 200%+ improvement in page load times and went from a Lighthouse performance score of 49 to 100.
  categories:
    - Agency
    - Marketing
    - WordPress
  built_by: Jacob Herper
  built_by_url: https://herper.io
  featured: false
- title: Purple11
  main_url: https://purple11.com/
  url: https://purple11.com/
  description: >
    Purple11 is a site for photography and photo retouching tips and tricks.
  categories:
    - Blog
    - Photography
  built_by: Sébastien Noël
  built_by_url: https://blkfuel.com/
  featured: false
- title: PerfReviews
  main_url: https://perf.reviews/
  url: https://perf.reviews/
  source_url: https://github.com/PerfReviews/PerfReviews
  description: >
    The best content about web performance in spanish language.
  categories:
    - Web Development
  built_by: Joan León & José M. Pérez
  built_by_url: https://perf.reviews/nosotros/
  featured: false
- title: Un Backend - Blog
  main_url: https://www.unbackend.pro/
  url: https://www.unbackend.pro/
  description: >
    The personal website and blog of Camilo Ramírez, a backend developer :).
  categories:
    - Blog
    - Programming
    - Technology
  source_url: https://github.com/camilortte/camilortte.github.com
  built_by: Camilo Ramírez
  built_by_url: https://www.unbackend.pro/about
  featured: false
- title: Hitesh Vaghasiya
  main_url: https://hiteshvaghasiya.com/
  url: https://hiteshvaghasiya.com/
  description: >
    This is Hitesh Vaghasiya's blog. This blog is help you an E-Commerce like Magento, Shopify, and BigCommerce.
  categories:
    - Blog
    - Programming
    - Technology
    - Web Development
  built_by: Hitesh Vaghasiya
  built_by_url: https://hiteshvaghasiya.com/
  featured: false
- title: Aditus
  main_url: https://www.aditus.io
  url: https://www.aditus.io
  description: >
    Aditus is the accessibility tool for your team. We help teams build accessible websites and products.
  categories:
    - Accessibility
    - Education
  built_by: Aditus
  built_by_url: https://www.aditus.io
  featured: false
- title: Ultra Config
  main_url: https://ultraconfig.com.au/
  url: https://ultraconfig.com.au/ultra-config-generator/
  description: >
    Ultra Config Generator is a software application for Network Engineers to efficiently manage their network infrastructure.
  categories:
    - Blog
    - Technology
  built_by: Ultra Config
  built_by_url: https://ultraconfig.com.au/
  featured: false
- title: Malice
  main_url: https://malice.fr/
  url: https://malice.fr/
  description: >
    Malice is a cyber-training  platform for learning, validating and improving security related skills through simulated scenarios and challenges.
  categories:
    - Security
    - Technology
  built_by: Sysdream
  built_by_url: https://sysdream.com/
  featured: false
- title: Nash
  main_url: https://nash.io/
  url: https://nash.io/
  description: >
    Nash is a decentralized platform for trading, payment and other financial services. Our goal is to bring distributed finance to everyone by making blockchain technology fast and easy to use. We employ an off-chain engine to match trades rapidly, but never take control of customers’ assets. Our intuitive interface offers easy access to a range of trading, payment and investment functions.
  categories:
    - Portfolio
    - Security
    - Technology
  built_by: Andrej Gajdos
  built_by_url: https://andrejgajdos.com/
  featured: false
- title: Axel Fuhrmann
  url: https://axelfuhrmann.com
  main_url: https://axelfuhrmann.com
  source_url: https://github.com/afuh/axelfuhrmann.com
  description: >
    Personal portfolio.
  categories:
    - Portfolio
    - Freelance
    - Web Development
  featured: false
- title: Alaina Viau
  url: https://www.alainaviau.com
  main_url: https://www.alainaviau.com
  description: >
    Official website of Canadian opera director, creator, and producer Alaina Viau. Site designed by Stephen Bell.
  categories:
    - Portfolio
    - Music
  built_by: Michael Uloth
  built_by_url: https://www.michaeluloth.com
- title: Alison Moritz
  url: https://www.alisonmoritz.com
  main_url: https://www.alisonmoritz.com
  description: >
    Official website of American stage director Alison Moritz. Site designed by Stephen Bell.
  categories:
    - Portfolio
    - Music
  built_by: Michael Uloth
  built_by_url: https://www.michaeluloth.com
- title: Luke Secomb Digital
  url: https://lukesecomb.digital
  main_url: https://lukesecomb.digital
  source_url: https://github.com/lukethacoder/luke-secomb-simple
  description: >
    A simple portfolio site built using TypeScript, Markdown and React Spring.
  categories:
    - Portfolio
    - Web Development
  built_by: Luke Secomb
  built_by_url: https://lukesecomb.digital
  featured: false
- title: We are Brew
  url: https://www.wearebrew.co.uk
  main_url: https://www.wearebrew.co.uk
  description: >
    Official website for Brew, a Birmingham based Digital Marketing Agency.
  categories:
    - Portfolio
    - Web Development
    - Agency
    - Marketing
  built_by: Brew Digital
  built_by_url: https://www.wearebrew.co.uk
- title: Global City Data
  main_url: https://globalcitydata.com
  url: https://globalcitydata.com
  source_url: https://github.com/globalcitydata/globalcitydata
  description: >
    Global City Data is an open, easily browsable platform to showcase peer-reviewed urban datasets and models created by different research groups.
  categories:
    - Education
    - Open Source
  built_by: Rafi Barash
  built_by_url: https://rafibarash.com
  featured: false
- title: Submittable
  url: https://www.submittable.com
  main_url: https://www.submittable.com
  description: >
    Submissions made simple. Submittalbe is a cloud-based submissions manager that lets you accept, review, and make decisions on any kind of digital content.
  categories:
    - Technology
    - Marketing
  built_by: Genevieve Crow
  built_by_url: https://github.com/g-crow
- title: Appmantle
  main_url: https://appmantle.com
  url: https://appmantle.com
  description: >
    Appmantle is a new way of creating apps. A complete modern app that you build yourself quickly & easily, without programming knowledge.
  categories:
    - App
    - Marketing
    - Landing Page
    - Mobile Development
    - Technology
  built_by: Appmantle
  built_by_url: https://appmantle.com
  featured: false
- title: Acto
  main_url: https://www.acto.dk/
  url: https://www.acto.dk/
  description: >
    Tomorrows solutions - today. Acto is an innovative software engineering company, providing your business with high-quality, scalable and maintainable software solutions, to make your business shine.
  categories:
    - Agency
    - Technology
    - Web Development
    - Mobile Development
  built_by: Acto
  built_by_url: https://www.acto.dk/
- title: Gatsby GitHub Stats
  url: https://gatsby-github-stats.netlify.app
  main_url: https://gatsby-github-stats.netlify.app
  source_url: https://github.com/lannonbr/gatsby-github-stats/
  description: >
    Statistics Dashboard for Gatsby GitHub repository
  categories:
    - Data
  built_by: Benjamin Lannon
  built_by_url: https://lannonbr.com
  featured: false
- title: Graphic Intuitions
  url: https://www.graphicintuitions.com/
  main_url: https://www.graphicintuitions.com/
  description: >
    Digital marketing agency located in Morris, Manitoba.
  categories:
    - Agency
    - Web Development
    - Marketing
  featured: false
- title: Smooper
  url: https://www.smooper.com/
  main_url: https://www.smooper.com/
  description: >
    We connect you with digital marketing experts for 1 on 1 consultation sessions
  categories:
    - Marketing
    - Directory
  featured: false
- title: Lesley Barber
  url: https://www.lesleybarber.com/
  main_url: https://www.lesleybarber.com/
  description: >
    Official website of Canadian film composer Lesley Barber.
  categories:
    - Portfolio
    - Music
  built_by: Michael Uloth
  built_by_url: https://www.michaeluloth.com
- title: Timeline of Terror
  main_url: https://timelineofterror.org/
  url: https://timelineofterror.org/
  source_url: https://github.com/Symbitic/timeline-of-terror
  description: >
    Complete guide to the events of September 11, 2001.
  categories:
    - Directory
    - Government
  built_by: Alex Shaw
  built_by_url: https://github.com/Symbitic/
  featured: false
- title: Pill Club
  url: https://thepillclub.com
  main_url: https://thepillclub.com
  description: >
    Zero Copay With Insurance + Free Shipping + Bonus Gifts + Online Delivery – Birth Control Delivery and Prescription
  categories:
    - Marketing
    - Healthcare
  built_by: Pill Club
  built_by_url: https://thepillclub.com
- title: myweekinjs
  url: https://www.myweekinjs.com/
  main_url: https://www.myweekinjs.com/
  source_url: https://github.com/myweekinjs/public-website
  description: >
    Challenge to create and/or learn something new in JavaScript each week.
  categories:
    - Blog
  built_by: Adriaan Janse van Rensburg
  built_by_url: https://github.com/HurricaneInteractive/
  featured: false
- title: The Edit Suite
  main_url: https://www.theeditsuite.com.au/
  url: https://www.theeditsuite.com.au/
  source_url: https://thriveweb.com.au/portfolio/the-edit-suite/
  description: >-
    The Edit Suite is an award winning video production and photography company based out of our Mermaid Beach studio on the Gold Coast of Australia but we also have the ability to work mobile from any location.
  categories:
    - Photography
    - Marketing
  built_by: Thrive Team - Gold Coast
  built_by_url: https://thriveweb.com.au/
  featured: false
- title: CarineRoitfeld
  main_url: https://www.carineroitfeld.com/
  url: https://www.carineroitfeld.com/
  description: >
    Online shop for Carine Roitfeld parfume
  categories:
    - E-commerce
  built_by: Ask Phill
  built_by_url: https://askphill.com
- title: EngineHub.org
  url: https://enginehub.org
  main_url: https://enginehub.org
  source_url: https://github.com/EngineHub/enginehub-website
  description: >
    The landing pages for EngineHub, the organisation behind WorldEdit, WorldGuard, CraftBook, and more
  categories:
    - Landing Page
    - Technology
    - Open Source
  built_by: Matthew Miller
  built_by_url: https://matthewmiller.dev
- title: Goulburn Physiotherapy
  url: https://www.goulburnphysiotherapy.com.au/
  main_url: https://www.goulburnphysiotherapy.com.au/
  description: >
    Goulburn Physiotherapy is a leader in injury prevention, individual and community health, and workplace health solutions across Central Victoria.
  categories:
    - Blog
    - Healthcare
  built_by: KiwiSprout
  built_by_url: https://kiwisprout.nz/
  featured: false
- title: TomTom Traffic Index
  main_url: https://www.tomtom.com/en_gb/traffic-index/
  url: https://www.tomtom.com/en_gb/traffic-index/
  description: >
    The TomTom Traffic Index provides drivers, city planners, auto manufacturers and policy makers with unbiased statistics and information about congestion levels in 403 cities across 56 countries on 6 continents.
  categories:
    - Travel
    - Data
  built_by: TomTom
  built_by_url: https://tomtom.com
  featured: false
- title: PrintAWorld | A 3D Printing and Fabrication Company
  main_url: https://prtwd.com/
  url: https://prtwd.com/
  description: >
    PrintAWorld is a NYC based fabrication and manufacturing company that specializes in 3D printing, 3D scanning, CAD Design,
    laser cutting, and rapid prototyping. We help artists, agencies and engineers turn their ideas into its physical form.
  categories:
    - Business
  featured: false
- title: Glug-Infinite
  main_url: https://gluginfinite.github.io
  url: https://gluginfinite.github.io
  source_url: https://github.com/crstnmac/glug
  description: >
    This is a website built with Gatsby v2 that is deployed on GitHub using GitHub Pages and Netlify.
  categories:
    - Web Development
    - Blog
    - Portfolio
    - Agency
  built_by: Criston Macarenhas
  built_by_url: https://github.com/crstnmac
  featured: false
- title: The State of CSS Survey
  main_url: https://stateofcss.com/
  url: https://stateofcss.com/
  source_url: https://github.com/StateOfJS/state-of-css-2019
  description: >
    Annual CSS survey, brother of The State of JS Survey.
  categories:
    - Web Development
  built_by: Sacha Greif & Contribs
  built_by_url: https://github.com/StateOfJS
  featured: false
- title: Bytom Blockchain
  url: https://bytom.io/
  main_url: https://bytom.io/
  source_url: https://github.com/bytomlabs/bytom.io
  description: >
    Embrace the New Era of Bytom Blockchain
  categories:
    - Finance
    - Open Source
    - Technology
  built_by: Bytom Foundation
  built_by_url: https://bytom.io/
  featured: false
- title: Oerol Festival
  url: https://www.oerol.nl/nl/
  main_url: https://www.oerol.nl/en/
  description: >
    Oerol is a cultural festival on the island of Terschelling in the Netherlands that is held annually in June.
    The ten-day festival is focused on live, public theatre as well as music and visual arts.
  categories:
    - Event
    - Entertainment
  built_by: Oberon
  built_by_url: https://oberon.nl/
  featured: false
- title: Libra
  main_url: https://libra.org/
  url: https://libra.org/
  description: Libra's mission is to enable a simple global currency and financial infrastructure that empowers billions of people.
  featured: false
  categories:
    - Open Source
    - Technology
    - Finance
- title: Riffy Blog
  main_url: https://blog.rayriffy.com/
  url: https://blog.rayriffy.com/
  source_url: https://github.com/rayriffy/rayriffy-blog
  description: >
    Riffy Blog is async based beautiful highly maintainable site built by using Gatsby v2 with SEO optimized.
  categories:
    - Web Development
    - Blog
    - Open Source
    - Technology
    - Music
    - SEO
  built_by: Phumrapee Limpianchop
  built_by_url: https://rayriffy.com/
  featured: false
- title: The Coffee Collective
  url: https://coffeecollective.dk
  main_url: https://coffeecollective.dk
  description: >
    The Coffee Collective website is a JAM-stack based, multilingual, multi currency website/shop selling coffee, related products and subscriptions.
  categories:
    - E-commerce
    - Food
  built_by: Remotely (Anders Hallundbæk)
  built_by_url: https://remotely.dk
  featured: false
- title: Leadership Development International
  url: https://ldi.global
  main_url: https://ldi.global
  description: >
    A DatoCMS-backed site for an education and training company based in the US, China and the UAE.
  categories:
    - Education
    - Nonprofit
  built_by: Grant Holle
  built_by_url: https://grantholle.com
  featured: false
- title: Canvas 1839
  main_url: https://www.canvas1839.com/
  url: https://www.canvas1839.com/
  description: >-
    Online store for Canvas 1839 products, including pharmacological-grade CBD oil and relief cream.
  categories:
    - E-commerce
    - Marketing
  built_by: Corey Ward
  built_by_url: http://www.coreyward.me/
- title: Sparkle Stories
  main_url: https://app.sparklestories.com/
  url: https://app.sparklestories.com/
  description: >-
    Sparkle Stories is a streaming audio platform for children with over 1,200 original audio stories.
  categories:
    - App
    - Education
  built_by: Corey Ward
  built_by_url: http://www.coreyward.me/
- title: nehalist.io
  main_url: https://nehalist.io
  url: https://nehalist.io
  description: >
    nehalist.io is a blog about software development, technology and all that kind of geeky stuff.
  categories:
    - Blog
    - Web Development
    - Open Source
  built_by: Kevin Hirczy
  built_by_url: https://nehalist.io
  featured: false
- title: March and Ash
  main_url: https://marchandash.com/
  url: https://marchandash.com/
  description: >-
    March and Ash is a customer-focused, licensed cannabis dispensary located in Mission Valley.
  categories:
    - E-commerce
    - Business
    - Blog
  built_by: Blueyellow
  built_by_url: https://blueyellow.io/
  featured: false
- title: T Two Industries
  description: >
    T Two Industries is a manufacturing company specializing in building custom truck decks, truck bodies, and trailers.
  main_url: https://www.ttwo.ca
  url: https://www.ttwo.ca
  categories:
    - Business
  built_by: https://www.t2.ca
  built_by_url: https://www.t2.ca
  featured: false
- title: Cali's Finest Landscaping
  url: https://www.calisfinestlandscaping.com/
  main_url: https://www.calisfinestlandscaping.com/
  description: >
    A team of hard-working, quality-obsessed landscaping professionals looking to take dreams and transform them into reality.
  categories:
    - Business
  built_by: David Krasniy
  built_by_url: http://dkrasniy.com
  featured: false
- title: Vazco
  url: https://www.vazco.eu
  main_url: https://www.vazco.eu
  description: >
    Vazco works for clients from all around the world in future-proof technologies and help them build better products.
  categories:
    - Agency
    - Web Development
    - Blog
    - Business
    - Technology
  built_by: Vazco
  built_by_url: https://www.vazco.eu
  featured: false
- title: Major League Eating
  main_url: https://majorleagueeating.com
  url: https://majorleagueeating.com
  description: >
    Major League Eating is the professional competitive eating organization that runs the Nathan’s Famous Coney Island Hot Dog eating contest on July 4th, among other eating events.
  categories:
    - Entertainment
    - Sports
  built_by: Carmen Cincotti
  built_by_url: https://github.com/ccincotti3
  featured: false
- title: APIs You Won't Hate
  url: https://apisyouwonthate.com/blog
  main_url: https://apisyouwonthate.com
  source_url: https://github.com/apisyouwonthate/apisyouwonthate.com
  description: >
    API development is a topic very close to our hearts. APIs You Won't Hate is a team and community dedicated to learning, writing, sharing ideas and bettering understanding of API practices. Together we can eradicate APIs we hate.
  categories:
    - Blog
    - Education
    - E-commerce
    - API
    - Community
    - Learning
    - Open Source
    - Technology
    - Web Development
  built_by: Mike Bifulco
  built_by_url: https://github.com/mbifulco
  featured: false
- title: Sankarsan Kampa
  main_url: https://traction.one
  url: https://traction.one
  description: Full time programmer, part time gamer, exploring the details of programmable systems and how to stretch their capabilities.
  featured: false
  categories:
    - Portfolio
    - Freelance
- title: AwesomeDocs
  main_url: https://awesomedocs.traction.one/
  url: https://awesomedocs.traction.one/install
  source_url: https://github.com/AwesomeDocs/website
  description: An awesome documentation website generator!
  featured: false
  categories:
    - Open Source
    - Web Development
    - Technology
    - Documentation
  built_by: Sankarsan Kampa
  built_by_url: https://traction.one
- title: Prism Programming Language
  main_url: https://prism.traction.one/
  url: https://prism.traction.one/
  source_url: https://github.com/PrismLang/website
  description: Interpreted, high-level, programming language.
  featured: false
  categories:
    - Programming
    - Open Source
    - Technology
    - Documentation
  built_by: Sankarsan Kampa
  built_by_url: https://traction.one
- title: KingsDesign
  url: https://www.kingsdesign.com.au/
  main_url: https://www.kingsdesign.com.au/
  description: KingsDesign is a Hobart based web design and development company. KingsDesign creates, designs, measures and improves web based solutions for businesses and organisations across Australia.
  categories:
    - Agency
    - Technology
    - Portfolio
    - Consulting
    - User Experience
  built_by: KingsDesign
  built_by_url: https://www.kingsdesign.com.au
- title: EasyFloh | Easy Flows for all
  url: https://www.easyfloh.com
  main_url: https://www.easyfloh.com
  description: >
    EasyFloh is for creating simple flows for your organisation. An organisation
    can design own flows with own stages.
  categories:
    - Business
    - Landing Page
  built_by: Vikram Aroskar
  built_by_url: https://medium.com/@vikramaroskar
  featured: false
- title: Home Alarm Report
  url: https://homealarmreport.com/
  main_url: https://homealarmreport.com/
  description: >
    Home Alarm Report is dedicated to helping consumers make informed decisions
    about home security solutions. The site was easily migrated from a legacy WordPress
    installation and the dev team chose Gatsby for its site speed and SEO capabilities.
  categories:
    - Blog
    - Business
    - SEO
    - Technology
  built_by: Centerfield Media
  built_by_url: https://www.centerfield.com
- title: Just | FX for treasurers
  url: https://www.gojust.com
  main_url: https://www.gojust.com
  description: >
    Just provides a single centralized view of FX for corporate treasurers. See interbank market prices, and access transaction cost analysis.
  categories:
    - Finance
    - Technology
  built_by: Bejamas
  built_by_url: https://bejamas.io/
  featured: false
- title: Bureau for Good | Nonprofit branding, web and print communications
  url: https://www.bureauforgood.com
  main_url: https://www.bureauforgood.com
  description: >
    Bureau for Good helps nonprofits explain why they matter across digital & print media. Bureau for Good crafts purpose-driven identities, websites & print materials for changemakers.
  categories:
    - Nonprofit
    - Agency
    - Design
  built_by: Bejamas
  built_by_url: https://bejamas.io/
  featured: false
- title: Atelier Cartier Blumen
  url: https://www.ateliercartier.ch
  main_url: https://www.ateliercartier.ch
  description: >
    Im schönen Kreis 6 in Zürich kreiert Nicole Cartier Blumenkompositionen anhand Charaktereigenschaften oder Geschichten zur Person an. Für wen ist Dein Blumenstrauss gedacht? Einzigartige Floristik Blumensträusse, Blumenabos, Events, Shootings. Site designed by https://www.stolfo.co
  categories:
    - E-commerce
    - Design
  built_by: Bejamas
  built_by_url: https://bejamas.io/
  featured: false
- title: Veronym – Cloud Security Service Provider
  url: https://www.veronym.com
  main_url: https://www.veronym.com
  description: >
    Veronym is securing your digital transformation. A comprehensive Internet security solution for business. Stay safe no matter how, where and when you connect.
  categories:
    - Security
    - Technology
    - Business
  built_by: Bejamas
  built_by_url: https://bejamas.io/
  featured: false
- title: Devahoy
  url: https://devahoy.com/
  main_url: https://devahoy.com/
  description: >
    Devahoy is a personal blog written in Thai about software development.
  categories:
    - Blog
    - Programming
  built_by: Chai Phonbopit
  built_by_url: https://github.com/phonbopit
  featured: false
- title: Venus Lover
  url: https://venuslover.com
  main_url: https://venuslover.com
  description: >
    Venus Lover is a mobile app for iOS and Android so you can read your daily horoscope and have your natal chart, including the interpretation of the ascendant, planets, houses and aspects.
  categories:
    - App
    - Consulting
    - Education
    - Landing Page
- title: Write/Speak/Code
  url: https://www.writespeakcode.com/
  main_url: https://www.writespeakcode.com/
  description: >
    Write/Speak/Code is a non-profit on a mission to promote the visibility and leadership of technologists with marginalized genders through peer-led professional development.
  categories:
    - Community
    - Nonprofit
    - Open Source
    - Conference
  built_by: Nicola B.
  built_by_url: https://www.linkedin.com/in/nicola-b/
  featured: false
- title: Daniel Spajic
  url: https://danieljs.tech/
  main_url: https://danieljs.tech/
  description: >
    Passionate front-end developer with a deep, yet diverse skillset.
  categories:
    - Portfolio
    - Programming
    - Freelance
  built_by: Daniel Spajic
  featured: false
- title: Cosmotory
  url: https://cosmotory.netlify.app/
  main_url: https://cosmotory.netlify.app/
  description: >
    This is the educational blog containing various courses,learning materials from various authors from all over the world.
  categories:
    - Blog
    - Community
    - Nonprofit
    - Open Source
    - Education
  built_by: Hanishraj B Rao.
  built_by_url: https://hanishrao.netlify.app/
  featured: false
- title: Armorblox | Security Powered by Understanding
  url: https://www.armorblox.com
  main_url: https://www.armorblox.com
  description: >
    Armorblox is a venture-backed stealth cybersecurity startup, on a mission to build a game-changing enterprise security platform.
  categories:
    - Security
    - Technology
    - Business
  built_by: Bejamas
  built_by_url: https://bejamas.io
  featured: false
- title: Mojo
  url: https://www.mojo.is
  main_url: https://www.mojo.is/
  description: >
    We help companies create beautiful digital experiences
  categories:
    - Agency
    - Technology
    - Consulting
    - User Experience
    - Web Development
  featured: false
- title: Marcel Hauri
  url: https://marcelhauri.ch/
  main_url: https://marcelhauri.ch/
  description: >
    Marcel Hauri is an award-winning Magento developer and e-commerce specialist.
  categories:
    - Portfolio
    - Blog
    - Programming
    - Community
    - Open Source
    - E-commerce
  built_by: Marcel Hauri
  built_by_url: https://marcelhauri.ch
  featured: false
- title: Projektmanagementblog
  url: https://www.projektmanagementblog.de
  main_url: https://www.projektmanagementblog.de/
  source_url: https://github.com/StephanWeinhold/pmblog
  description: >
    Thoughts about modern project management. Built with Gatsby and Tachyons, based on Advanced Starter.
  categories:
    - Blog
  built_by: Stephan Weinhold
  built_by_url: https://stephanweinhold.com/
  featured: false
- title: Anthony Boyd Graphics
  url: https://www.anthonyboyd.graphics/
  main_url: https://www.anthonyboyd.graphics/
  description: >
    Free Graphic Design Resources by Anthony Boyd
  categories:
    - Portfolio
  built_by: Anthony Boyd
  built_by_url: https://www.anthonyboyd.com/
  featured: false
- title: Relocation Hero
  url: https://relocationhero.com
  main_url: https://relocationhero.com
  description: >
    Blog with FAQs related to Germany relocation. Built with Gatsby.
  categories:
    - Blog
    - Consulting
    - Community
  featured: false
- title: Zoe Rodriguez
  url: https://zoerodrgz.com
  main_url: https://zoerodrgz.com
  description: >
    Portfolio for Los Angeles-based designer Zoe Rodriguez. Built with Gatsby.
  categories:
    - Portfolio
    - Design
  built_by: Chase Ohlson
  built_by_url: https://chaseohlson.com
  featured: false
- title: TriActive USA
  url: https://triactiveusa.com
  main_url: https://triactiveusa.com
  description: >
    Website and blog for TriActive USA. Built with Gatsby.
  categories:
    - Landing Page
    - Business
  built_by: Chase Ohlson
  built_by_url: https://chaseohlson.com
- title: LaunchDarkly
  url: https://launchdarkly.com/
  main_url: https://launchdarkly.com/
  description: >
    LaunchDarkly is the feature management platform that software teams use to build better software, faster.
  categories:
    - Technology
    - Marketing
  built_by: LaunchDarkly
  built_by_url: https://launchdarkly.com/
  featured: false
- title: Arpit Goyal
  url: https://arpitgoyal.com
  main_url: https://arpitgoyal.com
  source_url: https://github.com/92arpitgoyal/ag-blog
  description: >
    Blog and portfolio website of a Front-end Developer turned Product Manager.
  categories:
    - Blog
    - Portfolio
    - Technology
    - User Experience
  built_by: Arpit Goyal
  built_by_url: https://twitter.com/_arpitgoyal
  featured: false
- title: Portfolio of Cole Townsend
  url: https://twnsnd.co
  main_url: https://twnsnd.co
  description: Portfolio of Cole Townsend, Product Designer
  categories:
    - Portfolio
    - User Experience
    - Web Development
    - Design
  built_by: Cole Townsend
  built_by_url: https://twitter.com/twnsndco
- title: Jana Desomer
  url: https://www.janadesomer.be/
  main_url: https://www.janadesomer.be/
  description: >
    I'm Jana, a digital product designer with coding skills, based in Belgium
  categories:
    - Portfolio
  built_by: Jana Desomer Designer/Developer
  built_by_url: https://www.janadesomer.be/
  featured: false
- title: Carbon8 Regenerative Agriculture
  url: https://www.carbon8.org.au/
  main_url: https://www.carbon8.org.au/
  description: >
    Carbon8 is a Not for Profit charity that supports Aussie farmers to transition to regenerative agriculture practices and rebuild the carbon (organic matter) in their soil from 1% to 8%.
  categories:
    - Nonprofit
    - E-commerce
  built_by: Little & Big
  built_by_url: https://www.littleandbig.com.au/
  featured: false
- title: Reactgo blog
  url: https://reactgo.com/
  main_url: https://reactgo.com/
  description: >
    It provides tutorials & articles about modern open source web technologies such as react,vuejs and gatsby.
  categories:
    - Blog
    - Education
    - Programming
    - Web Development
  built_by: Sai gowtham
  built_by_url: https://twitter.com/saigowthamr
  featured: false
- title: City Springs
  url: https://citysprings.com/
  main_url: https://citysprings.com/
  description: >
    Sandy Springs is a city built on creative thinking and determination. They captured a bold vision for a unified platform to bring together new and existing information systems. To get there, the Sandy Springs communications team partnered with Mediacurrent on a new Drupal 8 decoupled platform architecture with a Gatsbyjs front end to power both the City Springs website and its digital signage network. Now, the Sandy Springs team can create content once and publish it everywhere.
  categories:
    - Community
    - Government
  built_by: Mediacurrent
  built_by_url: https://www.mediacurrent.com
  featured: false
- title: Behalf
  url: https://www.behalf.no/
  main_url: https://www.behalf.no/
  description: >
    Behalf is Norwegian based digital design agency.
  categories:
    - Agency
    - Portfolio
    - Business
    - Consulting
    - Design
    - Design System
    - Marketing
    - Web Development
    - User Experience
  built_by: Behalf
  built_by_url: https://www.behalf.no/
  featured: false
- title: Saxenhammer & Co.
  url: https://saxenhammer-co.com/
  main_url: https://saxenhammer-co.com/
  description: >
    Saxenhammer & Co. is a leading boutique investment bank in Continental Europe. The firm’s strong track record is comprised of the execution of 200 successful transactions across all major industries.
  categories:
    - Consulting
    - Finance
    - Business
  built_by: Axel Fuhrmann
  built_by_url: https://axelfuhrmann.com/
  featured: false
- title: UltronEle
  url: http://ultronele.com
  main_url: https://runbytech.github.io/ueofcweb/
  source_url: https://github.com/runbytech/ueofcweb
  description: >
    UltronEle is a light, fast, simple yet interesting serverless e-learning CMS based on GatsbyJS. It aims to provide a easy-use product for tutors, teachers, instructors from all kinks of fields with near-zero efforts to setup their own authoring tool and content publish website.
  categories:
    - Education
    - Consulting
    - Landing Page
    - Web Development
    - Open Source
    - Learning
  built_by: RunbyTech
  built_by_url: http://runbytech.co
  featured: false
- title: Nick Selvaggio
  url: https://nickgs.com/
  main_url: https://nickgs.com/
  description: >
    The personal website of Nick Selvaggio. Long Island based web developer, teacher, and technologist.
  categories:
    - Consulting
    - Programming
    - Web Development
  featured: false
- title: Free & Open Source Gatsby Themes by LekoArts
  main_url: https://themes.lekoarts.de
  url: https://themes.lekoarts.de
  source_url: https://github.com/LekoArts/gatsby-themes/tree/master/www
  built_by: LekoArts
  built_by_url: https://github.com/LekoArts
  description: >-
    Get high-quality and customizable Gatsby themes to quickly bootstrap your website! Choose from many professionally created and impressive designs with a wide variety of features and customization options. Use Gatsby Themes to take your project to the next level and let you and your customers take advantage of the many benefits Gatsby has to offer.
  categories:
    - Open Source
    - Directory
    - Marketing
    - Landing Page
  featured: false
- title: Lars Roettig
  url: https://larsroettig.dev/
  main_url: https://larsroettig.dev/
  description: >
    Lars Roettig is a Magento Maintainer and e-commerce specialist. On his Blog, he writes Software Architecture and Magento Development.
  categories:
    - Portfolio
    - Blog
    - Programming
    - Community
    - Open Source
    - E-commerce
  built_by: Lars Roettig
  built_by_url: https://larsroettig.dev/
  featured: false
- title: Cade Kynaston
  url: https://cade.codes
  main_url: https://cade.codes
  source_url: https://github.com/cadekynaston/gatsby-portfolio
  description: >
    Cade Kynaston's Portfolio
  categories:
    - Portfolio
  built_by: Cade Kynaston
  built_by_url: https://github.com/cadekynaston
  featured: false
- title: Growable Meetups
  url: https://www.growable.io/
  main_url: https://www.growable.io/
  description: >
    Growable - Events to Accelerate your career in Tech. Made with <3 with Gatsby, React & Netlify by Talent Point in London.
  categories:
    - Event
    - Technology
    - Education
    - Community
    - Conference
  built_by: Talent Point
  built_by_url: https://github.com/talent-point/
  featured: false
- title: Fantastic Metropolis
  main_url: https://fantasticmetropolis.com
  url: https://fantasticmetropolis.com
  description: >
    Fantastic Metropolis ran between 2001 and 2006, highlighting the potential of literary science fiction and fantasy.
  categories:
    - Entertainment
  built_by: Luis Rodrigues
  built_by_url: https://goblindegook.com
  featured: false
- title: Simon Koelewijn
  main_url: https://simonkoelewijn.nl
  url: https://simonkoelewijn.nl
  description: >
    Personal blog of Simon Koelewijn, where he blogs about UX, analytics and web development (in Dutch). Made awesome and fast by using Gatsby 2.x (naturally) and gratefully using Netlify and Netlify CMS.
  categories:
    - Freelance
    - Blog
    - Web Development
    - User Experience
  built_by: Simon Koelewijn
  built_by_url: https://simonkoelewijn.nl
  featured: false
- title: Frankly Steve
  url: https://www.franklysteve.com/
  main_url: https://www.franklysteve.com/
  description: >
    Wedding photography with all the hugs, tears, kisses, smiles, laughter, banter, kids up trees, friends in hedges.
  categories:
    - Photography
    - Portfolio
  built_by: Little & Big
  built_by_url: https://www.littleandbig.com.au/
  featured: false
- title: Eventos orellana
  description: >-
    We are a company dedicated to providing personalized and professional advice
    for the elaboration and coordination of social and business events.
  main_url: https://eventosorellana.com/
  url: https://eventosorellana.com/
  featured: false
  categories:
    - Gallery
  built_by: Ramón Chancay
  built_by_url: https://ramonchancay.me/
- title: DIA Supermercados
  main_url: https://dia.com.br
  url: https://dia.com.br
  description: >-
    Brazilian retailer subsidiary, with more than 1,100 stores in Brazil, focusing on low prices and exclusive DIA Products.
  categories:
    - Business
  built_by: CloudDog
  built_by_url: https://clouddog.com.br
  featured: false
- title: AntdSite
  main_url: https://antdsite.yvescoding.org
  url: https://antdsite.yvescoding.org
  description: >-
    A static docs generator based on Ant Design and GatsbyJs.
  categories:
    - Documentation
  built_by: Yves Wang
  built_by_url: https://antdsite.yvescoding.org
- title: AntV
  main_url: https://antv.vision
  url: https://antv.vision
  description: >-
    AntV is a new generation of data visualization technique from Ant Financial
  categories:
    - Documentation
  built_by: afc163
  built_by_url: https://github.com/afc163
- title: ReactStudy Blog
  url: https://elated-lewin-51cf0d.netlify.app
  main_url: https://elated-lewin-51cf0d.netlify.app
  description: >
    Belong to your own blog by gatsby
  categories:
    - Blog
  built_by: 97thjingba
  built_by_url: https://github.com/97thjingba
  featured: false
- title: George
  main_url: https://kind-mestorf-5a2bc0.netlify.app
  url: https://kind-mestorf-5a2bc0.netlify.app
  description: >
    shiny new web built with Gatsby
  categories:
    - Blog
    - Portfolio
    - Gallery
    - Landing Page
    - Design
    - Web Development
    - Open Source
    - Science
  built_by: George Davituri
  featured: false

- title: CEO amp
  main_url: https://www.ceoamp.com
  url: https://www.ceoamp.com
  description: >
    CEO amp is an executive training programme to amplify a CEO's voice in the media. This site was built with Gatsby v2, Styled-Components, TypeScript and React Spring.
  categories:
    - Consulting
    - Entrepreneurship
    - Marketing
    - Landing Page
  built_by: Jacob Herper
  built_by_url: https://herper.io
  featured: false
- title: QuantumBlack
  main_url: https://www.quantumblack.com/
  url: https://www.quantumblack.com/
  description: >
    We help companies use data to make distinctive, sustainable and significant improvements to their performance.
  categories:
    - Technology
    - Consulting
    - Data
    - Design
  built_by: Richard Westenra
  built_by_url: https://www.richardwestenra.com/
  featured: false
- title: Coffeeshop Creative
  url: https://www.coffeeshopcreative.ca
  main_url: https://www.coffeeshopcreative.ca
  description: >
    Marketing site for a Toronto web design and videography studio.
  categories:
    - Marketing
    - Agency
    - Design
    - Video
    - Web Development
  built_by: Michael Uloth
  built_by_url: https://www.michaeluloth.com
  featured: false
- title: Daily Hacker News
  url: https://dailyhn.com
  main_url: https://dailyhn.com
  description: >
    Daily Hacker News presents the top five stories from Hacker News daily.
  categories:
    - Entertainment
    - Design
    - Web Development
    - Technology
    - Science
  built_by: Joeri Smits
  built_by_url: https://joeri.dev
  featured: false
- title: Grüne Dresden
  main_url: https://ltw19dresden.de
  url: https://ltw19dresden.de
  description: >
    This site was built for the Green Party in Germany (Bündnis 90/Die Grünen) for their local election in Dresden, Saxony. The site was built with Gatsby v2 and Styled-Components.
  categories:
    - Government
    - Nonprofit
  built_by: Jacob Herper
  built_by_url: https://herper.io
- title: Mill3 Studio
  main_url: https://mill3.studio/en/
  url: https://mill3.studio/en/
  description: >
    Our agency specializes in the analysis, strategy and development of digital products.
  categories:
    - Agency
    - Portfolio
  built_by: Mill3
  built_by_url: https://mill3.studio/en/
  featured: false
- title: Zellement
  main_url: https://www.zellement.com
  url: https://www.zellement.com
  description: >
    Online portfolio of Dan Farrow from Nottingham, UK.
  categories:
    - Portfolio
  built_by: Zellement
  built_by_url: https://www.zellement.com
  featured: false
- title: Fullstack HQ
  url: https://fullstackhq.com/
  main_url: https://fullstackhq.com/
  description: >
    Get immediate access to a battle-tested team of designers and developers on a pay-as-you-go monthly subscription.
  categories:
    - Agency
    - Consulting
    - Freelance
    - Marketing
    - Portfolio
    - Web Development
    - App
    - Business
    - Design
    - JavaScript
    - Technology
    - User Experience
    - Web Development
    - E-commerce
    - WordPress
  built_by: Fullstack HQ
  built_by_url: https://fullstackhq.com/
  featured: false
- title: Cantas
  main_url: https://www.cantas.co.jp
  url: https://www.cantas.co.jp
  description: >
    Cantas is digital marketing company in Japan.
  categories:
    - Business
    - Agency
  built_by: Cantas
  built_by_url: https://www.cantas.co.jp
  featured: false
- title: Sheringham Shantymen
  main_url: https://www.shantymen.com/
  url: https://www.shantymen.com/
  description: >
    The Sheringham Shantymen are a sea shanty singing group that raise money for the RNLI in the UK.
  categories:
    - Music
    - Community
    - Entertainment
    - Nonprofit
  built_by: Zellement
  built_by_url: https://www.zellement.com/
  featured: false
- title: WP Spark
  main_url: https://wpspark.io/
  url: https://wpspark.io/
  description: >
    Create blazing fast website with WordPress and our Gatsby themes.
  categories:
    - Agency
    - Community
    - Blog
    - WordPress
  built_by: wpspark
  built_by_url: https://wpspark.io/
- title: Ronald Langeveld
  description: >
    Ronald Langeveld's blog and Web Development portfolio website.
  main_url: https://www.ronaldlangeveld.com
  url: https://www.ronaldlangeveld.com
  categories:
    - Blog
    - Web Development
    - Freelance
    - Portfolio
    - Consulting
  featured: false
- title: Golfonaut
  description: >
    Golfonaut - Golf application for Apple Watch
  main_url: https://golfonaut.io
  url: https://golfonaut.io
  categories:
    - App
    - Sports
  featured: false
- title: Anton Sten - UX Lead/Design
  url: https://www.antonsten.com
  main_url: https://www.antonsten.com
  description: Anton Sten leads UX for design-driven companies.
  categories:
    - User Experience
    - Blog
    - Freelance
    - Portfolio
    - Consulting
    - Agency
    - Design
  featured: false
- title: Rashmi AP - Front-end Developer
  main_url: http://rashmiap.me
  url: http://rashmiap.me
  featured: false
  description: >
    Rashmi AP's Personal Portfolio Website
  source_url: https://github.com/rashmiap/personal-website-react
  categories:
    - Portfolio
    - Open Source
  built_by: Rashmi AP
  built_by_url: http://rashmiap.me
- title: OpenSourceRepos - Blogs for open source repositories
  main_url: https://opensourcerepos.com
  url: https://opensourcerepos.com
  featured: false
  description: >
    Open Source Repos is a blog site for explaining the architecture, code-walkthrough and key takeways for the GitHub repository. Out main aim to is to help more developers contribute to open source projects.
  source_url: https://github.com/opensourcerepos/blogs
  categories:
    - Open Source
    - Design
    - Design System
    - Blog
  built_by: OpenSourceRepos Team
  built_by_url: https://opensourcerepos.com
- title: Sheelah Brennan - Front-End/UX Engineer
  main_url: https://sheelahb.com
  url: https://sheelahb.com
  featured: false
  description: >
    Sheelah Brennan's web development blog
  categories:
    - Blog
    - Web Development
    - Design
    - Freelance
    - Portfolio
  built_by: Sheelah Brennan
- title: Delinx.Digital - Web and Mobile Development Agency based in Sofia, Bulgaria
  main_url: https://delinx.digital
  url: https://delinx.digital/solutions
  description: >
    Delinx.digital is a software development oriented digital agency based in Sofia, Bulgaria. We develop bespoke software solutions using  WordPress, WooCommerce, Shopify, e-commerce, React.js, Node.js, PHP, Laravel and many other technologies.
  categories:
    - Agency
    - Web Development
    - Design
    - E-commerce
    - WordPress
  featured: false
- title: Cameron Nuckols - Articles, Book Notes, and More
  main_url: https://nucks.co
  url: https://nucks.co
  description: >
    This site hosts all of Cameron Nuckols's writing on entrepreneurship, startups, money, fitness, self-education, and self-improvement.
  categories:
    - Blog
    - Entrepreneurship
    - Business
    - Productivity
    - Technology
    - Marketing
  featured: false
- title: Hayato KAJIYAMA - Portfolio
  main_url: https://hyakt.dev
  url: https://hyakt.dev
  source_url: https://github.com/hyakt/hyakt.github.io
  featured: false
  categories:
    - Portfolio
- title: Skirtcraft - Unisex Skirts with Large Pockets
  main_url: https://skirtcraft.com
  url: https://skirtcraft.com/products
  source_url: https://github.com/jqrn/skirtcraft-web
  description: >
    Skirtcraft sells unisex skirts with large pockets, made in the USA. Site built with TypeScript and styled-components, with Tumblr-sourced blog posts.
  categories:
    - E-commerce
    - Blog
  built_by: Joe Quarion
  built_by_url: https://github.com/jqrn
  featured: false
- title: Vermarc Sport
  main_url: https://www.vermarcsport.com/
  url: https://www.vermarcsport.com/
  description: >
    Vermarc Sport offers a wide range of cycle clothing, cycling jerseys, bib shorts, rain gear and accessories, as well for the summer, the mid-season (autumn / spring) and the winter.
  categories:
    - E-commerce
  built_by: BrikL
  built_by_url: https://github.com/Brikl
- title: Cole Ruche
  main_url: https://coleruche.com
  url: https://coleruche.com
  source_url: https://github.com/kingingcole/myblog
  description: >
    The personal website and blog for Emeruche "Cole" Ikenna, front-end web developer from Nigeria.
  categories:
    - Blog
    - Portfolio
  built_by: Emeruche "Cole" Ikenna
  built_by_url: https://twitter.com/cole_ruche
  featured: false
- title: Abhith Rajan - Coder, Blogger, Biker, Full Stack Developer
  main_url: https://www.abhith.net/
  url: https://www.abhith.net/
  source_url: https://github.com/Abhith/abhith.net
  description: >
    abhith.net is a portfolio website of Abhith Rajan, a full stack developer. Sharing blog posts, recommended videos, developer stories and services with the world through this site.
  categories:
    - Portfolio
    - Blog
    - Programming
    - Open Source
    - Technology
  built_by: Abhith Rajan
  built_by_url: https://github.com/Abhith
  featured: false
- title: Mr & Mrs Wilkinson
  url: https://thewilkinsons.netlify.app/
  main_url: https://thewilkinsons.netlify.app/
  source_url: https://github.com/davemullenjnr/the-wilkinsons
  description: >
    A one-page wedding photography showcase using Gatsby Image and featuring a lovely hero and intro section.
  categories:
    - Photography
  built_by: Dave Mullen Jnr
  built_by_url: https://davemullenjnr.co.uk
  featured: false
- title: Gopesh Gopinath - Full Stack JavaScript Developer
  url: https://www.gopeshgopinath.com
  main_url: https://www.gopeshgopinath.com
  source_url: https://github.com/GopeshMedayil/gopeshgopinath.com
  description: >
    Gopesh Gopinath's Personal Portfolio Website
  categories:
    - Portfolio
    - Open Source
  built_by: Gopesh Gopinath
  built_by_url: https://www.gopeshgopinath.com
  featured: false
- title: Misael Taveras - FrontEnd Developer
  url: https://taverasmisael.com
  main_url: https://taverasmisael.com
  source_url: https://github.com/taverasmisael/taverasmisael
  description: >
    Personal site and blogging about learning FrontEnd web development in spanish.
  categories:
    - Portfolio
    - Open Source
    - Blog
    - JavaScript
    - Web Development
  built_by: Misael Taveras
  built_by_url: https://taverasmisael.com
  featured: false
- title: Le Reacteur
  url: https://www.lereacteur.io/
  main_url: https://www.lereacteur.io/
  description: >
    Le Reacteur is the first coding bootcamp dedicated to web and mobile apps development (iOS/Android). We offer intensive sessions to train students in a short time (10 weeks). Our goal is to pass on to our students in less than 3 months what they would have learned in 2 years. To achieve this ambitious challenge, our training is based on learning JavaScript (Node.js, Express, ReactJS, React Native).
  categories:
    - JavaScript
    - Learning
    - Mobile Development
    - Web Development
  built_by: Farid Safi
  built_by_url: https://twitter.com/FaridSafi
  featured: false
- title: Cinch
  url: https://www.cinch.co.uk
  main_url: https://www.cinch.co.uk
  description: >
    Cinch is a hub for car supermarkets and dealers to show off their stock. The site only lists second-hand cars that are seven years old or younger, with less than 70,000 miles on the clock.
  categories:
    - Entrepreneurship
    - Business
  built_by: Somo
  built_by_url: https://www.somoglobal.com
  featured: false
- title: Recetas El Universo
  description: >-
    Recipes and videos with the best of Ecuadorian cuisine.
    Collectable recipes from Diario El Universo.
  main_url: https://recetas-eu.now.sh/
  url: https://recetas-eu.now.sh/
  featured: false
  categories:
    - Blog
    - WordPress
    - Food
  built_by: Ramón Chancay
  built_by_url: https://ramonchancay.me/
- title: Third and Grove
  url: https://www.thirdandgrove.com
  main_url: https://www.thirdandgrove.com
  source_url: https://github.com/thirdandgrove/tagd8_gatsby
  description: >
    A digital agency slaying the mundane one pixel at a time.
  categories:
    - Agency
    - Marketing
    - Open Source
    - Technology
  built_by: Third and Grove
  built_by_url: https://www.thirdandgrove.com
  featured: false
- title: Le Bikini
  url: https://lebikini.com
  main_url: https://lebikini.com
  description: >
    New website for Toulouse's most iconic concert hall.
  categories:
    - Music
  built_by: Antoine Rousseau
  built_by_url: https://antoine.rousseau.im
  featured: false
- title: Jimmy Truong's Portfolio
  url: https://jimmytruong.ca
  main_url: https://jimmytruong.ca
  description: >
    This porfolio is a complication of all projects done during my time at BCIT D3 (Digital Design and Development) program and after graduation.
  categories:
    - Portfolio
    - Web Development
  built_by: Jimmy Truong
  built_by_url: https://jimmytruong.ca
  featured: false
- title: Quick Stop Nicaragua
  main_url: https://quickstopnicaragua.com
  url: https://quickstopnicaragua.com
  description: >
    Convenience Store Website
  categories:
    - Food
  built_by: Gerald Martinez
  built_by_url: https://twitter.com/GeraldM_92
  featured: false
- title: XIEL
  main_url: https://xiel.dev
  url: https://xiel.dev
  source_url: https://github.com/xiel/xiel
  description: >
    I'm a freelance front-end developer from Berlin who creates digital experiences that everyone likes to use.
  categories:
    - Portfolio
    - Blog
  built_by: Felix Leupold
  built_by_url: https://twitter.com/xiel
  featured: false
- title: Nicaragua Best Guides
  main_url: https://www.nicaraguasbestguides.com
  url: https://www.nicaraguasbestguides.com
  description: >
    Full-Service Tour Operator and Destination Management Company (DMC)
  categories:
    - Agency
    - Travel
  built_by: Gerald Martinez
  built_by_url: https://twitter.com/GeraldM_92
  featured: false
- title: Thoughts and Stuff
  main_url: http://thoughtsandstuff.com
  url: http://thoughtsandstuff.com
  source_url: https://github.com/robmarshall/gatsby-tns
  description: >
    A simple easy to read blog. Minimalistic, focusing on content over branding. Includes RSS feed.
  categories:
    - Accessibility
    - Blog
    - WordPress
  built_by: Robert Marshall
  built_by_url: https://robertmarshall.dev
  featured: false
- title: Tracli
  url: https://tracli.rootvan.com/
  main_url: https://tracli.rootvan.com/
  source_url: https://github.com/ridvankaradag/tracli-landing
  description: >
    A command line app that tracks your time
  categories:
    - Productivity
    - Technology
    - Landing Page
  built_by: Ridvan Karadag
  built_by_url: http://www.rootvan.com
  featured: false
- title: spon.io
  url: https://www.spon.io
  main_url: https://www.spon.io
  source_url: https://github.com/magicspon/spon.io
  description: >
    Portfolio for frontend web developer, based in Bristol UK
  categories:
    - Portfolio
  built_by: Dave Stockley
  built_by_url: https://www.spon.io
  featured: false
- title: BBS
  url: https://big-boss-studio.com
  main_url: https://big-boss-studio.com
  description: >
    For 11 years, we help great brands in their digital transformation, offering all our expertise for their needs. Technical consulting, UX, design, technical integration and maintenance.
  categories:
    - Agency
    - JavaScript
    - Web Development
  built_by: BBS
  built_by_url: https://big-boss-studio.com
  featured: false
- title: Appes - Meant to evolve
  main_url: https://appes.co
  url: https://appes.co
  description: >
    Appes is all about apps and evolution. We help companies to build mobile and
    web products.
  categories:
    - Agency
    - Mobile Development
    - Web Development
    - Technology
  built_by: Appes
  built_by_url: https://appes.co
  featured: false
- title: Intern
  url: https://intern.imedadel.me
  main_url: https://intern.imedadel.me
  description: >
    Intern is a job board for getting internships in tech, design, marketing, and more. It's built entirely with Gatsby.
  categories:
    - Directory
    - Technology
  built_by: Imed Adel
  built_by_url: https://imedadel.me
  featured: false
- title: Global Citizen Foundation
  main_url: https://www.globalcitizenfoundation.org
  url: https://www.globalcitizenfoundation.org
  description: >
    In the digital economy, we are Global Citizens and the currency is Personal Data
  categories:
    - Nonprofit
  built_by: The Delta Studio
  built_by_url: https://www.thedelta.io
  featured: false
- title: GatsbyFinds
  main_url: https://gatsbyfinds.netlify.app
  url: https://gatsbyfinds.netlify.app
  description: >
    GatsbyFinds is a website built ontop of Gatsby v2 by providing developers with a showcase of all the latest projects made with the beloved GatsbyJS.
  categories:
    - Portfolio
    - Gallery
  built_by: Bvlktech
  built_by_url: https://twitter.com/bvlktech
  featured: false
- title: AFEX Commodities Exchange
  main_url: https://afexnigeria.com
  url: https://afexnigeria.com
  description: >
    AFEX Nigeria strives to transform Nigerian agriculture by creating more bargaining power to smallholder farmers, access to information, and secure storage.
  categories:
    - Blog
    - Business
    - Finance
    - Food
    - WordPress
  built_by: Mayowa Falade
  built_by_url: http://mayowafalade.com
  featured: false
- title: VIA Data
  main_url: https://viadata.io
  url: https://viadata.io
  description: >
    The future of data management
  categories:
    - Data
  built_by: The Delta Studio
  built_by_url: https://www.thedelta.io
  featured: false
- title: Front End Day Event Website
  main_url: https://frontend-day.com/
  url: https://frontend-day.com/
  description: >
    Performant landing page for a front end workshops recurring event / conference.
  categories:
    - Event
    - Conference
    - Web Development
    - Technology
  built_by: Pagepro
  built_by_url: https://pagepro.co
  featured: false
- title: Mutual
  main_url: https://www.madebymutual.com
  url: https://www.madebymutual.com
  description: >
    Mutual is a web design and development agency. Our new website is powered by Gatsby and Craft CMS.
  categories:
    - Blog
    - Portfolio
    - Agency
    - Design
    - Web Development
  built_by: Mutual
  built_by_url: https://twitter.com/madebymutual
  featured: false
- title: Surge 3
  main_url: https://surge3.com
  url: https://surge3.com/
  description: >
    We’re Surge 3 - a premier web development agency. Our company centers around the principles of quality, speed, and service! We are founded using the latest in web technologies and are dedicated to using those exact tools to help our customers achieve their goals.
  categories:
    - Portfolio
    - Blog
    - Agency
    - Web Development
    - Marketing
  built_by: Dillon Browne
  built_by_url: https://dillonbrowne.com
- title: Adaltas
  main_url: https://www.adaltas.com
  url: https://www.adaltas.com
  description: >
    Adaltas is a team of consultants with a focus on Open Source, Big Data and Cloud Computing based in France, Canada and Morocco.
  categories:
    - Consulting
    - Data
    - Design System
    - Programming
    - Learning
  built_by: Adaltas
  built_by_url: https://www.adaltas.com
- title: Themis Attorneys
  main_url: https://themis-attorneys.com
  url: https://themis-attorneys.com
  description: >
    Themis Attorneys is Chennai based lawyers. Their new complete website is made using Gatsby.
  categories:
    - Agency
    - Consulting
    - Portfolio
    - Law
  built_by: Merbin J Anselm
  built_by_url: https://anselm.in
- title: Runlet
  main_url: https://runlet.app
  url: https://runlet.app
  source_url: https://github.com/runletapp/runlet
  description: >
    Runlet is a cloud-based job manager that offers device synchronization and reliable message delivery in a network of connected devices even after connectivity issues. Available for ARM, Linux, Mac and Windows.
  categories:
    - App
    - Landing Page
    - Productivity
    - Technology
  built_by: Vandré Leal
  built_by_url: https://vandreleal.github.io
  featured: false
- title: tiaan.dev
  main_url: https://tiaan.dev
  url: https://tiaan.dev
  featured: false
  categories:
    - Blog
    - Portfolio
    - Web Development
- title: Praveen Bisht
  main_url: https://www.prvnbist.com/
  url: https://www.prvnbist.com/
  source_url: https://github.com/prvnbist/portfolio
  categories:
    - Portfolio
    - Blog
  built_by: Praveen Bisht
  built_by_url: https://www.prvnbist.com/
  featured: false
- title: Jeff Mills The Outer Limits x NTS Radio
  url: https://www.nts.live/projects/jeff-mills-the-outer-limits/
  main_url: https://www.nts.live/projects/jeff-mills-the-outer-limits/
  source_url: https://github.com/ntslive/the-outer-limits
  description: >
    NTS Radio created a minisite for Jeff Mills' 6 part radio series The Outer Limits, including original music production and imagery curated from the NASA online image archive.
  categories:
    - Music
    - Gallery
    - Science
    - Entertainment
  built_by: NTS Radio
  built_by_url: https://www.nts.live
  featured: false
- title: BALAJIRAO676
  main_url: https://thebalajiraoecommerce.netlify.app/
  url: https://thebalajiraoecommerce.netlify.app/
  featured: false
  categories:
    - Blog
    - E-commerce
    - Web Development
- title: Mentimeter
  url: https://www.mentimeter.com/
  main_url: https://www.mentimeter.com/
  categories:
    - Business
  featured: false
- title: HYFN
  url: https://hyfn.com/
  main_url: https://hyfn.com/
  categories:
    - Business
  featured: false
- title: Mozilla India
  main_url: https://mozillaindia.org/
  url: https://mozillaindia.org/
  categories:
    - Open Source
  featured: false
- title: Primer Labs
  main_url: https://www.primerlabs.io
  url: https://www.primerlabs.io
  featured: false
  categories:
    - Education
    - Learning
- title: AJ on Purr-fect Solutions
  url: https://ajonp.com
  main_url: https://ajonp.com
  description: >
    A Community of developers, creating resources for all to use!
  categories:
    - Education
    - Learning
    - Programming
    - Web Development
    - API
    - Blog
    - SEO
  built_by: AJonP
  built_by_url: http://ajonp.com/authors/alex-patterson
- title: blog.kwst.site
  main_url: https://blog.kwst.site
  url: https://blog.kwst.site
  description: A blog of frontend engineer working in Fukuoka
  source_url: https://github.com/SatoshiKawabata/blog
  featured: false
  categories:
    - Blog
    - Technology
    - Web Development
    - JavaScript
- title: Run Leeds
  main_url: http://www.runleeds.co.uk
  url: http://www.runleeds.co.uk
  description: >
    Community running site based in Leeds,UK. Aiming to support those going through a life crisis.
  categories:
    - Accessibility
    - Blog
    - Community
    - Nonprofit
    - Sports
    - WordPress
  built_by: Robert Marshall
  built_by_url: https://www.robertmarshall.dev
- title: Arvind Kumar
  main_url: https://arvind.io
  url: https://arvind.io
  source_url: https://github.com/EnKrypt/arvind.io
  built_by: Arvind Kumar
  built_by_url: https://arvind.io/
  description: >
    A blog about writing code, making music and studying the skies.
  featured: false
  categories:
    - Blog
    - Music
    - Technology
- title: GlobalMoney
  url: https://global24.ua
  main_url: https://global24.ua
  description: >
    Provide payment solution for SMB, eWallet GlobalMoney
  categories:
    - Business
    - Finance
    - Technology
  built_by: NodeArt
  built_by_url: https://NodeArt.io
- title: Women's and Girls' Emergency Centre
  url: https://www.wagec.org.au/
  main_url: https://www.wagec.org.au/
  description: >
    Specialist homelessness service for women and families escaping domestic violence. Based in Redfern, Sydney, Australia.
  categories:
    - Nonprofit
    - Community
    - E-commerce
  built_by: Little & Big
  built_by_url: https://www.littleandbig.com.au/
  featured: false
- title: Guus van de Wal | Drupal Front-end specialist
  url: https://guusvandewal.nl
  main_url: https://guusvandewal.nl
  description: >
    Decoupled portfolio site for guusvandewal.nl, a Drupal and ReactJS front-end developer and designer.
  categories:
    - Open Source
    - Web Development
    - Design
    - Blog
    - Freelance
  built_by: Guus van de Wal
  featured: false
- title: Pixelize Web Design Gold Coast | Web Design and SEO
  url: https://www.pixelize.com.au/
  main_url: https://www.pixelize.com.au/
  description: >
    Pixelize is a tight knit group of professional web developers, graphic designers, and content creators that work together to create high performing, blazing fast, beautiful websites with a strong focus on SEO.
  categories:
    - Agency
    - Web Development
    - Marketing
    - SEO
    - Design
    - Portfolio
    - Blog
  built_by: Pixelize
  built_by_url: https://www.pixelize.com.au
  featured: false
- title: VS Code GitHub Stats
  url: https://vscode-github-stats.netlify.app
  main_url: https://vscode-github-stats.netlify.app
  source_url: https://github.com/lannonbr/vscode-github-stats/
  description: >
    Statistics Dashboard for VS Code GitHub repository
  categories:
    - Data
  built_by: Benjamin Lannon
  built_by_url: https://lannonbr.com
  featured: false
- title: MetaProjection
  main_url: https://www.metaprojection.ca
  url: https://www.metaprojection.ca
  source_url: https://github.com/rosslh/metaprojection
  description: >
    MetaProjection is a website that aggregates multiple Canadian federal electoral projections in order to provide an overview of how the election is playing out, both federally and by district.
  categories:
    - Government
    - Data
    - Open Source
  built_by: Ross Hill
  built_by_url: https://rosshill.ca
  featured: false
- title: Tamarisc VC
  url: https://www.tamarisc.vc
  main_url: https://www.tamarisc.vc
  description: >
    Tamarisc invests in and helps build companies that improve the human habitat through innovating at the intersection of real estate, health, and technology.
  categories:
    - Business
    - Technology
  built_by: Peter Hironaka
  built_by_url: https://peterhironaka.com
  featured: false
- title: Up Your A11y
  url: https://www.upyoura11y.com/
  main_url: https://www.upyoura11y.com/
  source_url: https://www.upyoura11y.com/
  description: >
    A web accessibility toolkit with a React focus, Up Your A11y is a resource for front-end developers to find useful information on how to make your sites more accessible. The topics covered have a React bias, but the principles in each apply to all web development, so please don't be put off if you don't work with React specifically!
  categories:
    - Accessibility
    - Blog
    - Programming
    - JavaScript
    - User Experience
    - Web Development
  built_by: Suzanne Aitchison
  built_by_url: https://twitter.com/s_aitchison
  featured: false
- title: Roman Kravets
  description: >
    Portfolio of Roman Kravets. Web Developer, HTML & CSS Coder.
  main_url: https://romkravets.netlify.app/
  url: https://romkravets.netlify.app/
  categories:
    - Portfolio
    - Open Source
    - Web Development
    - Blog
  built_by: Roman Kravets
  built_by_url: https://github.com/romkravets/dev-page
  featured: false
- title: Phil Tietjen Portfolio
  url: https://www.philtietjen.dev/
  main_url: https://www.philtietjen.dev/
  source_url: https://github.com/Phizzard/phil-portfolio
  description: >
    Portfolio of Phil Tietjen using Gatsby, Tailwind CSS, and Emotion/styled
  categories:
    - Portfolio
    - Open Source
    - Web Development
  built_by: Phil Tietjen
  built_by_url: https://github.com/Phizzard
  featured: false
- title: Gatsby Bomb
  description: >
    A fan made version of the website Giantbomb, fully static and powered by Gatsby JS and the GiantBomb API.
  main_url: https://gatsbybomb.netlify.app
  url: https://gatsbybomb.netlify.app
  categories:
    - App
    - Entertainment
    - Media
    - Video
  built_by: Phil Tietjen
  built_by_url: https://github.com/Phizzard
  featured: false
- title: Divyanshu Maithani
  main_url: https://divyanshu013.dev
  url: https://divyanshu013.dev
  source_url: https://github.com/divyanshu013/blog
  description: >
    Personal blog of Divyanshu Maithani. Life, music, code and things in between...
  categories:
    - Blog
    - JavaScript
    - Open Source
    - Music
    - Programming
    - Technology
    - Web Development
  built_by: Divyanshu Maithani
  built_by_url: https://twitter.com/divyanshu013
- title: TFE Energy
  main_url: https://www.tfe.energy
  url: https://www.tfe.energy
  source_url: https://gitlab.com/marcfehrmedia/2019-07-03-tfe-energy
  description: >
    TFE Energy believes in the future. Their new website is programmed with Gatsby, Scrollmagic, Contentful, Cloudify.
  categories:
    - Technology
    - Consulting
    - Video
    - Business
  built_by: Marc Fehr
  built_by_url: https://www.marcfehr.ch
- title: AtomBuild
  url: https://atombuild.github.io/
  main_url: https://atombuild.github.io/
  source_url: https://github.com/AtomBuild/atombuild.github.io
  description: >
    Landing page for the AtomBuild project, offering a curation of Atom packages associated with the project.
  categories:
    - Directory
    - Landing Page
    - Open Source
    - Programming
    - Technology
  built_by: Kepler Sticka-Jones
  built_by_url: https://keplersj.com/
  featured: false
- title: Josh Pensky
  main_url: https://joshpensky.com
  url: https://joshpensky.com
  description: >
    Josh Pensky is an interactive developer based in Boston. He designs and builds refreshing web experiences, packed to the punch with delightful interactions.
  categories:
    - Portfolio
    - Web Development
    - Design
    - SEO
  built_by: Josh Pensky
  built_by_url: https://github.com/joshpensky
  featured: false
- title: AtomLinter
  url: https://atomlinter.github.io/
  main_url: https://atomlinter.github.io/
  source_url: https://github.com/AtomLinter/atomlinter.github.io
  description: >
    Landing page for the AtomLinter project, offering a curation of Atom packages associated with the project.
  categories:
    - Directory
    - Landing Page
    - Open Source
    - Programming
    - Technology
  built_by: Kepler Sticka-Jones
  built_by_url: https://keplersj.com/
  featured: false
- title: Dashbouquet
  url: https://dashbouquet.com/
  main_url: https://dashbouquet.com/
  categories:
    - Agency
    - Blog
    - Business
    - Mobile Development
    - Portfolio
    - Web Development
  built_by: Dashbouquet team
  featured: false
- title: rathes.me
  url: https://rathes.me/
  main_url: https://rathes.me/
  source_url: https://github.com/rathesDot/rathes.me
  description: >
    The Portfolio Website of Rathes Sachchithananthan
  categories:
    - Blog
    - Portfolio
    - Web Development
  built_by: Rathes Sachchithananthan
  built_by_url: https://rathes.me/
- title: viviGuides - Your travel guides
  url: https://vivitravels.com/en/guides/
  main_url: https://vivitravels.com/en/guides/
  description: >
    viviGuides is viviTravels' blog: here you will find travel tips, useful information about the cities and the best guides for your next vacation.
  categories:
    - Travel
    - Blog
  built_by: Kframe Interactive SA
  built_by_url: https://kframeinteractive.com/
  featured: false
- title: KNC Blog
  main_url: https://nagakonada.com
  url: https://nagakonada.com/
  description: >
    Nagakonada is my blogging and portfolio site where I list my projects, experience, capabilities and the blog mostly talks about technical and personal writings.
  categories:
    - Blog
    - Web Development
    - Portfolio
  built_by: Konada, Naga Chaitanya
  built_by_url: https://github.com/ChaituKNag
  featured: false
- title: Vishal Nakum
  url: https://nakum.tech/
  main_url: https://nakum.tech/
  source_url: https://github.com/vishalnakum011/contentful
  description: >
    Portfolio of Vishal Nakum. Made with Gatsby, Contentful. Deployed on Netlify.
  categories:
    - Portfolio
    - Blog
  built_by: Amol Tangade
  built_by_url: https://amoltangade.me/
- title: Sagar Hani Portfolio
  url: http://sagarhani.in/
  main_url: http://sagarhani.in/
  source_url: https://github.com/sagarhani
  description: >
    Sagar Hani is a Software Developer & an Open Source Enthusiast. He blogs about JavaScript, Open Source and his Life experiences.
  categories:
    - Portfolio
    - Blog
    - Web Development
    - Open Source
    - Technology
    - Programming
    - JavaScript
  built_by: Sagar Hani
  built_by_url: http://sagarhani.in/about
- title: Arturo Alviar's Portfolio
  main_url: https://arturoalviar.com
  url: https://arturoalviar.com
  source_url: https://github.com/arturoalviar/portfolio
  categories:
    - Portfolio
    - Open Source
    - Web Development
  built_by: Arturo Alviar
  built_by_url: https://github.com/arturoalviar
  featured: false
- title: Pearly
  url: https://www.pearlyplan.com
  main_url: https://www.pearlyplan.com
  description: >
    Dental Membership Growth Platform
  categories:
    - Technology
    - Healthcare
    - App
  built_by: Sean Emmer and Jeff Cole
- title: MarceloNM
  url: https://marcelonm.com
  main_url: https://marcelonm.com
  description: >
    Personal landing page and blog for MarceloNM, a frontend developer based in Brazil.
  categories:
    - Blog
    - JavaScript
    - Landing Page
    - Programming
    - Web Development
  built_by: Marcelo Nascimento Menezes
  built_by_url: https://github.com/mrcelo
  featured: false
- title: Open Source Galaxy
  main_url: https://www.opensourcegalaxy.com
  url: https://www.opensourcegalaxy.com
  description: >
    Explore the Open Source Galaxy and help other earthlings by contributing to open source.
  categories:
    - Open Source
    - Programming
    - Web Development
  built_by: Justin Juno
  built_by_url: https://www.justinjuno.dev
  featured: false
- title: enBonnet Blog
  url: https://enbonnet.me/
  main_url: https://enbonnet.me/
  source_url: https://github.com/enbonnet
  description: >
    Hola, este es mi sitio personal, estare escribiendo sobre JavaScript, Frontend y Tecnologia que utilice en mi dia a dia.
  categories:
    - Portfolio
    - Blog
    - Web Development
    - Technology
    - Programming
    - JavaScript
  built_by: Ender Bonnet
  built_by_url: https://enbonnet.me/
- title: Edenspiekermann
  url: https://www.edenspiekermann.com/eu/
  main_url: https://www.edenspiekermann.com/eu/
  description: >
    Hello. We are Edenspiekermann, an independent global creative agency.
  categories:
    - Featured
    - Agency
    - Design
    - Portfolio
  featured: true
- title: IBM Design
  url: https://www.ibm.com/design/
  main_url: https://www.ibm.com/design/
  description: >
    At IBM, our design philosophy is to help guide people so they can do their best work. Our human-centered design practices help us deliver on that goal.
  categories:
    - Featured
    - Design
    - Technology
    - Web Development
  built_by: IBM
  featured: true
- title: We Do Plugins
  url: https://wedoplugins.com
  main_url: https://wedoplugins.com
  description: >
    Free & premium WordPress plugins development studio from Wroclaw, Poland.
  categories:
    - Portfolio
    - Agency
    - Open Source
    - Web Development
  built_by: We Do Plugins
  built_by_url: https://wedoplugins.com
- title: Mevish Aslam, business coach
  url: https://mevishaslam.com/
  main_url: https://mevishaslam.com/
  description: >
    Mevish Aslam helps women build a life they love and coaches women to launch and grow businesses.
  categories:
    - Business
    - Consulting
    - Entrepreneurship
    - Freelance
    - Marketing
    - Portfolio
  built_by: Rou Hun Fan
  built_by_url: https://flowen.me
  featured: false
- title: Principles of wealth
  url: https://principlesofwealth.net
  main_url: https://principlesofwealth.net
  source_url: https://github.com/flowen/principlesofwealth
  description: >
    Principles of wealth. How to get rich without being lucky, a summary of Naval Ravikant's tweets and podcast.`
  categories:
    - Business
    - Consulting
    - Education
    - Entrepreneurship
    - Finance
    - Learning
    - Marketing
    - Media
    - Nonprofit
    - Productivity
    - Science
  built_by: Rou Hun Fan
  built_by_url: https://flowen.me
  featured: false
- title: Problem studio
  url: https://problem.studio
  main_url: https://problem.studio
  description: >
    Problem Studio creates unique and fun web experiences. Our enemy is "boring" if ya know what we mean: overused WordPress templates, the top 10 shopify templates, copy of a copy of a copy of a copy. We love to support design and marketing agencies and help realize their creations into a digital product. `
  categories:
    - Agency
    - Business
    - Consulting
    - Design
    - Education
    - Entrepreneurship
    - Freelance
    - Landing Page
    - Marketing
    - Media
    - Portfolio
    - Productivity
    - Web Development
  built_by: Rou Hun Fan & Sander Visser
  built_by_url: https://flowen.me
- title: North X South
  main_url: https://northxsouth.co
  url: https://northxsouth.co
  description: >
    We work with small businesses and non-profits to develop their brands, build an online identity, create stellar designs, and give a voice to their causes.
  categories:
    - Agency
    - Consulting
    - Business
    - Design
    - Web Development
  built_by: North X South
  built_by_url: https://northxsouth.co
- title: Plenty of Fish
  main_url: https://www.pof.com/
  url: https://pof.com
  description: >
    Plenty of Fish is one of the world's largest dating platforms.
  categories:
    - Community
  featured: true
- title: Bitcoin
  main_url: https://www.bitcoin.com/
  url: https://bitcoin.com
  description: >
    One of the largest crypto-currency platforms in the world.
  categories:
    - Technology
    - Finance
  featured: true
- title: Frame.io
  main_url: https://www.frame.io/
  url: https://frame.io
  description: >
    Frame.io is a cloud-based video collaboration platform that allows its users to easily work on media projects together
  categories:
    - Technology
    - Entertainment
    - Media
  featured: true
- title: Sainsbury’s Homepage
  main_url: https://www.sainsburys.co.uk/
  url: https://www.sainsburys.co.uk
  description: >
    Sainsbury’s is an almost 150 year old supermarket chain in the United Kingdom.
  categories:
    - E-commerce
    - Food
  featured: true
- title: Haxzie, Portfolio and Blog
  url: https://haxzie.com/
  main_url: https://haxzie.com/
  source_url: https://github.com/haxzie/haxzie.com
  description: >
    Haxzie.com is the portfolio and personal blog of Musthaq Ahamad, UX Engineer and Visual Designer
  categories:
    - Blog
    - Portfolio
  built_by: Musthaq Ahamad
  built_by_url: https://haxzie.com
  featured: false
- title: Robin Wieruch's Blog
  url: https://www.robinwieruch.de/
  main_url: https://www.robinwieruch.de/
  categories:
    - Blog
    - Education
  featured: false
- title: Roger Ramos Development Journal
  url: https://rogerramos.me/
  main_url: https://rogerramos.me/
  source_url: https://github.com/rogerramosme/rogerramos.me/
  description: >
    Personal development journal made with Netlify CMS
  categories:
    - Blog
  built_by: Roger Ramos
  built_by_url: https://rogerramos.me/
  featured: false
- title: Global Adviser Alpha
  main_url: https://globaladviseralpha.com
  url: https://globaladviseralpha.com
  description: >
    Lead by David Haintz, Global Adviser Alpha transforms advice business into world class firms.
  categories:
    - Business
    - Blog
    - Finance
  built_by: Handsome Creative
  built_by_url: https://www.hellohandsome.com.au
  featured: false
- title: Alcamine
  url: https://alcamine.com/
  main_url: https://alcamine.com/
  description: >
    Never apply to another job online and receive tons of tech jobs in your inbox everyday — all while keeping your information private.
  categories:
    - Blog
    - Technology
  built_by: Caldera Digital
  built_by_url: https://www.calderadigital.com/
  featured: false
- title: Caldera Digital
  url: https://www.calderadigital.com/
  main_url: https://www.calderadigital.com/
  source_url: https://github.com/caldera-digital/platform
  description: >
    Caldera is a product and application development agency that uses innovative technology to bring your vision, brand, and identity to life through user centered design.
  categories:
    - Blog
    - User Experience
    - Consulting
  built_by: Caldera Digital
  built_by_url: https://www.calderadigital.com/
  featured: false
- title: Keycodes
  url: https://www.keycodes.dev
  main_url: https://www.keycodes.dev
  source_url: https://github.com/justinjunodev/keycodes.dev
  description: >
    A developer resource for getting keyboard key codes.
  categories:
    - Programming
    - Productivity
    - Open Source
    - Web Development
  built_by: Justin Juno
  built_by_url: https://www.justinjuno.dev
  featured: false
- title: Utah Pumpkins
  url: https://www.utahpumpkins.com/
  main_url: https://www.utahpumpkins.com/
  source_url: https://github.com/cadekynaston/utah-pumpkins
  description: >
    An awesome pumpkin gallery built using Gatsby and Contentful.
  categories:
    - Gallery
    - Blog
    - Photography
  built_by: Cade Kynaston
  built_by_url: https://cade.codes
- title: diff001a's blog
  main_url: https://diff001a.netlify.app/
  url: https://diff001a.netlify.app/
  description: >
    This is diff001a's blog which contains blogs related to programming.
  categories:
    - Blog
  built_by: diff001a
- title: Rockwong Blog
  main_url: http://rockwong.com/blog/
  url: http://rockwong.com/blog/
  description: >
    Rockwong is a technical blog containing content related to various web technologies.
  categories:
    - Technology
    - Education
    - Blog
- title: RegexGuide
  main_url: https://regex.guide
  url: https://regex.guide/playground
  source_url: https://github.com/pacdiv/regex.guide
  description: >
    The easiest way to learn regular expressions! The RegexGuide is a playground helping developers to discover regular expressions. Trying it is adopting regular expressions!
  categories:
    - App
    - Education
    - JavaScript
    - Nonprofit
    - Open Source
    - Programming
    - Technology
    - Web Development
  built_by: Loïc J.
  built_by_url: https://growthnotes.dev
- title: re:store
  url: https://www.visitrestore.com
  main_url: https://www.visitrestore.com
  description: >
    This is your chance to discover, connect, and shop beyond your feed and get to know the who, how, and why behind your favorite products.
  categories:
    - Marketing
  built_by: The Couch
  built_by_url: https://thecouch.nyc
  featured: false
- title: MyPrograming Steps
  main_url: https://mysteps.netlify.app/
  url: https://mysteps.netlify.app/
  description: >
    FrontEnd Tutorial Information
  featured: false
  categories:
    - Blog
    - Portfolio
  source_url: https://github.com/IoT-Arduino/Gatsby-MySteps
  built_by: Maruo
  built_by_url: https://twitter.com/DengenT
- title: Brent Runs Marathons
  main_url: https://www.brentrunsmarathons.com/
  url: https://www.brentrunsmarathons.com/
  description: >
    Brent Runs Marathons is about the training and race experience for the Comrades Ultra Marathon
  categories:
    - Blog
  built_by: Brent Ingram
  built_by_url: https://www.brentjingram.com/
  featured: false
- title: Pedro LaTorre
  main_url: https://www.pedrolatorre.com/
  url: https://www.pedrolatorre.com/
  source_url: https://github.com/bingr001/pedro-latorre-site
  description: >
    A really awesome website built for the motivational speaker Pedro LaTorre
  categories:
    - Blog
  built_by: Brent Ingram
  built_by_url: https://www.brentjingram.com/
  featured: false
- title: Veryben
  main_url: https://veryben.com/
  url: https://veryben.com/
  description: >
    be water my friend
  categories:
    - Blog
  built_by: anikijiang
  built_by_url: https://twitter.com/anikijiang
  featured: false
- title: kentarom's portfolio
  main_url: https://kentarom.com/
  url: https://kentarom.com/
  source_url: https://github.com/kentaro-m/portfolio-gatsby
  description: >
    The portfolio of kentarom, frontend developer. This site shows recent activities about him.
  categories:
    - Portfolio
    - Technology
    - Web Development
  built_by: kentarom
  built_by_url: https://twitter.com/_kentaro_m
  featured: false
- title: MotionThat
  main_url: https://motionthat.com.au
  url: https://motionthat.com.au
  description: >
    MotionThat was created to fill a void in Tabletop Product shooting, whereby the need for consistency, repetition and flexibility was required to eliminate the many variables and inaccuracies that slow the filming process down.
  categories:
    - Entertainment
    - Food
    - Media
    - Gallery
  built_by: Handsome Creative
  built_by_url: https://www.hellohandsome.com.au
  featured: false
- title: TEN ALPHAS
  main_url: https://tenalphas.com.au
  url: https://tenalphas.com.au
  description: >
    TEN ALPHAS is a content production company based in Sydney and Wollongong, telling stories through moving image and beautiful design.
  categories:
    - Media
    - Entertainment
    - Video
  built_by: Handsome Creative
  built_by_url: https://www.hellohandsome.com.au
  featured: false
- title: SalesGP
  main_url: https://salesgp.io
  url: https://salesgp.io
  description: >
    SalesGP is a specialist Sales and Operations partner offering expert skill-sets and decades of experience to companies entering the Australia, NZ (ANZ) and South East Asian (SEA) markets.
  categories:
    - Business
    - Marketing
    - Consulting
  built_by: Handsome Creative
  built_by_url: https://www.hellohandsome.com.au
  featured: false
- title: Source Separation Systems
  main_url: https://sourceseparationsystems.com.au
  url: https://sourceseparationsystems.com.au
  description: >
    Innovative waste diversion products, designed to connect Australians to a more sustainable world.
  categories:
    - Business
  built_by: Handsome Creative
  built_by_url: https://www.hellohandsome.com.au
- title: Fuzzy String Matching
  main_url: https://fuzzy-string-matching.netlify.app
  url: https://fuzzy-string-matching.netlify.app
  source_url: https://github.com/jdemieville/fuzzyStringMatching
  description: >
    This site is built to assess the performance of various approximate string matching algorithms aka fuzzy string searching.
  categories:
    - JavaScript
    - Learning
    - Programming
  built_by: Jennifer Demieville
  built_by_url: https://demieville-codes.herokuapp.com/portfolio
  featured: false
- title: Open Techiz
  main_url: https://www.opentechiz.com/
  url: https://www.opentechiz.com/
  featured: false
  description: >
    An agile software development company in Vietnam, providing wide range service from e-commerce development, mobile development, automation testing and cloud deployment with kubernets
  categories:
    - Web Development
    - Mobile Development
    - Technology
  built_by: Open Techiz
  built_by_url: https://www.opentechiz.com/
- title: Leave Me Alone
  url: https://leavemealone.app
  main_url: https://leavemealone.app
  description: >
    Leave Me Alone helps you unsubscribe from unwanted emails easily. It's built with Gatsby v2.
  categories:
    - Landing Page
    - Productivity
  built_by: James Ivings
  built_by_url: https://squarecat.io
  featured: false
- title: Oberion
  main_url: https://oberion.io
  url: https://oberion.io
  description: >
    Oberion analyzes your gaming library and gives you personal recommendations based on what you play
  categories:
    - Entertainment
    - Media
  built_by: Thomas Uta
  built_by_url: https://twitter.com/ThomasJanUta
  featured: false
- title: Yoseph.tech
  main_url: https://www.yoseph.tech
  url: https://www.yoseph.tech/compilers
  source_url: https://github.com/radding/yoseph.tech_gatsby
  description: >
    Yoseph.tech is a personal blog centered around technology and software engineering
  categories:
    - Technology
    - Web Development
    - Open Source
  built_by: Yoseph Radding
  built_by_url: https://github.com/radding
  featured: false
- title: Really Fast Sites
  url: https://reallyfastsites.com
  main_url: https://reallyfastsites.com
  description: >
    Really Fast Sites showcases websites that have a speed score of 85 or higher on Google's Page Speed Insights for both mobile and desktop, along with some of the platforms and technologies those sites use.
  categories:
    - Web Development
    - Programming
  built_by: Peter Brady
  built_by_url: https://www.peterbrady.co.uk
  featured: false
- title: Mieke Frouws
  url: https://www.miekefrouws.nl
  main_url: https://www.miekefrouws.nl
  description: >
    Mieke Frouws is a freelance primary and secondary school theatre teacher based in the Netherlands.
  categories:
    - Freelance
    - Education
  built_by: Laurens Kling
  built_by_url: https://www.goedideemedia.nl
  featured: false
- title: Paul de Vries
  url: https://pauldevries1972.nl
  main_url: https://pauldevries1972.nl
  description: >
    Paul de Vries is founder of #DCDW and Spokesperson for Marktplaats Automotive (eBay) - Making the online automotive better!
  categories:
    - Blog
    - Business
    - Consulting
  built_by: Laurens Kling
  built_by_url: https://www.goedideemedia.nl
  featured: false
- title: The Fabulous Lifestyles 不藏私旅行煮藝
  url: https://thefabulouslifestyles.com/
  main_url: https://thefabulouslifestyles.com/
  description: >
    The Fabulous Lifestyles features content about travel and food. It offers practical travel advice that covers trip planning, logistics, and reviews on destination, resort & hotel...etc. Besides travelling, there are step-by-step homemade gourmet recipes that will appeal to everyone's taste buds.
  categories:
    - Blog
    - Food
    - Travel
  built_by: Kevin C Chen
  built_by_url: https://www.linkedin.com/in/kevincychen/
- title: Salexa - Estetica Venezolana
  url: https://peluqueriavenezolana.cl/
  main_url: https://peluqueriavenezolana.cl/
  source_url: https://github.com/enbonnet/salexa-front
  description: >
    Venezuelan beauty and hairdressing salon in Chile
  categories:
    - Marketing
    - Business
  built_by: Ender Bonnet
  built_by_url: https://enbonnet.me/
- title: Akshay Thakur's Portfolio
  main_url: https://akshaythakur.me
  url: https://akshaythakur.me
  categories:
    - Portfolio
    - Web Development
  built_by: Akshay Thakur
  built_by_url: https://akshaythakur.me
- title: Binaria
  description: >
    Digital product connecting technics & creativity.
  main_url: https://binaria.com/en/
  url: https://binaria.com/en/
  categories:
    - Web Development
    - Agency
    - Technology
    - App
    - Consulting
    - User Experience
  built_by: Binaria
  built_by_url: https://binaria.com/
- title: Quema Labs
  url: https://quemalabs.com/
  main_url: https://quemalabs.com/
  description: >
    WordPress themes for these modern times
  categories:
    - Blog
    - Web Development
    - WordPress
    - Portfolio
  built_by: Nico Andrade
  built_by_url: https://nicoandrade.com/
- title: Century 21 Financial
  url: https://century21financial.co.nz/
  main_url: https://century21financial.co.nz/
  description: Website for Century 21's mortgage broker and insurance broker business in New Zealand.
  categories:
    - Real Estate
    - Finance
    - Business
  built_by: Shannon Smith
  built_by_url: https://www.powerboard.co.nz/clients
  featured: false
- title: Base Backpackers
  url: https://www.stayatbase.com/
  main_url: https://www.stayatbase.com/
  description: Base Backpackers is one of Australasia's biggest youth adventure tourism brands. They are super stoked to have one of the fastest websites in the tourism industry.
  categories:
    - Travel
    - Business
  built_by: Shannon Smith
  built_by_url: https://www.powerboard.co.nz/clients
  featured: false
- title: Wealthsimple
  url: https://www.wealthsimple.com/
  main_url: https://www.wealthsimple.com/en-us/
  description: >
    The simple way to grow your money like the world's most sophisticated investors. Zero-maintenance portfolios, expert advisors and low fees.
  categories:
    - App
    - Business
    - Finance
  featured: false
- title: To Be Created
  description: >
    tbc is a London based styling agency that champions a modernised minimal aesthetic for both personal clients and brands.
  main_url: https://to-be-created.com
  url: https://to-be-created.com
  categories:
    - Web Development
    - Agency
    - Portfolio
    - Freelance
  built_by: Sam Goddard
  built_by_url: https://samgoddard.dev/
- title: Kosmos Platform
  main_url: https://kosmosplatform.com
  url: https://kosmosplatform.com
  description: >
    Explore the Kosmos - A new world is here, where every clinician now has the ability to improve cardiothoracic and abdominal assessment, in just a few minutes.
  categories:
    - Marketing
    - Science
    - Video
    - Landing Page
    - Healthcare
    - Technology
  built_by: Bryce Benson via Turnstyle Studio
  built_by_url: https://github.com/brycebenson
- title: B-Engaged
  url: https://b-engaged.se/
  main_url: https://b-engaged.se/
  description: >
    B-Engaged gives a clear picture of the organization and helps you implement the measures that makes difference for the employees. The results of our employee surveys are easily transformed into concrete improvement measures using AI technology.
  categories:
    - Business
    - Human Resources
  featured: false
- title: Rollbar
  url: https://rollbar.com/
  main_url: https://rollbar.com/
  description: >
    Rollbar automates error monitoring and triaging, so developers can fix errors that matter within minutes, and build software quickly and painlessly.
  categories:
    - Programming
    - Web Development
  featured: false
- title: EQX
  url: https://digitalexperience.equinox.com/
  main_url: https://digitalexperience.equinox.com/
  description: >
    The Equinox app, personalized to unlock your full potential.
  categories:
    - Sports
    - App
  featured: false
- title: WagWalking
  url: https://wagwalking.com/
  main_url: https://wagwalking.com/
  description: >
    Paws on the move
  categories:
    - App
  featured: false
- title: FirstBorn
  url: https://www.firstborn.com/
  main_url: https://www.firstborn.com/
  description: >
    We shape modern brands for a connected future.
  categories:
    - Agency
    - Design
- title: Pix4D
  url: https://www.pix4d.com
  main_url: https://www.pix4d.com
  description: >
    A unique suite of photogrammetry software for drone mapping. Capture images with our app, process on desktop or cloud and create maps and 3D models.
  categories:
    - Business
    - Productivity
    - Technology
  featured: false
- title: Bakken & Bæck
  url: https://bakkenbaeck.com
  main_url: https://bakkenbaeck.com
  description: >
    We’re Bakken & Bæck, a digital studio based in Oslo, Bonn and Amsterdam. Ambitious companies call us when they need an experienced team that can transform interesting ideas into powerful products.
  categories:
    - Agency
    - Design
    - Technology
  featured: false
- title: Figma Config
  url: https://config.figma.com/
  main_url: https://config.figma.com/
  description: A one-day conference where Figma users come together to learn from each other.
  categories:
    - Conference
    - Design
    - Event
    - Community
    - Learning
  built_by: Corey Ward
  built_by_url: http://www.coreyward.me/
  featured: false
- title: Anurag Hazra's Portfolio
  url: https://anuraghazra.github.io/
  main_url: https://anuraghazra.github.io/
  source_url: https://github.com/anuraghazra/anuraghazra.github.io
  description: >
    Anurag Hazra's portfolio & personal blog, Creative FrontEnd web developer from india.
  categories:
    - Portfolio
    - Blog
    - Open Source
    - JavaScript
  built_by: Anurag Hazra
  built_by_url: https://github.com/anuraghazra
- title: VeganWorks
  url: https://veganworks.com/
  main_url: https://veganworks.com/
  description: We make delicious vegan snack boxes.
  categories:
    - Food
- title: codesundar
  url: https://codesundar.com
  main_url: https://codesundar.com
  description: >
    Learn PhoneGap, Ionic, Flutter
  categories:
    - Education
    - Technology
    - Web Development
    - Blog
  built_by: codesundar
  built_by_url: https://codesundar.com
  featured: false
- title: Nordic Microfinance Initiative
  url: https://www.nmimicro.no/
  main_url: https://www.nmimicro.no/
  description: Nordic Microfinance Initiative's (NMI) vision is to contribute to the empowerment of poor people in developing countries and to the creation of jobs and wealth on a sustainable basis.
  featured: false
  categories:
    - Finance
    - Business
  built_by: Othermachines
  built_by_url: https://othermachines.com
- title: Subscribe Pro Documentation
  url: https://docs.subscribepro.com/
  main_url: https://docs.subscribepro.com/
  description: >
    Subscribe Pro is a subscription commerce solution that enables brands to quickly add subscription commerce models such as box, subscribe-and-save, autoship and similar to their existing e-commerce websites.
  categories:
    - Documentation
    - E-commerce
    - API
    - Technology
    - Web Development
  built_by: Subscribe Pro
  built_by_url: https://www.subscribepro.com/
- title: Software.com
  main_url: https://www.software.com
  url: https://www.software.com
  description: Our data platform helps developers learn from their data, increase productivity, and code smarter.
  categories:
    - Data
    - Productivity
    - Programming
  built_by: Brett Stevens, Joshua Cheng, Geoff Stevens
  built_by_url: https://github.com/swdotcom/
  featured: false
- title: WTL Studio Website Builder
  main_url: https://wtlstudio.com/
  url: https://wtlstudio.com/
  description: >
    Cloud-based, SEO focused website builder - helping local businesses and startups reach audiences faster.
  featured: false
  categories:
    - E-commerce
    - SEO
    - Business
- title: ToolsDB
  main_url: https://toolsdb.dev
  url: https://toolsdb.dev
  description: List of tools for better software development.
  featured: false
  categories:
    - Technology
    - Web Development
    - Programming
    - Productivity
- title: Eastman Strings
  url: https://www.eastmanstrings.com
  main_url: https://www.eastmanstrings.com
  description: >
    Site was built using GatsbyJS, Cosmic CMS, and Netlify.
  categories:
    - Business
    - Music
  built_by: Tekhaus
  built_by_url: https://www.tekha.us
  featured: false
- title: Lesley Lai
  main_url: https://lesleylai.info
  url: https://lesleylai.info
  source_url: https://github.com/LesleyLai/blog
  description: >
    lesleylai.info is the personal website of Lesley Lai, where he talks mainly about C++ and Computer Graphics.
  categories:
    - Blog
    - Open Source
    - Portfolio
    - Programming
    - Technology
  built_by: Lesley Lai
  built_by_url: https://github.com/LesleyLai
  featured: false
- title: Whipstitch Webwork
  url: https://www.whipstitchwebwork.com
  main_url: https://www.whipstitchwebwork.com
  description: >
    Websites for smart people.
  categories:
    - Agency
    - Web Development
  built_by: Matthew Russell
  featured: false
- title: Vandré Leal
  main_url: https://vandreleal.github.io
  url: https://vandreleal.github.io
  source_url: https://github.com/vandreleal/vandreleal.github.io
  description: >
    Portfolio of Vandré Leal.
  categories:
    - Portfolio
    - Web Development
  built_by: Vandré Leal
  built_by_url: https://vandreleal.github.io
  featured: false
- title: Tarokenlog
  url: https://taroken.dev/
  main_url: https://taroken.dev/
  description: >
    Blog and Gallery
  categories:
    - Blog
    - Portfolio
    - Web Development
    - Photography
  built_by: Kentaro Koga
  built_by_url: https://twitter.com/kentaro_koga
  featured: false
- title: OwlyPixel Blog
  main_url: https://owlypixel.com
  url: https://owlypixel.com
  description: >
    Notes and tutorials on coding, web development, design and other stuff.
  categories:
    - Web Development
    - Blog
    - Education
  built_by: Owlypixel
  built_by_url: https://twitter.com/owlypixel
  featured: false
- title: talkoverflow
  main_url: https://talkoverflow.com
  url: https://talkoverflow.com
  description: Blog on software engineering built with Gatsby themes and theme-ui
  categories:
    - Blog
    - Web Development
    - Technology
  built_by: Patryk Jeziorowski
  built_by_url: https://twitter.com/pjeziorowski
- title: HISTORYTalks
  main_url: https://www.history-talks.com/
  url: https://www.history-talks.com/
  description: Built using Gatsby, JSS and Contentful
  categories:
    - Conference
    - Media
  built_by: A+E Networks
  built_by_url: https://www.aenetworks.com/
- title: HISTORYCon
  main_url: https://www.historycon.com/
  url: https://www.historycon.com/
  description: Built using Gatsby, JSS and Contentful
  categories:
    - Conference
    - Media
  built_by: A+E Networks
  built_by_url: https://www.aenetworks.com/
- title: Kölliker Immobilien
  url: https://koelliker-immobilien.ch/
  main_url: https://koelliker-immobilien.ch/
  description: >
    Built using Gatsby, Netlify and Contentful
  categories:
    - Real Estate
    - Marketing
  built_by: Matthias Gemperli
  built_by_url: https://matthiasgemperli.ch
- title: Lessmess Agency website
  url: https://lessmess.agency/
  main_url: https://lessmess.agency/
  description: >
    Website of Lessmess Agency
  categories:
    - Agency
    - Web Development
  built_by: Ilya Lesik
  built_by_url: https://github.com/ilyalesik
- title: Ezekiel Ekunola Portfolio
  main_url: http://ezekielekunola.com/
  url: http://ezekielekunola.com/
  description: Built using Gatsby, Styled-Components
  categories:
    - Web Development
    - Portfolio
  built_by: Ezekiel Ekunola
  built_by_url: https://github.com/easybuoy/
  featured: false
- title: Gearbox Development
  main_url: https://gearboxbuilt.com
  url: https://gearboxbuilt.com/?no-load-in
  description: >
    Gearbox is a performance website development & optimization company based out of Canada. Built using Gatsby/WordPress.
  categories:
    - Agency
    - Web Development
    - WordPress
    - Portfolio
    - Programming
    - Technology
    - Business
  built_by: Gearbox Development
  built_by_url: https://gearboxbuilt.com
  featured: false
- title: UXWorks
  main_url: https://uxworks.org
  url: https://uxworks.org
  description: Built with Gatsby, Netlify and Markdown
  categories:
    - Web Development
    - Blog
  built_by: Amrish Kushwaha
  built_by_url: https://github.com/isamrish
  featured: false
- title: Jarod Peachey
  main_url: https://jarodpeachey.netlify.app
  url: https://jarodpeachey.netlify.app
  source_url: https://github.com/jarodpeachey/portfolio
  description: >
    Jarod Peachey is a front-end developer focused on building modern and fast websites for everyone.
  categories:
    - Blog
    - JavaScript
    - Mobile Development
    - Portfolio
  built_by: Jarod Peachey
  built_by_url: https://github.com/jarodpeachey
  featured: false
- title: Thomas Maximini
  main_url: https://www.thomasmaximini.com/
  url: https://www.thomasmaximini.com/
  source_url: https://github.com/tmaximini/maxi.io
  description: >
    Thomas Maximini is a full stack web developer from Germany
  categories:
    - Blog
    - JavaScript
    - Photography
    - Portfolio
    - Web Development
  built_by: Thomas Maximini
  built_by_url: https://github.com/tmaximini
  featured: false
- title: Aretha Iskandar
  main_url: https://arethaiskandar.com/
  url: https://arethaiskandar.com/
  source_url: https://github.com/tmaximini/arethaiskandar.com
  description: >
    Aretha Iskandar is a Jazz and Soul Singer / Songwriter from Paris
  categories:
    - Music
  built_by: Thomas Maximini
  built_by_url: https://github.com/tmaximini
  featured: false
- title: Harshil Shah
  url: https://harshil.net
  main_url: https://harshil.net
  description: >
    Harshil Shah is an iOS engineer from Mumbai, India
  categories:
    - Blog
    - Mobile Development
  built_by: Harshil Shah
  built_by_url: https://twitter.com/_HarshilShah
  featured: false
- title: Code Examples
  url: https://codeexamples.dev/
  main_url: https://codeexamples.dev/
  description: >
    Examples about various programming languages like JavaScript, Python, Rust, Angular, React, Vue.js etc.
  categories:
    - Blog
    - Education
    - Programming
    - Web Development
  built_by: Sai gowtham
  built_by_url: https://twitter.com/saigowthamr
  featured: false
- title: Samir Mujanovic
  main_url: https://www.samirmujanovic.com/
  url: https://www.samirmujanovic.com/
  description: >
    I'm a Frontend Developer with 3 years of experience. I describe myself as a developer who loves coding, open-source and web platform.
  categories:
    - Portfolio
    - Web Development
    - Design
  built_by: Samir Mujanovic
  built_by_url: https://github.com/sameerrM
- title: Yearlyglot - Fluent Every Year
  url: https://www.yearlyglot.com/blog
  main_url: https://www.yearlyglot.com
  description: >
    A popular blog on languages, second language acquisition and polyglottery.
  categories:
    - Blog
    - Education
    - Learning
    - Travel
  built_by: Donovan Nagel
  built_by_url: https://www.donovannagel.com
  featured: false
- title: 8fit.com
  url: https://8fit.com/
  main_url: https://8fit.com/
  description: >
    Get personalized workouts, custom meal plans, and nutrition guidance, right in the palm of your hand. Prioritize progress over perfection with the 8fit app!
  categories:
    - App
    - Food
    - Sports
  featured: false
- title: Dispel - Remote Access for Industrial Control Systems
  url: https://dispel.io
  main_url: https://dispel.io
  description: >
    Dispel provides secure, moving target defense networks through which your teams can remotely access industrial control systems in seconds, replacing static-defense products that take 5 to 15 minutes to work through.
  categories:
    - Business
    - Technology
    - Security
  built_by: Anton Aberg
  built_by_url: https://github.com/aaaberg
  featured: false
- title: Geothermal Heat Pump DIY Project
  url: https://diyheatpump.net/
  main_url: https://diyheatpump.net/
  description: Personal project by Yuriy Logvin that demonstrates how you can switch to heating with electricity at a minimal cost. The goal here is to show that everyone can build a geothermal heat pump and start saving money.
  categories:
    - Blog
    - Education
    - Technology
  built_by: Yuriy Logvin
  built_by_url: https://powerwatcher.net
- title: Catalyst Network - Cryptocurrency
  url: https://www.cryptocatalyst.net/
  main_url: https://www.cryptocatalyst.net/
  source_url: https://github.com/n8tb1t/gatsby-starter-cryptocurrency
  description: >
    An All-in-One solution for Modern Transactions.
  categories:
    - Business
    - Technology
  built_by: n8tb1t
  built_by_url: https://github.com/n8tb1t/
  featured: false
- title: SaoBear's-Blog
  main_url: https://saobear.xyz/
  url: https://saobear.xyz/
  source_url: https://github.com/PiccoloYu/SaoBear-is-Blog
  featured: false
  categories:
    - Blog
    - Web Development
- title: Rumaan Khalander - Portfolio
  url: https://rumaan.tech/
  main_url: https://rumaan.tech/
  description: >
    Rumaan Khalander is a Full-Stack Dev from Bengaluru who loves to develop for mobile and web.
  categories:
    - Portfolio
  built_by: rumaan
  built_by_url: https://github.com/rumaan/
  featured: false
- title: DigiGov
  main_url: https://digigov.grnet.gr/
  url: https://digigov.grnet.gr/
  description: >
    DigiGov is an initiative for the Digital Transformation of the Greek Public Sector
  categories:
    - Government
  built_by: GRNET
  built_by_url: https://grnet.gr/
  featured: false
- title: Zeek Interactive
  main_url: https://zeek.com
  url: https://zeek.com
  description: >
    Business site for Zeek Interactive. Using WordPress as a data store via the WPGraphQL plugin.
  categories:
    - Blog
    - Web Development
    - Mobile Development
    - WordPress
    - Agency
    - Business
  built_by: Zeek Interactive
  built_by_url: https://zeek.com
  featured: false
- title: Bare Advertising & Communications
  url: https://bare.ca/
  main_url: https://bare.ca/
  description: >
    Bare is a full-service branding and production agency in Vancouver BC with deep experience in digital/traditional communications and strategy. We specialize in building headless WordPress sites with Gatsby.
  categories:
    - WordPress
    - Agency
    - Business
  built_by: Bare Advertising & Communications
  built_by_url: https://www.bare.ca/
  featured: false
- title: The Decking Superstore
  url: https://www.thedeckingsuperstore.com/
  main_url: https://www.thedeckingsuperstore.com/
  description: >
    One of Northern California's largest outdoor decking and siding providers.
  categories:
    - WordPress
    - Business
  built_by: Bare Advertising & Communications
  built_by_url: https://www.bare.ca/
  featured: false
- title: Precision Cedar Products
  url: https://www.precisioncedar.com/
  main_url: https://www.precisioncedar.com/
  description: >
    Western Red Cedar Distributor in Vancouver Canada.
  categories:
    - WordPress
    - Business
  built_by: Bare Advertising & Communications
  built_by_url: https://www.bare.ca/
  featured: false
- title: Circle Restoration
  url: https://www.circlerestoration.com/
  main_url: https://www.circlerestoration.com/
  description: >
    Restoration Services Provider in Vancouver Canada.
  categories:
    - WordPress
    - Business
  built_by: Bare Advertising & Communications
  built_by_url: https://www.bare.ca/
  featured: false
- title: ALS Rally
  url: https://www.alsrally.com/
  main_url: https://www.alsrally.com/
  description: >
    Non profit fundraiser for ALS Research.
  categories:
    - WordPress
    - Nonprofit
    - Event
  built_by: Bare Advertising & Communications
  built_by_url: https://www.bare.ca/
  featured: false
- title: Vancouver Welsh Men's Choir
  url: https://vancouverchoir.ca/
  main_url: https://vancouverchoir.ca/
  description: >
    Vancouver Welsh Men's Choir website for upcoming shows, ticket purchases and online merchandise.
  categories:
    - WordPress
    - Entertainment
    - Event
    - E-commerce
  built_by: Bare Advertising & Communications
  built_by_url: https://www.bare.ca/
  featured: false
- title: Paul Scanlon - Blog
  main_url: https://paulie.dev/
  url: https://paulie.dev/
  source_url: https://github.com/PaulieScanlon/paulie-dev-2019
  description: >
    I'm a React UI developer / UX Engineer. React, GatsbyJs, JavaScript, TypeScript/Flow, StyledComponents, Storybook, TDD (Jest/Enzyme) and a tiny bit of Node.js.
  categories:
    - Blog
    - Web Development
  built_by: Paul Scanlon
  built_by_url: http://www.pauliescanlon.io
  featured: false
- title: EF Design
  main_url: https://ef.design
  url: https://ef.design
  description: >
    Home of everything creative, digital and brand at EF.
  featured: false
  categories:
    - Marketing
    - Design
  built_by: João Matos (Global Creative Studio - Education First)
- title: Codica
  main_url: https://www.codica.com/
  url: https://www.codica.com/
  description: >
    We help startups and established brands with JAMStack, Progressive Web Apps and Marketplaces development.
  categories:
    - Agency
    - Web Development
  built_by: Codica
  built_by_url: https://www.codica.com/
- title: Bhavani Ravi's Portfolio
  url: https://bhavaniravi.com
  main_url: https://bhavaniravi.com
  description: >
    Showcase of Bhavani Ravi's skillset and blogs
  categories:
    - Blog
    - Portfolio
  built_by: Bhavani Ravi
  built_by_url: https://twitter.com/geeky_bhavani
- title: Kotoriyama
  main_url: https://kotoriyama.com/
  url: https://kotoriyama.com/
  description: >
    Japanese Indie Game Creator.
  featured: false
  categories:
    - App
    - Entertainment
    - Mobile Development
  built_by: Motoyoshi Shiine (Kotoriyama)
- title: PWA Shields
  url: https://www.pwa-shields.com
  main_url: https://www.pwa-shields.com
  source_url: https://github.com/richardtaylordawson/pwa-shields
  description: >
    Personalize your app's README with custom, fun, PWA shields in SVG
  categories:
    - Documentation
    - App
    - API
  built_by: Richard Taylor Dawson
  built_by_url: https://richardtaylordawson.com
- title: Zatsuzen
  url: https://zatsuzen.com
  main_url: https://zatsuzen.com
  description: >
    Web developer's portfolio
  categories:
    - Portfolio
  built_by: Akane
  built_by_url: https://twitter.com/akanewz
  featured: false
- title: Reeemoter
  description: >-
    Join thousands of developers from everywhere and access to job
    offers from hundreds of companies worldwide right
    at your inbox for free.
  main_url: https://reeemoter.com/
  url: https://reeemoter.com/
  featured: false
  categories:
    - Technology
    - Web Development
  built_by: Ramón Chancay
  built_by_url: https://ramonchancay.me/
- title: Ananya Neogi
  main_url: https://ananyaneogi.com
  url: https://ananyaneogi.com
  description: >
    Showcases Ananya's work as a frontend developer and comprises of a collection of written articles on web development, programming and, user experience.
  categories:
    - Portfolio
    - Blog
  built_by: Ananya Neogi
  built_by_url: https://ananyaneogi.com
- title: webman.pro
  main_url: https://webman.pro/
  url: https://webman.pro/
  description: >
    webman.pro is an awesome portfolio and technical blog where
    professional Front End engineer Dmytro Chumak shares his thoughts
    and experience to inspire other developers.
  featured: false
  categories:
    - Blog
    - Web Development
    - JavaScript
  built_by: Dmytro Chumak
  built_by_url: https://github.com/wwwebman
- title: borderless
  url: https://junhobaik.github.io
  main_url: https://junhobaik.github.io
  source_url: https://github.com/junhobaik/junhobaik.github.io/tree/develop
  description: >
    Junho Baik's Development Blog
  categories:
    - Blog
    - Web Development
  built_by: Junho Baik
  built_by_url: https://github.com/junhobaik
  featured: false
- title: React Resume Generator
  main_url: https://nimahkh.github.io/nima_habibkhoda
  url: https://nimahkh.github.io/nima_habibkhoda
  source_url: https://github.com/nimahkh/resume_generator
  description: >
    The resume generator is a project to create your own resume web page easily with Gatsby.
  categories:
    - Portfolio
  built_by: Nima Habibkhoda
  featured: false
- title: Thomas Wang's Blog
  main_url: https://www.thomaswang.io
  url: https://www.thomaswang.io
  description: >-
    Technical blog by Thomas Wang
  built_by: Thomas Wang
  built_by_url: https://github.com/thomaswang
  featured: false
  categories:
    - Blog
    - Web Development
- title: The Rebigulator
  main_url: https://www.rebigulator.org/
  source_url: https://github.com/Me4502/Rebigulator/
  url: https://rebigulator.org/
  description: A quote-based via game powered by Frinkiac
  built_by: Matthew Miller
  built_by_url: https://matthewmiller.dev/
  featured: false
  categories:
    - Open Source
    - Entertainment
    - App
- title: madewithlove
  main_url: https://madewithlove.com
  url: https://madewithlove.com
  description: >-
    We build digital products and create the teams around them. We can help with software engineering, product management, managing technical teams, audits and technical consulting.
  built_by: madewithlove
  built_by_url: https://madewithlove.com
  featured: false
  categories:
    - Web Development
    - Blog
    - Agency
    - Business
- title: Sprucehill
  url: https://sprucehill.ca/
  main_url: https://sprucehill.ca/
  description: >
    Sprucehill is a North Vancouver based custom home builder and renovator.
  categories:
    - WordPress
    - Business
  built_by: Bare Advertising & Communications
  built_by_url: https://www.bare.ca/
  featured: false
- title: Nathaniel Ryan Mathew
  url: https://nathanielmathew.me
  main_url: https://nathanielmathew.me
  source_url: https://github.com/nathanielmathew/MyPortfolio
  description: >
    A personal online Portfolio built using GatsbyJS, that showcases Achievements, Projects and Additional information.
  categories:
    - Portfolio
    - Open Source
    - Blog
  built_by: Nathaniel Ryan Mathew
  built_by_url: https://github.com/nathanielmathew
  featured: false
- title: Kanazawa.js Community Page
  main_url: https://kanazawajs.now.sh/
  url: https://kanazawajs.now.sh/
  source_url: https://github.com/kanazawa-js/community-page
  description: >
    Kanazawa.js is a local community for the JSer around Kanazawa to share knowledge about JavaScript.
  categories:
    - Community
    - Programming
    - Web Development
  built_by: Kanazawa.js
  built_by_url: https://twitter.com/knzw_js
  featured: false
- title: monica*dev
  url: https://www.aboutmonica.com/
  main_url: https://www.aboutmonica.com/
  description: >
    Personal site for Monica Powell, a software engineer who is passionate about making open-source more accessible and building community, online & offline.
  categories:
    - Web Development
    - Blog
    - Programming
    - Portfolio
  built_by: Monica Powell
  built_by_url: https://www.aboutmonica.com/
  featured: false
- title: Shivam Sinha
  url: https://www.helloshivam.com/
  main_url: https://www.helloshivam.com/
  description: >
    Portfolio of Shivam Sinha, Graphic Designer and Creative Coder based in New York.
  categories:
    - Portfolio
  built_by: Shivam Sinha
  built_by_url: https://www.helloshivam.com/
  featured: false
- title: Brianna Sharpe - Writer
  main_url: https://www.briannasharpe.com/
  url: https://www.briannasharpe.com/
  source_url: https://github.com/ehowey/briannasharpe
  description: >
    Brianna Sharpe is an Alberta, Canada based freelance writer and journalist focused on health, LGBTQ2S+, parenting, and the environment.
  categories:
    - Portfolio
    - Media
  built_by: Eric Howey
  built_by_url: https://www.erichowey.dev/
  featured: false
- title: Eric Howey Web Development
  main_url: https://www.erichowey.dev/
  url: https://www.erichowey.dev/
  source_url: https://github.com/ehowey/erichoweydev
  description: >
    Personal website and blog for Eric Howey. I am a freelance web developer based in Alberta, Canada specializing in Gatsby, React, WordPress and Theme-UI.
  categories:
    - Portfolio
    - Web Development
    - Freelance
    - Blog
  built_by: Eric Howey
  built_by_url: https://www.erichowey.dev/
- title: Solfej Chord Search
  url: https://www.solfej.io/chords
  main_url: https://www.solfej.io/chords
  description: >
    Solfej Chord Search helps you master every chord imaginable. It shows you notes, intervals, guitar and piano fingerings for 1000s of chords.
  categories:
    - Education
    - Music
  built_by: Shayan Javadi
  built_by_url: https://www.instagram.com/shawnjavadi/
- title: a+ Saúde
  url: https://www.amaissaude.com.br/sp/
  main_url: https://www.amaissaude.com.br/sp/
  description: >
    An even better experience in using health services.
  categories:
    - Healthcare
    - Marketing
    - Blog
  built_by: Grupo Fleury
  built_by_url: http://www.grupofleury.com.br/
  featured: false
- title: Mallikarjun Katakol Photography
  main_url: https://mallik.in
  url: https://mallik.in
  built_by: Arvind Kumar
  built_by_url: https://arvind.io/
  description: >
    Mallikarjun Katakol is an Advertising, Architecture, Editorial, Fashion and Lifestyle Photographer based in Bangalore, India.
    Shoots Corporate & Business headshots, Portfolios for Models and Actors, Documents Projects for Architects, Fashion & Interior Designers
  featured: false
  categories:
    - Gallery
    - Photography
    - Portfolio
- title: gatsby-animate-blog
  url: https://gatsby-animate-blog.luffyzh.now.sh/
  main_url: https://gatsby-animate-blog.luffyzh.now.sh/home
  source_url: https://github.com/luffyZh/gatsby-animate-blog
  description: >
    A simple && cool blog site starter kit by Gatsby.
  categories:
    - Blog
    - Open Source
    - Web Development
  built_by: luffyZh
  built_by_url: https://github.com/luffyZh
  featured: false
- title: LBI Financial
  main_url: https://lbifinancial.com/
  url: https://lbifinancial.com/
  description: >
    We help individuals and businesses with life insurance, disability, long-term care and annuities.
  categories:
    - Business
    - Consulting
    - Finance
  built_by: Pagepro
  built_by_url: https://pagepro.co
  featured: false
- title: GIS-Netzwerk
  url: https://www.gis-netzwerk.com/
  main_url: https://www.gis-netzwerk.com/
  description: >
    Multilingual (i18n) Blog with different URLs for categories, tags and posts depending on the language.
  categories:
    - Blog
    - Data
    - Technology
  built_by: Max Dietrich
  built_by_url: https://www.gis-netzwerk.com/
  featured: false
- title: Krishna Gopinath
  main_url: https://krishnagopinath.me
  url: https://krishnagopinath.me
  source_url: https://github.com/krishnagopinath/website
  description: >
    Website of Krishna Gopinath, software engineer and budding teacher.
  categories:
    - Portfolio
  built_by: Krishna Gopinath
  built_by_url: https://twitter.com/krishwader
  featured: false
- title: Curology
  main_url: https://curology.com
  url: https://curology.com
  description: >
    Curology's mission is to make effective skincare accessible to everyone. We provide customized prescription skincare for our acne and anti-aging patients.
  categories:
    - Healthcare
    - Community
    - Landing Page
  built_by: Curology
  built_by_url: https://curology.com
- title: labelmake.jp
  main_url: https://labelmake.jp/
  url: https://labelmake.jp/
  description: >
    Web Application of Variable Data Printing and Blog.
  categories:
    - App
    - Data
    - Blog
  built_by: hand-dot
  built_by_url: https://twitter.com/hand_dot
  featured: false
- title: Personal website of Maarten Afink
  main_url: https://www.maarten.im/
  url: https://www.maarten.im/
  source_url: https://github.com/maartenafink/personal-website
  description: >
    Personal website of Maarten Afink, digital product designer.
  categories:
    - Portfolio
    - Open Source
    - Blog
    - Music
    - Design
- title: Adam Bowen
  main_url: https://adamcbowen.com/
  url: https://adamcbowen.com/
  source_url: https://github.com/bowenac/my-website
  description: >
    Personal website for Adam Bowen. I am a freelance web developer based in Tacoma, WA specializing in WordPress, Craft CMS, plus a lot more and recently fell in love with Gatsby.
  categories:
    - Portfolio
    - Web Development
    - Freelance
  built_by: Adam Bowen
  built_by_url: https://adamcbowen.com
  featured: false
- title: tqCoders
  main_url: https://tqcoders.com
  url: https://tqcoders.com
  description: >
    tqCoders is a software development company that focuses on the development of the most advanced websites and mobile apps. We use the most advanced technologies to make websites blazing fast, SEO-friendly and responsive for each screen resolution.
  categories:
    - Web Development
    - Mobile Development
    - SEO
    - Design
    - Programming
    - Technology
    - Business
  built_by: tqCoders
  built_by_url: https://tqcoders.com
  featured: false
- title: ErudiCAT
  main_url: https://www.erudicat.com
  url: https://www.erudicat.com
  description: >
    ErudiCAT is an educational platform created to help PMP certification candidates to prepare for the exam. There are 1k+ sample questions and PMP Exam Simulator. Upon completion, there are statistics and performance chart available. Performance reports are saved in users' accounts and may be used later to review questions. The PMP Exam Simulator has a unique feature of Time Acceleration. It makes the Mock Exam even tougher and makes training even more advanced.
  categories:
    - Education
    - Web Development
    - Learning
  built_by: tqCoders
  built_by_url: https://tqcoders.com
  featured: false
- title: Qri.io Website and Docs
  main_url: https://qri.io
  url: https://qri.io/docs
  source_url: https://github.com/qri-io/website
  description: >
    Website and Documentation for Qri, an open source version control system for datasets
  categories:
    - Open Source
    - Community
    - Data
    - Technology
  built_by: Qri, Inc.
  built_by_url: https://qri.io
  featured: false
- title: Jellypepper
  main_url: https://jellypepper.com/
  url: https://jellypepper.com/
  description: >
    Award-winning creative studio for disrupters. We design and build beautiful brands, apps, websites and videos for startups and tech companies.
  categories:
    - Portfolio
    - Agency
  built_by: Jellypepper
  built_by_url: https://jellypepper.com/
- title: Miyamado Jinja
  main_url: https://www.miyamadojinja.com
  url: https://www.miyamadojinja.com
  source_url: https://github.com/mnishiguchi/miyamadojinja
  description: >
    Miyamado Jinja is a Japanese Shinto Shrine in Yokkaichi, Mie, Japan.
  categories:
    - Nonprofit
    - Travel
  built_by: mnishiguchi
  built_by_url: https://mnishiguchi.com
  featured: false
- title: Hear This Idea
  main_url: https://hearthisidea.com
  url: https://hearthisidea.com/episodes/victoria
  source_url: https://github.com/finmoorhouse/podcast
  description: >
    A podcast showcasing new thinking from top academics.
  categories:
    - Podcast
    - Open Source
  built_by: Fin Moorhouse
  built_by_url: https://finmoorhouse.com
  featured: false
- title: Calisthenics Skills
  main_url: https://www.calisthenicsskills.com
  url: https://www.calisthenicsskills.com
  description: >
    A beautiful fitness progress tracker built on Gatsby.
  categories:
    - Sports
  built_by: Andrico Karoulla
  built_by_url: https://andri.co
  featured: false
- title: AutoloadIT
  main_url: https://autoloadit.com/
  url: https://autoloadit.com/
  description: >
    The world's leading Enterprise Automotive imaging solution
  categories:
    - Business
    - Landing Page
  built_by: Pagepro
  built_by_url: https://pagepro.co
  featured: false
- title: Tools of Golf
  main_url: https://thetoolsofgolf.com/
  url: https://thetoolsofgolf.com//titleist-915-d2-driver
  description: >
    Tools of Golf is a community dedicated to golf nerds and gear heads.
  categories:
    - Sports
    - Data
    - Documentation
  built_by: Peter Hironaka
  built_by_url: https://peterhironaka.com
  featured: false
- title: sung.codes
  main_url: https://sung.codes/
  source_url: https://github.com/dance2die/sung.codes
  url: https://sung.codes/
  description: >
    Blog by Sung M. Kim (a.k.a. dance2die)
  categories:
    - Blog
    - Landing Page
  built_by: Sung M. Kim
  built_by_url: https://github.com/dance2die
  featured: false
- title: Choose Tap
  main_url: https://www.choosetap.com.au/
  url: https://www.choosetap.com.au/
  featured: false
  description: >
    Choose Tap aims to improve the health and wellbeing of communities and the environment by promoting tap water as the best choice of hydration for all Australians.
  built_by: Hardhat
  built_by_url: https://www.hardhat.com.au
  categories:
    - Nonprofit
    - Community
- title: Akash Rajpurohit
  main_url: https://akashwho.codes/
  url: https://akashwho.codes/
  description: >
    Personal portfolio website of Akash Rajpurohit made using Gatsby v2, where I  write short blogs related to software development and share my experiences.
  categories:
    - Portfolio
    - Blog
  built_by: Akash Rajpurohit
  built_by_url: https://github.com/AkashRajpurohit
  featured: false
- title: See Kids Dream
  url: https://seekidsdream.org/
  main_url: https://seekidsdream.org/
  description: >
    A not-for-profit organization dedicated to empower youth with the skills, motivation and confidence.
  categories:
    - Nonprofit
    - Education
    - Learning
  built_by: CapTech Consulting
  built_by_url: https://www.captechconsulting.com/
  featured: false
- title: Locale Central
  url: https://localecentral.io/
  main_url: https://localecentral.io/
  description: >
    Locale Central is a web & mobile data collection app that makes it easy to record accurate data out on the field.
  categories:
    - Technology
  built_by: KiwiSprout
  built_by_url: https://kiwisprout.nz/
  featured: false
- title: Cathy O'Shea
  url: https://cathyoshea.co.nz/
  main_url: https://cathyoshea.co.nz/
  categories:
    - Portfolio
    - Real Estate
  built_by: KiwiSprout
  built_by_url: https://kiwisprout.nz/
  featured: false
- title: DG Recruit
  url: https://dgrecruit.com
  main_url: https://dgrecruit.com
  description: >
    DG Recruit is a NYC recruitment agency
  categories:
    - Agency
    - WordPress
  built_by: Waverly Lab
  built_by_url: https://waverlylab.com
  featured: false
- title: Smile
  url: https://reasontosmile.com
  main_url: https://reasontosmile.com
  description: >
    Smile is an online store for buying CBD products that keep you balanced and happy
  categories:
    - E-commerce
    - WordPress
  built_by: Waverly Lab
  built_by_url: https://waverlylab.com
- title: Bold Oak Design
  url: https://boldoak.design/
  main_url: https://boldoak.design/
  description: >
    A Milwaukee-based web design and development studio.
  categories:
    - Blog
    - Business
    - Freelance
    - Portfolio
    - Programming
    - Technology
    - Web Development
  featured: false
- title: Lydia Rose Eiche
  url: https://lydiaroseeiche.com/
  main_url: https://lydiaroseeiche.com/
  description: >
    Lydia Rose Eiche is a soprano, opera singer, and actress based in Milwaukee.
  categories:
    - Music
    - Portfolio
  built_by: Bold Oak Design
  built_by_url: https://boldoak.design/
  featured: false
- title: Chris Otto
  url: https://chrisotto.dev/
  main_url: https://chrisotto.dev/
  source_url: https://github.com/chrisotto6/chrisottodev
  description: >
    Blog, portfolio and website for Chris Otto.
  categories:
    - Blog
    - JavaScript
    - Landing Page
    - Portfolio
    - Programming
    - Technology
    - Web Development
  built_by: Chris Otto
  built_by_url: https://github.com/chrisotto6
  featured: false
- title: Roboto Studio
  url: https://roboto.studio
  main_url: https://roboto.studio
  description: >
    Faster than a speeding bullet Website Development based in sunny old Nottingham
  categories:
    - Agency
    - Blog
    - Business
    - Design
    - Featured
    - Freelance
    - Web Development
  featured: true
- title: Viraj Chavan | Full Stack Software Engineer
  url: http://virajc.tech
  main_url: http://virajc.tech
  source_url: https://github.com/virajvchavan/portfolio
  description: >
    Portfolio and blog of a full stack software engineer from India
  categories:
    - Portfolio
    - Blog
    - Web Development
  built_by: Viraj V Chavan
  built_by_url: https://twitter.com/VirajVChavan
  featured: false
- title: Nexweave
  url: https://www.nexweave.com
  main_url: https://www.nexweave.com
  description: >
    Nexweave is a SaaS platform built by a team of experienced product, design & technology professionals in India. Nexweave allows brands to create personalized & interactive video experiences at scale. We would love for our site to be featured at the gatsby showcase since we have long been appreciating the flexibility and speed of the sites we have created using the same.
  categories:
    - Video
    - API
    - User Experience
    - Marketing
    - Design
    - Data
    - Technology
    - Media
    - Consulting
  built_by: Kashaf S
  built_by_url: https://www.linkedin.com/in/kashaf-shaikh-925117178
  featured: false
- title: Daniel Balloch
  url: https://danielballoch.com
  main_url: https://danielballoch.com
  source_url: https://github.com/danielballoch/danielballoch
  description: >
    Hey, I'm Daniel and this is my portfolio site. Made with Gatsby, React, GraphQL, Styled Emotion & Netlify. Install & local host instructions: 1. git clone https://github.com/danielballoch/danielballoch.git 2. npm install. 3. gatsby develop. Keep in mind I'm still learning myself, so these may not be best practises. If anyone's curious as to how something works flick me a message or if you have advice for me I'd love to hear it, otherwise happy coding!
  categories:
    - Portfolio
    - Business
    - Design
    - Freelance
    - Web Development
  built_by: Daniel Balloch
  built_by_url: https://danielballoch.com
- title: The Rift Metz
  url: http://theriftmetz.com/
  main_url: http://theriftmetz.com/
  description: >
    The Rift is a gaming bar based in Metz (France).
  categories:
    - Landing Page
    - Entertainment
    - Design
    - Blog
    - Food
  built_by: Hugo Torzuoli
  built_by_url: https://github.com/HZooly
  featured: false
- title: Built with Workers
  url: https://workers.cloudflare.com/built-with/
  main_url: https://workers.cloudflare.com/built-with/
  description: >
    Showcasing websites & projects built with Cloudflare Workers
  categories:
    - Portfolio
    - JavaScript
    - Web Development
  built_by: Workers who work at Cloudflare
  built_by_url: https://github.com/cloudflare/built-with-workers/graphs/contributors
- title: WebAnaya Solutions
  url: https://www.webanaya.com
  main_url: https://www.webanaya.com
  description: >
    Full Stack Web Solutions Provider.
  categories:
    - Agency
    - Web Development
    - API
    - Blog
  built_by: Durgesh Gupta
  built_by_url: https://durgeshgupta.com
  featured: false
- title: Artem Sapegin’s Blog
  description: >
    Blog of a Berlin based coffee first frontend engineer who works at Omio, makes photos and hangs out with his dogs.
  main_url: https://blog.sapegin.me/
  url: https://blog.sapegin.me/
  source_url: https://github.com/sapegin/blog.sapegin.me
  categories:
    - Blog
    - Open Source
    - Web Development
    - JavaScript
    - Programming
    - Technology
  built_by: Artem Sapegin
  built_by_url: https://github.com/sapegin
- title: adam.ai
  url: https://adam.ai/
  main_url: https://adam.ai/
  description: >
    Are you ready to make your meetings more productive? Our intelligent meeting management tool can help!
  categories:
    - Business
    - Landing Page
    - Productivity
    - Technology
  built_by: Hazem Osama
  built_by_url: https://github.com/hazem3500
  featured: false
- title: Indra Kusuma Profile Page
  url: https://indrakusuma.web.id/me/
  main_url: https://indrakusuma.web.id/me/
  description: >
    Hi! I'm Indra Kusuma. I am an optimistic and type of person of learn by doing who have an interest in Software Engineering, specifically about Web Development.
  categories:
    - Landing Page
    - Blog
  built_by: Indra Kusuma
  built_by_url: https://github.com/idindrakusuma/me
  featured: false
- title: Lukas Horak
  main_url: https://lukashorak.com
  url: https://lukashorak.com
  description: >
    Lukas Horak's personal website. Full stack JavaScript Developer, working in React on front end and Node.js on back end.
  categories:
    - Blog
    - Portfolio
    - Web Development
  built_by: Lukas Horak
  built_by_url: https://github.com/lhorak
  featured: false
- title: Alexandra Thomas
  main_url: https://alexandracthomas.com/
  url: https://alexandracthomas.com/
  description: >
    A portfolio site for Alexandra Thomas, a front-end developer with creative super powers based in Charlotte, NC.
  categories:
    - Portfolio
    - Blog
    - Web Development
  featured: false
- title: Storto Productions
  main_url: https://www.storto-productions.com/
  url: https://www.storto-productions.com/about/
  featured: false
  description: >
    A portfolio site for a video production company based out of Phoenix, AZ.
  categories:
    - Video
    - Blog
    - Portfolio
    - Business
  built_by: Alexandra Thomas
  built_by_url: https://alexandracthomas.com/
- title: Zatsuzen Blog
  url: https://blog.zatsuzen.com
  main_url: https://blog.zatsuzen.com
  description: >
    Web developer's tech blog
  categories:
    - Blog
  built_by: Akane
  built_by_url: https://twitter.com/akanewz
- title: Matthew Mesa
  url: https://matthewmesa.com
  main_url: https://matthewmesa.com
  description: >
    Portfolio website for freelance digital specialist Matthew Mesa.
  categories:
    - Portfolio
  built_by: Matthew Mesa
  built_by_url: https://matthewmesa.com
- title: Taskade
  main_url: https://taskade.com
  url: https://taskade.com
  description: >
    Taskade is the unified workspace for distributed teams. Collaborate and organize in real-time to get things done, faster and smarter.
  categories:
    - App
    - Business
    - Productivity
  built_by: Taskade
  built_by_url: https://github.com/taskade
  featured: false
- title: PWD
  url: https://pwd.com.au
  main_url: https://pwd.com.au
  description: >
    PWD is a full service web marketing, design, and development agency in Perth, Western Australia.
  categories:
    - Blog
    - Portfolio
    - WordPress
    - Business
  built_by: Alex Moon
  built_by_url: https://moonmeister.net
  featured: false
- title: ramonak.io
  url: https://ramonak.io/
  main_url: https://ramonak.io/
  source_url: https://github.com/KaterinaLupacheva/ramonak.io
  description: >
    Tech blog and portfolio site of a full stack web developer Katsiaryna (Kate) Lupachova
  categories:
    - Blog
    - Portfolio
  built_by: Katsiaryna Lupachova
  built_by_url: https://ramonak.io/
  featured: false
- title: React JS Developer
  main_url: https://reacter.dev/
  url: https://reacter.dev/
  featured: false
  categories:
    - App
    - Web Development
    - Web Development
    - Agency
  built_by: App Design
  built_by_url: https://appdesign.dev/
- title: Guillermo Gómez-Peña
  url: https://www.guillermogomezpena.com/
  main_url: https://www.guillermogomezpena.com/
  description: >
    Personal website for the work of Guillermo Gómez-Peña: performance artist, writer, activist, radical pedagogue and artistic director of the performance troupe La Pocha Nostra. Recipient of the MacArthur Fellow, USA Artists Fellow, and a winner of the Bessie, Guggenheim, and American Book awards.
  categories:
    - Portfolio
    - Gallery
  built_by: Aveling Ray
  built_by_url: https://avelingray.com/
  featured: false
- title: Clinka
  url: https://www.clinka.com.au/
  main_url: https://www.clinka.com.au/
  description: >
    B2B website for an Australian manufacturer of environmentally friendly construction materials.
  categories:
    - Business
  built_by: Aveling Ray
  built_by_url: https://avelingray.com/
- title: Chris Vogt's Blog
  main_url: https://www.chrisvogt.me
  url: https://www.chrisvogt.me
  source_url: https://github.com/chrisvogt/gatsby-theme-private-sphere
  description: >-
    Personal blog of Chris Vogt, a software developer in San Francisco. Showcases
    my latest activity on Instagram, Goodreads, and Spotify using original widgets.
  categories:
    - Blog
    - Open Source
    - Photography
    - Portfolio
  built_by: Chris Vogt
  built_by_url: https://github.com/chrisvogt
- title: Trolley Travel
  main_url: http://trolleytravel.org/
  url: http://trolleytravel.org/
  description: >
    Travel blog website to give tips and informations for many destinations, built with Novella theme
  categories:
    - Blog
    - Travel
  built_by: Pierre Beard
  built_by_url: https://github.com/PBRT
  featured: false
- title: Playlist Detective
  main_url: https://www.playlistdetective.com/
  url: https://www.playlistdetective.com/
  source_url: https://github.com/bobylito/playlistFinder
  description: >
    Playlist Detective is an attempt to ease music discovery with playlists. Back in the days, people were sharing mixtapes - some songs we knew and others we didn't, therefore expanding our musical horizons.

    Playlists are the same, and playlist detective lets you search for songs or artists you like in order to stumble on your new favorite songs.

    It uses Algolia for the search.
  categories:
    - Media
    - Music
  built_by: Alexandre Valsamou-Stanislawski
  built_by_url: https://www.noima.xyz
- title: ProjectManager.tools
  main_url: https://projectmanager.tools/
  url: https://projectmanager.tools/
  featured: false
  categories:
    - App
    - Web Development
    - Design
    - Agency
  built_by: App Design
  built_by_url: https://appdesign.dev/
- title: 1902 Software
  url: https://1902software.com/
  main_url: https://1902software.com/
  description: >
    We are an IT company that specializes in e-commerce and website development on different platforms such as Magento, WordPress, and Umbraco. We are also known for custom software development, web design and mobile app solutions for iOS and Android.
  categories:
    - E-commerce
    - Web Development
    - Programming
    - Mobile Development
    - WordPress
    - Design
    - Business
    - Agency
  built_by: 1902 Software Development Corporation
  built_by_url: https://1902software.com/
  featured: false
- title: Codeful
  url: https://www.codeful.fi/
  main_url: https://www.codeful.fi/
  categories:
    - Agency
    - Consulting
  featured: false
- title: Noima
  url: https://www.noima.xyz
  main_url: https://www.noima.xyz
  categories:
    - Agency
    - Consulting
    - Blog
  featured: false
  built_by: Alexandre Valsamou-Stanislawski
  built_by_url: https://www.noima.xyz
- title: Talent Point
  url: https://talentpoint.co
  main_url: https://talentpoint.co
  description: >
    Talent Point provide the tools that companies need to scale quickly and effectively, bridging the gap between employer brand, HR, and hiring to build teams from within.
  categories:
    - Business
    - Technology
    - Blog
    - Consulting
    - Human Resources
  built_by: Talent Point
  built_by_url: https://talentpoint.co
  featured: false
- title: Marathon Oil
  main_url: https://www.marathonoil.com/
  url: https://www.marathonoil.com/
  featured: false
  categories:
    - Business
    - Marketing
  built_by: Corey Ward
  built_by_url: http://www.coreyward.me/
- title: Gene
  url: https://www.geneglobal.com/work
  main_url: https://www.geneglobal.com
  description: >
    We’re an experience design agency, focused on the future of health
  categories:
    - Agency
    - Technology
    - Healthcare
    - Consulting
    - User Experience
  featured: false
- title: medignition – healthcare innovations
  url: https://medignition.com/
  main_url: https://medignition.com/
  description: >
    medignition builds digital innovations in healthcare.
  categories:
    - Healthcare
    - Education
    - Technology
    - Design
    - Business
    - Portfolio
    - Entrepreneurship
    - Agency
  built_by: medignition
  built_by_url: https://medignition.com/
- title: Dynobase
  url: https://dynobase.dev/
  main_url: https://dynobase.dev/
  description: >
    Professional GUI Client for DynamoDB.
  categories:
    - Data
    - Programming
    - Web Development
  built_by: Rafal Wilinski
  built_by_url: https://rwilinski.me/
  featured: false
- title: Vaktija.eu
  url: https://vaktija.eu
  main_url: https://vaktija.eu
  description: >
    Vaktija.eu gives information about prayer times in germany. (Built with GatsbyJS. Fast in every way that matters.)
  categories:
    - App
    - Community
    - Nonprofit
    - SEO
    - Web Development
  built_by: Rašid Redžić
  built_by_url: https://rasidre.com/
  featured: false
- title: Creative code daily
  main_url: https://www.bobylito.dev/
  url: https://www.bobylito.dev/
  source_url: https://github.com/bobylito/sketches
  description: >
    Creative code daily (CCD) is a personal project for which I build a new animation made out of code every day.
  categories:
    - Blog
    - Programming
    - Gallery
    - Portfolio
  built_by: Alexandre Valsamou-Stanislawski
  built_by_url: https://www.noima.xyz
- title: Messi vs Ronaldo
  description: >
    The biggest debate in football - but who is the best, Messi or Ronaldo? This website provides all the goals and stats to help you reach your own conclusion.
  main_url: https://www.messivsronaldo.app/
  url: https://www.messivsronaldo.app/
  categories:
    - Sports
    - Data
    - App
  built_by: Stephen Greig
  built_by_url: http://ste.digital/
- title: Em Em Recipes
  url: https://ememrecipes.com
  main_url: https://ememrecipes.com
  description: >
    Finally, a recipe website that gets straight to the point.
  categories:
    - Blog
    - Food
  built_by: Matthew Mesa
  built_by_url: https://matthewmesa.com
- title: Yuuniworks Portfolio / Blog
  main_url: https://www.yuuniworks.com/
  url: https://www.yuuniworks.com/
  source_url: https://github.com/junkboy0315/gatsby-portfolio-blog
  featured: false
  categories:
    - Portfolio
    - Web Development
    - Blog
- title: Jun Chen Portfolio
  url: https://www.junchenjun.me
  main_url: https://www.junchenjun.me
  source_url: https://github.com/junchenjun/junchenjun.me
  description: >
    Get to know Jun.
  categories:
    - Portfolio
    - Blog
    - Web Development
  built_by: Jun Chen
  built_by_url: https://www.junchenjun.me
- title: Xavier Mirabelli-Montan
  url: https://xavie.mirmon.co.uk
  main_url: https://xavie.mirmon.co.uk
  source_url: https://github.com/xaviemirmon/xavier-developer-site
  description: >
    The developer portfolio and blog for Xavier Mirabelli-Montan.  Built using TinaCMS Grande hosted on Gatsby Cloud.
  categories:
    - Blog
    - Portfolio
    - Programming
  featured: false
- title: MPG Calculator
  url: https://www.mpg-calculator.co.uk
  main_url: https://www.mpg-calculator.co.uk
  description: >
    A website which allows you to calculate the MPG of your vehicle.
  categories:
    - SEO
    - Accessibility
    - Blog
  built_by: PJ
  built_by_url: https://pjsachdev.me
- title: Softblues
  main_url: https://softblues.io
  url: https://softblues.io
  description: >
    We optimize your project costs and deliver outstanding results by applying relevant technology. Plus, we create our own effective products for businesses and developers all over the world.
  categories:
    - WordPress
    - Portfolio
    - Agency
  built_by: Softblues
  built_by_url: https://softblues.io
- title: Clipchamp
  main_url: https://clipchamp.com/
  url: https://clipchamp.com/en/
  description: >
    Clipchamp is an online video editor, compressor, and converter. The Clipchamp website and blog are powered by Gatsby, Contentful, and Smartling.
  categories:
    - App
    - Blog
    - Landing Page
    - Marketing
    - Video
  featured: false
- title: Mob HQ
  main_url: https://hq.yt-mob.com/
  url: https://hq.yt-mob.com/
  description: >
    Mob HQ is the Headquarters for the World Cup winning Downhill Mountain Bike Race Team, and also a full-time Ride Center for YT bikes.
  categories:
    - Sports
    - Travel
  built_by: Built by Rebels Ltd.
  built_by_url: https://builtbyrebels.com/
  featured: false
- title: OCIUS
  url: https://www.ocius.com.au/
  main_url: https://www.ocius.com.au/
  source_url: https://github.com/ocius/website
  description: >
    Ocius Technology Ltd (formerly Solar Sailor Holdings Ltd) is an Australian public unlisted company with Research and Development facilities at the University of NSW.
  categories:
    - Business
    - Technology
    - Science
  built_by: Sergey Monin
  built_by_url: https://build-in-saratov.com/
- title: Kosmos & Kaos
  main_url: https://www.kosmosogkaos.is/
  url: https://www.kosmosogkaos.is/
  description: >
    A carefully designed user experience is good business.
  categories:
    - Design
    - Consulting
    - Agency
    - Web Development
    - JavaScript
  built_by: Kosmos & Kaos
  built_by_url: https://www.kosmosogkaos.is/
  featured: false
- title: Design Portfolio of Richard Bruskowski
  main_url: https://bruskowski.design/
  url: https://bruskowski.design/
  description: >
    My freelance design portfolio: Visual design, digital products, interactive prototypes, design systems, brand design. Uses MDX, Styled Components, Framer Motion. Started with Gatsby Starter Emilia by LekoArts.
  categories:
    - Design
    - Portfolio
    - User Experience
    - Freelance
    - Photography
  built_by: Richard Bruskowski
  built_by_url: https://github.com/richardbruskowski
- title: Kelvin DeCosta's Website
  url: https://kelvindecosta.com
  main_url: https://kelvindecosta.com
  categories:
    - Blog
    - Portfolio
  built_by: Kelvin DeCosta
  built_by_url: https://github.com/kelvindecosta
  featured: false
- title: Coronavirus (COVID-19) Tracker
  url: https://coronavirus.traction.one/
  main_url: https://coronavirus.traction.one/
  description: >
    This application shows the near real-time status based on data from JHU CSSE.
  categories:
    - Data
    - Directory
  built_by: Sankarsan Kampa
  built_by_url: https://traction.one
  featured: false
- title: Coronavirus COVID-19 Statistics Worldwide
  url: https://maxmaxinechen.github.io/COVID19-Worldwide-Stats/
  main_url: https://maxmaxinechen.github.io/COVID19-Worldwide-Stats/
  source_url: https://github.com/maxMaxineChen/COVID19-Worldwide-Stats
  description: >
    A Coronavirus COVID-19 global data statistics application built by Gatsby + Material UI + Recharts
  categories:
    - Data
    - Open Source
  built_by: Maxine Chen
  built_by_url: https://github.com/maxMaxineChen
  featured: false
- title: Folding@Home Stats
  url: https://folding.traction.one/team?id=246252
  main_url: https://folding.traction.one
  description: >
    Folding@Home Stats Report for Teams.
  categories:
    - Data
    - Science
    - Directory
  built_by: Sankarsan Kampa
  built_by_url: https://traction.one
  featured: false
- title: COVID-19 Tracking and Projections
  url: https://flattenthecurve.co.nz/
  main_url: https://flattenthecurve.co.nz/
  source_url: https://github.com/carlaiau/flatten-the-curve
  description: >
    Allowing non technical users to compare their country with other situations around the world. We present configurable cumulative graph curves. We compare your countries current status with other countries who have already been at your level and show you where they’ve ended up. Data via JHU. Further functionality added daily.
  categories:
    - Data
    - Open Source
  built_by: Carl Aiau
  built_by_url: https://github.com/carlaiau
  featured: false
- title: Takeout Tracker
  main_url: https://www.takeouttracker.com/
  url: https://www.takeouttracker.com/
  featured: false
  categories:
    - Data
    - Open Source
    - Food
    - Directory
    - Nonprofit
  built_by: Corey Ward
  built_by_url: http://www.coreyward.me/
- title: Illustration Hunt
  main_url: https://illustrationhunt.com/
  url: https://illustrationhunt.com/
  featured: false
  categories:
    - Data
    - Design
    - Entertainment
    - Productivity
    - User Experience
    - Programming
    - Gallery
    - Human Resources
    - Library
  built_by: Gilbish Kosma
  built_by_url: https://www.gil20.me/
- title: Monolit
  url: https://monolit.hr
  main_url: https://monolit.hr
  description: >
    Standard business website with sliders and contact form.
  categories:
    - Business
  built_by: Devnet
  built_by_url: https://devnet.hr
  featured: false
- title: Andrew Zeller
  main_url: https://zeller.io
  source_url: https://github.com/ajzeller/zellerio_gatsby
  url: https://zeller.io
  featured: false
  categories:
    - Portfolio
    - Blog
    - Web Development
  built_by: Andrew Zeller
  built_by_url: https://zeller.io
- title: Crushing WFH
  url: https://crushingwfh.com/
  main_url: https://crushingwfh.com/
  source_url: https://github.com/tiagofsanchez/wfh-tools
  description: >
    A directory of tools to help anyone to work from home in a productive manner
  categories:
    - Directory
    - Open Source
  built_by: Tiago Sanchez
  built_by_url: https://www.tiagofsanchez.com/
  featured: false
- title: Martin Container
  main_url: https://www.container.com/
  url: https://www.container.com/
  featured: false
  categories:
    - Business
  built_by: Vincit California
  built_by_url: https://www.vincit.com/
- title: Urban Armor Gear
  main_url: https://www.urbanarmorgear.com/
  url: https://www.urbanarmorgear.com/
  featured: false
  categories:
    - E-commerce
  built_by: Vincit California
  built_by_url: https://www.vincit.com/
- title: Jason Zheng's Portfolio
  main_url: https://jasonzy.com
  url: https://jasonzy.com
  source_url: https://github.com/bilafish/portfolio-site
  description: >
    Hey there, I'm Jason! I'm a front-end web developer from the sunny island
    of Singapore. This is my first Gatsby site developed using Gatsby and
    Netlify CMS. Feel free to get in touch if you're interested to collaborate
    or engage me on any projects. If you just want to say hello, that's cool
    too.
  featured: false
  categories:
    - Portfolio
    - Web Development
  built_by: Jason Zheng
  built_by_url: https://github.com/bilafish
- title: Fluiditype
  url: https://www.fluiditype.com/
  main_url: https://www.fluiditype.com/
  description: >
    Fluditype is small CSS library focusing on pure typographic fluidity. Recommend to be used for blogs, portfolios, documentation & and simplistic text websites.
  categories:
    - Open Source
    - Design
  built_by: Boris Kirov
  built_by_url: https://www.boriskirov.com
  featured: false
- title: Bonsaiilabs
  main_url: https://bonsaiilabs.com/
  url: https://bonsaiilabs.com/
  description: >
    We are a team of two, creating software for startups and enabling learners with our visualize, break, and solve approach.
  featured: false
  categories:
    - Education
    - Consulting
  built_by: Bonsaiilabs Team
  built_by_url: https://bonsaiilabs.com/team
- title: Tyson
  main_url: https://www.tyson.com
  url: https://www.tyson.com
  featured: false
  categories:
    - Food
    - Marketing
  built_by: Tyson Foods, Inc.
- title: Hillshire Farm
  main_url: https://www.hillshirefarm.com
  url: https://www.hillshirefarm.com
  featured: false
  categories:
    - Food
    - Marketing
  built_by: Tyson Foods, Inc.
- title: Hillshire Snacking
  main_url: https://www.hillshiresnacking.com
  url: https://www.hillshiresnacking.com
  featured: false
  categories:
    - Food
    - Marketing
  built_by: Tyson Foods, Inc.
- title: Jimmy Dean
  main_url: https://www.jimmydean.com
  url: https://www.jimmydean.com
  featured: false
  categories:
    - Food
    - Marketing
  built_by: Tyson Foods, Inc.
- title: Aidells
  main_url: https://www.aidells.com
  url: https://www.aidells.com
  featured: false
  categories:
    - Food
    - Marketing
  built_by: Tyson Foods, Inc.
- title: State Fair
  main_url: https://www.corndogs.com
  url: https://www.corndogs.com
  featured: false
  categories:
    - Food
    - Marketing
  built_by: Tyson Foods, Inc.
- title: Nudges
  main_url: https://www.nudgesdogtreats.com
  url: https://www.nudgesdogtreats.com
  featured: false
  categories:
    - Food
    - Marketing
  built_by: Tyson Foods, Inc.
- title: Tyson Ingredient Solutions
  main_url: https://www.tysoningredientsolutions.com
  url: https://www.tysoningredientsolutions.com
  featured: false
  categories:
    - Food
    - Marketing
  built_by: Tyson Foods, Inc.
- title: Wright Brand
  main_url: https://www.wrightbrand.com
  url: https://www.wrightbrand.com
  featured: false
  categories:
    - Food
    - Marketing
  built_by: Tyson Foods, Inc.
- title: TSUKUTTEMITA LAB
  main_url: https://create.kayac.com/
  url: https://create.kayac.com/
  description: KAYAC private works
  featured: false
  categories:
    - Portfolio
    - Technology
    - Entertainment
  built_by: KAYAC inc.
- title: Brad Garropy
  url: https://bradgarropy.com
  main_url: https://bradgarropy.com
  source_url: https://github.com/bradgarropy/bradgarropy.com
  categories:
    - Blog
    - Education
    - Entertainment
    - JavaScript
    - Open Source
    - Portfolio
    - Programming
    - SEO
    - Technology
    - Web Development
  built_by: Brad Garropy
  built_by_url: https://twitter.com/bradgarropy
- title: mrkaluzny
  main_url: https://mrkaluzny.com
  url: https://mrkaluzny.com
  description: >
    Web designer and web developer specializing in providing services for SME sector.
  featured: false
  categories:
    - Web Development
    - Programming
    - Business
    - Portfolio
    - Freelance
  built_by: Wojciech Kaluzny
- title: The COVID Tracking Project
  url: https://covidtracking.com/
  main_url: https://covidtracking.com/
  source_url: https://github.com/COVID19Tracking/website
  description: >
    The COVID Tracking Project collects and publishes the most complete testing data available for US states and territories.
  categories:
    - Media
    - Healthcare
  built_by: The COVID Tracking Project Web Team
  built_by_url: https://github.com/COVID19Tracking/website/graphs/contributors
- title: The Gauntlet Coverage of COVID-19 in Canada
  url: https://covid19.thegauntlet.ca
  main_url: https://covid19.thegauntlet.ca
  description: >
    Tracking The Spread of Coronavirus in Canada
  categories:
    - Media
    - Education
  built_by: Masoud Karimi
  built_by_url: https://github.com/masoudkarimif
- title: Zestard Technologies
  main_url: https://www.zestard.com
  url: https://www.zestard.com
  description: >
    Zestard Technologies is an eCommerce Specialist company focusing on Magento & Shopify as a core expertise.
  categories:
    - Web Development
    - WordPress
    - Technology
    - Agency
    - E-commerce
  built_by: Zestard Technologies
  built_by_url: https://www.zestard.com
- title: Kostas Vrouvas
  main_url: https://kosvrouvas.com
  url: https://kosvrouvas.com
  featured: false
  categories:
    - Blog
    - Portfolio
  built_by: Kostas Vrouvas
- title: Hanare Cafe in Toshijima, Toba, Japan
  main_url: https://hanarecafe.com
  url: https://hanarecafe.com
  source_url: https://github.com/mnishiguchi/hanarecafe-gatsby
  description: >
    A website for a cafe/bakery located in Toshijima, a beautiful sightseeing spot just a 20-minutes ferry ride from downtown Toba, Japan.
  categories:
    - Food
    - Travel
  built_by: Masatoshi Nishiguchi
  built_by_url: https://mnishiguchi.com
  featured: false
- title: WhileNext
  url: https://whilenext.com
  main_url: https://whilenext.com
  description: >
    A Blog on Software Development
  categories:
    - Blog
    - Learning
    - Programming
    - Web Development
  built_by: Masoud Karimi
  built_by_url: https://github.com/masoudkarimif
- title: Jamify.me
  description: >
    We build websites & PWAs with JAMstack. Delivering faster, more secure web.
  main_url: https://jamify.me
  url: https://jamify.me
  categories:
    - Agency
    - Web Development
  featured: false
- title: Shrey Sachdeva
  url: https://www.shreysachdeva.tech/
  main_url: https://www.shreysachdeva.tech/
  source_url: https://github.com/shrey-sachdeva2000/Shrey-Sachdeva
  description: >
    Personal website for Shrey Sachdeva. An abstract thinker who writes code and designs pixel-perfect user-interfaces with industry experience.
  categories:
    - Portfolio
    - Web Development
  built_by: Shrey Sachdeva
  built_by_url: https://www.shreysachdeva.tech/
- title: The Cares Family
  main_url: https://thecaresfamily.org.uk/home
  url: https://thecaresfamily.org.uk/home
  description: >
    The Cares Family helps people find connection and community in a disconnected age. They relaunched their website in Gatsby during the COVID-19 outbreak of 2020 to help connect neighbours.
  categories:
    - Nonprofit
    - Blog
    - Community
  built_by: Mutual
  built_by_url: https://www.madebymutual.com
- title: "Due to COVID-19: Documenting the Signs of the Pandemic"
  url: https://duetocovid19.com
  main_url: https://duetocovid19.com
  description: >
    A project to document all the signs that have gone up on the storefronts of our cities in response to the coronavirus pandemic.
  categories:
    - Photography
    - Community
  built_by: Andrew Louis
  built_by_url: https://hyfen.net
  featured: false
- title: "Besoegsvenner - Visiting Friends for the Elderly"
  main_url: https://www.xn--besgsvenner-igb.dk
  url: https://www.xn--besgsvenner-igb.dk/ruths-historie
  description: >
    50.000 elderly people in Denmark feel lonely. This project seeks to inform people to become visitor friends ("Besøgsven" in Danish) to help fight loneliness and bring new friendships in to the world.
  categories:
    - Marketing
    - Nonprofit
    - Landing Page
  built_by: Hello Great Works
  built_by_url: https://hellogreatworks.com
- title: Interficie Internet Services
  main_url: https://www.interficie.com
  url: https://www.interficie.com/our-work/
  description: >
    Located in Barcelona, we develop innovative websites, ecommerce solutions and software platforms for global brands, startups and organizations.
  categories:
    - E-commerce
    - Web Development
    - Consulting
    - JavaScript
    - Agency
    - Business
  built_by: Interficie Internet Services
  built_by_url: https://github.com/InterficieIS
- title: SofaScore Corporate
  url: https://corporate.sofascore.com
  main_url: https://corporate.sofascore.com
  description: >
    SofaScore is a leading provider of advanced sports insights and content with global coverage of 20+ sports.
  categories:
    - App
    - Data
    - Sports
    - Technology
  built_by: SofaScore
  built_by_url: https://www.sofascore.com
- title: "#compraaospequenos: buy local during Covid-19"
  url: https://compraaospequenos.pt/
  main_url: https://compraaospequenos.pt/
  source_url: https://github.com/marzeelabs/compraaospequenos
  description: >
    Helping local stores survive and thrive during the Covid-19 crisis (Portugal).
  categories:
    - Community
    - Food
    - Data
    - Directory
  built_by: Marzee Labs
  built_by_url: https://marzeelabs.org
  featured: false
- title: Inventia
  main_url: https://inventia.life/
  url: https://inventia.life/
  description: >
    We have developed unique digital bioprinting technology and unleashed it in a complete platform designed to make complex 3D cell biology simple.
  categories:
    - Business
    - Science
  built_by: Jellypepper
  built_by_url: https://jellypepper.com/
- title: Hasura
  url: https://hasura.io
  main_url: https://hasura.io
  description: >
    Hasura is an open source engine that connects to your databases & microservices and auto-generates a production-ready GraphQL backend.
  categories:
    - API
    - Web Development
    - Technology
    - Open Source
  featured: false
- title: Jimdo.com
  description: >
    Jimdo is an international tech company and one of the world's leading providers of online services for small and medium businesses (SMBs). The company empowers entrepreneurs to create their own website or store without coding and to digitize their business ideas.
  main_url: https://www.jimdo.com/
  url: https://www.jimdo.com/
  categories:
    - Marketing
    - Technology
    - E-commerce
    - Web Development
    - Business
  built_by: Jimdo GmbH
- title: Resume on the Web
  main_url: https://amruthpillai.com
  url: https://amruthpillai.com
  source_url: https://github.com/AmruthPillai/ResumeOnTheWeb-Gatsby
  description: >
    Everyone needs their own little spot on the interwebs, and this is mine. Welcome to my resume, on the web!
  categories:
    - Blog
    - Design
    - Freelance
    - Gallery
    - JavaScript
    - Landing Page
    - Mobile Development
    - Open Source
    - Photography
    - Portfolio
    - Technology
    - Web Development
  built_by: Amruth Pillai
  built_by_url: https://amruthpillai.com
  featured: false
- title: Landmarks.ro
  main_url: https://landmarks.ro/
  url: https://landmarks.ro/
  description: >
    Lead generation technology for real estate developers
  categories:
    - Real Estate
    - Marketing
    - Technology
    - Web Development
    - Landing Page
  built_by: Horia Miron
  built_by_url: https://github.com/ancashoria
  featured: false
- title: GeneOS
  url: https://geneos.me/
  main_url: https://geneos.me/
  description: >
    GeneOS is a privacy-preserving data monetization protocol for genetic, activity, and medical data.
  categories:
    - Landing Page
    - Business
  built_by: GeneOS Team
- title: COVID KPI
  url: https://covidkpi.com/
  main_url: https://covidkpi.com/
  description: >
    COVID KPI aggregates COVID-19 data from numerous official sources then displays the Key Performance Indicators.
  categories:
    - Data
    - Media
    - Healthcare
  built_by: Albert Chen
  built_by_url: https://github.com/mralbertchen
- title: Most Recommended Books
  url: http://mostrecommendedbooks.com/
  main_url: http://mostrecommendedbooks.com/
  description: >
    Discover credibly powerful books recommendations by billionaires, icons, and world-class performers.
  categories:
    - Blog
    - Entrepreneurship
    - Books
- title: theAnubhav.com
  main_url: https://theanubhav.com/
  url: https://theanubhav.com/
  categories:
    - Web Development
    - Blog
    - Portfolio
  built_by: Anubhav Srivastava
  built_by_url: https://theanubhav.com
- title: WatchKeeper
  url: https://www.watchkeeperintl.com
  main_url: https://www.watchkeeperintl.com
  description: >
    WatchKeeper helps organisations to manage global security risks such as natural disasters, extreme weather and violent incidents.
  categories:
    - Data
    - Business
    - Technology
    - Consulting
    - Security
  built_by: WatchKeeper Engineering
  built_by_url: https://twitter.com/watchkeeper
  featured: false
- title: Sztuka Programowania
  built_by: Piotr Fedorczyk
  built_by_url: https://piotrf.pl
  categories:
    - Event
    - Learning
    - Web Development
  description: >
    Landing page of a series of web development workshops held in Gdańsk, Poland.
  featured: false
  main_url: https://sztuka-programowania.pl/
  url: https://sztuka-programowania.pl/
- title: Rivers Casino
  built_by: WILDLIFE.LA
  built_by_url: https://www.wildlife.la
  categories:
    - Entertainment
    - Food
    - Blog
    - Travel
  description: >
    Rivers Casino offers the very best in casinos, hotels, restaurants, concerts, and entertainment. Visit us in Des Plaines, IL, Philadelphia, PA, Pittsburgh, PA and Schenectady, NY.
  featured: false
  main_url: https://www.riverscasino.com/desplaines/
  url: https://www.riverscasino.com/desplaines/
- title: Mishal Shah
  built_by: Mishal Shah
  built_by_url: https://mishal23.github.io
  categories:
    - Blog
    - Portfolio
    - Open Source
    - Web Development
  description: >
    Hey, I'm Mishal Shah, a passionate developer with interests in Networks, Databases and Web Security. This website is my personal portfolio and blog with the Fresh theme. I love reading engineering articles, contributing to open-source and interacting with communities. Feel free to get in touch if you have an interesting project that you want to collaborate on.
  featured: false
  main_url: https://mishal23.github.io/
  url: https://mishal23.github.io/
- title: Chris Nager
  main_url: https://chrisnager.com
  url: https://chrisnager.com
  source_url: https://github.com/chrisnager/chrisnager-dot-com
  description: >
    Developer and designer in Brooklyn, NY passionate about performance, accessibility, and systematic design.
  categories:
    - Accessibility
    - Blog
    - Design
    - Portfolio
    - User Experience
    - Web Development
  built_by: Chris Nager
  built_by_url: https://twitter.com/chrisnager
- title: Resistbot
  url: https://resist.bot
  main_url: https://resist.bot
  description: >
    A chatbot that helps you contact your representatives, and be an informed citizen.
  categories:
    - Blog
    - Government
    - Nonprofit
- title: SVG to PNG
  url: https://www.svgtopng.me/
  main_url: https://www.svgtopng.me/
  description: >
    Online SVG to PNG batch converter. Upload and convert your SVG files to PNG with the desired size and background color for free, fast and secure.
  categories:
    - App
    - Technology
    - Productivity
    - Design
    - Web Development
  built_by: Illia Achour
  built_by_url: https://github.com/dummyco
- title: St. Jude Cloud
  url: https://www.stjude.cloud
  main_url: https://www.stjude.cloud
  description: >
    Pediatric cancer data sharing ecosystem by St. Jude Children's Research Hospital.
  categories:
    - Science
    - Technology
    - Nonprofit
    - Data
    - Healthcare
  featured: false
- title: Philip Domingo
  url: https://www.prtdomingo.com
  main_url: https://www.prtdomingo.com
  description: >
    Personal website built on top of GatsbyJS, Ghost, and Azure.
  categories:
    - Technology
    - Blog
  featured: false
- title: Vinicius Dias
  built_by: Vinicius Dias
  built_by_url: https://viniciusdias.works/
  categories:
    - Blog
    - Portfolio
    - Open Source
    - Web Development
  description: >
    Hi, I'm Vinicius Dias, a Front-End developer with focus on performance and UX. This is my personal portfolio developed with Gatsby. I'm always learning different things and I consider myself a very curious guy. I feel that it keeps me motivated and creative to solve problems.
  featured: false
  main_url: https://viniciusdias.works/
  url: https://viniciusdias.works/
- title: Cognifide Tech
  url: https://tech.cognifide.com/
  main_url: https://tech.cognifide.com/
  description: >
    Technology HUB that provides useful and specialized technical knowledge created for fellow engineers by engineers from Cognifide.
  categories:
    - Blog
    - Programming
    - Technology
  built_by: Cognifide
  built_by_url: https://www.cognifide.com/
- title: Chandraveena by S Balachander
  url: https://www.chandraveena.com
  main_url: https://www.chandraveena.com
  description: >
    Chandraveena is a contemporary Indian string instrument designed from the traditional Saraswati Veena.
    S Balachander, an Indian classical musician, is the creator and performing artist of Chandraveena.
    Chandraveena has been designed to support a systematic and contemplative exploration of Indian Ragas.
    It is endowed with a deep sustain and a rich sound allowing the artist to create elaborate musical phrases
    and subtle intonations. Visit the website to listen and learn more!
  categories:
    - Music
    - Portfolio
    - Blog
  built_by: Sadharani Music Works
  built_by_url: https://www.sadharani.com
  featured: false
- title: Anong Network
  main_url: https://anong.network
  url: https://anong.network
  description: >
    An app used to quickly identify a network provider in Philippines
  categories:
    - App
    - Directory
  built_by: Jan Harold Diaz
  built_by_url: https://janharold.com
  featured: false
- title: PayMongo
  main_url: https://paymongo.com
  url: https://paymongo.com
  description: >
    The official website of PayMongo Philippines
  categories:
    - Marketing
    - Finance
  built_by: PayMongo
  built_by_url: https://paymongo.com
- title: Zona Digital
  url: https://zonadigital.pt
  main_url: https://zonadigital.pt
  description: >
    We work with startups and small businesses building effective strategies through digital platforms. Based in Porto, Portugal.
  categories:
    - Web Development
    - Programming
    - Technology
    - Design
    - Business
  built_by: Zona Digital
  built_by_url: https://zonadigital.pt
  featured: false
- title: Ofri Lifshitz Design
  url: https://www.ofrilifshitz.com
  main_url: https://www.ofrilifshitz.com
  categories:
    - Portfolio
    - Design
  built_by: Raz Lifshitz
  built_by_url: https://www.linkedin.com/in/raz-lifshitz
- title: Runly
  url: https://www.runly.io/
  main_url: https://www.runly.io/
  description: >
    The easiest way to run background jobs with .NET Core. It's more than background jobs —
    it's an all-in-one platform to create great user experiences.
  categories:
    - API
    - App
    - Landing Page
    - Technology
    - Programming
  built_by: Chad Lee
  built_by_url: https://github.com/chadly
  featured: false
- title: Ajith's blog
  url: https://ajith.blog
  main_url: https://ajith.blog
  source_url: https://github.com/ajithrnayak/ajith_blog
  description: >
    I build apps and sometimes write about the observations and frustrations at work here.
  categories:
    - Blog
    - Mobile Development
    - Open Source
    - Programming
    - Technology
  built_by: Ajith R Nayak
  built_by_url: https://ajith.xyz
- title: I Love You Infinity
  url: https://iloveyouinfinity.com
  main_url: https://iloveyouinfinity.com
  description: >
    An infinite sound experiment to help raise awareness about autism and love.
  categories:
    - Nonprofit
    - Healthcare
  built_by: Good Praxis
  built_by_url: https://goodpraxis.coop
  featured: false
- title: KAIGO in JAPAN
  main_url: https://kaigo-in-japan.jp
  url: https://kaigo-in-japan.jp
  description: >
    KAIGO in JAPAN is a website for those who are planning to work in the care work field in Japan. We built a multilingual site on Gatsby. One of them is a special language called Easy-Japanese with various ruby tags.
  categories:
    - Healthcare
    - Nonprofit
    - Web Development
    - Programming
  built_by: hgw
  built_by_url: https://shunyahagiwara.com/
- title: Dondoko Susumu Website
  url: https://xn--28jma5da5l6e.com/en/
  main_url: https://xn--28jma5da5l6e.com/en/
  source_url: https://github.com/dondoko-susumu/website-v2
  description: >
    The Website of Dondoko Susumu, a Japanese cartoonist. His cartoons have been posted. It is internationalized into 12 languages.
  categories:
    - Blog
    - Entertainment
    - Gallery
    - Landing Page
  built_by: Dondoko Susumu
  built_by_url: https://xn--28jma5da5l6e.com/en/
- title: Raymond Ware
  url: https://www.raymondware.com
  main_url: https://www.raymondware.com
  description: >
    Seattle web developer portfolio site.
  categories:
    - Portfolio
    - Design
    - Freelance
    - Web Development
  built_by: Raymond Ware
  built_by_url: https://github.com/raymondware
  featured: false
- title: Formula One Gym
  url: https://www.formulaonegym.co.uk/
  main_url: https://www.formulaonegym.co.uk/
  source_url: https://github.com/Zellement/formula1gym
  description: A UK based fitness gym in the heart of Nottingham, built with Gatsby v2
  categories:
    - Sports
  built_by: Dan Farrow
  built_by_url: https://github.com/Zellement
  featured: false
- title: Blog - Thanawat Gulati
  main_url: https://testing.thanawatgulati.com
  url: https://testing.thanawatgulati.com
  source_url: https://github.com/thanawatgulati/thanawatgulati-blog
  description: >
    Thanawat Gulati - Blog , Work experience portfolio and more.
  categories:
    - Blog
  built_by: Thanawat Gulati
  built_by_url: https://twitter.com/mjamesvevo
  featured: false
- title: Effico Ltd
  main_url: https://www.effico.ltd
  url: https://www.effico.ltd
  source_url: https://github.com/Zellement/effico
  description: >
    Commercial and domestic electrical contractors.
  categories:
    - Business
  built_by: Dan Farrow
  built_by_url: https://www.zellement.com
  featured: false
- title: Sheringham Flooring
  main_url: https://www.sheringhamflooring.com
  url: https://www.sheringhamflooring.com
  source_url: https://github.com/Zellement/sheringham-flooring-2019
  description: >
    Sheringham Flooring - commercial and domestic flooring solutions
  categories:
    - Business
  built_by: Dan Farrow
  built_by_url: https://www.zellement.com
  featured: false
- title: Que Jamear
  description: >-
    A directory with a map of food delivery services
    to be used during the health emergency caused by covid 19.
  main_url: https://quejamear.com/encebollados
  url: https://quejamear.com/encebollados
  featured: false
  categories:
    - Food
  built_by: Ramón Chancay
  built_by_url: https://ramonchancay.me/
- title: Vim Training
  description: >
    Bite sized video tutorials for Vim
  main_url: https://vimtraining.com
  url: https://vimtraining.com
  featured: false
  categories:
    - Education
    - Programming
  built_by: Nishant Dania
  built_by_url: https://nishantdania.com
- title: CodeTisans
  url: https://codetisans.com
  main_url: https://codetisans.com
  description: >-
    Website of an agency specialized in creating Laravel and Vue apps
  categories:
    - Agency
  built_by: Przemysław Przyłucki
  built_by_url: https://twitter.com/przylucki_p
  featured: false
- title: Mox Bank
  main_url: https://mox.com/
  url: https://mox.com/
  description: >
    Mox is the new virtual bank backed by Standard Chartered in partnership with HKT, PCCW and Trip.com; created to deliver a new banking experience in Hong Kong.
  categories:
    - Business
    - Design
    - Technology
    - Finance
    - User Experience
  built_by: Mox Bank
  built_by_url: https://mox.com/
- title: Pittica
  url: https://pittica.com
  main_url: https://pittica.com
  source_url: https://github.com/pittica/site
  description: >
    Digital agency site.
  categories:
    - Design
    - Web Development
    - Agency
  built_by: Lucio Benini
  built_by_url: https://pittica.com
  featured: false
- title: MyHumus
  url: https://myhumus.com
  main_url: https://myhumus.com
  source_url: https://github.com/my-humus/site
  description: >
    Digital agency site.
  categories:
    - Blog
    - Food
  built_by: Lucio Benini
  built_by_url: https://pittica.com
- title: Wanaboat.fr
  main_url: https://www.wanaboat.fr
  url: https://www.wanaboat.fr
  description: >
    This a boating classifieds website. It presents dinghys, catamarans and anything that floats or goes on the water and is for sale in France and Europe.
  categories:
    - Directory
  built_by: Olivier L. Developer
  built_by_url: https://www.olivierlivet.net/
- title: maxemitchell.com
  url: https://www.maxemitchell.com/
  main_url: https://www.maxemitchell.com/
  source_url: https://github.com/maxemitchell/portfolio
  description: >
    This is a personal portfolio website to highlight my photography, videography, coding projects, and work/education experience.
  categories:
    - Portfolio
    - Gallery
    - Portfolio
    - Open Source
    - Design
  built_by: Max Mitchell
  built_by_url: https://github.com/maxemitchell
- title: Nick Offerman
  url: https://nickofferman.co/
  main_url: https://nickofferman.co/
  description: >
    The official website of Nick Offerman: Actor, Author, Humorist, & Woodworker.
  categories:
    - E-commerce
    - Entertainment
    - Video
  built_by: Aveling Ray
  built_by_url: https://avelingray.com/
- title: Rudra Narayan
  url: https://rudra.dev
  main_url: https://rudra.dev
  source_url: https://github.com/mrprofessor/rudra.dev
  description: >
    Rudra Narayan | Thoughts, obsessions and rants
  categories:
    - Blog
    - Portfolio
    - SEO
    - Programming
    - Landing Page
    - Technology
  built_by: Rudra Narayan
  built_by_url: https://github.com/mrprofessor
  featured: false
- title: Stackrole
  main_url: https://stackrole.com
  url: https://stackrole.com
  description: >
    We help Startups and Individuals launch their blazing fast JAMstack website with GatsbyJS and Netlify CMS, Deployed on Netlify
  categories:
    - Agency
    - Blog
    - User Experience
    - Web Development
    - Portfolio
    - JavaScript
  built_by: Stackrole
  built_by_url: https://stackrole.com
  featured: false
- title: Aparna Joshi
  url: https://aparnajoshi.netlify.app/
  main_url: https://aparnajoshi.netlify.app/
  description: >
    Hi, I`m a Software Engineer working in Citrix, Bangalore. I spend my free time learning stuff that interests me. I write articles that educates me.
  categories:
    - Blog
    - Science
    - Technology
    - Programming
  built_by: Aparna Joshi
  built_by_url: https://github.com/AparnaJoshi007/explained/
  featured: false
- title: CodeWithLinda
  url: https://www.codewithlinda.com/
  main_url: https://www.codewithlinda.com/
  source_url: https://github.com/Linda-Ikechukwu/Personal-Site
  description: >
    CodeWithLinda is the personal portfolio and blog site of Linda Ikechukwu, a Frontend developer based in Lagos, Nigeria.
  categories:
    - Portfolio
    - Blog
    - Technology
    - Programming
    - Web Development
  built_by: Linda Ikechukwu
  built_by_url: https://twitter.com/_MsLinda
  featured: false
- title: Headless WordPress Blog and Portfolio by Simon Halimonov
  url: https://simonhalimonov.com/
  main_url: https://simonhalimonov.com/
  description: >
    An open source portfolio about UI/UX design and development. This is my personal website that I use to promote my work. It uses TypeScript and a headless WordPress CMS. Supports i18n and Gutenberg. I open source this site to help everyone make a nice WordPress site faster.
  categories:
    - Blog
    - Portfolio
    - Programming
    - Open Source
    - Design
    - Freelance
    - Web Development
    - WordPress
  built_by: Simon Halimonov
  built_by_url: https://simonhalimonov.com/
  featured: false
- title: Clarke Harris
  url: https://www.clarkeharris.com/
  main_url: https://www.clarkeharris.com/
  description: >
    Brooklyn based designer portfolio. Uses pretty advance animations. Content is pulled from the contentful.
  categories:
    - Portfolio
    - Design
    - Freelance
    - Web Development
  built_by: Daniel Husar
  built_by_url: https://www.danielhusar.sk/
  featured: false
- title: Daniel Husar
  url: https://www.danielhusar.sk/
  main_url: https://www.danielhusar.sk/
  source_url: https://github.com/danielhusar/danielhusar.sk
  description: >
    An open source portfolio and blog.
  categories:
    - Blog
    - Portfolio
    - JavaScript
    - Open Source
  built_by: Daniel Husar
  built_by_url: https://www.danielhusar.sk/
  featured: false
- title: SANDALBOYZ
  main_url: https://sandalboyz.com
  url: https://sandalboyz.com
  description: >
    The official website of SANDALBOYZ – home to coziness and comfort. Built in conjunction with https://planetary.co/.
  categories:
    - Retail
    - E-commerce
    - Blog
  built_by: SANDALBOYZ
  built_by_url: https://sandalboyz.com
  featured: false
- title: Tim Phillips
  url: https://www.tim-phillips.com/
  main_url: https://www.tim-phillips.com/
  source_url: https://github.com/timphillips/tim-phillips.com
  description: >
    Personal website for Tim Phillips, a software engineer and web developer.
  categories:
    - Open Source
    - Portfolio
    - Web Development
  featured: false
- title: Nagarjun Palavalli
  main_url: https://nagarjun.co/
  url: https://nagarjun.co/
  description: >
    My personal website built with Gatsby. I am a full-stack web developer and designer based in Bangalore, India.
  categories:
    - Portfolio
    - Blog
  built_by: Nagarjun Palavalli
  built_by_url: https://twitter.com/palavalli
  featured: false
<<<<<<< HEAD
- title: Diogo Rodrigues
  url: https://www.diogorodrigues.dev/
  main_url: https://www.diogorodrigues.dev/
  description: >
    As a front-end developer with UI/UX design skills, I create digital experiences through design & code.
  categories:
    - Freelance
    - Portfolio
    - Blog
    - Mobile Development
    - Web Development
    - User Experience
  built_by: Diogo Rodrigues
  built_by_url: https://www.diogorodrigues.dev/
=======
- title: Jamstack Storefront
  main_url: https://jamstackstorefront.com/
  url: https://jamstackstorefront.com/
  categories:
    - E-commerce
    - Agency
  built_by: Peter Hironaka
  built_by_url: https://peterhironaka.com
  featured: false
- title: Support Black Business
  main_url: https://support-black.business
  url: https://support-black.business
  categories:
    - Directory
  built_by: Peter Hironaka
  built_by_url: https://peterhironaka.com
  featured: false
- title: Nyxo
  url: https://www.nyxo.app
  main_url: https://www.nyxo.app
  description: >
    Nyxo is the best aid for improving your sleep quality. We combine leading sleep research techniques with your sleep tracker’s data to provide you with personalized and actionable coaching, to improve your sleep.
  categories:
    - Healthcare
    - Blog
    - Science
    - Technology
    - Data
    - Mobile Development
  built_by: Kayla Gordon
  built_by_url: https://www.kayla-gordon.com/
  featured: false
- title: Earner
  url: https://www.earner.ai/
  main_url: https://www.earner.ai/
  source_url: https://github.com/Earner-ai/earner-website
  description: >
    Earner is here to keep you informed of services you are entitled to from the Finnish government to entrepreneurship. We are here to help you succeed.
  categories:
    - Blog
    - Open Source
    - Education
    - Technology
    - Community
    - Data
    - Entrepreneurship
    - Human Resources
  built_by: Kayla Gordon
  built_by_url: https://www.kayla-gordon.com/
  featured: false
- title: Amamos Vivir Cada Día
  main_url: https://www.amvi.org.mx/
  url: https://www.amvi.org.mx/
  description: >
    AMVI, Amamos Vivir Cada Día A.C. is a Mexican non-profit organisation helping children with degenerative illnesses by fulfilling their dreams and helping their families financially, but also with personal support. During the Covid-19 crisis, their donations have plummeted since they did not have a website, so I decided to help by building this site for them using Gatsby, TypeScript and Styled-Components, proudly hosted on Netlify who helped the cause with a free pro plan.
  featured: false
  categories:
    - Nonprofit
    - Healthcare
  built_by: Jacob Herper
  built_by_url: https://herper.io/
- title: Digital4Better
  url: https://digital4better.com
  main_url: https://digital4better.com
  description: >
    Digital4Better is an agency promoting a sustainable digital future.
  categories:
    - Accessibility
    - Agency
    - Blog
    - Consulting
    - Design
    - E-commerce
    - Mobile Development
    - Open Source
    - Programming
    - Technology
    - User Experience
    - Web Development
  built_by: Digital4Better
  built_by_url: https://digital4better.com
  featured: false
>>>>>>> 0189bf71
- title: With Pulp
  url: https://withpulp.com
  main_url: https://withpulp.com
  description: >
    With Pulp's agency website and blog. Meet our team, see our work and read our latest insights on design and development.
  categories:
    - Agency
    - Marketing
    - Web Development
    - Portfolio
    - Blog
  featured: false
- title: DUDOS
  main_url: https://dudos.co.uk
  url: https://dudos.co.uk
  description: >
    UK based web design agency building premium bespoke websites with light-speed performance and rock-solid security
  categories:
    - Agency
    - Web development
    - Design
    - SEO
    - Portfolio
    - Blog
    - JavaScript
    - Mobile Development
    - Marketing
    - Photography
    - User Experience
  built_by: Mark A Hext
  built_by_url: https://dudos.co.uk/about
  featured: false
- title: Impuls-e
  main_url: https://impuls-e.works/
  url: https://impuls-e.works/
  description: >
    Digital Agency focused on helping our clients build their online digital presence. Located in Santa Catarina, Brazil
  categories:
    - Web Development
    - E-commerce
    - Mobile Development
    - Landing Page
    - Blog
    - Programming
    - Agency
  built_by: Impuls-e
  built_by_url: https://www.instagram.com/impulse.works/
  featured: false
- title: Honeycomb Creative
  main_url: https://www.honeycombcreative.com/
  url: https://www.honeycombcreative.com/
  description: >
    Honeycomb Creative has been producing websites and other print and electronic communications material since 1991. Website built with Gatsby v2 and headless WordPress.
  categories:
    - Agency
    - Web Development
    - Design
    - SEO
    - Portfolio
    - Marketing
    - Blog
    - WordPress
  built_by: Honeycomb Creative
  built_by_url: https://www.honeycombcreative.com/
- title: Personal Website of Suganthan Mohanadasan
  main_url: https://suganthan.com/
  url: https://suganthan.com/
  description: >
    Suganthan is a digital marketing consultant who works with medium and large businesses. This Gatsby site uses Contentful as the CMS and Tailwind CSS for the styling. It also uses i18n plugins to provide a site for Suganthan's Norwegian visitors.
  categories:
    - Blog
    - Business
    - Consulting
    - Entrepreneurship
    - Portfolio
    - SEO
  built_by: Shane Jones
  built_by_url: https://shanejones.co.uk/
- title: Bold.org
  url: https://bold.org/
  main_url: https://bold.org/
  description: >
    Fighting Student Debt. Create or apply to exclusive scholarships, fellowships, and grants, in minutes.
  categories:
    - Education
  built_by: Bold.org
  featured: false
- title: Petite & Minimal
  url: https://www.petiteandminimal.com/
  main_url: https://www.petiteandminimal.com/
  description: >-
    Eco-friendly lifestyle website. Green, sustainable, minimal. Covering food,
    style, travel, living and featuring several eco-friendly directories.
  categories:
    - Blog
    - Food
    - Travel
    - Photography
    - Directory
  built_by: Annie Taylor Chen
  built_by_url: https://www.annietaylorchen.com/
  featured: false
- title: Petite & Minimal Concept Store DEMO
  url: https://petiteandminimalstore.netlify.app/
  main_url: https://petiteandminimalstore.netlify.app/
  source_url: https://github.com/AnnieTaylorCHEN/PetiteandMinimalStore
  description: >-
    A JAMstack e-commerce solution built with Gatsby, Contentful and
    CommerceLayer.
  categories:
    - E-commerce
  built_by: Annie Taylor Chen
  built_by_url: https://www.annietaylorchen.com/<|MERGE_RESOLUTION|>--- conflicted
+++ resolved
@@ -10966,7 +10966,6 @@
   built_by: Nagarjun Palavalli
   built_by_url: https://twitter.com/palavalli
   featured: false
-<<<<<<< HEAD
 - title: Diogo Rodrigues
   url: https://www.diogorodrigues.dev/
   main_url: https://www.diogorodrigues.dev/
@@ -10981,7 +10980,6 @@
     - User Experience
   built_by: Diogo Rodrigues
   built_by_url: https://www.diogorodrigues.dev/
-=======
 - title: Jamstack Storefront
   main_url: https://jamstackstorefront.com/
   url: https://jamstackstorefront.com/
@@ -11064,7 +11062,6 @@
   built_by: Digital4Better
   built_by_url: https://digital4better.com
   featured: false
->>>>>>> 0189bf71
 - title: With Pulp
   url: https://withpulp.com
   main_url: https://withpulp.com
