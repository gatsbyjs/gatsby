--- conflicted
+++ resolved
@@ -10055,7 +10055,6 @@
   built_by: Built by Rebels Ltd.
   built_by_url: https://builtbyrebels.com/
   featured: false
-<<<<<<< HEAD
 - title: Design Portfolio of Richard Bruskowski
   main_url: https://bruskowski.design/
   url: https://bruskowski.design/
@@ -10069,7 +10068,6 @@
     - Photography
   built_by: Richard Bruskowski
   built_by_url: https://github.com/richardbruskowski
-=======
 - title: Kelvin DeCosta's Website
   url: https://kelvindecosta.com
   main_url: https://kelvindecosta.com
@@ -10078,5 +10076,4 @@
     - Portfolio
   built_by: Kelvin DeCosta
   built_by_url: https://github.com/kelvindecosta
->>>>>>> 64a367e2
   featured: false