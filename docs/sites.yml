- title: ReactJS
  main_url: "https://reactjs.org/"
  url: "https://reactjs.org/"
  source_url: "https://github.com/reactjs/reactjs.org"
  featured: true
  categories:
    - Web Development
    - Featured
- title: Flamingo
  main_url: https://www.shopflamingo.com/
  url: https://www.shopflamingo.com/
  description: >
    Online shop for women's body care and hair removal products.
  categories:
    - eCommerce
    - Featured
  featured: true
- title: IDEO
  url: https://www.ideo.com
  main_url: https://www.ideo.com/
  description: >
    A Global design company committed to creating positive impact.
  categories:
    - Agency
    - Technology
    - Featured
    - Consulting
    - User Experience
  featured: true
- title: Airbnb Engineering & Data Science
  description: >
    Creative engineers and data scientists building a world where you can belong
    anywhere
  main_url: "https://airbnb.io/"
  url: "https://airbnb.io/"
  categories:
    - Blog
    - Gallery
    - Featured
  featured: true
- title: Impossible Foods
  main_url: "https://impossiblefoods.com/"
  url: "https://impossiblefoods.com/"
  categories:
    - Food
    - Featured
  featured: true
- title: Braun
  description: >
    Braun offers high performance hair removal and hair care products, including dryers, straighteners, shavers, and more.
  main_url: "https://ca.braun.com/en-ca"
  url: "https://ca.braun.com/en-ca"
  categories:
    - eCommerce
    - Featured
  featured: true
- title: NYC Pride 2019 | WorldPride NYC | Stonewall50
  main_url: "https://2019-worldpride-stonewall50.nycpride.org/"
  url: "https://2019-worldpride-stonewall50.nycpride.org/"
  featured: true
  description: >-
    Join us in 2019 for NYC Pride, as we welcome WorldPride and mark the 50th
    Anniversary of the Stonewall Uprising and a half-century of LGBTQ+
    liberation.
  categories:
    - Education
    - Marketing
    - Nonprofit
    - Featured
  built_by: Canvas United
  built_by_url: "https://www.canvasunited.com/"
- title: The State of European Tech
  main_url: "https://2017.stateofeuropeantech.com/"
  url: "https://2017.stateofeuropeantech.com/"
  featured: true
  categories:
    - Technology
    - Featured
  built_by: Studio Lovelock
  built_by_url: "http://www.studiolovelock.com/"
- title: Hopper
  main_url: "https://www.hopper.com/"
  url: "https://www.hopper.com/"
  built_by: Narative
  built_by_url: "https://www.narative.co/"
  featured: true
  categories:
    - Technology
    - App
    - Featured
- title: GM Capital One
  description: |
    Introducing the new online experience for your GM Rewards Credit Card
  main_url: "https://gm.capitalone.com/"
  url: "https://gm.capitalone.com/"
  categories:
    - Featured
  featured: true
- title: Life Without Barriers | Foster Care
  main_url: "https://www.lwb.org.au/foster-care"
  url: "https://www.lwb.org.au/foster-care"
  featured: true
  description: >-
    We are urgently seeking foster carers all across Australia. Can you open
    your heart and your home to a child in need? There are different types of
    foster care that can suit you. We offer training and 24/7 support.
  categories:
    - Nonprofit
    - Education
    - Documentation
    - Marketing
    - Featured
  built_by: LWB Digital Team
  built_by_url: "https://twitter.com/LWBAustralia"
- title: Figma
  main_url: "https://www.figma.com/"
  url: "https://www.figma.com/"
  featured: true
  categories:
    - Marketing
    - Design
    - Featured
  built_by: Corey Ward
  built_by_url: "http://www.coreyward.me/"
- title: Bejamas - JAM Experts for hire
  main_url: "https://bejamas.io/"
  url: "https://bejamas.io/"
  featured: true
  description: >-
    We help agencies and companies with JAMStack tools. This includes web
    development using Static Site Generators, Headless CMS, CI / CD and CDN
    setup.
  categories:
    - Technology
    - Web Development
    - Agency
    - Marketing
    - Featured
  built_by: Bejamas
  built_by_url: "https://bejamas.io/"
- title: The State of JavaScript
  description: >
    Data from over 20,000 developers, asking them questions on topics ranging
    from frontend frameworks and state management, to build tools and testing
    libraries.
  main_url: "https://stateofjs.com/"
  url: "https://stateofjs.com/"
  source_url: "https://github.com/StateOfJS/StateOfJS"
  categories:
    - Data
    - JavaScript
    - Featured
  built_by: StateOfJS
  built_by_url: "https://github.com/StateOfJS/StateOfJS/graphs/contributors"
  featured: true
- title: DesignSystems.com
  main_url: "https://www.designsystems.com/"
  url: "https://www.designsystems.com/"
  description: |
    A resource for learning, creating and evangelizing design systems.
  categories:
    - Design
    - Blog
    - Technology
    - Featured
  built_by: Corey Ward
  built_by_url: "http://www.coreyward.me/"
  featured: true
- title: Timely
  main_url: "https://timelyapp.com/"
  url: "https://timelyapp.com/"
  description: |
    Fully automatic time tracking. For those who trade in time.
  categories:
    - Productivity
    - Featured
  built_by: Timm Stokke
  built_by_url: "https://timm.stokke.me"
  featured: true
- title: Snap Kit
  main_url: "https://kit.snapchat.com/"
  url: "https://kit.snapchat.com/"
  description: >
    Snap Kit lets developers integrate some of Snapchat’s best features across
    platforms.
  categories:
    - Technology
    - Documentation
    - Featured
  featured: true
- title: SendGrid
  main_url: "https://sendgrid.com/docs/"
  url: "https://sendgrid.com/docs/"
  description: >
    SendGrid delivers your transactional and marketing emails through the
    world's largest cloud-based email delivery platform.
  categories:
    - API
    - Technology
    - Documentation
    - Featured
  featured: true
- title: Kirsten Noelle
  main_url: "https://www.kirstennoelle.com/"
  url: "https://www.kirstennoelle.com/"
  featured: true
  description: >
    Digital portfolio for San Francisco Bay Area photographer Kirsten Noelle Wiemer.
  categories:
    - Photography
    - Portfolio
    - Featured
  built_by: Ryan Wiemer
  built_by_url: "https://www.ryanwiemer.com/"
- title: Cajun Bowfishing
  main_url: "https://cajunbowfishing.com/"
  url: "https://cajunbowfishing.com/"
  featured: false
  categories:
    - eCommerce
    - Sports
  built_by: Escalade Sports
  built_by_url: "https://www.escaladesports.com/"
- title: NEON
  main_url: "http://neonrated.com/"
  url: "http://neonrated.com/"
  featured: false
  categories:
    - Gallery
- title: GraphCMS
  main_url: "https://graphcms.com/"
  url: "https://graphcms.com/"
  featured: false
  categories:
    - Marketing
    - Technology
- title: Bottender Docs
  main_url: "https://bottender.js.org/"
  url: "https://bottender.js.org/"
  source_url: "https://github.com/bottenderjs/bottenderjs.github.io"
  featured: false
  categories:
    - Documentation
    - Web Development
    - Open Source
- title: Ghost Documentation
  main_url: https://docs.ghost.org/
  url: https://docs.ghost.org/
  source_url: "https://github.com/tryghost/docs"
  featured: false
  description: >-
    Ghost is an open source, professional publishing platform built on a modern Node.js technology stack — designed for teams who need power, flexibility and performance.
  categories:
    - Technology
    - Documentation
    - Open Source
  built_by: Ghost Foundation
  built_by_url: https://ghost.org/
- title: Nike - Just Do It
  main_url: "https://justdoit.nike.com/"
  url: "https://justdoit.nike.com/"
  featured: true
  categories:
    - eCommerce
    - Featured
- title: AirBnB Cereal
  main_url: "https://airbnb.design/cereal"
  url: "https://airbnb.design/cereal"
  featured: false
  categories:
    - Marketing
    - Design
- title: Cardiogram
  main_url: "https://cardiogr.am/"
  url: "https://cardiogr.am/"
  featured: false
  categories:
    - Marketing
    - Technology
- title: Hack Club
  main_url: "https://hackclub.com/"
  url: "https://hackclub.com/"
  source_url: "https://github.com/hackclub/site"
  featured: false
  categories:
    - Education
    - Web Development
- title: Matthias Jordan Portfolio
  main_url: "https://iammatthias.com/"
  url: "https://iammatthias.com/"
  source_url: "https://github.com/iammatthias/net"
  description: >-
    Photography portfolio and blog built using Contentful + Netlify + Gatsby V2.
  built_by: Matthias Jordan
  built_by_url: https://github.com/iammatthias
  featured: false
  categories:
    - Photography
    - Portfolio
- title: Investment Calculator
  main_url: "https://investmentcalculator.io/"
  url: "https://investmentcalculator.io/"
  featured: false
  categories:
    - Education
    - Finance
- title: CSS Grid Playground by MozillaDev
  main_url: "https://mozilladevelopers.github.io/playground/"
  url: "https://mozilladevelopers.github.io/playground/"
  source_url: "https://github.com/MozillaDevelopers/playground"
  featured: false
  categories:
    - Education
    - Web Development
- title: Piotr Fedorczyk Portfolio
  built_by: Piotr Fedorczyk
  built_by_url: "https://piotrf.pl"
  categories:
    - Portfolio
    - Web Development
  description: >-
    Portfolio of Piotr Fedorczyk, a digital product designer and full-stack developer specializing in shaping, designing and building news and tools for news.
  featured: false
  main_url: "https://piotrf.pl/"
  url: "https://piotrf.pl/"
- title: unrealcpp
  main_url: "https://unrealcpp.com/"
  url: "https://unrealcpp.com/"
  source_url: "https://github.com/Harrison1/unrealcpp-com"
  featured: false
  categories:
    - Blog
    - Web Development
- title: Andy Slezak
  main_url: "https://www.aslezak.com/"
  url: "https://www.aslezak.com/"
  source_url: "https://github.com/amslezak"
  featured: false
  categories:
    - Web Development
    - Portfolio
- title: Deliveroo.Design
  main_url: "https://www.deliveroo.design/"
  url: "https://www.deliveroo.design/"
  featured: false
  categories:
    - Food
    - Marketing
- title: Dona Rita
  main_url: "https://www.donarita.co.uk/"
  url: "https://www.donarita.co.uk/"
  source_url: "https://github.com/peduarte/dona-rita-website"
  featured: false
  categories:
    - Food
    - Marketing
- title: Fröhlich ∧ Frei
  main_url: "https://www.froehlichundfrei.de/"
  url: "https://www.froehlichundfrei.de/"
  featured: false
  categories:
    - Web Development
    - Blog
    - Open Source
- title: How to GraphQL
  main_url: "https://www.howtographql.com/"
  url: "https://www.howtographql.com/"
  source_url: "https://github.com/howtographql/howtographql"
  featured: false
  categories:
    - Documentation
    - Web Development
    - Open Source
- title: OnCallogy
  main_url: "https://www.oncallogy.com/"
  url: "https://www.oncallogy.com/"
  featured: false
  categories:
    - Marketing
    - Healthcare
- title: Ryan Wiemer's Portfolio
  main_url: "https://www.ryanwiemer.com/"
  url: "https://www.ryanwiemer.com/knw-photography/"
  source_url: "https://github.com/ryanwiemer/rw"
  featured: false
  description: >
    Digital portfolio for Oakland, CA based account manager Ryan Wiemer.
  categories:
    - Portfolio
    - Web Development
    - Design
  built_by: Ryan Wiemer
  built_by_url: "https://www.ryanwiemer.com/"
- title: Ventura Digitalagentur Köln
  main_url: "https://www.ventura-digital.de/"
  url: "https://www.ventura-digital.de/"
  featured: false
  built_by: Ventura Digitalagentur
  categories:
    - Agency
    - Marketing
    - Featured
- title: Azer Koçulu
  main_url: "https://kodfabrik.com/"
  url: "https://kodfabrik.com/photography/"
  featured: false
  categories:
    - Portfolio
    - Photography
    - Web Development
- title: Damir.io
  main_url: "http://damir.io/"
  url: "http://damir.io/"
  source_url: "https://github.com/dvzrd/gatsby-sfiction"
  featured: false
  categories:
    - Blog
- title: Digital Psychology
  main_url: "http://digitalpsychology.io/"
  url: "http://digitalpsychology.io/"
  source_url: "https://github.com/danistefanovic/digitalpsychology.io"
  featured: false
  categories:
    - Education
    - Library
- title: Théâtres Parisiens
  main_url: "http://theatres-parisiens.fr/"
  url: "http://theatres-parisiens.fr/"
  source_url: "https://github.com/phacks/theatres-parisiens"
  featured: false
  categories:
    - Education
    - Entertainment
# - title: William Owen UK Portfolio / Blog
#   main_url: "http://william-owen.co.uk/"
#   url: "http://william-owen.co.uk/"
#   featured: false
#   description: >-
#     Over 20 years experience delivering customer-facing websites, internet-based
#     solutions and creative visual design for a wide range of companies and
#     organisations.
#   categories:
#     - Portfolio
#     - Blog
#   built_by: William Owen
#   built_by_url: "https://twitter.com/twilowen"
- title: A4 纸网
  main_url: "http://www.a4z.cn/"
  url: "http://www.a4z.cn/price"
  source_url: "https://github.com/hiooyUI/hiooyui.github.io"
  featured: false
  categories:
    - eCommerce
- title: Steve Meredith's Portfolio
  main_url: "http://www.stevemeredith.com/"
  url: "http://www.stevemeredith.com/"
  featured: false
  categories:
    - Portfolio
- title: API Platform
  main_url: "https://api-platform.com/"
  url: "https://api-platform.com/"
  source_url: "https://github.com/api-platform/website"
  featured: false
  categories:
    - Documentation
    - Web Development
    - Open Source
    - Library
- title: Artivest
  main_url: "https://artivest.co/"
  url: "https://artivest.co/what-we-do/for-advisors-and-investors/"
  featured: false
  categories:
    - Marketing
    - Blog
    - Documentation
    - Finance
- title: The Audacious Project
  main_url: "https://audaciousproject.org/"
  url: "https://audaciousproject.org/"
  featured: false
  categories:
    - Nonprofit
- title: Dustin Schau's Blog
  main_url: "https://blog.dustinschau.com/"
  url: "https://blog.dustinschau.com/"
  source_url: "https://github.com/dschau/blog"
  featured: false
  categories:
    - Blog
    - Web Development
- title: iContract Blog
  main_url: "https://blog.icontract.co.uk/"
  url: "http://blog.icontract.co.uk/"
  featured: false
  categories:
    - Blog
- title: BRIIM
  main_url: "https://bri.im/"
  url: "https://bri.im/"
  featured: false
  description: >-
    BRIIM is a movement to enable JavaScript enthusiasts and web developers in
    machine learning. Learn about artificial intelligence and data science, two
    fields which are governed by machine learning, in JavaScript. Take it right
    to your browser with WebGL.
  categories:
    - Education
    - Web Development
    - Technology
- title: Calpa's Blog
  main_url: "https://calpa.me/"
  url: "https://calpa.me/"
  source_url: "https://github.com/calpa/blog"
  featured: false
  categories:
    - Blog
    - Web Development
- title: Chocolate Free
  main_url: "https://chocolate-free.com/"
  url: "https://chocolate-free.com/"
  source_url: "https://github.com/Khaledgarbaya/chocolate-free-website"
  featured: false
  description: "A full time foodie \U0001F60D a forever Parisian \"patisserie\" lover and \U0001F382 \U0001F369 \U0001F370 \U0001F36A explorer and finally an under construction #foodblogger #foodblog"
  categories:
    - Blog
    - Food
- title: Code Bushi
  main_url: "https://codebushi.com/"
  url: "https://codebushi.com/"
  featured: false
  description: >-
    Web development resources, trends, & techniques to elevate your coding
    journey.
  categories:
    - Web Development
    - Open Source
    - Blog
  built_by: Hunter Chang
  built_by_url: "https://hunterchang.com/"
- title: Daniel Hollcraft
  main_url: "https://danielhollcraft.com/"
  url: "https://danielhollcraft.com/"
  source_url: "https://github.com/danielbh/danielhollcraft.com"
  featured: false
  categories:
    - Web Development
    - Blog
    - Portfolio
- title: Darren Britton's Portfolio
  main_url: "https://darrenbritton.com/"
  url: "https://darrenbritton.com/"
  source_url: "https://github.com/darrenbritton/darrenbritton.github.io"
  featured: false
  categories:
    - Web Development
    - Portfolio
- title: Dave Lindberg Marketing & Design
  url: "https://davelindberg.com/"
  main_url: "https://davelindberg.com/"
  source_url: "https://github.com/Dave-Lindberg/dl-gatsby"
  featured: false
  description: >-
    My work revolves around solving problems for people in business, using
    integrated design and marketing strategies to improve sales, increase brand
    engagement, generate leads and achieve goals.
  categories:
    - Design
    - Marketing
    - Portfolio
- title: Design Systems Weekly
  main_url: "https://designsystems.email/"
  url: "https://designsystems.email/"
  featured: false
  categories:
    - Education
    - Web Development
- title: Dalbinaco's Website
  main_url: "https://dlbn.co/en/"
  url: "https://dlbn.co/en/"
  source_url: "https://github.com/dalbinaco/dlbn.co"
  featured: false
  categories:
    - Portfolio
    - Web Development
- title: mParticle's Documentation
  main_url: "https://docs.mparticle.com/"
  url: "https://docs.mparticle.com/"
  featured: false
  categories:
    - Web Development
    - Documentation
- title: Doopoll
  main_url: "https://doopoll.co/"
  url: "https://doopoll.co/"
  featured: false
  categories:
    - Marketing
    - Technology
- title: ERC dEX
  main_url: "https://ercdex.com/"
  url: "https://ercdex.com/aqueduct"
  featured: false
  categories:
    - Marketing
- title: Fabian Schultz' Portfolio
  main_url: "https://fabianschultz.com/"
  url: "https://fabianschultz.com/"
  source_url: "https://github.com/fabe/site"
  featured: false
  description: >-
    Hello, I’m Fabian — a product designer and developer based in Potsdam,
    Germany. I’ve been working both as a product designer and frontend developer
    for over 5 years now. I particularly enjoy working with companies that try
    to meet broad and unique user needs.
  categories:
    - Portfolio
    - Web Development
  built_by: Fabian Schultz
  built_by_url: "https://fabianschultz.com/"
- title: CalState House Manager
  description: >
    Home service membership that offers proactive and on-demand maintenance for
    homeowners
  main_url: "https://housemanager.calstate.aaa.com/"
  url: "https://housemanager.calstate.aaa.com/"
  categories:
    - Marketing
- title: The freeCodeCamp Guide
  main_url: "https://guide.freecodecamp.org/"
  url: "https://guide.freecodecamp.org/"
  source_url: "https://github.com/freeCodeCamp/guide"
  featured: false
  categories:
    - Web Development
    - Documentation
- title: High School Hackathons
  main_url: "https://hackathons.hackclub.com/"
  url: "https://hackathons.hackclub.com/"
  source_url: "https://github.com/hackclub/hackathons"
  featured: false
  categories:
    - Education
    - Web Development
- title: Hapticmedia
  main_url: "https://hapticmedia.fr/en/"
  url: "https://hapticmedia.fr/en/"
  featured: false
  categories:
    - Agency
- title: heml.io
  main_url: "https://heml.io/"
  url: "https://heml.io/"
  source_url: "https://github.com/SparkPost/heml.io"
  featured: false
  categories:
    - Documentation
    - Web Development
    - Open Source
- title: Juliette Pretot's Portfolio
  main_url: "https://juliette.sh/"
  url: "https://juliette.sh/"
  featured: false
  categories:
    - Web Development
    - Portfolio
    - Blog
- title: Kris Hedstrom's Portfolio
  main_url: "https://k-create.com/"
  url: "https://k-create.com/portfolio/"
  source_url: "https://github.com/kristofferh/kristoffer"
  featured: false
  description: >-
    Hey. I’m Kris. I’m an interactive designer / developer. I grew up in Umeå,
    in northern Sweden, but I now live in Brooklyn, NY. I am currently enjoying
    a hybrid Art Director + Lead Product Engineer role at a small startup called
    Nomad Health. Before that, I was a Product (Engineering) Manager at Tumblr.
    Before that, I worked at agencies. Before that, I was a baby. I like to
    design things, and then I like to build those things. I occasionally take on
    freelance projects. Feel free to get in touch if you have an interesting
    project that you want to collaborate on. Or if you just want to say hello,
    that’s cool too.
  categories:
    - Portfolio
  built_by: Kris Hedstrom
  built_by_url: "https://k-create.com/"
- title: knpw.rs
  main_url: "https://knpw.rs/"
  url: "https://knpw.rs/"
  source_url: "https://github.com/knpwrs/knpw.rs"
  featured: false
  categories:
    - Blog
    - Web Development
- title: Kostas Bariotis' Blog
  main_url: "https://kostasbariotis.com/"
  url: "https://kostasbariotis.com/"
  source_url: "https://github.com/kbariotis/kostasbariotis.com"
  featured: false
  categories:
    - Blog
    - Portfolio
    - Web Development
- title: LaserTime Clinic
  main_url: "https://lasertime.ru/"
  url: "https://lasertime.ru/"
  source_url: "https://github.com/oleglegun/lasertime"
  featured: false
  categories:
    - Marketing
- title: Jason Lengstorf
  main_url: "https://lengstorf.com"
  url: "https://lengstorf.com"
  source_url: "https://github.com/jlengstorf/lengstorf.com"
  featured: false
  categories:
    - Blog
  built_by: Jason Lengstorf
  built_by_url: "https://github.com/jlengstorf"
- title: Mannequin.io
  main_url: "https://mannequin.io/"
  url: "https://mannequin.io/"
  source_url: "https://github.com/LastCallMedia/Mannequin/tree/master/site"
  featured: false
  categories:
    - Open Source
    - Web Development
    - Documentation
- title: manu.ninja
  main_url: "https://manu.ninja/"
  url: "https://manu.ninja/"
  source_url: "https://github.com/Lorti/manu.ninja"
  featured: false
  description: >-
    manu.ninja is the personal blog of Manuel Wieser, where he talks about
    frontend development, games and digital art
  categories:
    - Blog
    - Technology
    - Web Development
- title: Fabric
  main_url: "https://meetfabric.com/"
  url: "https://meetfabric.com/"
  featured: false
  categories:
    - Marketing
- title: Nexit
  main_url: "https://nexit.sk/"
  url: "https://nexit.sk/references"
  featured: false
  categories:
    - Web Development
- title: Open FDA
  description: >
    Provides APIs and raw download access to a number of high-value, high
    priority and scalable structured datasets, including adverse events, drug
    product labeling, and recall enforcement reports.
  main_url: "https://open.fda.gov/"
  url: "https://open.fda.gov/"
  source_url: "https://github.com/FDA/open.fda.gov"
  featured: false
  categories:
    - Government
    - Open Source
    - Web Development
    - API
    - Data
- title: NYC Planning Labs (New York City Department of City Planning)
  main_url: "https://planninglabs.nyc/"
  url: "https://planninglabs.nyc/about/"
  source_url: "https://github.com/NYCPlanning/"
  featured: false
  description: >-
    We work with New York City's Urban Planners to deliver impactful, modern
    technology tools.
  categories:
    - Open Source
    - Government
- title: Pravdomil
  main_url: "https://pravdomil.com/"
  url: "https://pravdomil.com/"
  source_url: "https://github.com/pravdomil/pravdomil.com"
  featured: false
  description: >-
    I’ve been working both as a product designer and frontend developer for over
    5 years now. I particularly enjoy working with companies that try to meet
    broad and unique user needs.
  categories:
    - Portfolio
- title: Preston Richey Portfolio / Blog
  main_url: "https://prestonrichey.com/"
  url: "https://prestonrichey.com/"
  source_url: "https://github.com/prichey/prestonrichey.com"
  featured: false
  categories:
    - Web Development
    - Portfolio
    - Blog
- title: Landing page of Put.io
  main_url: "https://put.io/"
  url: "https://put.io/"
  featured: false
  categories:
    - eCommerce
    - Technology
- title: The Rick and Morty API
  main_url: "https://rickandmortyapi.com/"
  url: "https://rickandmortyapi.com/"
  built_by: Axel Fuhrmann
  built_by_url: "https://axelfuhrmann.com/"
  featured: false
  categories:
    - Web Development
    - Entertainment
    - Documentation
    - Open Source
    - API
- title: Santa Compañía Creativa
  main_url: "https://santacc.es/"
  url: "https://santacc.es/"
  source_url: "https://github.com/DesarrolloWebSantaCC/santacc-web"
  featured: false
  categories:
    - Agency
- title: Sean Coker's Blog
  main_url: "https://sean.is/"
  url: "https://sean.is/"
  featured: false
  categories:
    - Blog
    - Portfolio
    - Web Development
- title: Several Levels
  main_url: "https://severallevels.io/"
  url: "https://severallevels.io/"
  source_url: "https://github.com/Harrison1/several-levels"
  featured: false
  categories:
    - Agency
    - Web Development
- title: Simply
  main_url: "https://simply.co.za/"
  url: "https://simply.co.za/"
  featured: false
  categories:
    - Marketing
- title: Storybook
  main_url: "https://storybook.js.org/"
  url: "https://storybook.js.org/"
  source_url: "https://github.com/storybooks/storybook"
  featured: false
  categories:
    - Web Development
    - Open Source
- title: Vibert Thio's Portfolio
  main_url: "https://vibertthio.com/portfolio/"
  url: "https://vibertthio.com/portfolio/projects/"
  source_url: "https://github.com/vibertthio/portfolio"
  featured: false
  categories:
    - Portfolio
    - Web Development
- title: VisitGemer
  main_url: "https://visitgemer.sk/"
  url: "https://visitgemer.sk/"
  featured: false
  categories:
    - Marketing
- title: Bricolage.io
  main_url: "https://www.bricolage.io/"
  url: "https://www.bricolage.io/"
  source_url: "https://github.com/KyleAMathews/blog"
  featured: false
  categories:
    - Blog
- title: Charles Pinnix Website
  main_url: "https://www.charlespinnix.com/"
  url: "https://www.charlespinnix.com/"
  featured: false
  description: >-
    I’m a senior frontend engineer with 8 years of experience building websites
    and web applications. I’m interested in leading creative, multidisciplinary
    engineering teams. I’m a creative technologist, merging photography, art,
    and design into engineering and visa versa. I take a pragmatic,
    product-oriented approach to development, allowing me to see the big picture
    and ensuring quality products are completed on time. I have a passion for
    modern frontend JavaScript frameworks such as React and Vue, and I have
    substantial experience on the backend with an interest in Node and
    container based deployment with Docker and AWS.
  categories:
    - Portfolio
    - Web Development
- title: Charlie Harrington's Blog
  main_url: "https://www.charlieharrington.com/"
  url: "https://www.charlieharrington.com/"
  source_url: "https://github.com/whatrocks/blog"
  featured: false
  categories:
    - Blog
    - Web Development
    - Music
- title: Gabriel Adorf's Portfolio
  main_url: "https://www.gabrieladorf.com/"
  url: "https://www.gabrieladorf.com/"
  source_url: "https://github.com/gabdorf/gabriel-adorf-portfolio"
  featured: false
  categories:
    - Portfolio
    - Web Development
- title: greglobinski.com
  main_url: "https://www.greglobinski.com/"
  url: "https://www.greglobinski.com/"
  source_url: "https://github.com/greglobinski/www.greglobinski.com"
  featured: false
  categories:
    - Portfolio
    - Web Development
- title: I am Putra
  main_url: "https://www.iamputra.com/"
  url: "https://www.iamputra.com/"
  featured: false
  categories:
    - Portfolio
    - Web Development
    - Blog
- title: In Sowerby Bridge
  main_url: "https://www.insowerbybridge.co.uk/"
  url: "https://www.insowerbybridge.co.uk/"
  featured: false
  categories:
    - Marketing
    - Government
- title: JavaScript Stuff
  main_url: "https://www.javascriptstuff.com/"
  url: "https://www.javascriptstuff.com/"
  featured: false
  categories:
    - Education
    - Web Development
    - Library
- title: Ledgy
  main_url: "https://www.ledgy.com/"
  url: "https://github.com/morloy/ledgy.com"
  featured: false
  categories:
    - Marketing
    - Finance
- title: Alec Lomas's Portfolio / Blog
  main_url: "https://www.lowmess.com/"
  url: "https://www.lowmess.com/"
  source_url: "https://github.com/lowmess/lowmess"
  featured: false
  categories:
    - Web Development
    - Blog
    - Portfolio
- title: Michele Mazzucco's Portfolio
  main_url: "https://www.michelemazzucco.it/"
  url: "https://www.michelemazzucco.it/"
  source_url: "https://github.com/michelemazzucco/michelemazzucco.it"
  featured: false
  categories:
    - Portfolio
- title: Orbit FM Podcasts
  main_url: "https://www.orbit.fm/"
  url: "https://www.orbit.fm/"
  source_url: "https://github.com/agarrharr/orbit.fm"
  featured: false
  categories:
    - Podcast
- title: Prosecco Springs
  main_url: "https://www.proseccosprings.com/"
  url: "https://www.proseccosprings.com/"
  featured: false
  categories:
    - Food
    - Blog
    - Marketing
- title: Verious
  main_url: "https://www.verious.io/"
  url: "https://www.verious.io/"
  source_url: "https://github.com/cpinnix/verious"
  featured: false
  categories:
    - Web Development
- title: Yisela
  main_url: "https://www.yisela.com/"
  url: "https://www.yisela.com/tetris-against-trauma-gaming-as-therapy/"
  featured: false
  categories:
    - Blog
- title: YouFoundRon.com
  main_url: "https://www.youfoundron.com/"
  url: "https://www.youfoundron.com/"
  source_url: "https://github.com/rongierlach/yfr-dot-com"
  featured: false
  categories:
    - Portfolio
    - Web Development
    - Blog
- title: yerevancoder
  main_url: "https://yerevancoder.com/"
  url: "https://forum.yerevancoder.com/categories"
  source_url: "https://github.com/yerevancoder/yerevancoder.github.io"
  featured: false
  categories:
    - Blog
    - Web Development
- title: Ease
  main_url: "https://www.ease.com/"
  url: "https://www.ease.com/"
  featured: false
  categories:
    - Marketing
    - Healthcare
- title: Policygenius
  main_url: "https://www.policygenius.com/"
  url: "https://www.policygenius.com/"
  featured: false
  categories:
    - Marketing
    - Healthcare
- title: Moteefe
  main_url: "http://www.moteefe.com/"
  url: "http://www.moteefe.com/"
  featured: false
  categories:
    - Marketing
    - Agency
    - Technology
- title: Athelas
  main_url: "http://www.athelas.com/"
  url: "http://www.athelas.com/"
  featured: false
  categories:
    - Marketing
    - Healthcare
- title: Pathwright
  main_url: "http://www.pathwright.com/"
  url: "http://www.pathwright.com/"
  featured: false
  categories:
    - Marketing
    - Education
- title: Lucid
  main_url: "https://www.golucid.co/"
  url: "https://www.golucid.co/"
  featured: false
  categories:
    - Marketing
    - Technology
- title: Bench
  main_url: "http://www.bench.co/"
  url: "http://www.bench.co/"
  featured: false
  categories:
    - Marketing
- title: Union Plus Credit Card
  main_url: "http://www.unionpluscard.com"
  url: "https://unionplus.capitalone.com/"
  featured: false
  categories:
    - Marketing
    - Finance
- title: Gin Lane
  main_url: "http://www.ginlane.com/"
  url: "https://www.ginlane.com/"
  featured: false
  categories:
    - Web Development
    - Agency
- title: Marmelab
  main_url: "https://marmelab.com/en/"
  url: "https://marmelab.com/en/"
  featured: false
  categories:
    - Web Development
    - Agency
- title: Fusion Media Group
  main_url: "http://thefmg.com/"
  url: "http://thefmg.com/"
  featured: false
  categories:
    - Entertainment
- title: Dovetail
  main_url: "https://dovetailapp.com/"
  url: "https://dovetailapp.com/"
  featured: false
  categories:
    - Marketing
    - Technology
- title: Yuuniworks Portfolio / Blog
  main_url: "https://www.yuuniworks.com/"
  url: "https://www.yuuniworks.com/"
  source_url: "https://github.com/junkboy0315/yuuni-web"
  featured: false
  categories:
    - Portfolio
    - Web Development
    - Blog
- title: The Bastion Bot
  main_url: "https://bastionbot.org/"
  url: "https://bastionbot.org/"
  source_url: "https://github.com/TheBastionBot/Bastion-Website"
  description: Give awesome perks to your Discord server!
  featured: false
  categories:
    - Open Source
    - Technology
    - Documentation
    - Community
  built_by: Sankarsan Kampa
  built_by_url: "https://sankarsankampa.com"
- title: Smakosh
  main_url: "https://smakosh.com/"
  url: "https://smakosh.com/"
  source_url: "https://github.com/smakosh/smakosh.com"
  featured: false
  categories:
    - Portfolio
    - Web Development
# - title: Philipp Czernitzki - Blog/Website
#   main_url: "http://philippczernitzki.me/"
#   url: "http://philippczernitzki.me/"
#   featured: false
#   categories:
#     - Portfolio
#     - Web Development
#     - Blog
- title: WebGazer
  main_url: "https://www.webgazer.io/"
  url: "https://www.webgazer.io/"
  featured: false
  categories:
    - Marketing
    - Web Development
    - Technology
- title: Joe Seifi's Blog
  main_url: "http://seifi.org/"
  url: "http://seifi.org/"
  featured: false
  categories:
    - Portfolio
    - Web Development
    - Blog
- title: LekoArts
  main_url: "https://www.lekoarts.de"
  url: "https://www.lekoarts.de"
  source_url: "https://github.com/LekoArts/portfolio"
  featured: false
  built_by: LekoArts
  built_by_url: "https://github.com/LekoArts"
  description: >-
    Hi, I'm Lennart — a self-taught and passionate graphic/web designer &
    frontend developer based in Darmstadt, Germany. I love it to realize complex
    projects in a creative manner and face new challenges. Since 6 years I do
    graphic design, my love for frontend development came up 3 years ago. I
    enjoy acquiring new skills and cementing this knowledge by writing blogposts
    and creating tutorials.
  categories:
    - Portfolio
    - Blog
    - Design
    - Web Development
    - Freelance
- title: 杨二小的博客
  main_url: "https://blog.yangerxiao.com/"
  url: "https://blog.yangerxiao.com/"
  source_url: "https://github.com/zerosoul/blog.yangerxiao.com"
  featured: false
  categories:
    - Blog
    - Portfolio
- title: MOTTO x MOTTO
  main_url: "https://mottox2.com"
  url: "https://mottox2.com"
  source_url: "https://github.com/mottox2/website"
  description: Web developer / UI Designer in Tokyo Japan.
  featured: false
  categories:
    - Blog
    - Portfolio
  built_by: mottox2
  built_by_url: "https://mottox2.com"
- title: Pride of the Meadows
  main_url: "https://www.prideofthemeadows.com/"
  url: "https://www.prideofthemeadows.com/"
  featured: false
  categories:
    - eCommerce
    - Food
    - Blog
- title: Michael Uloth
  main_url: "https://www.michaeluloth.com"
  url: "https://www.michaeluloth.com"
  featured: false
  description: Michael Uloth is a web developer, opera singer, and the creator of Up and Running Tutorials.
  categories:
    - Portfolio
    - Web Development
    - Music
  built_by: Michael Uloth
  built_by_url: "https://www.michaeluloth.com"
- title: Spacetime
  main_url: "https://www.heyspacetime.com/"
  url: "https://www.heyspacetime.com/"
  featured: false
  description: >-
    Spacetime is a Dallas-based digital experience agency specializing in web,
    app, startup, and digital experience creation.
  categories:
    - Marketing
    - Portfolio
    - Agency
  built_by: Spacetime
  built_by_url: "https://www.heyspacetime.com/"
- title: Eric Jinks
  main_url: "https://ericjinks.com/"
  url: "https://ericjinks.com/"
  featured: false
  description: "Software engineer / web developer from the Gold Coast, Australia."
  categories:
    - Portfolio
    - Blog
    - Web Development
    - Technology
  built_by: Eric Jinks
  built_by_url: "https://ericjinks.com/"
- title: GaiAma - We are wildlife
  main_url: "https://www.gaiama.org/"
  url: "https://www.gaiama.org/"
  featured: false
  description: >-
    We founded the GaiAma conservation organization to protect wildlife in Perú
    and to create an example of a permaculture neighborhood, living
    symbiotically with the forest - because reforestation is just the beginning
  categories:
    - Nonprofit
    - Marketing
    - Blog
  source_url: "https://github.com/GaiAma/gaiama.org"
  built_by: GaiAma
  built_by_url: "https://www.gaiama.org/"
- title: Healthcare Logic
  main_url: "https://www.healthcarelogic.com/"
  url: "https://www.healthcarelogic.com/"
  featured: false
  description: >-
    Revolutionary technology that empowers clinical and managerial leaders to
    collaborate with clarity.
  categories:
    - Marketing
    - Healthcare
    - Technology
  built_by: Thrive
  built_by_url: "https://thriveweb.com.au/"
- title: Evergov
  main_url: "https://evergov.com/"
  url: "https://evergov.com/"
  featured: false
  description: Finding local government services made easier.
  categories:
    - Directory
    - Government
    - Technology
  source_url: "https://github.com/WeOpenly/localgov.fyi"
  built_by: Evergov
  built_by_url: "https://evergov.com/about/"
- title: Kata.ai Documentation
  main_url: "https://docs.kata.ai/"
  url: "https://docs.kata.ai/"
  source_url: "https://github.com/kata-ai/kata-platform-docs"
  featured: false
  description: >-
    Documentation website for the Kata Platform, an all-in-one platform for
    building chatbots using AI technologies.
  categories:
    - Documentation
    - Technology
- title: goalgetters
  main_url: "https://goalgetters.space/"
  url: "https://goalgetters.space/"
  featured: false
  description: >-
    goalgetters is a source of inspiration for people who want to change their
    career. We offer articles, success stories and expert interviews on how to
    find a new passion and how to implement change.
  categories:
    - Blog
    - Education
  built_by: "Stephanie Langers (content), Adrian Wenke (development)"
  built_by_url: "https://twitter.com/AdrianWenke"
- title: Zensum
  main_url: "https://zensum.se/"
  url: "https://zensum.se/"
  featured: false
  description: >-
    Borrow money quickly and safely through Zensum. We compare Sweden's leading
    banks and credit institutions. Choose from multiple offers and lower your
    monthly cost. [Translated from Swedish]
  categories:
    - Technology
    - Finance
    - Marketing
  built_by: Bejamas
  built_by_url: "https://bejamas.io/"
- title: StatusHub - Easy to use Hosted Status Page Service
  main_url: "https://statushub.com/"
  url: "https://statushub.com/"
  featured: false
  description: >-
    Set up your very own service status page in minutes with StatusHub. Allow
    customers to subscribe to be updated automatically.
  categories:
    - Technology
    - Marketing
  built_by: Bejamas
  built_by_url: "https://bejamas.io/"
- title: Matthias Kretschmann Portfolio
  main_url: "https://matthiaskretschmann.com/"
  url: "https://matthiaskretschmann.com/"
  source_url: "https://github.com/kremalicious/portfolio"
  featured: false
  description: Portfolio of designer & developer Matthias Kretschmann.
  categories:
    - Portfolio
    - Web Development
  built_by: Matthias Kretschmann
  built_by_url: "https://matthiaskretschmann.com/"
- title: Iron Cove Solutions
  main_url: "https://ironcovesolutions.com/"
  url: "https://ironcovesolutions.com/"
  description: >-
    Iron Cove Solutions is a cloud based consulting firm. We help companies
    deliver a return on cloud usage by applying best practices
  categories:
    - Technology
    - Web Development
  built_by: Iron Cove Solutions
  built_by_url: "https://ironcovesolutions.com/"
  featured: false
- title: Moetez Chaabene Portfolio / Blog
  main_url: "https://moetez.me/"
  url: "https://moetez.me/"
  source_url: "https://github.com/moetezch/moetez.me"
  featured: false
  description: Portfolio of Moetez Chaabene
  categories:
    - Portfolio
    - Web Development
    - Blog
  built_by: Moetez Chaabene
  built_by_url: "https://twitter.com/moetezch"
- title: Nikita
  description: >-
    Automation of system deployments in Node.js for applications and
    infrastructures.
  main_url: "https://nikita.js.org/"
  url: "https://nikita.js.org/"
  source_url: "https://github.com/adaltas/node-nikita"
  categories:
    - Documentation
    - Open Source
    - Technology
  built_by: David Worms
  built_by_url: "http://www.adaltas.com"
  featured: false
- title: Gourav Sood Blog & Portfolio
  main_url: "https://www.gouravsood.com/"
  url: "https://www.gouravsood.com/"
  featured: false
  categories:
    - Blog
    - Portfolio
  built_by: Gourav Sood
  built_by_url: "https://www.gouravsood.com/"
- title: Jonas Tebbe Portfolio
  description: |
    Hey, I’m Jonas and I create digital products.
  main_url: "https://jonastebbe.com"
  url: "https://jonastebbe.com"
  categories:
    - Portfolio
  built_by: Jonas Tebbe
  built_by_url: "http://twitter.com/jonastebbe"
  featured: false
- title: Parker Sarsfield Portfolio
  description: |
    I'm Parker, a software engineer and sneakerhead.
  main_url: "https://parkersarsfield.com"
  url: "https://parkersarsfield.com"
  categories:
    - Blog
    - Portfolio
  built_by: Parker Sarsfield
  built_by_url: "https://parkersarsfield.com"
- title: Frontend web development with Greg
  description: |
    JavaScript, GatsbyJS, ReactJS, CSS in JS... Let's learn some stuff together.
  main_url: "https://dev.greglobinski.com"
  url: "https://dev.greglobinski.com"
  categories:
    - Blog
    - Web Development
  built_by: Greg Lobinski
  built_by_url: "https://github.com/greglobinski"
- title: Insomnia
  description: |
    Desktop HTTP and GraphQL client for developers
  main_url: "https://insomnia.rest/"
  url: "https://insomnia.rest/"
  categories:
    - Blog
  built_by: Gregory Schier
  built_by_url: "https://schier.co"
  featured: false
- title: Timeline Theme Portfolio
  description: |
    I'm Aman Mittal, a software developer.
  main_url: "https://amanhimself.dev/"
  url: "https://amanhimself.dev/"
  categories:
    - Web Development
    - Portfolio
  built_by: Aman Mittal
  built_by_url: "https://amanhimself.dev/"
- title: Ocean artUp
  description: >
    Science outreach site built using styled-components and Contentful. It
    presents the research project "Ocean artUp" funded by an Advanced Grant of
    the European Research Council to explore the possible benefits of artificial
    uplift of nutrient-rich deep water to the ocean’s sunlit surface layer.
  main_url: "https://ocean-artup.eu"
  url: "https://ocean-artup.eu"
  source_url: "https://github.com/janosh/ocean-artup"
  categories:
    - Science
    - Education
    - Blog
  built_by: Janosh Riebesell
  built_by_url: "https://janosh.io"
  featured: false
- title: Ryan Fitzgerald
  description: |
    Personal portfolio and blog for Ryan Fitzgerald
  main_url: "https://ryanfitzgerald.ca/"
  url: "https://ryanfitzgerald.ca/"
  categories:
    - Web Development
    - Portfolio
  built_by: Ryan Fitzgerald
  built_by_url: "https://github.com/RyanFitzgerald"
  featured: false
- title: Kaizen
  description: |
    Content Marketing, PR & SEO Agency in London
  main_url: "https://www.kaizen.co.uk/"
  url: "https://www.kaizen.co.uk/"
  categories:
    - Agency
    - Blog
    - Design
    - Web Development
    - SEO
  built_by: Bogdan Stanciu
  built_by_url: "https://github.com/b0gd4n"
  featured: false
- title: HackerOne Platform Documentation
  description: |
    HackerOne's Product Documentation Center!
  url: "https://docs.hackerone.com/"
  main_url: "https://docs.hackerone.com/"
  categories:
    - Documentation
    - Security
  featured: false
- title: Mux Video
  description: |
    API to video hosting and streaming
  main_url: "https://mux.com/"
  url: "https://mux.com/"
  categories:
    - Video
    - API
  featured: false
- title: Swapcard
  description: >
    The easiest way for event organizers to instantly connect people, build a
    community of attendees and exhibitors, and increase revenue over time
  main_url: "https://www.swapcard.com/"
  url: "https://www.swapcard.com/"
  categories:
    - Event
    - Community
    - Marketing
  built_by: Swapcard
  built_by_url: "https://www.swapcard.com/"
  featured: false
- title: Kalix
  description: >
    Kalix is perfect for healthcare professionals starting out in private
    practice, to those with an established clinic.
  main_url: "https://www.kalixhealth.com/"
  url: "https://www.kalixhealth.com/"
  categories:
    - Healthcare
  featured: false
- title: Hubba
  description: |
    Buy wholesale products from thousands of independent, verified Brands.
  main_url: "https://join.hubba.com/"
  url: "https://join.hubba.com/"
  categories:
    - eCommerce
  featured: false
- title: HyperPlay
  description: |
    In Asean's 1st Ever LOL Esports X Music Festival
  main_url: "https://hyperplay.leagueoflegends.com/"
  url: "https://hyperplay.leagueoflegends.com/"
  categories:
    - Music
  featured: false
- title: Bad Credit Loans
  description: |
    Get the funds you need, from $250-$5,000
  main_url: "https://www.creditloan.com/"
  url: "https://www.creditloan.com/"
  categories:
    - Finance
  featured: false
- title: Financial Center
  description: >
    Member-owned, not-for-profit, co-operative whose members receive financial
    benefits in the form of lower loan rates, higher savings rates, and lower
    fees than banks.
  main_url: "https://fcfcu.com/"
  url: "https://fcfcu.com/"
  categories:
    - Finance
    - Nonprofit
    - Business
    - Education
  built_by: "https://fcfcu.com/"
  built_by_url: "https://fcfcu.com/"
  featured: false
- title: Office of Institutional Research and Assessment
  description: |
    Good Data, Good Decisions
  main_url: "http://oira.ua.edu/"
  url: "http://oira.ua.edu/"
  categories:
    - Data
  featured: false
- title: The Telegraph Premium
  description: |
    Exclusive stories from award-winning journalists
  main_url: "https://premium.telegraph.co.uk/"
  url: "https://premium.telegraph.co.uk/"
  categories:
    - Media
  featured: false
- title: html2canvas
  description: |
    Screenshots with JavaScript
  main_url: "http://html2canvas.hertzen.com/"
  url: "http://html2canvas.hertzen.com/"
  source_url: "https://github.com/niklasvh/html2canvas/tree/master/www"
  categories:
    - JavaScript
    - Documentation
  built_by: Niklas von Hertzen
  built_by_url: "http://hertzen.com/"
  featured: false
- title: Dato CMS
  description: |
    The API-based CMS your editors will love
  main_url: "https://www.datocms.com/"
  url: "https://www.datocms.com/"
  categories:
    - API
  featured: false
- title: Half Electronics
  description: |
    Personal website
  main_url: "https://www.halfelectronic.com/"
  url: "https://www.halfelectronic.com/"
  categories:
    - Blog
  built_by: Fernando Poumian
  built_by_url: "https://github.com/fpoumian/halfelectronic.com"
  featured: false
- title: Frithir Software Development
  main_url: "https://frithir.com/"
  url: "https://frithir.com/"
  featured: false
  description: "I DRINK COFFEE, WRITE CODE AND IMPROVE MY DEVELOPMENT SKILLS EVERY DAY."
  categories:
    - Design
    - Web Development
  built_by: Frithir
  built_by_url: "https://Frithir.com/"
- title: Unow
  main_url: "https://www.unow.fr/"
  url: "https://www.unow.fr/"
  categories:
    - Education
    - Marketing
  featured: false
- title: Peter Hironaka
  description: |
    Freelance Web Developer based in Los Angeles.
  main_url: "https://peterhironaka.com/"
  url: "https://peterhironaka.com/"
  categories:
    - Portfolio
    - Web Development
  built_by: Peter Hironaka
  built_by_url: "https://github.com/PHironaka"
  featured: false
- title: Michael McQuade
  description: |
    Personal website and blog for Michael McQuade
  main_url: "https://giraffesyo.io"
  url: "https://giraffesyo.io"
  categories:
    - Blog
  built_by: Michael McQuade
  built_by_url: "https://github.com/giraffesyo"
  featured: false
- title: Haacht Brewery
  description: |
    Corporate website for Haacht Brewery. Designed and Developed by Gafas.
  main_url: "https://haacht.com/en/"
  url: "https://haacht.com"
  categories:
    - Marketing
  built_by: Gafas
  built_by_url: "https://gafas.be"
  featured: false
- title: StoutLabs
  description: |
    Portfolio of Daniel Stout, freelance developer in East Tennessee.
  main_url: "https://www.stoutlabs.com/"
  url: "https://www.stoutlabs.com/"
  categories:
    - Web Development
    - Portfolio
  built_by: Daniel Stout
  built_by_url: "https://github.com/stoutlabs"
  featured: false
- title: Chicago Ticket Outcomes By Neighborhood
  description: |
    ProPublica data visualization of traffic ticket court outcomes
  categories:
    - Media
    - Nonprofit
  url: >-
    https://projects.propublica.org/graphics/il/il-city-sticker-tickets-maps/ticket-status/?initialWidth=782
  main_url: >-
    https://projects.propublica.org/graphics/il/il-city-sticker-tickets-maps/ticket-status/?initialWidth=782
  built_by: David Eads
  built_by_url: "https://github.com/eads"
  featured: false
- title: Chicago South Side Traffic Ticketing rates
  description: |
    ProPublica data visualization of traffic ticket rates by community
  main_url: >-
    https://projects.propublica.org/graphics/il/il-city-sticker-tickets-maps/ticket-rate/?initialWidth=782
  url: >-
    https://projects.propublica.org/graphics/il/il-city-sticker-tickets-maps/ticket-rate/?initialWidth=782
  categories:
    - Media
    - Nonprofit
  built_by: David Eads
  built_by_url: "https://github.com/eads"
  featured: false
- title: Otsimo
  description: >
    Otsimo is a special education application for children with autism, down
    syndrome and other developmental disabilities.
  main_url: "https://otsimo.com/en/"
  url: "https://otsimo.com/en/"
  categories:
    - Blog
    - Education
  featured: false
- title: Matt Bagni Portfolio 2018
  description: >
    Mostly the result of playing with Gatsby and learning about react and
    graphql. Using the screenshot plugin to showcase the work done for my
    company in the last 2 years, and a good amount of other experiments.
  main_url: "https://mattbag.github.io"
  url: "https://mattbag.github.io"
  categories:
    - Portfolio
  featured: false
- title: Lisa Ye's Blog
  description: |
    Simple blog/portofolio for a fashion designer. Gatsby_v2 + Netlify cms
  main_url: "https://lisaye.netlify.com/"
  url: "https://lisaye.netlify.com/"
  categories:
    - Blog
    - Portfolio
  featured: false
- title: Artem Sapegin
  description: >
    Little homepage of Artem Sapegin, a frontend developer, passionate
    photographer, coffee drinker and crazy dogs’ owner.
  main_url: "https://sapegin.me/"
  url: "https://sapegin.me/"
  categories:
    - Portfolio
    - Open Source
    - Web Development
  built_by: Artem Sapegin
  built_by_url: "https://github.com/sapegin"
  featured: false
- title: SparkPost Developers
  main_url: "https://developers.sparkpost.com/"
  url: "https://developers.sparkpost.com/"
  source_url: "https://github.com/SparkPost/developers.sparkpost.com"
  categories:
    - Documentation
    - API
  featured: false
- title: Malik Browne Portfolio 2018
  description: >
    The portfolio blog of Malik Browne, a full-stack engineer, foodie, and avid
    blogger/YouTuber.
  main_url: "https://www.malikbrowne.com/about"
  url: "https://www.malikbrowne.com"
  categories:
    - Blog
    - Portfolio
  built_by: Malik Browne
  built_by_url: "https://twitter.com/milkstarz"
  featured: false
- title: Novatics
  description: |
    Digital products that inspire and make a difference
  main_url: "https://www.novatics.com.br"
  url: "https://www.novatics.com.br"
  categories:
    - Portfolio
    - Technology
    - Web Development
  built_by: Novatics
  built_by_url: "https://github.com/Novatics"
  featured: false
- title: Max McKinney
  description: >
    I’m a developer and designer with a focus in web technologies. I build cars
    on the side.
  main_url: "https://maxmckinney.com/"
  url: "https://maxmckinney.com/"
  categories:
    - Portfolio
    - Web Development
    - Design
  built_by: Max McKinney
  featured: false
- title: Stickyard
  description: |
    Make your React component sticky the easy way
  main_url: "https://nihgwu.github.io/stickyard/"
  url: "https://nihgwu.github.io/stickyard/"
  source_url: "https://github.com/nihgwu/stickyard/tree/master/website"
  categories:
    - Web Development
  built_by: Neo Nie
  featured: false
- title: Agata Milik
  description: |
    Website of a Polish psychologist/psychotherapist based in Gdańsk, Poland.
  main_url: "https://agatamilik.pl"
  url: "https://agatamilik.pl"
  categories:
    - Marketing
    - Healthcare
  built_by: Piotr Fedorczyk
  built_by_url: "https://piotrf.pl"
  featured: false
- title: WebPurple
  main_url: "https://www.webpurple.net/"
  url: "https://www.webpurple.net/"
  source_url: "https://github.com/WebPurple/site"
  description: >-
    Site of local (Russia, Ryazan) frontend community. Main purpose is to show
    info about meetups and keep blog.
  categories:
    - Nonprofit
    - Web Development
    - Community
    - Blog
    - Open Source
  built_by: Nikita Kirsanov
  built_by_url: "https://twitter.com/kitos_kirsanov"
  featured: false
- title: Papertrail.io
  description: |
    Inspection Management for the 21st Century
  main_url: "https://www.papertrail.io/"
  url: "https://www.papertrail.io/"
  categories:
    - Marketing
    - Technology
  built_by: Papertrail.io
  built_by_url: "https://www.papertrail.io"
  featured: false
- title: Matt Ferderer
  main_url: "https://mattferderer.com"
  url: "https://mattferderer.com"
  source_url: "https://github.com/mattferderer/gatsbyblog"
  description: >
    {titleofthesite} is a blog built with Gatsby that discusses web related tech
    such as JavaScript, .NET, Blazor & security.
  categories:
    - Blog
    - Web Development
  built_by: Matt Ferderer
  built_by_url: "https://twitter.com/mattferderer"
  featured: false
- title: Sahyadri Open Source Community
  main_url: "https://sosc.org.in"
  url: "https://sosc.org.in"
  source_url: "https://github.com/haxzie/sosc-website"
  description: >
    Official website of Sahyadri Open Source Community for community blog, event
    details and members info.
  categories:
    - Blog
    - Community
    - Open Source
  built_by: Musthaq Ahamad
  built_by_url: "https://github.com/haxzie"
  featured: false
- title: Tech Confessions
  main_url: "https://confessions.tech"
  url: "https://confessions.tech"
  source_url: "https://github.com/JonathanSpeek/tech-confessions"
  description: "A guilt-free place for us to confess our tech sins \U0001F64F\n"
  categories:
    - Community
    - Open Source
  built_by: Jonathan Speek
  built_by_url: "https://speek.design"
  featured: false
- title: Thibault Maekelbergh
  main_url: "https://thibmaek.com"
  url: "https://thibmaek.com"
  source_url: "https://github.com/thibmaek/thibmaek.github.io"
  description: |
    A nice blog about development, Raspberry Pi, plants and probably records.
  categories:
    - Blog
    - Open Source
  built_by: Thibault Maekelbergh
  built_by_url: "https://twitter.com/thibmaek"
  featured: false
- title: LearnReact.design
  main_url: "https://learnreact.design"
  url: "https://learnreact.design"
  description: >
    React Essentials For Designers: A React course tailored for product
    designers, ux designers, ui designers.
  categories:
    - Blog
  built_by: Linton Ye
  built_by_url: "https://twitter.com/lintonye"
- title: Mega House Creative
  main_url: "https://www.megahousecreative.com/"
  url: "https://www.megahousecreative.com/"
  description: >
    Mega House Creative is a digital agency that provides unique goal-oriented
    web marketing solutions.
  categories:
    - Marketing
    - Agency
  built_by: Daniel Robinson
  featured: false
- title: Tobie Marier Robitaille - csc
  main_url: "https://tobiemarierrobitaille.com/"
  url: "https://tobiemarierrobitaille.com/en/"
  description: |
    Portfolio site for director of photography Tobie Marier Robitaille
  categories:
    - Portfolio
    - Gallery
  built_by: Mill3 Studio
  built_by_url: "https://mill3.studio/en/"
  featured: false
- title: Bestvideogame.deals
  main_url: "https://bestvideogame.deals/"
  url: "https://bestvideogame.deals/"
  description: |
    Video game comparison website for the UK, build with GatsbyJS.
  categories:
    - eCommerce
  built_by: Koen Kamphuis
  built_by_url: "https://koenkamphuis.com/"
  featured: false
- title: Mahipat's Portfolio
  main_url: "https://mojaave.com/"
  url: "https://mojaave.com"
  source_url: "https://github.com/mhjadav/mojaave"
  description: >
    mojaave.com is Mahipat's portfolio, I have developed it using Gatsby v2 and
    Bootstrap, To get in touch with people looking for full-stack developer.
  categories:
    - Portfolio
    - Web Development
  built_by: Mahipat Jadav
  built_by_url: "https://mojaave.com/"
  featured: false
- title: Insights
  main_url: "https://justaskusers.com/"
  url: "https://justaskusers.com/"
  description: >
    Insights helps user experience (UX) researchers conduct their research and
    make sense of the findings.
  categories:
    - User Experience
    - Design
  built_by: Just Ask Users
  built_by_url: "https://justaskusers.com/"
  featured: false
- title: Tensiq
  main_url: "https://tensiq.com"
  url: "https://tensiq.com"
  source_url: "https://github.com/Tensiq/tensiq-site"
  description: >
    Tensiq is an e-Residency startup, that provides development in cutting-edge
    technology while delivering secure, resilient, performant solutions.
  categories:
    - Web Development
    - Mobile Development
    - Agency
    - Open Source
  built_by: Jens
  built_by_url: "https://github.com/arrkiin"
  featured: false
- title: Mintfort
  main_url: "https://mintfort.com/"
  url: "https://mintfort.com/"
  source_url: "https://github.com/MintFort/mintfort.com"
  description: >
    Mintfort, the first crypto-friendly bank account. Store and manage assets on
    the blockchain.
  categories:
    - Technology
    - Finance
  built_by: Axel Fuhrmann
  built_by_url: "https://axelfuhrmann.com/"
  featured: false
- title: React Native Explorer
  main_url: "https://react-native-explorer.firebaseapp.com"
  url: "https://react-native-explorer.firebaseapp.com"
  description: |
    Explorer React Native packages and examples effortlessly.
  categories:
    - Education
  featured: false
- title: 500Tech
  main_url: "https://500tech.com/"
  url: "https://500tech.com/"
  featured: false
  categories:
    - Web Development
    - Agency
    - Open Source
- title: eworld
  main_url: "http://eworld.herokuapp.com/"
  url: "http://eworld.herokuapp.com/"
  featured: false
  categories:
    - eCommerce
    - Technology
- title: It's a Date
  description: >
    It's a Date is a dating app that actually involves dating.
  main_url: "https://www.itsadate.app/"
  url: "https://www.itsadate.app/"
  featured: false
  categories:
    - App
    - Blog
- title: Node.js HBase
  description: >
    Asynchronous HBase client for NodeJs using REST.
  main_url: https://hbase.js.org/
  url: https://hbase.js.org/
  source_url: "https://github.com/adaltas/node-hbase"
  categories:
    - Documentation
    - Open Source
    - Technology
  built_by: David Worms
  built_by_url: http://www.adaltas.com
  featured: false
- title: Peter Kroyer - Web Design / Web Development
  main_url: https://www.peterkroyer.at/en/
  url: https://www.peterkroyer.at/en/
  description: >
    Freelance web designer / web developer based in Vienna, Austria (Wien, Österreich).
  categories:
    - Agency
    - Web Development
    - Design
    - Portfolio
    - Freelance
  built_by: Peter Kroyer
  built_by_url: https://www.peterkroyer.at/
  featured: false
- title: Geddski
  main_url: https://gedd.ski
  url: https://gedd.ski
  description: >
    frontend mastery blog - level up your UI game.
  categories:
    - Web Development
    - Education
    - Productivity
    - User Experience
  built_by: Dave Geddes
  built_by_url: https://twitter.com/geddski
  featured: false
- title: Rung
  main_url: "https://rung.com.br/"
  url: "https://rung.com.br/"
  description: >
    Rung alerts you about the exceptionalities of your personal and professional life.
  categories:
    - API
    - Technology
    - Travel
  featured: false
- title: Mokkapps
  main_url: "https://www.mokkapps.de/"
  url: "https://www.mokkapps.de/"
  source_url: "https://github.com/mokkapps/website"
  description: >
    Portfolio website from Michael Hoffmann. Passionate software developer with focus on web-based technologies.
  categories:
    - Blog
    - Portfolio
    - Web Development
    - Mobile Development
  featured: false
- title: Premier Octet
  main_url: "https://www.premieroctet.com/"
  url: "https://www.premieroctet.com/"
  description: >
    Premier Octet is a React-based agency
  categories:
    - Agency
    - Web Development
    - Mobile Development
  featured: false
- title: Thorium
  main_url: "https://www.thoriumsim.com/"
  url: "https://www.thoriumsim.com/"
  source_url: "https://github.com/thorium-sim/thoriumsim.com"
  description: >
    Thorium - Open-source Starship Simulator Controls for Live Action Role Play
  built_by: Alex Anderson
  built_by_url: https://twitter.com/ralex1993
  categories:
    - Blog
    - Portfolio
    - Documentation
    - Marketing
    - Education
    - Entertainment
    - Open Source
    - Web Development
  featured: false
- title: Cameron Maske
  main_url: "https://www.cameronmaske.com/"
  url: "https://www.cameronmaske.com/courses/introduction-to-pytest/"
  source_url: "https://github.com/cameronmaske/cameronmaske.com-v2"
  description: >
    The homepage of Cameron Maske, a freelance full-stack developer, who is currently working on a free pytest video course
  categories:
    - Education
    - Video
    - Portfolio
    - Freelance
  featured: false
- title: Studenten bilden Schüler
  description: >
    Studenten bilden Schüler e.V. is a German student-run nonprofit initiative that aims to
    contribute to more equal educational opportunities by providing free tutoring to refugees
    and children from underprivileged families. The site is built on Gatsby v2, styled-components
    and Contentful. It supports Google Analytics, fluid typography and Algolia search.
  main_url: "https://studenten-bilden-schueler.de"
  url: "https://studenten-bilden-schueler.de"
  source_url: "https://github.com/StudentenBildenSchueler/homepage"
  categories:
    - Education
    - Nonprofit
    - Blog
  built_by: Janosh Riebesell
  built_by_url: "https://janosh.io"
  featured: false
- title: Mike's Remote List
  main_url: "https://www.mikesremotelist.com"
  url: "https://www.mikesremotelist.com"
  description: >
    A list of remote jobs, updated throughout the day. Built on Gatsby v1 and powered by Contentful, Google Sheets, string and sticky tape.
  categories:
    - Marketing
  featured: false
- title: Madvoid
  main_url: "https://madvoid.com/"
  url: "https://madvoid.com/screenshot/"
  featured: false
  description: >
    Madvoid is a team of expert developers dedicated to creating simple, clear, usable and blazing fast web and mobile apps.
    We are coders that help companies and agencies to create social & interactive experiences.
    This includes full-stack development using React, WebGL, Static Site Generators, Ruby On Rails, Phoenix, GraphQL, Chatbots, CI / CD, Docker and more!
  categories:
    - Portfolio
    - Technology
    - Web Development
    - Agency
    - Marketing
  built_by: Jean-Paul Bonnetouche
  built_by_url: https://twitter.com/_jpb
- title: MOMNOTEBOOK.COM
  description: >
    Sharing knowledge and experiences that make childhood and motherhood rich, vibrant and healthy.
  main_url: "https://momnotebook.com/"
  url: "https://momnotebook.com/"
  featured: false
  built_by: Aleksander Hansson
  built_by_url: https://www.linkedin.com/in/aleksanderhansson/
  categories:
    - Blog
- title: Pirate Studios
  description: >
    Reinventing music studios with 24/7 self service rehearsal, DJ & production rooms available around the world.
  main_url: "https://www.piratestudios.co"
  url: "https://www.piratestudios.co"
  featured: false
  built_by: The Pirate Studios team
  built_by_url: https://github.com/piratestudios/
  categories:
    - Music
- title: Aurora EOS
  main_url: "https://www.auroraeos.com/"
  url: "https://www.auroraeos.com/"
  featured: false
  categories:
    - Finance
    - Marketing
    - Blog
  built_by: Corey Ward
  built_by_url: "http://www.coreyward.me/"
- title: MadeComfy
  main_url: "https://madecomfy.com.au/"
  url: "https://madecomfy.com.au/"
  description: >
    Short term rental management startup, using Contentful + Gatsby + CicleCI
  featured: false
  categories:
    - Travel
  built_by: Lucas Vilela
  built_by_url: "https://madecomfy.com.au/"
- title: How To Book Cheap Flights
  description: >
    A travel blog built with Gatsby and adopting the AMP technology.
  main_url: "https://howtobookcheapflights.com"
  url: "https://howtobookcheapflights.com"
  source_url: "https://github.com/flaviolivolsi/howtobookcheapflights"
  featured: false
  categories:
    - Travel
    - Blog
  built_by: Flavio Li Volsi
  built_by_url: "http://github.com/flaviolivolsi"
- title: Tiger Facility Services
  description: >
    Tiger Facility Services combines facility management expertise with state of the art software to offer a sustainable and customer oriented cleaning and facility service.
  main_url: https://www.tigerfacilityservices.com/de-en/
  url: https://www.tigerfacilityservices.com/de-en/
  featured: false
  categories:
    - Marketing
- title: "Luciano Mammino's blog"
  description: >
    Tech & programming blog of Luciano Mammino a.k.a. "loige", Full-Stack Web Developer and International Speaker
  main_url: https://loige.co
  url: https://loige.co
  featured: false
  categories:
    - Blog
    - Web Development
  built_by: Luciano Mammino
  built_by_url: https://loige.co
- title: Wire • Secure collaboration platform
  description: >
    Corporate website of Wire, an open source, end-to-end encrypted collaboration platform
  main_url: "https://wire.com"
  url: "https://wire.com"
  featured: false
  categories:
    - Open Source
    - Productivity
    - Technology
    - Blog
    - App
  built_by: Wire team
  built_by_url: "https://github.com/orgs/wireapp/people"
- title: J. Patrick Raftery
  main_url: "https://www.jpatrickraftery.com"
  url: "https://www.jpatrickraftery.com"
  description: J. Patrick Raftery is an opera singer and voice teacher based in Vancouver, BC.
  categories:
    - Portfolio
    - Music
  built_by: Michael Uloth
  built_by_url: "https://www.michaeluloth.com"
  featured: false
- title: Aria Umezawa
  main_url: "https://www.ariaumezawa.com"
  url: "https://www.ariaumezawa.com"
  description: Aria Umezawa is a director, producer, and writer currently based in San Francisco. Site designed by Stephen Bell.
  categories:
    - Portfolio
    - Music
    - Entertainment
  built_by: Michael Uloth
  built_by_url: "https://www.michaeluloth.com"
  featured: false
- title: Pomegranate Opera
  main_url: "https://www.pomegranateopera.com"
  url: "https://www.pomegranateopera.com"
  description: Pomegranate Opera is a lesbian opera written by Amanda Hale & Kye Marshall. Site designed by Stephen Bell.
  categories:
    - Gallery
    - Music
  built_by: Michael Uloth
  built_by_url: "https://www.michaeluloth.com"
  featured: false
- title: Daniel Cabena
  main_url: "https://www.danielcabena.com"
  url: "https://www.danielcabena.com"
  description: Daniel Cabena is a Canadian countertenor highly regarded in both Canada and Europe for prize-winning performances ranging from baroque to contemporary repertoire. Site designed by Stephen Bell.
  categories:
    - Portfolio
    - Music
  built_by: Michael Uloth
  built_by_url: "https://www.michaeluloth.com"
  featured: false
- title: Artist.Center
  main_url: "https://artistcenter.netlify.com"
  url: "https://artistcenter.netlify.com"
  description: The marketing page for Artist.Center, a soon-to-launch platform designed to connect opera singers to opera companies. Site designed by Stephen Bell.
  categories:
    - Music
  built_by: Michael Uloth
  built_by_url: "https://www.michaeluloth.com"
  featured: false
- title: DG Volo & Company
  main_url: "https://www.dgvolo.com"
  url: "https://www.dgvolo.com"
  description: DG Volo & Company is a Toronto-based investment consultancy. Site designed by Stephen Bell.
  categories:
    - Finance
  built_by: Michael Uloth
  built_by_url: "https://www.michaeluloth.com"
  featured: false
- title: Shawna Lucey
  main_url: "https://www.shawnalucey.com"
  url: "https://www.shawnalucey.com"
  description: Shawna Lucey is an American theater and opera director based in New York City. Site designed by Stephen Bell.
  categories:
    - Portfolio
    - Music
    - Entertainment
  built_by: Michael Uloth
  built_by_url: "https://www.michaeluloth.com"
  featured: false
- title: Leyan Lo
  main_url: https://www.leyanlo.com
  url: https://www.leyanlo.com
  description: >
    Leyan Lo’s personal website
  categories:
    - Portfolio
  built_by: Leyan Lo
  built_by_url: https://www.leyanlo.com
  featured: false
- title: Hawaii National Bank
  url: https://hawaiinational.bank
  main_url: https://hawaiinational.bank
  description: Hawaii National Bank's highly personalized service has helped loyal customers & locally owned businesses achieve their financial dreams for over 50 years.
  categories:
    - Finance
  built_by: Wall-to-Wall Studios
  built_by_url: https://walltowall.com
  featured: false
- title: Coletiv
  url: https://coletiv.com
  main_url: https://coletiv.com
  description: Coletiv teams up with companies of all sizes to design, develop & launch digital products for iOS, Android & the Web.
  categories:
    - Technology
    - Agency
    - Web Development
  built_by: Coletiv
  built_by_url: https://coletiv.com
  featured: false
- title: janosh.io
  description: >
    Personal blog and portfolio of Janosh Riebesell. The site is built with Gatsby v2 and designed
    entirely with styled-components v4. Much of the layout was achieved with CSS grid. It supports
    Google Analytics, fluid typography and Algolia search.
  main_url: "https://janosh.io"
  url: "https://janosh.io"
  source_url: "https://github.com/janosh/janosh.io"
  categories:
    - Portfolio
    - Blog
    - Science
    - Photography
    - Travel
  built_by: Janosh Riebesell
  built_by_url: "https://janosh.io"
  featured: false
- title: Gatsby Manor
  description: >
    We build themes for gatsby. We have themes for all projects including personal,
    portfolio, ecommerce, landing pages and more. We also run an in-house
    web dev and design studio. If you cannot find what you want, we can build it for you!
    Email us at gatsbymanor@gmail.com with questions.
  main_url: "https://www.gatsbymanor.com"
  url: "https://www.gatsbymanor.com"
  source_url: "https://github.com/gatsbymanor"
  categories:
    - Web Development
    - Agency
    - Technology
    - Freelance
  built_by: Steven Natera
  built_by_url: "https://stevennatera.com"
- title: Ema Suriano's Portfolio
  main_url: https://emasuriano.com/
  url: https://emasuriano.com/
  source_url: https://github.com/EmaSuriano/emasuriano.github.io
  description: >
    Ema Suriano's portfolio to display information about him, his projects and what he's writing about.
  categories:
    - Portfolio
    - Technology
    - Web Development
  built_by: Ema Suriano
  built_by_url: https://emasuriano.com/
  featured: false
- title: Luan Orlandi
  main_url: https://luanorlandi.github.io
  url: https://luanorlandi.github.io
  source_url: https://github.com/luanorlandi/luanorlandi.github.io
  description: >
    Luan Orlandi's personal website. Brazilian web developer, enthusiast in React and Gatsby.
  categories:
    - Blog
    - Portfolio
    - Web Development
  built_by: Luan Orlandi
  built_by_url: https://github.com/luanorlandi
- title: Mobius Labs
  main_url: https://mobius.ml
  url: https://mobius.ml
  description: >
    Mobius Labs landing page, a Start-up working on Computer Vision
  categories:
    - Landing Page
    - Marketing
    - Technology
  built_by: sktt
  built_by_url: https://github.com/sktt
- title: EZAgrar
  main_url: https://www.ezagrar.at/en/
  url: https://www.ezagrar.at/en/
  description: >
    EZAgrar.at is the homepage of the biggest agricultural machinery dealership in Austria. In total 8 pages will be built for this client reusing a lot of components between them.
  categories:
    - eCommerce
    - Marketing
  built_by: MangoART
  built_by_url: https://www.mangoart.at
  featured: false
- title: OAsome blog
  main_url: https://oasome.blog/
  url: https://oasome.blog/
  source_url: https://github.com/oorestisime/oasome
  description: >
    Paris-based Cypriot adventurers. A and O. Lovers of life and travel. Want to get a glimpse of the OAsome world?
  categories:
    - Blog
    - Photography
    - Travel
  built_by: Orestis Ioannou
  featured: false
- title: Brittany Chiang
  main_url: https://brittanychiang.com/
  url: https://brittanychiang.com/
  source_url: https://github.com/bchiang7/v4
  description: >
    Personal website and portfolio of Brittany Chiang built with Gatsby v2
  categories:
    - Portfolio
  built_by: Brittany Chiang
  built_by_url: https://github.com/bchiang7
  featured: false
- title: Fitekran
  description: >
    One of the most visited Turkish blogs about health, sports and healthy lifestyle, that has been rebuilt with Gatsby v2 using Wordpress.
  main_url: "https://www.fitekran.com"
  url: "https://www.fitekran.com"
  categories:
    - Science
    - Healthcare
    - Blog
  built_by: Burak Tokak
  built_by_url: "https://www.buraktokak.com"
- title: Serverless
  main_url: https://serverless.com
  url: https://serverless.com
  source_url: https://github.com/serverless/site
  description: >
    Serverless.com – Build web, mobile and IoT applications with serverless architectures using AWS Lambda, Azure Functions, Google CloudFunctions & more!
  categories:
    - Technology
    - Web Development
  built_by: Codebrahma
  built_by_url: https://codebrahma.com
  featured: false
- title: Dive Bell
  main_url: https://divebell.band/
  url: https://divebell.band/
  description: >
    Simple site for a band to list shows dates and videos (499 on lighthouse)
  categories:
    - Music
  built_by: Matt Bagni
  built_by_url: https://mattbag.github.io
  featured: false
- title: Mayer Media Co.
  main_url: https://mayermediaco.com/
  url: https://mayermediaco.com/
  description: >
    Freelance Web Development and Digital Marketing
  categories:
    - Web Development
    - Marketing
    - Blog
  source_url: https://github.com/MayerMediaCo/MayerMediaCo2.0
  built_by: Danny Mayer
  built_by_url: https://twitter.com/mayermediaco
  featured: false
- title: Jan Czizikow Portfolio
  main_url: https://www.janczizikow.com/
  url: https://www.janczizikow.com/
  source_url: https://github.com/janczizikow/janczizikow-portfolio
  description: >
    Simple personal portfolio site built with Gatsby
  categories:
    - Portfolio
    - Freelance
    - Web Development
  built_by: Jan Czizikow
  built_by_url: https://github.com/janczizikow
- title: Carbon Design Systems
  main_url: http://www.carbondesignsystem.com/
  url: http://www.carbondesignsystem.com/
  description: >
    The Carbon Design System is integrating the new IBM Design Ethos and Language. It represents a completely fresh approach to the design of all things at IBM.
  categories:
    - Design System
    - Documentation
  built_by: IBM
  built_by_url: https://www.ibm.com/
  featured: false
- title: Mozilla Mixed Reality
  main_url: https://mixedreality.mozilla.org/
  url: https://mixedreality.mozilla.org/
  description: >
    Virtual Reality for the free and open Web.
  categories:
    - Open Source
  built_by: Mozilla
  built_by_url: https://www.mozilla.org/
  featured: false
- title: Uniform Hudl Design System
  main_url: http://uniform.hudl.com/
  url: http://uniform.hudl.com/
  description: >
    A single design system to ensure every interface feels like Hudl. From the colors we use to the size of our buttons and what those buttons say, Uniform has you covered. Check the guidelines, copy the code and get to building.
  categories:
    - Design System
    - Open Source
    - Design
  built_by: Hudl
  built_by_url: https://www.hudl.com/
- title: Subtle UI
  main_url: "https://subtle-ui.netlify.com/"
  url: "https://subtle-ui.netlify.com/"
  source_url: "https://github.com/ryanwiemer/subtle-ui"
  description: >
    A collection of clever yet understated user interactions found on the web.
  categories:
    - Web Development
    - Open Source
    - User Experience
  built_by: Ryan Wiemer
  built_by_url: "https://www.ryanwiemer.com/"
  featured: false
- title: developer.bitcoin.com
  main_url: "https://developer.bitcoin.com/"
  url: "https://developer.bitcoin.com/"
  description: >
    Bitbox based bitcoin.com developer platform and resources.
  categories:
    - Finance
  featured: false
- title: Barmej
  main_url: "https://app.barmej.com/"
  url: "https://app.barmej.com/"
  description: >
    An interactive platform to learn different programming languages in Arabic for FREE
  categories:
    - Education
    - Programming
    - Learning
  built_by: Obytes
  built_by_url: "https://www.obytes.com/"
  featured: false
- title: Vote Save America
  main_url: "https://votesaveamerica.com"
  url: "https://votesaveamerica.com"
  description: >
    Be a voter. Save America.
  categories:
    - Education
    - Government
  featured: false
  built_by: Jeremy E. Miller
  built_by_url: "https://jeremyemiller.com/"
- title: Emergence
  main_url: https://emcap.com/
  url: https://emcap.com/
  description: >
    Emergence is a top enterprise cloud venture capital firm. We fund early stage ventures focusing on enterprise & SaaS applications. Emergence is one of the top VC firms in Silicon Valley.
  categories:
    - Marketing
    - Blog
  built_by: Upstatement
  built_by_url: https://www.upstatement.com/
  featured: false
- title: FPVtips
  main_url: https://fpvtips.com
  url: https://fpvtips.com
  source_url: https://github.com/jumpalottahigh/fpvtips
  description: >
    FPVtips is all about bringing racing drone pilots closer together, and getting more people into the hobby!
  categories:
    - Community
    - Education
  built_by: Georgi Yanev
  built_by_url: https://twitter.com/jumpalottahigh
  featured: false
- title: Georgi Yanev
  main_url: https://blog.georgi-yanev.com/
  url: https://blog.georgi-yanev.com/
  source_url: https://github.com/jumpalottahigh/blog.georgi-yanev.com
  description: >
    I write articles about FPV quads (building and flying), web development, smart home automation, life-long learning and other topics from my personal experience.
  categories:
    - Blog
  built_by: Georgi Yanev
  built_by_url: https://twitter.com/jumpalottahigh
  featured: false
- title: Bear Archery
  main_url: "https://beararchery.com/"
  url: "https://beararchery.com/"
  categories:
    - eCommerce
    - Sports
  built_by: Escalade Sports
  built_by_url: "https://www.escaladesports.com/"
  featured: false
- title: "attn:"
  main_url: "https://www.attn.com/"
  url: "https://www.attn.com/"
  categories:
    - Media
    - Entertainment
  built_by: "attn:"
  built_by_url: "https://www.attn.com/"
  featured: false
- title: Mirror Conf
  description: >
    Mirror Conf is a conference designed to empower designers and frontend developers who have a thirst for knowledge and want to broaden their horizons.
  main_url: "https://www.mirrorconf.com/"
  url: "https://www.mirrorconf.com/"
  categories:
    - Conference
    - Design
    - Web Development
  featured: false
- title: Startarium
  main_url: https://www.startarium.ro
  url: https://www.startarium.ro
  description: >
    Free entrepreneurship educational portal with more than 20000 users, hundreds of resources, crowdfunding, mentoring and investor pitching events facilitated.
  categories:
    - Education
    - Nonprofit
    - Entrepreneurship
  built_by: Cezar Neaga
  built_by_url: https://twitter.com/cezarneaga
  featured: false
- title: Microlink
  main_url: https://microlink.io/
  url: https://microlink.io/
  description: >
    Extract structured data from any website.
  categories:
    - Web Development
    - API
  built_by: Kiko Beats
  built_by_url: https://kikobeats.com/
  featured: false
- title: Markets.com
  main_url: "https://www.markets.com/"
  url: "https://www.markets.com/"
  featured: false
  categories:
    - Finance
- title: Kevin Legrand
  url: "https://k-legrand.com"
  main_url: "https://k-legrand.com"
  source_url: "https://github.com/Manoz/k-legrand.com"
  description: >
    Personal website and blog built with love with Gatsby v2
  categories:
    - Blog
    - Portfolio
    - Web Development
  built_by: Kevin Legrand
  built_by_url: https://k-legrand.com
  featured: false
- title: David James Portfolio
  main_url: https://dfjames.com/
  url: https://dfjames.com/
  source_url: https://github.com/daviddeejjames/dfjames-gatsby
  description: >
    Portfolio Site using GatsbyJS and headless WordPress
  categories:
    - WordPress
    - Portfolio
    - Blog
  built_by: David James
  built_by_url: https://twitter.com/daviddeejjames
- title: Hypertext Candy
  url: https://www.hypertextcandy.com/
  main_url: https://www.hypertextcandy.com/
  description: >
    Blog about web development. Laravel, Vue.js, etc.
  categories:
    - Blog
    - Web Development
  built_by: Masahiro Harada
  built_by_url: https://twitter.com/_Masahiro_H_
  featured: false
- title: "Maxence Poutord's blog"
  description: >
    Tech & programming blog of Maxence Poutord, Software Engineer, Serial Traveler and Public Speaker
  main_url: https://www.maxpou.fr
  url: https://www.maxpou.fr
  featured: false
  categories:
    - Blog
    - Web Development
  built_by: Maxence Poutord
  built_by_url: https://www.maxpou.fr
- title: "The Noted Project"
  url: https://thenotedproject.org
  main_url: https://thenotedproject.org
  source_url: https://github.com/ianbusko/the-noted-project
  description: >
    Website to showcase the ethnomusicology research for The Noted Project.
  categories:
    - Portfolio
    - Education
    - Gallery
  built_by: Ian Busko
  built_by_url: https://github.com/ianbusko
  featured: false
- title: Got Milk
  main_url: "https://www.gotmilk.com/"
  url: "https://www.gotmilk.com/"
  featured: false
  categories:
    - Food
- title: People For Bikes
  url: "https://2017.peopleforbikes.org/"
  main_url: "https://2017.peopleforbikes.org/"
  categories:
    - Community
    - Sports
    - Gallery
    - Nonprofit
  built_by: PeopleForBikes
  built_by_url: "https://peopleforbikes.org/about-us/who-we-are/staff/"
  featured: false
- title: Wide Eye
  description: >
    Creative agency specializing in interactive design, web development, and digital communications.
  url: https://wideeye.co/
  main_url: https://wideeye.co/
  categories:
    - Design
    - Web Development
  built_by: Wide Eye
  built_by_url: https://wideeye.co/about-us/
  featured: false
- title: CodeSandbox
  description: >
    CodeSandbox is an online editor that helps you create web applications, from prototype to deployment.
  url: https://codesandbox.io/
  main_url: https://codesandbox.io/
  categories:
    - Web Development
  featured: false
- title: Marvel
  description: >
    The all-in-one platform powering design.
  url: https://marvelapp.com/
  main_url: https://marvelapp.com/
  categories:
    - Design
  featured: false
- title: Designcode.io
  description: >
    Learn to design and code React apps.
  url: https://designcode.io
  main_url: https://designcode.io
  categories:
    - Learning
  featured: false
- title: Happy Design
  description: >
    The Brand and Product Team Behind Happy Money
  url: https://design.happymoney.com/
  main_url: https://design.happymoney.com/
  categories:
    - Design
    - Finance
- title: Weihnachtsmarkt.ms
  description: >
    Explore the christmas market in Münster (Westf).
  url: https://weihnachtsmarkt.ms/
  main_url: https://weihnachtsmarkt.ms/
  source_url: https://github.com/codeformuenster/weihnachtsmarkt
  categories:
    - Gallery
    - Food
  built_by: "Code for Münster during #MSHACK18"
  featured: false
- title: Code Championship
  description: >
    Competitive coding competitions for students from 3rd to 8th grade. Code is Sport.
  url: https://www.codechampionship.com
  main_url: https://www.codechampionship.com
  categories:
    - Learning
    - Education
    - Sports
  built_by: Abamath LLC
  built_by_url: https://www.abamath.com
  featured: false
- title: Wieden+Kennedy
  description: >
    Wieden+Kennedy is an independent, global creative company.
  categories:
    - Technology
    - Web Development
    - Agency
    - Marketing
  url: https://www.wk.com
  main_url: https://www.wk.com
  built_by: Wieden Kennedy
  built_by_url: https://www.wk.com/about/
  featured: false
- title: Testing JavaScript
  description: >
    This course will teach you the fundamentals of testing your JavaScript applications using eslint, Flow, Jest, and Cypress.
  url: https://testingjavascript.com/
  main_url: https://testingjavascript.com/
  categories:
    - Learning
    - Education
    - JavaScript
  built_by: Kent C. Dodds
  built_by_url: https://kentcdodds.com/
  featured: false
- title: Use Hooks
  description: >
    One new React Hook recipe every day.
  url: https://usehooks.com/
  main_url: https://usehooks.com/
  categories:
    - Learning
  built_by: Gabe Ragland
  built_by_url: https://twitter.com/gabe_ragland
  featured: false
- title: Disrupting Nate
  description: >
    Ketogenic Diet, Podcasts, and Blockchain.
  url: https://www.disruptingnate.com/
  main_url: https://www.disruptingnate.com/
  categories:
    - Technology
    - Podcast
  built_by: Nathan Olmstead
  built_by_url: https://twitter.com/disruptingnate
  featured: false
- title: Ambassador
  url: https://www.getambassador.io
  main_url: https://www.getambassador.io
  description: >
    Open source, Kubernetes-native API Gateway for microservices built on Envoy.
  categories:
    - Open Source
    - Documentation
    - Technology
  built_by: Datawire
  built_by_url: https://www.datawire.io
  featured: false
- title: Clubhouse
  main_url: https://clubhouse.io
  url: https://clubhouse.io
  description: >
    The intuitive and powerful project management platform loved by software teams of all sizes. Built with Gatsby v2 and Prismic
  categories:
    - Technology
    - Blog
    - Productivity
    - Community
    - Design
    - Open Source
  built_by: Ueno.
  built_by_url: https://ueno.co
  featured: false
- title: Asian Art Collection
  url: http://artmuseum.princeton.edu/asian-art/
  main_url: http://artmuseum.princeton.edu/asian-art/
  description: >
    Princeton University has a branch dealing with state of art.They have showcased ore than 6,000 works of Asian art are presented alongside ongoing curatorial and scholarly research
  categories:
    - Marketing
  featured: false
- title: QHacks
  url: https://qhacks.io
  main_url: https://qhacks.io
  source_url: https://github.com/qhacks/qhacks-website
  description: >
    QHacks is Queen’s University’s annual hackathon! QHacks was founded in 2016 with a mission to advocate and incubate the tech community at Queen’s University and throughout Canada.
  categories:
    - Education
    - Technology
    - Podcast
  featured: false
- title: Tyler McGinnis
  url: https://tylermcginnis.com/
  main_url: https://tylermcginnis.com/
  description: >
    The linear, course based approach to learning web technologies.
  categories:
    - Education
    - Technology
    - Podcast
    - Web Development
  featured: false
- title: a11y with Lindsey
  url: https://www.a11ywithlindsey.com/
  main_url: https://www.a11ywithlindsey.com/
  source_url: https://github.com/lkopacz/a11y-with-lindsey
  description: >
    To help developers navigate accessibility jargon, write better code, and to empower them to make their Internet, Everyone's Internet.
  categories:
    - Education
    - Blog
    - Technology
  built_by: Lindsey Kopacz
  built_by_url: https://twitter.com/littlekope0903
  featured: false
- title: DEKEMA
  url: https://www.dekema.com/
  main_url: https://www.dekema.com/
  description: >
    Worldclass crafting: Furnace, fervor, fulfillment. Delivering highest demand for future craftsmanship. Built using Gatsby v2 and Prismic.
  categories:
    - Healthcare
    - Science
    - Technology
  built_by: Crisp Studio
  built_by_url: https://crisp.studio
  featured: false
- title: FOX Circus
  main_url: "https://www.foxcircus.it/"
  url: "https://www.foxcircus.it/"
  categories:
    - Event
    - Conference
    - Entertainment
  built_by: Kframe Interactive SA
  built_by_url: http://kframeinteractive.com
  featured: false
- title: Ramón Chancay
  description: >-
    Frontend / Backend Developer in Guayaquil Ecuador.
    Currently at Everymundo, previously at El Universo.
    I enjoy teaching and sharing what I know.
    I give professional advice to developers and companies.
    My wife and my children are everything in my life.
  main_url: "https://ramonchancay.me/"
  url: "https://ramonchancay.me/"
  source_url: "https://github.com/devrchancay/personal-site"
  featured: false
  categories:
    - Blog
    - Technology
    - Web Development
  built_by: Codedebug
  built_by_url: "https://codedebug.co/"
- title: BELLHOPS
  main_url: https://www.getbellhops.com/
  url: https://www.getbellhops.com/
  description: >-
    Whether you’re moving someplace new or just want to complete a few projects around your current home, BellHops can arrange the moving services you need—at simple, straightforward rates.
  categories:
    - Business
  built_by: Bellhops, Inc.
  built_by_url: https://www.getbellhops.com/
  featured: false
- title: Acclimate Consulting
  main_url: https://www.acclimate.io/
  url: https://www.acclimate.io/
  description: >-
    Acclimate is a consulting firm that puts organizations back in control with data-driven strategies and full-stack applications.
  categories:
    - Technology
    - Consulting
  built_by: Andrew Wilson
  built_by_url: https://github.com/andwilson
  featured: false
- title: Flyright
  url: https://flyright.co/
  main_url: https://flyright.co/
  description: >-
    Flyright curates everything you need for international travel in one tidy place 💜
  categories:
    - Technology
    - App
  built_by: Ty Hopp
  built_by_url: https://github.com/tyhopp
  featured: false
- title: Vets Who Code
  url: https://vetswhocode.io/
  main_url: https://vetswhocode.io/
  description: >-
    VetsWhoCode is a non-profit organization dedicated to training military veterans & giving them the skills they need transition into tech careers.
  categories:
    - Technology
    - Nonprofit
  featured: false
- title: Patreon Blog
  url: https://blog.patreon.com/
  main_url: https://blog.patreon.com/
  description: >-
    Official blog of Patreon.com
  categories:
    - Blog
  featured: false
- title: Full Beaker
  url: https://fullbeaker.com/
  main_url: https://fullbeaker.com/
  description: >-
    Full Beaker provides independent advice online about careers and home ownership, and connect anyone who asks with companies that can help them.
  categories:
    - Consulting
  featured: false
- title: Citywide Holdup
  url: https://citywideholdup.org/
  main_url: https://citywideholdup.org/
  source_url: https://github.com/killakam3084/citywide-site
  description: >-
    Citywide Holdup is an annual fundraising event held around early November in the city of Austin, TX hosted by the Texas Wranglers benefitting Easter Seals of Central Texas, a non-profit organization that provides exceptional services, education, outreach and advocacy so that people with disabilities can live, learn, work and play in our communities.
  categories:
    - Nonprofit
    - Event
  built_by: Cameron Rison
  built_by_url: https://github.com/killakam3084
  featured: false
- title: Dawn Labs
  url: https://dawnlabs.io
  main_url: https://dawnlabs.io
  description: >-
    Thoughtful products for inspired teams. With a holistic approach to engineering and design, we partner with startups and enterprises to build for the digital era.
  categories:
    - Technology
    - Agency
    - Web Development
  featured: false
- title: COOP by Ryder
  url: https://coop.com/
  main_url: https://coop.com/
  description: >
    COOP is a platform that connects fleet managers that have idle vehicles to businesses that are looking to rent vehicles. COOP simplifies the process and paperwork required to safely share vehicles between business owners.
  categories:
    - Marketing
  built_by: Crispin Porter Bogusky
  built_by_url: http://www.cpbgroup.com/
  featured: false
- title: Domino's Paving for Pizza
  url: https://www.pavingforpizza.com/
  main_url: https://www.pavingforpizza.com/
  description: >
    Nominate your town for a chance to have your rough drive home from Domino's fixed to pizza perfection.
  categories:
    - Marketing
  built_by: Crispin Porter Bogusky
  built_by_url: http://www.cpbgroup.com/
  featured: false
- title: Propapanda
  url: https://propapanda.eu/
  main_url: https://propapanda.eu/
  description: >
    Is a creative production house based in Tallinn, Estonia. We produce music videos, commercials, films and campaigns – from scratch to finish.
  categories:
    - Video
    - Portfolio
    - Agency
    - Media
  built_by: Henry Kehlmann
  built_by_url: https://github.com/madhenry/
  featured: false
- title: JAMstack.paris
  url: https://jamstack.paris/
  main_url: https://jamstack.paris/
  source_url: https://github.com/JAMstack-paris/jamstack.paris
  description: >
    JAMstack-focused, bi-monthly meetup in Paris
  categories:
    - Web Development
  built_by: Matthieu Auger & Nicolas Goutay
  built_by_url: https://github.com/JAMstack-paris
  featured: false
- title: DexWallet - The only Wallet you need by Dexlab
  main_url: "https://www.dexwallet.io/"
  url: "https://www.dexwallet.io/"
  source_url: "https://github.com/dexlab-io/DexWallet-website"
  featured: false
  description: >-
    DexWallet is a secure, multi-chain, mobile wallet with an upcoming one-click exchange for mobile.
  categories:
    - App
    - Open Source
  built_by: DexLab
  built_by_url: "https://github.com/dexlab-io"
- title: Kings Valley Paving
  url: https://kingsvalleypaving.com
  main_url: https://kingsvalleypaving.com
  description: >
    Kings Valley Paving is an asphalt, paving and concrete company serving the commercial, residential and industrial sectors in the Greater Toronto Area. Site designed by Stephen Bell.
  categories:
    - Marketing
  built_by: Michael Uloth
  built_by_url: https://www.michaeluloth.com
  featured: false
- title: Peter Barrett
  url: https://www.peterbarrett.ca
  main_url: https://www.peterbarrett.ca
  description: >
    Peter Barrett is a Canadian baritone from Newfoundland and Labrador who performs opera and concert repertoire in Canada, the U.S. and around the world. Site designed by Stephen Bell.
  categories:
    - Portfolio
    - Music
  built_by: Michael Uloth
  built_by_url: https://www.michaeluloth.com
  featured: false
- title: NARCAN
  main_url: https://www.narcan.com
  url: https://www.narcan.com
  description: >
    NARCAN Nasal Spray is the first and only FDA-approved nasal form of naloxone for the emergency treatment of a known or suspected opioid overdose.
  categories:
    - Healthcare
  built_by: NARCAN
  built_by_url: https://www.narcan.com
  featured: false
- title: Ritual
  main_url: https://ritual.com
  url: https://ritual.com
  description: >
    Ritual started with a simple question, what exactly is in women's multivitamins? This is the story of what happened when our founder Kat started searching for answers — the story of Ritual.
  categories:
    - Healthcare
  built_by: Ritual
  built_by_url: https://ritual.com
  featured: false
- title: Truebill
  main_url: https://www.truebill.com
  url: https://www.truebill.com
  description: >
    Truebill empowers you to take control of your money.
  categories:
    - Finance
  built_by: Truebill
  built_by_url: https://www.truebill.com
  featured: false
- title: Smartling
  main_url: https://www.smartling.com
  url: https://www.smartling.com
  description: >
    Smartling enables you to automate, manage, and professionally translate content so that you can do more with less.
  categories:
    - Marketing
  built_by: Smartling
  built_by_url: https://www.smartling.com
  featured: false
- title: Clear
  main_url: https://www.clearme.com
  url: https://www.clearme.com
  description: >
    At clear, we’re working toward a future where you are your ID, enabling you to lead an unstoppable life.
  categories:
    - Security
  built_by: Clear
  built_by_url: https://www.clearme.com
  featured: false
- title: VS Code Rocks
  main_url: "https://vscode.rocks"
  url: "https://vscode.rocks"
  source_url: "https://github.com/lannonbr/vscode-rocks"
  featured: false
  description: >
    VS Code Rocks is a place for weekly news on the newest features and updates to Visual Studio Code as well as trending extensions and neat tricks to continually improve your VS Code skills.
  categories:
    - Open Source
    - Blog
    - Web Development
  built_by: Benjamin Lannon
  built_by_url: "https://github.com/lannonbr"
- title: Particle
  main_url: "https://www.particle.io"
  url: "https://www.particle.io"
  featured: false
  description: Particle is a fully-integrated IoT platform that offers everything you need to deploy an IoT product.
  categories:
    - Marketing
- title: freeCodeCamp curriculum
  main_url: "https://learn.freecodecamp.org"
  url: "https://learn.freecodecamp.org"
  featured: false
  description: Learn to code with free online courses, programming projects, and interview preparation for developer jobs.
  categories:
    - Web Development
    - Learning
- title: Tandem
  main_url: "https://www.tandem.co.uk"
  url: "https://www.tandem.co.uk"
  description: >
    We're on a mission to free you of money misery. Our app, card and savings account are designed to help you spend less time worrying about money and more time enjoying life.
  categories:
    - Finance
    - App
  built_by: Tandem
  built_by_url: https://github.com/tandembank
  featured: false
- title: Monbanquet.fr
  main_url: "https://monbanquet.fr"
  url: "https://monbanquet.fr"
  description: >
    Give your corporate events the food and quality it deserves, thanks to the know-how of the best local artisans.
  categories:
    - eCommerce
    - Food
    - Event
  built_by: Monbanquet.fr
  built_by_url: https://github.com/monbanquet
  featured: false
- title: The Leaky Cauldron Blog
  url: https://theleakycauldronblog.com
  main_url: https://theleakycauldronblog.com
  source_url: https://github.com/v4iv/theleakycauldronblog
  description: >
    A Brew of Awesomeness with a Pinch of Magic...
  categories:
    - Blog
  built_by: Vaibhav Sharma
  built_by_url: https://github.com/v4iv
  featured: false
- title: Wild Drop Surf Camp
  main_url: "https://wilddropsurfcamp.com"
  url: "https://wilddropsurfcamp.com"
  description: >
    Welcome to Portugal's best kept secret and be amazed with our nature. Here you can explore, surf, taste the world's best gastronomy and wine, feel the North Canyon's power with the biggest waves in the world and so many other amazing things. Find us, discover yourself!
  categories:
    - Travel
  built_by: Samuel Fialho
  built_by_url: https://samuelfialho.com
  featured: false
- title: JoinUp HR chatbot
  url: https://www.joinup.io
  main_url: https://www.joinup.io
  description: Custom HR chatbot for better candidate experience
  categories:
    - App
    - Technology
  featured: false
- title: JDCastro Web Design & Development
  main_url: https://jacobdcastro.com
  url: https://jacobdcastro.com
  source_url: https://github.com/jacobdcastro/personal-site
  featured: false
  description: >
    A small business site for freelance web designer and developer Jacob D. Castro. Includes professional blog, contact forms, and soon-to-come portfolio of sites for clients. Need a new website or an extra developer to share the workload? Feel free to check out the website!
  categories:
    - Blog
    - Portfolio
    - Business
    - Freelance
  built_by: Jacob D. Castro
  built_by_url: https://twitter.com/jacobdcastro
- title: Gatsby Tutorials
  main_url: https://www.gatsbytutorials.com
  url: https://www.gatsbytutorials.com
  source_url: https://github.com/ooloth/gatsby-tutorials
  featured: false
  description: >
    Gatsby Tutorials is a community-updated list of video, audio and written tutorials to help you learn GatsbyJS.
  categories:
    - Web Development
    - Education
    - Open Source
  built_by: Michael Uloth
  built_by_url: "https://www.michaeluloth.com"
- title: Up & Running Tutorials
  main_url: https://www.upandrunningtutorials.com
  url: https://www.upandrunningtutorials.com
  featured: false
  description: >
    Free coding tutorials for web developers. Get your web development career up and running by learning to build better, faster websites.
  categories:
    - Web Development
    - Education
  built_by: Michael Uloth
  built_by_url: "https://www.michaeluloth.com"
- title: Grooovinger
  url: https://www.grooovinger.com
  main_url: https://www.grooovinger.com
  description: >
    Martin Grubinger, a web developer from Austria
  categories:
    - Portfolio
    - Web Development
  built_by: Martin Grubinger
  built_by_url: https://www.grooovinger.com
  featured: false
- title: LXDX - the Crypto Derivatives Exchange
  main_url: https://www.lxdx.co/
  url: https://www.lxdx.co/
  description: >
    LXDX is the world's fastest crypto exchange. Our mission is to bring innovative financial products to retail crypto investors, providing access to the same speed and scalability that institutional investors already depend on us to deliver each and every day.
  categories:
    - Marketing
    - Finance
  built_by: Corey Ward
  built_by_url: http://www.coreyward.me/
  featured: false
- title: Kyle McDonald
  url: https://kylemcd.com
  main_url: https://kylemcd.com
  source_url: https://github.com/kylemcd/personal-site-react
  description: >
    Personal site + blog for Kyle McDonald
  categories:
    - Blog
  built_by: Kyle McDonald
  built_by_url: https://kylemcd.com
  featured: false
- title: VSCode Power User Course
  main_url: https://VSCode.pro
  url: https://VSCode.pro
  description: >
    After 10 years with Sublime, I switched to VSCode. Love it. Spent 1000+ hours building a premium video course to help you switch today. 200+ power user tips & tricks turn you into a VSCode.pro
  categories:
    - Education
    - Learning
    - eCommerce
    - Marketing
    - Technology
    - Web Development
  built_by: Ahmad Awais
  built_by_url: https://twitter.com/MrAhmadAwais/
  featured: false
- title: Thijs Koerselman Portfolio
  main_url: https://www.vauxlab.com
  url: https://www.vauxlab.com
  featured: false
  description: >
    Portfolio of Thijs Koerselman. A freelance software engineer, full-stack web developer and sound designer.
  categories:
    - Portfolio
    - Business
    - Freelance
    - Technology
    - Web Development
    - Music
- title: Ad Hoc Homework
  main_url: https://homework.adhoc.team
  url: https://homework.adhoc.team
  description: >
    Ad Hoc builds government digital services that are fast, efficient, and usable by everyone. Ad Hoc Homework is a collection of coding and design challenges for candidates applying to our open positions.
  categories:
    - Web Development
    - Government
    - Healthcare
    - Programming
  built_by_url: https://adhoc.team
  featured: false
- title: BetterDocs | Discord Themes & Plugins
  main_url: https://betterdocs.us
  url: https://betterdocs.us
  description: >
    All Discord enhancement projects in 1! Free quality Themes and Plugins for Discord and easy installation instructions for BetterDiscord and more!
  categories:
    - Web Development
    - Programming
    - Open Source
  built_by: Christopher R. | Owner
  built_by_url: https://github.com/MrRobotjs/
  featured: false
- title: Birra Napoli
  main_url: http://www.birranapoli.it
  url: http://www.birranapoli.it
  built_by: Ribrain
  built_by_url: https://www.ribrainstudio.com
  featured: false
  description: >
    Birra Napoli official site
  categories:
    - Landing Page
    - Business
    - Food
- title: Satispay
  url: https://www.satispay.com
  main_url: https://www.satispay.com
  categories:
    - Business
    - Finance
    - Technology
  built_by: Satispay
  built_by_url: https://www.satispay.com
  featured: false
- title: The Movie Database - Gatsby
  url: https://tmdb.lekoarts.de
  main_url: https://tmdb.lekoarts.de
  source_url: https://github.com/LekoArts/gatsby-source-tmdb-example
  categories:
    - Open Source
    - Entertainment
    - Gallery
  featured: false
  built_by: LekoArts
  built_by_url: "https://github.com/LekoArts"
  description: >
    Source from The Movie Database (TMDb) API (v3) in Gatsby. This example is built with react-spring, React hooks and react-tabs and showcases the gatsby-source-tmdb plugin. It also has some client-only paths and uses gatsby-image.
- title: LANDR - Creative Tools for Musicians
  url: https://www.landr.com/
  main_url: https://www.landr.com/en/
  categories:
    - Music
    - Technology
    - Business
    - Entrepreneurship
    - Freelance
    - Marketing
    - Media
  featured: false
  built_by: LANDR
  built_by_url: https://twitter.com/landr_music
  description: >
    Marketing website built for LANDR. LANDR is a web application that provides tools for musicians to master their music (using artificial intelligence), collaborate with other musicians, and distribute their music to multiple platforms.
- title: ClinicJS
  url: https://clinicjs.org/
  main_url: https://clinicjs.org/
  categories:
    - Technology
    - Documentation
  featured: false
  built_by: NearForm
  built_by_url: "https://www.nearform.com/"
  description: >
    Tools to help diagnose and pinpoint Node.js performance issues.
- title: KOBIT
  main_url: "https://kobit.in"
  url: "https://kobit.in"
  description: Automated Google Analytics Report with everything you need and more
  featured: false
  categories:
    - Marketing
    - Blog
  built_by: mottox2
  built_by_url: "https://mottox2.com"
- title: Aleksander Hansson
  main_url: https://ahansson.com
  url: https://ahansson.com
  featured: false
  description: >
    Portfolio website for Aleksander Hansson
  categories:
    - Portfolio
    - Business
    - Freelance
    - Technology
    - Web Development
    - Consulting
  built_by: Aleksander Hansson
  built_by_url: https://www.linkedin.com/in/aleksanderhansson/
- title: Surfing Nosara
  main_url: "https://www.surfingnosara.com"
  url: "https://www.surfingnosara.com"
  description: Real estate, vacation, and surf report hub for Nosara, Costa Rica
  featured: false
  categories:
    - Business
    - Blog
    - Gallery
    - Marketing
  built_by: Desarol
  built_by_url: "https://www.desarol.com"
- title: Crispin Porter Bogusky
  url: https://cpbgroup.com/
  main_url: https://cpbgroup.com/
  description: >
    We solve the world’s toughest communications problems with the most quantifiably potent creative assets.
  categories:
    - Agency
    - Design
    - Marketing
  built_by: Crispin Porter Bogusky
  built_by_url: https://cpbgroup.com/
  featured: false
- title: graphene-python
  url: https://graphene-python.org
  main_url: https://graphene-python.org
  description: Graphene is a collaboratively funded project.Graphene-Python is a library for building GraphQL APIs in Python easily.
  categories:
    - Library
    - API
    - Documentation
  featured: false
- title: Engel & Völkers Ibiza Holiday Rentals
  main_url: "https://www.ev-ibiza.com/"
  url: "https://www.ev-ibiza.com/"
  featured: false
  built_by: Ventura Digitalagentur
  description: >
    Engel & Völkers, one of the most successful real estate agencies in the world, offers luxury holiday villas to rent in Ibiza.
  categories:
    - Travel
- title: Sylvain Hamann's personal website
  url: "https://shamann.fr"
  main_url: "https://shamann.fr"
  source_url: "https://github.com/sylvhama/shamann-gatsby/"
  description: >
    Sylvain Hamann, web developer from France
  categories:
    - Portfolio
    - Web Development
  built_by: Sylvain Hamann
  built_by_url: "https://twitter.com/sylvhama"
  featured: false
- title: Luca Crea's portfolio
  main_url: https://lcrea.github.io
  url: https://lcrea.github.io
  description: >
    Portfolio and personal website of Luca Crea, an Italian software engineer.
  categories:
    - Portfolio
  built_by: Luca Crea
  built_by_url: https://github.com/lcrea
  featured: false
- title: Escalade Sports
  main_url: "https://www.escaladesports.com/"
  url: "https://www.escaladesports.com/"
  categories:
    - eCommerce
    - Sports
  built_by: Escalade Sports
  built_by_url: "https://www.escaladesports.com/"
  featured: false
- title: Exposify
  main_url: "https://www.exposify.de/"
  url: "https://www.exposify.de/"
  description: >
    This is our German website built with Gatsby 2.0, Emotion and styled-system.
    Exposify is a proptech startup and builds technology for real estate businesses.
    We provide our customers with an elegant agent software in combination
    with beautifully designed and fast websites.
  categories:
    - Web Development
    - Real Estate
    - Agency
    - Marketing
  built_by: Exposify
  built_by_url: "https://www.exposify.de/"
  featured: false
- title: Steak Point
  main_url: https://www.steakpoint.at/
  url: https://www.steakpoint.at/
  description: >
    Steak Restaurant in Vienna, Austria (Wien, Österreich).
  categories:
    - Food
  built_by: Peter Kroyer
  built_by_url: https://www.peterkroyer.at/
  featured: false
- title: Takumon blog
  main_url: "https://takumon.com"
  url: "https://takumon.com"
  source_url: "https://github.com/Takumon/blog"
  description: Java Engineer's tech blog.
  featured: false
  categories:
    - Blog
  built_by: Takumon
  built_by_url: "https://twitter.com/inouetakumon"
- title: DayThirty
  main_url: "https://daythirty.com"
  url: "https://daythirty.com"
  description: DayThirty - ideas for the new year.
  featured: false
  categories:
    - Marketing
  built_by: Jack Oliver
  built_by_url: "https://twitter.com/mrjackolai"
- title: TheAgencyProject
  main_url: "https://theagencyproject.co"
  url: "https://theagencyproject.co"
  description: Agency model, without agency overhead.
  categories:
    - Agency
  built_by: JV-LA
  built_by_url: https://jv-la.com
- title: Karen Hou's portfolio
  main_url: https://www.karenhou.com/
  url: https://www.karenhou.com/
  categories:
    - Portfolio
  built_by: Karen H. Developer
  built_by_url: https://github.com/karenhou
  featured: false
- title: Jean Luc Ponty
  main_url: "https://ponty.com"
  url: "https://ponty.com"
  description: Official site for Jean Luc Ponty, French virtuoso violinist and jazz composer.
  featured: false
  categories:
    - Music
    - Entertainment
  built_by: Othermachines
  built_by_url: "https://othermachines.com"
- title: Rosewood Family Advisors
  main_url: "https://www.rfallp.com/"
  url: "https://www.rfallp.com/"
  description: Rosewood Family Advisors LLP (Palo Alto) provides a diverse range of family office services customized for ultra high net worth individuals.
  featured: false
  categories:
    - Finance
    - Business
  built_by: Othermachines
  built_by_url: "https://othermachines.com"
- title: Cole Walker's Portfolio
  main_url: "https://www.walkermakes.com"
  url: "https://www.walkermakes.com"
  source_url: "https://github.com/ColeWalker/portfolio"
  description: The portfolio of web developer Cole Walker, built with the help of Gatsby v2, React-Spring, and SASS.
  featured: false
  categories:
    - Portfolio
    - Web Development
  built_by: Cole Walker
  built_by_url: "https://www.walkermakes.com"
- title: Standing By Company
  main_url: "https://standingby.company"
  url: "https://standingby.company"
  description: A brand experience design company led by Scott Mackenzie and Trent Barton.
  featured: false
  categories:
    - Design
    - Web Development
  built_by: Standing By Company
  built_by_url: "https://standingby.company"
- title: Ashley Thouret
  main_url: "https://www.ashleythouret.com"
  url: "https://www.ashleythouret.com"
  description: Official website of Canadian soprano Ashley Thouret. Site designed by Stephen Bell.
  categories:
    - Portfolio
    - Music
  built_by: Michael Uloth
  built_by_url: "https://www.michaeluloth.com"
  featured: false
- title: The AZOOR Society
  main_url: "https://www.theazoorsociety.org"
  url: "https://www.theazoorsociety.org"
  description: The AZOOR Society is a UK-based charity committed to promoting awareness of Acute Zonal Occult Outer Retinopathy and assisting further research. Site designed by Stephen Bell.
  categories:
    - Community
    - Nonprofit
  built_by: Michael Uloth
  built_by_url: "https://www.michaeluloth.com"
  featured: false
- title: Gábor Fűzy pianist
  main_url: "https://pianobar.hu"
  url: "https://pianobar.hu"
  description: Gábor Fűzy pianist's official website built with Gatsby v2.
  categories:
    - Music
  built_by: Zoltán Bedi
  built_by_url: "https://github.com/B3zo0"
  featured: false
- title: Logicwind
  main_url: "https://logicwind.com"
  url: "https://logicwind.com"
  description: Website of Logicwind - JavaScript experts, Technology development agency & consulting.
  featured: false
  categories:
    - Portfolio
    - Agency
    - Web Development
    - Consulting
  built_by: Logicwind
  built_by_url: "https://www.logicwind.com"
- title: ContactBook.app
  main_url: "https://contactbook.app"
  url: "https://contactbook.app"
  description: Seamlessly share Contacts with G Suite team members
  featured: false
  categories:
    - Landing Page
    - Blog
  built_by: Logicwind
  built_by_url: "https://www.logicwind.com"
- title: npm-bookmarks
  url: https://npm-bookmarks.netlify.com
  main_url: https://npm-bookmarks.netlify.com
  source_url: https://github.com/crstnio/npm-bookmarks
  description: >
    A site to collect personal favorites of NPM packages – sorted by downloads count with a tags filter and search by title. Fork it and bookmark your favorite packages!
  categories:
    - Directory
    - JavaScript
    - Library
    - Open Source
    - Programming
    - Web Development
  built_by: crstnio
  built_by_url: https://github.com/crstnio/
  featured: false
- title: Waterscapes
  main_url: "https://waterscap.es"
  url: "https://waterscap.es/lake-monteynard/"
  source_url: "https://github.com/gaelbillon/Waterscapes-Gatsby-site"
  description: Waterscap.es is a directory of bodies of water (creeks, ponds, waterfalls, lakes, etc) with information about each place such as how to get there, hike time, activities and photos and a map displayed with the Mapbox GL SJ npm package. It was developed with the goal of learning Gatsby. This website is based on the gatsby-contentful-starter and uses Contentful as CMS. It is hosted on Netlify. Hooks are setup with Bitbucket and Contentful to trigger a new build upon code or content changes. The data on Waterscap.es is a mix of original content and informations from the internets gathered and put together.
  categories:
    - Directory
    - Photography
    - Travel
  built_by: Gaël Billon
  built_by_url: "https://gaelbillon.com"
  featured: false
- title: Packrs
  url: "https://www.packrs.co/"
  main_url: "https://www.packrs.co/"
  description: >
    Packrs is a local delivery platform, one spot for all your daily requirements. On a single tap get everything you need at your doorstep.
  categories:
    - Marketing
    - Landing Page
    - Entrepreneurship
  built_by: Vipin Kumar Rawat
  built_by_url: "https://github.com/aesthytik"
  featured: false
- title: HyakuninIsshu
  main_url: "https://hyakuninanki.net"
  url: "https://hyakuninanki.net"
  source_url: "https://github.com/rei-m/web_hyakuninisshu"
  description: >
    HyakuninIsshu is a traditional Japanese card game.
  categories:
    - Education
    - Gallery
    - Entertainment
  built_by: Rei Matsushita
  built_by_url: "https://github.com/rei-m/"
  featured: false
- title: WQU Partners
  main_url: "https://partners.wqu.org/"
  url: "https://partners.wqu.org/"
  featured: false
  categories:
    - Marketing
    - Education
    - Landing Page
  built_by: Corey Ward
  built_by_url: "http://www.coreyward.me/"
- title: Federico Giacone
  url: "https://federico.giac.one/"
  main_url: "https://federico.giac.one"
  source_url: "https://github.com/leopuleo/federico.giac.one"
  description: >
    Digital portfolio for Italian Architect Federico Giacone.
  categories:
    - Portfolio
    - Gallery
  built_by: Leonardo Giacone
  built_by_url: "https://github.com/leopuleo"
  featured: false
- title: Station
  url: "https://getstation.com/"
  main_url: "https://getstation.com/"
  description: Station is the first smart browser for busy people. A single place for all of your web applications.
  categories:
    - Technology
    - Web Development
    - Productivity
  featured: false
- title: Vyron Vasileiadis
  url: "https://fedonman.com/"
  main_url: "https://fedonman.com"
  source_url: "https://github.com/fedonman/fedonman-website"
  description: Personal space of Vyron Vasileiadis aka fedonman, a Web & IoT Developer, Educator and Entrepreneur based in Athens, Greece.
  categories:
    - Portfolio
    - Technology
    - Web Development
    - Education
  built_by: Vyron Vasileiadis
  built_by_url: "https://github.com/fedonman"
- title: Fabien Champigny
  url: "https://www.champigny.name/"
  main_url: "https://www.champigny.name/"
  built_by_url: "https://www.champigny.name/"
  description: Fabien Champigny's personal blog. Entrepreneur, hacker and loves street photo.
  categories:
    - Blog
    - Gallery
    - Photography
    - Productivity
    - Entrepreneurship
  featured: false
- title: Alex Xie - Portfolio
  url: https://alexieyizhe.me/
  main_url: https://alexieyizhe.me/
  source_url: https://github.com/alexieyizhe/alexieyizhe.github.io
  description: >
    Personal website of Alex Yizhe Xie, a University of Waterloo Computer Science student and coding enthusiast.
  categories:
    - Blog
    - Portfolio
    - Web Development
  featured: false
- title: Equithon
  url: https://equithon.org/
  main_url: https://equithon.org/
  source_url: https://github.com/equithon/site-main/
  built_by: Alex Xie
  built_by_url: https://alexieyizhe.me/
  description: >
    Equithon is the largest social innovation hackathon in Waterloo, Canada. It was founded in 2016 to tackle social equity issues and create change.
  categories:
    - Education
    - Event
    - Learning
    - Open Source
    - Nonprofit
    - Technology
  featured: false
- title: Dale Blackburn - Portfolio
  url: https://dakebl.co.uk/
  main_url: https://dakebl.co.uk/
  source_url: https://github.com/dakebl/dakebl.co.uk
  description: >
    Dale Blackburn's personal website and blog.
  categories:
    - Blog
    - Portfolio
    - Web Development
  featured: false
- title: Portfolio of Anthony Wiktor
  url: https://www.anthonydesigner.com/
  main_url: https://www.anthonydesigner.com/
  description: >
    Anthony Wiktor is a Webby Award-Winning Creative Director and Digital Designer twice named Hot 100 by WebDesigner Magazine. Anthony has over a decade of award-winning experience in design and has worked on projects across a diverse set of industries — from entertainment to consumer products to hospitality to technology. Anthony is a frequent lecturer at USC’s Annenberg School for Communication & Journalism and serves on the board of AIGA Los Angeles.
  categories:
    - Portfolio
    - Marketing
  built_by: Maciej Leszczyński
  built_by_url: http://twitter.com/_maciej
  featured: false
- title: Frame.io Workflow Guide
  main_url: https://workflow.frame.io
  url: https://workflow.frame.io
  description: >
    The web’s most comprehensive post-production resource, written by pro filmmakers, for pro filmmakers. Always expanding, always free.
  categories:
    - Education
  built_by: Frame.io
  built_by_url: https://frame.io
  featured: false
- title: MarcySutton.com
  main_url: https://marcysutton.com
  url: https://marcysutton.com
  description: >
    The personal website of web developer and accessibility advocate Marcy Sutton.
  categories:
    - Blog
    - Accessibility
    - Video
    - Photography
  built_by: Marcy Sutton
  built_by_url: https://marcysutton.com
  featured: true
- title: Kepinski.me
  main_url: https://kepinski.me
  url: https://kepinski.me
  description: >
    The personal site of Antoni Kepinski, Node.js Developer.
  categories:
    - Portfolio
    - Open Source
  built_by: Antoni Kepinski
  built_by_url: https://kepinski.me
  featured: false
- title: WPGraphQL Docs
  main_url: https://docs.wpgraphql.com
  url: https://docs.wpgraphql.com
  description: >
    Documentation for WPGraphQL, a free open-source WordPress plugin that provides an extendable GraphQL schema and API for any WordPress site.
  categories:
    - API
    - Documentation
    - Technology
    - Web Development
    - WordPress
  built_by: WPGraphQL
  built_by_url: https://wpgraphql.com
  featured: false
- title: Shine Lawyers
  main_url: https://www.shine.com.au
  url: https://www.shine.com.au
  description: >
    Shine Lawyers is an Australian legal services website built with Gatsby v2, Elasticsearch, Isso, and Geolocation services.
  categories:
    - Business
    - Blog
- title: Parallel Polis Kosice
  url: https://www.paralelnapoliskosice.sk/
  main_url: https://www.paralelnapoliskosice.sk/
  source_url: https://github.com/ParalelnaPolisKE/paralelnapoliskosice.sk
  description: >
    Parallel Polis is a collective of people who want to live in a more opened world. We look for possibilities and technologies (Bitcoin, the blockchain, reputation systems and decentralized technologies in general) that open new ways, make processes easier and remove unnecessary barriers. We want to create an environment that aims at education, discovering and creating better systems for everybody who is interested in freedom and independence.
  categories:
    - Blog
    - Education
    - Technology
  built_by: Roman Vesely
  built_by_url: https://romanvesely.
  featured: false
- title: Unda Solutions
  url: https://unda.com.au
  main_url: https://unda.com.au
  description: >
    A custom web application development company in Perth, WA
  categories:
    - Business
    - Freelance
    - Web Development
    - Technology
  featured: false
- title: BIGBrave
  main_url: https://bigbrave.digital
  url: https://bigbrave.digital
  description: >
    BIGBrave is a strategic design firm. We partner with our clients, big and small, to design & create human-centered brands, products, services and systems that are simple, beautiful and easy to use.
  categories:
    - Agency
    - Web Development
    - Marketing
    - Technology
    - WordPress
  built_by: Francois Brill
  built_by_url: https://bigbrave.digital
  featured: false
- title: KegTracker
  main_url: https://www.kegtracker.co.za
  url: https://www.kegtracker.co.za
  description: >
    Keg Tracker is part of the Beverage Insights family and its sole aim is to provide you with the right data about your kegs to make better decisions. In today’s business landscape having the right information at your finger tips is crucial to the agility of your business.
  categories:
    - Food
    - Business
    - Technology
  built_by: Francois Brill
  built_by_url: https://bigbrave.digital
  featured: false
- title: Mike Nichols
  url: https://www.mikenichols.me
  main_url: https://www.mikenichols.me
  description: >
    Portfolio site of Mike Nichols, a UX designer and product development lead.
  categories:
    - Portfolio
    - Technology
    - Web Development
  built_by: Mike Nichols
  featured: false
- title: Steve Haid
  url: https://www.stevehaid.com
  main_url: https://www.stevehaid.com
  description: >
    Steve Haid is a real estate agent and Professional Financial Planner (PFP) who has been helping clients achieve their investment goals since 2006. Site designed by Stephen Bell.
  categories:
    - Marketing
    - Real Estate
  built_by: Michael Uloth
  built_by_url: "https://www.michaeluloth.com"
- title: Incremental - Loyalty, Rewards and Incentive Programs
  main_url: https://www.incremental.com.au
  url: https://www.incremental.com.au
  description: >
    Sydney-based digital agency specialising in loyalty, rewards and incentive programs. WordPress backend; Cloudinary, YouTube and Hubspot form integration; query data displayed as animated SVG graphs; video background in the header.
  categories:
    - Agency
    - Portfolio
    - WordPress
  built_by: Incremental
  built_by_url: https://www.incremental.com.au
  featured: false
- title: Technica11y
  main_url: https://www.technica11y.org
  url: https://www.technica11y.org
  description: >
    Discussing challenges in technical accessibility.
  categories:
    - Accessibility
    - Education
    - Video
  built_by: Tenon.io
  built_by_url: https://tenon.io
  featured: false
- title: Tenon-UI Documentation
  main_url: https://www.tenon-ui.info
  url: https://www.tenon-ui.info
  description: >
    Documentation site for Tenon-UI: Tenon.io's accessible components library.
  categories:
    - Accessibility
    - Documentation
    - Library
    - Web Development
  built_by: Tenon.io
  built_by_url: https://tenon.io
  featured: false
- title: Matthew Secrist
  main_url: https://www.matthewsecrist.net
  url: https://www.matthewsecrist.net
  source_url: https://github.com/matthewsecrist/v3
  description: >
    Matthew Secrist's personal portfolio using Gatsby, Prismic and Styled-Components.
  categories:
    - Portfolio
    - Technology
    - Web Development
  built_by: Matthew Secrist
  built_by_url: https://www.matthewsecrist.net
  featured: false
- title: Node.js Dev
  main_url: https://nodejs.dev
  url: https://nodejs.dev
  source_url: https://github.com/nodejs/nodejs.dev
  description: >
    Node.js Foundation Website.
  categories:
    - Documentation
    - Web Development
  built_by: Node.js Website Redesign Working Group
  built_by_url: https://github.com/nodejs/website-redesign
  featured: false
- title: Sheffielders
  main_url: https://sheffielders.org
  url: https://sheffielders.org
  source_url: https://github.com/davemullenjnr/sheffielders
  description: >
    A collective of businesses, creatives, and projects based in Sheffield, UK.
  categories:
    - Directory
  built_by: Dave Mullen Jnr
  built_by_url: https://davemullenjnr.co.uk
  featured: false
- title: Stealth Labs
  url: https://stealthlabs.io
  main_url: https://stealthlabs.io
  description: >
    We design and develop for the web, mobile and desktop
  categories:
    - Portfolio
    - Web Development
  built_by: Edvins Antonovs
  built_by_url: https://edvins.io
  featured: false
- title: Constanzia Yurashko
  main_url: https://www.constanziayurashko.com
  url: https://www.constanziayurashko.com
  description: >
    Exclusive women's ready-to-wear fashion by designer Constanzia Yurashko.
  categories:
    - Portfolio
  built_by: Maxim Andries
  featured: false
- title: The Tenon.io blog
  main_url: https://blog.tenon.io/
  url: https://blog.tenon.io/
  description: >
    The Tenon.io blog features articles on accessibility written by some of the industry's leading lights and includes news, guidance, and education.
  categories:
    - Accessibility
    - Blog
    - Education
  built_by: Tenon.io
  built_by_url: https://tenon.io
  featured: false
- title: Algolia
  url: https://algolia.com
  main_url: https://algolia.com
  description: >
    Algolia helps businesses across industries quickly create relevant, scalable, and lightning fast search and discovery experiences.
  categories:
    - Web Development
    - Technology
    - Open Source
    - Featured
  built_by: Algolia
  featured: true
- title: GVD Renovations
  url: https://www.gvdrenovationsinc.com/
  main_url: https://www.gvdrenovationsinc.com/
  description: >
    GVD Renovations is a home improvement contractor with a well known reputation as a professional, quality contractor in California.
  categories:
    - Business
  built_by: David Krasniy
  built_by_url: http://dkrasniy.com
  featured: false
- title: Styled System
  url: https://styled-system.com/
  main_url: https://styled-system.com/
  source_url: https://github.com/styled-system/styled-system/tree/master/docs
  description: >
    Style props for rapid UI development.
  categories:
    - Design System
  built_by: Brent Jackson
  built_by_url: https://jxnblk.com/
- title: Timehacker
  url: https://timehacker.app
  main_url: https://timehacker.app
  description: >
    Procrastination killer, automatic time tracking app to skyrocket your productivity
  categories:
    - Productivity
    - App
    - Technology
    - Marketing
    - Landing Page
  built_by: timehackers
  featured: false
- title: Little & Big
  main_url: "https://www.littleandbig.com.au/"
  url: "https://www.littleandbig.com.au/"
  description: >
    Little & Big exists with the aim to create Websites, Apps, E-commerce stores
    that are consistently unique and thoughtfully crafted, every time.
  categories:
    - Agency
    - Design
    - Web Development
    - Portfolio
  built_by: Little & Big
  built_by_url: "https://www.littleandbig.com.au/"
  featured: false
- title: Cat Knows
  main_url: "https://catnose99.com/"
  url: "https://catnose99.com/"
  description: >
    Personal blog built with Gatsby v2.
  categories:
    - Blog
    - Web Development
  built_by: CatNose
  built_by_url: "https://twitter.com/catnose99"
  featured: false
- title: just some dev
  url: https://www.iamdeveloper.com
  main_url: https://www.iamdeveloper.com
  source_url: https://github.com/nickytonline/www.iamdeveloper.com
  description: >
    Just some software developer writing things ✏️
  categories:
    - Blog
  built_by: Nick Taylor
  built_by_url: https://www.iamdeveloper.com
  featured: false
- title: Keziah Moselle Blog
  url: https://blog.keziahmoselle.fr/
  main_url: https://blog.keziahmoselle.fr/
  source_url: https://github.com/KeziahMoselle/blog.keziahmoselle.fr
  description: >
    ✍️ A place to share my thoughts.
  categories:
    - Blog
  built_by: Keziah Moselle
  built_by_url: https://keziahmoselle.fr/
- title: xfuture's blog
  url: https://www.xfuture-blog.com/
  main_url: https://www.xfuture-blog.com/
  source_url: https://github.com/xFuture603/xfuture-blog
  description: >
    A blog about Devops, Web development, and my insights as a systems engineer.
  categories:
    - Blog
  built_by: Daniel Uhlmann
  built_by_url: https://www.xfuture-blog.com/
- title: Mayne's Blog
  main_url: "https://gine.me/"
  url: "https://gine.me/page/1"
  source_url: "https://github.com/mayneyao/gine-blog"
  featured: false
  categories:
    - Blog
    - Web Development
- title: Bakedbird
  url: https://bakedbird.com
  main_url: https://bakedbird.com
  description: >
    Eleftherios Psitopoulos - A frontend developer from Greece ☕
  categories:
    - Portfolio
    - Blog
  built_by: Eleftherios Psitopoulos
  built_by_url: https://bakedbird.com
- title: Benjamin Lannon
  url: https://lannonbr.com
  main_url: https://lannonbr.com
  source_url: https://github.com/lannonbr/Portfolio-gatsby
  description: >
    Personal portfolio of Benjamin Lannon
  categories:
    - Portfolio
    - Web Development
  built_by: Benjamin Lannon
  built_by_url: https://lannonbr.com
  featured: false
- title: Aravind Balla
  url: https://aravindballa.com
  main_url: https://aravindballa.com
  source_url: https://github.com/aravindballa/website2017
  description: >
    Personal portfolio of Aravind Balla
  categories:
    - Portfolio
    - Blog
    - Web Development
  built_by: Aravind Balla
  built_by_url: https://aravindballa.com
- title: Kaleb McKelvey
  url: https://kalebmckelvey.com
  main_url: https://kalebmckelvey.com
  source_url: https://github.com/avatar-kaleb/kalebmckelvey-site
  description: >
    Personal portfolio of Kaleb McKelvey!
  categories:
    - Blog
    - Portfolio
  built_by: Kaleb McKelvey
  built_by_url: https://kalebmckelvey.com
  featured: false
- title: Michal Czaplinski
  url: https://czaplinski.io
  main_url: https://czaplinski.io
  source_url: https://github.com/michalczaplinski/michalczaplinski.github.io
  description: >
    Michal Czaplinski is a full-stack developer 🚀
  categories:
    - Portfolio
    - Web Development
  built_by: Michal Czaplinski mmczaplinski@gmail.com
  built_by_url: https://czaplinski.io
  featured: false
- title: Interactive Investor (ii)
  url: https://www.ii.co.uk
  main_url: https://www.ii.co.uk
  description: >
    Hybrid (static/dynamic) Gatsby web app for ii's free research, news and analysis, discussion and product marketing site.
  categories:
    - Business
    - Finance
    - Technology
  built_by: Interactive Investor (ii)
  built_by_url: https://www.ii.co.uk
  featured: false
- title: Weingut Goeschl
  url: https://www.weingut-goeschl.at/
  main_url: https://www.weingut-goeschl.at/
  description: >
    Weingut Goeschl is a family winery located in Gols, Burgenland in Austria (Österreich)
  categories:
    - eCommerce
    - Business
  built_by: Peter Kroyer
  built_by_url: https://www.peterkroyer.at/
  featured: false
- title: Hash Tech Guru
  url: https://hashtech.guru
  main_url: https://hashtech.guru
  description: >
    Software Development Training School and Tech Blog
  categories:
    - Blog
    - Education
  built_by: Htet Wai Yan Soe
  built_by_url: https://github.com/johnreginald
- title: AquaGruppen Vattenfilter
  url: https://aquagruppen.se
  main_url: https://aquagruppen.se/
  description: >
    Water filter and water treatment products in Sweden
  categories:
    - Business
    - Technology
  built_by: Johan Eliasson
  built_by_url: https://github.com/elitan
  featured: false
- title: Josef Aidt
  url: https://josefaidt.dev
  main_url: https://josefaidt.dev
  source_url: https://github.com/josefaidt/josefaidt.github.io
  description: >
    Personal website, blog, portfolio for Josef Aidt
  categories:
    - Portfolio
    - Blog
    - Web Development
  built_by: Josef Aidt
  built_by_url: https://twitter.com/garlicbred
- title: How To egghead
  main_url: https://howtoegghead.com/
  url: https://howtoegghead.com/
  source_url: https://github.com/eggheadio/how-to-egghead
  featured: false
  built_by: egghead.io
  built_by_url: https://egghead.io
  description: >
    How to become an egghead instructor or reviewer
  categories:
    - Documentation
    - Education
- title: Sherpalo Ventures
  main_url: "https://www.sherpalo.com/"
  url: "https://www.sherpalo.com/"
  featured: false
  categories:
    - Finance
    - Business
    - Technology
  built_by: Othermachines
  built_by_url: "https://othermachines.com"
- title: WrapCode
  url: https://www.wrapcode.com
  main_url: https://www.wrapcode.com
  description: >
    A full stack blog on Microsoft Azure, JavaScript, DevOps, AI and Bots.
  categories:
    - Blog
    - Technology
    - Web Development
  built_by: Rahul P
  built_by_url: https://twitter.com/_rahulpp
  featured: false
- title: Kirankumar Ambati's Portfolio
  url: https://www.kirankumarambati.me
  main_url: https://www.kirankumarambati.me
  description: >
    Personal website, blog, portfolio of Kirankumar Ambati
  categories:
    - Blog
    - Portfolio
    - Web Development
  built_by: Kirankumar Ambati
  built_by_url: https://github.com/kirankumarambati
  featured: false
- title: Mixkit by Envato
  url: https://mixkit.co
  main_url: https://mixkit.co
  description: >
    Extraordinary free HD videos
  categories:
    - Video
    - Design
    - Gallery
    - Video
  built_by: Envato
  built_by_url: https://github.com/envato
  featured: false
- title: Rou Hun Fan's portfolio
  main_url: https://flowen.me
  url: https://flowen.me
  source_url: https://github.com/flowen/flowen.me/tree/master/2019/v3
  description: >
    Portfolio of creative developer Rou Hun Fan. Built with Gatsby v2 &amp; Greensock drawSVG.
  categories:
    - Portfolio
  built_by: Rou Hun Fan Developer
  built_by_url: https://flowen.me
  featured: false
- title: chadly.net
  url: https://www.chadly.net
  main_url: https://www.chadly.net
  source_url: https://github.com/chadly/chadly.net
  description: >
    Personal tech blog by Chad Lee.
  categories:
    - Blog
    - Technology
    - Web Development
  built_by: Chad Lee
  built_by_url: https://github.com/chadly
  featured: false
- title: CivicSource
  url: https://www.civicsource.com
  main_url: https://www.civicsource.com
  description: >
    Online auction site to purchase tax-distressed properties from local taxing authorities.
  categories:
    - Real Estate
    - Government
  featured: false
- title: SpotYou
  main_url: "https://spotyou.joshglazer.com"
  url: "https://spotyou.joshglazer.com"
  source_url: "https://github.com/joshglazer/spotyou"
  description: >
    SpotYou allows you to watch your favorite music videos on Youtube based on your Spotify Preferences
  categories:
    - Entertainment
    - Music
  built_by: Josh Glazer
  built_by_url: https://linkedin.com/in/joshglazer/
  featured: false
- title: Hesam Kaveh's blog
  description: >
    A blog with great seo that using gatsby-source-wordpress to fetch posts from backend
  main_url: "https://hesamkaveh.com/"
  url: "https://hesamkaveh.com/"
  source_url: "https://github.com/hesamkaveh/sansi"
  featured: false
  categories:
    - Blog
    - WordPress
- title: On Earth Right Now
  main_url: https://oern.tv
  url: https://oern.tv
  source_url: https://github.com/cadejscroggins/oern.tv
  description: >
    A curated list of live video feeds from around the world—built with GatsbyJS.
  categories:
    - Directory
    - Entertainment
    - Gallery
  built_by: Cade Scroggins
  built_by_url: https://cadejs.com
  featured: false
- title: Oliver Gomes Portfolio
  main_url: https://oliver-gomes.github.io/v4/
  url: https://oliver-gomes.github.io/v4/
  description: >
    As an artist and a web designer/developer, I wanted to find a way to present these two portfolios in a way that made sense.  I felt with new found power of speed, Gatsby helped keep my creativity intact with amazing response and versatility. I felt my butter smooth transition felt much better in user perspective and super happy with the power of Gatsby.
  categories:
    - Portfolio
    - Web Development
    - Blog
  built_by: Oliver Gomes
  built_by_url: https://github.com/oliver-gomes
  featured: false
- title: Patrik Szewczyk
  url: https://www.szewczyk.cz/
  main_url: https://www.szewczyk.cz/
  description: >
    Patrik Szewczyk – JavaScript, TypeScript, React, Node.js developer, Redux, Reason
  categories:
    - Portfolio
  built_by: Patrik Szewczyk
  built_by_url: https://linkedin.com/in/thepatriczek/
  featured: false
- title: Patrik Arvidsson's portfolio
  url: https://www.patrikarvidsson.com
  main_url: https://www.patrikarvidsson.com
  source_url: https://github.com/patrikarvidsson/portfolio-gatsby-contentful
  description: >
    Personal portfolio site of Swedish interaction designer Patrik Arvidsson. Built with Gatsby, Tailwind CSS, Emotion JS and Contentful.
  categories:
    - Blog
    - Design
    - Portfolio
    - Web Development
    - Technology
  built_by: Patrik Arvidsson
  built_by_url: https://www.patrikarvidsson.com
  featured: false
- title: Jacob Cofman's Blog
  description: >
    Personal blog / portfolio about Jacob Cofman.
  main_url: "https://jcofman.de/"
  url: "https://jcofman.de/"
  source_url: "https://github.com/JCofman/jc-website"
  featured: false
  categories:
    - Blog
    - Portfolio
- title: re-geo
  description: >
    re-geo is react based geo cities style component.
  main_url: "https://re-geo.netlify.com/"
  url: "https://re-geo.netlify.com/"
  source_url: "https://github.com/sadnessOjisan/re-geo-lp"
  categories:
    - Open Source
  built_by: sadnessOjisan
  built_by_url: https://twitter.com/sadnessOjisan
  featured: false
- title: Luis Cestou Portfolio
  description: >
    Portfolio of graphic + interactive designer Luis Cestou.
  main_url: "https://luiscestou.com"
  url: "https://luiscestou.com"
  source_url: "https://github.com/lcestou/luiscestou.com"
  built_by: Luis Cestou contact@luiscestou.com
  built_by_url: https://luiscestou.com
  featured: false
  categories:
    - Portfolio
    - Web Development
- title: Data Hackers
  url: https://datahackers.com.br/
  main_url: https://datahackers.com.br/
  description: >
    Official website for the biggest portuguese-speaking data science community. Makes use of several data sources such as podcasts from Anchor, messages from Slack, newsletters from MailChimp and blog posts from Medium. The unique visual design also had its hurdles and was quite fun to develop!
  categories:
    - Blog
    - Education
    - Podcast
    - Technology
  built_by: Kaordica
  built_by_url: https://kaordica.design
  featured: false
- title: TROMAQ
  url: https://www.tromaq.com/
  main_url: https://www.tromaq.com/
  description: >
    TROMAQ executes earthmoving services and rents heavy machinery for construction work. Even with the lack of good photography, their new site managed to pass a solid and trustworthy feeling to visitors during testing and they're already seeing the improvement in brand awareness, being the sole player with a modern website in their industry.
  categories:
    - Marketing
  built_by: Kaordica
  built_by_url: https://kaordica.design
  featured: false
- title: Novida Consulting
  url: https://www.novidaconsultoria.com.br
  main_url: https://www.novidaconsultoria.com.br
  description: >
    Novida’s goal was to position itself as a solid, exclusive and trustworthy brand for families looking for a safe financial future… We created a narrative and visual design that highlight their exclusivity.
  categories:
    - Marketing
  built_by: Kaordica
  built_by_url: https://kaordica.design
  featured: false
- title: We Are Clarks
  url: "https://www.weareclarks.com"
  main_url: "https://www.weareclarks.com"
  source_url: "https://github.com/abeaclark/weareclarks"
  description: >
    A family travel blog.
  categories:
    - Blog
    - Travel
  built_by: Abe Clark
  built_by_url: https://www.linkedin.com/in/abrahamclark/
  featured: false
- title: Guillaume Briday's Blog
  main_url: "https://guillaumebriday.fr/"
  url: "https://guillaumebriday.fr/"
  source_url: "https://github.com/guillaumebriday/guillaumebriday.fr"
  description: >
    My personal blog built with Gatsby and Tailwind CSS.
  categories:
    - Blog
    - Web Development
    - Technology
  built_by: Guillaume Briday
  built_by_url: https://guillaumebriday.fr/
  featured: false
- title: SEOmonitor
  main_url: "https://www.seomonitor.com"
  url: "https://www.seomonitor.com"
  description: >
    SEOmonitor is a suite of SEO tools dedicated to agencies.
  categories:
    - Blog
    - Portfolio
    - Agency
  built_by: Bejamas
  built_by_url: https://bejamas.io/
  featured: false
- title: Jean Regisser's Portfolio
  main_url: "https://jeanregisser.com/"
  url: "https://jeanregisser.com/"
  source_url: "https://github.com/jeanregisser/jeanregisser.com"
  featured: false
  description: >
    Portfolio of software engineer Jean Regisser.
  categories:
    - Portfolio
    - Mobile Development
  built_by: Jean Regisser
  built_by_url: "https://jeanregisser.com/"
- title: Axcept - Visual Screenshot Testing
  url: https://axcept.io
  main_url: https://axcept.io
  description: >
    Visual Testing for everyone
  categories:
    - Documentation
    - Web Development
  built_by: d:code:it
  built_by_url: https://dcodeit.com
  featured: false
- title: Chase Ohlson
  url: https://chaseohlson.com
  main_url: https://chaseohlson.com
  description: >
    Portfolio of frontend engineer & web developer Chase Ohlson.
  categories:
    - Portfolio
    - Web Development
  built_by: Chase Ohlson
  built_by_url: https://chaseohlson.com
  featured: false
- title: Zach Schnackel
  url: https://zslabs.com
  main_url: https://zslabs.com
  source_url: "https://github.com/zslabs/zslabs.com"
  description: >
    Portfolio site for UI/Motion Developer, Zach Schnackel.
  categories:
    - Portfolio
    - Web Development
  built_by: Zach Schnackel
  built_by_url: "https://zslabs.com"
- title: Gremlin
  url: https://www.gremlin.com
  main_url: https://www.gremlin.com
  description: >
    Gremlin's Failure as a Service finds weaknesses in your system before they cause problems.
  categories:
    - Marketing
- title: Headless.page
  main_url: https://headless.page/
  url: https://headless.page/
  description: >
    Headless.page is a directory of eCommerce sites featuring headless architecture, PWA features and / or the latest JavaScript technology.
  categories:
    - Directory
    - eCommerce
  built_by: Pilon
  built_by_url: https://pilon.io/
  featured: false
- title: Ouracademy
  main_url: https://our-academy.org/
  url: https://our-academy.org/
  source_url: "https://github.com/ouracademy/website"
  description: >
    Ouracademy is an organization that promoves the education in software development through blog posts & videos smiley.
  categories:
    - Open Source
    - Blog
    - Education
  built_by: Ouracademy
  built_by_url: https://github.com/ouracademy
  featured: false
- title: Tenon.io
  main_url: https://tenon.io
  url: https://tenon.io
  description: >
    Tenon.io is an accessibility tooling, services and consulting company.
  categories:
    - API
    - Accessibility
    - Business
    - Consulting
    - Technology
  built_by: Tenon.io
  built_by_url: https://tenon.io
  featured: false
- title: Projectival
  url: https://www.projectival.de/
  main_url: https://www.projectival.de/
  description: >
    Freelancer Online Marketing & Web Development in Cologne, Germany
  categories:
    - Freelance
    - Marketing
    - Web Development
    - Blog
    - Consulting
    - SEO
    - Business
  built_by: Sascha Klapetz
  built_by_url: https://www.projectival.de/
  featured: false
- title: Herman Starikov
  url: https://starikov.dev
  main_url: https://starikov.dev
  source_url: https://github.com/Hermanya/hermanya.github.io
  description: >
    Web Developer specializing in React, Toronto Canada
  categories:
    - Portfolio
    - Web Development
    - Blog
  built_by: Herman Starikov
  built_by_url: https://github.com/Hermanya
  featured: false
- title: Hetzner Online Community
  main_url: https://community.hetzner.com
  url: https://community.hetzner.com
  description: >
    Hetzner Online Community provides a free collection of high-quality tutorials, which are based on free and open source software, on a variety of topics such as development, system administration, and other web technology.
  categories:
    - Web Development
    - Technology
    - Programming
    - Open Source
    - Community
  built_by: Hetzner Online GmbH
  built_by_url: https://www.hetzner.com/
  featured: false
- title: AGYNAMIX
  url: https://www.agynamix.de/
  main_url: https://www.agynamix.de/
  source_url: https://github.com/tuhlmann/agynamix.de
  description: >
    Full Stack Java, Scala, Clojure, TypeScript, React Developer in Thalheim, Germany
  categories:
    - Freelance
    - Web Development
    - Programming
    - Blog
    - Consulting
    - Portfolio
    - Business
  built_by: Torsten Uhlmann
  built_by_url: https://www.agynamix.de/
  featured: false
- title: syracuse.io
  url: https://syracuse.io
  main_url: https://syracuse.io
  source_url: https://github.com/syracuseio/syracuseio/
  description: >
    Landing page for Syracuse NY Software Development Meetup Groups
  categories:
    - Community
  built_by: Benjamin Lannon
  built_by_url: https://lannonbr.com
- title: Render Documentation
  main_url: https://render.com/docs
  url: https://render.com/docs
  description: >
    Render is the easiest place to host your sites and apps. We use Gatsby for everything on https://render.com, including our documentation. The site is deployed on Render as well! We also have a guide to deploying Gatsby apps on Render: https://render.com/docs/deploy-gatsby.
  categories:
    - Web Development
    - Programming
    - Documentation
    - Technology
  built_by: Render Developers
  built_by_url: https://render.com
  featured: false
- title: prima
  url: https://www.prima.co
  main_url: https://www.prima.co
  description: >
    Discover industry-defining wellness content and trusted organic hemp CBD products safely supporting wellness, stress, mood, skin health, and balance.
  categories:
    - Blog
    - eCommerce
    - Education
  built_by: The Couch
  built_by_url: https://thecouch.nyc
- title: Gatsby Guides
  url: https://gatsbyguides.com/
  main_url: https://gatsbyguides.com/
  description: >
    Free tutorial course about using Gatsby with a CMS.
  categories:
    - Education
    - Documentation
    - Web Development
  built_by: Osio Labs
  built_by_url: https://osiolabs.com/
  featured: false
- title: Architude
  url: https://architudedesign.com
  main_url: https://architudedesign.com
  description: >
    筑冶 Architude International Design Consultants
  categories:
    - Design
    - Landing Page
    - Gallery
  built_by: Neo Nie
  built_by_url: https://github.com/nihgwu
  featured: false
- title: Arctica
  url: https://arctica.io
  main_url: https://arctica.io
  description: >
    Arctica specialises in purpose-built web sites and progressive web applications with user optimal experiences, tailored to meet the objectives of your business.
  categories:
    - Portfolio
    - Agency
    - Design
    - Web Development
  built_by: Arctica
  built_by_url: https://arctica.io
  featured: false
- title: Shard Ventures
  url: https://shard.vc
  main_url: https://shard.vc
  description: >
    Shard is building new online companies from scratch, partnering with other like-minded founders to start and invest in technology companies.
  categories:
    - Finance
    - Technology
    - Portfolio
  built_by: Arctica
  built_by_url: https://arctica.io
  featured: false
- title: David Brookes
  url: https://davidbrookes.me
  main_url: https://davidbrookes.me
  description: >
    Specialising in crafting stylish, high performance websites and applications that get results, using the latest cutting edge web development technologies.
  categories:
    - Portfolio
    - Freelance
    - Web Development
  built_by: Arctica
  built_by_url: https://arctica.io
  featured: false
- title: Dennis Morello
  url: https://morello.dev
  main_url: https://morello.dev
  source_url: https://gitlab.com/dennismorello/dev-blog
  description: >
    morello.dev is a development and techology blog written by Dennis Morello.
  categories:
    - Blog
    - Education
    - Web Development
    - Open Source
    - Technology
  built_by: Dennis Morello
  built_by_url: https://twitter.com/dennismorello
  featured: false
- title: BaseTable
  url: https://autodesk.github.io/react-base-table/
  main_url: https://autodesk.github.io/react-base-table/
  source_url: https://github.com/Autodesk/react-base-table
  description: >
    BaseTable is a react table component to display large data set with high performance and flexibility.
  categories:
    - Web Development
    - Documentation
    - Open Source
  built_by: Neo Nie
  built_by_url: https://github.com/nihgwu
  featured: false
- title: herper.io
  url: https://herper.io
  main_url: https://herper.io
  description: >
    Portfolio website for Jacob Herper - a Front End Web Developer with a passion for all things digital. I have more than 10 years experience working in web development.
  categories:
    - Portfolio
    - Web Development
    - Freelance
    - Design
    - SEO
  built_by: Jacob Herper
  built_by_url: https://github.com/jakeherp
  featured: false
- title: Artem Sapegin Photography
  description: >
    Photography portfolio and blog of Artem Sapegin, an award-losing photographer living in Berlin, Germany. Landscapes, cityscapes and dogs.
  main_url: "https://morning.photos/"
  url: "https://morning.photos/"
  source_url: "https://github.com/sapegin/morning.photos"
  categories:
    - Portfolio
    - Photography
  built_by: Artem Sapegin
  built_by_url: "https://github.com/sapegin"
- title: Pattyrn
  main_url: https://pattyrn.com
  url: https://pattyrn.com
  # optional: short paragraph describing the content and/or purpose of the site that will appear in the modal detail view and permalink views for your site
  description: >
    Pattyrn uses advanced machine learning AI to analyze the platform’s your teams use, making it easy to solve performance problems, reduce bottlenecks, and monitor culture health to optimize your ROI and help boost performance without causing burn out.
  categories:
    - Marketing
    - Technology
  built_by: Pattyrn
  built_by_url: https://twitter.com/Pattyrn4
  featured: false
- title: Intranet Italia Day
  main_url: https://www.intranetitaliaday.it/en
  url: https://www.intranetitaliaday.it/en
  description: >
    The Italian event dedicated to the digital workplace that focuses on planning, governance and company intranet management
  categories:
    - Event
    - Conference
  built_by: Ariadne Digital
  built_by_url: https://www.ariadnedigital.it
  featured: false
- title: Textually Stylo
  main_url: https://www.textually.net
  url: https://www.textually.net
  description: >
    Stylo Markdown writing App marketing/documentation website by Textually Inc.
  categories:
    - Marketing
    - Technology
    - Blog
    - Documentation
  built_by: Sébastien Hamel
  built_by_url: https://www.textually.net
  featured: false
- title: OneDeck
  main_url: https://www.onedeck.co
  url: https://www.onedeck.co
  description: >
    OneDeck is a simple yet powerful tool for creating and sharing your one-page investment summary in under 10 minutes.
  categories:
    - Finance
    - Technology
  built_by: William Neill
  built_by_url: https://twitter.com/williamneill
  featured: false
- title: Assortment
  main_url: https://assortment.io
  url: https://assortment.io
  description: >
    Assortment aims to provide detailed tutorials (and more) for developers of all skill levels within the Web Development Industry. Attempting to cut out the fluff and arm you with the facts.
  categories:
    - Blog
    - Web Development
  built_by: Luke Whitehouse
  built_by_url: https://twitter.com/_lukewh
  featured: false
- title: Mission42
  main_url: https://mission42.zauberware.com
  url: https://mission42.zauberware.com
  description: >
    A landing page for the mobile app Mission42. Mission42 wants to help you learn new skills.
  categories:
    - App
    - Learning
    - Education
    - Landing Page
  built_by: Philipp Siegmund, zauberware
  built_by_url: https://www.zauberware.com
- title: Altstadtdomizil Idstein
  main_url: http://www.altstadtdomizil-idstein.de/
  url: http://www.altstadtdomizil-idstein.de/
  description: >
    A landing page for a holiday apartment in Idstein, Germany.
  categories:
    - Landing Page
    - Travel
    - Real Estate
  built_by: Simon Franzen, zauberware
  built_by_url: https://www.zauberware.com
- title: Gerald Martinez Dev
  main_url: https://gmartinez.dev/
  url: https://gmartinez.dev/
  description: >
    Personal web site for show my skills and my works.
  categories:
    - Web Development
    - Portfolio
  built_by: Gerald Martinez
  built_by_url: https://twitter.com/GeraldM_92
  featured: false
- title: Becreatives
  main_url: "https://becreatives.com"
  url: "https://becreatives.com"
  featured: false
  description: >
    Digital software house. Enlights ideas. Think smart execute harder.
  categories:
    - Technology
    - Web Development
    - Agency
    - Marketing
  built_by: Becreatives
  built_by_url: "https://becreatives.com"
- title: Paul Clifton Photography
  main_url: https://paulcliftonphotography.com
  url: https://paulcliftonphotography.com
  featured: false
  description: >
    A full migration from WordPress to GatsbyJS and DatoCMS. Includes custom cropping on images as viewport changes size and also an infinity scroll that doesn't preload all of the results.
  categories:
    - Blog
    - Portfolio
    - Gallery
    - Photography
  built_by: Little Wolf Studio
  built_by_url: https://littlewolfstudio.co.uk
- title: Atte Juvonen - Blog
  url: https://www.attejuvonen.fi/
  main_url: https://www.attejuvonen.fi/
  source_url: https://github.com/baobabKoodaa/blog
  description: >
    A blog with streamlined design and smooth UX
  categories:
    - Blog
    - Technology
    - Web Development
  featured: false
- title: Kibuk Construction
  url: https://kibukconstruction.com/
  main_url: https://kibukconstruction.com/
  description: >
    Kibuk Construction is a fully licensed and insured contractor specializing in Siding, Decks, Windows & Doors!
  categories:
    - Business
  built_by: David Krasniy
  built_by_url: http://dkrasniy.com
- title: RedCarpetUp
  main_url: https://www.redcarpetup.com
  url: https://www.redcarpetup.com/
  description: >
    RedCarpetUp's home page for a predominantly mobile-only customer base in India with major constraints on bandwidth availability
  categories:
    - Finance
  built_by: RedCarpet Dev Team
  built_by_url: https://www.redcarpetup.com
  featured: false
- title: talita traveler
  url: https://talitatraveler.com/
  main_url: https://talitatraveler.com/
  source_url: https://github.com/afuh/talitatraveler
  description: >
    Talita Traveler's personal blog.
  categories:
    - Blog
  built_by: Axel Fuhrmann
  built_by_url: https://axelfuhrmann.com/
  featured: false
- title: Pastelería el Progreso
  url: https://pasteleriaelprogreso.com/
  main_url: https://pasteleriaelprogreso.com/
  source_url: https://github.com/afuh/elprogreso
  description: >
    Famous bakery in Buenos Aires.
  categories:
    - Food
    - Gallery
  built_by: Axel Fuhrmann
  built_by_url: https://axelfuhrmann.com/
  featured: false
- title: Maitrik's Portfolio
  url: https://www.maitrikpatel.com/
  main_url: https://www.maitrikpatel.com/
  source_url: https://github.com/maitrikjpatel/portfolio
  description: >
    Portfolio of a Front-End Developer / UX Designer who designs and develops pixel perfect user interface, experiences and web applications.
  categories:
    - Portfolio
    - Blog
    - Design
    - Web Development
  built_by: Maitrik Patel
  built_by_url: https://www.maitrikpatel.com/
  featured: false
- title: PicPick
  url: https://picpick.app/
  main_url: https://picpick.app/
  description: >
    All-in-one Graphic Design Tool, Screen Capture Software, Image Editor, Color Picker, Pixel Ruler and More
  categories:
    - Productivity
    - App
    - Technology
  built_by: NGWIN
  built_by_url: https://picpick.app/
  featured: false
- title: Ste O'Neill
  main_url: https://www.steoneill.dev
  url: https://www.steoneill.dev
  description: >
    MVP of a portfolio site for a full stack UK based developer.
  categories:
    - Blog
    - Portfolio
  built_by: Ste O'Neill
  built_by_url: https://steoneill.dev
  featured: false
- title: Filipe Santos Correa's Portfolio
  description: >
    Filipe's Personal About Me / Portfolio.
  main_url: "https://filipesantoscorrea.com/"
  url: "https://filipesantoscorrea.com/"
  source_url: "https://github.com/Safi1012/filipesantoscorrea.com"
  featured: false
  categories:
    - Portfolio
- title: Progressive Massachusetts Legislator Scorecard
  main_url: https://scorecard.progressivemass.com
  url: https://scorecard.progressivemass.com
  featured: false
  source_url: https://github.com/progressivemass/legislator-scorecard
  description: >
    Learn about MA state legislators' voting records through a progressive lens
  categories:
    - Government
    - Education
  built_by: Alex Holachek
  built_by_url: "https://alex.holachek.com/"
- title: Jeff Wolff – Portfolio
  main_url: https://www.jeffwolff.net
  url: https://www.jeffwolff.net
  featured: false
  description: >
    A guy from San Diego who makes websites.
  categories:
    - Blog
    - Portfolio
    - Web Development
- title: Jp Valery – Portfolio
  main_url: https://jpvalery.photo
  url: https://jpvalery.photo
  featured: false
  description: >
    Self-taught photographer documenting spaces and people
  categories:
    - Portfolio
    - Photography
- title: Pantene
  main_url: https://pantene.com
  url: https://pantene.com
  featured: false
  description: >
    Pantene is a Swiss-created American brand of hair care products owned by Procter & Gamble
  categories:
    - Business
- title: Prevue
  main_url: https://www.prevue.io
  url: https://www.prevue.io
  featured: false
  description: >
    All in One Prototyping Tool For Vue Developers
  categories:
    - Open Source
    - Web Development
- title: Gold Medal Flour
  main_url: https://www.goldmedalflour.com
  url: https://www.goldmedalflour.com
  description: >
    Gold Medal Four is a brand of flour products owned by General Mills. The new site was built using Gatsby v2 with data sources from Wordpress and an internal recipe API, and features multifaceted recipe filtering and a modified version of Gatsby Image to support art direction images.
  categories:
    - Food
  built_by: General Mills Branded Sites Dev Team
  built_by_url: https://www.generalmills.com
  featured: false
- title: Fifth Gait Technologies
  main_url: https://5thgait.com
  url: https://5thgait.com
  featured: false
  description: >
    Fifth Gait is a small business in the defense and space industry that is run and owned by physicists and engineers that have worked together for decades. The site was built using Gatsby V2.
  categories:
    - Government
    - Science
    - Technology
  built_by: Jonathan Z. Fisher
  built_by_url: "https://jonzfisher.com"
- title: Sal's Pals
  main_url: https://www.sals-pals.net
  url: https://www.sals-pals.net
  featured: false
  description: >
    Sal's Pals is a professional dog walking and pet sitting service based in Westfield, NJ. New site built with gatsby v2.
  categories:
    - Business
- title: Zuyet Awarmatrip
  main_url: https://www.zuyetawarmatrip.com
  url: https://www.zuyetawarmatrip.com
  featured: false
  description: >
    Zuyet Awarmatrip is a subsidiary identity within the personal ecosystem of Zuyet Awarmatik, focusing on travel and photography.
  categories:
    - Travel
    - Photography
  built_by: Zuyet Awarmatik
- title: nikodemdeja.pl
  main_url: https://nikodemdeja.pl
  url: https://nikodemdeja.pl
  source_url: https://github.com/Norem80/nikodemdeja.pl
  description: >
    Portfolio of Nikodem Deja
  categories:
    - Portfolio
    - Open Source
  built_by: Nikodem Deja
  built_by_url: https://nikodemdeja.pl
  featured: false
- title: manuvel.be
  url: https://www.manuvel.be
  main_url: https://www.manuvel.be
  source_url: https://github.com/riencoertjens/manuvelsite
  description: >
    Cycling themed café coming this april in Sint Niklaas, Belgium. One page with funky css-grid and gatsby-image trickery!
  categories:
    - Food
  built_by: WEBhart
  built_by_url: https://www.web-hart.com
  featured: false
- title: WEBhart
  url: https://www.web-hart.com
  main_url: https://www.web-hart.com
  description: >
    Hi, I'm Rien (pronounced Reen) from Belgium but based in Girona, Spain. I'm an autodidact, committed to learning until the end of time.
  categories:
    - Portfolio
    - Design
    - Web Development
    - Freelance
  built_by: WEBhart
  built_by_url: https://www.web-hart.com
  featured: false
- title: nicdougall.com
  url: https://nicdougall.netlify.com/
  main_url: https://nicdougall.netlify.com/
  source_url: https://github.com/riencoertjens/nicdougall.com
  description: >
    Athlete website with Netlify CMS for blog content.
  categories:
    - Blog
  built_by: WEBhart
  built_by_url: https://www.web-hart.com
  featured: false
- title: het Groeiatelier
  url: https://www.hetgroeiatelier.be/
  main_url: https://www.hetgroeiatelier.be/
  description: >
    Workspace for talent development and logopedics. One page site with basic info and small calendar CMS.
  categories:
    - Marketing
  built_by: WEBhart
  built_by_url: https://www.web-hart.com
  featured: false
- title: Lebuin D'Haese
  url: https://www.lebuindhaese.be/
  main_url: https://www.lebuindhaese.be/
  description: >
    Artist portfolio website. Powered by a super simple Netlify CMS to easily add blog posts or new art pieces.
  categories:
    - Portfolio
    - Blog
  built_by: WEBhart
  built_by_url: https://www.web-hart.com
  featured: false
- title: Iefke Molenstra
  url: https://www.iefke.be/
  main_url: https://www.iefke.be/
  description: >
    Artist portfolio website. Powered by a super simple Netlify CMS to easily add blog posts or new art pieces.
  categories:
    - Portfolio
    - Blog
  built_by: WEBhart
  built_by_url: https://www.web-hart.com
  featured: false
- title: The Broomwagon
  url: https://www.thebroomwagongirona.com/
  main_url: https://www.thebroomwagongirona.com/
  description: >
    foodtruck style coffee by pro cyclist Robert Gesink. The site has a webshop with merchandise and coffee beans.
  categories:
    - eCommerce
  built_by: WEBhart
  built_by_url: https://www.web-hart.com
- title: blog.nikodemdeja.pl
  main_url: https://blog.nikodemdeja.pl
  url: https://blog.nikodemdeja.pl
  source_url: https://github.com/Norem80/blog.nikodemdeja.pl
  description: >
    Personal blog of Nikodem Deja
  categories:
    - Blog
    - Open Source
  built_by: Nikodem Deja
  built_by_url: https://nikodemdeja.pl
  featured: false
- title: Pella Windows and Doors
  main_url: https://www.pella.com
  url: https://www.pella.com
  featured: false
  description: >
    The Pella Corporation is a privately held window and door manufacturing
  categories:
    - Business
- title: tinney.dev
  url: https://tinney.dev
  main_url: https://tinney.dev
  source_url: https://github.com/cdtinney/tinney.dev
  description: >
    Personal portfolio/blog of Colin Tinney
  categories:
    - Blog
    - Portfolio
    - Open Source
  built_by: Colin Tinney
  built_by_url: https://tinney.dev
  featured: false
- title: Monkeywrench Books
  main_url: https://monkeywrenchbooks.org
  url: https://monkeywrenchbooks.org
  description: >
    Monkeywrench Books is an all-volunteer, collectively-run bookstore and event space in Austin, TX
  categories:
    - Business
    - Community
    - Education
  built_by: Monkeywrench Books
  built_by_url: https://monkeywrenchbooks.org
- title: DeepMay.io
  main_url: https://deepmay.io
  url: https://deepmay.io
  description: >
    DeepMay is an experimental new tech bootcamp in the mountains of North Carolina.
  categories:
    - Event
    - Community
    - Technology
    - Marketing
  built_by: DeepMay
  built_by_url: https://twitter.com/deepmay_io
  featured: false
- title: Liferay.Design
  main_url: https://liferay.design
  url: https://liferay.design
  source_url: https://github.com/liferay-design/liferay.design
  description: >
    Liferay.Design is home to some of the freshest open-source designers who love to share articles and other resources for the Design Community.
  categories:
    - Blog
    - Community
    - Design
    - Marketing
    - Open Source
    - Technology
    - User Experience
  built_by: Liferay Designers
  built_by_url: https://twitter.com/liferaydesign
  featured: false
- title: Front End Remote Jobs
  main_url: https://frontendremotejobs.com
  url: https://frontendremotejobs.com
  source_url: https://github.com/benjamingrobertson/remotefrontend
  description: >
    Front End Remote Jobs features fully remote jobs for front end developers.
  categories:
    - WordPress
    - Web Development
  built_by: Ben Robertson
  built_by_url: https://benrobertson.io
  featured: false
- title: Penrose Grand Del Mar
  main_url: https://penroseatthegrand.com
  url: https://penroseatthegrand.com
  description: >
    Penrose Grand Del Mar is a luxury housing project coming soon.
  categories:
    - Real Estate
    - Design
  built_by: Chase Ohlson
  built_by_url: https://chaseohlson.com
- title: JustGraphQL
  url: https://www.justgraphql.com/
  main_url: https://www.justgraphql.com/
  source_url: https://github.com/Novvum/justgraphql
  description: >
    JustGraphQL helps developers quickly search and filter through GraphQL resources, tools, and articles.
  categories:
    - Open Source
    - Web Development
    - Technology
  built_by: Novvum
  built_by_url: https://www.novvum.io/
  featured: false
- title: Peter Macinkovic Personal Blog
  url: https://peter.macinkovic.id.au/
  main_url: https://peter.macinkovic.id.au/
  source_url: https://github.com/inkovic/peter-macinkovic-static-site
  description: >
    Personal Website and Blog of eCommerce SEO Specilaist and Digital Marketer Peter Macinkovic.
  categories:
    - SEO
    - Marketing
    - Blog
  featured: false
- title: NH Hydraulikzylinder
  main_url: https://nh-hydraulikzylinder.com
  url: https://nh-hydraulikzylinder.com
  description: >
    High quality & high performance hydraulic cylinders manufactured in Austria based on the clients requirements
  categories:
    - Business
  built_by: MangoART
  built_by_url: https://www.mangoart.at
  featured: false
- title: Frauennetzwerk Linz-Land
  main_url: https://frauennetzwerk-linzland.net
  url: https://frauennetzwerk-linzland.net
  description: >
    Homepage for the local women's association providing support to people in need offline and online (Livechat integration)
  categories:
    - Nonprofit
  built_by: MangoART
  built_by_url: https://www.mangoart.at
  featured: false
- title: Mein Traktor
  main_url: http://www.mein-traktor.at/
  url: http://www.mein-traktor.at/
  description: >
    Homepage of a the main importer of SAME and Lamborghini Tractors in Austria with customer support area
  categories:
    - Business
    - App
  built_by: MangoART
  built_by_url: https://www.mangoart.at
  featured: false
- title: Lamborghini Traktoren
  main_url: https://lamborghini-traktor.at
  url: https://lamborghini-traktor.at
  description: >
    Lamborghini Tractors - Landing page for the brand in Austria
  categories:
    - Business
  built_by: MangoART
  built_by_url: https://www.mangoart.at
  featured: false
- title: Holly Lodge Community Centre - Highgate, London
  main_url: https://www.hlcchl.org/
  url: https://www.hlcchl.org/
  source_url: https://github.com/eugelogic/hlcchl-gatsby
  description: >
    The Holly Lodge Community Centre - Highgate, London has a shiny new website built with Gatsby v2 that makes important contributions towards a faster, more secure and environmentally friendly web for everyone.
  categories:
    - Community
    - Event
    - Nonprofit
  built_by: Eugene Molari Developer
  built_by_url: https://twitter.com/EugeneMolari
  featured: false
- title: blackcater's blog
  url: https://www.blackcater.win
  main_url: https://www.blackcater.win
  source_url: https://github.com/blackcater/blog
  description: >
    Blog like Medium, for person and team.
  categories:
    - Blog
    - Web Development
  built_by: blackcater
  built_by_url: https://github.com/blackcater
  featured: false
- title: Kenneth Kwakye-Gyamfi Portfolio Site
  url: https://www.kwakye-gyamfi.com
  main_url: https://www.kwakye-gyamfi.com
  source_url: https://github.com/cr05s19xx/cross-site
  description: >
    Personal portfolio site for Kenneth Kwakye-Gyamfi, a mobile and web full stack applications developer currently based in Accra, Ghana.
  categories:
    - SEO
    - Web Development
    - Open Source
    - Portfolio
  featured: false
- title: Gareth Weaver
  url: https://www.garethweaver.com/
  main_url: https://www.garethweaver.com/
  source_url: https://github.com/garethweaver/public-site-react
  description: >
    A personal portofolio of a London based frontend developer built with Gatsby 2, Redux and Sass
  categories:
    - Portfolio
    - Web Development
  built_by: Gareth Weaver
  built_by_url: https://twitter.com/garethdweaver
  featured: false
- title: Mailjet
  url: https://dev.mailjet.com/
  main_url: https://dev.mailjet.com/
  description: >
    Mailjet is an easy-to-use all-in-one e-mail platform.
  categories:
    - API
    - Documentation
  featured: false
- title: Peintagone
  url: https://www.peintagone.be/
  main_url: https://www.peintagone.be/
  description: >
    Peintagone is a superior quality paint brand with Belgian tones.
  categories:
    - Portfolio
    - Gallery
  built_by: Sebastien Crepin
  built_by_url: https://github.com/opeah
  featured: false
- title: Let's Do Dish!
  url: https://letsdodish.com
  main_url: https://letsdodish.com
  description: >
    A new recipe site for people who enjoy cooking great food in their home kitchen. Find some great meal ideas! Let's do dish!
  categories:
    - Blog
    - Food
  built_by: Connerra
  featured: false
- title: AWS Amplify Community
  url: https://amplify.aws/community/
  main_url: https://amplify.aws/community/
  source_url: https://github.com/aws-amplify/community
  description: >
    Amplify Community is a hub for developers building fullstack serverless applications with Amplify to easily access content (such as events, blog posts, videos, sample projects, and tutorials) created by other members of the Amplify community.
  categories:
    - Blog
    - Directory
    - Education
    - Technology
  built_by: Nikhil Swaminathan
  built_by_url: https://github.com/swaminator
  featured: false
- title: Cal State Monterey Bay
  url: https://csumb.edu
  main_url: https://csumb.edu
  source_url: https://github.com/csumb/csumb-gatsby
  description: >
    A website for the entire campus of California State University, Monterey Bay.
  categories:
    - Education
    - Government
  built_by: CSUMB Web Team
  built_by_url: https://csumb.edu/web/team
  featured: false
- title: BestPricingPages.com
  url: https://bestpricingpages.com
  main_url: https://bestpricingpages.com
  source_url: https://github.com/jpvalery/pricingpages/
  description: >
    A repository of the best pricing pages by the best companies. Built in less than a week.
    Inspired by RGE and since pricingpages.xyz no longer exists, I felt such a resource was missing and could be helpful to many people.
  categories:
    - Business
    - Community
    - Entrepreneurship
    - Open Source
    - Technology
  built_by: Jp Valery
  built_by_url: https://jpvalery.me
  featured: false
- title: Lendo Austria
  url: https://lendo.at
  main_url: https://lendo.at
  description: >
    A Comparison site for best private loan offer from banks in Austria.
  categories:
    - Business
    - Finance
  built_by: Lendo developers
  featured: false
- title: Visual Cloud FX
  url: https://visualcloudfx.com
  main_url: https://visualcloudfx.com
  source_url: https://github.com/jjcav84/visualcloudfx
  description: >
    Basic static site built with MDBootstrap, React, and Gatsby
  categories:
    - Consulting
    - Portfolio
  built_by: Jacob Cavazos
  built_by_url: https://jacobcavazos.com
- title: Matthew Miller (Me4502)
  url: https://matthewmiller.dev
  main_url: https://matthewmiller.dev
  description: >
    The personal site, blog and portfolio of Matthew Miller (Me4502)
  categories:
    - Blog
    - Programming
    - Technology
    - Portfolio
  built_by: Matthew Miller
  featured: false
- title: Årets Kontor
  url: https://aretskontor.newst.se
  main_url: https://aretskontor.newst.se
  description: >
    A swedish competition for "office of the year" in sweden with a focus on design. Built with MDBootstrap and Gatsby.
  categories:
    - Real Estate
    - Marketing
  built_by: Victor Björklund
  built_by_url: https://victorbjorklund.com
  featured: false
- title: Kyma
  url: https://kyma-project.io
  main_url: https://kyma-project.io
  source_url: https://github.com/kyma-project/website
  description: >
    This website holds overview, blog and documentation for Kyma open source project that is a Kubernates based application extensibility framework.
  categories:
    - Documentation
    - Blog
    - Technology
    - Open Source
  built_by: Kyma developers
  built_by_url: https://twitter.com/kymaproject
  featured: false
- title: Verso
  main_url: https://verso.digital
  url: https://verso.digital
  description: >
    Verso is a creative technology studio based in Singapore. Site built with Gatsby and Netlify.
  categories:
    - Agency
    - Consulting
    - Design
    - Technology
  built_by: Verso
  built_by_url: https://verso.digital
  featured: false
- title: Camilo Holguin
  url: https://camiloholguin.me
  main_url: https://camiloholguin.me
  source_url: https://github.com/camiloholguin/gatsby-portfolio
  description: >
    Portfolio site using GatsbyJS and Wordpress REST API.
  categories:
    - WordPress
    - Portfolio
    - Web Development
  built_by: Camilo Holguin
  built_by_url: https://camiloholguin.me
  featured: false
- title: Bennett Hardwick
  url: https://bennetthardwick.com
  main_url: https://bennetthardwick.com
  description: >
    The personal website and blog of Bennett Hardwick, an Australian software developer and human being.
  categories:
    - Blog
    - Programming
    - Technology
  source_url: https://github.com/bennetthardwick/website
  built_by: Bennett Hardwick
  built_by_url: https://bennetthardwick.com
  featured: false
- title: Sindhuka
  url: https://sindhuka.org/
  main_url: https://sindhuka.org/
  description: >
    Official website of the Sindhuka initiative, a sustainable farmers' network in Nepal.
  categories:
    - Business
    - Community
    - Government
    - Marketing
  source_url: https://github.com/Polcius/sindhuka-serif
  built_by: Pol Milian
  built_by_url: https://github.com/Polcius/
  featured: false
- title: ERS HCL Open Source Portal
  url: https://ers-hcl.github.io/
  main_url: https://ers-hcl.github.io/
  description: >
    Official site for ERS-HCL GitHub organizational site. This is a hybrid app with static and dynamic content, providing a details of the open source projects, initiatives, innovation ideas within ERS-HCL. It pulls data from various data sources including GitHub APIs, MDX based blog posts, excel files. It also hosts an ideas app that is based on Firebase.
  categories:
    - Open Source
    - Blog
    - Technology
    - Web Development
    - Community
    - Documentation
  source_url: https://github.com/ERS-HCL/gatsby-ershcl-app
  built_by: Tarun Kumar Sukhu
  built_by_url: https://github.com/tsukhu
- title: Sandbox
  url: https://www.sandboxneu.com/
  main_url: https://www.sandboxneu.com/
  source_url: https://github.com/sandboxneu/sandboxneu.com
  description: >
    Official website of Sandbox, a Northeastern University student group that builds software for researchers.
  categories:
    - Marketing
  built_by: Sandbox at Northeastern
  built_by_url: https://github.com/sandboxneu/
  featured: false
- title: Accessible App
  main_url: https://accessible-app.com
  url: https://accessible-app.com
  source_url: https://github.com/accessible-app/accessible-app_com
  description: >
    Learn how to build inclusive web applications and Single Page Apps in modern JavaScript frameworks. This project collects strategies, links, patterns and plugins for React, Vue and Angular.
  categories:
    - Accessibility
    - Web Development
    - JavaScript
  built_by: Marcus Herrmann
  built_by_url: https://marcus.io
  featured: false
- title: PygmalionPolymorph
  url: https://pygmalionpolymorph.com
  main_url: https://pygmalionpolymorph.com
  source_url: https://github.com/PygmalionPolymorph/portfolio
  description: >
    Portfolio of artist, musician and developer PygmalionPolymorph.
  categories:
    - Portfolio
    - Gallery
    - Music
    - Photography
    - Web Development
  built_by: PygmalionPolymorph
  built_by_url: https://pygmalionpolymorph.com
  featured: false
- title: Gonzalo Nuñez Photographer
  main_url: https://www.gonzalonunez.com
  url: https://www.gonzalonunez.com
  description: >
    Website for Cancun based destination wedding photographer Gonzalo Nuñez. Site built with GatsbyJS, WordPress API and Netlify.
  categories:
    - Photography
    - Portfolio
    - WordPress
  built_by: Miguel Mayo
  built_by_url: https://www.miguelmayo.com
  featured: false
- title: Element 84
  main_url: https://www.element84.com
  url: https://www.element84.com
  description: >
    A software development firm that designs and builds ambitious software products engineered for high scalability.
  categories:
    - Agency
    - Blog
    - Consulting
    - Portfolio
    - Programming
    - Science
    - Technology
    - Web Development
- title: Measures for Justice
  main_url: https://www.measuresforjustice.org
  url: https://www.measuresforjustice.org
  description: >
    Measures for Justice gathers criminal justice data at the county level and makes it available on a free public Data Portal. Site rebuilt from scratch with GatsbyJS.
  categories:
    - Nonprofit
    - Marketing
  featured: false
- title: Raconteur Agency
  main_url: https://www.raconteur.net/agency
  url: https://www.raconteur.net/agency
  description: >
    Raconteur Agency is a London-based content marketing agency for B2B brands. We have rebuilt their site with Gatsby v2 using their existing WordPress backend as the data source. By switching from WordPress to GatsbyJS we have achieved a 200%+ improvement in page load times and went from a Lighthouse performance score of 49 to 100.
  categories:
    - Agency
    - Marketing
    - WordPress
  built_by: Jacob Herper
  built_by_url: https://herper.io
  featured: false
- title: GreenOrbit
  main_url: https://greenorbit.com/
  url: https://greenorbit.com/
  description: >
    Cloud-based intranet software. Get your people going with everything you need, built in.
  categories:
    - Business
    - App
    - Productivity
    - Technology
  built_by: Effective Digital
  built_by_url: https://effective.digital/
- title: Purple11
  main_url: https://purple11.com/
  url: https://purple11.com/
  description: >
    Purple11 is a site for photography and photo retouching tips and tricks.
  categories:
    - Blog
    - Photography
  built_by: Sébastien Noël
  built_by_url: https://blkfuel.com/
  featured: false
- title: PerfReviews
  main_url: https://perf.reviews/
  url: https://perf.reviews/
  source_url: https://github.com/PerfReviews/PerfReviews
  description: >
    The best content about web performance in spanish language.
  categories:
    - Web Development
  built_by: Joan León & José M. Pérez
  built_by_url: https://perf.reviews/nosotros/
  featured: false
- title: Un Backend - Blog
  main_url: https://www.unbackend.pro/
  url: https://www.unbackend.pro/
  description: >
    The personal website and blog of Camilo Ramírez, a backend developer :).
  categories:
    - Blog
    - Programming
    - Technology
  source_url: https://github.com/camilortte/camilortte.github.com
  built_by: Camilo Ramírez
  built_by_url: https://www.unbackend.pro/about
  featured: false
- title: Hitesh Vaghasiya
  main_url: https://hiteshvaghasiya.com/
  url: https://hiteshvaghasiya.com/
  description: >
    This is Hitesh Vaghasiya's blog. This blog is help you an E-Commerce like Magento, Shopify, and BigCommece.
  categories:
    - Blog
    - Programming
    - Technology
    - Web Development
  built_by: Hitesh Vaghasiya
  built_by_url: https://hiteshvaghasiya.com/
  featured: false
- title: Aditus
  main_url: https://www.aditus.io
  url: https://www.aditus.io
  description: >
    Aditus is the accessibility tool for your team. We help teams build accessible websites and products.
  categories:
    - Accessibility
    - Education
  built_by: Aditus
  built_by_url: https://www.aditus.io
  featured: false
- title: Ultra Config
  main_url: https://ultraconfig.com.au/
  url: https://ultraconfig.com.au/ultra-config-generator/
  description: >
    Ultra Config Generator is a software application for Network Engineers to efficiently manage their network infrastructure.
  categories:
    - Blog
    - Technology
  built_by: Ultra Config
  built_by_url: https://ultraconfig.com.au/
  featured: false
- title: Malice
  main_url: https://malice.fr/
  url: https://malice.fr/
  description: >
    Malice is a cyber-training  platform for learning, validating and improving security related skills through simulated scenarios and challenges.
  categories:
    - Security
    - Technology
  built_by: Sysdream
  built_by_url: https://sysdream.com/
  featured: false
- title: Nash
  main_url: https://nash.io/
  url: https://nash.io/
  description: >
    Nash is a decentralized platform for trading, payment and other financial services. Our goal is to bring distributed finance to everyone by making blockchain technology fast and easy to use. We employ an off-chain engine to match trades rapidly, but never take control of customers’ assets. Our intuitive interface offers easy access to a range of trading, payment and investment functions.
  categories:
    - Portfolio
    - Security
    - Technology
  built_by: Andrej Gajdos
  built_by_url: https://andrejgajdos.com/
  featured: false
- title: Axel Fuhrmann
  url: https://axelfuhrmann.com
  main_url: https://axelfuhrmann.com
  source_url: https://github.com/afuh/axelfuhrmann.com
  description: >
    Personal portfolio.
  categories:
    - Portfolio
    - Freelance
    - Web Development
  featured: false
- title: Alaina Viau
  url: https://www.alainaviau.com
  main_url: https://www.alainaviau.com
  description: >
    Official website of Canadian opera director, creator, and producer Alaina Viau. Site designed by Stephen Bell.
  categories:
    - Portfolio
    - Music
  built_by: Michael Uloth
  built_by_url: "https://www.michaeluloth.com"
- title: Alison Moritz
  url: https://www.alisonmoritz.com
  main_url: https://www.alisonmoritz.com
  description: >
    Official website of American stage director Alison Moritz. Site designed by Stephen Bell.
  categories:
    - Portfolio
    - Music
  built_by: Michael Uloth
  built_by_url: "https://www.michaeluloth.com"
- title: Luke Secomb Digital
  url: https://lukesecomb.digital
  main_url: https://lukesecomb.digital
  source_url: https://github.com/lukethacoder/luke-secomb-simple
  description: >
    A simple portfolio site built using TypeScript, Markdown and React Spring.
  categories:
    - Portfolio
    - Web Development
  built_by: Luke Secomb
  built_by_url: https://lukesecomb.digital
  featured: false
- title: We are Brew
  url: https://www.wearebrew.co.uk
  main_url: https://www.wearebrew.co.uk
  description: >
    Official website for Brew, a Birmingham based Digital Marketing Agency.
  categories:
    - Portfolio
    - Web Development
    - Agency
    - Marketing
  built_by: Brew Digital
  built_by_url: https://www.wearebrew.co.uk
- title: Global City Data
  main_url: https://globalcitydata.com
  url: https://globalcitydata.com
  source_url: https://github.com/globalcitydata/globalcitydata
  description: >
    Global City Data is an open, easily browsable platform to showcase peer-reviewed urban datasets and models created by different research groups.
  categories:
    - Education
    - Open Source
  built_by: Rafi Barash
  built_by_url: https://rafibarash.com
  featured: false
- title: Submittable
  url: https://www.submittable.com
  main_url: https://www.submittable.com
  description: >
    Submissions made simple. Submittalbe is a cloud-based submissions manager that lets you accept, review, and make decisions on any kind of digital content.
  categories:
    - Technology
    - Marketing
  built_by: Genevieve Crow
  built_by_url: https://github.com/g-crow
- title: Appmantle
  main_url: https://appmantle.com
  url: https://appmantle.com
  description: >
    Appmantle is a new way of creating apps. A complete modern app that you build yourself quickly & easily, without programming knowledge.
  categories:
    - App
    - Marketing
    - Landing Page
    - Mobile Development
    - Technology
  built_by: Appmantle
  built_by_url: https://appmantle.com
  featured: false
- title: Acto
  main_url: https://www.acto.dk/
  url: https://www.acto.dk/
  description: >
    Tomorrows solutions - today. Acto is an innovative software engineering company, providing your business with high-quality, scalable and maintainable software solutions, to make your business shine.
  categories:
    - Agency
    - Technology
    - Web Development
    - Mobile Development
  built_by: Acto
  built_by_url: https://www.acto.dk/
- title: Gatsby GitHub Stats
  url: https://gatsby-github-stats.netlify.com
  main_url: https://gatsby-github-stats.netlify.com
  source_url: https://github.com/lannonbr/gatsby-github-stats/
  description: >
    Statistics Dashboard for Gatsby GitHub repository
  categories:
    - Data
  built_by: Benjamin Lannon
  built_by_url: https://lannonbr.com
  featured: false
- title: Graphic Intuitions
  url: https://www.graphicintuitions.com/
  main_url: https://www.graphicintuitions.com/
  description: >
    Digital marketing agency located in Morris, Manitoba.
  categories:
    - Agency
    - Web Development
    - Marketing
  featured: false
- title: Smooper
  url: https://www.smooper.com/
  main_url: https://www.smooper.com/
  description: >
    We connect you with digital marketing experts for 1 on 1 consultation sessions
  categories:
    - Marketing
    - Directory
  featured: false
- title: Lesley Barber
  url: https://www.lesleybarber.com/
  main_url: https://www.lesleybarber.com/
  description: >
    Official website of Canadian film composer Lesley Barber.
  categories:
    - Portfolio
    - Music
  built_by: Michael Uloth
  built_by_url: https://www.michaeluloth.com
- title: Timeline of Terror
  main_url: https://timelineofterror.org/
  url: https://timelineofterror.org/
  source_url: https://github.com/Symbitic/timeline-of-terror
  description: >
    Complete guide to the events of September 11, 2001.
  categories:
    - Directory
    - Government
  built_by: Alex Shaw
  built_by_url: https://github.com/Symbitic/
  featured: false
- title: Pill Club
  url: https://thepillclub.com
  main_url: https://thepillclub.com
  description: >
    Zero Copay With Insurance + Free Shipping + Bonus Gifts + Online Delivery – Birth Control Delivery and Prescription
  categories:
    - Marketing
    - Healthcare
  built_by: Pill Club
  built_by_url: https://thepillclub.com
- title: myweekinjs
  url: https://www.myweekinjs.com/
  main_url: https://www.myweekinjs.com/
  source_url: https://github.com/myweekinjs/public-website
  description: >
    Challenge to create and/or learn something new in JavaScript each week.
  categories:
    - Blog
  built_by: Adriaan Janse van Rensburg
  built_by_url: https://github.com/HurricaneInteractive/
  featured: false
- title: The Edit Suite
  main_url: https://www.theeditsuite.com.au/
  url: https://www.theeditsuite.com.au/
  source_url: https://thriveweb.com.au/portfolio/the-edit-suite/
  description: >-
    The Edit Suite is an award winning video production and photography company based out of our Mermaid Beach studio on the Gold Coast of Australia but we also have the ability to work mobile from any location.
  categories:
    - Photography
    - Marketing
  built_by: Thrive Team - Gold Coast
  built_by_url: https://thriveweb.com.au/
  featured: false
- title: CarineRoitfeld
  main_url: https://www.carineroitfeld.com/
  url: https://www.carineroitfeld.com/
  description: >
    Online shop for Carine Roitfeld parfume
  categories:
    - eCommerce
  built_by: Ask Phill
  built_by_url: https://askphill.com
- title: EngineHub.org
  url: https://enginehub.org
  main_url: https://enginehub.org
  source_url: https://github.com/EngineHub/enginehub-website
  description: >
    The landing pages for EngineHub, the organisation behind WorldEdit, WorldGuard, CraftBook, and more
  categories:
    - Landing Page
    - Technology
    - Open Source
  built_by: Matthew Miller
  built_by_url: https://matthewmiller.dev
- title: Goulburn Physiotherapy
  url: https://www.goulburnphysiotherapy.com.au/
  main_url: https://www.goulburnphysiotherapy.com.au/
  description: >
    Goulburn Physiotherapy is a leader in injury prevention, individual and community health, and workplace health solutions across Central Victoria.
  categories:
    - Blog
    - Healthcare
  built_by: KiwiSprout
  built_by_url: https://kiwisprout.nz/
  featured: false
- title: TomTom Traffic Index
  main_url: https://www.tomtom.com/en_gb/traffic-index/
  url: https://www.tomtom.com/en_gb/traffic-index/
  description: >
    The TomTom Traffic Index provides drivers, city planners, auto manufacturers and policy makers with unbiased statistics and information about congestion levels in 403 cities across 56 countries on 6 continents.
  categories:
    - Travel
    - Data
  built_by: TomTom
  built_by_url: https://tomtom.com
  featured: false
- title: PrintAWorld | A 3D Printing and Fabrication Company
  main_url: https://prtwd.com/
  url: https://prtwd.com/
  description: >
    PrintAWorld is a NYC based fabrication and manufacturing company that specializes in 3D printing, 3D scanning, CAD Design,
    laser cutting, and rapid prototyping. We help artists, agencies and engineers turn their ideas into its physical form.
  categories:
    - Business
  featured: false
- title: Asjas
  main_url: https://asjas.co.za
  url: https://asjas.co.za/blog
  source_url: https://github.com/Asjas/Personal-Webpage
  description: >
    This is a website built with Gatsby v2 that uses Netlify CMS and Gatsby-MDX as a blog (incl. portfolio page).
  categories:
    - Web Development
    - Blog
    - Portfolio
  built_by: A-J Roos
  built_by_url: https://twitter.com/_asjas
  featured: false
- title: Glug-Infinite
  main_url: https://gluginfinite.github.io
  url: https://gluginfinite.github.io
  source_url: https://github.com/crstnmac/glug
  description: >
    This is a website built with Gatsby v2 that is deployed on GitHub using GitHub Pages and Netlify.
  categories:
    - Web Development
    - Blog
    - Portfolio
    - Agency
  built_by: Criston Macarenhas
  built_by_url: https://github.com/crstnmac
  featured: false
- title: The State of CSS Survey
  main_url: https://stateofcss.com/
  url: https://stateofcss.com/
  source_url: https://github.com/StateOfJS/state-of-css-2019
  description: >
    Annual CSS survey, brother of The State of JS Survey.
  categories:
    - Web Development
  built_by: Sacha Greif & Contribs
  built_by_url: https://github.com/StateOfJS
  featured: false
- title: Bytom Blockchain
  url: https://bytom.io/
  main_url: https://bytom.io/
  source_url: https://github.com/bytomlabs/bytom.io
  description: >
    Embrace the New Era of Bytom Blockchain
  categories:
    - Finance
    - Open Source
    - Technology
  built_by: Bytom Foundation
  built_by_url: https://bytom.io/
  featured: false
- title: Oerol Festival
  url: https://www.oerol.nl/nl/
  main_url: https://www.oerol.nl/en/
  description: >
    Oerol is a cultural festival on the island of Terschelling in the Netherlands that is held annually in June.
    The ten-day festival is focused on live, public theatre as well as music and visual arts.
  categories:
    - Event
    - Entertainment
  built_by: Oberon
  built_by_url: https://oberon.nl/
  featured: false
- title: Libra
  main_url: "https://libra.org/"
  url: "https://libra.org/"
  description: Libra's mission is to enable a simple global currency and financial infrastructure that empowers billions of people.
  featured: false
  categories:
    - Open Source
    - Technology
    - Finance
- title: Riffy Blog
  main_url: https://blog.rayriffy.com/
  url: https://blog.rayriffy.com/
  source_url: https://github.com/rayriffy/rayriffy-blog
  description: >
    Riffy Blog is async based beautiful highly maintainable site built by using Gatsby v2 with SEO optimized.
  categories:
    - Web Development
    - Blog
    - Open Source
    - Technology
    - Music
    - SEO
  built_by: Phumrapee Limpianchop
  built_by_url: https://rayriffy.com/
  featured: false
- title: The Coffee Collective
  url: https://coffeecollective.dk
  main_url: https://coffeecollective.dk
  description: >
    The Coffee Collective website is a JAM-stack based, multilingual, multi currency website/shop selling coffee, related products and subscriptions.
  categories:
    - eCommerce
    - Food
  built_by: Remotely (Anders Hallundbæk)
  built_by_url: https://remotely.dk
  featured: false
- title: Leadership Development International
  url: https://ldi.global
  main_url: https://ldi.global
  description: >
    A DatoCMS-backed site for an education and training company based in the US, China and the UAE.
  categories:
    - Education
    - Nonprofit
  built_by: Grant Holle
  built_by_url: https://grantholle.com
  featured: false
- title: Canvas 1839
  main_url: "https://www.canvas1839.com/"
  url: "https://www.canvas1839.com/"
  description: >-
    Online store for Canvas 1839 products, including pharmacological-grade CBD oil and relief cream.
  categories:
    - eCommerce
    - Marketing
  built_by: Corey Ward
  built_by_url: "http://www.coreyward.me/"
- title: Sparkle Stories
  main_url: "https://app.sparklestories.com/"
  url: "https://app.sparklestories.com/"
  description: >-
    Sparkle Stories is a streaming audio platform for children with over 1,200 original audio stories.
  categories:
    - App
    - Education
  built_by: Corey Ward
  built_by_url: "http://www.coreyward.me/"
- title: nehalist.io
  main_url: https://nehalist.io
  url: https://nehalist.io
  source_url: https://github.com/nehalist/nehalist.io
  description: >
    nehalist.io is a blog about software development, technology and all that kind of geeky stuff.
  categories:
    - Blog
    - Web Development
    - Open Source
  built_by: Kevin Hirczy
  built_by_url: https://nehalist.io
  featured: false
- title: March and Ash
  main_url: https://marchandash.com/
  url: https://marchandash.com/
  description: >-
    March and Ash is a customer-focused, licensed cannabis dispensary located in Mission Valley.
  categories:
    - eCommerce
    - Business
    - Blog
  built_by: Blueyellow
  built_by_url: https://blueyellow.io/
  featured: false
- title: T Two Industries
  description: >
    T Two Industries is a manufacturing company specializing in building custom truck decks, truck bodies, and trailers.
  main_url: https://www.ttwo.ca
  url: https://www.ttwo.ca
  categories:
    - Business
  built_by: https://www.t2.ca
  built_by_url: https://www.t2.ca
  featured: false
- title: Cali's Finest Landscaping
  url: https://www.calisfinestlandscaping.com/
  main_url: https://www.calisfinestlandscaping.com/
  description: >
    A team of hard-working, quality-obsessed landscaping professionals looking to take dreams and transform them into reality.
  categories:
    - Business
  built_by: David Krasniy
  built_by_url: http://dkrasniy.com
  featured: false
- title: Vazco
  url: https://www.vazco.eu
  main_url: https://www.vazco.eu
  description: >
    Vazco works for clients from all around the world in future-proof technologies and help them build better products.
  categories:
    - Agency
    - Web Development
    - Blog
    - Business
    - Technology
  built_by: Vazco
  built_by_url: https://www.vazco.eu
  featured: false
- title: Major League Eating
  main_url: https://majorleagueeating.com
  url: https://majorleagueeating.com
  description: >
    Major League Eating is the professional competitive eating organization that runs the Nathan’s Famous Coney Island Hot Dog eating contest on July 4th, among other eating events.
  categories:
    - Entertainment
    - Sports
  built_by: Carmen Cincotti
  built_by_url: https://github.com/ccincotti3
  featured: false
- title: APIs You Won't Hate
  url: https://apisyouwonthate.com/blog
  main_url: https://apisyouwonthate.com
  source_url: http://github.com/apisyouwonthate/apisyouwonthate.com
  description: >
    API development is a topic very close to our hearts. APIs You Won't Hate is a team and community dedicated to learning, writing, sharing ideas and bettering understanding of API practices. Together we can erradicate APIs we hate.
  categories:
    - Blog
    - Education
    - eCommerce
    - API
    - Community
    - Learning
    - Open Source
    - Technology
    - Web Development
  built_by: Mike Bifulco
  built_by_url: https://github.com/mbifulco
  featured: false
- title: Sankarsan Kampa
  main_url: "https://traction.one"
  url: "https://traction.one"
  description: Full time programmer, part time gamer, exploring the details of programmable systems and how to stretch their capabilities.
  featured: false
  categories:
    - Portfolio
    - Freelance
- title: AwesomeDocs
  main_url: "https://awesomedocs.traction.one/"
  url: "https://awesomedocs.traction.one/install"
  source_url: "https://github.com/AwesomeDocs/website"
  description: An awesome documentation website generator!
  featured: false
  categories:
    - Open Source
    - Web Development
    - Technology
    - Documentation
  built_by: Sankarsan Kampa
  built_by_url: "https://traction.one"
- title: Prism Programming Language
  main_url: "https://prism.traction.one/"
  url: "https://prism.traction.one/"
  source_url: "https://github.com/PrismLang/website"
  description: Interpreted, high-level, programming language.
  featured: false
  categories:
    - Programming
    - Open Source
    - Technology
    - Documentation
  built_by: Sankarsan Kampa
  built_by_url: "https://traction.one"
- title: Arnondora
  main_url: "https://arnondora.in.th/"
  url: "https://arnondora.in.th/"
  source_url: "https://github.com/arnondora/arnondoraBlog"
  description: Arnondora is a personal blog by Arnon Puitrakul
  categories:
    - Blog
    - Programming
    - Technology
  built_by: Arnon Puitrakul
  built_by_url: "https://arnondora.in.th/"
  featured: false
- title: KingsDesign
  url: "https://www.kingsdesign.com.au/"
  main_url: "https://www.kingsdesign.com.au/"
  description: KingsDesign is a Hobart based web design and development company. KingsDesign creates, designs, measures and improves web based solutions for businesses and organisations across Australia.
  categories:
    - Agency
    - Technology
    - Portfolio
    - Consulting
    - User Experience
  built_by: KingsDesign
  built_by_url: "https://www.kingsdesign.com.au"
- title: EasyFloh | Easy Flows for all
  url: "https://www.easyfloh.com"
  main_url: "https://www.easyfloh.com"
  description: >
    EasyFloh is for creating simple flows for your organisation. An organisation
    can design own flows with own stages.
  categories:
    - Business
    - Landing Page
  built_by: Vikram Aroskar
  built_by_url: "https://medium.com/@vikramaroskar"
  featured: false
- title: Home Alarm Report
  url: https://homealarmreport.com/
  main_url: https://homealarmreport.com/
  description: >
    Home Alarm Report is dedicated to helping consumers make informed decisions
    about home security solutions. The site was easily migrated from a legacy WordPress
    installation and the dev team chose Gatsby for its site speed and SEO capabilities.
  categories:
    - Blog
    - Business
    - SEO
    - Technology
  built_by: Centerfield Media
  built_by_url: https://www.centerfield.com
- title: Just | FX for treasurers
  url: "https://www.gojust.com"
  main_url: "https://www.gojust.com"
  description: >
    Just provides a single centralized view of FX for corporate treasurers. See interbank market prices, and access transaction cost analysis.
  categories:
    - Finance
    - Technology
  built_by: Bejamas
  built_by_url: "https://bejamas.io/"
  featured: false
- title: Bureau for Good | Nonprofit branding, web and print communications
  url: "https://www.bureauforgood.com"
  main_url: "https://www.bureauforgood.com"
  description: >
    Bureau for Good helps nonprofits explain why they matter across digital & print media. Bureau for Good crafts purpose-driven identities, websites & print materials for changemakers.
  categories:
    - Nonprofit
    - Agency
    - Design
  built_by: Bejamas
  built_by_url: "https://bejamas.io/"
  featured: false
- title: Atelier Cartier Blumen
  url: "https://www.ateliercartier.ch"
  main_url: "https://www.ateliercartier.ch"
  description: >
    Im schönen Kreis 6 in Zürich kreiert Nicole Cartier Blumenkompositionen anhand Charaktereigenschaften oder Geschichten zur Person an. Für wen ist Dein Blumenstrauss gedacht? Einzigartige Floristik Blumensträusse, Blumenabos, Events, Shootings. Site designed by https://www.stolfo.co
  categories:
    - eCommerce
    - Design
  built_by: Bejamas
  built_by_url: "https://bejamas.io/"
  featured: false
- title: Veronym – Cloud Security Service Provider
  url: "https://www.veronym.com"
  main_url: "https://www.veronym.com"
  description: >
    Veronym is securing your digital transformation. A comprehensive Internet security solution for business. Stay safe no matter how, where and when you connect.
  categories:
    - Security
    - Technology
    - Business
  built_by: Bejamas
  built_by_url: "https://bejamas.io/"
  featured: false
- title: Devahoy
  url: "https://devahoy.com/"
  main_url: "https://devahoy.com/"
  description: >
    Devahoy is a personal blog written in Thai about software development.
  categories:
    - Blog
    - Programming
  built_by: Chai Phonbopit
  built_by_url: "https://github.com/phonbopit"
  featured: false
- title: Venus Lover
  url: https://venuslover.com
  main_url: https://venuslover.com
  description: >
    Venus Lover is a mobile app for iOS and Android so you can read your daily horoscope and have your natal chart, including the interpretation of the ascendant, planets, houses and aspects.
  categories:
    - App
    - Consulting
    - Education
    - Landing Page
- title: Onramp
  url: https://www.onramp.io/
  main_url: https://www.onramp.io/
  description: >
    Onramp is a technical workforce solutions company. We help corporate clients build new pipelines of talent to meet their technical and HR goals. We specialize in discovering new pools of talent and provide customized training so candidates are qualified and better prepared employees.
  categories:
    - Business
    - Education
    - Landing Page
  built_by: Nicola B.
  built_by_url: https://www.linkedin.com/in/nicola-b/
  featured: false
- title: Write/Speak/Code
  url: https://www.writespeakcode.com/
  main_url: https://www.writespeakcode.com/
  description: >
    Write/Speak/Code is a non-profit on a mission to promote the visibility and leadership of technologists with marginalized genders through peer-led professional development.
  categories:
    - Community
    - Nonprofit
    - Open Source
    - Conference
  built_by: Nicola B.
  built_by_url: https://www.linkedin.com/in/nicola-b/
  featured: false
- title: Daniel Spajic
  url: https://danieljs.tech/
  main_url: https://danieljs.tech/
  source_url: https://github.com/dspacejs/portfolio
  description: >
    Passionate front-end developer with a deep, yet diverse skillset.
  categories:
    - Portfolio
    - Programming
    - Freelance
  built_by: Daniel Spajic
  featured: false
- title: Cosmotory
  url: https://cosmotory.netlify.com/
  main_url: https://cosmotory.netlify.com/
  description: >
    This is the educational blog containing various courses,learning materials from various authors from all over the world.
  categories:
    - Blog
    - Community
    - Nonprofit
    - Open Source
    - Education
  built_by: Hanishraj B Rao.
  built_by_url: https://hanishrao.netlify.com/
  featured: false
- title: Armorblox | Security Powered by Understanding
  url: https://www.armorblox.com
  main_url: https://www.armorblox.com
  description: >
    Armorblox is a venture-backed stealth cybersecurity startup, on a mission to build a game-changing enterprise security platform.
  categories:
    - Security
    - Technology
    - Business
  built_by: Bejamas
  built_by_url: https://bejamas.io
  featured: false
- title: Mojo
  url: https://www.mojo.is
  main_url: https://www.mojo.is/
  description: >
    We help companies create beautiful digital experiences
  categories:
    - Agency
    - Technology
    - Consulting
    - User Experience
    - Web Development
  featured: false
- title: Marcel Hauri
  url: https://marcelhauri.ch/
  main_url: https://marcelhauri.ch/
  description: >
    Marcel Hauri is an award-winning Magento developer and e-commerce specialist.
  categories:
    - Portfolio
    - Blog
    - Programming
    - Community
    - Open Source
    - eCommerce
  built_by: Marcel Hauri
  built_by_url: https://marcelhauri.ch
  featured: false
- title: Projektmanagementblog
  url: https://www.projektmanagementblog.de
  main_url: https://www.projektmanagementblog.de/
  source_url: https://github.com/StephanWeinhold/pmblog
  description: >
    Thoughts about modern project management. Built with Gatsby and Tachyons, based on Advanced Starter.
  categories:
    - Blog
  built_by: Stephan Weinhold
  built_by_url: https://stephanweinhold.com/
  featured: false
- title: Anthony Boyd Graphics
  url: https://www.anthonyboyd.graphics/
  main_url: https://www.anthonyboyd.graphics/
  description: >
    Free Graphic Design Resources by Anthony Boyd
  categories:
    - Portfolio
  built_by: Anthony Boyd
  built_by_url: https://www.anthonyboyd.com/
  featured: false
- title: Relocation Hero
  url: https://relocationhero.com
  main_url: https://relocationhero.com
  description: >
    Blog with FAQs related to Germany relocation. Built with Gatsby.
  categories:
    - Blog
    - Consulting
    - Community
  featured: false
- title: LaunchDarkly
  url: https://launchdarkly.com/
  main_url: https://launchdarkly.com/
  description: >
    LaunchDarkly is the feature management platform that software teams use to build better software, faster.
  categories:
    - Technology
    - Marketing
  built_by: LaunchDarkly
  built_by_url: https://launchdarkly.com/
  featured: false
<<<<<<< HEAD
- title: Portfolio of Cole Townsend
  url: https://twnsnd.co
  main_url: https://twnsnd.co
  description: Portfolio of Cole Townsend, Product Designer
  categories:
    - Portfolio
    - User Experience
    - Web Development
    - Design
  built_by: Cole Townsend
  built_by_url: https://twitter.com/twnsndco
=======
- title: Jana Desomer
  url: https://www.janadesomer.be/
  main_url: https://www.janadesomer.be/
  description: >
    I'm Jana, a digital product designer with coding skills, based in Belgium
  categories:
    - Portfolio
  built_by: Jana Desomer Designer/Developer
  built_by_url: https://www.janadesomer.be/
  featured: false
- title: Carbon8 Regenerative Agriculture
  url: https://www.carbon8.org.au/
  main_url: https://www.carbon8.org.au/
  description: >
    Carbon8 is a Not for Profit charity that supports Aussie farmers to transition to regenerative agriculture practices and rebuild the carbon (organic matter) in their soil from 1% to 8%.
  categories:
    - Nonprofit
    - eCommerce
  built_by: Little & Big
  built_by_url: "https://www.littleandbig.com.au/"
>>>>>>> 7041159e
  featured: false<|MERGE_RESOLUTION|>--- conflicted
+++ resolved
@@ -6573,7 +6573,6 @@
   built_by: LaunchDarkly
   built_by_url: https://launchdarkly.com/
   featured: false
-<<<<<<< HEAD
 - title: Portfolio of Cole Townsend
   url: https://twnsnd.co
   main_url: https://twnsnd.co
@@ -6585,7 +6584,6 @@
     - Design
   built_by: Cole Townsend
   built_by_url: https://twitter.com/twnsndco
-=======
 - title: Jana Desomer
   url: https://www.janadesomer.be/
   main_url: https://www.janadesomer.be/
@@ -6606,5 +6604,4 @@
     - eCommerce
   built_by: Little & Big
   built_by_url: "https://www.littleandbig.com.au/"
->>>>>>> 7041159e
   featured: false