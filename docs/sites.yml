- title: ReactJS
  main_url: "https://reactjs.org/"
  url: "https://reactjs.org/"
  source_url: "https://github.com/reactjs/reactjs.org"
  featured: true
  categories:
    - Web Development
    - Featured
    - Documentation
- title: Flamingo
  main_url: https://www.shopflamingo.com/
  url: https://www.shopflamingo.com/
  description: >
    Online shop for women's body care and hair removal products.
  categories:
    - eCommerce
    - Featured
  featured: true
- title: IDEO
  url: https://www.ideo.com
  main_url: https://www.ideo.com/
  description: >
    A Global design company committed to creating positive impact.
  categories:
    - Agency
    - Technology
    - Featured
    - Consulting
    - User Experience
  featured: true
- title: Airbnb Engineering & Data Science
  description: >
    Creative engineers and data scientists building a world where you can belong
    anywhere
  main_url: "https://airbnb.io/"
  url: "https://airbnb.io/"
  categories:
    - Blog
    - Gallery
    - Featured
  featured: true
- title: Impossible Foods
  main_url: "https://impossiblefoods.com/"
  url: "https://impossiblefoods.com/"
  categories:
    - Food
    - Featured
  featured: true
- title: Braun
  description: >
    Braun offers high performance hair removal and hair care products, including dryers, straighteners, shavers, and more.
  main_url: "https://ca.braun.com/en-ca"
  url: "https://ca.braun.com/en-ca"
  categories:
    - eCommerce
    - Featured
  featured: true
- title: NYC Pride 2019 | WorldPride NYC | Stonewall50
  main_url: "https://2019-worldpride-stonewall50.nycpride.org/"
  url: "https://2019-worldpride-stonewall50.nycpride.org/"
  featured: true
  description: >-
    Join us in 2019 for NYC Pride, as we welcome WorldPride and mark the 50th
    Anniversary of the Stonewall Uprising and a half-century of LGBTQ+
    liberation.
  categories:
    - Education
    - Marketing
    - Nonprofit
    - Featured
  built_by: Canvas United
  built_by_url: "https://www.canvasunited.com/"
- title: The State of European Tech
  main_url: "https://2017.stateofeuropeantech.com/"
  url: "https://2017.stateofeuropeantech.com/"
  featured: true
  categories:
    - Technology
    - Featured
  built_by: Studio Lovelock
  built_by_url: "http://www.studiolovelock.com/"
- title: Hopper
  main_url: "https://www.hopper.com/"
  url: "https://www.hopper.com/"
  built_by: Narative
  built_by_url: "https://www.narative.co/"
  featured: true
  categories:
    - Technology
    - App
    - Featured
- title: GM Capital One
  description: |
    Introducing the new online experience for your GM Rewards Credit Card
  main_url: "https://gm.capitalone.com/"
  url: "https://gm.capitalone.com/"
  categories:
    - Featured
  featured: true
- title: Theodora Warre
  main_url: "https://theodorawarre.eu"
  url: "https://theodorawarre.eu"
  description: >-
    E-commerce site for jewellery designer Theodora Warre, built using Gatsby + Shopify + Prismic + Matter.js
  categories:
    - eCommerce
    - Marketing
  built_by: Pierre Nel
  built_by_url: "https://pierre.io"
  featured: false
- title: Life Without Barriers | Foster Care
  main_url: "https://www.lwb.org.au/foster-care"
  url: "https://www.lwb.org.au/foster-care"
  featured: true
  description: >-
    We are urgently seeking foster carers all across Australia. Can you open
    your heart and your home to a child in need? There are different types of
    foster care that can suit you. We offer training and 24/7 support.
  categories:
    - Nonprofit
    - Education
    - Documentation
    - Marketing
    - Featured
  built_by: LWB Digital Team
  built_by_url: "https://twitter.com/LWBAustralia"
- title: Figma
  main_url: "https://www.figma.com/"
  url: "https://www.figma.com/"
  featured: true
  categories:
    - Marketing
    - Design
    - Featured
  built_by: Corey Ward
  built_by_url: "http://www.coreyward.me/"
- title: Bejamas - JAM Experts for hire
  main_url: "https://bejamas.io/"
  url: "https://bejamas.io/"
  featured: true
  description: >-
    We help agencies and companies with JAMStack tools. This includes web
    development using Static Site Generators, Headless CMS, CI / CD and CDN
    setup.
  categories:
    - Technology
    - Web Development
    - Agency
    - Marketing
    - Featured
  built_by: Bejamas
  built_by_url: "https://bejamas.io/"
- title: The State of JavaScript
  description: >
    Data from over 20,000 developers, asking them questions on topics ranging
    from frontend frameworks and state management, to build tools and testing
    libraries.
  main_url: "https://stateofjs.com/"
  url: "https://stateofjs.com/"
  source_url: "https://github.com/StateOfJS/StateOfJS"
  categories:
    - Data
    - JavaScript
    - Featured
  built_by: StateOfJS
  built_by_url: "https://github.com/StateOfJS/StateOfJS/graphs/contributors"
  featured: true
- title: DesignSystems.com
  main_url: "https://www.designsystems.com/"
  url: "https://www.designsystems.com/"
  description: |
    A resource for learning, creating and evangelizing design systems.
  categories:
    - Design
    - Blog
    - Technology
    - Featured
  built_by: Corey Ward
  built_by_url: "http://www.coreyward.me/"
  featured: true
- title: Snap Kit
  main_url: "https://kit.snapchat.com/"
  url: "https://kit.snapchat.com/"
  description: >
    Snap Kit lets developers integrate some of Snapchat’s best features across
    platforms.
  categories:
    - Technology
    - Documentation
    - Featured
  featured: true
- title: SendGrid
  main_url: "https://sendgrid.com/docs/"
  url: "https://sendgrid.com/docs/"
  description: >
    SendGrid delivers your transactional and marketing emails through the
    world's largest cloud-based email delivery platform.
  categories:
    - API
    - Technology
    - Documentation
    - Featured
  featured: true
- title: Kirsten Noelle
  main_url: "https://www.kirstennoelle.com/"
  url: "https://www.kirstennoelle.com/"
  featured: true
  description: >
    Digital portfolio for San Francisco Bay Area photographer Kirsten Noelle Wiemer.
  categories:
    - Photography
    - Portfolio
    - Featured
  built_by: Ryan Wiemer
  built_by_url: "https://www.ryanwiemer.com/"
- title: Cajun Bowfishing
  main_url: "https://cajunbowfishing.com/"
  url: "https://cajunbowfishing.com/"
  featured: false
  categories:
    - eCommerce
    - Sports
  built_by: Escalade Sports
  built_by_url: "https://www.escaladesports.com/"
- title: NEON
  main_url: "http://neonrated.com/"
  url: "http://neonrated.com/"
  featured: false
  categories:
    - Gallery
- title: GraphCMS
  main_url: "https://graphcms.com/"
  url: "https://graphcms.com/"
  featured: false
  categories:
    - Marketing
    - Technology
- title: Ghost Documentation
  main_url: https://docs.ghost.org/
  url: https://docs.ghost.org/
  source_url: "https://github.com/tryghost/docs"
  featured: false
  description: >-
    Ghost is an open source, professional publishing platform built on a modern Node.js technology stack — designed for teams who need power, flexibility and performance.
  categories:
    - Technology
    - Documentation
    - Open Source
  built_by: Ghost Foundation
  built_by_url: https://ghost.org/
- title: Nike - Just Do It
  main_url: "https://justdoit.nike.com/"
  url: "https://justdoit.nike.com/"
  featured: true
  categories:
    - eCommerce
    - Featured
- title: AirBnB Cereal
  main_url: "https://airbnb.design/cereal"
  url: "https://airbnb.design/cereal"
  featured: false
  categories:
    - Marketing
    - Design
- title: Cardiogram
  main_url: "https://cardiogr.am/"
  url: "https://cardiogr.am/"
  featured: false
  categories:
    - Marketing
    - Technology
- title: Hack Club
  main_url: "https://hackclub.com/"
  url: "https://hackclub.com/"
  source_url: "https://github.com/hackclub/site"
  featured: false
  categories:
    - Education
    - Web Development
- title: Matthias Jordan Portfolio
  main_url: "https://iammatthias.com/"
  url: "https://iammatthias.com/"
  source_url: "https://github.com/iammatthias/.com"
  description: >-
    Photography portfolio of content creator and digital marketer Matthias Jordan
  built_by: Matthias Jordan
  built_by_url: https://github.com/iammatthias
  featured: false
  categories:
    - Photography
    - Portfolio
    - Blog
    - Gallery
- title: Investment Calculator
  main_url: "https://investmentcalculator.io/"
  url: "https://investmentcalculator.io/"
  featured: false
  categories:
    - Education
    - Finance
- title: CSS Grid Playground by MozillaDev
  main_url: "https://mozilladevelopers.github.io/playground/"
  url: "https://mozilladevelopers.github.io/playground/"
  source_url: "https://github.com/MozillaDevelopers/playground"
  featured: false
  categories:
    - Education
    - Web Development
- title: Piotr Fedorczyk Portfolio
  built_by: Piotr Fedorczyk
  built_by_url: "https://piotrf.pl"
  categories:
    - Portfolio
    - Web Development
  description: >-
    Portfolio of Piotr Fedorczyk, a digital product designer and full-stack developer specializing in shaping, designing and building news and tools for news.
  featured: false
  main_url: "https://piotrf.pl/"
  url: "https://piotrf.pl/"
- title: unrealcpp
  main_url: "https://unrealcpp.com/"
  url: "https://unrealcpp.com/"
  source_url: "https://github.com/Harrison1/unrealcpp-com"
  featured: false
  categories:
    - Blog
    - Web Development
- title: Andy Slezak
  main_url: "https://www.aslezak.com/"
  url: "https://www.aslezak.com/"
  source_url: "https://github.com/amslezak"
  featured: false
  categories:
    - Web Development
    - Portfolio
- title: Deliveroo.Design
  main_url: "https://www.deliveroo.design/"
  url: "https://www.deliveroo.design/"
  featured: false
  categories:
    - Food
    - Marketing
- title: Dona Rita
  main_url: "https://www.donarita.co.uk/"
  url: "https://www.donarita.co.uk/"
  source_url: "https://github.com/peduarte/dona-rita-website"
  featured: false
  categories:
    - Food
    - Marketing
- title: Fröhlich ∧ Frei
  main_url: "https://www.froehlichundfrei.de/"
  url: "https://www.froehlichundfrei.de/"
  featured: false
  categories:
    - Web Development
    - Blog
    - Open Source
- title: How to GraphQL
  main_url: "https://www.howtographql.com/"
  url: "https://www.howtographql.com/"
  source_url: "https://github.com/howtographql/howtographql"
  featured: false
  categories:
    - Documentation
    - Web Development
    - Open Source
- title: OnCallogy
  main_url: "https://www.oncallogy.com/"
  url: "https://www.oncallogy.com/"
  featured: false
  categories:
    - Marketing
    - Healthcare
- title: Ryan Wiemer's Portfolio
  main_url: "https://www.ryanwiemer.com/"
  url: "https://www.ryanwiemer.com/knw-photography/"
  source_url: "https://github.com/ryanwiemer/rw"
  featured: false
  description: >
    Digital portfolio for Oakland, CA based account manager Ryan Wiemer.
  categories:
    - Portfolio
    - Web Development
    - Design
  built_by: Ryan Wiemer
  built_by_url: "https://www.ryanwiemer.com/"
- title: Ventura Digitalagentur Köln
  main_url: "https://www.ventura-digital.de/"
  url: "https://www.ventura-digital.de/"
  featured: false
  built_by: Ventura Digitalagentur
  categories:
    - Agency
    - Marketing
    - Featured
- title: Azer Koçulu
  main_url: "https://kodfabrik.com/"
  url: "https://kodfabrik.com/photography/"
  featured: false
  categories:
    - Portfolio
    - Photography
    - Web Development
- title: Damir.io
  main_url: "http://damir.io/"
  url: "http://damir.io/"
  source_url: "https://github.com/dvzrd/gatsby-sfiction"
  featured: false
  categories:
    - Blog
- title: Digital Psychology
  main_url: "http://digitalpsychology.io/"
  url: "http://digitalpsychology.io/"
  source_url: "https://github.com/danistefanovic/digitalpsychology.io"
  featured: false
  categories:
    - Education
    - Library
- title: Théâtres Parisiens
  main_url: "http://theatres-parisiens.fr/"
  url: "http://theatres-parisiens.fr/"
  source_url: "https://github.com/phacks/theatres-parisiens"
  featured: false
  categories:
    - Education
    - Entertainment
- title: William Owen UK Portfolio / Blog
  main_url: "http://william-owen.co.uk/"
  url: "http://william-owen.co.uk/"
  featured: false
  description: >-
    Over 20 years experience delivering customer-facing websites, internet-based
    solutions and creative visual design for a wide range of companies and
    organisations.
  categories:
    - Portfolio
    - Blog
  built_by: William Owen
  built_by_url: "https://twitter.com/twilowen"
- title: A4 纸网
  main_url: "http://www.a4z.cn/"
  url: "http://www.a4z.cn/price"
  source_url: "https://github.com/hiooyUI/hiooyui.github.io"
  featured: false
  categories:
    - eCommerce
- title: Steve Meredith's Portfolio
  main_url: "http://www.stevemeredith.com/"
  url: "http://www.stevemeredith.com/"
  featured: false
  categories:
    - Portfolio
- title: API Platform
  main_url: "https://api-platform.com/"
  url: "https://api-platform.com/"
  source_url: "https://github.com/api-platform/website"
  featured: false
  categories:
    - Documentation
    - Web Development
    - Open Source
    - Library
- title: The Audacious Project
  main_url: "https://audaciousproject.org/"
  url: "https://audaciousproject.org/"
  featured: false
  categories:
    - Nonprofit
- title: Dustin Schau's Blog
  main_url: "https://blog.dustinschau.com/"
  url: "https://blog.dustinschau.com/"
  source_url: "https://github.com/dschau/blog"
  featured: false
  categories:
    - Blog
    - Web Development
- title: iContract Blog
  main_url: "https://blog.icontract.co.uk/"
  url: "http://blog.icontract.co.uk/"
  featured: false
  categories:
    - Blog
- title: BRIIM
  main_url: "https://bri.im/"
  url: "https://bri.im/"
  featured: false
  description: >-
    BRIIM is a movement to enable JavaScript enthusiasts and web developers in
    machine learning. Learn about artificial intelligence and data science, two
    fields which are governed by machine learning, in JavaScript. Take it right
    to your browser with WebGL.
  categories:
    - Education
    - Web Development
    - Technology
- title: Calpa's Blog
  main_url: "https://calpa.me/"
  url: "https://calpa.me/"
  source_url: "https://github.com/calpa/blog"
  featured: false
  categories:
    - Blog
    - Web Development
- title: Code Bushi
  main_url: "https://codebushi.com/"
  url: "https://codebushi.com/"
  featured: false
  description: >-
    Web development resources, trends, & techniques to elevate your coding
    journey.
  categories:
    - Web Development
    - Open Source
    - Blog
  built_by: Hunter Chang
  built_by_url: "https://hunterchang.com/"
- title: Daniel Hollcraft
  main_url: "https://danielhollcraft.com/"
  url: "https://danielhollcraft.com/"
  source_url: "https://github.com/danielbh/danielhollcraft.com"
  featured: false
  categories:
    - Web Development
    - Blog
    - Portfolio
- title: Darren Britton's Portfolio
  main_url: "https://darrenbritton.com/"
  url: "https://darrenbritton.com/"
  source_url: "https://github.com/darrenbritton/darrenbritton.github.io"
  featured: false
  categories:
    - Web Development
    - Portfolio
- title: Dave Lindberg Marketing & Design
  url: "https://davelindberg.com/"
  main_url: "https://davelindberg.com/"
  source_url: "https://github.com/Dave-Lindberg/dl-gatsby"
  featured: false
  description: >-
    My work revolves around solving problems for people in business, using
    integrated design and marketing strategies to improve sales, increase brand
    engagement, generate leads and achieve goals.
  categories:
    - Design
    - Marketing
    - Portfolio
- title: Dalbinaco's Website
  main_url: "https://dlbn.co/en/"
  url: "https://dlbn.co/en/"
  source_url: "https://github.com/dalbinaco/dlbn.co"
  featured: false
  categories:
    - Portfolio
    - Web Development
- title: mParticle's Documentation
  main_url: "https://docs.mparticle.com/"
  url: "https://docs.mparticle.com/"
  featured: false
  categories:
    - Web Development
    - Documentation
- title: Doopoll
  main_url: "https://doopoll.co/"
  url: "https://doopoll.co/"
  featured: false
  categories:
    - Marketing
    - Technology
- title: ERC dEX
  main_url: "https://ercdex.com/"
  url: "https://ercdex.com/aqueduct"
  featured: false
  categories:
    - Marketing
- title: Fabian Schultz' Portfolio
  main_url: "https://fabianschultz.com/"
  url: "https://fabianschultz.com/"
  source_url: "https://github.com/fabe/site"
  featured: false
  description: >-
    Hello, I’m Fabian — a product designer and developer based in Potsdam,
    Germany. I’ve been working both as a product designer and frontend developer
    for over 5 years now. I particularly enjoy working with companies that try
    to meet broad and unique user needs.
  categories:
    - Portfolio
    - Web Development
  built_by: Fabian Schultz
  built_by_url: "https://fabianschultz.com/"
- title: CalState House Manager
  description: >
    Home service membership that offers proactive and on-demand maintenance for
    homeowners
  main_url: "https://housemanager.calstate.aaa.com/"
  url: "https://housemanager.calstate.aaa.com/"
  categories:
    - Marketing
- title: The freeCodeCamp Guide
  main_url: "https://guide.freecodecamp.org/"
  url: "https://guide.freecodecamp.org/"
  source_url: "https://github.com/freeCodeCamp/guide"
  featured: false
  categories:
    - Web Development
    - Documentation
- title: Hapticmedia
  main_url: "https://hapticmedia.fr/en/"
  url: "https://hapticmedia.fr/en/"
  featured: false
  categories:
    - Agency
- title: heml.io
  main_url: "https://heml.io/"
  url: "https://heml.io/"
  source_url: "https://github.com/SparkPost/heml.io"
  featured: false
  categories:
    - Documentation
    - Web Development
    - Open Source
- title: Juliette Pretot's Portfolio
  main_url: "https://juliette.sh/"
  url: "https://juliette.sh/"
  featured: false
  categories:
    - Web Development
    - Portfolio
    - Blog
- title: Kris Hedstrom's Portfolio
  main_url: "https://k-create.com/"
  url: "https://k-create.com/portfolio/"
  source_url: "https://github.com/kristofferh/kristoffer"
  featured: false
  description: >-
    Hey. I’m Kris. I’m an interactive designer / developer. I grew up in Umeå,
    in northern Sweden, but I now live in Brooklyn, NY. I am currently enjoying
    a hybrid Art Director + Lead Product Engineer role at a small startup called
    Nomad Health. Before that, I was a Product (Engineering) Manager at Tumblr.
    Before that, I worked at agencies. Before that, I was a baby. I like to
    design things, and then I like to build those things. I occasionally take on
    freelance projects. Feel free to get in touch if you have an interesting
    project that you want to collaborate on. Or if you just want to say hello,
    that’s cool too.
  categories:
    - Portfolio
  built_by: Kris Hedstrom
  built_by_url: "https://k-create.com/"
- title: knpw.rs
  main_url: "https://knpw.rs/"
  url: "https://knpw.rs/"
  source_url: "https://github.com/knpwrs/knpw.rs"
  featured: false
  categories:
    - Blog
    - Web Development
- title: Kostas Bariotis' Blog
  main_url: "https://kostasbariotis.com/"
  url: "https://kostasbariotis.com/"
  source_url: "https://github.com/kbariotis/kostasbariotis.com"
  featured: false
  categories:
    - Blog
    - Portfolio
    - Web Development
- title: LaserTime Clinic
  main_url: "https://lasertime.ru/"
  url: "https://lasertime.ru/"
  source_url: "https://github.com/oleglegun/lasertime"
  featured: false
  categories:
    - Marketing
- title: Jason Lengstorf
  main_url: "https://lengstorf.com"
  url: "https://lengstorf.com"
  source_url: "https://github.com/jlengstorf/lengstorf.com"
  featured: false
  categories:
    - Blog
  built_by: Jason Lengstorf
  built_by_url: "https://github.com/jlengstorf"
- title: Mannequin.io
  main_url: "https://mannequin.io/"
  url: "https://mannequin.io/"
  source_url: "https://github.com/LastCallMedia/Mannequin/tree/master/site"
  featured: false
  categories:
    - Open Source
    - Web Development
    - Documentation
- title: manu.ninja
  main_url: "https://manu.ninja/"
  url: "https://manu.ninja/"
  source_url: "https://github.com/Lorti/manu.ninja"
  featured: false
  description: >-
    manu.ninja is the personal blog of Manuel Wieser, where he talks about
    frontend development, games and digital art
  categories:
    - Blog
    - Technology
    - Web Development
- title: Fabric
  main_url: "https://meetfabric.com/"
  url: "https://meetfabric.com/"
  featured: false
  categories:
    - Marketing
- title: Nexit
  main_url: "https://nexit.sk/"
  url: "https://nexit.sk/references"
  featured: false
  categories:
    - Web Development
- title: Open FDA
  description: >
    Provides APIs and raw download access to a number of high-value, high
    priority and scalable structured datasets, including adverse events, drug
    product labeling, and recall enforcement reports.
  main_url: "https://open.fda.gov/"
  url: "https://open.fda.gov/"
  source_url: "https://github.com/FDA/open.fda.gov"
  featured: false
  categories:
    - Government
    - Open Source
    - Web Development
    - API
    - Data
- title: NYC Planning Labs (New York City Department of City Planning)
  main_url: "https://planninglabs.nyc/"
  url: "https://planninglabs.nyc/about/"
  source_url: "https://github.com/NYCPlanning/"
  featured: false
  description: >-
    We work with New York City's Urban Planners to deliver impactful, modern
    technology tools.
  categories:
    - Open Source
    - Government
- title: Pravdomil
  main_url: "https://pravdomil.com/"
  url: "https://pravdomil.com/"
  source_url: "https://github.com/pravdomil/pravdomil.com"
  featured: false
  description: >-
    I’ve been working both as a product designer and frontend developer for over
    5 years now. I particularly enjoy working with companies that try to meet
    broad and unique user needs.
  categories:
    - Portfolio
- title: Preston Richey Portfolio / Blog
  main_url: "https://prestonrichey.com/"
  url: "https://prestonrichey.com/"
  source_url: "https://github.com/prichey/prestonrichey.com"
  featured: false
  categories:
    - Web Development
    - Portfolio
    - Blog
- title: Landing page of Put.io
  main_url: "https://put.io/"
  url: "https://put.io/"
  featured: false
  categories:
    - eCommerce
    - Technology
- title: The Rick and Morty API
  main_url: "https://rickandmortyapi.com/"
  url: "https://rickandmortyapi.com/"
  built_by: Axel Fuhrmann
  built_by_url: "https://axelfuhrmann.com/"
  featured: false
  categories:
    - Web Development
    - Entertainment
    - Documentation
    - Open Source
    - API
- title: Santa Compañía Creativa
  main_url: "https://santacc.es/"
  url: "https://santacc.es/"
  source_url: "https://github.com/DesarrolloWebSantaCC/santacc-web"
  featured: false
  categories:
    - Agency
- title: Sean Coker's Blog
  main_url: "https://sean.is/"
  url: "https://sean.is/"
  featured: false
  categories:
    - Blog
    - Portfolio
    - Web Development
- title: Several Levels
  main_url: "https://severallevels.io/"
  url: "https://severallevels.io/"
  source_url: "https://github.com/Harrison1/several-levels"
  featured: false
  categories:
    - Agency
    - Web Development
- title: Simply
  main_url: "https://simply.co.za/"
  url: "https://simply.co.za/"
  featured: false
  categories:
    - Marketing
- title: Storybook
  main_url: "https://storybook.js.org/"
  url: "https://storybook.js.org/"
  source_url: "https://github.com/storybooks/storybook"
  featured: false
  categories:
    - Web Development
    - Open Source
- title: Vibert Thio's Portfolio
  main_url: "https://vibertthio.com/portfolio/"
  url: "https://vibertthio.com/portfolio/projects/"
  source_url: "https://github.com/vibertthio/portfolio"
  featured: false
  categories:
    - Portfolio
    - Web Development
- title: VisitGemer
  main_url: "https://visitgemer.sk/"
  url: "https://visitgemer.sk/"
  featured: false
  categories:
    - Marketing
- title: Bricolage.io
  main_url: "https://www.bricolage.io/"
  url: "https://www.bricolage.io/"
  source_url: "https://github.com/KyleAMathews/blog"
  featured: false
  categories:
    - Blog
- title: Charles Pinnix Website
  main_url: "https://www.charlespinnix.com/"
  url: "https://www.charlespinnix.com/"
  featured: false
  description: >-
    I’m a senior frontend engineer with 8 years of experience building websites
    and web applications. I’m interested in leading creative, multidisciplinary
    engineering teams. I’m a creative technologist, merging photography, art,
    and design into engineering and visa versa. I take a pragmatic,
    product-oriented approach to development, allowing me to see the big picture
    and ensuring quality products are completed on time. I have a passion for
    modern frontend JavaScript frameworks such as React and Vue, and I have
    substantial experience on the backend with an interest in Node and
    container based deployment with Docker and AWS.
  categories:
    - Portfolio
    - Web Development
- title: Charlie Harrington's Blog
  main_url: "https://www.charlieharrington.com/"
  url: "https://www.charlieharrington.com/"
  source_url: "https://github.com/whatrocks/blog"
  featured: false
  categories:
    - Blog
    - Web Development
    - Music
- title: Gabriel Adorf's Portfolio
  main_url: "https://www.gabrieladorf.com/"
  url: "https://www.gabrieladorf.com/"
  source_url: "https://github.com/gabdorf/gabriel-adorf-portfolio"
  featured: false
  categories:
    - Portfolio
    - Web Development
- title: greglobinski.com
  main_url: "https://www.greglobinski.com/"
  url: "https://www.greglobinski.com/"
  source_url: "https://github.com/greglobinski/www.greglobinski.com"
  featured: false
  categories:
    - Portfolio
    - Web Development
- title: I am Putra
  main_url: "https://www.iamputra.com/"
  url: "https://www.iamputra.com/"
  featured: false
  categories:
    - Portfolio
    - Web Development
    - Blog
- title: In Sowerby Bridge
  main_url: "https://www.insowerbybridge.co.uk/"
  url: "https://www.insowerbybridge.co.uk/"
  featured: false
  categories:
    - Marketing
    - Government
- title: JavaScript Stuff
  main_url: "https://www.javascriptstuff.com/"
  url: "https://www.javascriptstuff.com/"
  featured: false
  categories:
    - Education
    - Web Development
    - Library
- title: Ledgy
  main_url: "https://www.ledgy.com/"
  url: "https://github.com/morloy/ledgy.com"
  featured: false
  categories:
    - Marketing
    - Finance
- title: Alec Lomas's Portfolio / Blog
  main_url: "https://www.lowmess.com/"
  url: "https://www.lowmess.com/"
  source_url: "https://github.com/lowmess/lowmess"
  featured: false
  categories:
    - Web Development
    - Blog
    - Portfolio
- title: Michele Mazzucco's Portfolio
  main_url: "https://www.michelemazzucco.it/"
  url: "https://www.michelemazzucco.it/"
  source_url: "https://github.com/michelemazzucco/michelemazzucco.it"
  featured: false
  categories:
    - Portfolio
- title: Orbit FM Podcasts
  main_url: "https://www.orbit.fm/"
  url: "https://www.orbit.fm/"
  source_url: "https://github.com/agarrharr/orbit.fm"
  featured: false
  categories:
    - Podcast
- title: Prosecco Springs
  main_url: "https://www.proseccosprings.com/"
  url: "https://www.proseccosprings.com/"
  featured: false
  categories:
    - Food
    - Blog
    - Marketing
- title: Verious
  main_url: "https://www.verious.io/"
  url: "https://www.verious.io/"
  source_url: "https://github.com/cpinnix/verious"
  featured: false
  categories:
    - Web Development
- title: Yisela
  main_url: "https://www.yisela.com/"
  url: "https://www.yisela.com/tetris-against-trauma-gaming-as-therapy/"
  featured: false
  categories:
    - Blog
- title: YouFoundRon.com
  main_url: "https://www.youfoundron.com/"
  url: "https://www.youfoundron.com/"
  source_url: "https://github.com/rongierlach/yfr-dot-com"
  featured: false
  categories:
    - Portfolio
    - Web Development
    - Blog
- title: yerevancoder
  main_url: "https://yerevancoder.com/"
  url: "https://forum.yerevancoder.com/categories"
  source_url: "https://github.com/yerevancoder/yerevancoder.github.io"
  featured: false
  categories:
    - Blog
    - Web Development
- title: Ease
  main_url: "https://www.ease.com/"
  url: "https://www.ease.com/"
  featured: false
  categories:
    - Marketing
    - Healthcare
- title: Policygenius
  main_url: "https://www.policygenius.com/"
  url: "https://www.policygenius.com/"
  featured: false
  categories:
    - Marketing
    - Healthcare
- title: Moteefe
  main_url: "https://www.moteefe.com/"
  url: "https://www.moteefe.com/"
  featured: false
  categories:
    - Marketing
    - Agency
    - Technology
- title: Athelas
  main_url: "http://www.athelas.com/"
  url: "http://www.athelas.com/"
  featured: false
  categories:
    - Marketing
    - Healthcare
- title: Pathwright
  main_url: "http://www.pathwright.com/"
  url: "http://www.pathwright.com/"
  featured: false
  categories:
    - Marketing
    - Education
- title: Lucid
  main_url: "https://www.golucid.co/"
  url: "https://www.golucid.co/"
  featured: false
  categories:
    - Marketing
    - Technology
- title: Bench
  main_url: "http://www.bench.co/"
  url: "http://www.bench.co/"
  featured: false
  categories:
    - Marketing
- title: Gin Lane
  main_url: "http://www.ginlane.com/"
  url: "https://www.ginlane.com/"
  featured: false
  categories:
    - Web Development
    - Agency
- title: Marmelab
  main_url: "https://marmelab.com/en/"
  url: "https://marmelab.com/en/"
  featured: false
  categories:
    - Web Development
    - Agency
- title: Dovetail
  main_url: "https://dovetailapp.com/"
  url: "https://dovetailapp.com/"
  featured: false
  categories:
    - Marketing
    - Technology
- title: The Bastion Bot
  main_url: "https://bastionbot.org/"
  url: "https://bastionbot.org/"
  source_url: "https://github.com/TheBastionBot/Bastion-Website"
  description: Give awesome perks to your Discord server!
  featured: false
  categories:
    - Open Source
    - Technology
    - Documentation
    - Community
  built_by: Sankarsan Kampa
  built_by_url: "https://traction.one"
- title: Smakosh
  main_url: "https://smakosh.com/"
  url: "https://smakosh.com/"
  source_url: "https://github.com/smakosh/smakosh.com"
  featured: false
  categories:
    - Portfolio
    - Web Development
- title: WebGazer
  main_url: "https://www.webgazer.io/"
  url: "https://www.webgazer.io/"
  featured: false
  categories:
    - Marketing
    - Web Development
    - Technology
- title: Joe Seifi's Blog
  main_url: "http://seifi.org/"
  url: "http://seifi.org/"
  featured: false
  categories:
    - Portfolio
    - Web Development
    - Blog
- title: LekoArts — Graphic Designer & Front-End Developer
  main_url: "https://www.lekoarts.de"
  url: "https://www.lekoarts.de"
  source_url: "https://github.com/LekoArts/portfolio"
  featured: false
  built_by: LekoArts
  built_by_url: "https://github.com/LekoArts"
  description: >-
    Hi, I'm Lennart — a self-taught and passionate graphic/web designer &
    frontend developer based in Darmstadt, Germany. I love it to realize complex
    projects in a creative manner and face new challenges. Since 6 years I do
    graphic design, my love for frontend development came up 3 years ago. I
    enjoy acquiring new skills and cementing this knowledge by writing blogposts
    and creating tutorials.
  categories:
    - Portfolio
    - Blog
    - Design
    - Web Development
    - Freelance
    - Open Source
- title: 杨二小的博客
  main_url: "https://blog.yangerxiao.com/"
  url: "https://blog.yangerxiao.com/"
  source_url: "https://github.com/zerosoul/blog.yangerxiao.com"
  featured: false
  categories:
    - Blog
    - Portfolio
- title: MOTTO x MOTTO
  main_url: "https://mottox2.com"
  url: "https://mottox2.com"
  source_url: "https://github.com/mottox2/website"
  description: Web developer / UI Designer in Tokyo Japan.
  featured: false
  categories:
    - Blog
    - Portfolio
  built_by: mottox2
  built_by_url: "https://mottox2.com"
- title: Pride of the Meadows
  main_url: "https://www.prideofthemeadows.com/"
  url: "https://www.prideofthemeadows.com/"
  featured: false
  categories:
    - eCommerce
    - Food
    - Blog
  built_by: Caldera Digital
  built_by_url: https://www.calderadigital.com/
- title: Michael Uloth
  main_url: "https://www.michaeluloth.com"
  url: "https://www.michaeluloth.com"
  featured: false
  description: Michael Uloth is a web developer, opera singer, and the creator of Up and Running Tutorials.
  categories:
    - Portfolio
    - Web Development
    - Music
  built_by: Michael Uloth
  built_by_url: "https://www.michaeluloth.com"
- title: Spacetime
  main_url: "https://www.heyspacetime.com/"
  url: "https://www.heyspacetime.com/"
  featured: false
  description: >-
    Spacetime is a Dallas-based digital experience agency specializing in web,
    app, startup, and digital experience creation.
  categories:
    - Marketing
    - Portfolio
    - Agency
  built_by: Spacetime
  built_by_url: "https://www.heyspacetime.com/"
- title: Eric Jinks
  main_url: "https://ericjinks.com/"
  url: "https://ericjinks.com/"
  featured: false
  description: "Software engineer / web developer from the Gold Coast, Australia."
  categories:
    - Portfolio
    - Blog
    - Web Development
    - Technology
  built_by: Eric Jinks
  built_by_url: "https://ericjinks.com/"
- title: GaiAma - We are wildlife
  main_url: "https://www.gaiama.org/"
  url: "https://www.gaiama.org/"
  featured: false
  description: >-
    We founded the GaiAma conservation organization to protect wildlife in Perú
    and to create an example of a permaculture neighborhood, living
    symbiotically with the forest - because reforestation is just the beginning
  categories:
    - Nonprofit
    - Marketing
    - Blog
  source_url: "https://github.com/GaiAma/gaiama.org"
  built_by: GaiAma
  built_by_url: "https://www.gaiama.org/"
- title: Healthcare Logic
  main_url: "https://www.healthcarelogic.com/"
  url: "https://www.healthcarelogic.com/"
  featured: false
  description: >-
    Revolutionary technology that empowers clinical and managerial leaders to
    collaborate with clarity.
  categories:
    - Marketing
    - Healthcare
    - Technology
  built_by: Thrive
  built_by_url: "https://thriveweb.com.au/"
- title: Papergov
  main_url: "https://papergov.com/"
  url: "https://papergov.com/"
  featured: false
  description: Manage all your government services in a single place
  categories:
    - Directory
    - Government
    - Technology
  source_url: "https://github.com/WeOpenly/localgov.fyi"
  built_by: Openly Technologies
  built_by_url: "https://papergov.com/about/"
- title: Kata.ai Documentation
  main_url: "https://docs.kata.ai/"
  url: "https://docs.kata.ai/"
  source_url: "https://github.com/kata-ai/kata-platform-docs"
  featured: false
  description: >-
    Documentation website for the Kata Platform, an all-in-one platform for
    building chatbots using AI technologies.
  categories:
    - Documentation
    - Technology
- title: goalgetters
  main_url: "https://goalgetters.space/"
  url: "https://goalgetters.space/"
  featured: false
  description: >-
    goalgetters is a source of inspiration for people who want to change their
    career. We offer articles, success stories and expert interviews on how to
    find a new passion and how to implement change.
  categories:
    - Blog
    - Education
  built_by: "Stephanie Langers (content), Adrian Wenke (development)"
  built_by_url: "https://twitter.com/AdrianWenke"
- title: Zensum
  main_url: "https://zensum.se/"
  url: "https://zensum.se/"
  featured: false
  description: >-
    Borrow money quickly and safely through Zensum. We compare Sweden's leading
    banks and credit institutions. Choose from multiple offers and lower your
    monthly cost. [Translated from Swedish]
  categories:
    - Technology
    - Finance
    - Marketing
  built_by: Bejamas
  built_by_url: "https://bejamas.io/"
- title: StatusHub - Easy to use Hosted Status Page Service
  main_url: "https://statushub.com/"
  url: "https://statushub.com/"
  featured: false
  description: >-
    Set up your very own service status page in minutes with StatusHub. Allow
    customers to subscribe to be updated automatically.
  categories:
    - Technology
    - Marketing
  built_by: Bejamas
  built_by_url: "https://bejamas.io/"
- title: Matthias Kretschmann Portfolio
  main_url: "https://matthiaskretschmann.com/"
  url: "https://matthiaskretschmann.com/"
  source_url: "https://github.com/kremalicious/portfolio"
  featured: false
  description: Portfolio of designer & developer Matthias Kretschmann.
  categories:
    - Portfolio
    - Web Development
  built_by: Matthias Kretschmann
  built_by_url: "https://matthiaskretschmann.com/"
- title: Iron Cove Solutions
  main_url: "https://ironcovesolutions.com/"
  url: "https://ironcovesolutions.com/"
  description: >-
    Iron Cove Solutions is a cloud based consulting firm. We help companies
    deliver a return on cloud usage by applying best practices
  categories:
    - Technology
    - Web Development
  built_by: Iron Cove Solutions
  built_by_url: "https://ironcovesolutions.com/"
  featured: false
- title: Moetez Chaabene Portfolio / Blog
  main_url: "https://moetez.me/"
  url: "https://moetez.me/"
  source_url: "https://github.com/moetezch/moetez.me"
  featured: false
  description: Portfolio of Moetez Chaabene
  categories:
    - Portfolio
    - Web Development
    - Blog
  built_by: Moetez Chaabene
  built_by_url: "https://twitter.com/moetezch"
- title: Nikita
  description: >-
    Automation of system deployments in Node.js for applications and
    infrastructures.
  main_url: "https://nikita.js.org/"
  url: "https://nikita.js.org/"
  source_url: "https://github.com/adaltas/node-nikita"
  categories:
    - Documentation
    - Open Source
    - Technology
  built_by: Adaltas
  built_by_url: "https://www.adaltas.com"
  featured: false
- title: Gourav Sood Blog & Portfolio
  main_url: "https://www.gouravsood.com/"
  url: "https://www.gouravsood.com/"
  featured: false
  categories:
    - Blog
    - Portfolio
  built_by: Gourav Sood
  built_by_url: "https://www.gouravsood.com/"
- title: Jonas Tebbe Portfolio
  description: |
    Hey, I’m Jonas and I create digital products.
  main_url: "https://jonastebbe.com"
  url: "https://jonastebbe.com"
  categories:
    - Portfolio
  built_by: Jonas Tebbe
  built_by_url: "https://twitter.com/jonastebbe"
  featured: false
- title: Parker Sarsfield Portfolio
  description: |
    I'm Parker, a software engineer and sneakerhead.
  main_url: "https://parkersarsfield.com"
  url: "https://parkersarsfield.com"
  categories:
    - Blog
    - Portfolio
  built_by: Parker Sarsfield
  built_by_url: "https://parkersarsfield.com"
- title: Frontend web development with Greg
  description: |
    JavaScript, GatsbyJS, ReactJS, CSS in JS... Let's learn some stuff together.
  main_url: "https://dev.greglobinski.com"
  url: "https://dev.greglobinski.com"
  categories:
    - Blog
    - Web Development
  built_by: Greg Lobinski
  built_by_url: "https://github.com/greglobinski"
- title: Insomnia
  description: |
    Desktop HTTP and GraphQL client for developers
  main_url: "https://insomnia.rest/"
  url: "https://insomnia.rest/"
  categories:
    - Blog
  built_by: Gregory Schier
  built_by_url: "https://schier.co"
  featured: false
- title: Timeline Theme Portfolio
  description: |
    I'm Aman Mittal, a software developer.
  main_url: "https://amanhimself.dev/"
  url: "https://amanhimself.dev/"
  categories:
    - Web Development
    - Portfolio
  built_by: Aman Mittal
  built_by_url: "https://amanhimself.dev/"
- title: Ocean artUp
  description: >
    Science outreach site built using styled-components and Contentful. It
    presents the research project "Ocean artUp" funded by an Advanced Grant of
    the European Research Council to explore the possible benefits of artificial
    uplift of nutrient-rich deep water to the ocean’s sunlit surface layer.
  main_url: "https://ocean-artup.eu"
  url: "https://ocean-artup.eu"
  source_url: "https://github.com/janosh/ocean-artup"
  categories:
    - Science
    - Education
    - Blog
  built_by: Janosh Riebesell
  built_by_url: "https://janosh.io"
  featured: false
- title: Ryan Fitzgerald
  description: |
    Personal portfolio and blog for Ryan Fitzgerald
  main_url: "https://ryanfitzgerald.ca/"
  url: "https://ryanfitzgerald.ca/"
  categories:
    - Web Development
    - Portfolio
  built_by: Ryan Fitzgerald
  built_by_url: "https://github.com/RyanFitzgerald"
  featured: false
- title: Kaizen
  description: |
    Content Marketing, PR & SEO Agency in London
  main_url: "https://www.kaizen.co.uk/"
  url: "https://www.kaizen.co.uk/"
  categories:
    - Agency
    - Blog
    - Design
    - Web Development
    - SEO
  built_by: Bogdan Stanciu
  built_by_url: "https://github.com/b0gd4n"
  featured: false
- title: HackerOne Platform Documentation
  description: |
    HackerOne's Product Documentation Center!
  url: "https://docs.hackerone.com/"
  main_url: "https://docs.hackerone.com/"
  categories:
    - Documentation
    - Security
  featured: false
- title: Mux Video
  description: |
    API to video hosting and streaming
  main_url: "https://mux.com/"
  url: "https://mux.com/"
  categories:
    - Video
    - API
  featured: false
- title: Swapcard
  description: >
    The easiest way for event organizers to instantly connect people, build a
    community of attendees and exhibitors, and increase revenue over time
  main_url: "https://www.swapcard.com/"
  url: "https://www.swapcard.com/"
  categories:
    - Event
    - Community
    - Marketing
  built_by: Swapcard
  built_by_url: "https://www.swapcard.com/"
  featured: false
- title: Kalix
  description: >
    Kalix is perfect for healthcare professionals starting out in private
    practice, to those with an established clinic.
  main_url: "https://www.kalixhealth.com/"
  url: "https://www.kalixhealth.com/"
  categories:
    - Healthcare
  featured: false
- title: Hubba
  description: |
    Buy wholesale products from thousands of independent, verified Brands.
  main_url: "https://join.hubba.com/"
  url: "https://join.hubba.com/"
  categories:
    - eCommerce
  featured: false
- title: HyperPlay
  description: |
    In Asean's 1st Ever LOL Esports X Music Festival
  main_url: "https://hyperplay.leagueoflegends.com/"
  url: "https://hyperplay.leagueoflegends.com/"
  categories:
    - Music
  featured: false
- title: Bad Credit Loans
  description: |
    Get the funds you need, from $250-$5,000
  main_url: "https://www.creditloan.com/"
  url: "https://www.creditloan.com/"
  categories:
    - Finance
  featured: false
- title: Financial Center
  description: >
    Member-owned, not-for-profit, co-operative whose members receive financial
    benefits in the form of lower loan rates, higher savings rates, and lower
    fees than banks.
  main_url: "https://fcfcu.com/"
  url: "https://fcfcu.com/"
  categories:
    - Finance
    - Nonprofit
    - Business
    - Education
  built_by: "https://fcfcu.com/"
  built_by_url: "https://fcfcu.com/"
  featured: false
- title: Office of Institutional Research and Assessment
  description: |
    Good Data, Good Decisions
  main_url: "http://oira.ua.edu/"
  url: "http://oira.ua.edu/"
  categories:
    - Data
  featured: false
- title: The Telegraph Premium
  description: |
    Exclusive stories from award-winning journalists
  main_url: "https://premium.telegraph.co.uk/"
  url: "https://premium.telegraph.co.uk/"
  categories:
    - Media
  featured: false
- title: html2canvas
  description: |
    Screenshots with JavaScript
  main_url: "http://html2canvas.hertzen.com/"
  url: "http://html2canvas.hertzen.com/"
  source_url: "https://github.com/niklasvh/html2canvas/tree/master/www"
  categories:
    - JavaScript
    - Documentation
  built_by: Niklas von Hertzen
  built_by_url: "http://hertzen.com/"
  featured: false
- title: Dato CMS
  description: |
    The API-based CMS your editors will love
  main_url: "https://www.datocms.com/"
  url: "https://www.datocms.com/"
  categories:
    - API
  featured: false
- title: Half Electronics
  description: |
    Personal website
  main_url: "https://www.halfelectronic.com/"
  url: "https://www.halfelectronic.com/"
  categories:
    - Blog
  built_by: Fernando Poumian
  built_by_url: "https://github.com/fpoumian/halfelectronic.com"
  featured: false
- title: Frithir Software Development
  main_url: "https://frithir.com/"
  url: "https://frithir.com/"
  featured: false
  description: "I DRINK COFFEE, WRITE CODE AND IMPROVE MY DEVELOPMENT SKILLS EVERY DAY."
  categories:
    - Design
    - Web Development
  built_by: Frithir
  built_by_url: "https://Frithir.com/"
- title: Unow
  main_url: "https://www.unow.fr/"
  url: "https://www.unow.fr/"
  categories:
    - Education
    - Marketing
  featured: false
- title: Peter Hironaka
  description: |
    Freelance Web Developer based in Los Angeles.
  main_url: "https://peterhironaka.com/"
  url: "https://peterhironaka.com/"
  categories:
    - Portfolio
    - Web Development
  built_by: Peter Hironaka
  built_by_url: "https://github.com/PHironaka"
  featured: false
- title: Michael McQuade
  description: |
    Personal website and blog for Michael McQuade
  main_url: "https://giraffesyo.io"
  url: "https://giraffesyo.io"
  categories:
    - Blog
  built_by: Michael McQuade
  built_by_url: "https://github.com/giraffesyo"
  featured: false
- title: Haacht Brewery
  description: |
    Corporate website for Haacht Brewery. Designed and Developed by Gafas.
  main_url: "https://haacht.com/en/"
  url: "https://haacht.com"
  categories:
    - Marketing
  built_by: Gafas
  built_by_url: "https://gafas.be"
  featured: false
- title: StoutLabs
  description: |
    Portfolio of Daniel Stout, freelance developer in East Tennessee.
  main_url: "https://www.stoutlabs.com/"
  url: "https://www.stoutlabs.com/"
  categories:
    - Web Development
    - Portfolio
  built_by: Daniel Stout
  built_by_url: "https://github.com/stoutlabs"
  featured: false
- title: Chicago Ticket Outcomes By Neighborhood
  description: |
    ProPublica data visualization of traffic ticket court outcomes
  categories:
    - Media
    - Nonprofit
  url: >-
    https://projects.propublica.org/graphics/il/il-city-sticker-tickets-maps/ticket-status/?initialWidth=782
  main_url: >-
    https://projects.propublica.org/graphics/il/il-city-sticker-tickets-maps/ticket-status/?initialWidth=782
  built_by: David Eads
  built_by_url: "https://github.com/eads"
  featured: false
- title: Chicago South Side Traffic Ticketing rates
  description: |
    ProPublica data visualization of traffic ticket rates by community
  main_url: >-
    https://projects.propublica.org/graphics/il/il-city-sticker-tickets-maps/ticket-rate/?initialWidth=782
  url: >-
    https://projects.propublica.org/graphics/il/il-city-sticker-tickets-maps/ticket-rate/?initialWidth=782
  categories:
    - Media
    - Nonprofit
  built_by: David Eads
  built_by_url: "https://github.com/eads"
  featured: false
- title: Otsimo
  description: >
    Otsimo is a special education application for children with autism, down
    syndrome and other developmental disabilities.
  main_url: "https://otsimo.com/en/"
  url: "https://otsimo.com/en/"
  categories:
    - Blog
    - Education
  featured: false
- title: Matt Bagni Portfolio 2018
  description: >
    Mostly the result of playing with Gatsby and learning about react and
    graphql. Using the screenshot plugin to showcase the work done for my
    company in the last 2 years, and a good amount of other experiments.
  main_url: "https://mattbag.github.io"
  url: "https://mattbag.github.io"
  categories:
    - Portfolio
  featured: false
- title: Lisa Ye's Blog
  description: |
    Simple blog/portofolio for a fashion designer. Gatsby_v2 + Netlify cms
  main_url: "https://lisaye.netlify.com/"
  url: "https://lisaye.netlify.com/"
  categories:
    - Blog
    - Portfolio
  featured: false
- title: Artem Sapegin
  description: >
    Little homepage of Artem Sapegin, a frontend developer, passionate
    photographer, coffee drinker and crazy dogs’ owner.
  main_url: "https://sapegin.me/"
  url: "https://sapegin.me/"
  categories:
    - Portfolio
    - Open Source
    - Web Development
  built_by: Artem Sapegin
  built_by_url: "https://github.com/sapegin"
  featured: false
- title: SparkPost Developers
  main_url: "https://developers.sparkpost.com/"
  url: "https://developers.sparkpost.com/"
  source_url: "https://github.com/SparkPost/developers.sparkpost.com"
  categories:
    - Documentation
    - API
  featured: false
- title: Malik Browne Portfolio 2018
  description: >
    The portfolio blog of Malik Browne, a full-stack engineer, foodie, and avid
    blogger/YouTuber.
  main_url: "https://www.malikbrowne.com/about"
  url: "https://www.malikbrowne.com"
  categories:
    - Blog
    - Portfolio
  built_by: Malik Browne
  built_by_url: "https://twitter.com/milkstarz"
  featured: false
- title: Novatics
  description: |
    Digital products that inspire and make a difference
  main_url: "https://www.novatics.com.br"
  url: "https://www.novatics.com.br"
  categories:
    - Portfolio
    - Technology
    - Web Development
  built_by: Novatics
  built_by_url: "https://github.com/Novatics"
  featured: false
- title: Max McKinney
  description: >
    I’m a developer and designer with a focus in web technologies. I build cars
    on the side.
  main_url: "https://maxmckinney.com/"
  url: "https://maxmckinney.com/"
  categories:
    - Portfolio
    - Web Development
    - Design
  built_by: Max McKinney
  featured: false
- title: Stickyard
  description: |
    Make your React component sticky the easy way
  main_url: "https://nihgwu.github.io/stickyard/"
  url: "https://nihgwu.github.io/stickyard/"
  source_url: "https://github.com/nihgwu/stickyard/tree/master/website"
  categories:
    - Web Development
  built_by: Neo Nie
  featured: false
- title: Agata Milik
  description: |
    Website of a Polish psychologist/psychotherapist based in Gdańsk, Poland.
  main_url: "https://agatamilik.pl"
  url: "https://agatamilik.pl"
  categories:
    - Marketing
    - Healthcare
  built_by: Piotr Fedorczyk
  built_by_url: "https://piotrf.pl"
  featured: false
- title: WebPurple
  main_url: "https://www.webpurple.net/"
  url: "https://www.webpurple.net/"
  source_url: "https://github.com/WebPurple/site"
  description: >-
    Site of local (Russia, Ryazan) frontend community. Main purpose is to show
    info about meetups and keep blog.
  categories:
    - Nonprofit
    - Web Development
    - Community
    - Blog
    - Open Source
  built_by: Nikita Kirsanov
  built_by_url: "https://twitter.com/kitos_kirsanov"
  featured: false
- title: Papertrail.io
  description: |
    Inspection Management for the 21st Century
  main_url: "https://www.papertrail.io/"
  url: "https://www.papertrail.io/"
  categories:
    - Marketing
    - Technology
  built_by: Papertrail.io
  built_by_url: "https://www.papertrail.io"
  featured: false
- title: Matt Ferderer
  main_url: "https://mattferderer.com"
  url: "https://mattferderer.com"
  source_url: "https://github.com/mattferderer/gatsbyblog"
  description: >
    A blog built with Gatsby that discusses web related tech
    such as JavaScript, .NET, Blazor & security.
  categories:
    - Blog
    - Web Development
  built_by: Matt Ferderer
  built_by_url: "https://twitter.com/mattferderer"
  featured: false
- title: Sahyadri Open Source Community
  main_url: "https://sosc.org.in"
  url: "https://sosc.org.in"
  source_url: "https://github.com/haxzie/sosc-website"
  description: >
    Official website of Sahyadri Open Source Community for community blog, event
    details and members info.
  categories:
    - Blog
    - Community
    - Open Source
  built_by: Musthaq Ahamad
  built_by_url: "https://github.com/haxzie"
  featured: false
- title: Tech Confessions
  main_url: "https://confessions.tech"
  url: "https://confessions.tech"
  source_url: "https://github.com/JonathanSpeek/tech-confessions"
  description: "A guilt-free place for us to confess our tech sins \U0001F64F\n"
  categories:
    - Community
    - Open Source
  built_by: Jonathan Speek
  built_by_url: "https://speek.design"
  featured: false
- title: Thibault Maekelbergh
  main_url: "https://thibmaek.com"
  url: "https://thibmaek.com"
  source_url: "https://github.com/thibmaek/thibmaek.github.io"
  description: |
    A nice blog about development, Raspberry Pi, plants and probably records.
  categories:
    - Blog
    - Open Source
  built_by: Thibault Maekelbergh
  built_by_url: "https://twitter.com/thibmaek"
  featured: false
- title: LearnReact.design
  main_url: "https://learnreact.design"
  url: "https://learnreact.design"
  description: >
    React Essentials For Designers: A React course tailored for product
    designers, ux designers, ui designers.
  categories:
    - Blog
  built_by: Linton Ye
  built_by_url: "https://twitter.com/lintonye"
- title: Mega House Creative
  main_url: "https://www.megahousecreative.com/"
  url: "https://www.megahousecreative.com/"
  description: >
    Mega House Creative is a digital agency that provides unique goal-oriented
    web marketing solutions.
  categories:
    - Marketing
    - Agency
  built_by: Daniel Robinson
  featured: false
- title: Tobie Marier Robitaille - csc
  main_url: "https://tobiemarierrobitaille.com/"
  url: "https://tobiemarierrobitaille.com/en/"
  description: |
    Portfolio site for director of photography Tobie Marier Robitaille
  categories:
    - Portfolio
    - Gallery
  built_by: Mill3 Studio
  built_by_url: "https://mill3.studio/en/"
  featured: false
- title: Bestvideogame.deals
  main_url: "https://bestvideogame.deals/"
  url: "https://bestvideogame.deals/"
  description: |
    Video game comparison website for the UK, build with GatsbyJS.
  categories:
    - eCommerce
  built_by: Koen Kamphuis
  built_by_url: "https://koenkamphuis.com/"
  featured: false
- title: Mahipat's Portfolio
  main_url: "https://mojaave.com/"
  url: "https://mojaave.com"
  source_url: "https://github.com/mhjadav/mojaave"
  description: >
    mojaave.com is Mahipat's portfolio, I have developed it using Gatsby v2 and
    Bootstrap, To get in touch with people looking for full-stack developer.
  categories:
    - Portfolio
    - Web Development
  built_by: Mahipat Jadav
  built_by_url: "https://mojaave.com/"
  featured: false
- title: Insights
  main_url: "https://justaskusers.com/"
  url: "https://justaskusers.com/"
  description: >
    Insights helps user experience (UX) researchers conduct their research and
    make sense of the findings.
  categories:
    - User Experience
    - Design
  built_by: Just Ask Users
  built_by_url: "https://justaskusers.com/"
  featured: false
- title: Mintfort
  main_url: "https://mintfort.com/"
  url: "https://mintfort.com/"
  source_url: "https://github.com/MintFort/mintfort.com"
  description: >
    Mintfort, the first crypto-friendly bank account. Store and manage assets on
    the blockchain.
  categories:
    - Technology
    - Finance
  built_by: Axel Fuhrmann
  built_by_url: "https://axelfuhrmann.com/"
  featured: false
- title: React Native Explorer
  main_url: "https://react-native-explorer.firebaseapp.com"
  url: "https://react-native-explorer.firebaseapp.com"
  description: |
    Explorer React Native packages and examples effortlessly.
  categories:
    - Education
  featured: false
- title: 500Tech
  main_url: "https://500tech.com/"
  url: "https://500tech.com/"
  featured: false
  categories:
    - Web Development
    - Agency
    - Open Source
- title: eworld
  main_url: "https://eworld.herokuapp.com/"
  url: "https://eworld.herokuapp.com/"
  featured: false
  categories:
    - eCommerce
    - Technology
- title: It's a Date
  description: >
    It's a Date is a dating app that actually involves dating.
  main_url: "https://www.itsadate.app/"
  url: "https://www.itsadate.app/"
  featured: false
  categories:
    - App
    - Blog
- title: Node.js HBase
  description: >
    Asynchronous HBase client for NodeJs using REST.
  main_url: https://hbase.js.org/
  url: https://hbase.js.org/
  source_url: "https://github.com/adaltas/node-hbase"
  categories:
    - Documentation
    - Open Source
    - Technology
  built_by: David Worms
  built_by_url: http://www.adaltas.com
  featured: false
- title: Peter Kroyer - Web Design / Web Development
  main_url: https://www.peterkroyer.at/en/
  url: https://www.peterkroyer.at/en/
  description: >
    Freelance web designer / web developer based in Vienna, Austria (Wien, Österreich).
  categories:
    - Agency
    - Web Development
    - Design
    - Portfolio
    - Freelance
  built_by: Peter Kroyer
  built_by_url: https://www.peterkroyer.at/
  featured: false
- title: Geddski
  main_url: https://gedd.ski
  url: https://gedd.ski
  description: >
    frontend mastery blog - level up your UI game.
  categories:
    - Web Development
    - Education
    - Productivity
    - User Experience
  built_by: Dave Geddes
  built_by_url: https://twitter.com/geddski
  featured: false
- title: Rung
  main_url: "https://rung.com.br/"
  url: "https://rung.com.br/"
  description: >
    Rung alerts you about the exceptionalities of your personal and professional life.
  categories:
    - API
    - Technology
    - Travel
  featured: false
- title: Mokkapps
  main_url: "https://www.mokkapps.de/"
  url: "https://www.mokkapps.de/"
  source_url: "https://github.com/mokkapps/website"
  description: >
    Portfolio website from Michael Hoffmann. Passionate software developer with focus on web-based technologies.
  categories:
    - Blog
    - Portfolio
    - Web Development
    - Mobile Development
  featured: false
- title: Premier Octet
  main_url: "https://www.premieroctet.com/"
  url: "https://www.premieroctet.com/"
  description: >
    Premier Octet is a React-based agency
  categories:
    - Agency
    - Web Development
    - Mobile Development
  featured: false
- title: Thorium
  main_url: "https://www.thoriumsim.com/"
  url: "https://www.thoriumsim.com/"
  source_url: "https://github.com/thorium-sim/thoriumsim.com"
  description: >
    Thorium - Open-source Starship Simulator Controls for Live Action Role Play
  built_by: Alex Anderson
  built_by_url: https://twitter.com/ralex1993
  categories:
    - Blog
    - Portfolio
    - Documentation
    - Marketing
    - Education
    - Entertainment
    - Open Source
    - Web Development
  featured: false
- title: Cameron Maske
  main_url: "https://www.cameronmaske.com/"
  url: "https://www.cameronmaske.com/courses/introduction-to-pytest/"
  source_url: "https://github.com/cameronmaske/cameronmaske.com-v2"
  description: >
    The homepage of Cameron Maske, a freelance full-stack developer, who is currently working on a free pytest video course
  categories:
    - Education
    - Video
    - Portfolio
    - Freelance
  featured: false
- title: Studenten bilden Schüler
  description: >
    Studenten bilden Schüler e.V. is a German student-run nonprofit initiative that aims to
    contribute to more equal educational opportunities by providing free tutoring to refugees
    and children from underprivileged families. The site is built on Gatsby v2, styled-components
    and Contentful. It supports Google Analytics, fluid typography and Algolia search.
  main_url: "https://studenten-bilden-schueler.de"
  url: "https://studenten-bilden-schueler.de"
  source_url: "https://github.com/StudentenBildenSchueler/homepage"
  categories:
    - Education
    - Nonprofit
    - Blog
  built_by: Janosh Riebesell
  built_by_url: "https://janosh.io"
  featured: false
- title: Mike's Remote List
  main_url: "https://www.mikesremotelist.com"
  url: "https://www.mikesremotelist.com"
  description: >
    A list of remote jobs, updated throughout the day. Built on Gatsby v1 and powered by Contentful, Google Sheets, string and sticky tape.
  categories:
    - Marketing
  featured: false
- title: Madvoid
  main_url: "https://madvoid.com/"
  url: "https://madvoid.com/screenshot/"
  featured: false
  description: >
    Madvoid is a team of expert developers dedicated to creating simple, clear, usable and blazing fast web and mobile apps.
    We are coders that help companies and agencies to create social & interactive experiences.
    This includes full-stack development using React, WebGL, Static Site Generators, Ruby On Rails, Phoenix, GraphQL, Chatbots, CI / CD, Docker and more!
  categories:
    - Portfolio
    - Technology
    - Web Development
    - Agency
    - Marketing
  built_by: Jean-Paul Bonnetouche
  built_by_url: https://twitter.com/_jpb
- title: MOMNOTEBOOK.COM
  description: >
    Sharing knowledge and experiences that make childhood and motherhood rich, vibrant and healthy.
  main_url: "https://momnotebook.com/"
  url: "https://momnotebook.com/"
  featured: false
  built_by: Aleksander Hansson
  built_by_url: https://www.linkedin.com/in/aleksanderhansson/
  categories:
    - Blog
- title: Pirate Studios
  description: >
    Reinventing music studios with 24/7 self service rehearsal, DJ & production rooms available around the world.
  main_url: "https://www.piratestudios.co"
  url: "https://www.piratestudios.co"
  featured: false
  built_by: The Pirate Studios team
  built_by_url: https://github.com/piratestudios/
  categories:
    - Music
- title: Aurora EOS
  main_url: "https://www.auroraeos.com/"
  url: "https://www.auroraeos.com/"
  featured: false
  categories:
    - Finance
    - Marketing
    - Blog
  built_by: Corey Ward
  built_by_url: "http://www.coreyward.me/"
- title: MadeComfy
  main_url: "https://madecomfy.com.au/"
  url: "https://madecomfy.com.au/"
  description: >
    Short term rental management startup, using Contentful + Gatsby + CircleCI
  featured: false
  categories:
    - Travel
  built_by: Lucas Vilela
  built_by_url: "https://madecomfy.com.au/"
- title: Tiger Facility Services
  description: >
    Tiger Facility Services combines facility management expertise with state of the art software to offer a sustainable and customer oriented cleaning and facility service.
  main_url: https://www.tigerfacilityservices.com/de-en/
  url: https://www.tigerfacilityservices.com/de-en/
  featured: false
  categories:
    - Marketing
- title: "Luciano Mammino's blog"
  description: >
    Tech & programming blog of Luciano Mammino a.k.a. "loige", Full-Stack Web Developer and International Speaker
  main_url: https://loige.co
  url: https://loige.co
  featured: false
  categories:
    - Blog
    - Web Development
  built_by: Luciano Mammino
  built_by_url: https://loige.co
- title: Wire • Secure collaboration platform
  description: >
    Corporate website of Wire, an open source, end-to-end encrypted collaboration platform
  main_url: "https://wire.com"
  url: "https://wire.com"
  featured: false
  categories:
    - Open Source
    - Productivity
    - Technology
    - Blog
    - App
  built_by: Wire team
  built_by_url: "https://github.com/orgs/wireapp/people"
- title: J. Patrick Raftery
  main_url: "https://www.jpatrickraftery.com"
  url: "https://www.jpatrickraftery.com"
  description: J. Patrick Raftery is an opera singer and voice teacher based in Vancouver, BC.
  categories:
    - Portfolio
    - Music
  built_by: Michael Uloth
  built_by_url: "https://www.michaeluloth.com"
  featured: false
- title: Aria Umezawa
  main_url: "https://www.ariaumezawa.com"
  url: "https://www.ariaumezawa.com"
  description: Aria Umezawa is a director, producer, and writer currently based in San Francisco. Site designed by Stephen Bell.
  categories:
    - Portfolio
    - Music
    - Entertainment
  built_by: Michael Uloth
  built_by_url: "https://www.michaeluloth.com"
  featured: false
- title: Pomegranate Opera
  main_url: "https://pomegranateopera.netlify.com"
  url: "https://pomegranateopera.netlify.com"
  description: Pomegranate Opera is a lesbian opera written by Amanda Hale & Kye Marshall. Site designed by Stephen Bell.
  categories:
    - Gallery
    - Music
  built_by: Michael Uloth
  built_by_url: "https://www.michaeluloth.com"
  featured: false
- title: Daniel Cabena
  main_url: "https://www.danielcabena.com"
  url: "https://www.danielcabena.com"
  description: Daniel Cabena is a Canadian countertenor highly regarded in both Canada and Europe for prize-winning performances ranging from baroque to contemporary repertoire. Site designed by Stephen Bell.
  categories:
    - Portfolio
    - Music
  built_by: Michael Uloth
  built_by_url: "https://www.michaeluloth.com"
  featured: false
- title: Artist.Center
  main_url: "https://artistcenter.netlify.com"
  url: "https://artistcenter.netlify.com"
  description: The marketing page for Artist.Center, a soon-to-launch platform designed to connect opera singers to opera companies. Site designed by Stephen Bell.
  categories:
    - Music
  built_by: Michael Uloth
  built_by_url: "https://www.michaeluloth.com"
  featured: false
- title: DG Volo & Company
  main_url: "https://www.dgvolo.com"
  url: "https://www.dgvolo.com"
  description: DG Volo & Company is a Toronto-based investment consultancy. Site designed by Stephen Bell.
  categories:
    - Finance
  built_by: Michael Uloth
  built_by_url: "https://www.michaeluloth.com"
  featured: false
- title: Shawna Lucey
  main_url: "https://www.shawnalucey.com"
  url: "https://www.shawnalucey.com"
  description: Shawna Lucey is an American theater and opera director based in New York City. Site designed by Stephen Bell.
  categories:
    - Portfolio
    - Music
    - Entertainment
  built_by: Michael Uloth
  built_by_url: "https://www.michaeluloth.com"
  featured: false
- title: Leyan Lo
  main_url: https://www.leyanlo.com
  url: https://www.leyanlo.com
  description: >
    Leyan Lo’s personal website
  categories:
    - Portfolio
  built_by: Leyan Lo
  built_by_url: https://www.leyanlo.com
  featured: false
- title: Hawaii National Bank
  url: https://hawaiinational.bank
  main_url: https://hawaiinational.bank
  description: Hawaii National Bank's highly personalized service has helped loyal customers & locally owned businesses achieve their financial dreams for over 50 years.
  categories:
    - Finance
  built_by: Wall-to-Wall Studios
  built_by_url: https://walltowall.com
  featured: false
- title: Coletiv
  url: https://coletiv.com
  main_url: https://coletiv.com
  description: Coletiv teams up with companies of all sizes to design, develop & launch digital products for iOS, Android & the Web.
  categories:
    - Technology
    - Agency
    - Web Development
  built_by: Coletiv
  built_by_url: https://coletiv.com
  featured: false
- title: janosh.io
  description: >
    Personal blog and portfolio of Janosh Riebesell. The site is built with Gatsby v2 and designed
    entirely with styled-components v4. Much of the layout was achieved with CSS grid. It supports
    Google Analytics, fluid typography and Algolia search.
  main_url: "https://janosh.io"
  url: "https://janosh.io"
  source_url: "https://github.com/janosh/janosh.io"
  categories:
    - Portfolio
    - Blog
    - Science
    - Photography
    - Travel
  built_by: Janosh Riebesell
  built_by_url: "https://janosh.io"
  featured: false
- title: Gold Edge Training
  url: "https://www.goldedgetraining.co.uk"
  main_url: "https://www.goldedgetraining.co.uk"
  description: >
    AAT approved online distance learning accountancy training provider. Branded landing page / mini brochure promoting competitor differentiators, student testimonials, offers, service benefits and features. Designed to both inform potential students and encourage visits to company eCommerce site or direct company contact.
  categories:
    - Education
    - Learning
    - Landing Page
    - Business
    - Finance
  built_by: Leo Furze-Waddock
  built_by_url: "https://www.linkedin.com/in/lfurzewaddock"
- title: Gatsby Manor
  description: >
    We build themes for gatsby. We have themes for all projects including personal,
    portfolio, ecommerce, landing pages and more. We also run an in-house
    web dev and design studio. If you cannot find what you want, we can build it for you!
    Email us at gatsbymanor@gmail.com with questions.
  main_url: "https://www.gatsbymanor.com"
  url: "https://www.gatsbymanor.com"
  source_url: "https://github.com/gatsbymanor"
  categories:
    - Web Development
    - Agency
    - Technology
    - Freelance
  built_by: Steven Natera
  built_by_url: "https://stevennatera.com"
- title: Ema Suriano's Portfolio
  main_url: https://emasuriano.com/
  url: https://emasuriano.com/
  description: >
    Ema Suriano's portfolio to display information about him, his projects and what he's writing about.
  categories:
    - Portfolio
    - Technology
    - Web Development
  built_by: Ema Suriano
  built_by_url: https://emasuriano.com/
  featured: false
- title: Luan Orlandi
  main_url: https://luanorlandi.github.io
  url: https://luanorlandi.github.io
  source_url: https://github.com/luanorlandi/luanorlandi.github.io
  description: >
    Luan Orlandi's personal website. Brazilian web developer, enthusiast in React and Gatsby.
  categories:
    - Blog
    - Portfolio
    - Web Development
  built_by: Luan Orlandi
  built_by_url: https://github.com/luanorlandi
- title: Mobius Labs
  main_url: https://mobius.ml
  url: https://mobius.ml
  description: >
    Mobius Labs landing page, a Start-up working on Computer Vision
  categories:
    - Landing Page
    - Marketing
    - Technology
  built_by: sktt
  built_by_url: https://github.com/sktt
- title: EZAgrar
  main_url: https://www.ezagrar.at/en/
  url: https://www.ezagrar.at/en/
  description: >
    EZAgrar.at is the homepage of the biggest agricultural machinery dealership in Austria. In total 8 pages will be built for this client reusing a lot of components between them.
  categories:
    - eCommerce
    - Marketing
  built_by: MangoART
  built_by_url: https://www.mangoart.at
  featured: false
- title: OAsome blog
  main_url: https://oasome.blog/
  url: https://oasome.blog/
  source_url: https://github.com/oorestisime/oasome
  description: >
    Paris-based Cypriot adventurers. A and O. Lovers of life and travel. Want to get a glimpse of the OAsome world?
  categories:
    - Blog
    - Photography
    - Travel
  built_by: Orestis Ioannou
  featured: false
- title: Brittany Chiang
  main_url: https://brittanychiang.com/
  url: https://brittanychiang.com/
  source_url: https://github.com/bchiang7/v4
  description: >
    Personal website and portfolio of Brittany Chiang built with Gatsby v2
  categories:
    - Portfolio
  built_by: Brittany Chiang
  built_by_url: https://github.com/bchiang7
  featured: false
- title: Fitekran
  description: >
    One of the most visited Turkish blogs about health, sports and healthy lifestyle, that has been rebuilt with Gatsby v2 using WordPress.
  main_url: "https://www.fitekran.com"
  url: "https://www.fitekran.com"
  categories:
    - Science
    - Healthcare
    - Blog
  built_by: Burak Tokak
  built_by_url: "https://www.buraktokak.com"
- title: Serverless
  main_url: https://serverless.com
  url: https://serverless.com
  source_url: https://github.com/serverless/site
  description: >
    Serverless.com – Build web, mobile and IoT applications with serverless architectures using AWS Lambda, Azure Functions, Google CloudFunctions & more!
  categories:
    - Technology
    - Web Development
  built_by: Codebrahma
  built_by_url: https://codebrahma.com
  featured: false
- title: Dive Bell
  main_url: https://divebell.band/
  url: https://divebell.band/
  description: >
    Simple site for a band to list shows dates and videos (499 on lighthouse)
  categories:
    - Music
  built_by: Matt Bagni
  built_by_url: https://mattbag.github.io
  featured: false
- title: Mayer Media Co.
  main_url: https://mayermediaco.com/
  url: https://mayermediaco.com/
  description: >
    Freelance Web Development and Digital Marketing
  categories:
    - Web Development
    - Marketing
    - Blog
  source_url: https://github.com/MayerMediaCo/MayerMediaCo2.0
  built_by: Danny Mayer
  built_by_url: https://twitter.com/mayermediaco
  featured: false
- title: Jan Czizikow Portfolio
  main_url: https://www.janczizikow.com/
  url: https://www.janczizikow.com/
  source_url: https://github.com/janczizikow/janczizikow-portfolio
  description: >
    Simple personal portfolio site built with Gatsby
  categories:
    - Portfolio
    - Freelance
    - Web Development
  built_by: Jan Czizikow
  built_by_url: https://github.com/janczizikow
- title: Carbon Design Systems
  main_url: http://www.carbondesignsystem.com/
  url: http://www.carbondesignsystem.com/
  description: >
    The Carbon Design System is integrating the new IBM Design Ethos and Language. It represents a completely fresh approach to the design of all things at IBM.
  categories:
    - Design System
    - Documentation
  built_by: IBM
  built_by_url: https://www.ibm.com/
  featured: false
- title: Mozilla Mixed Reality
  main_url: https://mixedreality.mozilla.org/
  url: https://mixedreality.mozilla.org/
  description: >
    Virtual Reality for the free and open Web.
  categories:
    - Open Source
  built_by: Mozilla
  built_by_url: https://www.mozilla.org/
  featured: false
- title: Uniform Hudl Design System
  main_url: http://uniform.hudl.com/
  url: http://uniform.hudl.com/
  description: >
    A single design system to ensure every interface feels like Hudl. From the colors we use to the size of our buttons and what those buttons say, Uniform has you covered. Check the guidelines, copy the code and get to building.
  categories:
    - Design System
    - Open Source
    - Design
  built_by: Hudl
  built_by_url: https://www.hudl.com/
- title: Subtle UI
  main_url: "https://subtle-ui.netlify.com/"
  url: "https://subtle-ui.netlify.com/"
  source_url: "https://github.com/ryanwiemer/subtle-ui"
  description: >
    A collection of clever yet understated user interactions found on the web.
  categories:
    - Web Development
    - Open Source
    - User Experience
  built_by: Ryan Wiemer
  built_by_url: "https://www.ryanwiemer.com/"
  featured: false
- title: developer.bitcoin.com
  main_url: "https://developer.bitcoin.com/"
  url: "https://developer.bitcoin.com/"
  description: >
    Bitbox based bitcoin.com developer platform and resources.
  categories:
    - Finance
  featured: false
- title: Barmej
  main_url: "https://app.barmej.com/"
  url: "https://app.barmej.com/"
  description: >
    An interactive platform to learn different programming languages in Arabic for FREE
  categories:
    - Education
    - Programming
    - Learning
  built_by: Obytes
  built_by_url: "https://www.obytes.com/"
  featured: false
- title: Emergence
  main_url: https://emcap.com/
  url: https://emcap.com/
  description: >
    Emergence is a top enterprise cloud venture capital firm. We fund early stage ventures focusing on enterprise & SaaS applications. Emergence is one of the top VC firms in Silicon Valley.
  categories:
    - Marketing
    - Blog
  built_by: Upstatement
  built_by_url: https://www.upstatement.com/
  featured: false
- title: FPVtips
  main_url: https://fpvtips.com
  url: https://fpvtips.com
  source_url: https://github.com/jumpalottahigh/fpvtips
  description: >
    FPVtips is all about bringing racing drone pilots closer together, and getting more people into the hobby!
  categories:
    - Community
    - Education
  built_by: Georgi Yanev
  built_by_url: https://twitter.com/jumpalottahigh
  featured: false
- title: Georgi Yanev
  main_url: https://blog.georgi-yanev.com/
  url: https://blog.georgi-yanev.com/
  source_url: https://github.com/jumpalottahigh/blog.georgi-yanev.com
  description: >
    I write articles about FPV quads (building and flying), web development, smart home automation, life-long learning and other topics from my personal experience.
  categories:
    - Blog
  built_by: Georgi Yanev
  built_by_url: https://twitter.com/jumpalottahigh
  featured: false
- title: Bear Archery
  main_url: "https://beararchery.com/"
  url: "https://beararchery.com/"
  categories:
    - eCommerce
    - Sports
  built_by: Escalade Sports
  built_by_url: "https://www.escaladesports.com/"
  featured: false
- title: "attn:"
  main_url: "https://www.attn.com/"
  url: "https://www.attn.com/"
  categories:
    - Media
    - Entertainment
  built_by: "attn:"
  built_by_url: "https://www.attn.com/"
  featured: false
- title: Mirror Conf
  description: >
    Mirror Conf is a conference designed to empower designers and frontend developers who have a thirst for knowledge and want to broaden their horizons.
  main_url: "https://www.mirrorconf.com/"
  url: "https://www.mirrorconf.com/"
  categories:
    - Conference
    - Design
    - Web Development
  featured: false
- title: Startarium
  main_url: https://www.startarium.ro
  url: https://www.startarium.ro
  description: >
    Free entrepreneurship educational portal with more than 20000 users, hundreds of resources, crowdfunding, mentoring and investor pitching events facilitated.
  categories:
    - Education
    - Nonprofit
    - Entrepreneurship
  built_by: Cezar Neaga
  built_by_url: https://twitter.com/cezarneaga
  featured: false
- title: Microlink
  main_url: https://microlink.io/
  url: https://microlink.io/
  description: >
    Extract structured data from any website.
  categories:
    - Web Development
    - API
  built_by: Kiko Beats
  built_by_url: https://kikobeats.com/
  featured: false
- title: Markets.com
  main_url: "https://www.markets.com/"
  url: "https://www.markets.com/"
  featured: false
  categories:
    - Finance
- title: Kevin Legrand
  url: "https://k-legrand.com"
  main_url: "https://k-legrand.com"
  source_url: "https://github.com/Manoz/k-legrand.com"
  description: >
    Personal website and blog built with love with Gatsby v2
  categories:
    - Blog
    - Portfolio
    - Web Development
  built_by: Kevin Legrand
  built_by_url: https://k-legrand.com
  featured: false
- title: David James Portfolio
  main_url: https://dfjames.com/
  url: https://dfjames.com/
  source_url: https://github.com/daviddeejjames/dfjames-gatsby
  description: >
    Portfolio Site using GatsbyJS and headless WordPress
  categories:
    - WordPress
    - Portfolio
    - Blog
  built_by: David James
  built_by_url: https://twitter.com/daviddeejjames
- title: Hypertext Candy
  url: https://www.hypertextcandy.com/
  main_url: https://www.hypertextcandy.com/
  description: >
    Blog about web development. Laravel, Vue.js, etc.
  categories:
    - Blog
    - Web Development
  built_by: Masahiro Harada
  built_by_url: https://twitter.com/_Masahiro_H_
  featured: false
- title: "Maxence Poutord's blog"
  description: >
    Tech & programming blog of Maxence Poutord, Software Engineer, Serial Traveler and Public Speaker
  main_url: https://www.maxpou.fr
  url: https://www.maxpou.fr
  featured: false
  categories:
    - Blog
    - Web Development
  built_by: Maxence Poutord
  built_by_url: https://www.maxpou.fr
- title: "The Noted Project"
  url: https://thenotedproject.org
  main_url: https://thenotedproject.org
  source_url: https://github.com/ianbusko/the-noted-project
  description: >
    Website to showcase the ethnomusicology research for The Noted Project.
  categories:
    - Portfolio
    - Education
    - Gallery
  built_by: Ian Busko
  built_by_url: https://github.com/ianbusko
  featured: false
- title: People For Bikes
  url: "https://2017.peopleforbikes.org/"
  main_url: "https://2017.peopleforbikes.org/"
  categories:
    - Community
    - Sports
    - Gallery
    - Nonprofit
  built_by: PeopleForBikes
  built_by_url: "https://peopleforbikes.org/about-us/who-we-are/staff/"
  featured: false
- title: Wide Eye
  description: >
    Creative agency specializing in interactive design, web development, and digital communications.
  url: https://wideeye.co/
  main_url: https://wideeye.co/
  categories:
    - Design
    - Web Development
  built_by: Wide Eye
  built_by_url: https://wideeye.co/about-us/
  featured: false
- title: CodeSandbox
  description: >
    CodeSandbox is an online editor that helps you create web applications, from prototype to deployment.
  url: https://codesandbox.io/
  main_url: https://codesandbox.io/
  categories:
    - Web Development
  featured: false
- title: Marvel
  description: >
    The all-in-one platform powering design.
  url: https://marvelapp.com/
  main_url: https://marvelapp.com/
  categories:
    - Design
  featured: false
- title: Designcode.io
  description: >
    Learn to design and code React apps.
  url: https://designcode.io
  main_url: https://designcode.io
  categories:
    - Learning
  featured: false
- title: Happy Design
  description: >
    The Brand and Product Team Behind Happy Money
  url: https://design.happymoney.com/
  main_url: https://design.happymoney.com/
  categories:
    - Design
    - Finance
- title: Weihnachtsmarkt.ms
  description: >
    Explore the christmas market in Münster (Westf).
  url: https://weihnachtsmarkt.ms/
  main_url: https://weihnachtsmarkt.ms/
  source_url: https://github.com/codeformuenster/weihnachtsmarkt
  categories:
    - Gallery
    - Food
  built_by: "Code for Münster during #MSHACK18"
  featured: false
- title: Code Championship
  description: >
    Competitive coding competitions for students from 3rd to 8th grade. Code is Sport.
  url: https://www.codechampionship.com
  main_url: https://www.codechampionship.com
  categories:
    - Learning
    - Education
    - Sports
  built_by: Abamath LLC
  built_by_url: https://www.abamath.com
  featured: false
- title: Wieden+Kennedy
  description: >
    Wieden+Kennedy is an independent, global creative company.
  categories:
    - Technology
    - Web Development
    - Agency
    - Marketing
  url: https://www.wk.com
  main_url: https://www.wk.com
  built_by: Wieden Kennedy
  built_by_url: https://www.wk.com/about/
  featured: false
- title: Testing JavaScript
  description: >
    This course will teach you the fundamentals of testing your JavaScript applications using eslint, Flow, Jest, and Cypress.
  url: https://testingjavascript.com/
  main_url: https://testingjavascript.com/
  categories:
    - Learning
    - Education
    - JavaScript
  built_by: Kent C. Dodds
  built_by_url: https://kentcdodds.com/
  featured: false
- title: Use Hooks
  description: >
    One new React Hook recipe every day.
  url: https://usehooks.com/
  main_url: https://usehooks.com/
  categories:
    - Learning
  built_by: Gabe Ragland
  built_by_url: https://twitter.com/gabe_ragland
  featured: false
- title: Ambassador
  url: https://www.getambassador.io
  main_url: https://www.getambassador.io
  description: >
    Open source, Kubernetes-native API Gateway for microservices built on Envoy.
  categories:
    - Open Source
    - Documentation
    - Technology
  built_by: Datawire
  built_by_url: https://www.datawire.io
  featured: false
- title: Clubhouse
  main_url: https://clubhouse.io
  url: https://clubhouse.io
  description: >
    The intuitive and powerful project management platform loved by software teams of all sizes. Built with Gatsby v2 and Prismic
  categories:
    - Technology
    - Blog
    - Productivity
    - Community
    - Design
    - Open Source
  built_by: Ueno.
  built_by_url: https://ueno.co
  featured: false
- title: Asian Art Collection
  url: http://artmuseum.princeton.edu/asian-art/
  main_url: http://artmuseum.princeton.edu/asian-art/
  description: >
    Princeton University has a branch dealing with state of art.They have showcased ore than 6,000 works of Asian art are presented alongside ongoing curatorial and scholarly research
  categories:
    - Marketing
  featured: false
- title: QHacks
  url: https://qhacks.io
  main_url: https://qhacks.io
  source_url: https://github.com/qhacks/qhacks-website
  description: >
    QHacks is Queen’s University’s annual hackathon! QHacks was founded in 2016 with a mission to advocate and incubate the tech community at Queen’s University and throughout Canada.
  categories:
    - Education
    - Technology
    - Podcast
  featured: false
- title: Tyler McGinnis
  url: https://tylermcginnis.com/
  main_url: https://tylermcginnis.com/
  description: >
    The linear, course based approach to learning web technologies.
  categories:
    - Education
    - Technology
    - Podcast
    - Web Development
  featured: false
- title: a11y with Lindsey
  url: https://www.a11ywithlindsey.com/
  main_url: https://www.a11ywithlindsey.com/
  source_url: https://github.com/lkopacz/a11y-with-lindsey
  description: >
    To help developers navigate accessibility jargon, write better code, and to empower them to make their Internet, Everyone's Internet.
  categories:
    - Education
    - Blog
    - Technology
  built_by: Lindsey Kopacz
  built_by_url: https://twitter.com/littlekope0903
  featured: false
- title: DEKEMA
  url: https://www.dekema.com/
  main_url: https://www.dekema.com/
  description: >
    Worldclass crafting: Furnace, fervor, fulfillment. Delivering highest demand for future craftsmanship. Built using Gatsby v2 and Prismic.
  categories:
    - Healthcare
    - Science
    - Technology
  built_by: Crisp Studio
  built_by_url: https://crisp.studio
  featured: false
- title: Ramón Chancay
  description: >-
    Front-end / Back-end Developer in Guayaquil Ecuador.
    Currently at Everymundo, previously at El Universo.
    I enjoy teaching and sharing what I know.
    I give professional advice to developers and companies.
    My wife and my children are everything in my life.
  main_url: "https://ramonchancay.me/"
  url: "https://ramonchancay.me/"
  source_url: "https://github.com/devrchancay/personal-site"
  featured: false
  categories:
    - Blog
    - Technology
    - Web Development
  built_by: Ramón Chancay
  built_by_url: "https://ramonchancay.me/"
- title: BELLHOPS
  main_url: https://www.getbellhops.com/
  url: https://www.getbellhops.com/
  description: >-
    Whether you’re moving someplace new or just want to complete a few projects around your current home, BellHops can arrange the moving services you need—at simple, straightforward rates.
  categories:
    - Business
  built_by: Bellhops, Inc.
  built_by_url: https://www.getbellhops.com/
  featured: false
- title: Acclimate Consulting
  main_url: https://www.acclimate.io/
  url: https://www.acclimate.io/
  description: >-
    Acclimate is a consulting firm that puts organizations back in control with data-driven strategies and full-stack applications.
  categories:
    - Technology
    - Consulting
  built_by: Andrew Wilson
  built_by_url: https://github.com/andwilson
  featured: false
- title: Flyright
  url: https://flyright.co/
  main_url: https://flyright.co/
  description: >-
    Flyright curates everything you need for international travel in one tidy place 💜
  categories:
    - Technology
    - App
  built_by: Ty Hopp
  built_by_url: https://github.com/tyhopp
  featured: false
- title: Vets Who Code
  url: https://vetswhocode.io/
  main_url: https://vetswhocode.io/
  description: >-
    VetsWhoCode is a non-profit organization dedicated to training military veterans & giving them the skills they need transition into tech careers.
  categories:
    - Technology
    - Nonprofit
  featured: false
- title: Patreon Blog
  url: https://blog.patreon.com/
  main_url: https://blog.patreon.com/
  description: >-
    Official blog of Patreon.com
  categories:
    - Blog
  featured: false
- title: Full Beaker
  url: https://fullbeaker.com/
  main_url: https://fullbeaker.com/
  description: >-
    Full Beaker provides independent advice online about careers and home ownership, and connect anyone who asks with companies that can help them.
  categories:
    - Consulting
  featured: false
- title: Citywide Holdup
  url: https://citywideholdup.org/
  main_url: https://citywideholdup.org/
  description: >-
    Citywide Holdup is an annual fundraising event held around early November in the city of Austin, TX hosted by the Texas Wranglers benefitting Easter Seals of Central Texas, a non-profit organization that provides exceptional services, education, outreach and advocacy so that people with disabilities can live, learn, work and play in our communities.
  categories:
    - Nonprofit
    - Event
  built_by: Cameron Rison
  built_by_url: https://github.com/killakam3084
  featured: false
- title: Dawn Labs
  url: https://dawnlabs.io
  main_url: https://dawnlabs.io
  description: >-
    Thoughtful products for inspired teams. With a holistic approach to engineering and design, we partner with startups and enterprises to build for the digital era.
  categories:
    - Technology
    - Agency
    - Web Development
  featured: false
- title: COOP by Ryder
  url: https://coop.com/
  main_url: https://coop.com/
  description: >
    COOP is a platform that connects fleet managers that have idle vehicles to businesses that are looking to rent vehicles. COOP simplifies the process and paperwork required to safely share vehicles between business owners.
  categories:
    - Marketing
  built_by: Crispin Porter Bogusky
  built_by_url: http://www.cpbgroup.com/
  featured: false
- title: Domino's Paving for Pizza
  url: https://www.pavingforpizza.com/
  main_url: https://www.pavingforpizza.com/
  description: >
    Nominate your town for a chance to have your rough drive home from Domino's fixed to pizza perfection.
  categories:
    - Marketing
  built_by: Crispin Porter Bogusky
  built_by_url: http://www.cpbgroup.com/
  featured: false
- title: Propapanda
  url: https://propapanda.eu/
  main_url: https://propapanda.eu/
  description: >
    Is a creative production house based in Tallinn, Estonia. We produce music videos, commercials, films and campaigns – from scratch to finish.
  categories:
    - Video
    - Portfolio
    - Agency
    - Media
  built_by: Henry Kehlmann
  built_by_url: https://github.com/madhenry/
  featured: false
- title: JAMstack.paris
  url: https://jamstack.paris/
  main_url: https://jamstack.paris/
  source_url: https://github.com/JAMstack-paris/jamstack.paris
  description: >
    JAMstack-focused, bi-monthly meetup in Paris
  categories:
    - Web Development
  built_by: Matthieu Auger & Nicolas Goutay
  built_by_url: https://github.com/JAMstack-paris
  featured: false
- title: DexWallet - The only Wallet you need by Dexlab
  main_url: "https://www.dexwallet.io/"
  url: "https://www.dexwallet.io/"
  source_url: "https://github.com/dexlab-io/DexWallet-website"
  featured: false
  description: >-
    DexWallet is a secure, multi-chain, mobile wallet with an upcoming one-click exchange for mobile.
  categories:
    - App
    - Open Source
  built_by: DexLab
  built_by_url: "https://github.com/dexlab-io"
- title: Kings Valley Paving
  url: https://kingsvalleypaving.com
  main_url: https://kingsvalleypaving.com
  description: >
    Kings Valley Paving is an asphalt, paving and concrete company serving the commercial, residential and industrial sectors in the Greater Toronto Area. Site designed by Stephen Bell.
  categories:
    - Marketing
  built_by: Michael Uloth
  built_by_url: https://www.michaeluloth.com
  featured: false
- title: Peter Barrett
  url: "https://www.peterbarrett.ca"
  main_url: "https://www.peterbarrett.ca"
  description: >
    Peter Barrett is a Canadian baritone from Newfoundland and Labrador who performs opera and concert repertoire in Canada, the U.S. and around the world. Site designed by Stephen Bell.
  categories:
    - Portfolio
    - Music
  built_by: Michael Uloth
  built_by_url: https://www.michaeluloth.com
  featured: false
- title: NARCAN
  main_url: https://www.narcan.com
  url: https://www.narcan.com
  description: >
    NARCAN Nasal Spray is the first and only FDA-approved nasal form of naloxone for the emergency treatment of a known or suspected opioid overdose.
  categories:
    - Healthcare
  built_by: NARCAN
  built_by_url: https://www.narcan.com
  featured: false
- title: Ritual
  main_url: https://ritual.com
  url: https://ritual.com
  description: >
    Ritual started with a simple question, what exactly is in women's multivitamins? This is the story of what happened when our founder Kat started searching for answers — the story of Ritual.
  categories:
    - Healthcare
  built_by: Ritual
  built_by_url: https://ritual.com
  featured: false
- title: Truebill
  main_url: https://www.truebill.com
  url: https://www.truebill.com
  description: >
    Truebill empowers you to take control of your money.
  categories:
    - Finance
  built_by: Truebill
  built_by_url: https://www.truebill.com
  featured: false
- title: Smartling
  main_url: https://www.smartling.com
  url: https://www.smartling.com
  description: >
    Smartling enables you to automate, manage, and professionally translate content so that you can do more with less.
  categories:
    - Marketing
  built_by: Smartling
  built_by_url: https://www.smartling.com
  featured: false
- title: Clear
  main_url: https://www.clearme.com
  url: https://www.clearme.com
  description: >
    At clear, we’re working toward a future where you are your ID, enabling you to lead an unstoppable life.
  categories:
    - Security
  built_by: Clear
  built_by_url: https://www.clearme.com
  featured: false
- title: VS Code Rocks
  main_url: "https://vscode.rocks"
  url: "https://vscode.rocks"
  source_url: "https://github.com/lannonbr/vscode-rocks"
  featured: false
  description: >
    VS Code Rocks is a place for weekly news on the newest features and updates to Visual Studio Code as well as trending extensions and neat tricks to continually improve your VS Code skills.
  categories:
    - Open Source
    - Blog
    - Web Development
  built_by: Benjamin Lannon
  built_by_url: "https://github.com/lannonbr"
- title: Particle
  main_url: "https://www.particle.io"
  url: "https://www.particle.io"
  featured: false
  description: Particle is a fully-integrated IoT platform that offers everything you need to deploy an IoT product.
  categories:
    - Marketing
- title: freeCodeCamp curriculum
  main_url: "https://learn.freecodecamp.org"
  url: "https://learn.freecodecamp.org"
  featured: false
  description: Learn to code with free online courses, programming projects, and interview preparation for developer jobs.
  categories:
    - Web Development
    - Learning
- title: Tandem
  main_url: "https://www.tandem.co.uk"
  url: "https://www.tandem.co.uk"
  description: >
    We're on a mission to free you of money misery. Our app, card and savings account are designed to help you spend less time worrying about money and more time enjoying life.
  categories:
    - Finance
    - App
  built_by: Tandem
  built_by_url: https://github.com/tandembank
  featured: false
- title: Monbanquet.fr
  main_url: "https://monbanquet.fr"
  url: "https://monbanquet.fr"
  description: >
    Give your corporate events the food and quality it deserves, thanks to the know-how of the best local artisans.
  categories:
    - eCommerce
    - Food
    - Event
  built_by: Monbanquet.fr
  built_by_url: https://github.com/monbanquet
  featured: false
- title: The Leaky Cauldron Blog
  url: https://theleakycauldronblog.com
  main_url: https://theleakycauldronblog.com
  source_url: https://github.com/v4iv/theleakycauldronblog
  description: >
    A Brew of Awesomeness with a Pinch of Magic...
  categories:
    - Blog
  built_by: Vaibhav Sharma
  built_by_url: https://github.com/v4iv
  featured: false
- title: Wild Drop Surf Camp
  main_url: "https://wilddropsurfcamp.com"
  url: "https://wilddropsurfcamp.com"
  description: >
    Welcome to Portugal's best kept secret and be amazed with our nature. Here you can explore, surf, taste the world's best gastronomy and wine, feel the North Canyon's power with the biggest waves in the world and so many other amazing things. Find us, discover yourself!
  categories:
    - Travel
  built_by: Samuel Fialho
  built_by_url: https://samuelfialho.com
  featured: false
- title: JoinUp HR chatbot
  url: https://www.joinup.io
  main_url: https://www.joinup.io
  description: Custom HR chatbot for better candidate experience
  categories:
    - App
    - Technology
  featured: false
- title: JDCastro Web Design & Development
  main_url: https://jacobdcastro.com
  url: https://jacobdcastro.com
  source_url: https://github.com/jacobdcastro/personal-site
  featured: false
  description: >
    A small business site for freelance web designer and developer Jacob D. Castro. Includes professional blog, contact forms, and soon-to-come portfolio of sites for clients. Need a new website or an extra developer to share the workload? Feel free to check out the website!
  categories:
    - Blog
    - Portfolio
    - Business
    - Freelance
  built_by: Jacob D. Castro
  built_by_url: https://twitter.com/jacobdcastro
- title: Gatsby Tutorials
  main_url: https://www.gatsbytutorials.com
  url: https://www.gatsbytutorials.com
  source_url: https://github.com/ooloth/gatsby-tutorials
  featured: false
  description: >
    Gatsby Tutorials is a community-updated list of video, audio and written tutorials to help you learn GatsbyJS.
  categories:
    - Web Development
    - Education
    - Open Source
  built_by: Michael Uloth
  built_by_url: "https://www.michaeluloth.com"
- title: Grooovinger
  url: https://www.grooovinger.com
  main_url: https://www.grooovinger.com
  description: >
    Martin Grubinger, a web developer from Austria
  categories:
    - Portfolio
    - Web Development
  built_by: Martin Grubinger
  built_by_url: https://www.grooovinger.com
  featured: false
- title: LXDX - the Crypto Derivatives Exchange
  main_url: https://www.lxdx.co/
  url: https://www.lxdx.co/
  description: >
    LXDX is the world's fastest crypto exchange. Our mission is to bring innovative financial products to retail crypto investors, providing access to the same speed and scalability that institutional investors already depend on us to deliver each and every day.
  categories:
    - Marketing
    - Finance
  built_by: Corey Ward
  built_by_url: http://www.coreyward.me/
  featured: false
- title: Kyle McDonald
  url: https://kylemcd.com
  main_url: https://kylemcd.com
  source_url: https://github.com/kylemcd/personal-site-react
  description: >
    Personal site + blog for Kyle McDonald
  categories:
    - Blog
  built_by: Kyle McDonald
  built_by_url: https://kylemcd.com
  featured: false
- title: VSCode Power User Course
  main_url: https://VSCode.pro
  url: https://VSCode.pro
  description: >
    After 10 years with Sublime, I switched to VSCode. Love it. Spent 1000+ hours building a premium video course to help you switch today. 200+ power user tips & tricks turn you into a VSCode.pro
  categories:
    - Education
    - Learning
    - eCommerce
    - Marketing
    - Technology
    - Web Development
  built_by: Ahmad Awais
  built_by_url: https://twitter.com/MrAhmadAwais/
  featured: false
- title: Thijs Koerselman Portfolio
  main_url: https://www.vauxlab.com
  url: https://www.vauxlab.com
  featured: false
  description: >
    Portfolio of Thijs Koerselman. A freelance software engineer, full-stack web developer and sound designer.
  categories:
    - Portfolio
    - Business
    - Freelance
    - Technology
    - Web Development
    - Music
- title: Ad Hoc Homework
  main_url: https://homework.adhoc.team
  url: https://homework.adhoc.team
  description: >
    Ad Hoc builds government digital services that are fast, efficient, and usable by everyone. Ad Hoc Homework is a collection of coding and design challenges for candidates applying to our open positions.
  categories:
    - Web Development
    - Government
    - Healthcare
    - Programming
  built_by_url: https://adhoc.team
  featured: false
- title: Birra Napoli
  main_url: http://www.birranapoli.it
  url: http://www.birranapoli.it
  built_by: Ribrain
  built_by_url: https://www.ribrainstudio.com
  featured: false
  description: >
    Birra Napoli official site
  categories:
    - Landing Page
    - Business
    - Food
- title: Satispay
  url: https://www.satispay.com
  main_url: https://www.satispay.com
  categories:
    - Business
    - Finance
    - Technology
  built_by: Satispay
  built_by_url: https://www.satispay.com
  featured: false
- title: The Movie Database - Gatsby
  url: https://tmdb.lekoarts.de
  main_url: https://tmdb.lekoarts.de
  source_url: https://github.com/LekoArts/gatsby-source-tmdb-example
  categories:
    - Open Source
    - Entertainment
    - Gallery
  featured: false
  built_by: LekoArts
  built_by_url: "https://github.com/LekoArts"
  description: >
    Source from The Movie Database (TMDb) API (v3) in Gatsby. This example is built with react-spring, React hooks and react-tabs and showcases the gatsby-source-tmdb plugin. It also has some client-only paths and uses gatsby-image.
- title: LANDR - Creative Tools for Musicians
  url: https://www.landr.com/
  main_url: https://www.landr.com/en/
  categories:
    - Music
    - Technology
    - Business
    - Entrepreneurship
    - Freelance
    - Marketing
    - Media
  featured: false
  built_by: LANDR
  built_by_url: https://twitter.com/landr_music
  description: >
    Marketing website built for LANDR. LANDR is a web application that provides tools for musicians to master their music (using artificial intelligence), collaborate with other musicians, and distribute their music to multiple platforms.
- title: ClinicJS
  url: https://clinicjs.org/
  main_url: https://clinicjs.org/
  categories:
    - Technology
    - Documentation
  featured: false
  built_by: NearForm
  built_by_url: "https://www.nearform.com/"
  description: >
    Tools to help diagnose and pinpoint Node.js performance issues.
- title: KOBIT
  main_url: "https://kobit.in"
  url: "https://kobit.in"
  description: Automated Google Analytics Report with everything you need and more
  featured: false
  categories:
    - Marketing
    - Blog
  built_by: mottox2
  built_by_url: "https://mottox2.com"
- title: Aleksander Hansson
  main_url: https://ahansson.com
  url: https://ahansson.com
  featured: false
  description: >
    Portfolio website for Aleksander Hansson
  categories:
    - Portfolio
    - Business
    - Freelance
    - Technology
    - Web Development
    - Consulting
  built_by: Aleksander Hansson
  built_by_url: https://www.linkedin.com/in/aleksanderhansson/
- title: Surfing Nosara
  main_url: "https://www.surfingnosara.com"
  url: "https://www.surfingnosara.com"
  description: Real estate, vacation, and surf report hub for Nosara, Costa Rica
  featured: false
  categories:
    - Business
    - Blog
    - Gallery
    - Marketing
  built_by: Desarol
  built_by_url: "https://www.desarol.com"
- title: Crispin Porter Bogusky
  url: https://cpbgroup.com/
  main_url: https://cpbgroup.com/
  description: >
    We solve the world’s toughest communications problems with the most quantifiably potent creative assets.
  categories:
    - Agency
    - Design
    - Marketing
  built_by: Crispin Porter Bogusky
  built_by_url: https://cpbgroup.com/
  featured: false
- title: graphene-python
  url: https://graphene-python.org
  main_url: https://graphene-python.org
  description: Graphene is a collaboratively funded project.Graphene-Python is a library for building GraphQL APIs in Python easily.
  categories:
    - Library
    - API
    - Documentation
  featured: false
- title: Engel & Völkers Ibiza Holiday Rentals
  main_url: "https://www.ev-ibiza.com/"
  url: "https://www.ev-ibiza.com/"
  featured: false
  built_by: Ventura Digitalagentur
  description: >
    Engel & Völkers, one of the most successful real estate agencies in the world, offers luxury holiday villas to rent in Ibiza.
  categories:
    - Travel
- title: Sylvain Hamann's personal website
  url: "https://shamann.fr"
  main_url: "https://shamann.fr"
  source_url: "https://github.com/sylvhama/shamann-gatsby/"
  description: >
    Sylvain Hamann, web developer from France
  categories:
    - Portfolio
    - Web Development
  built_by: Sylvain Hamann
  built_by_url: "https://twitter.com/sylvhama"
  featured: false
- title: Luca Crea's portfolio
  main_url: https://lcrea.github.io
  url: https://lcrea.github.io
  description: >
    Portfolio and personal website of Luca Crea, an Italian software engineer.
  categories:
    - Portfolio
  built_by: Luca Crea
  built_by_url: https://github.com/lcrea
  featured: false
- title: Escalade Sports
  main_url: "https://www.escaladesports.com/"
  url: "https://www.escaladesports.com/"
  categories:
    - eCommerce
    - Sports
  built_by: Escalade Sports
  built_by_url: "https://www.escaladesports.com/"
  featured: false
- title: Exposify
  main_url: "https://www.exposify.de/"
  url: "https://www.exposify.de/"
  description: >
    This is our German website built with Gatsby 2.0, Emotion and styled-system.
    Exposify is a proptech startup and builds technology for real estate businesses.
    We provide our customers with an elegant agent software in combination
    with beautifully designed and fast websites.
  categories:
    - Web Development
    - Real Estate
    - Agency
    - Marketing
  built_by: Exposify
  built_by_url: "https://www.exposify.de/"
  featured: false
- title: Steak Point
  main_url: https://www.steakpoint.at/
  url: https://www.steakpoint.at/
  description: >
    Steak Restaurant in Vienna, Austria (Wien, Österreich).
  categories:
    - Food
  built_by: Peter Kroyer
  built_by_url: https://www.peterkroyer.at/
  featured: false
- title: Takumon blog
  main_url: "https://takumon.com"
  url: "https://takumon.com"
  source_url: "https://github.com/Takumon/blog"
  description: Java Engineer's tech blog.
  featured: false
  categories:
    - Blog
  built_by: Takumon
  built_by_url: "https://twitter.com/inouetakumon"
- title: DayThirty
  main_url: "https://daythirty.com"
  url: "https://daythirty.com"
  description: DayThirty - ideas for the new year.
  featured: false
  categories:
    - Marketing
  built_by: Jack Oliver
  built_by_url: "https://twitter.com/mrjackolai"
- title: TheAgencyProject
  main_url: "https://theagencyproject.co"
  url: "https://theagencyproject.co"
  description: Agency model, without agency overhead.
  categories:
    - Agency
  built_by: JV-LA
  built_by_url: https://jv-la.com
- title: Karen Hou's portfolio
  main_url: https://www.karenhou.com/
  url: https://www.karenhou.com/
  categories:
    - Portfolio
  built_by: Karen H. Developer
  built_by_url: https://github.com/karenhou
  featured: false
- title: Jean Luc Ponty
  main_url: "https://ponty.com"
  url: "https://ponty.com"
  description: Official site for Jean Luc Ponty, French virtuoso violinist and jazz composer.
  featured: false
  categories:
    - Music
    - Entertainment
  built_by: Othermachines
  built_by_url: "https://othermachines.com"
- title: Rosewood Family Advisors
  main_url: "https://www.rfallp.com/"
  url: "https://www.rfallp.com/"
  description: Rosewood Family Advisors LLP (Palo Alto) provides a diverse range of family office services customized for ultra high net worth individuals.
  featured: false
  categories:
    - Finance
    - Business
  built_by: Othermachines
  built_by_url: "https://othermachines.com"
- title: Cole Walker's Portfolio
  main_url: "https://www.walkermakes.com"
  url: "https://www.walkermakes.com"
  source_url: "https://github.com/ColeWalker/portfolio"
  description: The portfolio of web developer Cole Walker, built with the help of Gatsby v2, React-Spring, and SASS.
  featured: false
  categories:
    - Portfolio
    - Web Development
  built_by: Cole Walker
  built_by_url: "https://www.walkermakes.com"
- title: Standing By Company
  main_url: "https://standingby.company"
  url: "https://standingby.company"
  description: A brand experience design company led by Scott Mackenzie and Trent Barton.
  featured: false
  categories:
    - Design
    - Web Development
  built_by: Standing By Company
  built_by_url: "https://standingby.company"
- title: Ashley Thouret
  main_url: "https://www.ashleythouret.com"
  url: "https://www.ashleythouret.com"
  description: Official website of Canadian soprano Ashley Thouret. Site designed by Stephen Bell.
  categories:
    - Portfolio
    - Music
  built_by: Michael Uloth
  built_by_url: "https://www.michaeluloth.com"
  featured: false
- title: The AZOOR Society
  main_url: "https://www.azoorsociety.org"
  url: "https://www.azoorsociety.org"
  description: The AZOOR Society is a UK-based charity committed to promoting awareness of Acute Zonal Occult Outer Retinopathy and assisting further research. Site designed by Stephen Bell.
  categories:
    - Community
    - Nonprofit
  built_by: Michael Uloth
  built_by_url: "https://www.michaeluloth.com"
  featured: false
- title: Gábor Fűzy pianist
  main_url: "https://pianobar.hu"
  url: "https://pianobar.hu"
  description: Gábor Fűzy pianist's official website built with Gatsby v2.
  categories:
    - Music
  built_by: Zoltán Bedi
  built_by_url: "https://github.com/B3zo0"
  featured: false
- title: Logicwind
  main_url: "https://logicwind.com"
  url: "https://logicwind.com"
  description: Website of Logicwind - JavaScript experts, Technology development agency & consulting.
  featured: false
  categories:
    - Portfolio
    - Agency
    - Web Development
    - Consulting
  built_by: Logicwind
  built_by_url: "https://www.logicwind.com"
- title: ContactBook.app
  main_url: "https://contactbook.app"
  url: "https://contactbook.app"
  description: Seamlessly share Contacts with G Suite team members
  featured: false
  categories:
    - Landing Page
    - Blog
  built_by: Logicwind
  built_by_url: "https://www.logicwind.com"
- title: Waterscapes
  main_url: "https://waterscap.es"
  url: "https://waterscap.es/lake-monteynard/"
  source_url: "https://github.com/gaelbillon/Waterscapes-Gatsby-site"
  description: Waterscap.es is a directory of bodies of water (creeks, ponds, waterfalls, lakes, etc) with information about each place such as how to get there, hike time, activities and photos and a map displayed with the Mapbox GL SJ npm package. It was developed with the goal of learning Gatsby. This website is based on the gatsby-contentful-starter and uses Contentful as CMS. It is hosted on Netlify. Hooks are setup with Bitbucket and Contentful to trigger a new build upon code or content changes. The data on Waterscap.es is a mix of original content and informations from the internets gathered and put together.
  categories:
    - Directory
    - Photography
    - Travel
  built_by: Gaël Billon
  built_by_url: "https://gaelbillon.com"
  featured: false
- title: Packrs
  url: "https://www.packrs.co/"
  main_url: "https://www.packrs.co/"
  description: >
    Packrs is a local delivery platform, one spot for all your daily requirements. On a single tap get everything you need at your doorstep.
  categories:
    - Marketing
    - Landing Page
    - Entrepreneurship
  built_by: Vipin Kumar Rawat
  built_by_url: "https://github.com/aesthytik"
  featured: false
- title: HyakuninIsshu
  main_url: "https://hyakuninanki.net"
  url: "https://hyakuninanki.net"
  source_url: "https://github.com/rei-m/web_hyakuninisshu"
  description: >
    HyakuninIsshu is a traditional Japanese card game.
  categories:
    - Education
    - Gallery
    - Entertainment
  built_by: Rei Matsushita
  built_by_url: "https://github.com/rei-m/"
  featured: false
- title: WQU Partners
  main_url: "https://partners.wqu.org/"
  url: "https://partners.wqu.org/"
  featured: false
  categories:
    - Marketing
    - Education
    - Landing Page
  built_by: Corey Ward
  built_by_url: "http://www.coreyward.me/"
- title: Federico Giacone
  url: "https://federico.giac.one/"
  main_url: "https://federico.giac.one"
  source_url: "https://github.com/leopuleo/federico.giac.one"
  description: >
    Digital portfolio for Italian Architect Federico Giacone.
  categories:
    - Portfolio
    - Gallery
  built_by: Leonardo Giacone
  built_by_url: "https://github.com/leopuleo"
  featured: false
- title: Station
  url: "https://getstation.com/"
  main_url: "https://getstation.com/"
  description: Station is the first smart browser for busy people. A single place for all of your web applications.
  categories:
    - Technology
    - Web Development
    - Productivity
  featured: false
- title: Vyron Vasileiadis
  url: "https://fedonman.com/"
  main_url: "https://fedonman.com"
  source_url: "https://github.com/fedonman/fedonman-website"
  description: Personal space of Vyron Vasileiadis aka fedonman, a Web & IoT Developer, Educator and Entrepreneur based in Athens, Greece.
  categories:
    - Portfolio
    - Technology
    - Web Development
    - Education
  built_by: Vyron Vasileiadis
  built_by_url: "https://github.com/fedonman"
- title: Fabien Champigny
  url: "https://www.champigny.name/"
  main_url: "https://www.champigny.name/"
  built_by_url: "https://www.champigny.name/"
  description: Fabien Champigny's personal blog. Entrepreneur, hacker and loves street photo.
  categories:
    - Blog
    - Gallery
    - Photography
    - Productivity
    - Entrepreneurship
  featured: false
- title: Alex Xie - Portfolio
  url: https://alexieyizhe.me/
  main_url: https://alexieyizhe.me/
  source_url: https://github.com/alexieyizhe/alexieyizhe.github.io
  description: >
    Personal website of Alex Yizhe Xie, a University of Waterloo Computer Science student and coding enthusiast.
  categories:
    - Blog
    - Portfolio
    - Web Development
  featured: false
- title: Equithon
  url: https://equithon.org/
  main_url: https://equithon.org/
  source_url: https://github.com/equithon/site-main/
  built_by: Alex Xie
  built_by_url: https://alexieyizhe.me/
  description: >
    Equithon is the largest social innovation hackathon in Waterloo, Canada. It was founded in 2016 to tackle social equity issues and create change.
  categories:
    - Education
    - Event
    - Learning
    - Open Source
    - Nonprofit
    - Technology
  featured: false
- title: Dale Blackburn - Portfolio
  url: https://dakebl.co.uk/
  main_url: https://dakebl.co.uk/
  description: >
    Dale Blackburn's personal website and blog.
  categories:
    - Blog
    - Portfolio
    - Web Development
  featured: false
- title: Portfolio of Anthony Wiktor
  url: https://www.anthonydesigner.com/
  main_url: https://www.anthonydesigner.com/
  description: >
    Anthony Wiktor is a Webby Award-Winning Creative Director and Digital Designer twice named Hot 100 by WebDesigner Magazine. Anthony has over a decade of award-winning experience in design and has worked on projects across a diverse set of industries — from entertainment to consumer products to hospitality to technology. Anthony is a frequent lecturer at USC’s Annenberg School for Communication & Journalism and serves on the board of AIGA Los Angeles.
  categories:
    - Portfolio
    - Marketing
  built_by: Maciej Leszczyński
  built_by_url: https://twitter.com/_maciej
  featured: false
- title: Frame.io Workflow Guide
  main_url: https://workflow.frame.io
  url: https://workflow.frame.io
  description: >
    The web’s most comprehensive post-production resource, written by pro filmmakers, for pro filmmakers. Always expanding, always free.
  categories:
    - Education
  built_by: Frame.io
  built_by_url: https://frame.io
  featured: false
- title: MarcySutton.com
  main_url: https://marcysutton.com
  url: https://marcysutton.com
  description: >
    The personal website of web developer and accessibility advocate Marcy Sutton.
  categories:
    - Blog
    - Accessibility
    - Video
    - Photography
  built_by: Marcy Sutton
  built_by_url: https://marcysutton.com
  featured: true
- title: WPGraphQL Docs
  main_url: https://docs.wpgraphql.com
  url: https://docs.wpgraphql.com
  description: >
    Documentation for WPGraphQL, a free open-source WordPress plugin that provides an extendable GraphQL schema and API for any WordPress site.
  categories:
    - API
    - Documentation
    - Technology
    - Web Development
    - WordPress
  built_by: WPGraphQL
  built_by_url: https://wpgraphql.com
  featured: false
- title: Shine Lawyers
  main_url: https://www.shine.com.au
  url: https://www.shine.com.au
  description: >
    Shine Lawyers is an Australian legal services website built with Gatsby v2, Elasticsearch, Isso, and Geolocation services.
  categories:
    - Business
    - Blog
- title: Parallel Polis Kosice
  url: https://www.paralelnapoliskosice.sk/
  main_url: https://www.paralelnapoliskosice.sk/
  source_url: https://github.com/ParalelnaPolisKE/paralelnapoliskosice.sk
  description: >
    Parallel Polis is a collective of people who want to live in a more opened world. We look for possibilities and technologies (Bitcoin, the blockchain, reputation systems and decentralized technologies in general) that open new ways, make processes easier and remove unnecessary barriers. We want to create an environment that aims at education, discovering and creating better systems for everybody who is interested in freedom and independence.
  categories:
    - Blog
    - Education
    - Technology
  built_by: Roman Vesely
  built_by_url: https://romanvesely.
  featured: false
- title: Unda Solutions
  url: https://unda.com.au
  main_url: https://unda.com.au
  description: >
    A custom web application development company in Perth, WA
  categories:
    - Business
    - Freelance
    - Web Development
    - Technology
  featured: false
- title: BIGBrave
  main_url: https://bigbrave.digital
  url: https://bigbrave.digital
  description: >
    BIGBrave is a strategic design firm. We partner with our clients, big and small, to design & create human-centered brands, products, services and systems that are simple, beautiful and easy to use.
  categories:
    - Agency
    - Web Development
    - Marketing
    - Technology
    - WordPress
  built_by: Francois Brill | BIGBrave
  built_by_url: https://bigbrave.digital
  featured: false
- title: 5th Avenue Properties
  main_url: https://5thavenue.co.za
  url: https://5thavenue.co.za
  description: >
    5th Avenue Properties specializes in the leasing and sales of office space and industrial property. BIGBrave built the website in Gatsby with data from an API server (CRM) for all the property and consultant data, and WordPress for all the website content data and case studies. All forms on the website was also directly integrated into the CRM system to ensure no leads are lost. People cannot stop commenting on the speed of the site and the property search.
  categories:
    - Technology
    - WordPress
    - API
  built_by: Russel Povey and Francois Brill | BIGBrave
  built_by_url: https://bigbrave.digital
  featured: false
- title: Intsha Consulting
  main_url: https://intsha.co.za
  url: https://intsha.co.za
  description: >
    Intsha is a bespoke Human Resources consultancy firm offering expert Recruitment and Talent Management services in today's competitive marketplace. BIGBrave helped Intsha design and develop a bespoke online presense helping them stand out from the crowd.
  categories:
    - Consulting
    - Marketing
    - WordPress
  built_by: Evan Janovsky | BIGBrave
  built_by_url: https://bigbrave.digital
  featured: false
- title: MHW Law
  main_url: https://mhwlaw.ca
  url: https://mhwlaw.ca
  description: >
    MHW is a full service law firm that has offered legal representation and advice to clients locally and throughout British Columbia since 1984. BIGBrave helped MHW bring their website into the 21st century by offering the best and latest Gatsby site to help them stand our from the crowd.
  categories:
    - Law
    - Marketing
    - WordPress
  built_by: Evan Janovsky and Francois Brill | BIGBrave
  built_by_url: https://bigbrave.digital
  featured: false
- title: KegTracker
  main_url: https://www.kegtracker.co.za
  url: https://www.kegtracker.co.za
  description: >
    Keg Tracker is part of the Beverage Insights family and its sole aim is to provide you with the right data about your kegs to make better decisions. In today’s business landscape having the right information at your finger tips is crucial to the agility of your business.
  categories:
    - Food
    - Business
    - Technology
  built_by: Francois Brill | BIGBrave
  built_by_url: https://bigbrave.digital
  featured: false
- title: Mike Nichols
  url: https://www.mikenichols.me
  main_url: https://www.mikenichols.me
  description: >
    Portfolio site of Mike Nichols, a UX designer and product development lead.
  categories:
    - Portfolio
    - Technology
    - Web Development
  built_by: Mike Nichols
  featured: false
- title: Steve Haid
  url: https://www.stevehaid.com
  main_url: https://www.stevehaid.com
  description: >
    Steve Haid is a real estate agent and Professional Financial Planner (PFP) who has been helping clients achieve their investment goals since 2006. Site designed by Stephen Bell.
  categories:
    - Marketing
    - Real Estate
  built_by: Michael Uloth
  built_by_url: "https://www.michaeluloth.com"
- title: Incremental - Loyalty, Rewards and Incentive Programs
  main_url: https://www.incremental.com.au
  url: https://www.incremental.com.au
  description: >
    Sydney-based digital agency specialising in loyalty, rewards and incentive programs. WordPress backend; Cloudinary, YouTube and Hubspot form integration; query data displayed as animated SVG graphs; video background in the header.
  categories:
    - Agency
    - Portfolio
    - WordPress
  built_by: Incremental
  built_by_url: https://www.incremental.com.au
  featured: false
- title: Technica11y
  main_url: https://www.technica11y.org
  url: https://www.technica11y.org
  description: >
    Discussing challenges in technical accessibility.
  categories:
    - Accessibility
    - Education
    - Video
  built_by: Tenon.io
  built_by_url: https://tenon.io
  featured: false
- title: Tenon-UI Documentation
  main_url: https://www.tenon-ui.info
  url: https://www.tenon-ui.info
  description: >
    Documentation site for Tenon-UI: Tenon.io's accessible components library.
  categories:
    - Accessibility
    - Documentation
    - Library
    - Web Development
  built_by: Tenon.io
  built_by_url: https://tenon.io
  featured: false
- title: Matthew Secrist
  main_url: https://www.matthewsecrist.net
  url: https://www.matthewsecrist.net
  source_url: https://github.com/matthewsecrist/v3
  description: >
    Matthew Secrist's personal portfolio using Gatsby, Prismic and Styled-Components.
  categories:
    - Portfolio
    - Technology
    - Web Development
  built_by: Matthew Secrist
  built_by_url: https://www.matthewsecrist.net
  featured: false
- title: Node.js Dev
  main_url: https://nodejs.dev
  url: https://nodejs.dev
  source_url: https://github.com/nodejs/nodejs.dev
  description: >
    Node.js Foundation Website.
  categories:
    - Documentation
    - Web Development
  built_by: Node.js Website Redesign Working Group
  built_by_url: https://github.com/nodejs/website-redesign
  featured: false
- title: Sheffielders
  main_url: https://sheffielders.org
  url: https://sheffielders.org
  source_url: https://github.com/davemullenjnr/sheffielders
  description: >
    A collective of businesses, creatives, and projects based in Sheffield, UK.
  categories:
    - Directory
  built_by: Dave Mullen Jnr
  built_by_url: https://davemullenjnr.co.uk
  featured: false
- title: Stealth Labs
  url: https://stealthlabs.io
  main_url: https://stealthlabs.io
  description: >
    We design and develop for the web, mobile and desktop
  categories:
    - Portfolio
    - Web Development
  built_by: Edvins Antonovs
  built_by_url: https://edvins.io
  featured: false
- title: Constanzia Yurashko
  main_url: https://www.constanziayurashko.com
  url: https://www.constanziayurashko.com
  description: >
    Exclusive women's ready-to-wear fashion by designer Constanzia Yurashko.
  categories:
    - Portfolio
  built_by: Maxim Andries
  featured: false
- title: Algolia
  url: https://algolia.com
  main_url: https://algolia.com
  description: >
    Algolia helps businesses across industries quickly create relevant, scalable, and lightning fast search and discovery experiences.
  categories:
    - Web Development
    - Technology
    - Open Source
    - Featured
  built_by: Algolia
  featured: true
- title: GVD Renovations
  url: https://www.gvdrenovationsinc.com/
  main_url: https://www.gvdrenovationsinc.com/
  description: >
    GVD Renovations is a home improvement contractor with a well known reputation as a professional, quality contractor in California.
  categories:
    - Business
  built_by: David Krasniy
  built_by_url: http://dkrasniy.com
  featured: false
- title: Styled System
  url: https://styled-system.com/
  main_url: https://styled-system.com/
  source_url: https://github.com/styled-system/styled-system/tree/master/docs
  description: >
    Style props for rapid UI development.
  categories:
    - Design System
  built_by: Brent Jackson
  built_by_url: https://jxnblk.com/
- title: Timehacker
  url: https://timehacker.app
  main_url: https://timehacker.app
  description: >
    Procrastination killer, automatic time tracking app to skyrocket your productivity
  categories:
    - Productivity
    - App
    - Technology
    - Marketing
    - Landing Page
  built_by: timehackers
  featured: false
- title: Little & Big
  main_url: "https://www.littleandbig.com.au/"
  url: "https://www.littleandbig.com.au/"
  description: >
    Little & Big exists with the aim to create Websites, Apps, E-commerce stores
    that are consistently unique and thoughtfully crafted, every time.
  categories:
    - Agency
    - Design
    - Web Development
    - Portfolio
  built_by: Little & Big
  built_by_url: "https://www.littleandbig.com.au/"
  featured: false
- title: Cat Knows
  main_url: "https://catnose99.com/"
  url: "https://catnose99.com/"
  description: >
    Personal blog built with Gatsby v2.
  categories:
    - Blog
    - Web Development
  built_by: CatNose
  built_by_url: "https://twitter.com/catnose99"
  featured: false
- title: just some dev
  url: https://www.iamdeveloper.com
  main_url: https://www.iamdeveloper.com
  source_url: https://github.com/nickytonline/www.iamdeveloper.com
  description: >
    Just some software developer writing things ✏️
  categories:
    - Blog
  built_by: Nick Taylor
  built_by_url: https://www.iamdeveloper.com
  featured: false
- title: Keziah Moselle Blog
  url: https://blog.keziahmoselle.fr/
  main_url: https://blog.keziahmoselle.fr/
  source_url: https://github.com/KeziahMoselle/blog.keziahmoselle.fr
  description: >
    ✍️ A place to share my thoughts.
  categories:
    - Blog
  built_by: Keziah Moselle
  built_by_url: https://keziahmoselle.fr/
- title: xfuture's blog
  url: https://www.xfuture-blog.com/
  main_url: https://www.xfuture-blog.com/
  source_url: https://github.com/xFuture603/xfuture-blog
  description: >
    A blog about Devops, Web development, and my insights as a systems engineer.
  categories:
    - Blog
  built_by: Daniel Uhlmann
  built_by_url: https://www.xfuture-blog.com/
- title: Mayne's Blog
  main_url: "https://gine.me/"
  url: "https://gine.me/page/1"
  source_url: "https://github.com/mayneyao/gine-blog"
  featured: false
  categories:
    - Blog
    - Web Development
- title: Bakedbird
  url: https://bakedbird.com
  main_url: https://bakedbird.com
  description: >
    Eleftherios Psitopoulos - A frontend developer from Greece ☕
  categories:
    - Portfolio
    - Blog
  built_by: Eleftherios Psitopoulos
  built_by_url: https://bakedbird.com
- title: Benjamin Lannon
  url: https://lannonbr.com
  main_url: https://lannonbr.com
  source_url: https://github.com/lannonbr/Portfolio-gatsby
  description: >
    Personal portfolio of Benjamin Lannon
  categories:
    - Portfolio
    - Web Development
  built_by: Benjamin Lannon
  built_by_url: https://lannonbr.com
  featured: false
- title: Aravind Balla
  url: https://aravindballa.com
  main_url: https://aravindballa.com
  source_url: https://github.com/aravindballa/website2017
  description: >
    Personal portfolio of Aravind Balla
  categories:
    - Portfolio
    - Blog
    - Web Development
  built_by: Aravind Balla
  built_by_url: https://aravindballa.com
- title: Kaleb McKelvey
  url: https://kalebmckelvey.com
  main_url: https://kalebmckelvey.com
  source_url: https://github.com/avatar-kaleb/kalebmckelvey-site
  description: >
    Personal portfolio of Kaleb McKelvey!
  categories:
    - Blog
    - Portfolio
  built_by: Kaleb McKelvey
  built_by_url: https://kalebmckelvey.com
  featured: false
- title: Michal Czaplinski
  url: https://czaplinski.io
  main_url: https://czaplinski.io
  source_url: https://github.com/michalczaplinski/michalczaplinski.github.io
  description: >
    Michal Czaplinski is a full-stack developer 🚀
  categories:
    - Portfolio
    - Web Development
  built_by: Michal Czaplinski mmczaplinski@gmail.com
  built_by_url: https://czaplinski.io
  featured: false
- title: Interactive Investor (ii)
  url: https://www.ii.co.uk
  main_url: https://www.ii.co.uk
  description: >
    Hybrid (static/dynamic) Gatsby web app for ii's free research, news and analysis, discussion and product marketing site.
  categories:
    - Business
    - Finance
    - Technology
  built_by: Interactive Investor (ii)
  built_by_url: https://www.ii.co.uk
  featured: false
- title: Weingut Goeschl
  url: https://www.weingut-goeschl.at/
  main_url: https://www.weingut-goeschl.at/
  description: >
    Weingut Goeschl is a family winery located in Gols, Burgenland in Austria (Österreich)
  categories:
    - eCommerce
    - Business
  built_by: Peter Kroyer
  built_by_url: https://www.peterkroyer.at/
  featured: false
- title: Hash Tech Guru
  url: https://hashtech.guru
  main_url: https://hashtech.guru
  description: >
    Software Development Training School and Tech Blog
  categories:
    - Blog
    - Education
  built_by: Htet Wai Yan Soe
  built_by_url: https://github.com/johnreginald
- title: AquaGruppen Vattenfilter
  url: https://aquagruppen.se
  main_url: https://aquagruppen.se/
  description: >
    Water filter and water treatment products in Sweden
  categories:
    - Business
    - Technology
  built_by: Johan Eliasson
  built_by_url: https://github.com/elitan
  featured: false
- title: Josef Aidt
  url: https://josefaidt.dev
  main_url: https://josefaidt.dev
  source_url: https://github.com/josefaidt/josefaidt.github.io
  description: >
    Personal website, blog, portfolio for Josef Aidt
  categories:
    - Portfolio
    - Blog
    - Web Development
  built_by: Josef Aidt
  built_by_url: https://twitter.com/garlicbred
- title: How To egghead
  main_url: https://howtoegghead.com/
  url: https://howtoegghead.com/
  source_url: https://github.com/eggheadio/how-to-egghead
  featured: false
  built_by: egghead.io
  built_by_url: https://egghead.io
  description: >
    How to become an egghead instructor or reviewer
  categories:
    - Documentation
    - Education
- title: Sherpalo Ventures
  main_url: "https://www.sherpalo.com/"
  url: "https://www.sherpalo.com/"
  featured: false
  categories:
    - Finance
    - Business
    - Technology
  built_by: Othermachines
  built_by_url: "https://othermachines.com"
- title: WrapCode
  url: https://www.wrapcode.com
  main_url: https://www.wrapcode.com
  description: >
    A full stack blog on Microsoft Azure, JavaScript, DevOps, AI and Bots.
  categories:
    - Blog
    - Technology
    - Web Development
  built_by: Rahul P
  built_by_url: https://twitter.com/_rahulpp
  featured: false
- title: Kirankumar Ambati's Portfolio
  url: https://www.kirankumarambati.me
  main_url: https://www.kirankumarambati.me
  description: >
    Personal website, blog, portfolio of Kirankumar Ambati
  categories:
    - Blog
    - Portfolio
    - Web Development
  built_by: Kirankumar Ambati
  built_by_url: https://github.com/kirankumarambati
  featured: false
- title: Rou Hun Fan's portfolio
  main_url: https://flowen.me
  url: https://flowen.me
  description: >
    Portfolio of creative developer Rou Hun Fan. Built with Gatsby v2 &amp; Greensock drawSVG.
  categories:
    - Portfolio
  built_by: Rou Hun Fan Developer
  built_by_url: https://flowen.me
  featured: false
- title: chadly.net
  url: https://www.chadly.net
  main_url: https://www.chadly.net
  source_url: https://github.com/chadly/chadly.net
  description: >
    Personal tech blog by Chad Lee.
  categories:
    - Blog
    - Technology
    - Web Development
  built_by: Chad Lee
  built_by_url: https://github.com/chadly
  featured: false
- title: CivicSource
  url: https://www.civicsource.com
  main_url: https://www.civicsource.com
  description: >
    Online auction site to purchase tax-distressed properties from local taxing authorities.
  categories:
    - Real Estate
    - Government
  featured: false
- title: SpotYou
  main_url: "https://spotyou.joshglazer.com"
  url: "https://spotyou.joshglazer.com"
  source_url: "https://github.com/joshglazer/spotyou"
  description: >
    SpotYou allows you to watch your favorite music videos on Youtube based on your Spotify Preferences
  categories:
    - Entertainment
    - Music
  built_by: Josh Glazer
  built_by_url: https://linkedin.com/in/joshglazer/
  featured: false
- title: Hesam Kaveh's blog
  description: >
    A blog with great seo that using gatsby-source-wordpress to fetch posts from backend
  main_url: "https://hesamkaveh.com/"
  url: "https://hesamkaveh.com/"
  source_url: "https://github.com/hesamkaveh/sansi"
  featured: false
  categories:
    - Blog
    - WordPress
- title: Oliver Gomes Portfolio
  main_url: https://oliver-gomes.github.io/v4/
  url: https://oliver-gomes.github.io/v4/
  description: >
    As an artist and a web designer/developer, I wanted to find a way to present these two portfolios in a way that made sense.  I felt with new found power of speed, Gatsby helped keep my creativity intact with amazing response and versatility. I felt my butter smooth transition felt much better in user perspective and super happy with the power of Gatsby.
  categories:
    - Portfolio
    - Web Development
    - Blog
  built_by: Oliver Gomes
  built_by_url: https://github.com/oliver-gomes
  featured: false
- title: Patrik Szewczyk
  url: https://www.szewczyk.cz/
  main_url: https://www.szewczyk.cz/
  description: >
    Patrik Szewczyk – JavaScript, TypeScript, React, Node.js developer, Redux, Reason
  categories:
    - Portfolio
  built_by: Patrik Szewczyk
  built_by_url: https://linkedin.com/in/thepatriczek/
  featured: false
- title: Patrik Arvidsson's portfolio
  url: https://www.patrikarvidsson.com
  main_url: https://www.patrikarvidsson.com
  source_url: https://github.com/patrikarvidsson/portfolio-gatsby-contentful
  description: >
    Personal portfolio site of Swedish interaction designer Patrik Arvidsson. Built with Gatsby, Tailwind CSS, Emotion JS and Contentful.
  categories:
    - Blog
    - Design
    - Portfolio
    - Web Development
    - Technology
  built_by: Patrik Arvidsson
  built_by_url: https://www.patrikarvidsson.com
  featured: false
- title: Jacob Cofman's Blog
  description: >
    Personal blog / portfolio about Jacob Cofman.
  main_url: "https://jcofman.de/"
  url: "https://jcofman.de/"
  source_url: "https://github.com/JCofman/jc-website"
  featured: false
  categories:
    - Blog
    - Portfolio
- title: re-geo
  description: >
    re-geo is react based geo cities style component.
  main_url: "https://re-geo.netlify.com/"
  url: "https://re-geo.netlify.com/"
  source_url: "https://github.com/sadnessOjisan/re-geo-lp"
  categories:
    - Open Source
  built_by: sadnessOjisan
  built_by_url: https://twitter.com/sadnessOjisan
  featured: false
- title: Luis Cestou Portfolio
  description: >
    Portfolio of graphic + interactive designer Luis Cestou.
  main_url: "https://luiscestou.com"
  url: "https://luiscestou.com"
  source_url: "https://github.com/lcestou/luiscestou.com"
  built_by: Luis Cestou contact@luiscestou.com
  built_by_url: https://luiscestou.com
  featured: false
  categories:
    - Portfolio
    - Web Development
- title: Data Hackers
  url: https://datahackers.com.br/
  main_url: https://datahackers.com.br/
  description: >
    Official website for the biggest portuguese-speaking data science community. Makes use of several data sources such as podcasts from Anchor, messages from Slack, newsletters from MailChimp and blog posts from Medium. The unique visual design also had its hurdles and was quite fun to develop!
  categories:
    - Blog
    - Education
    - Podcast
    - Technology
  built_by: Kaordica
  built_by_url: https://kaordica.design
  featured: false
- title: TROMAQ
  url: https://www.tromaq.com/
  main_url: https://www.tromaq.com/
  description: >
    TROMAQ executes earthmoving services and rents heavy machinery for construction work. Even with the lack of good photography, their new site managed to pass a solid and trustworthy feeling to visitors during testing and they're already seeing the improvement in brand awareness, being the sole player with a modern website in their industry.
  categories:
    - Marketing
  built_by: Kaordica
  built_by_url: https://kaordica.design
  featured: false
- title: Novida Consulting
  url: https://www.novidaconsultoria.com.br
  main_url: https://www.novidaconsultoria.com.br
  description: >
    Novida’s goal was to position itself as a solid, exclusive and trustworthy brand for families looking for a safe financial future… We created a narrative and visual design that highlight their exclusivity.
  categories:
    - Marketing
  built_by: Kaordica
  built_by_url: https://kaordica.design
  featured: false
- title: We Are Clarks
  url: "https://www.weareclarks.com"
  main_url: "https://www.weareclarks.com"
  source_url: "https://github.com/abeaclark/weareclarks"
  description: >
    A family travel blog.
  categories:
    - Blog
    - Travel
  built_by: Abe Clark
  built_by_url: https://www.linkedin.com/in/abrahamclark/
  featured: false
- title: Guillaume Briday's Blog
  main_url: "https://guillaumebriday.fr/"
  url: "https://guillaumebriday.fr/"
  source_url: "https://github.com/guillaumebriday/guillaumebriday.fr"
  description: >
    My personal blog built with Gatsby and Tailwind CSS.
  categories:
    - Blog
    - Web Development
    - Technology
  built_by: Guillaume Briday
  built_by_url: https://guillaumebriday.fr/
  featured: false
- title: SEOmonitor
  main_url: "https://www.seomonitor.com"
  url: "https://www.seomonitor.com"
  description: >
    SEOmonitor is a suite of SEO tools dedicated to agencies.
  categories:
    - Blog
    - Portfolio
    - Agency
  built_by: Bejamas
  built_by_url: https://bejamas.io/
  featured: false
- title: Jean Regisser's Portfolio
  main_url: "https://jeanregisser.com/"
  url: "https://jeanregisser.com/"
  source_url: "https://github.com/jeanregisser/jeanregisser.com"
  featured: false
  description: >
    Portfolio of software engineer Jean Regisser.
  categories:
    - Portfolio
    - Mobile Development
  built_by: Jean Regisser
  built_by_url: "https://jeanregisser.com/"
- title: Chase Ohlson
  url: https://chaseohlson.com
  main_url: https://chaseohlson.com
  description: >
    Portfolio of frontend engineer & web developer Chase Ohlson.
  categories:
    - Portfolio
    - Web Development
  built_by: Chase Ohlson
  built_by_url: https://chaseohlson.com
  featured: false
- title: Zach Schnackel
  url: https://zslabs.com
  main_url: https://zslabs.com
  source_url: "https://github.com/zslabs/zslabs.com"
  description: >
    Portfolio site for UI/Motion Developer, Zach Schnackel.
  categories:
    - Portfolio
    - Web Development
  built_by: Zach Schnackel
  built_by_url: "https://zslabs.com"
- title: Gremlin
  url: https://www.gremlin.com
  main_url: https://www.gremlin.com
  description: >
    Gremlin's Failure as a Service finds weaknesses in your system before they cause problems.
  categories:
    - Marketing
- title: Headless.page
  main_url: https://headless.page/
  url: https://headless.page/
  description: >
    Headless.page is a directory of eCommerce sites featuring headless architecture, PWA features and / or the latest JavaScript technology.
  categories:
    - Directory
    - eCommerce
  built_by: Subscribe Pro
  built_by_url: https://www.subscribepro.com/
  featured: false
- title: Ouracademy
  main_url: https://our-academy.org/
  url: https://our-academy.org/
  source_url: "https://github.com/ouracademy/website"
  description: >
    Ouracademy is an organization that promoves the education in software development through blog posts & videos smiley.
  categories:
    - Open Source
    - Blog
    - Education
  built_by: Ouracademy
  built_by_url: https://github.com/ouracademy
  featured: false
- title: Tenon.io
  main_url: https://tenon.io
  url: https://tenon.io
  description: >
    Tenon.io is an accessibility tooling, services and consulting company.
  categories:
    - API
    - Accessibility
    - Business
    - Consulting
    - Technology
  built_by: Tenon.io
  built_by_url: https://tenon.io
  featured: false
- title: Projectival
  url: https://www.projectival.de/
  main_url: https://www.projectival.de/
  description: >
    Freelancer Online Marketing & Web Development in Cologne, Germany
  categories:
    - Freelance
    - Marketing
    - Web Development
    - Blog
    - Consulting
    - SEO
    - Business
  built_by: Sascha Klapetz
  built_by_url: https://www.projectival.de/
  featured: false
- title: Hetzner Online Community
  main_url: https://community.hetzner.com
  url: https://community.hetzner.com
  description: >
    Hetzner Online Community provides a free collection of high-quality tutorials, which are based on free and open source software, on a variety of topics such as development, system administration, and other web technology.
  categories:
    - Web Development
    - Technology
    - Programming
    - Open Source
    - Community
  built_by: Hetzner Online GmbH
  built_by_url: https://www.hetzner.com/
  featured: false
- title: AGYNAMIX
  url: https://www.agynamix.de/
  main_url: https://www.agynamix.de/
  source_url: https://github.com/tuhlmann/agynamix.de
  description: >
    Full Stack Java, Scala, Clojure, TypeScript, React Developer in Thalheim, Germany
  categories:
    - Freelance
    - Web Development
    - Programming
    - Blog
    - Consulting
    - Portfolio
    - Business
  built_by: Torsten Uhlmann
  built_by_url: https://www.agynamix.de/
  featured: false
- title: syracuse.io
  url: https://syracuse.io
  main_url: https://syracuse.io
  source_url: https://github.com/syracuseio/syracuseio/
  description: >
    Landing page for Syracuse NY Software Development Meetup Groups
  categories:
    - Community
  built_by: Benjamin Lannon
  built_by_url: https://lannonbr.com
- title: Render Documentation
  main_url: https://render.com/docs
  url: https://render.com/docs
  description: >
    Render is the easiest place to host your sites and apps. We use Gatsby for everything on https://render.com, including our documentation. The site is deployed on Render as well! We also have a guide to deploying Gatsby apps on Render: https://render.com/docs/deploy-gatsby.
  categories:
    - Web Development
    - Programming
    - Documentation
    - Technology
  built_by: Render Developers
  built_by_url: https://render.com
  featured: false
- title: prima
  url: https://www.prima.co
  main_url: https://www.prima.co
  description: >
    Discover industry-defining wellness content and trusted organic hemp CBD products safely supporting wellness, stress, mood, skin health, and balance.
  categories:
    - Blog
    - eCommerce
    - Education
  built_by: The Couch
  built_by_url: https://thecouch.nyc
- title: Gatsby Guides
  url: https://gatsbyguides.com/
  main_url: https://gatsbyguides.com/
  description: >
    Free tutorial course about using Gatsby with a CMS.
  categories:
    - Education
    - Documentation
    - Web Development
  built_by: Osio Labs
  built_by_url: https://osiolabs.com/
  featured: false
- title: Architude
  url: https://architudedesign.com
  main_url: https://architudedesign.com
  description: >
    筑冶 Architude International Design Consultants
  categories:
    - Design
    - Landing Page
    - Gallery
  built_by: Neo Nie
  built_by_url: https://github.com/nihgwu
  featured: false
- title: Arctica
  url: https://arctica.io
  main_url: https://arctica.io
  description: >
    Arctica specialises in purpose-built web sites and progressive web applications with user optimal experiences, tailored to meet the objectives of your business.
  categories:
    - Portfolio
    - Agency
    - Design
    - Web Development
  built_by: Arctica
  built_by_url: https://arctica.io
  featured: false
- title: Shard Ventures
  url: https://shard.vc
  main_url: https://shard.vc
  description: >
    Shard is building new online companies from scratch, partnering with other like-minded founders to start and invest in technology companies.
  categories:
    - Finance
    - Technology
    - Portfolio
  built_by: Arctica
  built_by_url: https://arctica.io
  featured: false
- title: David Brookes
  url: https://davidbrookes.me
  main_url: https://davidbrookes.me
  description: >
    Specialising in crafting stylish, high performance websites and applications that get results, using the latest cutting edge web development technologies.
  categories:
    - Portfolio
    - Freelance
    - Web Development
  built_by: Arctica
  built_by_url: https://arctica.io
  featured: false
- title: Dennis Morello
  url: https://morello.dev
  main_url: https://morello.dev
  source_url: https://gitlab.com/dennismorello/dev-blog
  description: >
    morello.dev is a development and technology blog written by Dennis Morello.
  categories:
    - Blog
    - Education
    - Web Development
    - Open Source
    - Technology
  built_by: Dennis Morello
  built_by_url: https://twitter.com/dennismorello
  featured: false
- title: BaseTable
  url: https://autodesk.github.io/react-base-table/
  main_url: https://autodesk.github.io/react-base-table/
  source_url: https://github.com/Autodesk/react-base-table
  description: >
    BaseTable is a react table component to display large data set with high performance and flexibility.
  categories:
    - Web Development
    - Documentation
    - Open Source
  built_by: Neo Nie
  built_by_url: https://github.com/nihgwu
  featured: false
- title: herper.io
  url: https://herper.io
  main_url: https://herper.io
  description: >
    Portfolio website for Jacob Herper - a Front End Web Developer with a passion for all things digital. I have more than 10 years experience working in web development.
  categories:
    - Portfolio
    - Web Development
    - Freelance
    - Design
    - SEO
  built_by: Jacob Herper
  built_by_url: https://github.com/jakeherp
  featured: false
- title: Artem Sapegin Photography
  description: >
    Photography portfolio and blog of Artem Sapegin, an award-losing photographer living in Berlin, Germany. Landscapes, cityscapes and dogs.
  main_url: "https://morning.photos/"
  url: "https://morning.photos/"
  source_url: "https://github.com/sapegin/morning.photos"
  categories:
    - Portfolio
    - Photography
  built_by: Artem Sapegin
  built_by_url: "https://github.com/sapegin"
- title: Pattyrn
  main_url: https://pattyrn.com
  url: https://pattyrn.com
  description: >
    Pattyrn uses advanced machine learning AI to analyze the platform’s your teams use, making it easy to solve performance problems, reduce bottlenecks, and monitor culture health to optimize your ROI and help boost performance without causing burn out.
  categories:
    - Marketing
    - Technology
  built_by: Pattyrn
  built_by_url: https://twitter.com/Pattyrn4
  featured: false
- title: Intranet Italia Day
  main_url: https://www.intranetitaliaday.it/en
  url: https://www.intranetitaliaday.it/en
  description: >
    The Italian event dedicated to the digital workplace that focuses on planning, governance and company intranet management
  categories:
    - Event
    - Conference
  built_by: Ariadne Digital
  built_by_url: https://www.ariadnedigital.it
  featured: false
- title: Textually Stylo
  main_url: https://www.textually.net
  url: https://www.textually.net
  description: >
    Stylo Markdown writing App marketing/documentation website by Textually Inc.
  categories:
    - Marketing
    - Technology
    - Blog
    - Documentation
  built_by: Sébastien Hamel
  built_by_url: https://www.textually.net
  featured: false
- title: OneDeck
  main_url: https://www.onedeck.co
  url: https://www.onedeck.co
  description: >
    OneDeck is a simple yet powerful tool for creating and sharing your one-page investment summary in under 10 minutes.
  categories:
    - Finance
    - Technology
  built_by: William Neill
  built_by_url: https://twitter.com/williamneill
  featured: false
- title: Assortment
  main_url: https://assortment.io
  url: https://assortment.io
  description: >
    Assortment aims to provide detailed tutorials (and more) for developers of all skill levels within the Web Development Industry. Attempting to cut out the fluff and arm you with the facts.
  categories:
    - Blog
    - Web Development
  built_by: Luke Whitehouse
  built_by_url: https://twitter.com/_lukewh
  featured: false
- title: Mission42
  main_url: https://mission42.zauberware.com
  url: https://mission42.zauberware.com
  description: >
    A landing page for the mobile app Mission42. Mission42 wants to help you learn new skills.
  categories:
    - App
    - Learning
    - Education
    - Landing Page
  built_by: Philipp Siegmund, zauberware
  built_by_url: https://www.zauberware.com
- title: Altstadtdomizil Idstein
  main_url: http://www.altstadtdomizil-idstein.de/
  url: http://www.altstadtdomizil-idstein.de/
  description: >
    A landing page for a holiday apartment in Idstein, Germany.
  categories:
    - Landing Page
    - Travel
    - Real Estate
  built_by: Simon Franzen, zauberware
  built_by_url: https://www.zauberware.com
- title: Gerald Martinez Dev
  main_url: https://gmartinez.dev/
  url: https://gmartinez.dev/
  source_url: https://github.com/nephlin7/gmartinez.dev
  description: >
    Personal web site for show my skills and my works.
  categories:
    - Web Development
    - Portfolio
  built_by: Gerald Martinez
  built_by_url: https://twitter.com/GeraldM_92
  featured: false
- title: Becreatives
  main_url: "https://becreatives.com"
  url: "https://becreatives.com"
  featured: false
  description: >
    Digital software house. Enlights ideas. Think smart execute harder.
  categories:
    - Technology
    - Web Development
    - Agency
    - Marketing
  built_by: Becreatives
  built_by_url: "https://becreatives.com"
- title: Paul Clifton Photography
  main_url: https://paulcliftonphotography.com
  url: https://paulcliftonphotography.com
  featured: false
  description: >
    A full migration from WordPress to GatsbyJS and DatoCMS. Includes custom cropping on images as viewport changes size and also an infinity scroll that doesn't preload all of the results.
  categories:
    - Blog
    - Portfolio
    - Gallery
    - Photography
  built_by: Little Wolf Studio
  built_by_url: https://littlewolfstudio.co.uk
- title: Atte Juvonen - Blog
  url: https://www.attejuvonen.fi/
  main_url: https://www.attejuvonen.fi/
  source_url: https://github.com/baobabKoodaa/blog
  description: >
    Tech-oriented personal blog covering topics like AI, data, voting, game theory, infosec and software development.
  categories:
    - Blog
    - Data
    - JavaScript
    - Programming
    - Science
    - Security
    - Technology
    - Web Development
  featured: false
- title: Kibuk Construction
  url: https://kibukconstruction.com/
  main_url: https://kibukconstruction.com/
  description: >
    Kibuk Construction is a fully licensed and insured contractor specializing in Siding, Decks, Windows & Doors!
  categories:
    - Business
  built_by: David Krasniy
  built_by_url: http://dkrasniy.com
- title: RedCarpetUp
  main_url: https://www.redcarpetup.com
  url: https://www.redcarpetup.com/
  description: >
    RedCarpetUp's home page for a predominantly mobile-only customer base in India with major constraints on bandwidth availability
  categories:
    - Finance
  built_by: RedCarpet Dev Team
  built_by_url: https://www.redcarpetup.com
  featured: false
- title: talita traveler
  url: https://talitatraveler.com/
  main_url: https://talitatraveler.com/
  source_url: https://github.com/afuh/talitatraveler
  description: >
    Talita Traveler's personal blog.
  categories:
    - Blog
  built_by: Axel Fuhrmann
  built_by_url: https://axelfuhrmann.com/
  featured: false
- title: Pastelería el Progreso
  url: https://pasteleriaelprogreso.com/
  main_url: https://pasteleriaelprogreso.com/
  source_url: https://github.com/afuh/elprogreso
  description: >
    Famous bakery in Buenos Aires.
  categories:
    - Food
    - Gallery
  built_by: Axel Fuhrmann
  built_by_url: https://axelfuhrmann.com/
  featured: false
- title: Maitrik's Portfolio
  url: https://www.maitrikpatel.com/
  main_url: https://www.maitrikpatel.com/
  source_url: https://github.com/maitrikjpatel/portfolio
  description: >
    Portfolio of a Front-End Developer / UX Designer who designs and develops pixel perfect user interface, experiences and web applications.
  categories:
    - Portfolio
    - Blog
    - Design
    - Web Development
  built_by: Maitrik Patel
  built_by_url: https://www.maitrikpatel.com/
  featured: false
- title: PicPick
  url: https://picpick.app/
  main_url: https://picpick.app/
  description: >
    All-in-one Graphic Design Tool, Screen Capture Software, Image Editor, Color Picker, Pixel Ruler and More
  categories:
    - Productivity
    - App
    - Technology
  built_by: NGWIN
  built_by_url: https://picpick.app/
  featured: false
- title: Ste O'Neill
  main_url: https://www.steoneill.dev
  url: https://www.steoneill.dev
  description: >
    MVP of a portfolio site for a full stack UK based developer.
  categories:
    - Blog
    - Portfolio
  built_by: Ste O'Neill
  built_by_url: https://steoneill.dev
  featured: false
- title: Filipe Santos Correa's Portfolio
  description: >
    Filipe's Personal About Me / Portfolio.
  main_url: "https://filipesantoscorrea.com/"
  url: "https://filipesantoscorrea.com/"
  source_url: "https://github.com/Safi1012/filipesantoscorrea.com"
  featured: false
  categories:
    - Portfolio
- title: Progressive Massachusetts Legislator Scorecard
  main_url: https://scorecard.progressivemass.com
  url: https://scorecard.progressivemass.com
  featured: false
  source_url: https://github.com/progressivemass/legislator-scorecard
  description: >
    Learn about MA state legislators' voting records through a progressive lens
  categories:
    - Government
    - Education
  built_by: Alex Holachek
  built_by_url: "https://alex.holachek.com/"
- title: Jeff Wolff – Portfolio
  main_url: https://www.jeffwolff.net
  url: https://www.jeffwolff.net
  featured: false
  description: >
    A guy from San Diego who makes websites.
  categories:
    - Blog
    - Portfolio
    - Web Development
- title: Jp Valery – Portfolio
  main_url: https://jpvalery.photo
  url: https://jpvalery.photo
  featured: false
  description: >
    Self-taught photographer documenting spaces and people
  categories:
    - Portfolio
    - Photography
- title: Prevue
  main_url: https://www.prevue.io
  url: https://www.prevue.io
  featured: false
  description: >
    All in One Prototyping Tool For Vue Developers
  categories:
    - Open Source
    - Web Development
- title: Gold Medal Flour
  main_url: https://www.goldmedalflour.com
  url: https://www.goldmedalflour.com
  description: >
    Gold Medal Four is a brand of flour products owned by General Mills. The new site was built using Gatsby v2 with data sources from WordPress and an internal recipe API, and features multifaceted recipe filtering and a modified version of Gatsby Image to support art direction images.
  categories:
    - Food
  built_by: General Mills Branded Sites Dev Team
  built_by_url: https://www.generalmills.com
  featured: false
- title: Fifth Gait Technologies
  main_url: https://5thgait.com
  url: https://5thgait.com
  featured: false
  description: >
    Fifth Gait is a small business in the defense and space industry that is run and owned by physicists and engineers that have worked together for decades. The site was built using Gatsby V2.
  categories:
    - Government
    - Science
    - Technology
  built_by: Jonathan Z. Fisher
  built_by_url: "https://jonzfisher.com"
- title: Sal's Pals
  main_url: https://www.sals-pals.net
  url: https://www.sals-pals.net
  featured: false
  description: >
    Sal's Pals is a professional dog walking and pet sitting service based in Westfield, NJ. New site built with gatsby v2.
  categories:
    - Business
- title: Zuyet Awarmatrip
  main_url: https://www.zuyetawarmatrip.com
  url: https://www.zuyetawarmatrip.com
  featured: false
  description: >
    Zuyet Awarmatrip is a subsidiary identity within the personal ecosystem of Zuyet Awarmatik, focusing on travel and photography.
  categories:
    - Travel
    - Photography
  built_by: Zuyet Awarmatik
- title: manuvel.be
  url: https://www.manuvel.be
  main_url: https://www.manuvel.be
  source_url: https://github.com/riencoertjens/manuvelsite
  description: >
    Cycling themed café coming this april in Sint Niklaas, Belgium. One page with funky css-grid and gatsby-image trickery!
  categories:
    - Food
  built_by: WEBhart
  built_by_url: https://www.web-hart.com
  featured: false
- title: WEBhart
  url: https://www.web-hart.com
  main_url: https://www.web-hart.com
  description: >
    Hi, I'm Rien (pronounced Reen) from Belgium but based in Girona, Spain. I'm an autodidact, committed to learning until the end of time.
  categories:
    - Portfolio
    - Design
    - Web Development
    - Freelance
  built_by: WEBhart
  built_by_url: https://www.web-hart.com
  featured: false
- title: nicdougall.com
  url: https://nicdougall.netlify.com/
  main_url: https://nicdougall.netlify.com/
  source_url: https://github.com/riencoertjens/nicdougall.com
  description: >
    Athlete website with Netlify CMS for blog content.
  categories:
    - Blog
  built_by: WEBhart
  built_by_url: https://www.web-hart.com
  featured: false
- title: het Groeiatelier
  url: https://www.hetgroeiatelier.be/
  main_url: https://www.hetgroeiatelier.be/
  description: >
    Workspace for talent development and logopedics. One page site with basic info and small calendar CMS.
  categories:
    - Marketing
  built_by: WEBhart
  built_by_url: https://www.web-hart.com
  featured: false
- title: Lebuin D'Haese
  url: https://www.lebuindhaese.be/
  main_url: https://www.lebuindhaese.be/
  description: >
    Artist portfolio website. Powered by a super simple Netlify CMS to easily add blog posts or new art pieces.
  categories:
    - Portfolio
    - Blog
  built_by: WEBhart
  built_by_url: https://www.web-hart.com
  featured: false
- title: Iefke Molenstra
  url: https://www.iefke.be/
  main_url: https://www.iefke.be/
  description: >
    Artist portfolio website. Powered by a super simple Netlify CMS to easily add blog posts or new art pieces.
  categories:
    - Portfolio
    - Blog
  built_by: WEBhart
  built_by_url: https://www.web-hart.com
  featured: false
- title: The Broomwagon
  url: https://www.thebroomwagongirona.com/
  main_url: https://www.thebroomwagongirona.com/
  description: >
    foodtruck style coffee by pro cyclist Robert Gesink. The site has a webshop with merchandise and coffee beans.
  categories:
    - eCommerce
  built_by: WEBhart
  built_by_url: https://www.web-hart.com
- title: Pella Windows and Doors
  main_url: https://www.pella.com
  url: https://www.pella.com
  featured: false
  description: >
    The Pella Corporation is a privately held window and door manufacturing
  categories:
    - Business
- title: tinney.dev
  url: https://tinney.dev
  main_url: https://tinney.dev
  source_url: https://github.com/cdtinney/tinney.dev
  description: >
    Personal portfolio/blog of Colin Tinney
  categories:
    - Blog
    - Portfolio
    - Open Source
  built_by: Colin Tinney
  built_by_url: https://tinney.dev
  featured: false
- title: Monkeywrench Books
  main_url: https://monkeywrenchbooks.org
  url: https://monkeywrenchbooks.org
  description: >
    Monkeywrench Books is an all-volunteer, collectively-run bookstore and event space in Austin, TX
  categories:
    - Business
    - Community
    - Education
  built_by: Monkeywrench Books
  built_by_url: https://monkeywrenchbooks.org
- title: DeepMay.io
  main_url: https://deepmay.io
  url: https://deepmay.io
  description: >
    DeepMay is an experimental new tech bootcamp in the mountains of North Carolina.
  categories:
    - Event
    - Community
    - Technology
    - Marketing
  built_by: DeepMay
  built_by_url: https://twitter.com/deepmay_io
  featured: false
- title: Liferay.Design
  main_url: https://liferay.design
  url: https://liferay.design
  source_url: https://github.com/liferay-design/liferay.design
  description: >
    Liferay.Design is home to some of the freshest open-source designers who love to share articles and other resources for the Design Community.
  categories:
    - Blog
    - Community
    - Design
    - Marketing
    - Open Source
    - Technology
    - User Experience
  built_by: Liferay Designers
  built_by_url: https://twitter.com/liferaydesign
  featured: false
- title: Front End Remote Jobs
  main_url: https://frontendremotejobs.com
  url: https://frontendremotejobs.com
  source_url: https://github.com/benjamingrobertson/remotefrontend
  description: >
    Front End Remote Jobs features fully remote jobs for front end developers.
  categories:
    - WordPress
    - Web Development
  built_by: Ben Robertson
  built_by_url: https://benrobertson.io
  featured: false
- title: Penrose Grand Del Mar
  main_url: https://penroseatthegrand.com
  url: https://penroseatthegrand.com
  description: >
    Penrose Grand Del Mar is a luxury housing project coming soon.
  categories:
    - Real Estate
    - Design
  built_by: Chase Ohlson
  built_by_url: https://chaseohlson.com
- title: JustGraphQL
  url: https://www.justgraphql.com/
  main_url: https://www.justgraphql.com/
  source_url: https://github.com/Novvum/justgraphql
  description: >
    JustGraphQL helps developers quickly search and filter through GraphQL resources, tools, and articles.
  categories:
    - Open Source
    - Web Development
    - Technology
  built_by: Novvum
  built_by_url: https://www.novvum.io/
  featured: false
- title: Peter Macinkovic Personal Blog
  url: https://peter.macinkovic.id.au/
  main_url: https://peter.macinkovic.id.au/
  source_url: https://github.com/inkovic/peter-macinkovic-static-site
  description: >
    Personal Website and Blog of eCommerce SEO Specialist and Digital Marketer Peter Macinkovic.
  categories:
    - SEO
    - Marketing
    - Blog
  featured: false
- title: NH Hydraulikzylinder
  main_url: https://nh-hydraulikzylinder.com
  url: https://nh-hydraulikzylinder.com
  description: >
    High quality & high performance hydraulic cylinders manufactured in Austria based on the clients requirements
  categories:
    - Business
  built_by: MangoART
  built_by_url: https://www.mangoart.at
  featured: false
- title: Frauennetzwerk Linz-Land
  main_url: https://frauennetzwerk-linzland.net
  url: https://frauennetzwerk-linzland.net
  description: >
    Homepage for the local women's association providing support to people in need offline and online (Livechat integration)
  categories:
    - Nonprofit
  built_by: MangoART
  built_by_url: https://www.mangoart.at
  featured: false
- title: Mein Traktor
  main_url: http://www.mein-traktor.at/
  url: http://www.mein-traktor.at/
  description: >
    Homepage of a the main importer of SAME and Lamborghini Tractors in Austria with customer support area
  categories:
    - Business
    - App
  built_by: MangoART
  built_by_url: https://www.mangoart.at
  featured: false
- title: Lamborghini Traktoren
  main_url: https://lamborghini-traktor.at
  url: https://lamborghini-traktor.at
  description: >
    Lamborghini Tractors - Landing page for the brand in Austria
  categories:
    - Business
  built_by: MangoART
  built_by_url: https://www.mangoart.at
  featured: false
- title: Holly Lodge Community Centre - Highgate, London
  main_url: https://www.hlcchl.org/
  url: https://www.hlcchl.org/
  source_url: https://github.com/eugelogic/hlcchl-gatsby
  description: >
    The Holly Lodge Community Centre - Highgate, London has a shiny new website built with Gatsby v2 that makes important contributions towards a faster, more secure and environmentally friendly web for everyone.
  categories:
    - Community
    - Event
    - Nonprofit
  built_by: Eugene Molari Developer
  built_by_url: https://twitter.com/EugeneMolari
  featured: false
- title: blackcater's blog
  url: https://www.blackcater.win
  main_url: https://www.blackcater.win
  source_url: https://github.com/blackcater/blog
  description: >
    Blog like Medium, for person and team.
  categories:
    - Blog
    - Web Development
  built_by: blackcater
  built_by_url: https://github.com/blackcater
  featured: false
- title: Kenneth Kwakye-Gyamfi Portfolio Site
  url: https://www.kwakye-gyamfi.com
  main_url: https://www.kwakye-gyamfi.com
  source_url: https://www.github.com/cross19xx/cross-site
  description: >
    Personal portfolio site for Kenneth Kwakye-Gyamfi, a mobile and web full stack applications developer currently based in Accra, Ghana.
  categories:
    - SEO
    - Web Development
    - Open Source
    - Portfolio
  featured: false
- title: Gareth Weaver
  url: https://www.garethweaver.com/
  main_url: https://www.garethweaver.com/
  source_url: https://github.com/garethweaver/public-site-react
  description: >
    A personal portfolio of a London based frontend developer built with Gatsby 2, Redux and Sass
  categories:
    - Portfolio
    - Web Development
  built_by: Gareth Weaver
  built_by_url: https://twitter.com/garethdweaver
  featured: false
- title: Mailjet
  url: https://dev.mailjet.com/
  main_url: https://dev.mailjet.com/
  description: >
    Mailjet is an easy-to-use all-in-one e-mail platform.
  categories:
    - API
    - Documentation
  featured: false
- title: Peintagone
  url: https://www.peintagone.be/
  main_url: https://www.peintagone.be/
  description: >
    Peintagone is a superior quality paint brand with Belgian tones.
  categories:
    - Portfolio
    - Gallery
  built_by: Sebastien Crepin
  built_by_url: https://github.com/opeah
  featured: false
- title: Let's Do Dish!
  url: https://letsdodish.com
  main_url: https://letsdodish.com
  description: >
    A new recipe site for people who enjoy cooking great food in their home kitchen. Find some great meal ideas! Let's do dish!
  categories:
    - Blog
    - Food
  built_by: Connerra
  featured: false
- title: AWS Amplify Community
  url: https://amplify.aws/community/
  main_url: https://amplify.aws/community/
  source_url: https://github.com/aws-amplify/community
  description: >
    Amplify Community is a hub for developers building fullstack serverless applications with Amplify to easily access content (such as events, blog posts, videos, sample projects, and tutorials) created by other members of the Amplify community.
  categories:
    - Blog
    - Directory
    - Education
    - Technology
  built_by: Nikhil Swaminathan
  built_by_url: https://github.com/swaminator
  featured: false
- title: Cal State Monterey Bay
  url: https://csumb.edu
  main_url: https://csumb.edu
  source_url: https://github.com/csumb/csumb-gatsby
  description: >
    A website for the entire campus of California State University, Monterey Bay.
  categories:
    - Education
    - Government
  built_by: CSUMB Web Team
  built_by_url: https://csumb.edu/web/team
  featured: false
- title: BestPricingPages.com
  url: https://bestpricingpages.com
  main_url: https://bestpricingpages.com
  source_url: https://github.com/jpvalery/pricingpages/
  description: >
    A repository of the best pricing pages by the best companies. Built in less than a week.
    Inspired by RGE and since pricingpages.xyz no longer exists, I felt such a resource was missing and could be helpful to many people.
  categories:
    - Business
    - Community
    - Entrepreneurship
    - Open Source
    - Technology
  built_by: Jp Valery
  built_by_url: https://jpvalery.me
  featured: false
- title: Lendo Austria
  url: https://lendo.at
  main_url: https://lendo.at
  description: >
    A Comparison site for best private loan offer from banks in Austria.
  categories:
    - Business
    - Finance
  built_by: Lendo developers
  featured: false
- title: Visual Cloud FX
  url: https://visualcloudfx.com
  main_url: https://visualcloudfx.com
  source_url: https://github.com/jjcav84/visualcloudfx
  description: >
    Basic static site built with MDBootstrap, React, and Gatsby
  categories:
    - Consulting
    - Portfolio
  built_by: Jacob Cavazos
  built_by_url: https://jacobcavazos.com
- title: Matthew Miller (Me4502)
  url: https://matthewmiller.dev
  main_url: https://matthewmiller.dev
  description: >
    The personal site, blog and portfolio of Matthew Miller (Me4502)
  categories:
    - Blog
    - Programming
    - Technology
    - Portfolio
  built_by: Matthew Miller
  featured: false
- title: Årets Kontor
  url: https://aretskontor.newst.se
  main_url: https://aretskontor.newst.se
  description: >
    A swedish competition for "office of the year" in sweden with a focus on design. Built with MDBootstrap and Gatsby.
  categories:
    - Real Estate
    - Marketing
  built_by: Victor Björklund
  built_by_url: https://victorbjorklund.com
  featured: false
- title: Kyma
  url: https://kyma-project.io
  main_url: https://kyma-project.io
  source_url: https://github.com/kyma-project/website
  description: >
    This website holds overview, blog and documentation for Kyma open source project that is a Kubernates based application extensibility framework.
  categories:
    - Documentation
    - Blog
    - Technology
    - Open Source
  built_by: Kyma developers
  built_by_url: https://twitter.com/kymaproject
  featured: false
- title: Verso
  main_url: https://verso.digital
  url: https://verso.digital
  description: >
    Verso is a creative technology studio based in Singapore. Site built with Gatsby and Netlify.
  categories:
    - Agency
    - Consulting
    - Design
    - Technology
  built_by: Verso
  built_by_url: https://verso.digital
  featured: false
- title: Camilo Holguin
  url: https://camiloholguin.me
  main_url: https://camiloholguin.me
  source_url: https://github.com/camiloholguin/gatsby-portfolio
  description: >
    Portfolio site using GatsbyJS and WordPress REST API.
  categories:
    - WordPress
    - Portfolio
    - Web Development
  built_by: Camilo Holguin
  built_by_url: https://camiloholguin.me
  featured: false
- title: Bennett Hardwick
  url: https://bennetthardwick.com
  main_url: https://bennetthardwick.com
  description: >
    The personal website and blog of Bennett Hardwick, an Australian software developer and human being.
  categories:
    - Blog
    - Programming
    - Technology
  source_url: https://github.com/bennetthardwick/website
  built_by: Bennett Hardwick
  built_by_url: https://bennetthardwick.com
  featured: false
- title: Kodingnesia
  url: https://kodingnesia.com/
  main_url: https://kodingnesia.com/
  description: >
    Kodingnesia is a place for learning programming & linux in Bahasa Indonesia.
  categories:
    - Blog
    - Programming
    - Technology
  built_by: Frisko Mayufid
  built_by_url: https://frisko.space
- title: Sindhuka
  url: https://sindhuka.org/
  main_url: https://sindhuka.org/
  description: >
    Official website of the Sindhuka initiative, a sustainable farmers' network in Nepal.
  categories:
    - Business
    - Community
    - Government
    - Marketing
  source_url: https://github.com/Polcius/sindhuka-serif
  built_by: Pol Milian
  built_by_url: https://github.com/Polcius/
  featured: false
- title: ERS HCL Open Source Portal
  url: https://ers-hcl.github.io/
  main_url: https://ers-hcl.github.io/
  description: >
    Official site for ERS-HCL GitHub organizational site. This is a hybrid app with static and dynamic content, providing a details of the open source projects, initiatives, innovation ideas within ERS-HCL. It pulls data from various data sources including GitHub APIs, MDX based blog posts, excel files. It also hosts an ideas app that is based on Firebase.
  categories:
    - Open Source
    - Blog
    - Technology
    - Web Development
    - Community
    - Documentation
  source_url: https://github.com/ERS-HCL/gatsby-ershcl-app
  built_by: Tarun Kumar Sukhu
  built_by_url: https://github.com/tsukhu
- title: Sandbox
  url: https://www.sandboxneu.com/
  main_url: https://www.sandboxneu.com/
  source_url: https://github.com/sandboxneu/sandboxneu.com
  description: >
    Official website of Sandbox, a Northeastern University student group that builds software for researchers.
  categories:
    - Marketing
  built_by: Sandbox at Northeastern
  built_by_url: https://github.com/sandboxneu/
  featured: false
- title: Accessible App
  main_url: https://accessible-app.com
  url: https://accessible-app.com
  source_url: https://github.com/accessible-app/accessible-app_com
  description: >
    Learn how to build inclusive web applications and Single Page Apps in modern JavaScript frameworks. This project collects strategies, links, patterns and plugins for React, Vue and Angular.
  categories:
    - Accessibility
    - Web Development
    - JavaScript
  built_by: Marcus Herrmann
  built_by_url: https://marcus.io
  featured: false
- title: PygmalionPolymorph
  url: https://pygmalionpolymorph.com
  main_url: https://pygmalionpolymorph.com
  source_url: https://github.com/PygmalionPolymorph/portfolio
  description: >
    Portfolio of artist, musician and developer PygmalionPolymorph.
  categories:
    - Portfolio
    - Gallery
    - Music
    - Photography
    - Web Development
  built_by: PygmalionPolymorph
  built_by_url: https://pygmalionpolymorph.com
  featured: false
- title: Gonzalo Nuñez Photographer
  main_url: https://www.gonzalonunez.com
  url: https://www.gonzalonunez.com
  description: >
    Website for Cancun based destination wedding photographer Gonzalo Nuñez. Site built with GatsbyJS, WordPress API and Netlify.
  categories:
    - Photography
    - Portfolio
    - WordPress
  built_by: Miguel Mayo
  built_by_url: https://www.miguelmayo.com
  featured: false
- title: Element 84
  main_url: https://www.element84.com
  url: https://www.element84.com
  description: >
    Element 84 is software engineering and design firm that helps companies and government agencies solve problems using remote sensing, life sciences, and transportation data in the cloud.
  categories:
    - Agency
    - Blog
    - Business
    - Consulting
    - Data
    - Design
    - Government
    - Portfolio
    - Programming
    - Science
    - Technology
    - User Experience
    - Web Development
- title: Raconteur Agency
  main_url: https://www.raconteur.net/agency
  url: https://www.raconteur.net/agency
  description: >
    Raconteur Agency is a London-based content marketing agency for B2B brands. We have rebuilt their site with Gatsby v2 using their existing WordPress backend as the data source. By switching from WordPress to GatsbyJS we have achieved a 200%+ improvement in page load times and went from a Lighthouse performance score of 49 to 100.
  categories:
    - Agency
    - Marketing
    - WordPress
  built_by: Jacob Herper
  built_by_url: https://herper.io
  featured: false
- title: GreenOrbit
  main_url: https://greenorbit.com/
  url: https://greenorbit.com/
  description: >
    Cloud-based intranet software. Get your people going with everything you need, built in.
  categories:
    - Business
    - App
    - Productivity
    - Technology
  built_by: Effective Digital
  built_by_url: https://effective.digital/
- title: Purple11
  main_url: https://purple11.com/
  url: https://purple11.com/
  description: >
    Purple11 is a site for photography and photo retouching tips and tricks.
  categories:
    - Blog
    - Photography
  built_by: Sébastien Noël
  built_by_url: https://blkfuel.com/
  featured: false
- title: PerfReviews
  main_url: https://perf.reviews/
  url: https://perf.reviews/
  source_url: https://github.com/PerfReviews/PerfReviews
  description: >
    The best content about web performance in spanish language.
  categories:
    - Web Development
  built_by: Joan León & José M. Pérez
  built_by_url: https://perf.reviews/nosotros/
  featured: false
- title: Un Backend - Blog
  main_url: https://www.unbackend.pro/
  url: https://www.unbackend.pro/
  description: >
    The personal website and blog of Camilo Ramírez, a backend developer :).
  categories:
    - Blog
    - Programming
    - Technology
  source_url: https://github.com/camilortte/camilortte.github.com
  built_by: Camilo Ramírez
  built_by_url: https://www.unbackend.pro/about
  featured: false
- title: Hitesh Vaghasiya
  main_url: https://hiteshvaghasiya.com/
  url: https://hiteshvaghasiya.com/
  description: >
    This is Hitesh Vaghasiya's blog. This blog is help you an E-Commerce like Magento, Shopify, and BigCommerce.
  categories:
    - Blog
    - Programming
    - Technology
    - Web Development
  built_by: Hitesh Vaghasiya
  built_by_url: https://hiteshvaghasiya.com/
  featured: false
- title: Aditus
  main_url: https://www.aditus.io
  url: https://www.aditus.io
  description: >
    Aditus is the accessibility tool for your team. We help teams build accessible websites and products.
  categories:
    - Accessibility
    - Education
  built_by: Aditus
  built_by_url: https://www.aditus.io
  featured: false
- title: Ultra Config
  main_url: https://ultraconfig.com.au/
  url: https://ultraconfig.com.au/ultra-config-generator/
  description: >
    Ultra Config Generator is a software application for Network Engineers to efficiently manage their network infrastructure.
  categories:
    - Blog
    - Technology
  built_by: Ultra Config
  built_by_url: https://ultraconfig.com.au/
  featured: false
- title: Malice
  main_url: https://malice.fr/
  url: https://malice.fr/
  description: >
    Malice is a cyber-training  platform for learning, validating and improving security related skills through simulated scenarios and challenges.
  categories:
    - Security
    - Technology
  built_by: Sysdream
  built_by_url: https://sysdream.com/
  featured: false
- title: Nash
  main_url: https://nash.io/
  url: https://nash.io/
  description: >
    Nash is a decentralized platform for trading, payment and other financial services. Our goal is to bring distributed finance to everyone by making blockchain technology fast and easy to use. We employ an off-chain engine to match trades rapidly, but never take control of customers’ assets. Our intuitive interface offers easy access to a range of trading, payment and investment functions.
  categories:
    - Portfolio
    - Security
    - Technology
  built_by: Andrej Gajdos
  built_by_url: https://andrejgajdos.com/
  featured: false
- title: Axel Fuhrmann
  url: https://axelfuhrmann.com
  main_url: https://axelfuhrmann.com
  source_url: https://github.com/afuh/axelfuhrmann.com
  description: >
    Personal portfolio.
  categories:
    - Portfolio
    - Freelance
    - Web Development
  featured: false
- title: Alaina Viau
  url: https://www.alainaviau.com
  main_url: https://www.alainaviau.com
  description: >
    Official website of Canadian opera director, creator, and producer Alaina Viau. Site designed by Stephen Bell.
  categories:
    - Portfolio
    - Music
  built_by: Michael Uloth
  built_by_url: "https://www.michaeluloth.com"
- title: Alison Moritz
  url: https://www.alisonmoritz.com
  main_url: https://www.alisonmoritz.com
  description: >
    Official website of American stage director Alison Moritz. Site designed by Stephen Bell.
  categories:
    - Portfolio
    - Music
  built_by: Michael Uloth
  built_by_url: "https://www.michaeluloth.com"
- title: Luke Secomb Digital
  url: https://lukesecomb.digital
  main_url: https://lukesecomb.digital
  source_url: https://github.com/lukethacoder/luke-secomb-simple
  description: >
    A simple portfolio site built using TypeScript, Markdown and React Spring.
  categories:
    - Portfolio
    - Web Development
  built_by: Luke Secomb
  built_by_url: https://lukesecomb.digital
  featured: false
- title: We are Brew
  url: https://www.wearebrew.co.uk
  main_url: https://www.wearebrew.co.uk
  description: >
    Official website for Brew, a Birmingham based Digital Marketing Agency.
  categories:
    - Portfolio
    - Web Development
    - Agency
    - Marketing
  built_by: Brew Digital
  built_by_url: https://www.wearebrew.co.uk
- title: Global City Data
  main_url: https://globalcitydata.com
  url: https://globalcitydata.com
  source_url: https://github.com/globalcitydata/globalcitydata
  description: >
    Global City Data is an open, easily browsable platform to showcase peer-reviewed urban datasets and models created by different research groups.
  categories:
    - Education
    - Open Source
  built_by: Rafi Barash
  built_by_url: https://rafibarash.com
  featured: false
- title: Submittable
  url: https://www.submittable.com
  main_url: https://www.submittable.com
  description: >
    Submissions made simple. Submittalbe is a cloud-based submissions manager that lets you accept, review, and make decisions on any kind of digital content.
  categories:
    - Technology
    - Marketing
  built_by: Genevieve Crow
  built_by_url: https://github.com/g-crow
- title: Appmantle
  main_url: https://appmantle.com
  url: https://appmantle.com
  description: >
    Appmantle is a new way of creating apps. A complete modern app that you build yourself quickly & easily, without programming knowledge.
  categories:
    - App
    - Marketing
    - Landing Page
    - Mobile Development
    - Technology
  built_by: Appmantle
  built_by_url: https://appmantle.com
  featured: false
- title: Acto
  main_url: https://www.acto.dk/
  url: https://www.acto.dk/
  description: >
    Tomorrows solutions - today. Acto is an innovative software engineering company, providing your business with high-quality, scalable and maintainable software solutions, to make your business shine.
  categories:
    - Agency
    - Technology
    - Web Development
    - Mobile Development
  built_by: Acto
  built_by_url: https://www.acto.dk/
- title: Gatsby GitHub Stats
  url: https://gatsby-github-stats.netlify.com
  main_url: https://gatsby-github-stats.netlify.com
  source_url: https://github.com/lannonbr/gatsby-github-stats/
  description: >
    Statistics Dashboard for Gatsby GitHub repository
  categories:
    - Data
  built_by: Benjamin Lannon
  built_by_url: https://lannonbr.com
  featured: false
- title: Graphic Intuitions
  url: https://www.graphicintuitions.com/
  main_url: https://www.graphicintuitions.com/
  description: >
    Digital marketing agency located in Morris, Manitoba.
  categories:
    - Agency
    - Web Development
    - Marketing
  featured: false
- title: Smooper
  url: https://www.smooper.com/
  main_url: https://www.smooper.com/
  description: >
    We connect you with digital marketing experts for 1 on 1 consultation sessions
  categories:
    - Marketing
    - Directory
  featured: false
- title: Lesley Barber
  url: https://www.lesleybarber.com/
  main_url: https://www.lesleybarber.com/
  description: >
    Official website of Canadian film composer Lesley Barber.
  categories:
    - Portfolio
    - Music
  built_by: Michael Uloth
  built_by_url: https://www.michaeluloth.com
- title: Timeline of Terror
  main_url: https://timelineofterror.org/
  url: https://timelineofterror.org/
  source_url: https://github.com/Symbitic/timeline-of-terror
  description: >
    Complete guide to the events of September 11, 2001.
  categories:
    - Directory
    - Government
  built_by: Alex Shaw
  built_by_url: https://github.com/Symbitic/
  featured: false
- title: Pill Club
  url: https://thepillclub.com
  main_url: https://thepillclub.com
  description: >
    Zero Copay With Insurance + Free Shipping + Bonus Gifts + Online Delivery – Birth Control Delivery and Prescription
  categories:
    - Marketing
    - Healthcare
  built_by: Pill Club
  built_by_url: https://thepillclub.com
- title: myweekinjs
  url: https://www.myweekinjs.com/
  main_url: https://www.myweekinjs.com/
  source_url: https://github.com/myweekinjs/public-website
  description: >
    Challenge to create and/or learn something new in JavaScript each week.
  categories:
    - Blog
  built_by: Adriaan Janse van Rensburg
  built_by_url: https://github.com/HurricaneInteractive/
  featured: false
- title: The Edit Suite
  main_url: https://www.theeditsuite.com.au/
  url: https://www.theeditsuite.com.au/
  source_url: https://thriveweb.com.au/portfolio/the-edit-suite/
  description: >-
    The Edit Suite is an award winning video production and photography company based out of our Mermaid Beach studio on the Gold Coast of Australia but we also have the ability to work mobile from any location.
  categories:
    - Photography
    - Marketing
  built_by: Thrive Team - Gold Coast
  built_by_url: https://thriveweb.com.au/
  featured: false
- title: CarineRoitfeld
  main_url: https://www.carineroitfeld.com/
  url: https://www.carineroitfeld.com/
  description: >
    Online shop for Carine Roitfeld parfume
  categories:
    - eCommerce
  built_by: Ask Phill
  built_by_url: https://askphill.com
- title: EngineHub.org
  url: https://enginehub.org
  main_url: https://enginehub.org
  source_url: https://github.com/EngineHub/enginehub-website
  description: >
    The landing pages for EngineHub, the organisation behind WorldEdit, WorldGuard, CraftBook, and more
  categories:
    - Landing Page
    - Technology
    - Open Source
  built_by: Matthew Miller
  built_by_url: https://matthewmiller.dev
- title: Goulburn Physiotherapy
  url: https://www.goulburnphysiotherapy.com.au/
  main_url: https://www.goulburnphysiotherapy.com.au/
  description: >
    Goulburn Physiotherapy is a leader in injury prevention, individual and community health, and workplace health solutions across Central Victoria.
  categories:
    - Blog
    - Healthcare
  built_by: KiwiSprout
  built_by_url: https://kiwisprout.nz/
  featured: false
- title: TomTom Traffic Index
  main_url: https://www.tomtom.com/en_gb/traffic-index/
  url: https://www.tomtom.com/en_gb/traffic-index/
  description: >
    The TomTom Traffic Index provides drivers, city planners, auto manufacturers and policy makers with unbiased statistics and information about congestion levels in 403 cities across 56 countries on 6 continents.
  categories:
    - Travel
    - Data
  built_by: TomTom
  built_by_url: https://tomtom.com
  featured: false
- title: PrintAWorld | A 3D Printing and Fabrication Company
  main_url: https://prtwd.com/
  url: https://prtwd.com/
  description: >
    PrintAWorld is a NYC based fabrication and manufacturing company that specializes in 3D printing, 3D scanning, CAD Design,
    laser cutting, and rapid prototyping. We help artists, agencies and engineers turn their ideas into its physical form.
  categories:
    - Business
  featured: false
- title: Asjas
  main_url: https://asjas.co.za
  url: https://asjas.co.za/blog
  source_url: https://github.com/Asjas/Personal-Webpage
  description: >
    This is a website built with Gatsby v2 that uses Netlify CMS and Gatsby-MDX as a blog (incl. portfolio page).
  categories:
    - Web Development
    - Blog
    - Portfolio
  built_by: A-J Roos
  built_by_url: https://twitter.com/_asjas
  featured: false
- title: Glug-Infinite
  main_url: https://gluginfinite.github.io
  url: https://gluginfinite.github.io
  source_url: https://github.com/crstnmac/glug
  description: >
    This is a website built with Gatsby v2 that is deployed on GitHub using GitHub Pages and Netlify.
  categories:
    - Web Development
    - Blog
    - Portfolio
    - Agency
  built_by: Criston Macarenhas
  built_by_url: https://github.com/crstnmac
  featured: false
- title: The State of CSS Survey
  main_url: https://stateofcss.com/
  url: https://stateofcss.com/
  source_url: https://github.com/StateOfJS/state-of-css-2019
  description: >
    Annual CSS survey, brother of The State of JS Survey.
  categories:
    - Web Development
  built_by: Sacha Greif & Contribs
  built_by_url: https://github.com/StateOfJS
  featured: false
- title: Bytom Blockchain
  url: https://bytom.io/
  main_url: https://bytom.io/
  source_url: https://github.com/bytomlabs/bytom.io
  description: >
    Embrace the New Era of Bytom Blockchain
  categories:
    - Finance
    - Open Source
    - Technology
  built_by: Bytom Foundation
  built_by_url: https://bytom.io/
  featured: false
- title: Oerol Festival
  url: https://www.oerol.nl/nl/
  main_url: https://www.oerol.nl/en/
  description: >
    Oerol is a cultural festival on the island of Terschelling in the Netherlands that is held annually in June.
    The ten-day festival is focused on live, public theatre as well as music and visual arts.
  categories:
    - Event
    - Entertainment
  built_by: Oberon
  built_by_url: https://oberon.nl/
  featured: false
- title: Libra
  main_url: "https://libra.org/"
  url: "https://libra.org/"
  description: Libra's mission is to enable a simple global currency and financial infrastructure that empowers billions of people.
  featured: false
  categories:
    - Open Source
    - Technology
    - Finance
- title: Riffy Blog
  main_url: https://blog.rayriffy.com/
  url: https://blog.rayriffy.com/
  source_url: https://github.com/rayriffy/rayriffy-blog
  description: >
    Riffy Blog is async based beautiful highly maintainable site built by using Gatsby v2 with SEO optimized.
  categories:
    - Web Development
    - Blog
    - Open Source
    - Technology
    - Music
    - SEO
  built_by: Phumrapee Limpianchop
  built_by_url: https://rayriffy.com/
  featured: false
- title: The Coffee Collective
  url: https://coffeecollective.dk
  main_url: https://coffeecollective.dk
  description: >
    The Coffee Collective website is a JAM-stack based, multilingual, multi currency website/shop selling coffee, related products and subscriptions.
  categories:
    - eCommerce
    - Food
  built_by: Remotely (Anders Hallundbæk)
  built_by_url: https://remotely.dk
  featured: false
- title: Leadership Development International
  url: https://ldi.global
  main_url: https://ldi.global
  description: >
    A DatoCMS-backed site for an education and training company based in the US, China and the UAE.
  categories:
    - Education
    - Nonprofit
  built_by: Grant Holle
  built_by_url: https://grantholle.com
  featured: false
- title: Canvas 1839
  main_url: "https://www.canvas1839.com/"
  url: "https://www.canvas1839.com/"
  description: >-
    Online store for Canvas 1839 products, including pharmacological-grade CBD oil and relief cream.
  categories:
    - eCommerce
    - Marketing
  built_by: Corey Ward
  built_by_url: "http://www.coreyward.me/"
- title: Sparkle Stories
  main_url: "https://app.sparklestories.com/"
  url: "https://app.sparklestories.com/"
  description: >-
    Sparkle Stories is a streaming audio platform for children with over 1,200 original audio stories.
  categories:
    - App
    - Education
  built_by: Corey Ward
  built_by_url: "http://www.coreyward.me/"
- title: nehalist.io
  main_url: https://nehalist.io
  url: https://nehalist.io
  description: >
    nehalist.io is a blog about software development, technology and all that kind of geeky stuff.
  categories:
    - Blog
    - Web Development
    - Open Source
  built_by: Kevin Hirczy
  built_by_url: https://nehalist.io
  featured: false
- title: March and Ash
  main_url: https://marchandash.com/
  url: https://marchandash.com/
  description: >-
    March and Ash is a customer-focused, licensed cannabis dispensary located in Mission Valley.
  categories:
    - eCommerce
    - Business
    - Blog
  built_by: Blueyellow
  built_by_url: https://blueyellow.io/
  featured: false
- title: T Two Industries
  description: >
    T Two Industries is a manufacturing company specializing in building custom truck decks, truck bodies, and trailers.
  main_url: https://www.ttwo.ca
  url: https://www.ttwo.ca
  categories:
    - Business
  built_by: https://www.t2.ca
  built_by_url: https://www.t2.ca
  featured: false
- title: Cali's Finest Landscaping
  url: https://www.calisfinestlandscaping.com/
  main_url: https://www.calisfinestlandscaping.com/
  description: >
    A team of hard-working, quality-obsessed landscaping professionals looking to take dreams and transform them into reality.
  categories:
    - Business
  built_by: David Krasniy
  built_by_url: http://dkrasniy.com
  featured: false
- title: Vazco
  url: https://www.vazco.eu
  main_url: https://www.vazco.eu
  description: >
    Vazco works for clients from all around the world in future-proof technologies and help them build better products.
  categories:
    - Agency
    - Web Development
    - Blog
    - Business
    - Technology
  built_by: Vazco
  built_by_url: https://www.vazco.eu
  featured: false
- title: Major League Eating
  main_url: https://majorleagueeating.com
  url: https://majorleagueeating.com
  description: >
    Major League Eating is the professional competitive eating organization that runs the Nathan’s Famous Coney Island Hot Dog eating contest on July 4th, among other eating events.
  categories:
    - Entertainment
    - Sports
  built_by: Carmen Cincotti
  built_by_url: https://github.com/ccincotti3
  featured: false
- title: APIs You Won't Hate
  url: https://apisyouwonthate.com/blog
  main_url: https://apisyouwonthate.com
  source_url: https://github.com/apisyouwonthate/apisyouwonthate.com
  description: >
    API development is a topic very close to our hearts. APIs You Won't Hate is a team and community dedicated to learning, writing, sharing ideas and bettering understanding of API practices. Together we can eradicate APIs we hate.
  categories:
    - Blog
    - Education
    - eCommerce
    - API
    - Community
    - Learning
    - Open Source
    - Technology
    - Web Development
  built_by: Mike Bifulco
  built_by_url: https://github.com/mbifulco
  featured: false
- title: Sankarsan Kampa
  main_url: "https://traction.one"
  url: "https://traction.one"
  description: Full time programmer, part time gamer, exploring the details of programmable systems and how to stretch their capabilities.
  featured: false
  categories:
    - Portfolio
    - Freelance
- title: AwesomeDocs
  main_url: "https://awesomedocs.traction.one/"
  url: "https://awesomedocs.traction.one/install"
  source_url: "https://github.com/AwesomeDocs/website"
  description: An awesome documentation website generator!
  featured: false
  categories:
    - Open Source
    - Web Development
    - Technology
    - Documentation
  built_by: Sankarsan Kampa
  built_by_url: "https://traction.one"
- title: Prism Programming Language
  main_url: "https://prism.traction.one/"
  url: "https://prism.traction.one/"
  source_url: "https://github.com/PrismLang/website"
  description: Interpreted, high-level, programming language.
  featured: false
  categories:
    - Programming
    - Open Source
    - Technology
    - Documentation
  built_by: Sankarsan Kampa
  built_by_url: "https://traction.one"
- title: Arnondora
  main_url: "https://arnondora.in.th/"
  url: "https://arnondora.in.th/"
  source_url: "https://github.com/arnondora/arnondoraBlog"
  description: Arnondora is a personal blog by Arnon Puitrakul
  categories:
    - Blog
    - Programming
    - Technology
  built_by: Arnon Puitrakul
  built_by_url: "https://arnondora.in.th/"
  featured: false
- title: KingsDesign
  url: "https://www.kingsdesign.com.au/"
  main_url: "https://www.kingsdesign.com.au/"
  description: KingsDesign is a Hobart based web design and development company. KingsDesign creates, designs, measures and improves web based solutions for businesses and organisations across Australia.
  categories:
    - Agency
    - Technology
    - Portfolio
    - Consulting
    - User Experience
  built_by: KingsDesign
  built_by_url: "https://www.kingsdesign.com.au"
- title: EasyFloh | Easy Flows for all
  url: "https://www.easyfloh.com"
  main_url: "https://www.easyfloh.com"
  description: >
    EasyFloh is for creating simple flows for your organisation. An organisation
    can design own flows with own stages.
  categories:
    - Business
    - Landing Page
  built_by: Vikram Aroskar
  built_by_url: "https://medium.com/@vikramaroskar"
  featured: false
- title: Home Alarm Report
  url: https://homealarmreport.com/
  main_url: https://homealarmreport.com/
  description: >
    Home Alarm Report is dedicated to helping consumers make informed decisions
    about home security solutions. The site was easily migrated from a legacy WordPress
    installation and the dev team chose Gatsby for its site speed and SEO capabilities.
  categories:
    - Blog
    - Business
    - SEO
    - Technology
  built_by: Centerfield Media
  built_by_url: https://www.centerfield.com
- title: Just | FX for treasurers
  url: "https://www.gojust.com"
  main_url: "https://www.gojust.com"
  description: >
    Just provides a single centralized view of FX for corporate treasurers. See interbank market prices, and access transaction cost analysis.
  categories:
    - Finance
    - Technology
  built_by: Bejamas
  built_by_url: "https://bejamas.io/"
  featured: false
- title: Bureau for Good | Nonprofit branding, web and print communications
  url: "https://www.bureauforgood.com"
  main_url: "https://www.bureauforgood.com"
  description: >
    Bureau for Good helps nonprofits explain why they matter across digital & print media. Bureau for Good crafts purpose-driven identities, websites & print materials for changemakers.
  categories:
    - Nonprofit
    - Agency
    - Design
  built_by: Bejamas
  built_by_url: "https://bejamas.io/"
  featured: false
- title: Atelier Cartier Blumen
  url: "https://www.ateliercartier.ch"
  main_url: "https://www.ateliercartier.ch"
  description: >
    Im schönen Kreis 6 in Zürich kreiert Nicole Cartier Blumenkompositionen anhand Charaktereigenschaften oder Geschichten zur Person an. Für wen ist Dein Blumenstrauss gedacht? Einzigartige Floristik Blumensträusse, Blumenabos, Events, Shootings. Site designed by https://www.stolfo.co
  categories:
    - eCommerce
    - Design
  built_by: Bejamas
  built_by_url: "https://bejamas.io/"
  featured: false
- title: Veronym – Cloud Security Service Provider
  url: "https://www.veronym.com"
  main_url: "https://www.veronym.com"
  description: >
    Veronym is securing your digital transformation. A comprehensive Internet security solution for business. Stay safe no matter how, where and when you connect.
  categories:
    - Security
    - Technology
    - Business
  built_by: Bejamas
  built_by_url: "https://bejamas.io/"
  featured: false
- title: Devahoy
  url: "https://devahoy.com/"
  main_url: "https://devahoy.com/"
  description: >
    Devahoy is a personal blog written in Thai about software development.
  categories:
    - Blog
    - Programming
  built_by: Chai Phonbopit
  built_by_url: "https://github.com/phonbopit"
  featured: false
- title: Venus Lover
  url: https://venuslover.com
  main_url: https://venuslover.com
  description: >
    Venus Lover is a mobile app for iOS and Android so you can read your daily horoscope and have your natal chart, including the interpretation of the ascendant, planets, houses and aspects.
  categories:
    - App
    - Consulting
    - Education
    - Landing Page
- title: Write/Speak/Code
  url: https://www.writespeakcode.com/
  main_url: https://www.writespeakcode.com/
  description: >
    Write/Speak/Code is a non-profit on a mission to promote the visibility and leadership of technologists with marginalized genders through peer-led professional development.
  categories:
    - Community
    - Nonprofit
    - Open Source
    - Conference
  built_by: Nicola B.
  built_by_url: https://www.linkedin.com/in/nicola-b/
  featured: false
- title: Daniel Spajic
  url: https://danieljs.tech/
  main_url: https://danieljs.tech/
  source_url: https://github.com/dspacejs/portfolio
  description: >
    Passionate front-end developer with a deep, yet diverse skillset.
  categories:
    - Portfolio
    - Programming
    - Freelance
  built_by: Daniel Spajic
  featured: false
- title: Cosmotory
  url: https://cosmotory.netlify.com/
  main_url: https://cosmotory.netlify.com/
  description: >
    This is the educational blog containing various courses,learning materials from various authors from all over the world.
  categories:
    - Blog
    - Community
    - Nonprofit
    - Open Source
    - Education
  built_by: Hanishraj B Rao.
  built_by_url: https://hanishrao.netlify.com/
  featured: false
- title: Armorblox | Security Powered by Understanding
  url: https://www.armorblox.com
  main_url: https://www.armorblox.com
  description: >
    Armorblox is a venture-backed stealth cybersecurity startup, on a mission to build a game-changing enterprise security platform.
  categories:
    - Security
    - Technology
    - Business
  built_by: Bejamas
  built_by_url: https://bejamas.io
  featured: false
- title: Mojo
  url: https://www.mojo.is
  main_url: https://www.mojo.is/
  description: >
    We help companies create beautiful digital experiences
  categories:
    - Agency
    - Technology
    - Consulting
    - User Experience
    - Web Development
  featured: false
- title: Marcel Hauri
  url: https://marcelhauri.ch/
  main_url: https://marcelhauri.ch/
  description: >
    Marcel Hauri is an award-winning Magento developer and e-commerce specialist.
  categories:
    - Portfolio
    - Blog
    - Programming
    - Community
    - Open Source
    - eCommerce
  built_by: Marcel Hauri
  built_by_url: https://marcelhauri.ch
  featured: false
- title: Projektmanagementblog
  url: https://www.projektmanagementblog.de
  main_url: https://www.projektmanagementblog.de/
  source_url: https://github.com/StephanWeinhold/pmblog
  description: >
    Thoughts about modern project management. Built with Gatsby and Tachyons, based on Advanced Starter.
  categories:
    - Blog
  built_by: Stephan Weinhold
  built_by_url: https://stephanweinhold.com/
  featured: false
- title: Anthony Boyd Graphics
  url: https://www.anthonyboyd.graphics/
  main_url: https://www.anthonyboyd.graphics/
  description: >
    Free Graphic Design Resources by Anthony Boyd
  categories:
    - Portfolio
  built_by: Anthony Boyd
  built_by_url: https://www.anthonyboyd.com/
  featured: false
- title: Relocation Hero
  url: https://relocationhero.com
  main_url: https://relocationhero.com
  description: >
    Blog with FAQs related to Germany relocation. Built with Gatsby.
  categories:
    - Blog
    - Consulting
    - Community
  featured: false
- title: Zoe Rodriguez
  url: https://zoerodrgz.com
  main_url: https://zoerodrgz.com
  description: >
    Portfolio for Los Angeles-based designer Zoe Rodriguez. Built with Gatsby.
  categories:
    - Portfolio
    - Design
  built_by: Chase Ohlson
  built_by_url: https://chaseohlson.com
  featured: false
- title: TriActive USA
  url: https://triactiveusa.com
  main_url: https://triactiveusa.com
  description: >
    Website and blog for TriActive USA. Built with Gatsby.
  categories:
    - Landing Page
    - Business
  built_by: Chase Ohlson
  built_by_url: https://chaseohlson.com
- title: LaunchDarkly
  url: https://launchdarkly.com/
  main_url: https://launchdarkly.com/
  description: >
    LaunchDarkly is the feature management platform that software teams use to build better software, faster.
  categories:
    - Technology
    - Marketing
  built_by: LaunchDarkly
  built_by_url: https://launchdarkly.com/
  featured: false
- title: Arpit Goyal
  url: https://arpitgoyal.com
  main_url: https://arpitgoyal.com
  source_url: https://github.com/92arpitgoyal/ag-blog
  description: >
    Blog and portfolio website of a Front-end Developer turned Product Manager.
  categories:
    - Blog
    - Portfolio
    - Technology
    - User Experience
  built_by: Arpit Goyal
  built_by_url: https://twitter.com/_arpitgoyal
  featured: false
- title: Portfolio of Cole Townsend
  url: https://twnsnd.co
  main_url: https://twnsnd.co
  description: Portfolio of Cole Townsend, Product Designer
  categories:
    - Portfolio
    - User Experience
    - Web Development
    - Design
  built_by: Cole Townsend
  built_by_url: https://twitter.com/twnsndco
- title: Jana Desomer
  url: https://www.janadesomer.be/
  main_url: https://www.janadesomer.be/
  description: >
    I'm Jana, a digital product designer with coding skills, based in Belgium
  categories:
    - Portfolio
  built_by: Jana Desomer Designer/Developer
  built_by_url: https://www.janadesomer.be/
  featured: false
- title: Carbon8 Regenerative Agriculture
  url: https://www.carbon8.org.au/
  main_url: https://www.carbon8.org.au/
  description: >
    Carbon8 is a Not for Profit charity that supports Aussie farmers to transition to regenerative agriculture practices and rebuild the carbon (organic matter) in their soil from 1% to 8%.
  categories:
    - Nonprofit
    - eCommerce
  built_by: Little & Big
  built_by_url: "https://www.littleandbig.com.au/"
  featured: false
- title: Reactgo blog
  url: https://reactgo.com/
  main_url: https://reactgo.com/
  description: >
    It provides tutorials & articles about modern open source web technologies such as react,vuejs and gatsby.
  categories:
    - Blog
    - Education
    - Programming
    - Web Development
  built_by: Sai gowtham
  built_by_url: "https://twitter.com/saigowthamr"
  featured: false
- title: City Springs
  url: https://citysprings.com/
  main_url: https://citysprings.com/
  description: >
    Sandy Springs is a city built on creative thinking and determination. They captured a bold vision for a unified platform to bring together new and existing information systems. To get there, the Sandy Springs communications team partnered with Mediacurrent on a new Drupal 8 decoupled platform architecture with a Gatsbyjs front end to power both the City Springs website and its digital signage network. Now, the Sandy Springs team can create content once and publish it everywhere.
  categories:
    - Community
    - Government
  built_by: Mediacurrent
  built_by_url: https://www.mediacurrent.com
  featured: false
- title: Behalf
  url: https://www.behalf.no/
  main_url: https://www.behalf.no/
  description: >
    Behalf is Norwegian based digital design agency.
  categories:
    - Agency
    - Portfolio
    - Business
    - Consulting
    - Design
    - Design System
    - Marketing
    - Web Development
    - User Experience
  built_by: Behalf
  built_by_url: https://www.behalf.no/
  featured: false
- title: Saxenhammer & Co.
  url: https://saxenhammer-co.com/
  main_url: https://saxenhammer-co.com/
  description: >
    Saxenhammer & Co. is a leading boutique investment bank in Continental Europe. The firm’s strong track record is comprised of the execution of 200 successful transactions across all major industries.
  categories:
    - Consulting
    - Finance
    - Business
  built_by: Axel Fuhrmann
  built_by_url: https://axelfuhrmann.com/
  featured: false
- title: UltronEle
  url: http://ultronele.com
  main_url: https://runbytech.github.io/ueofcweb/
  source_url: https://github.com/runbytech/ueofcweb
  description: >
    UltronEle is a light, fast, simple yet interesting serverless e-learning CMS based on GatsbyJS. It aims to provide a easy-use product for tutors, teachers, instructors from all kinks of fields with near-zero efforts to setup their own authoring tool and content publish website.
  categories:
    - Education
    - Consulting
    - Landing Page
    - Web Development
    - Open Source
    - Learning
  built_by: RunbyTech
  built_by_url: http://runbytech.co
  featured: false
- title: Nick Selvaggio
  url: https://nickgs.com/
  main_url: https://nickgs.com/
  description: >
    The personal website of Nick Selvaggio. Long Island based web developer, teacher, and technologist.
  categories:
    - Consulting
    - Programming
    - Web Development
  featured: false
- title: Free & Open Source Gatsby Themes by LekoArts
  main_url: "https://themes.lekoarts.de"
  url: "https://themes.lekoarts.de"
  source_url: "https://github.com/LekoArts/gatsby-themes/tree/master/www"
  built_by: LekoArts
  built_by_url: "https://github.com/LekoArts"
  description: >-
    Get high-quality and customizable Gatsby themes to quickly bootstrap your website! Choose from many professionally created and impressive designs with a wide variety of features and customization options. Use Gatsby Themes to take your project to the next level and let you and your customers take advantage of the many benefits Gatsby has to offer.
  categories:
    - Open Source
    - Directory
    - Marketing
    - Landing Page
  featured: false
- title: Lars Roettig
  url: https://larsroettig.dev/
  main_url: https://larsroettig.dev/
  description: >
    Lars Roettig is a Magento Maintainer and e-commerce specialist. On his Blog, he writes Software Architecture and Magento Development.
  categories:
    - Portfolio
    - Blog
    - Programming
    - Community
    - Open Source
    - eCommerce
  built_by: Lars Roettig
  built_by_url: https://larsroettig.dev/
  featured: false
- title: Cade Kynaston
  url: https://cade.codes
  main_url: https://cade.codes
  source_url: https://github.com/cadekynaston/gatsby-portfolio
  description: >
    Cade Kynaston's Portfolio
  categories:
    - Portfolio
  built_by: Cade Kynaston
  built_by_url: https://github.com/cadekynaston
  featured: false
- title: Growable Meetups
  url: https://www.growable.io/
  main_url: https://www.growable.io/
  description: >
    Growable - Events to Accelerate your career in Tech. Made with <3 with Gatsby, React & Netlify by Talent Point in London.
  categories:
    - Event
    - Technology
    - Education
    - Community
    - Conference
  built_by: Talent Point
  built_by_url: https://github.com/talent-point/
  featured: false
- title: Fantastic Metropolis
  main_url: https://fantasticmetropolis.com
  url: https://fantasticmetropolis.com
  description: >
    Fantastic Metropolis ran between 2001 and 2006, highlighting the potential of literary science fiction and fantasy.
  categories:
    - Entertainment
  built_by: Luis Rodrigues
  built_by_url: https://goblindegook.com
  featured: false
- title: Simon Koelewijn
  main_url: https://simonkoelewijn.nl
  url: https://simonkoelewijn.nl
  description: >
    Personal blog of Simon Koelewijn, where he blogs about UX, analytics and web development (in Dutch). Made awesome and fast by using Gatsby 2.x (naturally) and gratefully using Netlify and Netlify CMS.
  categories:
    - Freelance
    - Blog
    - Web Development
    - User Experience
  built_by: Simon Koelewijn
  built_by_url: https://simonkoelewijn.nl
  featured: false
- title: Raconteur Careers
  main_url: https://careers.raconteur.net
  url: https://careers.raconteur.net
  description: >
    Raconteur is a London-based publishing house and content marketing agency. We have built this careers portal Gatsby v2 with TypeScript, Styled-Components, React-Spring and Contentful.
  categories:
    - Media
    - Marketing
    - Landing Page
  built_by: Jacob Herper
  built_by_url: https://herper.io
  featured: false
- title: Frankly Steve
  url: https://www.franklysteve.com/
  main_url: https://www.franklysteve.com/
  description: >
    Wedding photography with all the hugs, tears, kisses, smiles, laughter, banter, kids up trees, friends in hedges.
  categories:
    - Photography
    - Portfolio
  built_by: Little & Big
  built_by_url: "https://www.littleandbig.com.au/"
  featured: false
- title: Eventos orellana
  description: >-
    We are a company dedicated to providing personalized and professional advice
    for the elaboration and coordination of social and business events.
  main_url: "https://eventosorellana.com/"
  url: "https://eventosorellana.com/"
  featured: false
  categories:
    - Gallery
  built_by: Ramón Chancay
  built_by_url: "https://ramonchancay.me/"
- title: DIA Supermercados
  main_url: https://dia.com.br
  url: https://dia.com.br
  description: >-
    Brazilian retailer subsidiary, with more than 1,100 stores in Brazil, focusing on low prices and exclusive DIA Products.
  categories:
    - Business
  built_by: CloudDog
  built_by_url: https://clouddog.com.br
  featured: false
- title: AntdSite
  main_url: https://antdsite.yvescoding.org
  url: https://antdsite.yvescoding.org
  description: >-
    A static docs generator based on Ant Design and GatsbyJs.
  categories:
    - Documentation
  built_by: Yves Wang
  built_by_url: https://antdsite.yvescoding.org
- title: AntV
  main_url: https://antv.vision
  url: https://antv.vision
  description: >-
    AntV is a new generation of data visualization technique from Ant Financial
  categories:
    - Documentation
  built_by: afc163
  built_by_url: https://github.com/afc163
- title: Fourpost
  url: https://www.fourpost.com
  main_url: https://www.fourpost.com
  description: >
    Fourpost is a shopping destination for today’s family that combines the best brands and experiences under one roof.
  categories:
    - Marketing
  built_by: Fourpost
  built_by_url: https://github.com/fourpost
  featured: false
- title: ReactStudy Blog
  url: https://elated-lewin-51cf0d.netlify.com
  main_url: https://elated-lewin-51cf0d.netlify.com
  description: >
    Belong to your own blog by gatsby
  categories:
    - Blog
  built_by: 97thjingba
  built_by_url: https://github.com/97thjingba
  featured: false
- title: George
  main_url: https://kind-mestorf-5a2bc0.netlify.com
  url: https://kind-mestorf-5a2bc0.netlify.com
  description: >
    shiny new web built with Gatsby
  categories:
    - Blog
    - Portfolio
    - Gallery
    - Landing Page
    - Design
    - Web Development
    - Open Source
    - Science
  built_by: George Davituri
  featured: false

- title: CEO amp
  main_url: https://www.ceoamp.com
  url: https://www.ceoamp.com
  description: >
    CEO amp is an executive training programme to amplify a CEO's voice in the media. This site was built with Gatsby v2, Styled-Components, TypeScript and React Spring.
  categories:
    - Consulting
    - Entrepreneurship
    - Marketing
    - Landing Page
  built_by: Jacob Herper
  built_by_url: https://herper.io
  featured: false
- title: QuantumBlack
  main_url: https://www.quantumblack.com/
  url: https://www.quantumblack.com/
  description: >
    We help companies use data to make distinctive, sustainable and significant improvements to their performance.
  categories:
    - Technology
    - Consulting
    - Data
    - Design
  built_by: Richard Westenra
  built_by_url: https://www.richardwestenra.com/
  featured: false
- title: Coffeeshop Creative
  url: https://www.coffeeshopcreative.ca
  main_url: https://www.coffeeshopcreative.ca
  description: >
    Marketing site for a Toronto web design and videography studio.
  categories:
    - Marketing
    - Agency
    - Design
    - Video
    - Web Development
  built_by: Michael Uloth
  built_by_url: https://www.michaeluloth.com
  featured: false
- title: Daily Hacker News
  url: https://dailyhn.com
  main_url: https://dailyhn.com
  description: >
    Daily Hacker News presents the top five stories from Hacker News daily.
  categories:
    - Entertainment
    - Design
    - Web Development
    - Technology
    - Science
  built_by: Joeri Smits
  built_by_url: https://joeri.dev
  featured: false
- title: Grüne Dresden
  main_url: https://ltw19dresden.de
  url: https://ltw19dresden.de
  description: >
    This site was built for the Green Party in Germany (Bündnis 90/Die Grünen) for their local election in Dresden, Saxony. The site was built with Gatsby v2 and Styled-Components.
  categories:
    - Government
    - Nonprofit
  built_by: Jacob Herper
  built_by_url: https://herper.io
- title: Gratsy
  url: https://gratsy.com/
  main_url: https://gratsy.com/
  description: >
    Gratsy: Feedback To Give Back
  categories:
    - Agency
    - Marketing
    - Landing Page
  built_by: Whalar
  built_by_url: https://whalar.com/
  featured: false
- title: deepThreads
  main_url: https://deepthreads.com
  url: https://deepthreads.com/
  description: >
    deepThreads is a shiny new website built with Gatsby v2.  We make art using deep learning along with print on demand providers to create some cool stuff!
  categories:
    - eCommerce
  built_by: Kyle Kitlinski
  built_by_url: https://github.com/k-kit
  featured: false
- title: Mill3 Studio
  main_url: https://mill3.studio/en/
  url: https://mill3.studio/en/
  description: >
    Our agency specializes in the analysis, strategy and development of digital products.
  categories:
    - Agency
    - Portfolio
  built_by: Mill3
  built_by_url: https://mill3.studio/en/
  featured: false
- title: Zellement
  main_url: https://www.zellement.com
  url: https://www.zellement.com
  description: >
    Online portfolio of Dan Farrow from Nottingham, UK.
  categories:
    - Portfolio
  built_by: Zellement
  built_by_url: https://www.zellement.com
  featured: false
- title: Fullstack HQ
  url: https://fullstackhq.com/
  main_url: https://fullstackhq.com/
  description: >
    Get immediate access to a battle-tested team of designers and developers on a pay-as-you-go monthly subscription.
  categories:
    - Agency
    - Consulting
    - Freelance
    - Marketing
    - Portfolio
    - Web Development
    - App
    - Business
    - Design
    - JavaScript
    - Technology
    - User Experience
    - Web Development
    - eCommerce
    - WordPress
  built_by: Fullstack HQ
  built_by_url: https://fullstackhq.com/
  featured: false
- title: Cantas
  main_url: https://www.cantas.co.jp
  url: https://www.cantas.co.jp
  description: >
    Cantas is digital marketing company in Japan.
  categories:
    - Business
    - Agency
  built_by: Cantas
  built_by_url: https://www.cantas.co.jp
  featured: false
- title: Sheringham Shantymen
  main_url: https://www.shantymen.com/
  url: https://www.shantymen.com/
  description: >
    The Sheringham Shantymen are a sea shanty singing group that raise money for the RNLI in the UK.
  categories:
    - Music
    - Community
    - Entertainment
    - Nonprofit
  built_by: Zellement
  built_by_url: https://www.zellement.com/
  featured: false
- title: WP Spark
  main_url: https://wpspark.io/
  url: https://wpspark.io/
  description: >
    Create blazing fast website with WordPress and our Gatsby themes.
  categories:
    - Agency
    - Community
    - Blog
    - WordPress
  built_by: wpspark
  built_by_url: https://wpspark.io/
- title: Ronald Langeveld
  description: >
    Ronald Langeveld's blog and Web Development portfolio website.
  main_url: "https://www.ronaldlangeveld.com"
  url: "https://www.ronaldlangeveld.com"
  categories:
    - Blog
    - Web Development
    - Freelance
    - Portfolio
    - Consulting
  featured: false
- title: Golfonaut
  description: >
    Golfonaut - Golf application for Apple Watch
  main_url: https://golfonaut.io
  url: https://golfonaut.io
  categories:
    - App
    - Sports
  featured: false
- title: Anton Sten - UX Lead/Design
  url: https://www.antonsten.com
  main_url: https://www.antonsten.com
  description: Anton Sten leads UX for design-driven companies.
  categories:
    - User Experience
    - Blog
    - Freelance
    - Portfolio
    - Consulting
    - Agency
    - Design
  featured: false
- title: Rashmi AP - Front-end Developer
  main_url: http://rashmiap.me
  url: http://rashmiap.me
  featured: false
  description: >
    Rashmi AP's Personal Portfolio Website
  source_url: https://github.com/rashmiap/personal-website-react
  categories:
    - Portfolio
    - Open Source
  built_by: Rashmi AP
  built_by_url: http://rashmiap.me
- title: OpenSourceRepos - Blogs for open source repositories
  main_url: https://opensourcerepos.com
  url: https://opensourcerepos.com
  featured: false
  description: >
    Open Source Repos is a blog site for explaining the architecture, code-walkthrough and key takeways for the GitHub repository. Out main aim to is to help more developers contribute to open source projects.
  source_url: https://github.com/opensourcerepos/blogs
  categories:
    - Open Source
    - Design
    - Design System
    - Blog
  built_by: OpenSourceRepos Team
  built_by_url: https://opensourcerepos.com
- title: Sheelah Brennan - Front-End/UX Engineer
  main_url: https://sheelahb.com
  url: https://sheelahb.com
  featured: false
  description: >
    Sheelah Brennan's web development blog
  categories:
    - Blog
    - Web Development
    - Design
    - Freelance
    - Portfolio
  built_by: Sheelah Brennan
- title: Delinx.Digital - Web and Mobile Development Agency based in Sofia, Bulgaria
  main_url: https://delinx.digital
  url: https://delinx.digital/solutions
  description: >
    Delinx.digital is a software development oriented digital agency based in Sofia, Bulgaria. We develop bespoke software solutions using  WordPress, WooCommerce, Shopify, eCommerce, React.js, Node.js, PHP, Laravel and many other technologies.
  categories:
    - Agency
    - Web Development
    - Design
    - eCommerce
    - WordPress
  featured: false
- title: Cameron Nuckols - Articles, Book Notes, and More
  main_url: https://nucks.co
  url: https://nucks.co
  description: >
    This site hosts all of Cameron Nuckols's writing on entrepreneurship, startups, money, fitness, self-education, and self-improvement.
  categories:
    - Blog
    - Entrepreneurship
    - Business
    - Productivity
    - Technology
    - Marketing
  featured: false
- title: Hayato KAJIYAMA - Portfolio
  main_url: "https://hyakt.dev"
  url: "https://hyakt.dev"
  source_url: "https://github.com/hyakt/hyakt.github.io"
  featured: false
  categories:
    - Portfolio
- title: Skirtcraft - Unisex Skirts with Large Pockets
  main_url: https://skirtcraft.com
  url: https://skirtcraft.com/products
  source_url: https://github.com/jqrn/skirtcraft-web
  description: >
    Skirtcraft sells unisex skirts with large pockets, made in the USA. Site built with TypeScript and styled-components, with Tumblr-sourced blog posts.
  categories:
    - eCommerce
    - Blog
  built_by: Joe Quarion
  built_by_url: https://github.com/jqrn
  featured: false
- title: Vermarc Sport
  main_url: https://www.vermarcsport.com/
  url: https://www.vermarcsport.com/
  description: >
    Vermarc Sport offers a wide range of cycle clothing, cycling jerseys, bib shorts, rain gear and accessories, as well for the summer, the mid-season (autumn / spring) and the winter.
  categories:
    - eCommerce
  built_by: BrikL
  built_by_url: https://github.com/Brikl
- title: Cole Ruche
  main_url: https://coleruche.com
  url: https://coleruche.com
  source_url: https://github.com/kingingcole/myblog
  description: >
    The personal website and blog for Emeruche "Cole" Ikenna, front-end web developer from Nigeria.
  categories:
    - Blog
    - Portfolio
  built_by: Emeruche "Cole" Ikenna
  built_by_url: https://twitter.com/cole_ruche
  featured: false
- title: Abhith Rajan - Coder, Blogger, Biker, Full Stack Developer
  main_url: https://www.abhith.net/
  url: https://www.abhith.net/
  source_url: https://github.com/Abhith/abhith.net
  description: >
    abhith.net is a portfolio website of Abhith Rajan, a full stack developer. Sharing blog posts, recommended videos, developer stories and services with the world through this site.
  categories:
    - Portfolio
    - Blog
    - Programming
    - Open Source
    - Technology
  built_by: Abhith Rajan
  built_by_url: https://github.com/Abhith
  featured: false
- title: Mr & Mrs Wilkinson
  url: https://thewilkinsons.netlify.com/
  main_url: https://thewilkinsons.netlify.com/
  source_url: https://github.com/davemullenjnr/the-wilkinsons
  description: >
    A one-page wedding photography showcase using Gatsby Image and featuring a lovely hero and intro section.
  categories:
    - Photography
  built_by: Dave Mullen Jnr
  built_by_url: https://davemullenjnr.co.uk
  featured: false
- title: Gopesh Gopinath - Full Stack JavaScript Developer
  url: https://www.gopeshgopinath.com
  main_url: https://www.gopeshgopinath.com
  source_url: https://github.com/GopeshMedayil/gopeshgopinath.com
  description: >
    Gopesh Gopinath's Personal Portfolio Website
  categories:
    - Portfolio
    - Open Source
  built_by: Gopesh Gopinath
  built_by_url: https://www.gopeshgopinath.com
  featured: false
- title: Misael Taveras - FrontEnd Developer
  url: https://taverasmisael.com
  main_url: https://taverasmisael.com
  source_url: https://github.com/taverasmisael/taverasmisael
  description: >
    Personal site and blogging about learning FrontEnd web development in spanish.
  categories:
    - Portfolio
    - Open Source
    - Blog
    - JavaScript
    - Web Development
  built_by: Misael Taveras
  built_by_url: https://taverasmisael.com
  featured: false
- title: Le Reacteur
  url: https://www.lereacteur.io/
  main_url: https://www.lereacteur.io/
  description: >
    Le Reacteur is the first coding bootcamp dedicated to web and mobile apps development (iOS/Android). We offer intensive sessions to train students in a short time (10 weeks). Our goal is to pass on to our students in less than 3 months what they would have learned in 2 years. To achieve this ambitious challenge, our training is based on learning JavaScript (Node.js, Express, ReactJS, React Native).
  categories:
    - JavaScript
    - Learning
    - Mobile Development
    - Web Development
  built_by: Farid Safi
  built_by_url: https://twitter.com/FaridSafi
  featured: false
- title: Cinch
  url: https://www.cinch.co.uk
  main_url: https://www.cinch.co.uk
  description: >
    Cinch is a hub for car supermarkets and dealers to show off their stock. The site only lists second-hand cars that are seven years old or younger, with less than 70,000 miles on the clock.
  categories:
    - Entrepreneurship
    - Business
  built_by: Somo
  built_by_url: https://www.somoglobal.com
  featured: false
- title: Recetas El Universo
  description: >-
    Recipes and videos with the best of Ecuadorian cuisine.
    Collectable recipes from Diario El Universo.
  main_url: "https://recetas-eu.netlify.com/"
  url: "https://recetas-eu.netlify.com/"
  featured: false
  categories:
    - Blog
    - WordPress
    - Food
  built_by: Ramón Chancay
  built_by_url: "https://ramonchancay.me/"
- title: Third and Grove
  url: https://www.thirdandgrove.com
  main_url: https://www.thirdandgrove.com
  source_url: https://github.com/thirdandgrove/tagd8_gatsby
  description: >
    A digital agency slaying the mundane one pixel at a time.
  categories:
    - Agency
    - Marketing
    - Open Source
    - Technology
  built_by: Third and Grove
  built_by_url: https://www.thirdandgrove.com
  featured: false
- title: Le Bikini
  url: https://lebikini.com
  main_url: https://lebikini.com
  description: >
    New website for Toulouse's most iconic concert hall.
  categories:
    - Music
  built_by: Antoine Rousseau
  built_by_url: https://antoine.rousseau.im
  featured: false
- title: Jimmy Truong's Portfolio
  url: https://jimmytruong.ca
  main_url: https://jimmytruong.ca
  description: >
    This porfolio is a complication of all projects done during my time at BCIT D3 (Digital Design and Development) program and after graduation.
  categories:
    - Portfolio
    - Web Development
  built_by: Jimmy Truong
  built_by_url: https://jimmytruong.ca
  featured: false
- title: Quick Stop Nicaragua
  main_url: https://quickstopnicaragua.com
  url: https://quickstopnicaragua.com
  description: >
    Convenience Store Website
  categories:
    - Food
  built_by: Gerald Martinez
  built_by_url: https://twitter.com/GeraldM_92
  featured: false
- title: XIEL
  main_url: https://xiel.dev
  url: https://xiel.dev
  source_url: https://github.com/xiel/xiel
  description: >
    I'm a freelance front-end developer from Berlin who creates digital experiences that everyone likes to use.
  categories:
    - Portfolio
    - Blog
  built_by: Felix Leupold
  built_by_url: https://twitter.com/xiel
  featured: false
- title: Nicaragua Best Guides
  main_url: https://www.nicaraguasbestguides.com
  url: https://www.nicaraguasbestguides.com
  description: >
    Full-Service Tour Operator and Destination Management Company (DMC)
  categories:
    - Agency
    - Travel
  built_by: Gerald Martinez
  built_by_url: https://twitter.com/GeraldM_92
  featured: false
- title: Thoughts and Stuff
  main_url: http://thoughtsandstuff.com
  url: http://thoughtsandstuff.com
  source_url: https://github.com/robmarshall/gatsby-tns
  description: >
    A simple easy to read blog. Minimalistic, focusing on content over branding. Includes RSS feed.
  categories:
    - Accessibility
    - Blog
    - WordPress
  built_by: Robert Marshall
  built_by_url: https://robertmarshall.dev
  featured: false
- title: Tracli
  url: https://tracli.rootvan.com/
  main_url: https://tracli.rootvan.com/
  source_url: https://github.com/ridvankaradag/tracli-landing
  description: >
    A command line app that tracks your time
  categories:
    - Productivity
    - Technology
    - Landing Page
  built_by: Ridvan Karadag
  built_by_url: http://www.rootvan.com
  featured: false
- title: spon.io
  url: https://www.spon.io
  main_url: https://www.spon.io
  source_url: https://github.com/magicspon/spon.io
  description: >
    Portfolio for frontend web developer, based in Bristol UK
  categories:
    - Portfolio
  built_by: Dave Stockley
  built_by_url: https://www.spon.io
  featured: false
- title: BBS
  url: https://big-boss-studio.com
  main_url: https://big-boss-studio.com
  description: >
    For 11 years, we help great brands in their digital transformation, offering all our expertise for their needs. Technical consulting, UX, design, technical integration and maintenance.
  categories:
    - Agency
    - JavaScript
    - Web Development
  built_by: BBS
  built_by_url: https://big-boss-studio.com
  featured: false
- title: Appes - Meant to evolve
  main_url: https://appes.co
  url: https://appes.co
  description: >
    Appes is all about apps and evolution. We help companies to build mobile and
    web products.
  categories:
    - Agency
    - Mobile Development
    - Web Development
    - Technology
  built_by: Appes
  built_by_url: https://appes.co
  featured: false
- title: Intern
  url: https://intern.imedadel.me
  main_url: https://intern.imedadel.me
  description: >
    Intern is a job board for getting internships in tech, design, marketing, and more. It's built entirely with Gatsby.
  categories:
    - Directory
    - Technology
  built_by: Imed Adel
  built_by_url: https://imedadel.me
  featured: false
- title: Global Citizen Foundation
  main_url: https://www.globalcitizenfoundation.org
  url: https://www.globalcitizenfoundation.org
  description: >
    In the digital economy, we are Global Citizens and the currency is Personal Data
  categories:
    - Nonprofit
  built_by: The Delta Studio
  built_by_url: https://www.thedelta.io
  featured: false
- title: GatsbyFinds
  main_url: https://gatsbyfinds.netlify.com
  url: https://gatsbyfinds.netlify.com
  description: >
    GatsbyFinds is a website built ontop of Gatsby v2 by providing developers with a showcase of all the latest projects made with the beloved GatsbyJS.
  categories:
    - Portfolio
    - Gallery
  built_by: Bvlktech
  built_by_url: https://twitter.com/bvlktech
  featured: false
- title: AFEX Commodities Exchange
  main_url: https://afexnigeria.com
  url: https://afexnigeria.com
  description: >
    AFEX Nigeria strives to transform Nigerian agriculture by creating more bargaining power to smallholder farmers, access to information, and secure storage.
  categories:
    - Blog
    - Business
    - Finance
    - Food
    - WordPress
  built_by: Mayowa Falade
  built_by_url: http://mayowafalade.com
  featured: false
- title: VIA Data
  main_url: https://viadata.io
  url: https://viadata.io
  description: >
    The future of data management
  categories:
    - Data
  built_by: The Delta Studio
  built_by_url: https://www.thedelta.io
  featured: false
- title: Front End Day Event Website
  main_url: https://frontend-day.com/
  url: https://frontend-day.com/
  description: >
    Performant landing page for a front end workshops recurring event / conference.
  categories:
    - Event
    - Conference
    - Web Development
    - Technology
  built_by: Pagepro
  built_by_url: https://pagepro.co
  featured: false
- title: Mutual
  main_url: https://www.madebymutual.com
  url: https://www.madebymutual.com
  description: >
    Mutual is a web design and development agency. Our new website is powered by Gatsby and Craft CMS.
  categories:
    - Blog
    - Portfolio
    - Agency
    - Design
    - Web Development
  built_by: Mutual
  built_by_url: https://twitter.com/madebymutual
  featured: false
- title: Surge 3
  main_url: https://surge3.com
  url: https://surge3.com/
  description: >
    We’re Surge 3 - a premier web development agency. Our company centers around the principles of quality, speed, and service! We are founded using the latest in web technologies and are dedicated to using those exact tools to help our customers achieve their goals.
  categories:
    - Portfolio
    - Blog
    - Agency
    - Web Development
    - Marketing
  built_by: Dillon Browne
  built_by_url: https://dillonbrowne.com
- title: Adaltas
  main_url: https://www.adaltas.com
  url: https://www.adaltas.com
  description: >
    Adaltas is a team of consultants with a focus on Open Source, Big Data and Cloud Computing based in France, Canada and Morocco.
  categories:
    - Consulting
    - Data
    - Design System
    - Programming
    - Learning
  built_by: Adaltas
  built_by_url: https://www.adaltas.com
- title: Themis Attorneys
  main_url: https://themis-attorneys.com
  url: https://themis-attorneys.com
  description: >
    Themis Attorneys is Chennai based lawyers. Their new complete website is made using Gatsby.
  categories:
    - Agency
    - Consulting
    - Portfolio
    - Law
  built_by: Merbin J Anselm
  built_by_url: https://anselm.in
- title: Runlet
  main_url: https://runlet.app
  url: https://runlet.app
  source_url: https://github.com/runletapp/runlet
  description: >
    Runlet is a cloud-based job manager that offers device synchronization and reliable message delivery in a network of connected devices even after connectivity issues. Available for ARM, Linux, Mac and Windows.
  categories:
    - App
    - Landing Page
    - Productivity
    - Technology
  built_by: Vandré Leal
  built_by_url: https://vandreleal.github.io
  featured: false
- title: tiaan.dev
  main_url: https://tiaan.dev
  url: https://tiaan.dev
  featured: false
  categories:
    - Blog
    - Portfolio
    - Web Development
- title: Praveen Bisht
  main_url: https://www.prvnbist.com/
  url: https://www.prvnbist.com/
  source_url: https://github.com/prvnbist/portfolio
  categories:
    - Portfolio
    - Blog
  built_by: Praveen Bisht
  built_by_url: https://www.prvnbist.com/
  featured: false
- title: Jeff Mills The Outer Limits x NTS Radio
  url: https://www.nts.live/projects/jeff-mills-the-outer-limits/
  main_url: https://www.nts.live/projects/jeff-mills-the-outer-limits/
  source_url: https://github.com/ntslive/the-outer-limits
  description: >
    NTS Radio created a minisite for Jeff Mills' 6 part radio series The Outer Limits, including original music production and imagery curated from the NASA online image archive.
  categories:
    - Music
    - Gallery
    - Science
    - Entertainment
  built_by: NTS Radio
  built_by_url: https://www.nts.live
  featured: false
- title: BALAJIRAO676
  main_url: https://thebalajiraoecommerce.netlify.com/
  url: https://thebalajiraoecommerce.netlify.com/
  featured: false
  categories:
    - Blog
    - eCommerce
    - Web Development
- title: Mentimeter
  url: https://www.mentimeter.com/
  main_url: https://www.mentimeter.com/
  categories:
    - Business
  featured: false
- title: HYFN
  url: https://hyfn.com/
  main_url: https://hyfn.com/
  categories:
    - Business
  featured: false
- title: Mozilla India
  main_url: https://mozillaindia.org/
  url: https://mozillaindia.org/
  categories:
    - Open Source
  featured: false
- title: Primer Labs
  main_url: https://www.primerlabs.io
  url: https://www.primerlabs.io
  featured: false
  categories:
    - Education
    - Learning
- title: AJ on Purr-fect Solutions
  url: https://ajonp.com
  main_url: https://ajonp.com
  description: >
    A Community of developers, creating resources for all to use!
  categories:
    - Education
    - Learning
    - Programming
    - Web Development
    - API
    - Blog
    - SEO
  built_by: AJonP
  built_by_url: http://ajonp.com/authors/alex-patterson
- title: blog.kwst.site
  main_url: https://blog.kwst.site
  url: https://blog.kwst.site
  description: A blog of frontend engineer working in Fukuoka
  source_url: https://github.com/SatoshiKawabata/blog
  featured: false
  categories:
    - Blog
    - Technology
    - Web Development
    - JavaScript
- title: Run Leeds
  main_url: http://www.runleeds.co.uk
  url: http://www.runleeds.co.uk
  description: >
    Community running site based in Leeds,UK. Aiming to support those going through a life crisis.
  categories:
    - Accessibility
    - Blog
    - Community
    - Nonprofit
    - Sports
    - WordPress
  built_by: Robert Marshall
  built_by_url: https://www.robertmarshall.dev
- title: Arvind Kumar
  main_url: https://arvind.io
  url: https://arvind.io
  source_url: https://github.com/EnKrypt/arvind.io
  built_by: Arvind Kumar
  built_by_url: "https://arvind.io/"
  description: >
    A blog about writing code, making music and studying the skies.
  featured: false
  categories:
    - Blog
    - Music
    - Technology
- title: GlobalMoney
  url: https://global24.ua
  main_url: https://global24.ua
  description: >
    Provide payment solution for SMB, eWallet GlobalMoney
  categories:
    - Business
    - Finance
    - Technology
  built_by: NodeArt
  built_by_url: https://NodeArt.io
- title: Women's and Girls' Emergency Centre
  url: https://www.wagec.org.au/
  main_url: https://www.wagec.org.au/
  description: >
    Specialist homelessness service for women and families escaping domestic violence. Based in Redfern, Sydney, Australia.
  categories:
    - Nonprofit
    - Community
    - eCommerce
  built_by: Little & Big
  built_by_url: "https://www.littleandbig.com.au/"
  featured: false
- title: Guus van de Wal | Drupal Front-end specialist
  url: https://guusvandewal.nl
  main_url: https://guusvandewal.nl
  description: >
    Decoupled portfolio site for guusvandewal.nl, a Drupal and ReactJS front-end developer and designer.
  categories:
    - Open Source
    - Web Development
    - Design
    - Blog
    - Freelance
  built_by: Guus van de Wal
  featured: false
- title: Pixelize Web Design Gold Coast | Web Design and SEO
  url: https://www.pixelize.com.au/
  main_url: https://www.pixelize.com.au/
  description: >
    Pixelize is a tight knit group of professional web developers, graphic designers, and content creators that work together to create high performing, blazing fast, beautiful websites with a strong focus on SEO.
  categories:
    - Agency
    - Web Development
    - Marketing
    - SEO
    - Design
    - Portfolio
    - Blog
  built_by: Pixelize
  built_by_url: https://www.pixelize.com.au
  featured: false
- title: VS Code GitHub Stats
  url: https://vscode-github-stats.netlify.com
  main_url: https://vscode-github-stats.netlify.com
  source_url: https://github.com/lannonbr/vscode-github-stats/
  description: >
    Statistics Dashboard for VS Code GitHub repository
  categories:
    - Data
  built_by: Benjamin Lannon
  built_by_url: https://lannonbr.com
  featured: false
- title: MetaProjection
  main_url: https://www.metaprojection.ca
  url: https://www.metaprojection.ca
  source_url: https://github.com/rosslh/metaprojection
  description: >
    MetaProjection is a website that aggregates multiple Canadian federal electoral projections in order to provide an overview of how the election is playing out, both federally and by district.
  categories:
    - Government
    - Data
    - Open Source
  built_by: Ross Hill
  built_by_url: https://rosshill.ca
  featured: false
- title: Tamarisc VC
  url: https://www.tamarisc.vc
  main_url: https://www.tamarisc.vc
  description: >
    Tamarisc invests in and helps build companies that improve the human habitat through innovating at the intersection of real estate, health, and technology.
  categories:
    - Business
    - Technology
  built_by: Peter Hironaka
  built_by_url: "https://peterhironaka.com"
  featured: false
- title: Up Your A11y
  url: https://www.upyoura11y.com/
  main_url: https://www.upyoura11y.com/
  source_url: https://www.upyoura11y.com/
  description: >
    A web accessibility toolkit with a React focus, Up Your A11y is a resource for front-end developers to find useful information on how to make your sites more accessible. The topics covered have a React bias, but the principles in each apply to all web development, so please don't be put off if you don't work with React specifically!
  categories:
    - Accessibility
    - Blog
    - Programming
    - JavaScript
    - User Experience
    - Web Development
  built_by: Suzanne Aitchison
  built_by_url: https://twitter.com/s_aitchison
  featured: false
- title: Roman Kravets
  description: >
    Portfolio of Roman Kravets. Web Developer, HTML & CSS Coder.
  main_url: "https://romkravets.netlify.com/"
  url: "https://romkravets.netlify.com/"
  categories:
    - Portfolio
    - Open Source
    - Web Development
    - Blog
  built_by: Roman Kravets
  built_by_url: "https://github.com/romkravets/dev-page"
  featured: false
- title: Phil Tietjen Portfolio
  url: https://www.philtietjen.dev/
  main_url: https://www.philtietjen.dev/
  source_url: https://github.com/Phizzard/phil-portfolio
  description: >
    Portfolio of Phil Tietjen using Gatsby, TailwindCSS, and Emotion/styled
  categories:
    - Portfolio
    - Open Source
    - Web Development
  built_by: Phil Tietjen
  built_by_url: https://github.com/Phizzard
  featured: false
- title: Gatsby Bomb
  description: >
    A fan made version of the website Giantbomb, fully static and powered by Gatsby JS and the GiantBomb API.
  main_url: "https://gatsbybomb.netlify.com"
  url: "https://gatsbybomb.netlify.com"
  categories:
    - App
    - Entertainment
    - Media
    - Video
  built_by: Phil Tietjen
  built_by_url: "https://github.com/Phizzard"
  featured: false
- title: Divyanshu Maithani
  main_url: https://divyanshu013.dev
  url: https://divyanshu013.dev
  source_url: https://github.com/divyanshu013/blog
  description: >
    Personal blog of Divyanshu Maithani. Life, music, code and things in between...
  categories:
    - Blog
    - JavaScript
    - Open Source
    - Music
    - Programming
    - Technology
    - Web Development
  built_by: Divyanshu Maithani
  built_by_url: https://twitter.com/divyanshu013
- title: TFE Energy
  main_url: https://tfe.energy
  url: https://tfe.energy
  source_url: https://gitlab.com/marcfehrmedia/2019-07-03-tfe-energy
  description: >
    TFE Energy believes in the future. Their new website is programmed with Gatsby, Scrollmagic, Contentful, Cloudify.
  categories:
    - Technology
    - Consulting
    - Video
    - Business
  built_by: Marc Fehr
  built_by_url: https:/www.marcfehr.media
- title: AtomBuild
  url: https://atombuild.github.io/
  main_url: https://atombuild.github.io/
  source_url: https://github.com/AtomBuild/atombuild.github.io
  description: >
    Landing page for the AtomBuild project, offering a curation of Atom packages associated with the project.
  categories:
    - Directory
    - Landing Page
    - Open Source
    - Programming
    - Technology
  built_by: Kepler Sticka-Jones
  built_by_url: https://keplersj.com/
  featured: false
- title: Josh Pensky
  main_url: https://joshpensky.com
  url: https://joshpensky.com
  description: >
    Josh Pensky is an interactive developer based in Boston. He designs and builds refreshing web experiences, packed to the punch with delightful interactions.
  categories:
    - Portfolio
    - Web Development
    - Design
    - SEO
  built_by: Josh Pensky
  built_by_url: https://github.com/joshpensky
  featured: false
- title: AtomLinter
  url: https://atomlinter.github.io/
  main_url: https://atomlinter.github.io/
  source_url: https://github.com/AtomLinter/atomlinter.github.io
  description: >
    Landing page for the AtomLinter project, offering a curation of Atom packages associated with the project.
  categories:
    - Directory
    - Landing Page
    - Open Source
    - Programming
    - Technology
  built_by: Kepler Sticka-Jones
  built_by_url: https://keplersj.com/
  featured: false
- title: Dashbouquet
  url: https://dashbouquet.com/
  main_url: https://dashbouquet.com/
  categories:
    - Agency
    - Blog
    - Business
    - Mobile Development
    - Portfolio
    - Web Development
  built_by: Dashbouquet team
  featured: false
- title: rathes.me
  url: https://rathes.me/
  main_url: https://rathes.me/
  source_url: https://github.com/rathesDot/rathes.me
  description: >
    The Portfolio Website of Rathes Sachchithananthan
  categories:
    - Blog
    - Portfolio
    - Web Development
  built_by: Rathes Sachchithananthan
  built_by_url: https://rathes.me/
- title: viviGuides - Your travel guides
  url: https://vivitravels.com/en/guides/
  main_url: https://vivitravels.com/en/guides/
  description: >
    viviGuides is viviTravels' blog: here you will find travel tips, useful information about the cities and the best guides for your next vacation.
  categories:
    - Travel
    - Blog
  built_by: Kframe Interactive SA
  built_by_url: https://kframeinteractive.com/
  featured: false
- title: KNC Blog
  main_url: https://nagakonada.com
  url: https://nagakonada.com/
  description: >
    Nagakonada is my blogging and portfolio site where I list my projects, experience, capabilities and the blog mostly talks about technical and personal writings.
  categories:
    - Blog
    - Web Development
    - Portfolio
  built_by: Konada, Naga Chaitanya
  built_by_url: https://github.com/ChaituKNag
  featured: false
- title: Vishal Nakum
  url: https://nakum.tech/
  main_url: https://nakum.tech/
  source_url: https://github.com/vishalnakum011/contentful
  description: >
    Portfolio of Vishal Nakum. Made with Gatsby, Contentful. Deployed on Netlify.
  categories:
    - Portfolio
    - Blog
  built_by: Amol Tangade
  built_by_url: https://amoltangade.me/
- title: Sagar Hani Portfolio
  url: http://sagarhani.in/
  main_url: http://sagarhani.in/
  source_url: https://github.com/sagarhani
  description: >
    Sagar Hani is a Software Developer & an Open Source Enthusiast. He blogs about JavaScript, Open Source and his Life experiences.
  categories:
    - Portfolio
    - Blog
    - Web Development
    - Open Source
    - Technology
    - Programming
    - JavaScript
  built_by: Sagar Hani
  built_by_url: http://sagarhani.in/about
- title: Arturo Alviar's Portfolio
  main_url: "https://arturoalviar.com"
  url: "https://arturoalviar.com"
  source_url: "https://github.com/arturoalviar/portfolio"
  categories:
    - Portfolio
    - Open Source
    - Web Development
  built_by: Arturo Alviar
  built_by_url: "https://github.com/arturoalviar"
  featured: false
- title: Pearly
  url: https://www.pearlyplan.com
  main_url: https://www.pearlyplan.com
  description: >
    Dental Membership Growth Platform
  categories:
    - Technology
    - Healthcare
    - App
  built_by: Sean Emmer and Jeff Cole
- title: MarceloNM
  url: https://marcelonm.com
  main_url: https://marcelonm.com
  description: >
    Personal landing page and blog for MarceloNM, a frontend developer based in Brazil.
  categories:
    - Blog
    - JavaScript
    - Landing Page
    - Programming
    - Web Development
  built_by: Marcelo Nascimento Menezes
  built_by_url: https://github.com/mrcelo
  featured: false
- title: Open Source Galaxy
  main_url: https://www.opensourcegalaxy.com
  url: https://www.opensourcegalaxy.com
  description: >
    Explore the Open Source Galaxy and help other earthlings by contributing to open source.
  categories:
    - Open Source
    - Programming
    - Web Development
  built_by: Justin Juno
  built_by_url: https://www.justinjuno.dev
  featured: false
- title: enBonnet Blog
  url: https://enbonnet.me/
  main_url: https://enbonnet.me/
  source_url: https://github.com/enbonnet
  description: >
    Hola, este es mi sitio personal, estare escribiendo sobre JavaScript, Frontend y Tecnologia que utilice en mi dia a dia.
  categories:
    - Portfolio
    - Blog
    - Web Development
    - Technology
    - Programming
    - JavaScript
  built_by: Ender Bonnet
  built_by_url: https://enbonnet.me/
- title: Edenspiekermann
  url: "https://www.edenspiekermann.com/eu/"
  main_url: "https://www.edenspiekermann.com/eu/"
  description: >
    Hello. We are Edenspiekermann, an independent global creative agency.
  categories:
    - Featured
    - Agency
    - Design
    - Portfolio
  featured: true
- title: IBM Design
  url: "https://www.ibm.com/design/"
  main_url: "https://www.ibm.com/design/"
  description: >
    At IBM, our design philosophy is to help guide people so they can do their best work. Our human-centered design practices help us deliver on that goal.
  categories:
    - Featured
    - Design
    - Technology
    - Web Development
  built_by: IBM
  featured: true
- title: We Do Plugins
  url: https://wedoplugins.com
  main_url: https://wedoplugins.com
  description: >
    Free & premium WordPress plugins development studio from Wroclaw, Poland.
  categories:
    - Portfolio
    - Agency
    - Open Source
    - Web Development
  built_by: We Do Plugins
  built_by_url: https://wedoplugins.com
- title: Mevish Aslam, business coach
  url: "https://mevishaslam.com/"
  main_url: "https://mevishaslam.com/"
  description: >
    Mevish Aslam helps women build a life they love and coaches women to launch and grow businesses.
  categories:
    - Business
    - Consulting
    - Entrepreneurship
    - Freelance
    - Marketing
    - Portfolio
  built_by: Rou Hun Fan
  built_by_url: "https://flowen.me"
  featured: false
- title: Principles of wealth
  url: "https://principlesofwealth.net"
  main_url: "https://principlesofwealth.net"
  source_url: "https://github.com/flowen/principlesofwealth"
  description: >
    Principles of wealth. How to get rich without being lucky, a summary of Naval Ravikant's tweets and podcast.`
  categories:
    - Business
    - Consulting
    - Education
    - Entrepreneurship
    - Finance
    - Learning
    - Marketing
    - Media
    - Nonprofit
    - Productivity
    - Science
  built_by: Rou Hun Fan
  built_by_url: "https://flowen.me"
  featured: false
- title: North X South
  main_url: https://northxsouth.co
  url: https://northxsouth.co
  description: >
    We work with small businesses and non-profits to develop their brands, build an online identity, create stellar designs, and give a voice to their causes.
  categories:
    - Agency
    - Consulting
    - Business
    - Design
    - Web Development
  built_by: North X South
  built_by_url: https://northxsouth.co
- title: Plenty of Fish
  main_url: https://www.pof.com/
  url: https://pof.com
  description: >
    Plenty of Fish is one of the world's largest dating platforms.
  categories:
    - Community
  featured: true
- title: Bitcoin
  main_url: https://www.bitcoin.com/
  url: https://bitcoin.com
  description: >
    One of the largest crypto-currency platforms in the world.
  categories:
    - Technology
    - Finance
  featured: true
- title: Frame.io
  main_url: https://www.frame.io/
  url: https://frame.io
  description: >
    Frame.io is a cloud-based video collaboration platform that allows its users to easily work on media projects together
  categories:
    - Technology
    - Entertainment
    - Media
  featured: true
- title: Sainsbury’s Homepage
  main_url: https://www.sainsburys.co.uk/
  url: https://www.sainsburys.co.uk
  description: >
    Sainsbury’s is an almost 150 year old supermarket chain in the United Kingdom.
  categories:
    - eCommerce
    - Food
  featured: true
- title: Haxzie, Portfolio and Blog
  url: "https://haxzie.com/"
  main_url: "https://haxzie.com/"
  source_url: "https://github.com/haxzie/haxzie.com"
  description: >
    Haxzie.com is the portfolio and personal blog of Musthaq Ahamad, UX Engineer and Visual Designer
  categories:
    - Blog
    - Portfolio
  built_by: Musthaq Ahamad
  built_by_url: "https://haxzie.com"
  featured: false
- title: GBT
  url: "https://yangmuzi.com/"
  main_url: "https://yangmuzi.com/"
  source_url: "https://github.com/yangnianbing/blog-by-gatsby"
  description: >
    It is a basic Gatsby site project
  categories:
    - Blog
    - Portfolio
  built_by: yangnianbing
  featured: false
- title: Robin Wieruch's Blog
  url: "https://www.robinwieruch.de/"
  main_url: "https://www.robinwieruch.de/"
  categories:
    - Blog
    - Education
  featured: false
- title: Roger Ramos Development Journal
  url: "https://rogerramos.me/"
  main_url: "https://rogerramos.me/"
  source_url: "https://github.com/rogerramosme/rogerramos.me/"
  description: >
    Personal development journal made with Netlify CMS
  categories:
    - Blog
  built_by: Roger Ramos
  built_by_url: https://rogerramos.me/
  featured: false
- title: Global Adviser Alpha
  main_url: "https://globaladviseralpha.com"
  url: "https://globaladviseralpha.com"
  description: >
    Lead by David Haintz, Global Adviser Alpha transforms advice business into world class firms.
  categories:
    - Business
    - Blog
    - Finance
  built_by: Handsome Creative
  built_by_url: https://www.hellohandsome.com.au
  featured: false
- title: Alcamine
  url: https://alcamine.com/
  main_url: https://alcamine.com/
  description: >
    Never apply to another job online and receive tons of tech jobs in your inbox everyday — all while keeping your information private.
  categories:
    - Blog
    - Technology
  built_by: Caldera Digital
  built_by_url: https://www.calderadigital.com/
  featured: false
- title: Caldera Digital
  url: https://www.calderadigital.com/
  main_url: https://www.calderadigital.com/
  source_url: https://github.com/caldera-digital/platform
  description: >
    Caldera is a product and application development agency that uses innovative technology to bring your vision, brand, and identity to life through user centered design.
  categories:
    - Blog
    - User Experience
    - Consulting
  built_by: Caldera Digital
  built_by_url: https://www.calderadigital.com/
  featured: false
- title: Keycodes
  url: https://www.keycodes.dev
  main_url: https://www.keycodes.dev
  source_url: https://github.com/justinjunodev/keycodes.dev
  description: >
    A developer resource for getting keyboard key codes.
  categories:
    - Programming
    - Productivity
    - Open Source
    - Web Development
  built_by: Justin Juno
  built_by_url: https://www.justinjuno.dev
  featured: false
- title: Utah Pumpkins
  url: https://www.utahpumpkins.com/
  main_url: https://www.utahpumpkins.com/
  source_url: https://github.com/cadekynaston/utah-pumpkins
  description: >
    An awesome pumpkin gallery built using Gatsby and Contentful.
  categories:
    - Gallery
    - Blog
    - Photography
  built_by: Cade Kynaston
  built_by_url: https://cade.codes
- title: diff001a's blog
  main_url: https://diff001a.netlify.com/
  url: https://diff001a.netlify.com/
  description: >
    This is diff001a's blog which contains blogs related to programming.
  categories:
    - Blog
  built_by: diff001a
- title: Rockwong Blog
  main_url: http://rockwong.com/blog/
  url: http://rockwong.com/blog/
  description: >
    Rockwong is a technical blog containing content related to various web technologies.
  categories:
    - Technology
    - Education
    - Blog
- title: RegexGuide
  main_url: "https://regex.guide"
  url: "https://regex.guide/playground"
  source_url: "https://github.com/pacdiv/regex.guide"
  description: >
    The easiest way to learn regular expressions! The RegexGuide is a playground helping developers to discover regular expressions. Trying it is adopting regular expressions!
  categories:
    - App
    - Education
    - JavaScript
    - Nonprofit
    - Open Source
    - Programming
    - Technology
    - Web Development
  built_by: Loïc J.
  built_by_url: https://growthnotes.dev
- title: re:store
  url: https://www.visitrestore.com
  main_url: https://www.visitrestore.com
  description: >
    This is your chance to discover, connect, and shop beyond your feed and get to know the who, how, and why behind your favorite products.
  categories:
    - Marketing
  built_by: The Couch
  built_by_url: https://thecouch.nyc
  featured: false
- title: Bululu Eventos
  url: https://bululueventos.cl/
  main_url: https://bululueventos.cl/
  source_url: https://github.com/enBonnet/bululu-front
  description: >
    Sitio de organizadores de eventos
  categories:
    - Marketing
  built_by: Ender Bonnet
  built_by_url: https://enbonnet.me/
- title: MyPrograming Steps
  main_url: https://mysteps.netlify.com/
  url: https://mysteps.netlify.com/
  description: >
    FrontEnd Tutorial Information
  featured: false
  categories:
    - Blog
    - Portfolio
  source_url: https://github.com/IoT-Arduino/Gatsby-MySteps
  built_by: Maruo
  built_by_url: https://twitter.com/DengenT
- title: Brent Runs Marathons
  main_url: https://www.brentrunsmarathons.com/
  url: https://www.brentrunsmarathons.com/
  source_url: https://github.com/bingr001/brentrunsmarathonsv2
  description: >
    Brent Runs Marathons is about the training and race experience for the Comrades Ultra Marathon
  categories:
    - Blog
  built_by: Brent Ingram
  built_by_url: https://www.brentjingram.com/
  featured: false
- title: Pedro LaTorre
  main_url: https://www.pedrolatorre.com/
  url: https://www.pedrolatorre.com/
  source_url: https://github.com/bingr001/pedro-latorre-site
  description: >
    A really awesome website built for the motivational speaker Pedro LaTorre
  categories:
    - Blog
  built_by: Brent Ingram
  built_by_url: https://www.brentjingram.com/
  featured: false
- title: Veryben
  main_url: https://veryben.com/
  url: https://veryben.com/
  description: >
    be water my friend
  categories:
    - Blog
  built_by: anikijiang
  built_by_url: https://twitter.com/anikijiang
  featured: false
- title: kentarom's portfolio
  main_url: https://kentarom.com/
  url: https://kentarom.com/
  source_url: https://github.com/kentaro-m/portfolio-gatsby
  description: >
    The portfolio of kentarom, frontend developer. This site shows recent activities about him.
  categories:
    - Portfolio
    - Technology
    - Web Development
  built_by: kentarom
  built_by_url: https://twitter.com/_kentaro_m
  featured: false
- title: MotionThat
  main_url: "https://motionthat.com.au"
  url: "https://motionthat.com.au"
  description: >
    MotionThat was created to fill a void in Tabletop Product shooting, whereby the need for consistency, repetition and flexibility was required to eliminate the many variables and inaccuracies that slow the filming process down.
  categories:
    - Entertainment
    - Food
    - Media
    - Gallery
  built_by: Handsome Creative
  built_by_url: https://www.hellohandsome.com.au
  featured: false
- title: TEN ALPHAS
  main_url: "https://tenalphas.com.au"
  url: "https://tenalphas.com.au"
  description: >
    TEN ALPHAS is a content production company based in Sydney and Wollongong, telling stories through moving image and beautiful design.
  categories:
    - Media
    - Entertainment
    - Video
  built_by: Handsome Creative
  built_by_url: https://www.hellohandsome.com.au
  featured: false
- title: SalesGP
  main_url: "https://salesgp.io"
  url: "https://salesgp.io"
  description: >
    SalesGP is a specialist Sales and Operations partner offering expert skill-sets and decades of experience to companies entering the Australia, NZ (ANZ) and South East Asian (SEA) markets.
  categories:
    - Business
    - Marketing
    - Consulting
  built_by: Handsome Creative
  built_by_url: https://www.hellohandsome.com.au
  featured: false
- title: Source Separation Systems
  main_url: "https://sourceseparationsystems.com.au"
  url: "https://sourceseparationsystems.com.au"
  description: >
    Innovative waste diversion products, designed to connect Australians to a more sustainable world.
  categories:
    - Business
  built_by: Handsome Creative
  built_by_url: https://www.hellohandsome.com.au
- title: Fuzzy String Matching
  main_url: https://fuzzy-string-matching.netlify.com
  url: https://fuzzy-string-matching.netlify.com
  source_url: https://github.com/jdemieville/fuzzyStringMatching
  description: >
    This site is built to assess the performance of various approximate string matching algorithms aka fuzzy string searching.
  categories:
    - JavaScript
    - Learning
    - Programming
  built_by: Jennifer Demieville
  built_by_url: https://demieville-codes.herokuapp.com/portfolio
  featured: false
- title: Open Techiz
  main_url: "https://www.opentechiz.com/"
  url: "https://www.opentechiz.com/"
  featured: false
  description: >
    An agile software development company in Vietnam, providing wide range service from ecommerce development, mobile development, automation testing and cloud deployment with kubernets
  categories:
    - Web Development
    - Mobile Development
    - Technology
  built_by: Open Techiz
  built_by_url: "https://www.opentechiz.com/"
- title: Leave Me Alone
  url: https://leavemealone.app
  main_url: https://leavemealone.app
  description: >
    Leave Me Alone helps you unsubscribe from unwanted emails easily. It's built with Gatsby v2.
  categories:
    - Landing Page
    - Productivity
  built_by: James Ivings
  built_by_url: https://squarecat.io
  featured: false
- title: Oberion
  main_url: https://oberion.io
  url: https://oberion.io
  description: >
    Oberion analyzes your gaming library and gives you personal recommendations based on what you play
  categories:
    - Entertainment
    - Media
  built_by: Thomas Uta
  built_by_url: https://twitter.com/ThomasJanUta
  featured: false
- title: Lusta Hair
  url: https://www.lustahair.com
  main_url: https://www.lustahair.com
  description: >
    Luxury 100% Remy Human Hair Toppers. The perfect solution for volume, coverage and style. Online retailer based in Australia.
  categories:
    - eCommerce
  built_by: Jason Di Benedetto
  built_by_url: https://jason.dibenedetto.fyi
  featured: false
- title: Yoseph.tech
  main_url: https://www.yoseph.tech
  url: https://www.yoseph.tech/compilers
  source_url: https://github.com/radding/yoseph.tech_gatsby
  description: >
    Yoseph.tech is a personal blog centered around technology and software engineering
  categories:
    - Technology
    - Web Development
    - Open Source
  built_by: Yoseph Radding
  built_by_url: https://github.com/radding
  featured: false
- title: Really Fast Sites
  url: https://reallyfastsites.com
  main_url: https://reallyfastsites.com
  description: >
    Really Fast Sites showcases websites that have a speed score of 85 or higher on Google's Page Speed Insights for both mobile and desktop, along with some of the platforms and technologies those sites use.
  categories:
    - Web Development
    - Programming
  built_by: Peter Brady
  built_by_url: https://www.peterbrady.co.uk
  featured: false
- title: Mieke Frouws
  url: https://www.miekefrouws.nl
  main_url: https://www.miekefrouws.nl
  description: >
    Mieke Frouws is a freelance primary and secondary school theatre teacher based in the Netherlands.
  categories:
    - Freelance
    - Education
  built_by: Laurens Kling
  built_by_url: https://www.goedideemedia.nl
  featured: false
- title: Paul de Vries
  url: https://pauldevries1972.nl
  main_url: https://pauldevries1972.nl
  description: >
    Paul de Vries is founder of #DCDW and Spokesperson for Marktplaats Automotive (eBay) - Making the online automotive better!
  categories:
    - Blog
    - Business
    - Consulting
  built_by: Laurens Kling
  built_by_url: https://www.goedideemedia.nl
  featured: false
- title: The Fabulous Lifestyles 不藏私旅行煮藝
  url: https://thefabulouslifestyles.com/
  main_url: https://thefabulouslifestyles.com/
  description: >
    The Fabulous Lifestyles features content about travel and food. It offers practical travel advice that covers trip planning, logistics, and reviews on destination, resort & hotel...etc. Besides travelling, there are step-by-step homemade gourmet recipes that will appeal to everyone's taste buds.
  categories:
    - Blog
    - Food
    - Travel
  built_by: Kevin C Chen
  built_by_url: https://www.linkedin.com/in/kevincychen/
- title: Salexa - Estetica Venezolana
  url: https://peluqueriavenezolana.cl/
  main_url: https://peluqueriavenezolana.cl/
  source_url: https://github.com/enbonnet/salexa-front
  description: >
    Venezuelan beauty and hairdressing salon in Chile
  categories:
    - Marketing
    - Business
  built_by: Ender Bonnet
  built_by_url: https://enbonnet.me/
- title: Akshay Thakur's Portfolio
  main_url: https://akshaythakur.me
  url: https://akshaythakur.me
  categories:
    - Portfolio
    - Web Development
  built_by: Akshay Thakur
  built_by_url: https://akshaythakur.me
- title: Binaria
  description: >
    Digital product connecting technics & creativity.
  main_url: "https://binaria.com/en/"
  url: "https://binaria.com/en/"
  categories:
    - Web Development
    - Agency
    - Technology
    - App
    - Consulting
    - User Experience
  built_by: Binaria
  built_by_url: "https://binaria.com/"
- title: Quema Labs
  url: https://quemalabs.com/
  main_url: https://quemalabs.com/
  description: >
    WordPress themes for these modern times
  categories:
    - Blog
    - Web Development
    - WordPress
    - Portfolio
  built_by: Nico Andrade
  built_by_url: https://nicoandrade.com/
- title: Century 21 Financial
  url: https://century21financial.co.nz/
  main_url: https://century21financial.co.nz/
  description: Website for Century 21's mortgage broker and insurance broker business in New Zealand.
  categories:
    - Real Estate
    - Finance
    - Business
  built_by: Shannon Smith
  built_by_url: https://www.powerboard.co.nz/clients
  featured: false
- title: Base Backpackers
  url: https://www.stayatbase.com/
  main_url: https://www.stayatbase.com/
  description: Base Backpackers is one of Australasia's biggest youth adventure tourism brands. They are super stoked to have one of the fastest websites in the tourism industry.
  categories:
    - Travel
    - Business
  built_by: Shannon Smith
  built_by_url: https://www.powerboard.co.nz/clients
  featured: false
- title: Wealthsimple
  url: "https://www.wealthsimple.com/"
  main_url: "https://www.wealthsimple.com/en-us/"
  description: >
    The simple way to grow your money like the world's most sophisticated investors. Zero-maintenance portfolios, expert advisors and low fees.
  categories:
    - App
    - Business
    - Finance
  featured: false
- title: To Be Created
  description: >
    tbc is a London based styling agency that champions a modernised minimal aesthetic for both personal clients and brands.
  main_url: "https://to-be-created.com"
  url: "https://to-be-created.com"
  categories:
    - Web Development
    - Agency
    - Portfolio
    - Freelance
  built_by: Sam Goddard
  built_by_url: "https://samgoddard.dev/"
- title: Kosmos Platform
  main_url: https://kosmosplatform.com
  url: https://kosmosplatform.com
  description: >
    Explore the Kosmos - A new world is here, where every clinician now has the ability to improve cardiothoracic and abdominal assessment, in just a few minutes.
  categories:
    - Marketing
    - Science
    - Video
    - Landing Page
    - Healthcare
    - Technology
  built_by: Bryce Benson via Turnstyle Studio
  built_by_url: https://github.com/brycebenson
- title: B-Engaged
  url: https://b-engaged.se/
  main_url: https://b-engaged.se/
  description: >
    B-Engaged gives a clear picture of the organization and helps you implement the measures that makes difference for the employees. The results of our employee surveys are easily transformed into concrete improvement measures using AI technology.
  categories:
    - Business
    - Human Resources
  featured: false
- title: Rollbar
  url: https://rollbar.com/
  main_url: https://rollbar.com/
  description: >
    Rollbar automates error monitoring and triaging, so developers can fix errors that matter within minutes, and build software quickly and painlessly.
  categories:
    - Programming
    - Web Development
  featured: false
- title: EQX
  url: https://digitalexperience.equinox.com/
  main_url: https://digitalexperience.equinox.com/
  description: >
    The Equinox app, personalized to unlock your full potential.
  categories:
    - Sports
    - App
  featured: false
- title: WagWalking
  url: https://wagwalking.com/
  main_url: https://wagwalking.com/
  description: >
    Paws on the move
  categories:
    - App
  featured: false
- title: FirstBorn
  url: https://www.firstborn.com/
  main_url: https://www.firstborn.com/
  description: >
    We shape modern brands for a connected future.
  categories:
    - Agency
    - Design
- title: Pix4D
  url: https://www.pix4d.com
  main_url: https://www.pix4d.com
  description: >
    A unique suite of photogrammetry software for drone mapping. Capture images with our app, process on desktop or cloud and create maps and 3D models.
  categories:
    - Business
    - Productivity
    - Technology
  featured: false
- title: Bakken & Bæck
  url: https://bakkenbaeck.com
  main_url: https://bakkenbaeck.com
  description: >
    We’re Bakken & Bæck, a digital studio based in Oslo, Bonn and Amsterdam. Ambitious companies call us when they need an experienced team that can transform interesting ideas into powerful products.
  categories:
    - Agency
    - Design
    - Technology
  featured: false
- title: Figma Config
  url: https://config.figma.com/
  main_url: https://config.figma.com/
  description: A one-day conference where Figma users come together to learn from each other.
  categories:
    - Conference
    - Design
    - Event
    - Community
    - Learning
  built_by: Corey Ward
  built_by_url: "http://www.coreyward.me/"
  featured: false
- title: Anurag Hazra's Portfolio
  url: https://anuraghazra.github.io/
  main_url: https://anuraghazra.github.io/
  source_url: https://github.com/anuraghazra/anuraghazra.github.io
  description: >
    Anurag Hazra's portfolio & personal blog, Creative FrontEnd web developer from india.
  categories:
    - Portfolio
    - Blog
    - Open Source
    - JavaScript
  built_by: Anurag Hazra
  built_by_url: "https://github.com/anuraghazra"
- title: VeganWorks
  url: https://veganworks.com/
  main_url: https://veganworks.com/
  description: We make delicious vegan snack boxes.
  categories:
    - Food
- title: codesundar
  url: https://codesundar.com
  main_url: https://codesundar.com
  description: >
    Learn PhoneGap, Ionic, Flutter
  categories:
    - Education
    - Technology
    - Web Development
    - Blog
  built_by: codesundar
  built_by_url: https://codesundar.com
  featured: false
- title: Nordic Microfinance Initiative
  url: "https://www.nmimicro.no/"
  main_url: "https://www.nmimicro.no/"
  description: Nordic Microfinance Initiative's (NMI) vision is to contribute to the empowerment of poor people in developing countries and to the creation of jobs and wealth on a sustainable basis.
  featured: false
  categories:
    - Finance
    - Business
  built_by: Othermachines
  built_by_url: "https://othermachines.com"
- title: Subscribe Pro Documentation
  url: https://docs.subscribepro.com/
  main_url: https://docs.subscribepro.com/
  description: >
    Subscribe Pro is a subscription commerce solution that enables brands to quickly add subscription commerce models such as box, subscribe-and-save, autoship and similar to their existing eCommerce websites.
  categories:
    - Documentation
    - eCommerce
    - API
    - Technology
    - Web Development
  built_by: Subscribe Pro
  built_by_url: https://www.subscribepro.com/
- title: Software.com
  main_url: https://www.software.com
  url: https://www.software.com
  description: Our data platform helps developers learn from their data, increase productivity, and code smarter.
  categories:
    - Data
    - Productivity
    - Programming
  built_by: Brett Stevens, Joshua Cheng, Geoff Stevens
  built_by_url: https://github.com/swdotcom/
  featured: false
- title: WTL Studio Website Builder
  main_url: "https://wtlstudio.com/"
  url: "https://wtlstudio.com/"
  description: >
    Cloud-based, SEO focused website builder - helping local businesses and startups reach audiences faster.
  featured: false
  categories:
    - eCommerce
    - SEO
    - Business
- title: ToolsDB
  main_url: https://toolsdb.dev
  url: https://toolsdb.dev
  description: List of tools for better software development.
  featured: false
  categories:
    - Technology
    - Web Development
    - Programming
    - Productivity
- title: Eastman Strings
  url: https://www.eastmanstrings.com
  main_url: https://www.eastmanstrings.com
  description: >
    Site was built using GatsbyJS, Cosmic CMS, and Netlify.
  categories:
    - Business
    - Music
  built_by: Tekhaus
  built_by_url: https://www.tekha.us
  featured: false
- title: Lesley Lai
  main_url: https://lesleylai.info
  url: https://lesleylai.info
  source_url: https://github.com/LesleyLai/blog
  description: >
    lesleylai.info is the personal website of Lesley Lai, where he talks mainly about C++ and Computer Graphics.
  categories:
    - Blog
    - Open Source
    - Portfolio
    - Programming
    - Technology
  built_by: Lesley Lai
  built_by_url: https://github.com/LesleyLai
  featured: false
- title: Whipstitch Webwork
  url: https://www.whipstitchwebwork.com
  main_url: https://www.whipstitchwebwork.com
  description: >
    Websites for smart people.
  categories:
    - Agency
    - Web Development
  built_by: Matthew Russell
  featured: false
- title: Vandré Leal
  main_url: https://vandreleal.github.io
  url: https://vandreleal.github.io
  source_url: https://github.com/vandreleal/vandreleal.github.io
  description: >
    Portfolio of Vandré Leal.
  categories:
    - Portfolio
    - Web Development
  built_by: Vandré Leal
  built_by_url: https://vandreleal.github.io
  featured: false
- title: Tarokenlog
  url: https://taroken.dev/
  main_url: https://taroken.dev/
  description: >
    Blog and Gallery
  categories:
    - Blog
    - Portfolio
    - Web Development
    - Photography
  built_by: Kentaro Koga
  built_by_url: https://twitter.com/kentaro_koga
  featured: false
- title: OwlyPixel Blog
  main_url: https://owlypixel.com
  url: https://owlypixel.com
  description: >
    Notes and tutorials on coding, web development, design and other stuff.
  categories:
    - Web Development
    - Blog
    - Education
  built_by: Owlypixel
  built_by_url: https://twitter.com/owlypixel
  featured: false
- title: talkoverflow
  main_url: https://talkoverflow.com
  url: https://talkoverflow.com
  description: Blog on software engineering built with Gatsby themes and theme-ui
  categories:
    - Blog
    - Web Development
    - Technology
  built_by: Patryk Jeziorowski
  built_by_url: https://twitter.com/pjeziorowski
- title: HISTORYTalks
  main_url: https://www.history-talks.com/
  url: https://www.history-talks.com/
  description: Built using Gatsby, JSS and Contentful
  categories:
    - Conference
    - Media
  built_by: A+E Networks
  built_by_url: https://www.aenetworks.com/
- title: HISTORYCon
  main_url: https://www.historycon.com/
  url: https://www.historycon.com/
  description: Built using Gatsby, JSS and Contentful
  categories:
    - Conference
    - Media
  built_by: A+E Networks
  built_by_url: https://www.aenetworks.com/
- title: Kölliker Immobilien
  url: https://koelliker-immobilien.ch/
  main_url: https://koelliker-immobilien.ch/
  description: >
    Built using Gatsby, Netlify and Contentful
  categories:
    - Real Estate
    - Marketing
  built_by: Matthias Gemperli
  built_by_url: https://matthiasgemperli.ch
- title: Lessmess Agency website
  url: https://lessmess.agency/
  main_url: https://lessmess.agency/
  description: >
    Website of Lessmess Agency
  categories:
    - Agency
    - Web Development
  built_by: Ilya Lesik
  built_by_url: https://github.com/ilyalesik
- title: Ezekiel Ekunola Portfolio
  main_url: http://ezekielekunola.com/
  url: http://ezekielekunola.com/
  description: Built using Gatsby, Styled-Components
  categories:
    - Web Development
    - Portfolio
  built_by: Ezekiel Ekunola
  built_by_url: https://github.com/easybuoy/
  featured: false
- title: Gearbox Development
  main_url: https://gearboxbuilt.com
  url: https://gearboxbuilt.com/?no-load-in
  description: >
    Gearbox is a performance website development & optimization company based out of Canada. Built using Gatsby/WordPress.
  categories:
    - Agency
    - Web Development
    - WordPress
    - Portfolio
    - Programming
    - Technology
    - Business
  built_by: Gearbox Development
  built_by_url: https://gearboxbuilt.com
  featured: false
- title: UXWorks
  main_url: https://uxworks.org
  url: https://uxworks.org
  description: Built with Gatsby, Netlify and Markdown
  categories:
    - Web Development
    - Blog
  built_by: Amrish Kushwaha
  built_by_url: https://github.com/isamrish
  featured: false
- title: Jarod Peachey
  main_url: https://jarodpeachey.netlify.com
  url: https://jarodpeachey.netlify.com
  source_url: https://github.com/jarodpeachey/portfolio
  description: >
    Jarod Peachey is a front-end developer focused on building modern and fast websites for everyone.
  categories:
    - Blog
    - JavaScript
    - Mobile Development
    - Portfolio
  built_by: Jarod Peachey
  built_by_url: https://github.com/jarodpeachey
  featured: false
- title: Thomas Maximini
  main_url: https://www.thomasmaximini.com/
  url: https://www.thomasmaximini.com/
  source_url: https://github.com/tmaximini/maxi.io
  description: >
    Thomas Maximini is a full stack web developer from Germany
  categories:
    - Blog
    - JavaScript
    - Photography
    - Portfolio
    - Web Development
  built_by: Thomas Maximini
  built_by_url: https://github.com/tmaximini
  featured: false
- title: Aretha Iskandar
  main_url: https://arethaiskandar.com/
  url: https://arethaiskandar.com/
  source_url: https://github.com/tmaximini/arethaiskandar.com
  description: >
    Aretha Iskandar is a Jazz and Soul Singer / Songwriter from Paris
  categories:
    - Music
  built_by: Thomas Maximini
  built_by_url: https://github.com/tmaximini
  featured: false
- title: Harshil Shah
  url: https://harshil.net
  main_url: https://harshil.net
  description: >
    Harshil Shah is an iOS engineer from Mumbai, India
  categories:
    - Blog
    - Mobile Development
  built_by: Harshil Shah
  built_by_url: https://twitter.com/_HarshilShah
  featured: false
- title: Code Examples
  url: https://codeexamples.dev/
  main_url: https://codeexamples.dev/
  description: >
    Examples about various programming languages like JavaScript, Python, Rust, Angular, React, Vue.js etc.
  categories:
    - Blog
    - Education
    - Programming
    - Web Development
  built_by: Sai gowtham
  built_by_url: https://twitter.com/saigowthamr
  featured: false
- title: Samir Mujanovic
  main_url: https://www.samirmujanovic.com/
  url: https://www.samirmujanovic.com/
  description: >
    I'm a Frontend Developer with 3 years of experience. I describe myself as a developer who loves coding, open-source and web platform.
  categories:
    - Portfolio
    - Web Development
    - Design
  built_by: Samir Mujanovic
  built_by_url: https://github.com/sameerrM
- title: Yearlyglot - Fluent Every Year
  url: https://www.yearlyglot.com/blog
  main_url: https://www.yearlyglot.com
  description: >
    A popular blog on languages, second language acquisition and polyglottery.
  categories:
    - Blog
    - Education
    - Learning
    - Travel
  built_by: Donovan Nagel
  built_by_url: https://www.donovannagel.com
  featured: false
- title: Bearer - API Monitoring & Protection for your app
  url: https://www.bearer.sh/
  main_url: https://www.bearer.sh/
  description: >
    Bearer helps developers monitor API usage in real-time, protect their app against API limits and failures, and integrate APIs faster.
  categories:
    - API
    - Technology
    - Web Development
    - Open Source
  built_by: Bearer
  featured: false
- title: 8fit.com
  url: https://8fit.com/
  main_url: https://8fit.com/
  description: >
    Get personalized workouts, custom meal plans, and nutrition guidance, right in the palm of your hand. Prioritize progress over perfection with the 8fit app!
  categories:
    - App
    - Food
    - Sports
  featured: false
- title: Dispel - Remote Access for Industrial Control Systems
  url: https://dispel.io
  main_url: https://dispel.io
  description: >
    Dispel provides secure, moving target defense networks through which your teams can remotely access industrial control systems in seconds, replacing static-defense products that take 5 to 15 minutes to work through.
  categories:
    - Business
    - Technology
    - Security
  built_by: Anton Aberg
  built_by_url: https://github.com/aaaberg
  featured: false
- title: Geothermal Heat Pump DIY Project
  url: https://diyheatpump.net/
  main_url: https://diyheatpump.net/
  description: Personal project by Yuriy Logvin that demonstrates how you can switch to heating with electricity at a minimal cost. The goal here is to show that everyone can build a geothermal heat pump and start saving money.
  categories:
    - Blog
    - Education
    - Technology
  built_by: Yuriy Logvin
  built_by_url: https://powerwatcher.net
- title: Catalyst Network - Cryptocurrency
  url: https://www.cryptocatalyst.net/
  main_url: https://www.cryptocatalyst.net/
  source_url: https://github.com/n8tb1t/gatsby-starter-cryptocurrency
  description: >
    An All-in-One solution for Modern Transactions.
  categories:
    - Business
    - Technology
  built_by: n8tb1t
  built_by_url: https://github.com/n8tb1t/
  featured: false
- title: SaoBear's-Blog
  main_url: https://saobear.xyz/
  url: https://saobear.xyz/
  source_url: https://github.com/PiccoloYu/SaoBear-is-Blog
  featured: false
  categories:
    - Blog
    - Web Development
- title: Rumaan Khalander - Portfolio
  url: https://www.rumaan.me/
  main_url: https://www.rumaan.me/
  description: >
    Rumaan Khalander is a Full-Stack Dev from Bengaluru who loves to develop for mobile and web.
  categories:
    - Portfolio
  built_by: rumaan
  built_by_url: https://github.com/rumaan/
  featured: false
- title: DigiGov
  main_url: https://digigov.grnet.gr/
  url: https://digigov.grnet.gr/
  description: >
    DigiGov is an initiative for the Digital Transformation of the Greek Public Sector
  categories:
    - Government
  built_by: GRNET
  built_by_url: https://grnet.gr/
  featured: false
- title: Zeek Interactive
  main_url: https://zeek.com
  url: https://zeek.com
  description: >
    Business site for Zeek Interactive. Using WordPress as a data store via the WPGraphQL plugin.
  categories:
    - Blog
    - Web Development
    - Mobile Development
    - WordPress
    - Agency
    - Business
  built_by: Zeek Interactive
  built_by_url: https://zeek.com
  featured: false
- title: Bare Advertising & Communications
  url: https://bare.ca/
  main_url: https://bare.ca/
  description: >
    Bare is a full-service branding and production agency in Vancouver BC with deep experience in digital/traditional communications and strategy. We specialize in building headless WordPress sites with Gatsby.
  categories:
    - WordPress
    - Agency
    - Business
  built_by: Bare Advertising & Communications
  built_by_url: https://www.bare.ca/
  featured: false
- title: The Decking Superstore
  url: https://www.thedeckingsuperstore.com/
  main_url: https://www.thedeckingsuperstore.com/
  description: >
    One of Northern California's largest outdoor decking and siding providers.
  categories:
    - WordPress
    - Business
  built_by: Bare Advertising & Communications
  built_by_url: https://www.bare.ca/
  featured: false
- title: Precision Cedar Products
  url: https://www.precisioncedar.com/
  main_url: https://www.precisioncedar.com/
  description: >
    Western Red Cedar Distributor in Vancouver Canada.
  categories:
    - WordPress
    - Business
  built_by: Bare Advertising & Communications
  built_by_url: https://www.bare.ca/
  featured: false
- title: Circle Restoration
  url: https://www.circlerestoration.com/
  main_url: https://www.circlerestoration.com/
  description: >
    Restoration Services Provider in Vancouver Canada.
  categories:
    - WordPress
    - Business
  built_by: Bare Advertising & Communications
  built_by_url: https://www.bare.ca/
  featured: false
- title: ALS Rally
  url: https://www.alsrally.com/
  main_url: https://www.alsrally.com/
  description: >
    Non profit fundraiser for ALS Research.
  categories:
    - WordPress
    - Nonprofit
    - Event
  built_by: Bare Advertising & Communications
  built_by_url: https://www.bare.ca/
  featured: false
- title: Vancouver Welsh Men's Choir
  url: https://vancouverchoir.ca/
  main_url: https://vancouverchoir.ca/
  description: >
    Vancouver Welsh Men's Choir website for upcoming shows, ticket purchases and online merchandise.
  categories:
    - WordPress
    - Entertainment
    - Event
    - eCommerce
  built_by: Bare Advertising & Communications
  built_by_url: https://www.bare.ca/
  featured: false
- title: Paul Scanlon - Blog
  main_url: https://paulie.dev/
  url: https://paulie.dev/
  source_url: https://github.com/PaulieScanlon/paulie-dev-2019
  description: >
    I'm a React UI developer / UX Engineer. React, GatsbyJs, JavaScript, TypeScript/Flow, StyledComponents, Storybook, TDD (Jest/Enzyme) and a tiny bit of Node.js.
  categories:
    - Blog
    - Web Development
  built_by: Paul Scanlon
  built_by_url: http://www.pauliescanlon.io
  featured: false
- title: EF Design
  main_url: https://ef.design
  url: https://ef.design
  description: >
    Home of everything creative, digital and brand at EF.
  featured: false
  categories:
    - Marketing
    - Design
  built_by: João Matos (Global Creative Studio - Education First)
- title: Codica
  main_url: https://www.codica.com/
  url: https://www.codica.com/
  description: >
    We help startups and established brands with JAMStack, Progressive Web Apps and Marketplaces development.
  categories:
    - Agency
    - Web Development
  built_by: Codica
  built_by_url: https://www.codica.com/
- title: Bhavani Ravi's Portfolio
  url: https://bhavaniravi.com
  main_url: https://bhavaniravi.com
  description: >
    Showcase of Bhavani Ravi's skillset and blogs
  categories:
    - Blog
    - Portfolio
  built_by: Bhavani Ravi
  built_by_url: https://twitter.com/geeky_bhavani
- title: Kotoriyama
  main_url: https://kotoriyama.com/
  url: https://kotoriyama.com/
  description: >
    Japanese Indie Game Creator.
  featured: false
  categories:
    - App
    - Entertainment
    - Mobile Development
  built_by: Motoyoshi Shiine (Kotoriyama)
- title: PWA Shields
  url: https://www.pwa-shields.com
  main_url: https://www.pwa-shields.com
  source_url: https://github.com/richardtaylordawson/pwa-shields
  description: >
    Personalize your app's README with custom, fun, PWA shields in SVG
  categories:
    - Documentation
    - App
    - API
  built_by: Richard Taylor Dawson
  built_by_url: https://richardtaylordawson.com
- title: Zatsuzen
  url: https://zatsuzen.com
  main_url: https://zatsuzen.com
  description: >
    Web developer's portfolio
  categories:
    - Portfolio
  built_by: Akane
  built_by_url: https://twitter.com/akanewz
  featured: false
- title: Reeemoter
  description: >-
    Join thousands of developers from everywhere and access to job
    offers from hundreds of companies worldwide right
    at your inbox for free.
  main_url: "https://reeemoter.com/"
  url: "https://reeemoter.com/"
  featured: false
  categories:
    - Technology
    - Web Development
  built_by: Ramón Chancay
  built_by_url: "https://ramonchancay.me/"
- title: Ananya Neogi
  main_url: https://ananyaneogi.com
  url: https://ananyaneogi.com
  description: >
    Showcases Ananya's work as a frontend developer and comprises of a collection of written articles on web development, programming and, user experience.
  categories:
    - Portfolio
    - Blog
  built_by: Ananya Neogi
  built_by_url: https://ananyaneogi.com
- title: webman.pro
  main_url: https://webman.pro/
  url: https://webman.pro/
  description: >
    webman.pro is an awesome portfolio and technical blog where
    professional Front End engineer Dmytro Chumak shares his thoughts
    and experience to inspire other developers.
  featured: false
  categories:
    - Blog
    - Web Development
    - JavaScript
  built_by: Dmytro Chumak
  built_by_url: https://github.com/wwwebman
- title: borderless
  url: https://junhobaik.github.io
  main_url: https://junhobaik.github.io
  source_url: https://github.com/junhobaik/junhobaik.github.io/tree/develop
  description: >
    Junho Baik's Development Blog
  categories:
    - Blog
    - Web Development
  built_by: Junho Baik
  built_by_url: https://github.com/junhobaik
  featured: false
- title: React Resume Generator
  main_url: https://nimahkh.github.io/nima_habibkhoda
  url: https://nimahkh.github.io/nima_habibkhoda
  source_url: https://github.com/nimahkh/resume_generator
  description: >
    The resume generator is a project to create your own resume web page easily with Gatsby.
  categories:
    - Portfolio
  built_by: Nima Habibkhoda
  featured: false
- title: Thomas Wang's Blog
  main_url: "https://www.thomaswang.io"
  url: "https://www.thomaswang.io"
  description: >-
    Technical blog by Thomas Wang
  built_by: Thomas Wang
  built_by_url: https://github.com/thomaswang
  featured: false
  categories:
    - Blog
    - Web Development
- title: Engleezi
  main_url: "https://www.myengleezi.com"
  url: "https://myengleezi.com/teachers/"
  description: >-
    Affordable, accessible and fun, Engleezi is an English tutoring service that aims to make your child a better and more fluent English speaker. Our unique online approach gets your children learning English one-on-one from a native English teacher from the comfort of your home.
  built_by: Suleiman Mayow
  built_by_url: https://github.com/sullom101
  featured: false
  categories:
    - Education
    - Learning
    - Technology
- title: The Rebigulator
  main_url: "https://www.rebigulator.org/"
  source_url: "https://github.com/Me4502/Rebigulator/"
  url: "https://rebigulator.org/"
  description: A quote-based via game powered by Frinkiac
  built_by: Matthew Miller
  built_by_url: https://matthewmiller.dev/
  featured: false
  categories:
    - Open Source
    - Entertainment
    - App
- title: madewithlove
  main_url: https://www.madewithlove.be
  url: https://www.madewithlove.be
  description: >-
    We build digital products and create the teams around them. We can help with software engineering, product management, managing technical teams, audits and technical consulting.
  built_by: madewithlove
  built_by_url: https://www.madewithlove.be
  featured: false
  categories:
    - Web Development
    - Blog
    - Agency
    - Business
- title: Sprucehill
  url: https://sprucehill.ca/
  main_url: https://sprucehill.ca/
  description: >
    Sprucehill is a North Vancouver based custom home builder and renovator.
  categories:
    - WordPress
    - Business
  built_by: Bare Advertising & Communications
  built_by_url: https://www.bare.ca/
  featured: false
- title: Nathaniel Ryan Mathew
  url: https://nathanielmathew.me
  main_url: https://nathanielmathew.me
  source_url: https://github.com/nathanielmathew/MyPortfolio
  description: >
    A personal online Portfolio built using GatsbyJS, that showcases Achievements, Projects and Additional information.
  categories:
    - Portfolio
    - Open Source
    - Blog
  built_by: Nathaniel Ryan Mathew
  built_by_url: https://github.com/nathanielmathew
  featured: false
- title: Kanazawa.js Community Page
  main_url: https://kanazawajs.now.sh/
  url: https://kanazawajs.now.sh/
  source_url: https://github.com/kanazawa-js/community-page
  description: >
    Kanazawa.js is a local community for the JSer around Kanazawa to share knowledge about JavaScript.
  categories:
    - Community
    - Programming
    - Web Development
  built_by: Kanazawa.js
  built_by_url: https://twitter.com/knzw_js
  featured: false
- title: monica*dev
  url: https://www.aboutmonica.com/
  main_url: https://www.aboutmonica.com/
  description: >
    Personal site for Monica Powell, a software engineer who is passionate about making open-source more accessible and building community, online & offline.
  categories:
    - Web Development
    - Blog
    - Programming
    - Portfolio
  built_by: Monica Powell
  built_by_url: https://www.aboutmonica.com/
  featured: false
- title: Shivam Sinha
  url: https://www.helloshivam.com/
  main_url: https://www.helloshivam.com/
  description: >
    Portfolio of Shivam Sinha, Graphic Designer and Creative Coder based in New York.
  categories:
    - Portfolio
  built_by: Shivam Sinha
  built_by_url: https://www.helloshivam.com/
  featured: false
- title: Brianna Sharpe - Writer
  main_url: https://www.briannasharpe.com/
  url: https://www.briannasharpe.com/
  source_url: https://github.com/ehowey/briannasharpe
  description: >
    Brianna Sharpe is an Alberta, Canada based freelance writer and journalist focused on health, LGBTQ2S+, parenting, and the environment.
  categories:
    - Portfolio
    - Media
  built_by: Eric Howey
  built_by_url: https://www.erichowey.dev/
  featured: false
- title: Eric Howey Web Development
  main_url: https://www.erichowey.dev/
  url: https://www.erichowey.dev/
  source_url: https://github.com/ehowey/erichoweydev
  description: >
    Personal website and blog for Eric Howey. I am a freelance web developer based in Alberta, Canada specializing in Gatsby, React, WordPress and Theme-UI.
  categories:
    - Portfolio
    - Web Development
    - Freelance
    - Blog
  built_by: Eric Howey
  built_by_url: https://www.erichowey.dev/
- title: Solfej Chord Search
  url: https://www.solfej.io/chords
  main_url: https://www.solfej.io/chords
  description: >
    Solfej Chord Search helps you master every chord imaginable. It shows you notes, intervals, guitar and piano fingerings for 1000s of chords.
  categories:
    - Education
    - Music
  built_by: Shayan Javadi
  built_by_url: https://www.instagram.com/shawnjavadi/
- title: a+ Saúde
  url: https://www.amaissaude.com.br/
  main_url: https://www.amaissaude.com.br/
  description: >
    An even better experience in using health services.
  categories:
    - Healthcare
    - Marketing
    - Blog
  built_by: Grupo Fleury
  built_by_url: http://www.grupofleury.com.br/
  featured: false
- title: Mallikarjun Katakol Photography
  main_url: https://mallik.in
  url: https://mallik.in
  built_by: Arvind Kumar
  built_by_url: "https://arvind.io/"
  description: >
    Mallikarjun Katakol is an Advertising, Architecture, Editorial, Fashion and Lifestyle Photographer based in Bangalore, India.
    Shoots Corporate & Business headshots, Portfolios for Models and Actors, Documents Projects for Architects, Fashion & Interior Designers
  featured: false
  categories:
    - Gallery
    - Photography
    - Portfolio
- title: gatsby-animate-blog
  url: https://gatsby-animate-blog.luffyzh.now.sh/
  main_url: https://gatsby-animate-blog.luffyzh.now.sh/home
  source_url: https://github.com/luffyZh/gatsby-animate-blog
  description: >
    A simple && cool blog site starter kit by Gatsby.
  categories:
    - Blog
    - Open Source
    - Web Development
  built_by: luffyZh
  built_by_url: https://github.com/luffyZh
  featured: false
- title: LBI Financial
  main_url: https://lbifinancial.com/
  url: https://lbifinancial.com/
  description: >
    We help individuals and businesses with life insurance, disability, long-term care and annuities.
  categories:
    - Business
    - Consulting
    - Finance
  built_by: Pagepro
  built_by_url: https://pagepro.co
  featured: false
- title: GIS-Netzwerk
  url: https://www.gis-netzwerk.com/
  main_url: https://www.gis-netzwerk.com/
  description: >
    Geoinformatik, GIS, Web-Development.
  categories:
    - Blog
    - Data
    - Technology
  built_by: Max Dietrich
  built_by_url: https://www.gis-netzwerk.com/
  featured: false
- title: Hand in Hand Preschool
  url: https://handinhand-preschool.com/
  main_url: https://handinhand-preschool.com/
  description: >
    Hand in Hand Preschool is a preschool located in Geneva, IL.
  categories:
    - Education
    - Business
  built_by: ccalamos
  built_by_url: https://github.com/ccalamos
  featured: false
- title: Krishna Gopinath
  main_url: https://krishnagopinath.me
  url: https://krishnagopinath.me
  source_url: https://github.com/krishnagopinath/website
  description: >
    Website of Krishna Gopinath, software engineer and budding teacher.
  categories:
    - Portfolio
  built_by: Krishna Gopinath
  built_by_url: https://twitter.com/krishwader
  featured: false
- title: Curology
  main_url: https://curology.com
  url: https://curology.com
  description: >
    Curology's mission is to make effective skincare accessible to everyone. We provide customized prescription skincare for our acne and anti-aging patients.
  categories:
    - Healthcare
    - Community
    - Landing Page
  built_by: Curology
  built_by_url: https://curology.com
- title: labelmake.jp
  main_url: https://labelmake.jp/
  url: https://labelmake.jp/
  description: >
    Web Application of Variable Data Printing and Blog.
  categories:
    - App
    - Data
    - Blog
  built_by: hand-dot
  built_by_url: https://twitter.com/hand_dot
  featured: false
- title: Personal website of Maarten Afink
  main_url: https://www.maarten.im/
  url: https://www.maarten.im/
  source_url: https://github.com/maartenafink/personal-website
  description: >
    Personal website of Maarten Afink, digital product designer.
  categories:
    - Portfolio
    - Open Source
    - Blog
    - Music
    - Design
- title: Adam Bowen
  main_url: https://adamcbowen.com/
  url: https://adamcbowen.com/
  source_url: https://github.com/bowenac/my-website
  description: >
    Personal website for Adam Bowen. I am a freelance web developer based in Tacoma, WA specializing in WordPress, Craft CMS, plus a lot more and recently fell in love with Gatsby.
  categories:
    - Portfolio
    - Web Development
    - Freelance
  built_by: Adam Bowen
  built_by_url: https://adamcbowen.com
  featured: false
- title: tqCoders
  main_url: https://tqcoders.com
  url: https://tqcoders.com
  description: >
    tqCoders is a software development company that focuses on the development of the most advanced websites and mobile apps. We use the most advanced technologies to make websites blazing fast, SEO-friendly and responsive for each screen resolution.
  categories:
    - Web Development
    - Mobile Development
    - SEO
    - Design
    - Programming
    - Technology
    - Business
  built_by: tqCoders
  built_by_url: https://tqcoders.com
  featured: false
- title: ErudiCAT
  main_url: https://www.erudicat.com
  url: https://www.erudicat.com
  description: >
    ErudiCAT is an educational platform created to help PMP certification candidates to prepare for the exam. There are hundreds of sample questions and PMP mock exam.
  categories:
    - Education
    - Web Development
    - Learning
  built_by: tqCoders
  built_by_url: https://tqcoders.com
  featured: false
- title: Qri.io Website and Docs
  main_url: https://qri.io
  url: https://qri.io/docs
  source_url: https://github.com/qri-io/website
  description: >
    Website and Documentation for Qri, an open source version control system for datasets
  categories:
    - Open Source
    - Community
    - Data
    - Technology
  built_by: Qri, Inc.
  built_by_url: https://qri.io
  featured: false
- title: Jellypepper
  main_url: https://jellypepper.com/
  url: https://jellypepper.com/
  description: >
    Award-winning creative studio for disrupters. We design and build beautiful brands, apps, websites and videos for startups and tech companies.
  categories:
    - Portfolio
    - Agency
  built_by: Jellypepper
  built_by_url: https://jellypepper.com/
- title: Miyamado Jinja
  main_url: https://www.miyamadojinja.com
  url: https://www.miyamadojinja.com
  description: >
    Miyamado Jinja is a Japanses Shinto Shrine in Yokkaichi, Mie, Japan.
  categories:
    - Nonprofit
    - Travel
  built_by: mnishiguchi
  built_by_url: https://mnishiguchi.com
  featured: false
- title: Hear This Idea
  main_url: https://hearthisidea.com
  url: https://hearthisidea.com/episodes/victoria
  source_url: https://github.com/finmoorhouse/podcast
  description: >
    A podcast showcasing new thinking from top academics.
  categories:
    - Podcast
    - Open Source
  built_by: Fin Moorhouse
  built_by_url: https://finmoorhouse.com
  featured: false
- title: Calisthenics Skills
  main_url: https://www.calisthenicsskills.com
  url: https://www.calisthenicsskills.com
  description: >
    A beautiful fitness progress tracker built on Gatsby.
  categories:
    - Sports
  built_by: Andrico Karoulla
  built_by_url: https://andri.co
  featured: false
- title: AutoloadIT
  main_url: https://autoloadit.com/
  url: https://autoloadit.com/
  description: >
    The world's leading Enterprise Automotive imaging solution
  categories:
    - Business
    - Landing Page
  built_by: Pagepro
  built_by_url: https://pagepro.co
  featured: false
- title: Tools of Golf
  main_url: https://toolsof.golf
  url: https://toolsof.golf/titleist-915-d2-driver
  description: >
    Tools of Golf is a community dedicated to golf nerds and gear heads.
  categories:
    - Sports
    - Data
    - Documentation
  built_by: Peter Hironaka
  built_by_url: https://peterhironaka.com
  featured: false
- title: sung.codes
  main_url: https://sung.codes/
  source_url: https://github.com/dance2die/sung.codes
  url: https://sung.codes/
  description: >
    Blog by Sung M. Kim (a.k.a. dance2die)
  categories:
    - Blog
    - Landing Page
  built_by: Sung M. Kim
  built_by_url: https://github.com/dance2die
  featured: false
- title: Choose Tap
  main_url: https://www.choosetap.com.au/
  url: https://www.choosetap.com.au/
  featured: false
  description: >
    Choose Tap aims to improve the health and wellbeing of communities and the environment by promoting tap water as the best choice of hydration for all Australians.
  built_by: Hardhat
  built_by_url: https://www.hardhat.com.au
  categories:
    - Nonprofit
    - Community
- title: Akash Rajpurohit
  main_url: https://akashwho.codes/
  url: https://akashwho.codes/
  description: >
    Personal portfolio website of Akash Rajpurohit made using Gatsby v2, where I  write short blogs related to software development and share my experiences.
  categories:
    - Portfolio
    - Blog
  built_by: Akash Rajpurohit
  built_by_url: https://github.com/AkashRajpurohit
  featured: false
- title: See Kids Dream
  url: "https://seekidsdream.org/"
  main_url: "https://seekidsdream.org/"
  description: >
    A not-for-profit organization dedicated to empower youth with the skills, motivation and confidence.
  categories:
    - Nonprofit
    - Education
    - Learning
  built_by: CapTech Consulting
  built_by_url: https://www.captechconsulting.com/
  featured: false
- title: Locale Central
  url: https://localecentral.io/
  main_url: https://localecentral.io/
  description: >
    Locale Central is a web & mobile data collection app that makes it easy to record accurate data out on the field.
  categories:
    - Technology
  built_by: KiwiSprout
  built_by_url: https://kiwisprout.nz/
  featured: false
- title: Cathy O'Shea
  url: https://cathyoshea.co.nz/
  main_url: https://cathyoshea.co.nz/
  categories:
    - Portfolio
    - Real Estate
  built_by: KiwiSprout
  built_by_url: https://kiwisprout.nz/
  featured: false
- title: DG Recruit
  url: https://dgrecruit.com
  main_url: https://dgrecruit.com
  description: >
    DG Recruit is a NYC recruitment agency
  categories:
    - Agency
    - WordPress
  built_by: Waverly Lab
  built_by_url: https://waverlylab.com
  featured: false
- title: Smile
  url: https://reasontosmile.com
  main_url: https://reasontosmile.com
  description: >
    Smile is an online store for buying CBD products that keep you balanced and happy
  categories:
    - eCommerce
    - WordPress
  built_by: Waverly Lab
  built_by_url: https://waverlylab.com
- title: Bold Oak Design
  url: https://boldoak.design/
  main_url: https://boldoak.design/
  description: >
    A Milwaukee-based web design and development studio.
  categories:
    - Blog
    - Business
    - Freelance
    - Portfolio
    - Programming
    - Technology
    - Web Development
  featured: false
- title: Lydia Rose Eiche
  url: https://lydiaroseeiche.com/
  main_url: https://lydiaroseeiche.com/
  description: >
    Lydia Rose Eiche is a soprano, opera singer, and actress based in Milwaukee.
  categories:
    - Music
    - Portfolio
  built_by: Bold Oak Design
  built_by_url: https://boldoak.design/
  featured: false
- title: Chris Otto
  url: https://chrisotto.dev/
  main_url: https://chrisotto.dev/
  source_url: https://github.com/chrisotto6/chrisottodev
  description: >
    Blog, portfolio and website for Chris Otto.
  categories:
    - Blog
    - JavaScript
    - Landing Page
    - Portfolio
    - Programming
    - Technology
    - Web Development
  built_by: Chris Otto
  built_by_url: https://github.com/chrisotto6
  featured: false
- title: Roboto Studio
  url: https://roboto.studio
  main_url: https://roboto.studio
  description: >
    Faster than a speeding bullet Website Development based in sunny old Nottingham
  categories:
    - Agency
    - Blog
    - Business
    - Design
    - Featured
    - Freelance
    - Web Development
  featured: true
- title: Viraj Chavan | Full Stack Software Engineer
  url: http://virajc.tech
  main_url: http://virajc.tech
  source_url: https://github.com/virajvchavan/portfolio
  description: >
    Portfolio and blog of a full stack software engineer from India
  categories:
    - Portfolio
    - Blog
    - Web Development
  built_by: Viraj V Chavan
  built_by_url: https://twitter.com/VirajVChavan
  featured: false
- title: Nexweave
  url: https://www.nexweave.com
  main_url: https://www.nexweave.com
  description: >
    Nexweave is a SaaS platform built by a team of experienced product, design & technology professionals in India. Nexweave allows brands to create personalized & interactive video experiences at scale. We would love for our site to be featured at the gatsby showcase since we have long been appreciating the flexibility and speed of the sites we have created using the same.
  categories:
    - Video
    - API
    - User Experience
    - Marketing
    - Design
    - Data
    - Technology
    - Media
    - Consulting
  built_by: Kashaf S
  built_by_url: https://www.linkedin.com/in/kashaf-shaikh-925117178
  featured: false
<<<<<<< HEAD
- title: Daniel Balloch
  url: https://danielballoch.com
  main_url: https://danielballoch.com
  source_url: https://github.com/danielballoch/danielballoch
  description: >
    Hey, I'm Daniel and this is my portfolio site. Made with Gatsby, React, GraphQL, Styled Emotion & Netlify. Install & local host instructions: 1. git clone https://github.com/danielballoch/danielballoch.git 2. npm install. 3. gatsby develop. Keep in mind I'm still learning myself, so these may not be best practises. If anyone's curious as to how something works flick me a message or if you have advice for me I'd love to hear it, otherwise happy coding! 
  categories:
    - Portfolio
    - Business
    - Design
    - Freelance
    - Web Development
  built_by: Daniel Balloch
  built_by_url: https://danielballoch.com
=======
- title: The Rift Metz
  url: http://theriftmetz.com/
  main_url: http://theriftmetz.com/
  description: >
    The Rift is a gaming bar based in Metz (France).
  categories:
    - Landing Page
    - Entertainment
    - Design
    - Blog
    - Food
  built_by: Hugo Torzuoli
  built_by_url: https://github.com/HZooly
>>>>>>> b7ddd643
  featured: false<|MERGE_RESOLUTION|>--- conflicted
+++ resolved
@@ -9657,7 +9657,6 @@
   built_by: Kashaf S
   built_by_url: https://www.linkedin.com/in/kashaf-shaikh-925117178
   featured: false
-<<<<<<< HEAD
 - title: Daniel Balloch
   url: https://danielballoch.com
   main_url: https://danielballoch.com
@@ -9672,7 +9671,6 @@
     - Web Development
   built_by: Daniel Balloch
   built_by_url: https://danielballoch.com
-=======
 - title: The Rift Metz
   url: http://theriftmetz.com/
   main_url: http://theriftmetz.com/
@@ -9686,5 +9684,4 @@
     - Food
   built_by: Hugo Torzuoli
   built_by_url: https://github.com/HZooly
->>>>>>> b7ddd643
   featured: false