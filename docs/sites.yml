- title: MobileUI
  main_url: https://mobileui.dev
  url: https://mobileui.dev
  description: >
    A java-based framework for cross-platform app development with Java and Kotlin.
  categories:
    - Mobile Development
    - Technology
    - Programming
    - Landing Page
    - Blog
    - WordPress
    - E-commerce
  built_by: NeverNull GmbH
  built_by_url: https://nevernull.io
  featured: false
- title: ReactJS
  main_url: https://reactjs.org/
  url: https://reactjs.org/
  source_url: https://github.com/reactjs/reactjs.org
  featured: true
  categories:
    - Web Development
    - Featured
    - Documentation
- title: Spotify.Design
  main_url: https://spotify.design/
  url: https://spotify.design/
  description: >
    Spotify Design's team site! Read their blog and meet Spotify designers.
  featured: true
  categories:
    - Featured
    - Music
    - Blog
- title: Flamingo
  main_url: https://www.shopflamingo.com/
  url: https://www.shopflamingo.com/
  description: >
    Online shop for women's body care and hair removal products.
  categories:
    - E-commerce
    - Featured
  featured: true
- title: IDEO
  url: https://www.ideo.com
  main_url: https://www.ideo.com/
  description: >
    A Global design company committed to creating positive impact.
  categories:
    - Agency
    - Technology
    - Featured
    - Consulting
    - User Experience
  featured: true
- title: Airbnb Engineering & Data Science
  description: >
    Creative engineers and data scientists building a world where you can belong
    anywhere
  main_url: https://airbnb.io/
  url: https://airbnb.io/
  categories:
    - Blog
    - Gallery
    - Featured
  featured: true
- title: Impossible Foods
  main_url: https://impossiblefoods.com/
  url: https://impossiblefoods.com/
  categories:
    - Food
    - Featured
  featured: true
- title: Braun
  description: >
    Braun offers high performance hair removal and hair care products, including dryers, straighteners, shavers, and more.
  main_url: https://ca.braun.com/en-ca
  url: https://ca.braun.com/en-ca
  categories:
    - E-commerce
    - Featured
  featured: true
- title: NYC Pride 2019 | WorldPride NYC | Stonewall50
  main_url: https://2019-worldpride-stonewall50.nycpride.org/
  url: https://2019-worldpride-stonewall50.nycpride.org/
  featured: true
  description: >-
    Join us in 2019 for NYC Pride, as we welcome WorldPride and mark the 50th
    Anniversary of the Stonewall Uprising and a half-century of LGBTQ+
    liberation.
  categories:
    - Education
    - Marketing
    - Nonprofit
    - Featured
  built_by: Canvas United
  built_by_url: https://www.canvasunited.com/
- title: The State of European Tech
  main_url: https://2017.stateofeuropeantech.com/
  url: https://2017.stateofeuropeantech.com/
  featured: true
  categories:
    - Technology
    - Featured
  built_by: Studio Lovelock
  built_by_url: http://www.studiolovelock.com/
- title: Hopper
  main_url: https://www.hopper.com/
  url: https://www.hopper.com/
  built_by: Narative
  built_by_url: https://www.narative.co/
  featured: true
  categories:
    - Technology
    - App
    - Featured
- title: Theodora Warre
  main_url: https://theodorawarre.eu
  url: https://theodorawarre.eu
  description: >-
    E-commerce site for jewellery designer Theodora Warre, built using Gatsby + 
    + Prismic + Matter.js
  categories:
    - E-commerce
    - Marketing
  built_by: Pierre Nel
  built_by_url: https://pierre.io
  featured: false
- title: Life Without Barriers | Foster Care
  main_url: https://www.lwb.org.au/foster-care
  url: https://www.lwb.org.au/foster-care
  featured: true
  description: >-
    We are urgently seeking foster carers all across Australia. Can you open
    your heart and your home to a child in need? There are different types of
    foster care that can suit you. We offer training and 24/7 support.
  categories:
    - Nonprofit
    - Education
    - Documentation
    - Marketing
    - Featured
  built_by: LWB Digital Team
  built_by_url: https://twitter.com/LWBAustralia
- title: Figma
  main_url: https://www.figma.com/
  url: https://www.figma.com/
  featured: true
  categories:
    - Marketing
    - Design
    - Featured
  built_by: Corey Ward
  built_by_url: http://www.coreyward.me/
- title: Bejamas - JAM Experts for hire
  main_url: https://bejamas.io/
  url: https://bejamas.io/
  featured: true
  description: >-
    We help agencies and companies with JAMStack tools. This includes web
    development using Static Site Generators, Headless CMS, CI / CD and CDN
    setup.
  categories:
    - Technology
    - Web Development
    - Agency
    - Marketing
    - Featured
  built_by: Bejamas
  built_by_url: https://bejamas.io/
- title: The State of JavaScript
  description: >
    Data from over 20,000 developers, asking them questions on topics ranging
    from frontend frameworks and state management, to build tools and testing
    libraries.
  main_url: https://stateofjs.com/
  url: https://stateofjs.com/
  source_url: https://github.com/StateOfJS/StateOfJS
  categories:
    - Data
    - JavaScript
    - Featured
  built_by: StateOfJS
  built_by_url: https://github.com/StateOfJS/StateOfJS/graphs/contributors
  featured: true
- title: DesignSystems.com
  main_url: https://www.designsystems.com/
  url: https://www.designsystems.com/
  description: |
    A resource for learning, creating and evangelizing design systems.
  categories:
    - Design
    - Blog
    - Technology
    - Featured
  built_by: Corey Ward
  built_by_url: http://www.coreyward.me/
  featured: true
- title: Snap Kit
  main_url: https://kit.snapchat.com/
  url: https://kit.snapchat.com/
  description: >
    Snap Kit lets developers integrate some of Snapchat’s best features across
    platforms.
  categories:
    - Technology
    - Documentation
    - Featured
  featured: true
- title: SendGrid
  main_url: https://sendgrid.com/docs/
  url: https://sendgrid.com/docs/
  description: >
    SendGrid delivers your transactional and marketing emails through the
    world's largest cloud-based email delivery platform.
  categories:
    - API
    - Technology
    - Documentation
    - Featured
  featured: true
- title: Kirsten Noelle
  main_url: https://www.kirstennoelle.com/
  url: https://www.kirstennoelle.com/
  featured: true
  description: >
    Digital portfolio for San Francisco Bay Area photographer Kirsten Noelle Wiemer.
  categories:
    - Photography
    - Portfolio
    - Featured
  built_by: Ryan Wiemer
  built_by_url: https://www.ryanwiemer.com/
- title: Cajun Bowfishing
  main_url: https://cajunbowfishing.com/
  url: https://cajunbowfishing.com/
  featured: false
  categories:
    - E-commerce
    - Sports
  built_by: Escalade Sports
  built_by_url: https://www.escaladesports.com/
- title: GraphCMS
  main_url: https://graphcms.com/
  url: https://graphcms.com/
  featured: false
  categories:
    - Marketing
    - Technology
- title: Ghost Documentation
  main_url: https://docs.ghost.org/
  url: https://docs.ghost.org/
  source_url: https://github.com/tryghost/docs
  featured: false
  description: >-
    Ghost is an open source, professional publishing platform built on a modern Node.js technology stack — designed for teams who need power, flexibility and performance.
  categories:
    - Technology
    - Documentation
    - Open Source
  built_by: Ghost Foundation
  built_by_url: https://ghost.org/
- title: Nike - Just Do It
  main_url: https://justdoit.nike.com/
  url: https://justdoit.nike.com/
  featured: true
  categories:
    - E-commerce
    - Featured
- title: AirBnB Cereal
  main_url: https://airbnb.design/cereal
  url: https://airbnb.design/cereal
  featured: false
  categories:
    - Marketing
    - Design
- title: Cardiogram
  main_url: https://cardiogr.am/
  url: https://cardiogr.am/
  featured: false
  categories:
    - Marketing
    - Technology
- title: Matthias Jordan Portfolio
  main_url: https://iammatthias.com/
  url: https://iammatthias.com/
  source_url: https://github.com/iammatthias/.com
  description: >-
    Photography portfolio of content creator and digital marketer Matthias Jordan
  built_by: Matthias Jordan
  built_by_url: https://github.com/iammatthias
  featured: false
  categories:
    - Photography
    - Portfolio
    - Blog
    - Gallery
- title: Investment Calculator
  main_url: https://investmentcalculator.io/
  url: https://investmentcalculator.io/
  featured: false
  categories:
    - Education
    - Finance
- title: CSS Grid Playground by MozillaDev
  main_url: https://mozilladevelopers.github.io/playground/
  url: https://mozilladevelopers.github.io/playground/
  source_url: https://github.com/MozillaDevelopers/playground
  featured: false
  categories:
    - Education
    - Web Development
- title: Piotr Fedorczyk Portfolio
  built_by: Piotr Fedorczyk
  built_by_url: https://piotrf.pl
  categories:
    - Portfolio
    - Web Development
  description: >-
    Portfolio of Piotr Fedorczyk, a digital product designer and full-stack developer specializing in shaping, designing and building news and tools for news.
  featured: false
  main_url: https://piotrf.pl/
  url: https://piotrf.pl/
- title: unrealcpp
  main_url: https://unrealcpp.com/
  url: https://unrealcpp.com/
  source_url: https://github.com/Harrison1/unrealcpp-com
  featured: false
  categories:
    - Blog
    - Web Development
- title: Andy Slezak
  main_url: https://www.aslezak.com/
  url: https://www.aslezak.com/
  source_url: https://github.com/amslezak
  featured: false
  categories:
    - Web Development
    - Portfolio
- title: Deliveroo.Design
  main_url: https://www.deliveroo.design/
  url: https://www.deliveroo.design/
  featured: false
  categories:
    - Food
    - Marketing
- title: Dona Rita
  main_url: https://www.donarita.co.uk/
  url: https://www.donarita.co.uk/
  source_url: https://github.com/peduarte/dona-rita-website
  featured: false
  categories:
    - Food
    - Marketing
- title: Fröhlich ∧ Frei
  main_url: https://www.froehlichundfrei.de/
  url: https://www.froehlichundfrei.de/
  featured: false
  categories:
    - Web Development
    - Blog
    - Open Source
- title: How to GraphQL
  main_url: https://www.howtographql.com/
  url: https://www.howtographql.com/
  source_url: https://github.com/howtographql/howtographql
  featured: false
  categories:
    - Documentation
    - Web Development
    - Open Source
- title: OnCallogy
  main_url: https://www.oncallogy.com/
  url: https://www.oncallogy.com/
  featured: false
  categories:
    - Marketing
    - Healthcare
- title: Ryan Wiemer's Portfolio
  main_url: https://www.ryanwiemer.com/
  url: https://www.ryanwiemer.com/knw-photography/
  source_url: https://github.com/ryanwiemer/rw
  featured: false
  description: >
    Digital portfolio for Oakland, CA based account manager Ryan Wiemer.
  categories:
    - Portfolio
    - Web Development
    - Design
  built_by: Ryan Wiemer
  built_by_url: https://www.ryanwiemer.com/
- title: Ventura Digitalagentur Köln
  main_url: https://www.ventura-digital.de/
  url: https://www.ventura-digital.de/
  featured: false
  built_by: Ventura Digitalagentur
  categories:
    - Agency
    - Marketing
    - Featured
- title: Azer Koçulu
  main_url: https://kodfabrik.com/
  url: https://kodfabrik.com/photography/
  featured: false
  categories:
    - Portfolio
    - Photography
    - Web Development
- title: Damir.io
  main_url: http://damir.io/
  url: http://damir.io/
  source_url: https://github.com/dvzrd/gatsby-sfiction
  featured: false
  categories:
    - Blog
- title: Digital Psychology
  main_url: http://digitalpsychology.io/
  url: http://digitalpsychology.io/
  source_url: https://github.com/danistefanovic/digitalpsychology.io
  featured: false
  categories:
    - Education
    - Library
- title: Théâtres Parisiens
  main_url: http://theatres-parisiens.fr/
  url: http://theatres-parisiens.fr/
  source_url: https://github.com/phacks/theatres-parisiens
  featured: false
  categories:
    - Education
    - Entertainment
- title: A4 纸网
  main_url: http://www.a4z.cn/
  url: http://www.a4z.cn/price
  source_url: https://github.com/hiooyUI/hiooyui.github.io
  featured: false
  categories:
    - E-commerce
- title: Steve Meredith's Portfolio
  main_url: http://www.stevemeredith.com/
  url: http://www.stevemeredith.com/
  featured: false
  categories:
    - Portfolio
- title: API Platform
  main_url: https://api-platform.com/
  url: https://api-platform.com/
  source_url: https://github.com/api-platform/website
  featured: false
  categories:
    - Documentation
    - Web Development
    - Open Source
    - Library
- title: The Audacious Project
  main_url: https://audaciousproject.org/
  url: https://audaciousproject.org/
  featured: false
  categories:
    - Nonprofit
- title: Dustin Schau's Blog
  main_url: https://blog.dustinschau.com/
  url: https://blog.dustinschau.com/
  source_url: https://github.com/dschau/blog
  featured: false
  categories:
    - Blog
    - Web Development
- title: iContract Blog
  main_url: https://blog.icontract.co.uk/
  url: http://blog.icontract.co.uk/
  featured: false
  categories:
    - Blog
- title: BRIIM
  main_url: https://bri.im/
  url: https://bri.im/
  featured: false
  description: >-
    BRIIM is a movement to enable JavaScript enthusiasts and web developers in
    machine learning. Learn about artificial intelligence and data science, two
    fields which are governed by machine learning, in JavaScript. Take it right
    to your browser with WebGL.
  categories:
    - Education
    - Web Development
    - Technology
- title: Calpa's Blog
  main_url: https://calpa.me/
  url: https://calpa.me/
  source_url: https://github.com/calpa/blog
  featured: false
  categories:
    - Blog
    - Web Development
- title: Code Bushi
  main_url: https://codebushi.com/
  url: https://codebushi.com/
  featured: false
  description: >-
    Web development resources, trends, & techniques to elevate your coding
    journey.
  categories:
    - Web Development
    - Open Source
    - Blog
  built_by: Hunter Chang
  built_by_url: https://hunterchang.com/
- title: Daniel Hollcraft
  main_url: https://danielhollcraft.com/
  url: https://danielhollcraft.com/
  source_url: https://github.com/danielbh/danielhollcraft.com
  featured: false
  categories:
    - Web Development
    - Blog
    - Portfolio
- title: Darren Britton's Portfolio
  main_url: https://darrenbritton.com/
  url: https://darrenbritton.com/
  source_url: https://github.com/darrenbritton/darrenbritton.github.io
  featured: false
  categories:
    - Web Development
    - Portfolio
- title: Dave Lindberg Marketing & Design
  url: https://davelindberg.com/
  main_url: https://davelindberg.com/
  source_url: https://github.com/Dave-Lindberg/dl-gatsby
  featured: false
  description: >-
    My work revolves around solving problems for people in business, using
    integrated design and marketing strategies to improve sales, increase brand
    engagement, generate leads and achieve goals.
  categories:
    - Design
    - Marketing
    - Portfolio
- title: Dalbinaco's Website
  main_url: https://dlbn.co/en/
  url: https://dlbn.co/en/
  source_url: https://github.com/dalbinaco/dlbn.co
  featured: false
  categories:
    - Portfolio
    - Web Development
- title: mParticle's Documentation
  main_url: https://docs.mparticle.com/
  url: https://docs.mparticle.com/
  featured: false
  categories:
    - Web Development
    - Documentation
- title: Doopoll
  main_url: https://doopoll.co/
  url: https://doopoll.co/
  featured: false
  categories:
    - Marketing
    - Technology
- title: ERC dEX
  main_url: https://ercdex.com/
  url: https://ercdex.com/aqueduct
  featured: false
  categories:
    - Marketing
- title: CalState House Manager
  description: >
    Home service membership that offers proactive and on-demand maintenance for
    homeowners
  main_url: https://housemanager.calstate.aaa.com/
  url: https://housemanager.calstate.aaa.com/
  categories:
    - Marketing
- title: Hapticmedia
  main_url: https://hapticmedia.fr/en/
  url: https://hapticmedia.fr/en/
  featured: false
  categories:
    - Agency
- title: heml.io
  main_url: https://heml.io/
  url: https://heml.io/
  source_url: https://github.com/SparkPost/heml.io
  featured: false
  categories:
    - Documentation
    - Web Development
    - Open Source
- title: Juliette Pretot's Portfolio
  main_url: https://juliette.sh/
  url: https://juliette.sh/
  featured: false
  categories:
    - Web Development
    - Portfolio
    - Blog
- title: Kris Hedstrom's Portfolio
  main_url: https://k-create.com/
  url: https://k-create.com/portfolio/
  source_url: https://github.com/kristofferh/kristoffer
  featured: false
  description: >-
    Hey. I’m Kris. I’m an interactive designer / developer. I grew up in Umeå,
    in northern Sweden, but I now live in Brooklyn, NY. I am currently enjoying
    a hybrid Art Director + Lead Product Engineer role at a small startup called
    Nomad Health. Before that, I was a Product (Engineering) Manager at Tumblr.
    Before that, I worked at agencies. Before that, I was a baby. I like to
    design things, and then I like to build those things. I occasionally take on
    freelance projects. Feel free to get in touch if you have an interesting
    project that you want to collaborate on. Or if you just want to say hello,
    that’s cool too.
  categories:
    - Portfolio
  built_by: Kris Hedstrom
  built_by_url: https://k-create.com/
- title: knpw.rs
  main_url: https://knpw.rs/
  url: https://knpw.rs/
  source_url: https://github.com/knpwrs/knpw.rs
  featured: false
  categories:
    - Blog
    - Web Development
- title: Kostas Bariotis' Blog
  main_url: https://kostasbariotis.com/
  url: https://kostasbariotis.com/
  source_url: https://github.com/kbariotis/kostasbariotis.com
  featured: false
  categories:
    - Blog
    - Portfolio
    - Web Development
- title: LaserTime Clinic
  main_url: https://lasertime.ru/
  url: https://lasertime.ru/
  source_url: https://github.com/oleglegun/lasertime
  featured: false
  categories:
    - Marketing
- title: Jason Lengstorf
  main_url: https://lengstorf.com
  url: https://lengstorf.com
  source_url: https://github.com/jlengstorf/lengstorf.com
  featured: false
  categories:
    - Blog
  built_by: Jason Lengstorf
  built_by_url: https://github.com/jlengstorf
- title: Mannequin.io
  main_url: https://mannequin.io/
  url: https://mannequin.io/
  source_url: https://github.com/LastCallMedia/Mannequin/tree/master/site
  featured: false
  categories:
    - Open Source
    - Web Development
    - Documentation
- title: Fabric
  main_url: https://meetfabric.com/
  url: https://meetfabric.com/
  featured: false
  categories:
    - Marketing
- title: Nexit
  main_url: https://nexit.sk/
  url: https://nexit.sk/references
  featured: false
  categories:
    - Web Development
- title: Open FDA
  description: >
    Provides APIs and raw download access to a number of high-value, high
    priority and scalable structured datasets, including adverse events, drug
    product labeling, and recall enforcement reports.
  main_url: https://open.fda.gov/
  url: https://open.fda.gov/
  source_url: https://github.com/FDA/open.fda.gov
  featured: false
  categories:
    - Government
    - Open Source
    - Web Development
    - API
    - Data
- title: NYC Planning Labs (New York City Department of City Planning)
  main_url: https://planninglabs.nyc/
  url: https://planninglabs.nyc/about/
  source_url: https://github.com/NYCPlanning/
  featured: false
  description: >-
    We work with New York City's Urban Planners to deliver impactful, modern
    technology tools.
  categories:
    - Open Source
    - Government
- title: Preston Richey Portfolio / Blog
  main_url: https://prestonrichey.com/
  url: https://prestonrichey.com/
  source_url: https://github.com/prichey/prestonrichey.com
  featured: false
  categories:
    - Web Development
    - Portfolio
    - Blog
- title: Landing page of Put.io
  main_url: https://put.io/
  url: https://put.io/
  featured: false
  categories:
    - E-commerce
    - Technology
- title: The Rick and Morty API
  main_url: https://rickandmortyapi.com/
  url: https://rickandmortyapi.com/
  built_by: Axel Fuhrmann
  built_by_url: https://axelfuhrmann.com/
  featured: false
  categories:
    - Web Development
    - Entertainment
    - Documentation
    - Open Source
    - API
- title: Santa Compañía Creativa
  main_url: https://santacc.es/
  url: https://santacc.es/
  source_url: https://github.com/DesarrolloWebSantaCC/santacc-web
  featured: false
  categories:
    - Agency
- title: Sean Coker's Blog
  main_url: https://sean.is/
  url: https://sean.is/
  featured: false
  categories:
    - Blog
    - Portfolio
    - Web Development
- title: Several Levels
  main_url: https://severallevels.io/
  url: https://severallevels.io/
  source_url: https://github.com/Harrison1/several-levels
  featured: false
  categories:
    - Agency
    - Web Development
- title: Simply
  main_url: https://simply.co.za/
  url: https://simply.co.za/
  featured: false
  categories:
    - Marketing
- title: Storybook
  main_url: https://storybook.js.org/
  url: https://storybook.js.org/
  source_url: https://github.com/storybooks/storybook
  featured: false
  categories:
    - Web Development
    - Open Source
- title: Vibert Thio's Portfolio
  main_url: https://vibertthio.com/portfolio/
  url: https://vibertthio.com/portfolio/projects/
  source_url: https://github.com/vibertthio/portfolio
  featured: false
  categories:
    - Portfolio
    - Web Development
- title: VisitGemer
  main_url: https://visitgemer.sk/
  url: https://visitgemer.sk/
  featured: false
  categories:
    - Marketing
- title: Bricolage.io
  main_url: https://www.bricolage.io/
  url: https://www.bricolage.io/
  source_url: https://github.com/KyleAMathews/blog
  featured: false
  categories:
    - Blog
- title: Charles Pinnix Website
  main_url: https://www.charlespinnix.com/
  url: https://www.charlespinnix.com/
  featured: false
  description: >-
    I’m a senior frontend engineer with 8 years of experience building websites
    and web applications. I’m interested in leading creative, multidisciplinary
    engineering teams. I’m a creative technologist, merging photography, art,
    and design into engineering and visa versa. I take a pragmatic,
    product-oriented approach to development, allowing me to see the big picture
    and ensuring quality products are completed on time. I have a passion for
    modern frontend JavaScript frameworks such as React and Vue, and I have
    substantial experience on the backend with an interest in Node and
    container based deployment with Docker and AWS.
  categories:
    - Portfolio
    - Web Development
- title: Charlie Harrington's Blog
  main_url: https://www.charlieharrington.com/
  url: https://www.charlieharrington.com/
  source_url: https://github.com/whatrocks/blog
  featured: false
  categories:
    - Blog
    - Web Development
    - Music
- title: Gabriel Adorf's Portfolio
  main_url: https://www.gabrieladorf.com/
  url: https://www.gabrieladorf.com/
  source_url: https://github.com/gabdorf/gabriel-adorf-portfolio
  featured: false
  categories:
    - Portfolio
    - Web Development
- title: greglobinski.com
  main_url: https://www.greglobinski.com/
  url: https://www.greglobinski.com/
  source_url: https://github.com/greglobinski/www.greglobinski.com
  featured: false
  categories:
    - Portfolio
    - Web Development
- title: I am Putra
  main_url: https://www.iamputra.com/
  url: https://www.iamputra.com/
  featured: false
  categories:
    - Portfolio
    - Web Development
    - Blog
- title: In Sowerby Bridge
  main_url: https://www.insowerbybridge.co.uk/
  url: https://www.insowerbybridge.co.uk/
  featured: false
  categories:
    - Marketing
    - Government
- title: JavaScript Stuff
  main_url: https://www.javascriptstuff.com/
  url: https://www.javascriptstuff.com/
  featured: false
  categories:
    - Education
    - Web Development
    - Library
- title: Ledgy
  main_url: https://www.ledgy.com/
  url: https://github.com/morloy/ledgy.com
  featured: false
  categories:
    - Marketing
    - Finance
- title: Alec Lomas's Portfolio / Blog
  main_url: https://www.lowmess.com/
  url: https://www.lowmess.com/
  source_url: https://github.com/lowmess/lowmess
  featured: false
  categories:
    - Web Development
    - Blog
    - Portfolio
- title: Michele Mazzucco's Portfolio
  main_url: https://www.michelemazzucco.it/
  url: https://www.michelemazzucco.it/
  source_url: https://github.com/michelemazzucco/michelemazzucco.it
  featured: false
  categories:
    - Portfolio
- title: Orbit FM Podcasts
  main_url: https://www.orbit.fm/
  url: https://www.orbit.fm/
  source_url: https://github.com/agarrharr/orbit.fm
  featured: false
  categories:
    - Podcast
- title: Prosecco Springs
  main_url: https://www.proseccosprings.com/
  url: https://www.proseccosprings.com/
  featured: false
  categories:
    - Food
    - Blog
    - Marketing
- title: Verious
  main_url: https://www.verious.io/
  url: https://www.verious.io/
  source_url: https://github.com/cpinnix/verious
  featured: false
  categories:
    - Web Development
- title: Yisela
  main_url: https://www.yisela.com/
  url: https://www.yisela.com/tetris-against-trauma-gaming-as-therapy/
  featured: false
  categories:
    - Blog
- title: YouFoundRon.com
  main_url: https://www.youfoundron.com/
  url: https://www.youfoundron.com/
  source_url: https://github.com/rongierlach/yfr-dot-com
  featured: false
  categories:
    - Portfolio
    - Web Development
    - Blog
- title: Ease
  main_url: https://www.ease.com/
  url: https://www.ease.com/
  featured: false
  categories:
    - Marketing
    - Healthcare
- title: Policygenius
  main_url: https://www.policygenius.com/
  url: https://www.policygenius.com/
  featured: false
  categories:
    - Marketing
    - Healthcare
- title: Moteefe
  main_url: https://www.moteefe.com/
  url: https://www.moteefe.com/
  featured: false
  categories:
    - Marketing
    - Agency
    - Technology
- title: Athelas
  main_url: http://www.athelas.com/
  url: http://www.athelas.com/
  featured: false
  categories:
    - Marketing
    - Healthcare
- title: Pathwright
  main_url: http://www.pathwright.com/
  url: http://www.pathwright.com/
  featured: false
  categories:
    - Marketing
    - Education
- title: Lucid
  main_url: https://www.golucid.co/
  url: https://www.golucid.co/
  featured: false
  categories:
    - Marketing
    - Technology
- title: Bench
  main_url: http://www.bench.co/
  url: http://www.bench.co/
  featured: false
  categories:
    - Marketing
- title: Gin Lane
  main_url: http://www.ginlane.com/
  url: https://www.ginlane.com/
  featured: false
  categories:
    - Web Development
    - Agency
- title: Marmelab
  main_url: https://marmelab.com/en/
  url: https://marmelab.com/en/
  featured: false
  categories:
    - Web Development
    - Agency
- title: Dovetail
  main_url: https://dovetailapp.com/
  url: https://dovetailapp.com/
  featured: false
  categories:
    - Marketing
    - Technology
- title: The Bastion Bot
  main_url: https://bastionbot.org/
  url: https://bastionbot.org/
  description: Give awesome perks to your Discord server!
  featured: false
  categories:
    - Open Source
    - Technology
    - Documentation
    - Community
  built_by: Sankarsan Kampa
  built_by_url: https://traction.one
- title: Smakosh
  main_url: https://smakosh.com/
  url: https://smakosh.com/
  source_url: https://github.com/smakosh/smakosh.com
  featured: false
  categories:
    - Portfolio
    - Web Development
- title: WebGazer
  main_url: https://www.webgazer.io/
  url: https://www.webgazer.io/
  featured: false
  categories:
    - Marketing
    - Web Development
    - Technology
- title: Joe Seifi's Blog
  main_url: http://seifi.org/
  url: http://seifi.org/
  featured: false
  categories:
    - Portfolio
    - Web Development
    - Blog
- title: LekoArts — Graphic Designer & Front-End Developer
  main_url: https://www.lekoarts.de
  url: https://www.lekoarts.de
  source_url: https://github.com/LekoArts/portfolio
  featured: false
  built_by: LekoArts
  built_by_url: https://github.com/LekoArts
  description: >-
    Hi, I'm Lennart — a self-taught and passionate graphic/web designer &
    frontend developer based in Darmstadt, Germany. I love it to realize complex
    projects in a creative manner and face new challenges. Since 6 years I do
    graphic design, my love for frontend development came up 3 years ago. I
    enjoy acquiring new skills and cementing this knowledge by writing blogposts
    and creating tutorials.
  categories:
    - Portfolio
    - Blog
    - Design
    - Web Development
    - Freelance
    - Open Source
- title: 杨二小的博客
  main_url: https://blog.yangerxiao.com/
  url: https://blog.yangerxiao.com/
  source_url: https://github.com/zerosoul/blog.yangerxiao.com
  featured: false
  categories:
    - Blog
    - Portfolio
- title: MOTTO x MOTTO
  main_url: https://mottox2.com
  url: https://mottox2.com
  source_url: https://github.com/mottox2/website
  description: Web developer / UI Designer in Tokyo Japan.
  featured: false
  categories:
    - Blog
    - Portfolio
  built_by: mottox2
  built_by_url: https://mottox2.com
- title: Pride of the Meadows
  main_url: https://www.prideofthemeadows.com/
  url: https://www.prideofthemeadows.com/
  featured: false
  categories:
    - E-commerce
    - Food
    - Blog
  built_by: Caldera Digital
  built_by_url: https://www.calderadigital.com/
- title: Michael Uloth
  main_url: https://www.michaeluloth.com
  url: https://www.michaeluloth.com
  featured: false
  description: Michael Uloth is a web developer, opera singer, and the creator of Up and Running Tutorials.
  categories:
    - Portfolio
    - Web Development
    - Music
  built_by: Michael Uloth
  built_by_url: https://www.michaeluloth.com
- title: Spacetime
  main_url: https://www.heyspacetime.com/
  url: https://www.heyspacetime.com/
  featured: false
  description: >-
    Spacetime is a Dallas-based digital experience agency specializing in web,
    app, startup, and digital experience creation.
  categories:
    - Marketing
    - Portfolio
    - Agency
  built_by: Spacetime
  built_by_url: https://www.heyspacetime.com/
- title: Eric Jinks
  main_url: https://ericjinks.com/
  url: https://ericjinks.com/
  featured: false
  description: Software engineer / web developer from the Gold Coast, Australia.
  categories:
    - Portfolio
    - Blog
    - Web Development
    - Technology
  built_by: Eric Jinks
  built_by_url: https://ericjinks.com/
- title: GaiAma - We are wildlife
  main_url: https://www.gaiama.org/
  url: https://www.gaiama.org/
  featured: false
  description: >-
    We founded the GaiAma conservation organization to protect wildlife in Perú
    and to create an example of a permaculture neighborhood, living
    symbiotically with the forest - because reforestation is just the beginning
  categories:
    - Nonprofit
    - Marketing
    - Blog
  source_url: https://github.com/GaiAma/gaiama.org
  built_by: GaiAma
  built_by_url: https://www.gaiama.org/
- title: Healthcare Logic
  main_url: https://www.healthcarelogic.com/
  url: https://www.healthcarelogic.com/
  featured: false
  description: >-
    Revolutionary technology that empowers clinical and managerial leaders to
    collaborate with clarity.
  categories:
    - Marketing
    - Healthcare
    - Technology
  built_by: Thrive
  built_by_url: https://thriveweb.com.au/
- title: Papergov
  main_url: https://papergov.com/
  url: https://papergov.com/
  featured: false
  description: Manage all your government services in a single place
  categories:
    - Directory
    - Government
    - Technology
  source_url: https://github.com/WeOpenly/localgov.fyi
  built_by: Openly Technologies
  built_by_url: https://papergov.com/about/
- title: Kata.ai Documentation
  main_url: https://docs.kata.ai/
  url: https://docs.kata.ai/
  source_url: https://github.com/kata-ai/kata-platform-docs
  featured: false
  description: >-
    Documentation website for the Kata Platform, an all-in-one platform for
    building chatbots using AI technologies.
  categories:
    - Documentation
    - Technology
- title: goalgetters
  main_url: https://goalgetters.space/
  url: https://goalgetters.space/
  featured: false
  description: >-
    goalgetters is a source of inspiration for people who want to change their
    career. We offer articles, success stories and expert interviews on how to
    find a new passion and how to implement change.
  categories:
    - Blog
    - Education
  built_by: Stephanie Langers (content), Adrian Wenke (development)
  built_by_url: https://twitter.com/AdrianWenke
- title: StatusHub - Easy to use Hosted Status Page Service
  main_url: https://statushub.com/
  url: https://statushub.com/
  featured: false
  description: >-
    Set up your very own service status page in minutes with StatusHub. Allow
    customers to subscribe to be updated automatically.
  categories:
    - Technology
    - Marketing
  built_by: Bejamas
  built_by_url: https://bejamas.io/
- title: Mambu
  main_url: https://www.mambu.com/
  url: https://www.mambu.com/
  featured: false
  description: >-
    Mambu is the cloud platform for banking and lending businesses that
    puts customer relationships first.
  categories:
    - Technology
    - Finance
  built_by: Bejamas
  built_by_url: https://bejamas.io/
- title: Avenues
  main_url: https://www.avenues.org
  url: https://www.avenues.org
  featured: false
  description: >-
    One school with many campuses, providing transformative,
    world-focused learning experiences to students around the globe
  categories:
    - Education
  built_by: Bejamas
  built_by_url: https://bejamas.io/
- title: Multicoin Capital
  main_url: https://multicoin.capital
  url: https://multicoin.capital
  featured: false
  description: >-
    Multicoin Capital is a thesis-driven investment firm that
    invests in cryptocurrencies, tokens, and blockchain
    companies reshaping trillion-dollar markets.
  categories:
    - Technology
    - Finance
  built_by: Bejamas
  built_by_url: https://bejamas.io/
- title: Argent
  main_url: https://www.argent.xyz/
  url: https://www.argent.xyz/
  featured: false
  description: Argent is the simplest and safest Ethereum wallet for DeFi.
  categories:
    - Technology
    - Finance
  built_by: Bejamas
  built_by_url: https://bejamas.io/
- title: Meet Flo
  main_url: https://meetflo.com/
  url: https://meetflo.com/
  featured: false
  description: >-
    The Flo by Moen Smart Water Shutoff is a comprehensive
    water monitoringand shut-off system with leak detection
    and proactive leak prevention technologies.
  categories:
    - E-commerce
  built_by: Bejamas
  built_by_url: https://bejamas.io/
- title: Matthias Kretschmann Portfolio
  main_url: https://matthiaskretschmann.com/
  url: https://matthiaskretschmann.com/
  source_url: https://github.com/kremalicious/portfolio
  featured: false
  description: Portfolio of designer & developer Matthias Kretschmann.
  categories:
    - Portfolio
    - Web Development
  built_by: Matthias Kretschmann
  built_by_url: https://matthiaskretschmann.com/
- title: Iron Cove Solutions
  main_url: https://ironcovesolutions.com/
  url: https://ironcovesolutions.com/
  description: >-
    Iron Cove Solutions is a cloud based consulting firm. We help companies
    deliver a return on cloud usage by applying best practices
  categories:
    - Technology
    - Web Development
  built_by: Iron Cove Solutions
  built_by_url: https://ironcovesolutions.com/
  featured: false
- title: Moetez Chaabene Portfolio / Blog
  main_url: https://moetez.me/
  url: https://moetez.me/
  source_url: https://github.com/moetezch/moetez.me
  featured: false
  description: Portfolio of Moetez Chaabene
  categories:
    - Portfolio
    - Web Development
    - Blog
  built_by: Moetez Chaabene
  built_by_url: https://twitter.com/moetezch
- title: Nikita
  description: >-
    Automation of system deployments in Node.js for applications and
    infrastructures.
  main_url: https://nikita.js.org/
  url: https://nikita.js.org/
  source_url: https://github.com/adaltas/node-nikita
  categories:
    - Documentation
    - Open Source
    - Technology
  built_by: Adaltas
  built_by_url: https://www.adaltas.com
  featured: false
- title: Gourav Sood Blog & Portfolio
  main_url: https://www.gouravsood.com/
  url: https://www.gouravsood.com/
  featured: false
  categories:
    - Blog
    - Portfolio
  built_by: Gourav Sood
  built_by_url: https://www.gouravsood.com/
- title: Jonas Tebbe Portfolio
  description: |
    Hey, I’m Jonas and I create digital products.
  main_url: https://jonastebbe.com
  url: https://jonastebbe.com
  categories:
    - Portfolio
  built_by: Jonas Tebbe
  built_by_url: https://twitter.com/jonastebbe
  featured: false
- title: Parker Sarsfield
  description: |
    I'm Parker, a software engineer.
  main_url: https://sarsfield.io
  url: https://sarsfield.io
  categories:
    - Blog
    - Portfolio
  built_by: Parker Sarsfield
  built_by_url: https://sarsfield.io
- title: Frontend web development with Greg
  description: |
    JavaScript, GatsbyJS, ReactJS, CSS in JS... Let's learn some stuff together.
  main_url: https://dev.greglobinski.com
  url: https://dev.greglobinski.com
  categories:
    - Blog
    - Web Development
  built_by: Greg Lobinski
  built_by_url: https://github.com/greglobinski
- title: Insomnia
  description: |
    Desktop HTTP and GraphQL client for developers
  main_url: https://insomnia.rest/
  url: https://insomnia.rest/
  categories:
    - Blog
  built_by: Gregory Schier
  built_by_url: https://schier.co
  featured: false
- title: Timeline Theme Portfolio
  description: |
    I'm Aman Mittal, a software developer.
  main_url: https://amanhimself.dev/
  url: https://amanhimself.dev/
  categories:
    - Web Development
    - Portfolio
  built_by: Aman Mittal
  built_by_url: https://amanhimself.dev/
- title: Ocean artUp
  description: >
    Science outreach site built using styled-components and Contentful. It
    presents the research project "Ocean artUp" funded by an Advanced Grant of
    the European Research Council to explore the possible benefits of artificial
    uplift of nutrient-rich deep water to the ocean’s sunlit surface layer.
  main_url: https://ocean-artup.eu
  url: https://ocean-artup.eu
  source_url: https://github.com/janosh/ocean-artup
  categories:
    - Science
    - Education
    - Blog
  built_by: Janosh Riebesell
  built_by_url: https://janosh.io
  featured: false
- title: Ryan Fitzgerald
  description: |
    Personal portfolio and blog for Ryan Fitzgerald
  main_url: https://ryanfitzgerald.ca/
  url: https://ryanfitzgerald.ca/
  categories:
    - Web Development
    - Portfolio
  built_by: Ryan Fitzgerald
  built_by_url: https://github.com/RyanFitzgerald
  featured: false
- title: Kaizen
  description: |
    Content Marketing, PR & SEO Agency in London
  main_url: https://www.kaizen.co.uk/
  url: https://www.kaizen.co.uk/
  categories:
    - Agency
    - Blog
    - Design
    - Web Development
    - SEO
  built_by: Bogdan Stanciu
  built_by_url: https://github.com/b0gd4n
  featured: false
- title: HackerOne Platform Documentation
  description: |
    HackerOne's Product Documentation Center!
  url: https://docs.hackerone.com/
  main_url: https://docs.hackerone.com/
  categories:
    - Documentation
    - Security
  featured: false
- title: Mux Video
  description: |
    API to video hosting and streaming
  main_url: https://mux.com/
  url: https://mux.com/
  categories:
    - Video
    - API
  featured: false
- title: Swapcard
  description: >
    The easiest way for event organizers to instantly connect people, build a
    community of attendees and exhibitors, and increase revenue over time
  main_url: https://www.swapcard.com/
  url: https://www.swapcard.com/
  categories:
    - Event
    - Community
    - Marketing
  built_by: Swapcard
  built_by_url: https://www.swapcard.com/
  featured: false
- title: Kalix
  description: >
    Kalix is perfect for healthcare professionals starting out in private
    practice, to those with an established clinic.
  main_url: https://www.kalixhealth.com/
  url: https://www.kalixhealth.com/
  categories:
    - Healthcare
  featured: false
- title: Bad Credit Loans
  description: |
    Get the funds you need, from $250-$5,000
  main_url: https://www.creditloan.com/
  url: https://www.creditloan.com/
  categories:
    - Finance
  featured: false
- title: Financial Center
  description: >
    Member-owned, not-for-profit, co-operative whose members receive financial
    benefits in the form of lower loan rates, higher savings rates, and lower
    fees than banks.
  main_url: https://fcfcu.com/
  url: https://fcfcu.com/
  categories:
    - Finance
    - Nonprofit
    - Business
    - Education
  built_by: https://fcfcu.com/
  built_by_url: https://fcfcu.com/
  featured: false
- title: Office of Institutional Research and Assessment
  description: |
    Good Data, Good Decisions
  main_url: http://oira.ua.edu/
  url: http://oira.ua.edu/
  categories:
    - Data
  featured: false
- title: The Telegraph Premium
  description: |
    Exclusive stories from award-winning journalists
  main_url: https://premium.telegraph.co.uk/
  url: https://premium.telegraph.co.uk/
  categories:
    - Media
  featured: false
- title: html2canvas
  description: |
    Screenshots with JavaScript
  main_url: http://html2canvas.hertzen.com/
  url: http://html2canvas.hertzen.com/
  source_url: https://github.com/niklasvh/html2canvas/tree/master/www
  categories:
    - JavaScript
    - Documentation
  built_by: Niklas von Hertzen
  built_by_url: http://hertzen.com/
  featured: false
- title: Half Electronics
  description: |
    Personal website
  main_url: https://www.halfelectronic.com/
  url: https://www.halfelectronic.com/
  categories:
    - Blog
  built_by: Fernando Poumian
  built_by_url: https://github.com/fpoumian/halfelectronic.com
  featured: false
- title: Frithir Software Development
  main_url: https://frithir.com/
  url: https://frithir.com/
  featured: false
  description: I DRINK COFFEE, WRITE CODE AND IMPROVE MY DEVELOPMENT SKILLS EVERY DAY.
  categories:
    - Design
    - Web Development
  built_by: Frithir
  built_by_url: https://Frithir.com/
- title: Unow
  main_url: https://www.unow.fr/
  url: https://www.unow.fr/
  categories:
    - Education
    - Marketing
  featured: false
- title: Peter Hironaka
  description: |
    Freelance Web Developer based in Los Angeles.
  main_url: https://peterhironaka.com/
  url: https://peterhironaka.com/
  categories:
    - Portfolio
    - Web Development
  built_by: Peter Hironaka
  built_by_url: https://github.com/PHironaka
  featured: false
- title: Michael McQuade
  description: |
    Personal website and blog for Michael McQuade
  main_url: https://giraffesyo.io
  url: https://giraffesyo.io
  categories:
    - Blog
  built_by: Michael McQuade
  built_by_url: https://github.com/giraffesyo
  featured: false
- title: Haacht Brewery
  description: |
    Corporate website for Haacht Brewery. Designed and Developed by Gafas.
  main_url: https://haacht.com/en/
  url: https://haacht.com
  categories:
    - Marketing
  built_by: Gafas
  built_by_url: https://gafas.be
  featured: false
- title: StoutLabs
  description: |
    Portfolio of Daniel Stout, freelance developer in East Tennessee.
  main_url: https://www.stoutlabs.com/
  url: https://www.stoutlabs.com/
  categories:
    - Web Development
    - Portfolio
  built_by: Daniel Stout
  built_by_url: https://github.com/stoutlabs
  featured: false
- title: Chicago Ticket Outcomes By Neighborhood
  description: |
    ProPublica data visualization of traffic ticket court outcomes
  categories:
    - Media
    - Nonprofit
  url: >-
    https://projects.propublica.org/graphics/il/il-city-sticker-tickets-maps/ticket-status/?initialWidth=782
  main_url: >-
    https://projects.propublica.org/graphics/il/il-city-sticker-tickets-maps/ticket-status/?initialWidth=782
  built_by: David Eads
  built_by_url: https://github.com/eads
  featured: false
- title: Chicago South Side Traffic Ticketing rates
  description: |
    ProPublica data visualization of traffic ticket rates by community
  main_url: >-
    https://projects.propublica.org/graphics/il/il-city-sticker-tickets-maps/ticket-rate/?initialWidth=782
  url: >-
    https://projects.propublica.org/graphics/il/il-city-sticker-tickets-maps/ticket-rate/?initialWidth=782
  categories:
    - Media
    - Nonprofit
  built_by: David Eads
  built_by_url: https://github.com/eads
  featured: false
- title: Otsimo
  description: >
    Otsimo is a special education application for children with autism, down
    syndrome and other developmental disabilities.
  main_url: https://otsimo.com/en/
  url: https://otsimo.com/en/
  categories:
    - Blog
    - Education
  featured: false
- title: Matt Bagni Portfolio 2018
  description: >
    Mostly the result of playing with Gatsby and learning about react and
    graphql. Using the screenshot plugin to showcase the work done for my
    company in the last 2 years, and a good amount of other experiments.
  main_url: https://mattbag.github.io
  url: https://mattbag.github.io
  categories:
    - Portfolio
  featured: false
- title: Lisa Ye's Blog
  description: |
    Simple blog/portofolio for a fashion designer. Gatsby_v2 + Netlify cms
  main_url: https://lisaye.netlify.app/
  url: https://lisaye.netlify.app/
  categories:
    - Blog
    - Portfolio
  featured: false
- title: Artem Sapegin
  description: >
    Little homepage of Artem Sapegin, a frontend developer, passionate
    photographer, coffee drinker and crazy dogs’ owner.
  main_url: https://sapegin.me/
  url: https://sapegin.me/
  categories:
    - Portfolio
    - Open Source
    - Web Development
  built_by: Artem Sapegin
  built_by_url: https://github.com/sapegin
  featured: false
- title: SparkPost Developers
  main_url: https://developers.sparkpost.com/
  url: https://developers.sparkpost.com/
  source_url: https://github.com/SparkPost/developers.sparkpost.com
  categories:
    - Documentation
    - API
  featured: false
- title: Malik Browne Portfolio 2018
  description: >
    The portfolio blog of Malik Browne, a full-stack engineer, foodie, and avid
    blogger/YouTuber.
  main_url: https://www.malikbrowne.com/about
  url: https://www.malikbrowne.com
  categories:
    - Blog
    - Portfolio
  built_by: Malik Browne
  built_by_url: https://twitter.com/milkstarz
  featured: false
- title: Novatics
  description: |
    Digital products that inspire and make a difference
  main_url: https://www.novatics.com.br
  url: https://www.novatics.com.br
  categories:
    - Portfolio
    - Technology
    - Web Development
  built_by: Novatics
  built_by_url: https://github.com/Novatics
  featured: false
- title: Max McKinney
  description: >
    I’m a developer and designer with a focus in web technologies. I build cars
    on the side.
  main_url: https://maxmckinney.com/
  url: https://maxmckinney.com/
  categories:
    - Portfolio
    - Web Development
    - Design
  built_by: Max McKinney
  featured: false
- title: Stickyard
  description: |
    Make your React component sticky the easy way
  main_url: https://nihgwu.github.io/stickyard/
  url: https://nihgwu.github.io/stickyard/
  source_url: https://github.com/nihgwu/stickyard/tree/master/website
  categories:
    - Web Development
  built_by: Neo Nie
  featured: false
- title: Agata Milik
  description: |
    Website of a Polish psychologist/psychotherapist based in Gdańsk, Poland.
  main_url: https://agatamilik.pl
  url: https://agatamilik.pl
  categories:
    - Marketing
    - Healthcare
  built_by: Piotr Fedorczyk
  built_by_url: https://piotrf.pl
  featured: false
- title: WebPurple
  main_url: https://www.webpurple.net/
  url: https://www.webpurple.net/
  source_url: https://github.com/WebPurple/site
  description: >-
    Site of local (Russia, Ryazan) frontend community. Main purpose is to show
    info about meetups and keep blog.
  categories:
    - Nonprofit
    - Web Development
    - Community
    - Blog
    - Open Source
  built_by: Nikita Kirsanov
  built_by_url: https://twitter.com/kitos_kirsanov
  featured: false
- title: Papertrail.io
  description: |
    Inspection Management for the 21st Century
  main_url: https://www.papertrail.io/
  url: https://www.papertrail.io/
  categories:
    - Marketing
    - Technology
  built_by: Papertrail.io
  built_by_url: https://www.papertrail.io
  featured: false
- title: Matt Ferderer
  main_url: https://mattferderer.com
  url: https://mattferderer.com
  source_url: https://github.com/mattferderer/gatsbyblog
  description: >
    A blog built with Gatsby that discusses web related tech
    such as JavaScript, .NET, Blazor & security.
  categories:
    - Blog
    - Web Development
  built_by: Matt Ferderer
  built_by_url: https://twitter.com/mattferderer
  featured: false
- title: Sahyadri Open Source Community
  main_url: https://sosc.org.in
  url: https://sosc.org.in
  source_url: https://github.com/haxzie/sosc-website
  description: >
    Official website of Sahyadri Open Source Community for community blog, event
    details and members info.
  categories:
    - Blog
    - Community
    - Open Source
  built_by: Musthaq Ahamad
  built_by_url: https://github.com/haxzie
  featured: false
- title: Tech Confessions
  main_url: https://confessions.tech
  url: https://confessions.tech
  source_url: https://github.com/JonathanSpeek/tech-confessions
  description: A guilt-free place for us to confess our tech sins \U0001F64F\n
  categories:
    - Community
    - Open Source
  built_by: Jonathan Speek
  built_by_url: https://speek.design
  featured: false
- title: Thibault Maekelbergh
  main_url: https://thibmaek.com
  url: https://thibmaek.com
  source_url: https://github.com/thibmaek/thibmaek.github.io
  description: |
    A nice blog about development, Raspberry Pi, plants and probably records.
  categories:
    - Blog
    - Open Source
  built_by: Thibault Maekelbergh
  built_by_url: https://twitter.com/thibmaek
  featured: false
- title: LearnReact.design
  main_url: https://learnreact.design
  url: https://learnreact.design
  description: >
    React Essentials For Designers: A React course tailored for product
    designers, ux designers, ui designers.
  categories:
    - Blog
  built_by: Linton Ye
  built_by_url: https://twitter.com/lintonye
- title: Mega House Creative
  main_url: https://www.megahousecreative.com/
  url: https://www.megahousecreative.com/
  description: >
    Mega House Creative is a digital agency that provides unique goal-oriented
    web marketing solutions.
  categories:
    - Marketing
    - Agency
  built_by: Daniel Robinson
  featured: false
- title: Tobie Marier Robitaille - csc
  main_url: https://tobiemarierrobitaille.com/
  url: https://tobiemarierrobitaille.com/en/
  description: |
    Portfolio site for director of photography Tobie Marier Robitaille
  categories:
    - Portfolio
    - Gallery
  built_by: Mill3 Studio
  built_by_url: https://mill3.studio/en/
  featured: false
- title: Mahipat's Portfolio
  main_url: https://mojaave.com/
  url: https://mojaave.com
  source_url: https://github.com/mhjadav/mojaave
  description: >
    mojaave.com is Mahipat's portfolio, I have developed it using Gatsby v2 and
    Bootstrap, To get in touch with people looking for full-stack developer.
  categories:
    - Portfolio
    - Web Development
  built_by: Mahipat Jadav
  built_by_url: https://mojaave.com/
  featured: false
- title: Mintfort
  main_url: https://mintfort.com/
  url: https://mintfort.com/
  source_url: https://github.com/MintFort/mintfort.com
  description: >
    Mintfort, the first crypto-friendly bank account. Store and manage assets on
    the blockchain.
  categories:
    - Technology
    - Finance
  built_by: Axel Fuhrmann
  built_by_url: https://axelfuhrmann.com/
  featured: false
- title: React Native Explorer
  main_url: https://react-native-explorer.firebaseapp.com
  url: https://react-native-explorer.firebaseapp.com
  description: |
    Explorer React Native packages and examples effortlessly.
  categories:
    - Education
  featured: false
- title: 500Tech
  main_url: https://500tech.com/
  url: https://500tech.com/
  featured: false
  categories:
    - Web Development
    - Agency
    - Open Source
- title: eworld
  main_url: https://eworld.herokuapp.com/
  url: https://eworld.herokuapp.com/
  featured: false
  categories:
    - E-commerce
    - Technology
- title: It's a Date
  description: >
    It's a Date is a dating app that actually involves dating.
  main_url: https://www.itsadate.app/
  url: https://www.itsadate.app/
  featured: false
  categories:
    - App
    - Blog
- title: Node.js HBase
  description: >
    Asynchronous HBase client for NodeJs using REST.
  main_url: https://hbase.js.org/
  url: https://hbase.js.org/
  source_url: https://github.com/adaltas/node-hbase
  categories:
    - Documentation
    - Open Source
    - Technology
  built_by: David Worms
  built_by_url: http://www.adaltas.com
  featured: false
- title: Peter Kroyer - Web Design / Web Development
  main_url: https://www.peterkroyer.at/en/
  url: https://www.peterkroyer.at/en/
  description: >
    Freelance web designer / web developer based in Vienna, Austria (Wien, Österreich).
  categories:
    - Agency
    - Web Development
    - Design
    - Portfolio
    - Freelance
  built_by: Peter Kroyer
  built_by_url: https://www.peterkroyer.at/
  featured: false
- title: Geddski
  main_url: https://gedd.ski
  url: https://gedd.ski
  description: >
    frontend mastery blog - level up your UI game.
  categories:
    - Web Development
    - Education
    - Productivity
    - User Experience
  built_by: Dave Geddes
  built_by_url: https://twitter.com/geddski
  featured: false
- title: Rung
  main_url: https://rung.com.br/
  url: https://rung.com.br/
  description: >
    Rung alerts you about the exceptionalities of your personal and professional life.
  categories:
    - API
    - Technology
    - Travel
  featured: false
- title: Mokkapps
  main_url: https://www.mokkapps.de/
  url: https://www.mokkapps.de/
  source_url: https://github.com/mokkapps/website
  description: >
    Portfolio website from Michael Hoffmann. Passionate software developer with focus on web-based technologies.
  categories:
    - Blog
    - Portfolio
    - Web Development
    - Mobile Development
  featured: false
- title: Premier Octet
  main_url: https://www.premieroctet.com/
  url: https://www.premieroctet.com/
  description: >
    Premier Octet is a React-based agency
  categories:
    - Agency
    - Web Development
    - Mobile Development
  featured: false
- title: Thorium
  main_url: https://www.thoriumsim.com/
  url: https://www.thoriumsim.com/
  source_url: https://github.com/thorium-sim/thoriumsim.com
  description: >
    Thorium - Open-source Starship Simulator Controls for Live Action Role Play
  built_by: Alex Anderson
  built_by_url: https://twitter.com/ralex1993
  categories:
    - Blog
    - Portfolio
    - Documentation
    - Marketing
    - Education
    - Entertainment
    - Open Source
    - Web Development
  featured: false
- title: Cameron Maske
  main_url: https://www.cameronmaske.com/
  url: https://www.cameronmaske.com/courses/introduction-to-pytest/
  source_url: https://github.com/cameronmaske/cameronmaske.com-v2
  description: >
    The homepage of Cameron Maske, a freelance full-stack developer, who is currently working on a free pytest video course
  categories:
    - Education
    - Video
    - Portfolio
    - Freelance
  featured: false
- title: Studenten bilden Schüler
  description: >
    Studenten bilden Schüler e.V. is a German student-run nonprofit initiative that aims to
    contribute to more equal educational opportunities by providing free tutoring to refugees
    and children from underprivileged families. The site is built on Gatsby v2, styled-components
    and Contentful. It supports Google Analytics, fluid typography and Algolia search.
  main_url: https://studenten-bilden-schueler.de
  url: https://studenten-bilden-schueler.de
  source_url: https://github.com/StudentenBildenSchueler/homepage
  categories:
    - Education
    - Nonprofit
    - Blog
  built_by: Janosh Riebesell
  built_by_url: https://janosh.io
  featured: false
- title: Mike's Remote List
  main_url: https://www.mikesremotelist.com
  url: https://www.mikesremotelist.com
  description: >
    A list of remote jobs, updated throughout the day. Built on Gatsby v1 and powered by Contentful, Google Sheets, string and sticky tape.
  categories:
    - Marketing
  featured: false
- title: Madvoid
  main_url: https://madvoid.com/
  url: https://madvoid.com/screenshot/
  featured: false
  description: >
    Madvoid is a team of expert developers dedicated to creating simple, clear, usable and blazing fast web and mobile apps.
    We are coders that help companies and agencies to create social & interactive experiences.
    This includes full-stack development using React, WebGL, Static Site Generators, Ruby On Rails, Phoenix, GraphQL, Chatbots, CI / CD, Docker and more!
  categories:
    - Portfolio
    - Technology
    - Web Development
    - Agency
    - Marketing
  built_by: Jean-Paul Bonnetouche
  built_by_url: https://twitter.com/_jpb
- title: MOMNOTEBOOK.COM
  description: >
    Sharing knowledge and experiences that make childhood and motherhood rich, vibrant and healthy.
  main_url: https://momnotebook.com/
  url: https://momnotebook.com/
  featured: false
  built_by: Aleksander Hansson
  built_by_url: https://www.linkedin.com/in/aleksanderhansson/
  categories:
    - Blog
- title: Pirate Studios
  description: >
    Reinventing music studios with 24/7 self service rehearsal, DJ & production rooms available around the world.
  main_url: https://www.piratestudios.co
  url: https://www.piratestudios.co
  featured: false
  built_by: The Pirate Studios team
  built_by_url: https://github.com/piratestudios/
  categories:
    - Music
- title: Aurora EOS
  main_url: https://www.auroraeos.com/
  url: https://www.auroraeos.com/
  featured: false
  categories:
    - Finance
    - Marketing
    - Blog
  built_by: Corey Ward
  built_by_url: http://www.coreyward.me/
- title: MadeComfy
  main_url: https://madecomfy.com.au/
  url: https://madecomfy.com.au/
  description: >
    Short term rental management startup, using Contentful + Gatsby + CircleCI
  featured: false
  categories:
    - Travel
  built_by: Lucas Vilela
  built_by_url: https://madecomfy.com.au/
- title: Tiger Facility Services
  description: >
    Tiger Facility Services combines facility management expertise with state of the art software to offer a sustainable and customer oriented cleaning and facility service.
  main_url: https://www.tigerfacilityservices.com/de-en/
  url: https://www.tigerfacilityservices.com/de-en/
  featured: false
  categories:
    - Marketing
- title: Luciano Mammino's blog
  description: >
    Tech & programming blog of Luciano Mammino a.k.a. "loige", Full-Stack Web Developer and International Speaker
  main_url: https://loige.co
  url: https://loige.co
  featured: false
  categories:
    - Blog
    - Web Development
  built_by: Luciano Mammino
  built_by_url: https://loige.co
- title: Wire • Secure collaboration platform
  description: >
    Corporate website of Wire, an open source, end-to-end encrypted collaboration platform
  main_url: https://wire.com
  url: https://wire.com
  featured: false
  categories:
    - Open Source
    - Productivity
    - Technology
    - Blog
    - App
  built_by: Wire team
  built_by_url: https://github.com/orgs/wireapp/people
- title: J. Patrick Raftery
  main_url: https://www.jpatrickraftery.com
  url: https://www.jpatrickraftery.com
  description: J. Patrick Raftery is an opera singer and voice teacher based in Vancouver, BC.
  categories:
    - Portfolio
    - Music
  built_by: Michael Uloth
  built_by_url: https://www.michaeluloth.com
  featured: false
- title: Aria Umezawa
  main_url: https://www.ariaumezawa.com
  url: https://www.ariaumezawa.com
  description: Aria Umezawa is a director, producer, and writer currently based in San Francisco. Site designed by Stephen Bell.
  categories:
    - Portfolio
    - Music
    - Entertainment
  built_by: Michael Uloth
  built_by_url: https://www.michaeluloth.com
  featured: false
- title: Pomegranate Opera
  main_url: https://pomegranateopera.netlify.app
  url: https://pomegranateopera.netlify.app
  description: Pomegranate Opera is a lesbian opera written by Amanda Hale & Kye Marshall. Site designed by Stephen Bell.
  categories:
    - Gallery
    - Music
  built_by: Michael Uloth
  built_by_url: https://www.michaeluloth.com
  featured: false
- title: Daniel Cabena
  main_url: https://www.danielcabena.com
  url: https://www.danielcabena.com
  description: Daniel Cabena is a Canadian countertenor highly regarded in both Canada and Europe for prize-winning performances ranging from baroque to contemporary repertoire. Site designed by Stephen Bell.
  categories:
    - Portfolio
    - Music
  built_by: Michael Uloth
  built_by_url: https://www.michaeluloth.com
  featured: false
- title: Artist.Center
  main_url: https://artistcenter.netlify.app
  url: https://artistcenter.netlify.app
  description: The marketing page for Artist.Center, a soon-to-launch platform designed to connect opera singers to opera companies. Site designed by Stephen Bell.
  categories:
    - Music
  built_by: Michael Uloth
  built_by_url: https://www.michaeluloth.com
  featured: false
- title: DG Volo & Company
  main_url: https://www.dgvolo.com
  url: https://www.dgvolo.com
  description: DG Volo & Company is a Toronto-based investment consultancy. Site designed by Stephen Bell.
  categories:
    - Finance
  built_by: Michael Uloth
  built_by_url: https://www.michaeluloth.com
  featured: false
- title: Shawna Lucey
  main_url: https://www.shawnalucey.com
  url: https://www.shawnalucey.com
  description: Shawna Lucey is an American theater and opera director based in New York City. Site designed by Stephen Bell.
  categories:
    - Portfolio
    - Music
    - Entertainment
  built_by: Michael Uloth
  built_by_url: https://www.michaeluloth.com
  featured: false
- title: Leyan Lo
  main_url: https://www.leyanlo.com
  url: https://www.leyanlo.com
  description: >
    Leyan Lo’s personal website
  categories:
    - Portfolio
  built_by: Leyan Lo
  built_by_url: https://www.leyanlo.com
  featured: false
- title: Hawaii National Bank
  url: https://hawaiinational.bank
  main_url: https://hawaiinational.bank
  description: Hawaii National Bank's highly personalized service has helped loyal customers & locally owned businesses achieve their financial dreams for over 50 years.
  categories:
    - Finance
  built_by: Wall-to-Wall Studios
  built_by_url: https://walltowall.com
  featured: false
- title: Coletiv
  url: https://coletiv.com
  main_url: https://coletiv.com
  description: Coletiv teams up with companies of all sizes to design, develop & launch digital products for iOS, Android & the Web.
  categories:
    - Technology
    - Agency
    - Web Development
  built_by: Coletiv
  built_by_url: https://coletiv.com
  featured: false
- title: janosh.io
  description: >
    Personal blog and portfolio of Janosh Riebesell. The site is built with Gatsby v2 and designed
    entirely with styled-components v4. Much of the layout was achieved with CSS grid. It supports
    Google Analytics, fluid typography and Algolia search.
  main_url: https://janosh.io
  url: https://janosh.io
  source_url: https://github.com/janosh/janosh.io
  categories:
    - Portfolio
    - Blog
    - Science
    - Photography
    - Travel
  built_by: Janosh Riebesell
  built_by_url: https://janosh.io
  featured: false
- title: Gold Edge Training
  url: https://www.goldedgetraining.co.uk
  main_url: https://www.goldedgetraining.co.uk
  description: >
    AAT approved online distance learning accountancy training provider. Branded landing page / mini brochure promoting competitor differentiators, student testimonials, offers, service benefits and features. Designed to both inform potential students and encourage visits to company e-commerce site or direct company contact.
  categories:
    - Education
    - Learning
    - Landing Page
    - Business
    - Finance
  built_by: Leo Furze-Waddock
  built_by_url: https://www.linkedin.com/in/lfurzewaddock
- title: Gatsby Manor
  description: >
    We build themes for gatsby. We have themes for all projects including personal,
    portfolio, e-commerce, landing pages and more. We also run an in-house
    web dev and design studio. If you cannot find what you want, we can build it for you!
    Email us at gatsbymanor@gmail.com with questions.
  main_url: https://www.gatsbymanor.com
  url: https://www.gatsbymanor.com
  source_url: https://github.com/gatsbymanor
  categories:
    - Web Development
    - Agency
    - Technology
    - Freelance
  built_by: Steven Natera
  built_by_url: https://stevennatera.com
- title: Ema Suriano's Portfolio
  main_url: https://emasuriano.com/
  url: https://emasuriano.com/
  description: >
    Ema Suriano's portfolio to display information about him, his projects and what he's writing about.
  categories:
    - Portfolio
    - Technology
    - Web Development
  built_by: Ema Suriano
  built_by_url: https://emasuriano.com/
  featured: false
- title: Luan Orlandi
  main_url: https://luanorlandi.github.io
  url: https://luanorlandi.github.io
  source_url: https://github.com/luanorlandi/luanorlandi.github.io
  description: >
    Luan Orlandi's personal website. Brazilian web developer, enthusiast in React and Gatsby.
  categories:
    - Blog
    - Portfolio
    - Web Development
  built_by: Luan Orlandi
  built_by_url: https://github.com/luanorlandi
- title: Mobius Labs
  main_url: https://mobius.ml
  url: https://mobius.ml
  description: >
    Mobius Labs landing page, a Start-up working on Computer Vision
  categories:
    - Landing Page
    - Marketing
    - Technology
  built_by: sktt
  built_by_url: https://github.com/sktt
- title: EZAgrar
  main_url: https://www.ezagrar.at/en/
  url: https://www.ezagrar.at/en/
  description: >
    EZAgrar.at is the homepage of the biggest agricultural machinery dealership in Austria. In total 8 pages will be built for this client reusing a lot of components between them.
  categories:
    - E-commerce
    - Marketing
  built_by: MangoART
  built_by_url: https://www.mangoart.at
  featured: false
- title: OAsome blog
  main_url: https://oasome.blog/
  url: https://oasome.blog/
  source_url: https://github.com/oorestisime/oasome
  description: >
    Paris-based Cypriot adventurers. A and O. Lovers of life and travel. Want to get a glimpse of the OAsome world?
  categories:
    - Blog
    - Photography
    - Travel
  built_by: Orestis Ioannou
  featured: false
- title: Brittany Chiang
  main_url: https://brittanychiang.com/
  url: https://brittanychiang.com/
  source_url: https://github.com/bchiang7/v4
  description: >
    Personal website and portfolio of Brittany Chiang built with Gatsby v2
  categories:
    - Portfolio
  built_by: Brittany Chiang
  built_by_url: https://github.com/bchiang7
  featured: false
- title: Fitekran
  description: >
    One of the most visited Turkish blogs about health, sports and healthy lifestyle, that has been rebuilt with Gatsby v2 using WordPress.
  main_url: https://www.fitekran.com
  url: https://www.fitekran.com
  categories:
    - Science
    - Healthcare
    - Blog
  built_by: Burak Tokak
  built_by_url: https://www.buraktokak.com
- title: Serverless
  main_url: https://serverless.com
  url: https://serverless.com
  description: >
    Serverless.com – Build web, mobile and IoT applications with serverless architectures using AWS Lambda, Azure Functions, Google CloudFunctions & more!
  categories:
    - Technology
    - Web Development
  built_by: Codebrahma
  built_by_url: https://codebrahma.com
  featured: false
- title: Dive Bell
  main_url: https://divebell.band/
  url: https://divebell.band/
  description: >
    Simple site for a band to list shows dates and videos (499 on lighthouse)
  categories:
    - Music
  built_by: Matt Bagni
  built_by_url: https://mattbag.github.io
  featured: false
- title: Mayer Media Co.
  main_url: https://mayermediaco.com/
  url: https://mayermediaco.com/
  description: >
    Freelance Web Development and Digital Marketing
  categories:
    - Web Development
    - Marketing
    - Blog
  source_url: https://github.com/MayerMediaCo/MayerMediaCo2.0
  built_by: Danny Mayer
  built_by_url: https://twitter.com/mayermediaco
  featured: false
- title: Jan Czizikow Portfolio
  main_url: https://www.janczizikow.com/
  url: https://www.janczizikow.com/
  source_url: https://github.com/janczizikow/janczizikow-portfolio
  description: >
    Simple personal portfolio site built with Gatsby
  categories:
    - Portfolio
    - Freelance
    - Web Development
  built_by: Jan Czizikow
  built_by_url: https://github.com/janczizikow
- title: Carbon Design Systems
  main_url: http://www.carbondesignsystem.com/
  url: http://www.carbondesignsystem.com/
  description: >
    The Carbon Design System is integrating the new IBM Design Ethos and Language. It represents a completely fresh approach to the design of all things at IBM.
  categories:
    - Design System
    - Documentation
  built_by: IBM
  built_by_url: https://www.ibm.com/
  featured: false
- title: Mozilla Mixed Reality
  main_url: https://mixedreality.mozilla.org/
  url: https://mixedreality.mozilla.org/
  description: >
    Virtual Reality for the free and open Web.
  categories:
    - Open Source
  built_by: Mozilla
  built_by_url: https://www.mozilla.org/
  featured: false
- title: Uniform Hudl Design System
  main_url: http://uniform.hudl.com/
  url: http://uniform.hudl.com/
  description: >
    A single design system to ensure every interface feels like Hudl. From the colors we use to the size of our buttons and what those buttons say, Uniform has you covered. Check the guidelines, copy the code and get to building.
  categories:
    - Design System
    - Open Source
    - Design
  built_by: Hudl
  built_by_url: https://www.hudl.com/
- title: Subtle UI
  main_url: https://subtle-ui.netlify.app/
  url: https://subtle-ui.netlify.app/
  source_url: https://github.com/ryanwiemer/subtle-ui
  description: >
    A collection of clever yet understated user interactions found on the web.
  categories:
    - Web Development
    - Open Source
    - User Experience
  built_by: Ryan Wiemer
  built_by_url: https://www.ryanwiemer.com/
  featured: false
- title: developer.bitcoin.com
  main_url: https://developer.bitcoin.com/
  url: https://developer.bitcoin.com/
  description: >
    Bitbox based bitcoin.com developer platform and resources.
  categories:
    - Finance
  featured: false
- title: Barmej
  main_url: https://app.barmej.com/
  url: https://app.barmej.com/
  description: >
    An interactive platform to learn different programming languages in Arabic for FREE
  categories:
    - Education
    - Programming
    - Learning
  built_by: Obytes
  built_by_url: https://www.obytes.com/
  featured: false
- title: Emergence
  main_url: https://emcap.com/
  url: https://emcap.com/
  description: >
    Emergence is a top enterprise cloud venture capital firm. We fund early stage ventures focusing on enterprise & SaaS applications. Emergence is one of the top VC firms in Silicon Valley.
  categories:
    - Marketing
    - Blog
  built_by: Upstatement
  built_by_url: https://www.upstatement.com/
  featured: false
- title: FPVtips
  main_url: https://fpvtips.com
  url: https://fpvtips.com
  source_url: https://github.com/jumpalottahigh/fpvtips
  description: >
    FPVtips is all about bringing racing drone pilots closer together, and getting more people into the hobby!
  categories:
    - Community
    - Education
  built_by: Georgi Yanev
  built_by_url: https://twitter.com/jumpalottahigh
  featured: false
- title: Georgi Yanev
  main_url: https://blog.georgi-yanev.com/
  url: https://blog.georgi-yanev.com/
  source_url: https://github.com/jumpalottahigh/blog.georgi-yanev.com
  description: >
    I write articles about FPV quads (building and flying), web development, smart home automation, life-long learning and other topics from my personal experience.
  categories:
    - Blog
  built_by: Georgi Yanev
  built_by_url: https://twitter.com/jumpalottahigh
  featured: false
- title: Bear Archery
  main_url: https://beararchery.com/
  url: https://beararchery.com/
  categories:
    - E-commerce
    - Sports
  built_by: Escalade Sports
  built_by_url: https://www.escaladesports.com/
  featured: false
- title: "attn:"
  main_url: https://www.attn.com/
  url: https://www.attn.com/
  categories:
    - Media
    - Entertainment
  built_by: "attn:"
  built_by_url: https://www.attn.com/
  featured: false
- title: Mirror Conf
  description: >
    Mirror Conf is a conference designed to empower designers and frontend developers who have a thirst for knowledge and want to broaden their horizons.
  main_url: https://www.mirrorconf.com/
  url: https://www.mirrorconf.com/
  categories:
    - Conference
    - Design
    - Web Development
  featured: false
- title: Startarium
  main_url: https://www.startarium.ro
  url: https://www.startarium.ro
  description: >
    Free entrepreneurship educational portal with more than 20000 users, hundreds of resources, crowdfunding, mentoring and investor pitching events facilitated.
  categories:
    - Education
    - Nonprofit
    - Entrepreneurship
  built_by: Cezar Neaga
  built_by_url: https://twitter.com/cezarneaga
  featured: false
- title: Microlink
  main_url: https://microlink.io/
  url: https://microlink.io/
  description: >
    Extract structured data from any website.
  categories:
    - Web Development
    - API
  built_by: Kiko Beats
  built_by_url: https://kikobeats.com/
  featured: false
- title: Kevin Legrand
  url: https://k-legrand.com
  main_url: https://k-legrand.com
  source_url: https://github.com/Manoz/k-legrand.com
  description: >
    Personal website and blog built with love with Gatsby v2
  categories:
    - Blog
    - Portfolio
    - Web Development
  built_by: Kevin Legrand
  built_by_url: https://k-legrand.com
  featured: false
- title: David James Portfolio
  main_url: https://dfjames.com/
  url: https://dfjames.com/
  source_url: https://github.com/daviddeejjames/dfjames-gatsby
  description: >
    Portfolio Site using GatsbyJS and headless WordPress
  categories:
    - WordPress
    - Portfolio
    - Blog
  built_by: David James
  built_by_url: https://twitter.com/daviddeejjames
- title: Hypertext Candy
  url: https://www.hypertextcandy.com/
  main_url: https://www.hypertextcandy.com/
  description: >
    Blog about web development. Laravel, Vue.js, etc.
  categories:
    - Blog
    - Web Development
  built_by: Masahiro Harada
  built_by_url: https://twitter.com/_Masahiro_H_
  featured: false
- title: Maxence Poutord's blog
  description: >
    Tech & programming blog of Maxence Poutord, Software Engineer, Serial Traveler and Public Speaker
  main_url: https://www.maxpou.fr
  url: https://www.maxpou.fr
  featured: false
  categories:
    - Blog
    - Web Development
  built_by: Maxence Poutord
  built_by_url: https://www.maxpou.fr
- title: The Noted Project
  url: https://thenotedproject.org
  main_url: https://thenotedproject.org
  source_url: https://github.com/ianbusko/the-noted-project
  description: >
    Website to showcase the ethnomusicology research for The Noted Project.
  categories:
    - Portfolio
    - Education
    - Gallery
  built_by: Ian Busko
  built_by_url: https://github.com/ianbusko
  featured: false
- title: People For Bikes
  url: https://2017.peopleforbikes.org/
  main_url: https://2017.peopleforbikes.org/
  categories:
    - Community
    - Sports
    - Gallery
    - Nonprofit
  built_by: PeopleForBikes
  built_by_url: https://peopleforbikes.org/about-us/who-we-are/staff/
  featured: false
- title: Wide Eye
  description: >
    Creative agency specializing in interactive design, web development, and digital communications.
  url: https://wideeye.co/
  main_url: https://wideeye.co/
  categories:
    - Design
    - Web Development
  built_by: Wide Eye
  built_by_url: https://wideeye.co/about-us/
  featured: false
- title: CodeSandbox
  description: >
    CodeSandbox is an online editor that helps you create web applications, from prototype to deployment.
  url: https://codesandbox.io/
  main_url: https://codesandbox.io/
  categories:
    - Web Development
  featured: false
- title: Marvel
  description: >
    The all-in-one platform powering design.
  url: https://marvelapp.com/
  main_url: https://marvelapp.com/
  categories:
    - Design
  featured: false
- title: Designcode.io
  description: >
    Learn to design and code React apps.
  url: https://designcode.io
  main_url: https://designcode.io
  categories:
    - Learning
  featured: false
- title: Happy Design
  description: >
    The Brand and Product Team Behind Happy Money
  url: https://design.happymoney.com/
  main_url: https://design.happymoney.com/
  categories:
    - Design
    - Finance
- title: Weihnachtsmarkt.ms
  description: >
    Explore the christmas market in Münster (Westf).
  url: https://weihnachtsmarkt.ms/
  main_url: https://weihnachtsmarkt.ms/
  source_url: https://github.com/codeformuenster/weihnachtsmarkt
  categories:
    - Gallery
    - Food
  built_by: Code for Münster during MSHACK18
  featured: false
- title: Code Championship
  description: >
    Competitive coding competitions for students from 3rd to 8th grade. Code is Sport.
  url: https://www.codechampionship.com
  main_url: https://www.codechampionship.com
  categories:
    - Learning
    - Education
    - Sports
  built_by: Abamath LLC
  built_by_url: https://www.abamath.com
  featured: false
- title: Wieden+Kennedy
  description: >
    Wieden+Kennedy is an independent, global creative company.
  categories:
    - Technology
    - Web Development
    - Agency
    - Marketing
  url: https://www.wk.com
  main_url: https://www.wk.com
  built_by: Wieden Kennedy
  built_by_url: https://www.wk.com/about/
  featured: false
- title: Testing JavaScript
  description: >
    This course will teach you the fundamentals of testing your JavaScript applications using eslint, Flow, Jest, and Cypress.
  url: https://testingjavascript.com/
  main_url: https://testingjavascript.com/
  categories:
    - Learning
    - Education
    - JavaScript
  built_by: Kent C. Dodds
  built_by_url: https://kentcdodds.com/
  featured: false
- title: Use Hooks
  description: >
    One new React Hook recipe every day.
  url: https://usehooks.com/
  main_url: https://usehooks.com/
  categories:
    - Learning
  built_by: Gabe Ragland
  built_by_url: https://twitter.com/gabe_ragland
  featured: false
- title: Ambassador
  url: https://www.getambassador.io
  main_url: https://www.getambassador.io
  description: >
    Open source, Kubernetes-native API Gateway for microservices built on Envoy.
  categories:
    - Open Source
    - Documentation
    - Technology
  built_by: Datawire
  built_by_url: https://www.datawire.io
  featured: false
- title: Clubhouse
  main_url: https://clubhouse.io
  url: https://clubhouse.io
  description: >
    The intuitive and powerful project management platform loved by software teams of all sizes. Built with Gatsby v2 and Prismic
  categories:
    - Technology
    - Blog
    - Productivity
    - Community
    - Design
    - Open Source
  built_by: Ueno.
  built_by_url: https://ueno.co
  featured: false
- title: Asian Art Collection
  url: http://artmuseum.princeton.edu/asian-art/
  main_url: http://artmuseum.princeton.edu/asian-art/
  description: >
    Princeton University has a branch dealing with state of art.They have showcased ore than 6,000 works of Asian art are presented alongside ongoing curatorial and scholarly research
  categories:
    - Marketing
  featured: false
- title: QHacks
  url: https://qhacks.io
  main_url: https://qhacks.io
  source_url: https://github.com/qhacks/qhacks-website
  description: >
    QHacks is Queen’s University’s annual hackathon! QHacks was founded in 2016 with a mission to advocate and incubate the tech community at Queen’s University and throughout Canada.
  categories:
    - Education
    - Technology
    - Podcast
  featured: false
- title: Tyler McGinnis
  url: https://tylermcginnis.com/
  main_url: https://tylermcginnis.com/
  description: >
    The linear, course based approach to learning web technologies.
  categories:
    - Education
    - Technology
    - Podcast
    - Web Development
  featured: false
- title: a11y with Lindsey
  url: https://www.a11ywithlindsey.com/
  main_url: https://www.a11ywithlindsey.com/
  source_url: https://github.com/lkopacz/a11y-with-lindsey
  description: >
    To help developers navigate accessibility jargon, write better code, and to empower them to make their Internet, Everyone's Internet.
  categories:
    - Education
    - Blog
    - Technology
  built_by: Lindsey Kopacz
  built_by_url: https://twitter.com/littlekope0903
  featured: false
- title: DEKEMA
  url: https://www.dekema.com/
  main_url: https://www.dekema.com/
  description: >
    Worldclass crafting: Furnace, fervor, fulfillment. Delivering highest demand for future craftsmanship. Built using Gatsby v2 and Prismic.
  categories:
    - Healthcare
    - Science
    - Technology
  built_by: Crisp Studio
  built_by_url: https://crisp.studio
  featured: false
- title: Ramón Chancay
  description: >-
    Front-end / Back-end Developer in Guayaquil Ecuador.
    Currently at Everymundo, previously at El Universo.
    I enjoy teaching and sharing what I know.
    I give professional advice to developers and companies.
    My wife and my children are everything in my life.
  main_url: https://ramonchancay.me/
  url: https://ramonchancay.me/
  source_url: https://github.com/devrchancay/personal-site
  featured: false
  categories:
    - Blog
    - Technology
    - Web Development
  built_by: Ramón Chancay
  built_by_url: https://ramonchancay.me/
- title: Acclimate Consulting
  main_url: https://www.acclimate.io/
  url: https://www.acclimate.io/
  description: >-
    Acclimate is a consulting firm that puts organizations back in control with data-driven strategies and full-stack applications.
  categories:
    - Technology
    - Consulting
  built_by: Andrew Wilson
  built_by_url: https://github.com/andwilson
  featured: false
- title: Flyright
  url: https://flyright.co/
  main_url: https://flyright.co/
  description: >-
    Flyright curates everything you need for international travel in one tidy place 💜
  categories:
    - Technology
    - App
  built_by: Ty Hopp
  built_by_url: https://github.com/tyhopp
  featured: false
- title: Vets Who Code
  url: https://vetswhocode.io/
  main_url: https://vetswhocode.io/
  description: >-
    VetsWhoCode is a non-profit organization dedicated to training military veterans & giving them the skills they need transition into tech careers.
  categories:
    - Technology
    - Nonprofit
  featured: false
- title: Patreon Blog
  url: https://blog.patreon.com/
  main_url: https://blog.patreon.com/
  description: >-
    Official blog of Patreon.com
  categories:
    - Blog
  featured: false
- title: Full Beaker
  url: https://fullbeaker.com/
  main_url: https://fullbeaker.com/
  description: >-
    Full Beaker provides independent advice online about careers and home ownership, and connect anyone who asks with companies that can help them.
  categories:
    - Consulting
  featured: false
- title: Citywide Holdup
  url: https://citywideholdup.org/
  main_url: https://citywideholdup.org/
  description: >-
    Citywide Holdup is an annual fundraising event held around early November in the city of Austin, TX hosted by the Texas Wranglers benefitting Easter Seals of Central Texas, a non-profit organization that provides exceptional services, education, outreach and advocacy so that people with disabilities can live, learn, work and play in our communities.
  categories:
    - Nonprofit
    - Event
  built_by: Cameron Rison
  built_by_url: https://github.com/killakam3084
  featured: false
- title: Dawn Labs
  url: https://dawnlabs.io
  main_url: https://dawnlabs.io
  description: >-
    Thoughtful products for inspired teams. With a holistic approach to engineering and design, we partner with startups and enterprises to build for the digital era.
  categories:
    - Technology
    - Agency
    - Web Development
  featured: false
- title: COOP by Ryder
  url: https://coop.com/
  main_url: https://coop.com/
  description: >
    COOP is a platform that connects fleet managers that have idle vehicles to businesses that are looking to rent vehicles. COOP simplifies the process and paperwork required to safely share vehicles between business owners.
  categories:
    - Marketing
  built_by: Crispin Porter Bogusky
  built_by_url: http://www.cpbgroup.com/
  featured: false
- title: Propapanda
  url: https://propapanda.eu/
  main_url: https://propapanda.eu/
  description: >
    Is a creative production house based in Tallinn, Estonia. We produce music videos, commercials, films and campaigns – from scratch to finish.
  categories:
    - Video
    - Portfolio
    - Agency
    - Media
  built_by: Henry Kehlmann
  built_by_url: https://github.com/madhenry/
  featured: false
- title: JAMstack.paris
  url: https://jamstack.paris/
  main_url: https://jamstack.paris/
  source_url: https://github.com/JAMstack-paris/jamstack.paris
  description: >
    JAMstack-focused, bi-monthly meetup in Paris
  categories:
    - Web Development
  built_by: Matthieu Auger & Nicolas Goutay
  built_by_url: https://github.com/JAMstack-paris
  featured: false
- title: DexWallet - The only Wallet you need by Dexlab
  main_url: https://www.dexwallet.io/
  url: https://www.dexwallet.io/
  source_url: https://github.com/dexlab-io/DexWallet-website
  featured: false
  description: >-
    DexWallet is a secure, multi-chain, mobile wallet with an upcoming one-click exchange for mobile.
  categories:
    - App
    - Open Source
  built_by: DexLab
  built_by_url: https://github.com/dexlab-io
- title: Kings Valley Paving
  url: https://kingsvalleypaving.com
  main_url: https://kingsvalleypaving.com
  description: >
    Kings Valley Paving is an asphalt, paving and concrete company serving the commercial, residential and industrial sectors in the Greater Toronto Area. Site designed by Stephen Bell.
  categories:
    - Marketing
  built_by: Michael Uloth
  built_by_url: https://www.michaeluloth.com
  featured: false
- title: Peter Barrett
  url: https://www.peterbarrett.ca
  main_url: https://www.peterbarrett.ca
  description: >
    Peter Barrett is a Canadian baritone from Newfoundland and Labrador who performs opera and concert repertoire in Canada, the U.S. and around the world. Site designed by Stephen Bell.
  categories:
    - Portfolio
    - Music
  built_by: Michael Uloth
  built_by_url: https://www.michaeluloth.com
  featured: false
- title: NARCAN
  main_url: https://www.narcan.com
  url: https://www.narcan.com
  description: >
    NARCAN Nasal Spray is the first and only FDA-approved nasal form of naloxone for the emergency treatment of a known or suspected opioid overdose.
  categories:
    - Healthcare
  built_by: NARCAN
  built_by_url: https://www.narcan.com
  featured: false
- title: Ritual
  main_url: https://ritual.com
  url: https://ritual.com
  description: >
    Ritual started with a simple question, what exactly is in women's multivitamins? This is the story of what happened when our founder Kat started searching for answers — the story of Ritual.
  categories:
    - Healthcare
  built_by: Ritual
  built_by_url: https://ritual.com
  featured: false
- title: Truebill
  main_url: https://www.truebill.com
  url: https://www.truebill.com
  description: >
    Truebill empowers you to take control of your money.
  categories:
    - Finance
  built_by: Truebill
  built_by_url: https://www.truebill.com
  featured: false
- title: Smartling
  main_url: https://www.smartling.com
  url: https://www.smartling.com
  description: >
    Smartling enables you to automate, manage, and professionally translate content so that you can do more with less.
  categories:
    - Marketing
  built_by: Smartling
  built_by_url: https://www.smartling.com
  featured: false
- title: Clear
  main_url: https://www.clearme.com
  url: https://www.clearme.com
  description: >
    At clear, we’re working toward a future where you are your ID, enabling you to lead an unstoppable life.
  categories:
    - Security
  built_by: Clear
  built_by_url: https://www.clearme.com
  featured: false
- title: VS Code Rocks
  main_url: https://vscode.rocks
  url: https://vscode.rocks
  source_url: https://github.com/lannonbr/vscode-rocks
  featured: false
  description: >
    VS Code Rocks is a place for weekly news on the newest features and updates to Visual Studio Code as well as trending extensions and neat tricks to continually improve your VS Code skills.
  categories:
    - Open Source
    - Blog
    - Web Development
  built_by: Benjamin Lannon
  built_by_url: https://github.com/lannonbr
- title: Particle
  main_url: https://www.particle.io
  url: https://www.particle.io
  featured: false
  description: Particle is a fully-integrated IoT platform that offers everything you need to deploy an IoT product.
  categories:
    - Marketing
- title: freeCodeCamp curriculum
  main_url: https://learn.freecodecamp.org
  url: https://learn.freecodecamp.org
  featured: false
  description: Learn to code with free online courses, programming projects, and interview preparation for developer jobs.
  categories:
    - Web Development
    - Learning
- title: Tandem
  main_url: https://www.tandem.co.uk
  url: https://www.tandem.co.uk
  description: >
    We're on a mission to free you of money misery. Our app, card and savings account are designed to help you spend less time worrying about money and more time enjoying life.
  categories:
    - Finance
    - App
  built_by: Tandem
  built_by_url: https://github.com/tandembank
  featured: false
- title: Monbanquet.fr
  main_url: https://monbanquet.fr
  url: https://monbanquet.fr
  description: >
    Give your corporate events the food and quality it deserves, thanks to the know-how of the best local artisans.
  categories:
    - E-commerce
    - Food
    - Event
  built_by: Monbanquet.fr
  built_by_url: https://github.com/monbanquet
  featured: false
- title: The Leaky Cauldron Blog
  url: https://theleakycauldronblog.com
  main_url: https://theleakycauldronblog.com
  source_url: https://github.com/v4iv/theleakycauldronblog
  description: >
    A Brew of Awesomeness with a Pinch of Magic...
  categories:
    - Blog
  built_by: Vaibhav Sharma
  built_by_url: https://github.com/v4iv
  featured: false
- title: Wild Drop Surf Camp
  main_url: https://wilddropsurfcamp.com
  url: https://wilddropsurfcamp.com
  description: >
    Welcome to Portugal's best kept secret and be amazed with our nature. Here you can explore, surf, taste the world's best gastronomy and wine, feel the North Canyon's power with the biggest waves in the world and so many other amazing things. Find us, discover yourself!
  categories:
    - Travel
  built_by: Samuel Fialho
  built_by_url: https://samuelfialho.com
  featured: false
- title: JoinUp HR chatbot
  url: https://www.joinup.io
  main_url: https://www.joinup.io
  description: Custom HR chatbot for better candidate experience
  categories:
    - App
    - Technology
  featured: false
- title: JDCastro Web Design & Development
  main_url: https://jacobdcastro.com
  url: https://jacobdcastro.com
  source_url: https://github.com/jacobdcastro/personal-site
  featured: false
  description: >
    A small business site for freelance web designer and developer Jacob D. Castro. Includes professional blog, contact forms, and soon-to-come portfolio of sites for clients. Need a new website or an extra developer to share the workload? Feel free to check out the website!
  categories:
    - Blog
    - Portfolio
    - Business
    - Freelance
  built_by: Jacob D. Castro
  built_by_url: https://twitter.com/jacobdcastro
- title: Gatsby Tutorials
  main_url: https://www.gatsbytutorials.com
  url: https://www.gatsbytutorials.com
  source_url: https://github.com/ooloth/gatsby-tutorials
  featured: false
  description: >
    Gatsby Tutorials is a community-updated list of video, audio and written tutorials to help you learn GatsbyJS.
  categories:
    - Web Development
    - Education
    - Open Source
  built_by: Michael Uloth
  built_by_url: https://www.michaeluloth.com
- title: Grooovinger
  url: https://www.grooovinger.com
  main_url: https://www.grooovinger.com
  description: >
    Martin Grubinger, a web developer from Austria
  categories:
    - Portfolio
    - Web Development
  built_by: Martin Grubinger
  built_by_url: https://www.grooovinger.com
  featured: false
- title: LXDX - the Crypto Derivatives Exchange
  main_url: https://www.lxdx.co/
  url: https://www.lxdx.co/
  description: >
    LXDX is the world's fastest crypto exchange. Our mission is to bring innovative financial products to retail crypto investors, providing access to the same speed and scalability that institutional investors already depend on us to deliver each and every day.
  categories:
    - Marketing
    - Finance
  built_by: Corey Ward
  built_by_url: http://www.coreyward.me/
  featured: false
- title: Kyle McDonald
  url: https://kylemcd.com
  main_url: https://kylemcd.com
  source_url: https://github.com/kylemcd/personal-site-react
  description: >
    Personal site + blog for Kyle McDonald
  categories:
    - Blog
  built_by: Kyle McDonald
  built_by_url: https://kylemcd.com
  featured: false
- title: VSCode Power User Course
  main_url: https://VSCode.pro
  url: https://VSCode.pro
  description: >
    After 10 years with Sublime, I switched to VSCode. Love it. Spent 1000+ hours building a premium video course to help you switch today. 200+ power user tips & tricks turn you into a VSCode.pro
  categories:
    - Education
    - Learning
    - E-commerce
    - Marketing
    - Technology
    - Web Development
  built_by: Ahmad Awais
  built_by_url: https://twitter.com/MrAhmadAwais/
  featured: false
- title: Thijs Koerselman Portfolio
  main_url: https://www.vauxlab.com
  url: https://www.vauxlab.com
  featured: false
  description: >
    Portfolio of Thijs Koerselman. A freelance software engineer, full-stack web developer and sound designer.
  categories:
    - Portfolio
    - Business
    - Freelance
    - Technology
    - Web Development
    - Music
- title: Ad Hoc Homework
  main_url: https://homework.adhoc.team
  url: https://homework.adhoc.team
  description: >
    Ad Hoc builds government digital services that are fast, efficient, and usable by everyone. Ad Hoc Homework is a collection of coding and design challenges for candidates applying to our open positions.
  categories:
    - Web Development
    - Government
    - Healthcare
    - Programming
  built_by_url: https://adhoc.team
  featured: false
- title: Birra Napoli
  main_url: http://www.birranapoli.it
  url: http://www.birranapoli.it
  built_by: Ribrain
  built_by_url: https://www.ribrainstudio.com
  featured: false
  description: >
    Birra Napoli official site
  categories:
    - Landing Page
    - Business
    - Food
- title: Satispay
  url: https://www.satispay.com
  main_url: https://www.satispay.com
  categories:
    - Business
    - Finance
    - Technology
  built_by: Satispay
  built_by_url: https://www.satispay.com
  featured: false
- title: The Movie Database - Gatsby
  url: https://tmdb.lekoarts.de
  main_url: https://tmdb.lekoarts.de
  source_url: https://github.com/LekoArts/gatsby-source-tmdb-example
  categories:
    - Open Source
    - Entertainment
    - Gallery
  featured: false
  built_by: LekoArts
  built_by_url: https://github.com/LekoArts
  description: >
    Source from The Movie Database (TMDb) API (v3) in Gatsby. This example is built with react-spring, React hooks and react-tabs and showcases the gatsby-source-tmdb plugin. It also has some client-only paths and uses gatsby-image.
- title: LANDR - Creative Tools for Musicians
  url: https://www.landr.com/
  main_url: https://www.landr.com/en/
  categories:
    - Music
    - Technology
    - Business
    - Entrepreneurship
    - Freelance
    - Marketing
    - Media
  featured: false
  built_by: LANDR
  built_by_url: https://twitter.com/landr_music
  description: >
    Marketing website built for LANDR. LANDR is a web application that provides tools for musicians to master their music (using artificial intelligence), collaborate with other musicians, and distribute their music to multiple platforms.
- title: ClinicJS
  url: https://clinicjs.org/
  main_url: https://clinicjs.org/
  categories:
    - Technology
    - Documentation
  featured: false
  built_by: NearForm
  built_by_url: https://www.nearform.com/
  description: >
    Tools to help diagnose and pinpoint Node.js performance issues.
- title: KOBIT
  main_url: https://kobit.in
  url: https://kobit.in
  description: Automated Google Analytics Report with everything you need and more
  featured: false
  categories:
    - Marketing
    - Blog
  built_by: mottox2
  built_by_url: https://mottox2.com
- title: Aleksander Hansson
  main_url: https://ahansson.com
  url: https://ahansson.com
  featured: false
  description: >
    Portfolio website for Aleksander Hansson
  categories:
    - Portfolio
    - Business
    - Freelance
    - Technology
    - Web Development
    - Consulting
  built_by: Aleksander Hansson
  built_by_url: https://www.linkedin.com/in/aleksanderhansson/
- title: Surfing Nosara
  main_url: https://www.surfingnosara.com
  url: https://www.surfingnosara.com
  description: Real estate, vacation, and surf report hub for Nosara, Costa Rica
  featured: false
  categories:
    - Business
    - Blog
    - Gallery
    - Marketing
  built_by: Desarol
  built_by_url: https://www.desarol.com
- title: Crispin Porter Bogusky
  url: https://cpbgroup.com/
  main_url: https://cpbgroup.com/
  description: >
    We solve the world’s toughest communications problems with the most quantifiably potent creative assets.
  categories:
    - Agency
    - Design
    - Marketing
  built_by: Crispin Porter Bogusky
  built_by_url: https://cpbgroup.com/
  featured: false
- title: graphene-python
  url: https://graphene-python.org
  main_url: https://graphene-python.org
  description: Graphene is a collaboratively funded project.Graphene-Python is a library for building GraphQL APIs in Python easily.
  categories:
    - Library
    - API
    - Documentation
  featured: false
- title: Engel & Völkers Ibiza Holiday Rentals
  main_url: https://www.ev-ibiza.com/
  url: https://www.ev-ibiza.com/
  featured: false
  built_by: Ventura Digitalagentur
  description: >
    Engel & Völkers, one of the most successful real estate agencies in the world, offers luxury holiday villas to rent in Ibiza.
  categories:
    - Travel
- title: Sylvain Hamann's personal website
  url: https://shamann.fr
  main_url: https://shamann.fr
  source_url: https://github.com/sylvhama/shamann-gatsby/
  description: >
    Sylvain Hamann, web developer from France
  categories:
    - Portfolio
    - Web Development
  built_by: Sylvain Hamann
  built_by_url: https://twitter.com/sylvhama
  featured: false
- title: Luca Crea's portfolio
  main_url: https://lcrea.github.io
  url: https://lcrea.github.io
  description: >
    Portfolio and personal website of Luca Crea, an Italian software engineer.
  categories:
    - Portfolio
  built_by: Luca Crea
  built_by_url: https://github.com/lcrea
  featured: false
- title: Escalade Sports
  main_url: https://www.escaladesports.com/
  url: https://www.escaladesports.com/
  categories:
    - E-commerce
    - Sports
  built_by: Escalade Sports
  built_by_url: https://www.escaladesports.com/
  featured: false
- title: Exposify
  main_url: https://www.exposify.de/
  url: https://www.exposify.de/
  description: >
    This is our German website built with Gatsby 2.0, Emotion and styled-system.
    Exposify is a proptech startup and builds technology for real estate businesses.
    We provide our customers with an elegant agent software in combination
    with beautifully designed and fast websites.
  categories:
    - Web Development
    - Real Estate
    - Agency
    - Marketing
  built_by: Exposify
  built_by_url: https://www.exposify.de/
  featured: false
- title: Steak Point
  main_url: https://www.steakpoint.at/
  url: https://www.steakpoint.at/
  description: >
    Steak Restaurant in Vienna, Austria (Wien, Österreich).
  categories:
    - Food
  built_by: Peter Kroyer
  built_by_url: https://www.peterkroyer.at/
  featured: false
- title: Takumon blog
  main_url: https://takumon.com
  url: https://takumon.com
  source_url: https://github.com/Takumon/blog
  description: Java Engineer's tech blog.
  featured: false
  categories:
    - Blog
  built_by: Takumon
  built_by_url: https://twitter.com/inouetakumon
- title: DayThirty
  main_url: https://daythirty.com
  url: https://daythirty.com
  description: DayThirty - ideas for the new year.
  featured: false
  categories:
    - Marketing
  built_by: Jack Oliver
  built_by_url: https://twitter.com/mrjackolai
- title: TheAgencyProject
  main_url: https://theagencyproject.co
  url: https://theagencyproject.co
  description: Agency model, without agency overhead.
  categories:
    - Agency
  built_by: JV-LA
  built_by_url: https://jv-la.com
- title: Karen Hou's portfolio
  main_url: https://www.karenhou.com/
  url: https://www.karenhou.com/
  categories:
    - Portfolio
  built_by: Karen H. Developer
  built_by_url: https://github.com/karenhou
  featured: false
- title: Jean Luc Ponty
  main_url: https://ponty.com
  url: https://ponty.com
  description: Official site for Jean Luc Ponty, French virtuoso violinist and jazz composer.
  featured: false
  categories:
    - Music
    - Entertainment
  built_by: Othermachines
  built_by_url: https://othermachines.com
- title: Rosewood Family Advisors
  main_url: https://www.rfallp.com/
  url: https://www.rfallp.com/
  description: Rosewood Family Advisors LLP (Palo Alto) provides a diverse range of family office services customized for ultra high net worth individuals.
  featured: false
  categories:
    - Finance
    - Business
  built_by: Othermachines
  built_by_url: https://othermachines.com
- title: Standing By Company
  main_url: https://standingby.company
  url: https://standingby.company
  description: A brand experience design company led by Scott Mackenzie and Trent Barton.
  featured: false
  categories:
    - Design
    - Web Development
  built_by: Standing By Company
  built_by_url: https://standingby.company
- title: Ashley Thouret
  main_url: https://www.ashleythouret.com
  url: https://www.ashleythouret.com
  description: Official website of Canadian soprano Ashley Thouret. Site designed by Stephen Bell.
  categories:
    - Portfolio
    - Music
  built_by: Michael Uloth
  built_by_url: https://www.michaeluloth.com
  featured: false
- title: The AZOOR Society
  main_url: https://www.azoorsociety.org
  url: https://www.azoorsociety.org
  description: The AZOOR Society is a UK-based charity committed to promoting awareness of Acute Zonal Occult Outer Retinopathy and assisting further research. Site designed by Stephen Bell.
  categories:
    - Community
    - Nonprofit
  built_by: Michael Uloth
  built_by_url: https://www.michaeluloth.com
  featured: false
- title: Gábor Fűzy pianist
  main_url: https://pianobar.hu
  url: https://pianobar.hu
  description: Gábor Fűzy pianist's official website built with Gatsby v2.
  categories:
    - Music
  built_by: Zoltán Bedi
  built_by_url: https://github.com/B3zo0
  featured: false
- title: Logicwind
  main_url: https://logicwind.com
  url: https://logicwind.com
  description: Website of Logicwind - JavaScript experts, Technology development agency & consulting.
  featured: false
  categories:
    - Portfolio
    - Agency
    - Web Development
    - Consulting
  built_by: Logicwind
  built_by_url: https://www.logicwind.com
- title: ContactBook.app
  main_url: https://contactbook.app
  url: https://contactbook.app
  description: Seamlessly share Contacts with G Suite team members
  featured: false
  categories:
    - Landing Page
    - Blog
  built_by: Logicwind
  built_by_url: https://www.logicwind.com
- title: Waterscapes
  main_url: https://waterscap.es
  url: https://waterscap.es/lake-monteynard/
  source_url: https://github.com/gaelbillon/Waterscapes-Gatsby-site
  description: Waterscap.es is a directory of bodies of water (creeks, ponds, waterfalls, lakes, etc) with information about each place such as how to get there, hike time, activities and photos and a map displayed with the Mapbox GL SJ npm package. It was developed with the goal of learning Gatsby. This website is based on the gatsby-contentful-starter and uses Contentful as CMS. It is hosted on Netlify. Hooks are setup with Bitbucket and Contentful to trigger a new build upon code or content changes. The data on Waterscap.es is a mix of original content and informations from the internets gathered and put together.
  categories:
    - Directory
    - Photography
    - Travel
  built_by: Gaël Billon
  built_by_url: https://gaelbillon.com
  featured: false
- title: Packrs
  url: https://www.packrs.co/
  main_url: https://www.packrs.co/
  description: >
    Packrs is a local delivery platform, one spot for all your daily requirements. On a single tap get everything you need at your doorstep.
  categories:
    - Marketing
    - Landing Page
    - Entrepreneurship
  built_by: Vipin Kumar Rawat
  built_by_url: https://github.com/aesthytik
  featured: false
- title: HyakuninIsshu
  main_url: https://hyakuninanki.net
  url: https://hyakuninanki.net
  source_url: https://github.com/rei-m/web_hyakuninisshu
  description: >
    HyakuninIsshu is a traditional Japanese card game.
  categories:
    - Education
    - Gallery
    - Entertainment
  built_by: Rei Matsushita
  built_by_url: https://github.com/rei-m/
  featured: false
- title: WQU Partners
  main_url: https://partners.wqu.org/
  url: https://partners.wqu.org/
  featured: false
  categories:
    - Marketing
    - Education
    - Landing Page
  built_by: Corey Ward
  built_by_url: http://www.coreyward.me/
- title: Federico Giacone
  url: https://federico.giac.one/
  main_url: https://federico.giac.one
  source_url: https://github.com/leopuleo/federico.giac.one
  description: >
    Digital portfolio for Italian Architect Federico Giacone.
  categories:
    - Portfolio
    - Gallery
  built_by: Leonardo Giacone
  built_by_url: https://github.com/leopuleo
  featured: false
- title: Station
  url: https://getstation.com/
  main_url: https://getstation.com/
  description: Station is the first smart browser for busy people. A single place for all of your web applications.
  categories:
    - Technology
    - Web Development
    - Productivity
  featured: false
- title: Vyron Vasileiadis
  url: https://fedonman.com/
  main_url: https://fedonman.com
  source_url: https://github.com/fedonman/fedonman-website
  description: Personal space of Vyron Vasileiadis aka fedonman, a Web & IoT Developer, Educator and Entrepreneur based in Athens, Greece.
  categories:
    - Portfolio
    - Technology
    - Web Development
    - Education
  built_by: Vyron Vasileiadis
  built_by_url: https://github.com/fedonman
- title: Fabien Champigny
  url: https://www.champigny.name/
  main_url: https://www.champigny.name/
  built_by_url: https://www.champigny.name/
  description: Fabien Champigny's personal blog. Entrepreneur, hacker and loves street photo.
  categories:
    - Blog
    - Gallery
    - Photography
    - Productivity
    - Entrepreneurship
  featured: false
- title: Alex Xie - Portfolio
  url: https://alexieyizhe.me/
  main_url: https://alexieyizhe.me/
  source_url: https://github.com/alexieyizhe/alexieyizhe.github.io
  description: >
    Personal website of Alex Yizhe Xie, a University of Waterloo Computer Science student and coding enthusiast.
  categories:
    - Blog
    - Portfolio
    - Web Development
  featured: false
- title: Dale Blackburn - Portfolio
  url: https://dakebl.co.uk/
  main_url: https://dakebl.co.uk/
  description: >
    Dale Blackburn's personal website and blog.
  categories:
    - Blog
    - Portfolio
    - Web Development
  featured: false
- title: Portfolio of Anthony Wiktor
  url: https://www.anthonydesigner.com/
  main_url: https://www.anthonydesigner.com/
  description: >
    Anthony Wiktor is a Webby Award-Winning Creative Director and Digital Designer twice named Hot 100 by WebDesigner Magazine. Anthony has over a decade of award-winning experience in design and has worked on projects across a diverse set of industries — from entertainment to consumer products to hospitality to technology. Anthony is a frequent lecturer at USC’s Annenberg School for Communication & Journalism and serves on the board of AIGA Los Angeles.
  categories:
    - Portfolio
    - Marketing
  built_by: Maciej Leszczyński
  built_by_url: https://twitter.com/_maciej
  featured: false
- title: Frame.io Workflow Guide
  main_url: https://workflow.frame.io
  url: https://workflow.frame.io
  description: >
    The web’s most comprehensive post-production resource, written by pro filmmakers, for pro filmmakers. Always expanding, always free.
  categories:
    - Education
  built_by: Frame.io
  built_by_url: https://frame.io
  featured: false
- title: MarcySutton.com
  main_url: https://marcysutton.com
  url: https://marcysutton.com
  description: >
    The personal website of web developer and accessibility advocate Marcy Sutton.
  categories:
    - Blog
    - Accessibility
    - Video
    - Photography
  built_by: Marcy Sutton
  built_by_url: https://marcysutton.com
  featured: true
- title: WPGraphQL Docs
  main_url: https://docs.wpgraphql.com
  url: https://docs.wpgraphql.com
  description: >
    Documentation for WPGraphQL, a free open-source WordPress plugin that provides an extendable GraphQL schema and API for any WordPress site.
  categories:
    - API
    - Documentation
    - Technology
    - Web Development
    - WordPress
  built_by: WPGraphQL
  built_by_url: https://wpgraphql.com
  featured: false
- title: Shine Lawyers
  main_url: https://www.shine.com.au
  url: https://www.shine.com.au
  description: >
    Shine Lawyers is an Australian legal services website built with Gatsby v2, Elasticsearch, Isso, and Geolocation services.
  categories:
    - Business
    - Blog
- title: Parallel Polis Kosice
  url: https://www.paralelnapoliskosice.sk/
  main_url: https://www.paralelnapoliskosice.sk/
  source_url: https://github.com/ParalelnaPolisKE/paralelnapoliskosice.sk
  description: >
    Parallel Polis is a collective of people who want to live in a more opened world. We look for possibilities and technologies (Bitcoin, the blockchain, reputation systems and decentralized technologies in general) that open new ways, make processes easier and remove unnecessary barriers. We want to create an environment that aims at education, discovering and creating better systems for everybody who is interested in freedom and independence.
  categories:
    - Blog
    - Education
    - Technology
  built_by: Roman Vesely
  built_by_url: https://romanvesely.
  featured: false
- title: Unda Solutions
  url: https://unda.com.au
  main_url: https://unda.com.au
  description: >
    A custom web application development company in Perth, WA
  categories:
    - Business
    - Freelance
    - Web Development
    - Technology
  featured: false
- title: BIGBrave
  main_url: https://bigbrave.digital
  url: https://bigbrave.digital
  description: >
    BIGBrave is a strategic design firm. We partner with our clients, big and small, to design & create human-centered brands, products, services and systems that are simple, beautiful and easy to use.
  categories:
    - Agency
    - Web Development
    - Marketing
    - Technology
    - WordPress
  built_by: Francois Brill | BIGBrave
  built_by_url: https://bigbrave.digital
  featured: false
- title: 5th Avenue Properties
  main_url: https://5thavenue.co.za
  url: https://5thavenue.co.za
  description: >
    5th Avenue Properties specializes in the leasing and sales of office space and industrial property. BIGBrave built the website in Gatsby with data from an API server (CRM) for all the property and consultant data, and WordPress for all the website content data and case studies. All forms on the website was also directly integrated into the CRM system to ensure no leads are lost. People cannot stop commenting on the speed of the site and the property search.
  categories:
    - Technology
    - WordPress
    - API
  built_by: Russel Povey and Francois Brill | BIGBrave
  built_by_url: https://bigbrave.digital
  featured: false
- title: Intsha Consulting
  main_url: https://intsha.co.za
  url: https://intsha.co.za
  description: >
    Intsha is a bespoke Human Resources consultancy firm offering expert Recruitment and Talent Management services in today's competitive marketplace. BIGBrave helped Intsha design and develop a bespoke online presense helping them stand out from the crowd.
  categories:
    - Consulting
    - Marketing
    - WordPress
  built_by: Evan Janovsky | BIGBrave
  built_by_url: https://bigbrave.digital
  featured: false
- title: MHW Law
  main_url: https://mhwlaw.ca
  url: https://mhwlaw.ca
  description: >
    MHW is a full service law firm that has offered legal representation and advice to clients locally and throughout British Columbia since 1984. BIGBrave helped MHW bring their website into the 21st century by offering the best and latest Gatsby site to help them stand our from the crowd.
  categories:
    - Law
    - Marketing
    - WordPress
  built_by: Evan Janovsky and Francois Brill | BIGBrave
  built_by_url: https://bigbrave.digital
  featured: false
- title: KegTracker
  main_url: https://www.kegtracker.co.za
  url: https://www.kegtracker.co.za
  description: >
    Keg Tracker is part of the Beverage Insights family and its sole aim is to provide you with the right data about your kegs to make better decisions. In today’s business landscape having the right information at your finger tips is crucial to the agility of your business.
  categories:
    - Food
    - Business
    - Technology
  built_by: Francois Brill | BIGBrave
  built_by_url: https://bigbrave.digital
  featured: false
- title: Mike Nichols
  url: https://www.mikenichols.me
  main_url: https://www.mikenichols.me
  description: >
    Portfolio site of Mike Nichols, a UX designer and product development lead.
  categories:
    - Portfolio
    - Technology
    - Web Development
  built_by: Mike Nichols
  featured: false
- title: Steve Haid
  url: https://www.stevehaid.com
  main_url: https://www.stevehaid.com
  description: >
    Steve Haid is a real estate agent and Professional Financial Planner (PFP) who has been helping clients achieve their investment goals since 2006. Site designed by Stephen Bell.
  categories:
    - Marketing
    - Real Estate
  built_by: Michael Uloth
  built_by_url: https://www.michaeluloth.com
- title: Incremental - Loyalty, Rewards and Incentive Programs
  main_url: https://www.incremental.com.au
  url: https://www.incremental.com.au
  description: >
    Sydney-based digital agency specialising in loyalty, rewards and incentive programs. WordPress backend; Cloudinary, YouTube and Hubspot form integration; query data displayed as animated SVG graphs; video background in the header.
  categories:
    - Agency
    - Portfolio
    - WordPress
  built_by: Incremental
  built_by_url: https://www.incremental.com.au
  featured: false
- title: Technica11y
  main_url: https://www.technica11y.org
  url: https://www.technica11y.org
  description: >
    Discussing challenges in technical accessibility.
  categories:
    - Accessibility
    - Education
    - Video
  built_by: Tenon.io
  built_by_url: https://tenon.io
  featured: false
- title: Matthew Secrist
  main_url: https://www.matthewsecrist.net
  url: https://www.matthewsecrist.net
  source_url: https://github.com/matthewsecrist/v3
  description: >
    Matthew Secrist's personal portfolio using Gatsby, Prismic and Styled-Components.
  categories:
    - Portfolio
    - Technology
    - Web Development
  built_by: Matthew Secrist
  built_by_url: https://www.matthewsecrist.net
  featured: false
- title: Node.js Dev
  main_url: https://nodejs.dev
  url: https://nodejs.dev
  source_url: https://github.com/nodejs/nodejs.dev
  description: >
    Node.js Foundation Website.
  categories:
    - Documentation
    - Web Development
  built_by: Node.js Website Redesign Working Group
  built_by_url: https://github.com/nodejs/website-redesign
  featured: false
- title: Sheffielders
  main_url: https://sheffielders.org
  url: https://sheffielders.org
  source_url: https://github.com/davemullenjnr/sheffielders
  description: >
    A collective of businesses, creatives, and projects based in Sheffield, UK.
  categories:
    - Directory
  built_by: Dave Mullen Jnr
  built_by_url: https://davemullenjnr.co.uk
  featured: false
- title: Stealth Labs
  url: https://stealthlabs.io
  main_url: https://stealthlabs.io
  description: >
    We design and develop for the web, mobile and desktop
  categories:
    - Portfolio
    - Web Development
  built_by: Edvins Antonovs
  built_by_url: https://edvins.io
  featured: false
- title: Constanzia Yurashko
  main_url: https://www.constanziayurashko.com
  url: https://www.constanziayurashko.com
  description: >
    Exclusive women's ready-to-wear fashion by designer Constanzia Yurashko.
  categories:
    - Portfolio
  built_by: Maxim Andries
  featured: false
- title: Algolia
  url: https://algolia.com
  main_url: https://algolia.com
  description: >
    Algolia helps businesses across industries quickly create relevant, scalable, and lightning fast search and discovery experiences.
  categories:
    - Web Development
    - Technology
    - Open Source
    - Featured
  built_by: Algolia
  featured: true
- title: GVD Renovations
  url: https://www.gvdrenovationsinc.com/
  main_url: https://www.gvdrenovationsinc.com/
  description: >
    GVD Renovations is a home improvement contractor with a well known reputation as a professional, quality contractor in California.
  categories:
    - Business
  built_by: David Krasniy
  built_by_url: http://dkrasniy.com
  featured: false
- title: Styled System
  url: https://styled-system.com/
  main_url: https://styled-system.com/
  source_url: https://github.com/styled-system/styled-system/tree/master/docs
  description: >
    Style props for rapid UI development.
  categories:
    - Design System
  built_by: Brent Jackson
  built_by_url: https://jxnblk.com/
- title: Timehacker
  url: https://timehacker.app
  main_url: https://timehacker.app
  description: >
    Procrastination killer, automatic time tracking app to skyrocket your productivity
  categories:
    - Productivity
    - App
    - Technology
    - Marketing
    - Landing Page
  built_by: timehackers
  featured: false
- title: Little & Big
  main_url: https://www.littleandbig.com.au/
  url: https://www.littleandbig.com.au/
  description: >
    Little & Big exists with the aim to create Websites, Apps, E-commerce stores
    that are consistently unique and thoughtfully crafted, every time.
  categories:
    - Agency
    - Design
    - Web Development
    - Portfolio
  built_by: Little & Big
  built_by_url: https://www.littleandbig.com.au/
  featured: false
- title: Cat Knows
  main_url: https://catnose99.com/
  url: https://catnose99.com/
  description: >
    Personal blog built with Gatsby v2.
  categories:
    - Blog
    - Web Development
  built_by: CatNose
  built_by_url: https://twitter.com/catnose99
  featured: false
- title: just some dev
  url: https://www.iamdeveloper.com
  main_url: https://www.iamdeveloper.com
  source_url: https://github.com/nickytonline/www.iamdeveloper.com
  description: >
    Just some software developer writing things ✏️
  categories:
    - Blog
  built_by: Nick Taylor
  built_by_url: https://www.iamdeveloper.com
  featured: false
- title: Keziah Moselle Blog
  url: https://blog.keziahmoselle.fr/
  main_url: https://blog.keziahmoselle.fr/
  source_url: https://github.com/KeziahMoselle/blog.keziahmoselle.fr
  description: >
    ✍️ A place to share my thoughts.
  categories:
    - Blog
  built_by: Keziah Moselle
  built_by_url: https://keziahmoselle.fr/
- title: xfuture's blog
  url: https://www.xfuture-blog.com/
  main_url: https://www.xfuture-blog.com/
  source_url: https://github.com/xFuture603/xfuture-blog
  description: >
    A blog about Devops, Web development, and my insights as a systems engineer.
  categories:
    - Blog
  built_by: Daniel Uhlmann
  built_by_url: https://www.xfuture-blog.com/
- title: Mayne's Blog
  main_url: https://gine.me/
  url: https://gine.me/page/1
  source_url: https://github.com/mayneyao/gine-blog
  featured: false
  categories:
    - Blog
    - Web Development
- title: Bakedbird
  url: https://bakedbird.com
  main_url: https://bakedbird.com
  description: >
    Eleftherios Psitopoulos - A frontend developer from Greece ☕
  categories:
    - Portfolio
    - Blog
  built_by: Eleftherios Psitopoulos
  built_by_url: https://bakedbird.com
- title: Benjamin Lannon
  url: https://lannonbr.com
  main_url: https://lannonbr.com
  source_url: https://github.com/lannonbr/Portfolio-gatsby
  description: >
    Personal portfolio of Benjamin Lannon
  categories:
    - Portfolio
    - Web Development
  built_by: Benjamin Lannon
  built_by_url: https://lannonbr.com
  featured: false
- title: Aravind Balla
  url: https://aravindballa.com
  main_url: https://aravindballa.com
  source_url: https://github.com/aravindballa/website2017
  description: >
    Personal portfolio of Aravind Balla
  categories:
    - Portfolio
    - Blog
    - Web Development
  built_by: Aravind Balla
  built_by_url: https://aravindballa.com
- title: Kaleb McKelvey
  url: https://kalebmckelvey.com
  main_url: https://kalebmckelvey.com
  source_url: https://github.com/avatar-kaleb/kalebmckelvey-site
  description: >
    Personal portfolio of Kaleb McKelvey!
  categories:
    - Blog
    - Portfolio
  built_by: Kaleb McKelvey
  built_by_url: https://kalebmckelvey.com
  featured: false
- title: Michal Czaplinski
  url: https://czaplinski.io
  main_url: https://czaplinski.io
  source_url: https://github.com/michalczaplinski/michalczaplinski.github.io
  description: >
    Michal Czaplinski is a full-stack developer 🚀
  categories:
    - Portfolio
    - Web Development
  built_by: Michal Czaplinski mmczaplinski@gmail.com
  built_by_url: https://czaplinski.io
  featured: false
- title: Interactive Investor (ii)
  url: https://www.ii.co.uk
  main_url: https://www.ii.co.uk
  description: >
    Hybrid (static/dynamic) Gatsby web app for ii's free research, news and analysis, discussion and product marketing site.
  categories:
    - Business
    - Finance
    - Technology
  built_by: Interactive Investor (ii)
  built_by_url: https://www.ii.co.uk
  featured: false
- title: Weingut Goeschl
  url: https://www.weingut-goeschl.at/
  main_url: https://www.weingut-goeschl.at/
  description: >
    Weingut Goeschl is a family winery located in Gols, Burgenland in Austria (Österreich)
  categories:
    - E-commerce
    - Business
  built_by: Peter Kroyer
  built_by_url: https://www.peterkroyer.at/
  featured: false
- title: Hash Tech Guru
  url: https://hashtech.guru
  main_url: https://hashtech.guru
  description: >
    Software Development Training School and Tech Blog
  categories:
    - Blog
    - Education
  built_by: Htet Wai Yan Soe
  built_by_url: https://github.com/johnreginald
- title: AquaGruppen Vattenfilter
  url: https://aquagruppen.se
  main_url: https://aquagruppen.se/
  description: >
    Water filter and water treatment products in Sweden
  categories:
    - Business
    - Technology
  built_by: Johan Eliasson
  built_by_url: https://github.com/elitan
  featured: false
- title: Josef Aidt
  url: https://josefaidt.dev
  main_url: https://josefaidt.dev
  source_url: https://github.com/josefaidt/josefaidt.github.io
  description: >
    Personal website, blog, portfolio for Josef Aidt
  categories:
    - Portfolio
    - Blog
    - Web Development
  built_by: Josef Aidt
  built_by_url: https://twitter.com/garlicbred
- title: How To egghead
  main_url: https://howtoegghead.com/
  url: https://howtoegghead.com/
  source_url: https://github.com/eggheadio/how-to-egghead
  featured: false
  built_by: egghead.io
  built_by_url: https://egghead.io
  description: >
    How to become an egghead instructor or reviewer
  categories:
    - Documentation
    - Education
- title: Sherpalo Ventures
  main_url: https://www.sherpalo.com/
  url: https://www.sherpalo.com/
  featured: false
  categories:
    - Finance
    - Business
    - Technology
  built_by: Othermachines
  built_by_url: https://othermachines.com
- title: WrapCode
  url: https://www.wrapcode.com
  main_url: https://www.wrapcode.com
  description: >
    A full stack blog on Microsoft Azure, JavaScript, DevOps, AI and Bots.
  categories:
    - Blog
    - Technology
    - Web Development
  built_by: Rahul P
  built_by_url: https://twitter.com/_rahulpp
  featured: false
- title: Kirankumar Ambati's Portfolio
  url: https://www.kirankumarambati.me
  main_url: https://www.kirankumarambati.me
  description: >
    Personal website, blog, portfolio of Kirankumar Ambati
  categories:
    - Blog
    - Portfolio
    - Web Development
  built_by: Kirankumar Ambati
  built_by_url: https://github.com/kirankumarambati
  featured: false
- title: Rou Hun Fan's portfolio
  main_url: https://flowen.me
  url: https://flowen.me
  description: >
    Portfolio of creative developer Rou Hun Fan. Built with Gatsby v2 &amp; Greensock drawSVG.
  categories:
    - Portfolio
  built_by: Rou Hun Fan Developer
  built_by_url: https://flowen.me
  featured: false
- title: chadly.net
  url: https://www.chadly.net
  main_url: https://www.chadly.net
  source_url: https://github.com/chadly/chadly.net
  description: >
    Personal tech blog by Chad Lee.
  categories:
    - Blog
    - Technology
    - Web Development
  built_by: Chad Lee
  built_by_url: https://github.com/chadly
  featured: false
- title: CivicSource
  url: https://www.civicsource.com
  main_url: https://www.civicsource.com
  description: >
    Online auction site to purchase tax-distressed properties from local taxing authorities.
  categories:
    - Real Estate
    - Government
  featured: false
- title: SpotYou
  main_url: https://spotyou.joshglazer.com
  url: https://spotyou.joshglazer.com
  source_url: https://github.com/joshglazer/spotyou
  description: >
    SpotYou allows you to watch your favorite music videos on Youtube based on your Spotify Preferences
  categories:
    - Entertainment
    - Music
  built_by: Josh Glazer
  built_by_url: https://linkedin.com/in/joshglazer/
  featured: false
- title: Hesam Kaveh's blog
  description: >
    A blog with great seo that using gatsby-source-wordpress to fetch posts from backend
  main_url: https://hesamkaveh.com/
  url: https://hesamkaveh.com/
  source_url: https://github.com/hesamkaveh/sansi
  featured: false
  categories:
    - Blog
    - WordPress
- title: Oliver Gomes Portfolio
  main_url: https://oliver-gomes.github.io/v4/
  url: https://oliver-gomes.github.io/v4/
  description: >
    As an artist and a web designer/developer, I wanted to find a way to present these two portfolios in a way that made sense.  I felt with new found power of speed, Gatsby helped keep my creativity intact with amazing response and versatility. I felt my butter smooth transition felt much better in user perspective and super happy with the power of Gatsby.
  categories:
    - Portfolio
    - Web Development
    - Blog
  built_by: Oliver Gomes
  built_by_url: https://github.com/oliver-gomes
  featured: false
- title: Patrik Szewczyk
  url: https://www.szewczyk.cz/
  main_url: https://www.szewczyk.cz/
  description: >
    Patrik Szewczyk – JavaScript, TypeScript, React, Node.js developer, Redux, Reason
  categories:
    - Portfolio
  built_by: Patrik Szewczyk
  built_by_url: https://linkedin.com/in/thepatriczek/
  featured: false
- title: Jacob Cofman's Blog
  description: >
    Personal blog / portfolio about Jacob Cofman.
  main_url: https://jcofman.de/
  url: https://jcofman.de/
  source_url: https://github.com/JCofman/jc-website
  featured: false
  categories:
    - Blog
    - Portfolio
- title: re-geo
  description: >
    re-geo is react based geo cities style component.
  main_url: https://re-geo.netlify.app/
  url: https://re-geo.netlify.app/
  source_url: https://github.com/sadnessOjisan/re-geo-lp
  categories:
    - Open Source
  built_by: sadnessOjisan
  built_by_url: https://twitter.com/sadnessOjisan
  featured: false
- title: Luis Cestou Portfolio
  description: >
    Portfolio of graphic + interactive designer Luis Cestou.
  main_url: https://luiscestou.com
  url: https://luiscestou.com
  source_url: https://github.com/lcestou/luiscestou.com
  built_by: Luis Cestou contact@luiscestou.com
  built_by_url: https://luiscestou.com
  featured: false
  categories:
    - Portfolio
    - Web Development
- title: Data Hackers
  url: https://datahackers.com.br/
  main_url: https://datahackers.com.br/
  description: >
    Official website for the biggest portuguese-speaking data science community. Makes use of several data sources such as podcasts from Anchor, messages from Slack, newsletters from MailChimp and blog posts from Medium. The unique visual design also had its hurdles and was quite fun to develop!
  categories:
    - Blog
    - Education
    - Podcast
    - Technology
  built_by: Kaordica
  built_by_url: https://kaordica.design
  featured: false
- title: TROMAQ
  url: https://www.tromaq.com/
  main_url: https://www.tromaq.com/
  description: >
    TROMAQ executes earthmoving services and rents heavy machinery for construction work. Even with the lack of good photography, their new site managed to pass a solid and trustworthy feeling to visitors during testing and they're already seeing the improvement in brand awareness, being the sole player with a modern website in their industry.
  categories:
    - Marketing
  built_by: Kaordica
  built_by_url: https://kaordica.design
  featured: false
- title: Novida Consulting
  url: https://www.novidaconsultoria.com.br
  main_url: https://www.novidaconsultoria.com.br
  description: >
    Novida’s goal was to position itself as a solid, exclusive and trustworthy brand for families looking for a safe financial future… We created a narrative and visual design that highlight their exclusivity.
  categories:
    - Marketing
  built_by: Kaordica
  built_by_url: https://kaordica.design
  featured: false
- title: We Are Clarks
  url: https://www.weareclarks.com
  main_url: https://www.weareclarks.com
  source_url: https://github.com/abeaclark/weareclarks
  description: >
    A family travel blog.
  categories:
    - Blog
    - Travel
  built_by: Abe Clark
  built_by_url: https://www.linkedin.com/in/abrahamclark/
  featured: false
- title: Guillaume Briday's Blog
  main_url: https://guillaumebriday.fr/
  url: https://guillaumebriday.fr/
  source_url: https://github.com/guillaumebriday/guillaumebriday.fr
  description: >
    My personal blog built with Gatsby and Tailwind CSS.
  categories:
    - Blog
    - Web Development
    - Technology
  built_by: Guillaume Briday
  built_by_url: https://guillaumebriday.fr/
  featured: false
- title: Jean Regisser's Portfolio
  main_url: https://jeanregisser.com/
  url: https://jeanregisser.com/
  source_url: https://github.com/jeanregisser/jeanregisser.com
  featured: false
  description: >
    Portfolio of software engineer Jean Regisser.
  categories:
    - Portfolio
    - Mobile Development
  built_by: Jean Regisser
  built_by_url: https://jeanregisser.com/
- title: Chase Ohlson
  url: https://chaseohlson.com
  main_url: https://chaseohlson.com
  description: >
    Portfolio of frontend engineer & web developer Chase Ohlson.
  categories:
    - Portfolio
    - Web Development
  built_by: Chase Ohlson
  built_by_url: https://chaseohlson.com
  featured: false
- title: Zach Schnackel
  url: https://zslabs.com
  main_url: https://zslabs.com
  source_url: https://github.com/zslabs/zslabs.com
  description: >
    Portfolio site for UI/Motion Developer, Zach Schnackel.
  categories:
    - Portfolio
    - Web Development
  built_by: Zach Schnackel
  built_by_url: https://zslabs.com
- title: Gremlin
  url: https://www.gremlin.com
  main_url: https://www.gremlin.com
  description: >
    Gremlin's Failure as a Service finds weaknesses in your system before they cause problems.
  categories:
    - Marketing
- title: Headless.page
  main_url: https://headless.page/
  url: https://headless.page/
  description: >
    Headless.page is a directory of e-commerce sites featuring headless architecture, PWA features and / or the latest JavaScript technology.
  categories:
    - Directory
    - E-commerce
  built_by: Subscribe Pro
  built_by_url: https://www.subscribepro.com/
  featured: false
- title: Ouracademy
  main_url: https://our-academy.org/
  url: https://our-academy.org/
  source_url: https://github.com/ouracademy/website
  description: >
    Ouracademy is an organization that promoves the education in software development through blog posts & videos smiley.
  categories:
    - Open Source
    - Blog
    - Education
  built_by: Ouracademy
  built_by_url: https://github.com/ouracademy
  featured: false
- title: Tenon.io
  main_url: https://tenon.io
  url: https://tenon.io
  description: >
    Tenon.io is an accessibility tooling, services and consulting company.
  categories:
    - API
    - Accessibility
    - Business
    - Consulting
    - Technology
  built_by: Tenon.io
  built_by_url: https://tenon.io
  featured: false
- title: Projectival
  url: https://www.projectival.de/
  main_url: https://www.projectival.de/
  description: >
    Freelancer Online Marketing & Web Development in Cologne, Germany
  categories:
    - Freelance
    - Marketing
    - Web Development
    - Blog
    - Consulting
    - SEO
    - Business
  built_by: Sascha Klapetz
  built_by_url: https://www.projectival.de/
  featured: false
- title: Hetzner Online Community
  main_url: https://community.hetzner.com
  url: https://community.hetzner.com
  description: >
    Hetzner Online Community provides a free collection of high-quality tutorials, which are based on free and open source software, on a variety of topics such as development, system administration, and other web technology.
  categories:
    - Web Development
    - Technology
    - Programming
    - Open Source
    - Community
  built_by: Hetzner Online GmbH
  built_by_url: https://www.hetzner.com/
  featured: false
- title: AGYNAMIX
  url: https://www.agynamix.de/
  main_url: https://www.agynamix.de/
  source_url: https://github.com/tuhlmann/agynamix.de
  description: >
    Full Stack Java, Scala, Clojure, TypeScript, React Developer in Thalheim, Germany
  categories:
    - Freelance
    - Web Development
    - Programming
    - Blog
    - Consulting
    - Portfolio
    - Business
  built_by: Torsten Uhlmann
  built_by_url: https://www.agynamix.de/
  featured: false
- title: syracuse.io
  url: https://syracuse.io
  main_url: https://syracuse.io
  source_url: https://github.com/syracuseio/syracuseio/
  description: >
    Landing page for Syracuse NY Software Development Meetup Groups
  categories:
    - Community
  built_by: Benjamin Lannon
  built_by_url: https://lannonbr.com
- title: Render Documentation
  main_url: https://render.com/docs
  url: https://render.com/docs
  description: >
    Render is the easiest place to host your sites and apps. We use Gatsby for everything on https://render.com, including our documentation. The site is deployed on Render as well! We also have a guide to deploying Gatsby apps on Render: https://render.com/docs/deploy-gatsby.
  categories:
    - Web Development
    - Programming
    - Documentation
    - Technology
  built_by: Render Developers
  built_by_url: https://render.com
  featured: false
- title: prima
  url: https://www.prima.co
  main_url: https://www.prima.co
  description: >
    Discover industry-defining wellness content and trusted organic hemp CBD products safely supporting wellness, stress, mood, skin health, and balance.
  categories:
    - Blog
    - E-commerce
    - Education
  built_by: The Couch
  built_by_url: https://thecouch.nyc
- title: Gatsby Guides
  url: https://gatsbyguides.com/
  main_url: https://gatsbyguides.com/
  description: >
    Free tutorial course about using Gatsby with a CMS.
  categories:
    - Education
    - Documentation
    - Web Development
  built_by: Osio Labs
  built_by_url: https://osiolabs.com/
  featured: false
- title: Architude
  url: https://architudedesign.com
  main_url: https://architudedesign.com
  description: >
    筑冶 Architude International Design Consultants
  categories:
    - Design
    - Landing Page
    - Gallery
  built_by: Neo Nie
  built_by_url: https://github.com/nihgwu
  featured: false
- title: Arctica
  url: https://arctica.io
  main_url: https://arctica.io
  description: >
    Arctica specialises in purpose-built websites and progressive web applications with user optimal experiences, tailored to meet the objectives of your business.
  categories:
    - Portfolio
    - Agency
    - Design
    - Web Development
  built_by: Arctica
  built_by_url: https://arctica.io
  featured: false
- title: David Brookes
  url: https://davidbrookes.me
  main_url: https://davidbrookes.me
  description: >
    Specialising in crafting stylish, high performance websites and applications that get results, using the latest cutting edge web development technologies.
  categories:
    - Portfolio
    - Freelance
    - Web Development
  built_by: Arctica
  built_by_url: https://arctica.io
  featured: false
- title: Dennis Morello
  url: https://morello.dev
  main_url: https://morello.dev
  source_url: https://gitlab.com/dennismorello/dev-blog
  description: >
    morello.dev is a development and technology blog written by Dennis Morello.
  categories:
    - Blog
    - Education
    - Web Development
    - Open Source
    - Technology
  built_by: Dennis Morello
  built_by_url: https://twitter.com/dennismorello
  featured: false
- title: BaseTable
  url: https://autodesk.github.io/react-base-table/
  main_url: https://autodesk.github.io/react-base-table/
  source_url: https://github.com/Autodesk/react-base-table
  description: >
    BaseTable is a react table component to display large data set with high performance and flexibility.
  categories:
    - Web Development
    - Documentation
    - Open Source
  built_by: Neo Nie
  built_by_url: https://github.com/nihgwu
  featured: false
- title: herper.io
  url: https://herper.io/
  main_url: https://herper.io/
  description: >
    Portfolio website for Jacob Herper - a Front End Web Developer with a passion for all things digital. I have more than 10 years experience working in web development.
  categories:
    - Portfolio
    - Web Development
    - Freelance
    - Design
    - SEO
  built_by: Jacob Herper
  built_by_url: https://github.com/jakeherp
  source_url: https://github.com/jakeherp/portfolio
  featured: false
- title: Artem Sapegin Photography
  description: >
    Photography portfolio and blog of Artem Sapegin, an award-losing photographer living in Berlin, Germany. Landscapes, cityscapes and dogs.
  main_url: https://morning.photos/
  url: https://morning.photos/
  source_url: https://github.com/sapegin/morning.photos
  categories:
    - Portfolio
    - Photography
  built_by: Artem Sapegin
  built_by_url: https://github.com/sapegin
- title: Pattyrn
  main_url: https://pattyrn.com
  url: https://pattyrn.com
  description: >
    Pattyrn uses advanced machine learning AI to analyze the platform’s your teams use, making it easy to solve performance problems, reduce bottlenecks, and monitor culture health to optimize your ROI and help boost performance without causing burn out.
  categories:
    - Marketing
    - Technology
  built_by: Pattyrn
  built_by_url: https://twitter.com/Pattyrn4
  featured: false
- title: Intranet Italia Day
  main_url: https://www.intranetitaliaday.it/en
  url: https://www.intranetitaliaday.it/en
  description: >
    The Italian event dedicated to the digital workplace that focuses on planning, governance and company intranet management
  categories:
    - Event
    - Conference
  built_by: Ariadne Digital
  built_by_url: https://www.ariadnedigital.it
  featured: false
- title: Textually Stylo
  main_url: https://www.textually.net
  url: https://www.textually.net
  description: >
    Stylo Markdown writing App marketing/documentation website by Textually Inc.
  categories:
    - Marketing
    - Technology
    - Blog
    - Documentation
  built_by: Sébastien Hamel
  built_by_url: https://www.textually.net
  featured: false
- title: OneDeck
  main_url: https://www.onedeck.co
  url: https://www.onedeck.co
  description: >
    OneDeck is a simple yet powerful tool for creating and sharing your one-page investment summary in under 10 minutes.
  categories:
    - Finance
    - Technology
  built_by: William Neill
  built_by_url: https://twitter.com/williamneill
  featured: false
- title: Assortment
  main_url: https://assortment.io
  url: https://assortment.io
  description: >
    Assortment aims to provide detailed tutorials (and more) for developers of all skill levels within the Web Development Industry. Attempting to cut out the fluff and arm you with the facts.
  categories:
    - Blog
    - Web Development
  built_by: Luke Whitehouse
  built_by_url: https://twitter.com/_lukewh
  featured: false
- title: Mission42
  main_url: https://mission42.zauberware.com
  url: https://mission42.zauberware.com
  description: >
    A landing page for the mobile app Mission42. Mission42 wants to help you learn new skills.
  categories:
    - App
    - Learning
    - Education
    - Landing Page
  built_by: Philipp Siegmund, zauberware
  built_by_url: https://www.zauberware.com
- title: Altstadtdomizil Idstein
  main_url: http://www.altstadtdomizil-idstein.de/
  url: http://www.altstadtdomizil-idstein.de/
  description: >
    A landing page for a holiday apartment in Idstein, Germany.
  categories:
    - Landing Page
    - Travel
    - Real Estate
  built_by: Simon Franzen, zauberware
  built_by_url: https://www.zauberware.com
- title: Gerald Martinez Dev
  main_url: https://gmartinez.dev/
  url: https://gmartinez.dev/
  source_url: https://github.com/nephlin7/gmartinez.dev
  description: >
    Personal website for show my skills and my works.
  categories:
    - Web Development
    - Portfolio
  built_by: Gerald Martinez
  built_by_url: https://twitter.com/GeraldM_92
  featured: false
- title: Becreatives
  main_url: https://becreatives.com
  url: https://becreatives.com
  featured: false
  description: >
    Digital software house. Enlights ideas. Think smart execute harder.
  categories:
    - Technology
    - Web Development
    - Agency
    - Marketing
  built_by: Becreatives
  built_by_url: https://becreatives.com
- title: Paul Clifton Photography
  main_url: https://paulcliftonphotography.com
  url: https://paulcliftonphotography.com
  featured: false
  description: >
    A full migration from WordPress to GatsbyJS and DatoCMS. Includes custom cropping on images as viewport changes size and also an infinity scroll that doesn't preload all of the results.
  categories:
    - Blog
    - Portfolio
    - Gallery
    - Photography
  built_by: Little Wolf Studio
  built_by_url: https://littlewolfstudio.co.uk
- title: Atte Juvonen - Blog
  url: https://www.attejuvonen.fi/
  main_url: https://www.attejuvonen.fi/
  source_url: https://github.com/baobabKoodaa/blog
  description: >
    Tech-oriented personal blog covering topics like AI, data, voting, game theory, infosec and software development.
  categories:
    - Blog
    - Data
    - JavaScript
    - Programming
    - Science
    - Security
    - Technology
    - Web Development
  featured: false
- title: Kibuk Construction
  url: https://kibukconstruction.com/
  main_url: https://kibukconstruction.com/
  description: >
    Kibuk Construction is a fully licensed and insured contractor specializing in Siding, Decks, Windows & Doors!
  categories:
    - Business
  built_by: David Krasniy
  built_by_url: http://dkrasniy.com
- title: RedCarpetUp
  main_url: https://www.redcarpetup.com
  url: https://www.redcarpetup.com/
  description: >
    RedCarpetUp's home page for a predominantly mobile-only customer base in India with major constraints on bandwidth availability
  categories:
    - Finance
  built_by: RedCarpet Dev Team
  built_by_url: https://www.redcarpetup.com
  featured: false
- title: talita traveler
  url: https://talitatraveler.com/
  main_url: https://talitatraveler.com/
  source_url: https://github.com/afuh/talitatraveler
  description: >
    Talita Traveler's personal blog.
  categories:
    - Blog
  built_by: Axel Fuhrmann
  built_by_url: https://axelfuhrmann.com/
  featured: false
- title: Pastelería el Progreso
  url: https://pasteleriaelprogreso.com/
  main_url: https://pasteleriaelprogreso.com/
  source_url: https://github.com/afuh/elprogreso
  description: >
    Famous bakery in Buenos Aires.
  categories:
    - Food
    - Gallery
  built_by: Axel Fuhrmann
  built_by_url: https://axelfuhrmann.com/
  featured: false
- title: Maitrik's Portfolio
  url: https://www.maitrikpatel.com/
  main_url: https://www.maitrikpatel.com/
  source_url: https://github.com/maitrikjpatel/portfolio
  description: >
    Portfolio of a Front-End Developer / UX Designer who designs and develops pixel perfect user interface, experiences and web applications.
  categories:
    - Portfolio
    - Blog
    - Design
    - Web Development
  built_by: Maitrik Patel
  built_by_url: https://www.maitrikpatel.com/
  featured: false
- title: PicPick
  url: https://picpick.app/
  main_url: https://picpick.app/
  description: >
    All-in-one Graphic Design Tool, Screen Capture Software, Image Editor, Color Picker, Pixel Ruler and More
  categories:
    - Productivity
    - App
    - Technology
  built_by: NGWIN
  built_by_url: https://picpick.app/
  featured: false
- title: Ste O'Neill
  main_url: https://www.steoneill.dev
  url: https://www.steoneill.dev
  description: >
    MVP of a portfolio site for a full stack UK based developer.
  categories:
    - Blog
    - Portfolio
  built_by: Ste O'Neill
  built_by_url: https://steoneill.dev
  featured: false
- title: Filipe Santos Correa's Portfolio
  description: >
    Filipe's Personal About Me / Portfolio.
  main_url: https://filipesantoscorrea.com/
  url: https://filipesantoscorrea.com/
  source_url: https://github.com/Safi1012/filipesantoscorrea.com
  featured: false
  categories:
    - Portfolio
- title: Progressive Massachusetts Legislator Scorecard
  main_url: https://scorecard.progressivemass.com
  url: https://scorecard.progressivemass.com
  featured: false
  source_url: https://github.com/progressivemass/legislator-scorecard
  description: >
    Learn about MA state legislators' voting records through a progressive lens
  categories:
    - Government
    - Education
  built_by: Alex Holachek
  built_by_url: https://alex.holachek.com/
- title: Jeff Wolff – Portfolio
  main_url: https://www.jeffwolff.net
  url: https://www.jeffwolff.net
  featured: false
  description: >
    A guy from San Diego who makes websites.
  categories:
    - Blog
    - Portfolio
    - Web Development
- title: Jp Valery – Portfolio
  main_url: https://jpvalery.photo
  url: https://jpvalery.photo
  featured: false
  description: >
    Self-taught photographer documenting spaces and people
  categories:
    - Portfolio
    - Photography
- title: Prevue
  main_url: https://www.prevue.io
  url: https://www.prevue.io
  featured: false
  description: >
    All in One Prototyping Tool For Vue Developers
  categories:
    - Open Source
    - Web Development
- title: Gold Medal Flour
  main_url: https://www.goldmedalflour.com
  url: https://www.goldmedalflour.com
  description: >
    Gold Medal Four is a brand of flour products owned by General Mills. The new site was built using Gatsby v2 with data sources from WordPress and an internal recipe API, and features multifaceted recipe filtering and a modified version of Gatsby Image to support art direction images.
  categories:
    - Food
  built_by: General Mills Branded Sites Dev Team
  built_by_url: https://www.generalmills.com
  featured: false
- title: Fifth Gait Technologies
  main_url: https://5thgait.com
  url: https://5thgait.com
  featured: false
  description: >
    Fifth Gait is a small business in the defense and space industry that is run and owned by physicists and engineers that have worked together for decades. The site was built using Gatsby V2.
  categories:
    - Government
    - Science
    - Technology
  built_by: Jonathan Z. Fisher
  built_by_url: https://jonzfisher.com
- title: Sal's Pals
  main_url: https://www.sals-pals.net
  url: https://www.sals-pals.net
  featured: false
  description: >
    Sal's Pals is a professional dog walking and pet sitting service based in Westfield, NJ. New site built with gatsby v2.
  categories:
    - Business
- title: Zuyet Awarmatrip
  main_url: https://www.zuyetawarmatrip.com
  url: https://www.zuyetawarmatrip.com
  featured: false
  description: >
    Zuyet Awarmatrip is a subsidiary identity within the personal ecosystem of Zuyet Awarmatik, focusing on travel and photography.
  categories:
    - Travel
    - Photography
  built_by: Zuyet Awarmatik
- title: manuvel.be
  url: https://www.manuvel.be
  main_url: https://www.manuvel.be
  source_url: https://github.com/riencoertjens/manuvelsite
  description: >
    Cycling themed café coming this april in Sint Niklaas, Belgium. One page with funky css-grid and gatsby-image trickery!
  categories:
    - Food
  built_by: WEBhart
  built_by_url: https://www.web-hart.com
  featured: false
- title: WEBhart
  url: https://www.web-hart.com
  main_url: https://www.web-hart.com
  description: >
    Hi, I'm Rien (pronounced Reen) from Belgium but based in Girona, Spain. I'm an autodidact, committed to learning until the end of time.
  categories:
    - Portfolio
    - Design
    - Web Development
    - Freelance
  built_by: WEBhart
  built_by_url: https://www.web-hart.com
  featured: false
- title: nicdougall.com
  url: https://nicdougall.netlify.app/
  main_url: https://nicdougall.netlify.app/
  source_url: https://github.com/riencoertjens/nicdougall.com
  description: >
    Athlete website with Netlify CMS for blog content.
  categories:
    - Blog
  built_by: WEBhart
  built_by_url: https://www.web-hart.com
  featured: false
- title: Lebuin D'Haese
  url: https://www.lebuindhaese.be/
  main_url: https://www.lebuindhaese.be/
  description: >
    Artist portfolio website. Powered by a super simple Netlify CMS to easily add blog posts or new art pieces.
  categories:
    - Portfolio
    - Blog
  built_by: WEBhart
  built_by_url: https://www.web-hart.com
  featured: false
- title: Iefke Molenstra
  url: https://www.iefke.be/
  main_url: https://www.iefke.be/
  description: >
    Artist portfolio website. Powered by a super simple Netlify CMS to easily add blog posts or new art pieces.
  categories:
    - Portfolio
    - Blog
  built_by: WEBhart
  built_by_url: https://www.web-hart.com
  featured: false
- title: The Broomwagon
  url: https://www.thebroomwagongirona.com/
  main_url: https://www.thebroomwagongirona.com/
  description: >
    foodtruck style coffee by pro cyclist Robert Gesink. The site has a webshop with merchandise and coffee beans.
  categories:
    - E-commerce
  built_by: WEBhart
  built_by_url: https://www.web-hart.com
- title: Pella Windows and Doors
  main_url: https://www.pella.com
  url: https://www.pella.com
  featured: false
  description: >
    The Pella Corporation is a privately held window and door manufacturing
  categories:
    - Business
- title: tinney.dev
  url: https://tinney.dev
  main_url: https://tinney.dev
  source_url: https://github.com/cdtinney/tinney.dev
  description: >
    Personal portfolio/blog of Colin Tinney
  categories:
    - Blog
    - Portfolio
    - Open Source
  built_by: Colin Tinney
  built_by_url: https://tinney.dev
  featured: false
- title: Monkeywrench Books
  main_url: https://monkeywrenchbooks.org
  url: https://monkeywrenchbooks.org
  description: >
    Monkeywrench Books is an all-volunteer, collectively-run bookstore and event space in Austin, TX
  categories:
    - Business
    - Community
    - Education
  built_by: Monkeywrench Books
  built_by_url: https://monkeywrenchbooks.org
- title: DeepMay.io
  main_url: https://deepmay.io
  url: https://deepmay.io
  description: >
    DeepMay is an experimental new tech bootcamp in the mountains of North Carolina.
  categories:
    - Event
    - Community
    - Technology
    - Marketing
  built_by: DeepMay
  built_by_url: https://twitter.com/deepmay_io
  featured: false
- title: Liferay.Design
  main_url: https://liferay.design
  url: https://liferay.design
  source_url: https://github.com/liferay-design/liferay.design
  description: >
    Liferay.Design is home to some of the freshest open-source designers who love to share articles and other resources for the Design Community.
  categories:
    - Blog
    - Community
    - Design
    - Marketing
    - Open Source
    - Technology
    - User Experience
  built_by: Liferay Designers
  built_by_url: https://twitter.com/liferaydesign
  featured: false
- title: Front End Remote Jobs
  main_url: https://frontendremotejobs.com
  url: https://frontendremotejobs.com
  source_url: https://github.com/benjamingrobertson/remotefrontend
  description: >
    Front End Remote Jobs features fully remote jobs for front end developers.
  categories:
    - WordPress
    - Web Development
  built_by: Ben Robertson
  built_by_url: https://benrobertson.io
  featured: false
- title: Penrose Grand Del Mar
  main_url: https://penroseatthegrand.com
  url: https://penroseatthegrand.com
  description: >
    Penrose Grand Del Mar is a luxury housing project coming soon.
  categories:
    - Real Estate
    - Design
  built_by: Chase Ohlson
  built_by_url: https://chaseohlson.com
- title: JustGraphQL
  url: https://www.justgraphql.com/
  main_url: https://www.justgraphql.com/
  source_url: https://github.com/Novvum/justgraphql
  description: >
    JustGraphQL helps developers quickly search and filter through GraphQL resources, tools, and articles.
  categories:
    - Open Source
    - Web Development
    - Technology
  built_by: Novvum
  built_by_url: https://www.novvum.io/
  featured: false
- title: Peter Macinkovic Personal Blog
  url: https://peter.macinkovic.id.au/
  main_url: https://peter.macinkovic.id.au/
  source_url: https://github.com/inkovic/peter-macinkovic-static-site
  description: >
    Personal Website and Blog of e-commerce SEO Specialist and Digital Marketer Peter Macinkovic.
  categories:
    - SEO
    - Marketing
    - Blog
  featured: false
- title: NH Hydraulikzylinder
  main_url: https://nh-hydraulikzylinder.com
  url: https://nh-hydraulikzylinder.com
  description: >
    High quality & high performance hydraulic cylinders manufactured in Austria based on the clients requirements
  categories:
    - Business
  built_by: MangoART
  built_by_url: https://www.mangoart.at
  featured: false
- title: Frauennetzwerk Linz-Land
  main_url: https://frauennetzwerk-linzland.net
  url: https://frauennetzwerk-linzland.net
  description: >
    Homepage for the local women's association providing support to people in need offline and online (Livechat integration)
  categories:
    - Nonprofit
  built_by: MangoART
  built_by_url: https://www.mangoart.at
  featured: false
- title: Mein Traktor
  main_url: http://www.mein-traktor.at/
  url: http://www.mein-traktor.at/
  description: >
    Homepage of a the main importer of SAME and Lamborghini Tractors in Austria with customer support area
  categories:
    - Business
    - App
  built_by: MangoART
  built_by_url: https://www.mangoart.at
  featured: false
- title: Lamborghini Traktoren
  main_url: https://lamborghini-traktor.at
  url: https://lamborghini-traktor.at
  description: >
    Lamborghini Tractors - Landing page for the brand in Austria
  categories:
    - Business
  built_by: MangoART
  built_by_url: https://www.mangoart.at
  featured: false
- title: Holly Lodge Community Centre - Highgate, London
  main_url: https://www.hlcchl.org/
  url: https://www.hlcchl.org/
  source_url: https://github.com/eugelogic/hlcchl-gatsby
  description: >
    The Holly Lodge Community Centre - Highgate, London has a shiny new website built with Gatsby v2 that makes important contributions towards a faster, more secure and environmentally friendly web for everyone.
  categories:
    - Community
    - Event
    - Nonprofit
  built_by: Eugene Molari Developer
  built_by_url: https://twitter.com/EugeneMolari
  featured: false
- title: blackcater's blog
  url: https://www.blackcater.win
  main_url: https://www.blackcater.win
  source_url: https://github.com/blackcater/blog
  description: >
    Blog like Medium, for person and team.
  categories:
    - Blog
    - Web Development
  built_by: blackcater
  built_by_url: https://github.com/blackcater
  featured: false
- title: Kenneth Kwakye-Gyamfi Portfolio Site
  url: https://www.kwakye-gyamfi.com
  main_url: https://www.kwakye-gyamfi.com
  source_url: https://www.github.com/cross19xx/cross-site
  description: >
    Personal portfolio site for Kenneth Kwakye-Gyamfi, a mobile and web full stack applications developer currently based in Accra, Ghana.
  categories:
    - SEO
    - Web Development
    - Open Source
    - Portfolio
  featured: false
- title: Gareth Weaver
  url: https://www.garethweaver.com/
  main_url: https://www.garethweaver.com/
  source_url: https://github.com/garethweaver/public-site-react
  description: >
    A personal portfolio of a London based frontend developer built with Gatsby 2, Redux and Sass
  categories:
    - Portfolio
    - Web Development
  built_by: Gareth Weaver
  built_by_url: https://twitter.com/garethdweaver
  featured: false
- title: Mailjet
  url: https://dev.mailjet.com/
  main_url: https://dev.mailjet.com/
  description: >
    Mailjet is an easy-to-use all-in-one e-mail platform.
  categories:
    - API
    - Documentation
  featured: false
- title: Peintagone
  url: https://www.peintagone.be/
  main_url: https://www.peintagone.be/
  description: >
    Peintagone is a superior quality paint brand with Belgian tones.
  categories:
    - Portfolio
    - Gallery
  built_by: Sebastien Crepin
  built_by_url: https://github.com/opeah
  featured: false
- title: Let's Do Dish!
  url: https://letsdodish.com
  main_url: https://letsdodish.com
  description: >
    A new recipe site for people who enjoy cooking great food in their home kitchen. Find some great meal ideas! Let's do dish!
  categories:
    - Blog
    - Food
  built_by: Connerra
  featured: false
- title: AWS Amplify Community
  url: https://amplify.aws/community/
  main_url: https://amplify.aws/community/
  source_url: https://github.com/aws-amplify/community
  description: >
    Amplify Community is a hub for developers building fullstack serverless applications with Amplify to easily access content (such as events, blog posts, videos, sample projects, and tutorials) created by other members of the Amplify community.
  categories:
    - Blog
    - Directory
    - Education
    - Technology
  built_by: Nikhil Swaminathan
  built_by_url: https://github.com/swaminator
  featured: false
- title: Cal State Monterey Bay
  url: https://csumb.edu
  main_url: https://csumb.edu
  source_url: https://github.com/csumb/csumb-gatsby
  description: >
    A website for the entire campus of California State University, Monterey Bay.
  categories:
    - Education
    - Government
  built_by: CSUMB Web Team
  built_by_url: https://csumb.edu/web/team
  featured: false
- title: BestPricingPages.com
  url: https://bestpricingpages.com
  main_url: https://bestpricingpages.com
  source_url: https://github.com/jpvalery/pricingpages/
  description: >
    A repository of the best pricing pages by the best companies. Built in less than a week.
    Inspired by RGE and since pricingpages.xyz no longer exists, I felt such a resource was missing and could be helpful to many people.
  categories:
    - Business
    - Community
    - Entrepreneurship
    - Open Source
    - Technology
  built_by: Jp Valery
  built_by_url: https://jpvalery.me
  featured: false
- title: Lendo Austria
  url: https://lendo.at
  main_url: https://lendo.at
  description: >
    A Comparison site for best private loan offer from banks in Austria.
  categories:
    - Business
    - Finance
  built_by: Lendo developers
  featured: false
- title: Visual Cloud FX
  url: https://visualcloudfx.com
  main_url: https://visualcloudfx.com
  source_url: https://github.com/jjcav84/visualcloudfx
  description: >
    Basic static site built with MDBootstrap, React, and Gatsby
  categories:
    - Consulting
    - Portfolio
  built_by: Jacob Cavazos
  built_by_url: https://jacobcavazos.com
- title: Matthew Miller (Me4502)
  url: https://matthewmiller.dev
  main_url: https://matthewmiller.dev
  description: >
    The personal site, blog and portfolio of Matthew Miller (Me4502)
  categories:
    - Blog
    - Programming
    - Technology
    - Portfolio
  built_by: Matthew Miller
  featured: false
- title: Årets Kontor
  url: https://aretskontor.newst.se
  main_url: https://aretskontor.newst.se
  description: >
    A swedish competition for "office of the year" in sweden with a focus on design. Built with MDBootstrap and Gatsby.
  categories:
    - Real Estate
    - Marketing
  built_by: Victor Björklund
  built_by_url: https://victorbjorklund.com
  featured: false
- title: Kyma
  url: https://kyma-project.io
  main_url: https://kyma-project.io
  source_url: https://github.com/kyma-project/website
  description: >
    This website holds overview, blog and documentation for Kyma open source project that is a Kubernates based application extensibility framework.
  categories:
    - Documentation
    - Blog
    - Technology
    - Open Source
  built_by: Kyma developers
  built_by_url: https://twitter.com/kymaproject
  featured: false
- title: Verso
  main_url: https://verso.digital
  url: https://verso.digital
  description: >
    Verso is a creative technology studio based in Singapore. Site built with Gatsby and Netlify.
  categories:
    - Agency
    - Consulting
    - Design
    - Technology
  built_by: Verso
  built_by_url: https://verso.digital
  featured: false
- title: Camilo Holguin
  url: https://camiloholguin.me
  main_url: https://camiloholguin.me
  source_url: https://github.com/camiloholguin/gatsby-portfolio
  description: >
    Portfolio site using GatsbyJS and WordPress REST API.
  categories:
    - WordPress
    - Portfolio
    - Web Development
  built_by: Camilo Holguin
  built_by_url: https://camiloholguin.me
  featured: false
- title: Kodingnesia
  url: https://kodingnesia.com/
  main_url: https://kodingnesia.com/
  description: >
    Kodingnesia is a place for learning programming & linux in Bahasa Indonesia.
  categories:
    - Blog
    - Programming
    - Technology
  built_by: Frisko Mayufid
  built_by_url: https://frisko.space
- title: ERS HCL Open Source Portal
  url: https://ers-hcl.github.io/
  main_url: https://ers-hcl.github.io/
  description: >
    Official site for ERS-HCL GitHub organizational site. This is a hybrid app with static and dynamic content, providing a details of the open source projects, initiatives, innovation ideas within ERS-HCL. It pulls data from various data sources including GitHub APIs, MDX based blog posts, excel files. It also hosts an ideas app that is based on Firebase.
  categories:
    - Open Source
    - Blog
    - Technology
    - Web Development
    - Community
    - Documentation
  source_url: https://github.com/ERS-HCL/gatsby-ershcl-app
  built_by: Tarun Kumar Sukhu
  built_by_url: https://github.com/tsukhu
- title: Ben Shi
  url: https://hbish.com/
  main_url: https://hbish.com/
  source_url: https://github.com/hbish/hbish.com
  description: >
    A personal website of Ben Shi, a technologist from Sydney, Australia.
  categories:
    - Blog
    - Programming
    - Technology
  built_by: Ben Shi
  built_by_url: https://hbish.com/
  featured: false
- title: Sandbox
  url: https://www.sandboxneu.com/
  main_url: https://www.sandboxneu.com/
  source_url: https://github.com/sandboxneu/sandboxneu.com
  description: >
    Official website of Sandbox, a Northeastern University student group that builds software for researchers.
  categories:
    - Marketing
  built_by: Sandbox at Northeastern
  built_by_url: https://github.com/sandboxneu/
  featured: false
- title: Accessible App
  main_url: https://accessible-app.com
  url: https://accessible-app.com
  source_url: https://github.com/accessible-app/accessible-app_com
  description: >
    Learn how to build inclusive web applications and Single Page Apps in modern JavaScript frameworks. This project collects strategies, links, patterns and plugins for React, Vue and Angular.
  categories:
    - Accessibility
    - Web Development
    - JavaScript
  built_by: Marcus Herrmann
  built_by_url: https://marcus.io
  featured: false
- title: PygmalionPolymorph
  url: https://pygmalionpolymorph.com
  main_url: https://pygmalionpolymorph.com
  source_url: https://github.com/PygmalionPolymorph/portfolio
  description: >
    Portfolio of artist, musician and developer PygmalionPolymorph.
  categories:
    - Portfolio
    - Gallery
    - Music
    - Photography
    - Web Development
  built_by: PygmalionPolymorph
  built_by_url: https://pygmalionpolymorph.com
  featured: false
- title: Gonzalo Nuñez Photographer
  main_url: https://www.gonzalonunez.com
  url: https://www.gonzalonunez.com
  description: >
    Website for Cancun based destination wedding photographer Gonzalo Nuñez. Site built with GatsbyJS, WordPress API and Netlify.
  categories:
    - Photography
    - Portfolio
    - WordPress
  built_by: Miguel Mayo
  built_by_url: https://www.miguelmayo.com
  featured: false
- title: Element 84
  main_url: https://www.element84.com
  url: https://www.element84.com
  description: >
    Element 84 is software engineering and design firm that helps companies and government agencies solve problems using remote sensing, life sciences, and transportation data in the cloud.
  categories:
    - Agency
    - Blog
    - Business
    - Consulting
    - Data
    - Design
    - Government
    - Portfolio
    - Programming
    - Science
    - Technology
    - User Experience
    - Web Development
- title: Raconteur Agency
  main_url: https://www.raconteur.net/agency
  url: https://www.raconteur.net/agency
  description: >
    Raconteur Agency is a London-based content marketing agency for B2B brands. We have rebuilt their site with Gatsby v2 using their existing WordPress backend as the data source. By switching from WordPress to GatsbyJS we have achieved a 200%+ improvement in page load times and went from a Lighthouse performance score of 49 to 100.
  categories:
    - Agency
    - Marketing
    - WordPress
  built_by: Jacob Herper
  built_by_url: https://herper.io
  featured: false
- title: Purple11
  main_url: https://purple11.com/
  url: https://purple11.com/
  description: >
    Purple11 is a site for photography and photo retouching tips and tricks.
  categories:
    - Blog
    - Photography
  built_by: Sébastien Noël
  built_by_url: https://blkfuel.com/
  featured: false
- title: PerfReviews
  main_url: https://perf.reviews/
  url: https://perf.reviews/
  source_url: https://github.com/PerfReviews/PerfReviews
  description: >
    The best content about web performance in spanish language.
  categories:
    - Web Development
  built_by: Joan León & José M. Pérez
  built_by_url: https://perf.reviews/nosotros/
  featured: false
- title: Un Backend - Blog
  main_url: https://www.unbackend.pro/
  url: https://www.unbackend.pro/
  description: >
    The personal website and blog of Camilo Ramírez, a backend developer :).
  categories:
    - Blog
    - Programming
    - Technology
  source_url: https://github.com/camilortte/camilortte.github.com
  built_by: Camilo Ramírez
  built_by_url: https://www.unbackend.pro/about
  featured: false
- title: Hitesh Vaghasiya
  main_url: https://hiteshvaghasiya.com/
  url: https://hiteshvaghasiya.com/
  description: >
    This is Hitesh Vaghasiya's blog. This blog is help you an E-Commerce like Magento, Shopify, and BigCommerce.
  categories:
    - Blog
    - Programming
    - Technology
    - Web Development
  built_by: Hitesh Vaghasiya
  built_by_url: https://hiteshvaghasiya.com/
  featured: false
- title: Aditus
  main_url: https://www.aditus.io
  url: https://www.aditus.io
  description: >
    Aditus is the accessibility tool for your team. We help teams build accessible websites and products.
  categories:
    - Accessibility
    - Education
  built_by: Aditus
  built_by_url: https://www.aditus.io
  featured: false
- title: Ultra Config
  main_url: https://ultraconfig.com.au/
  url: https://ultraconfig.com.au/ultra-config-generator/
  description: >
    Ultra Config Generator is a software application for Network Engineers to efficiently manage their network infrastructure.
  categories:
    - Blog
    - Technology
  built_by: Ultra Config
  built_by_url: https://ultraconfig.com.au/
  featured: false
- title: Malice
  main_url: https://malice.fr/
  url: https://malice.fr/
  description: >
    Malice is a cyber-training  platform for learning, validating and improving security related skills through simulated scenarios and challenges.
  categories:
    - Security
    - Technology
  built_by: Sysdream
  built_by_url: https://sysdream.com/
  featured: false
- title: Nash
  main_url: https://nash.io/
  url: https://nash.io/
  description: >
    Nash is a decentralized platform for trading, payment and other financial services. Our goal is to bring distributed finance to everyone by making blockchain technology fast and easy to use. We employ an off-chain engine to match trades rapidly, but never take control of customers’ assets. Our intuitive interface offers easy access to a range of trading, payment and investment functions.
  categories:
    - Portfolio
    - Security
    - Technology
  built_by: Andrej Gajdos
  built_by_url: https://andrejgajdos.com/
  featured: false
- title: Axel Fuhrmann
  url: https://axelfuhrmann.com
  main_url: https://axelfuhrmann.com
  source_url: https://github.com/afuh/axelfuhrmann.com
  description: >
    Personal portfolio.
  categories:
    - Portfolio
    - Freelance
    - Web Development
  featured: false
- title: Alaina Viau
  url: https://www.alainaviau.com
  main_url: https://www.alainaviau.com
  description: >
    Official website of Canadian opera director, creator, and producer Alaina Viau. Site designed by Stephen Bell.
  categories:
    - Portfolio
    - Music
  built_by: Michael Uloth
  built_by_url: https://www.michaeluloth.com
- title: Alison Moritz
  url: https://www.alisonmoritz.com
  main_url: https://www.alisonmoritz.com
  description: >
    Official website of American stage director Alison Moritz. Site designed by Stephen Bell.
  categories:
    - Portfolio
    - Music
  built_by: Michael Uloth
  built_by_url: https://www.michaeluloth.com
- title: Luke Secomb Digital
  url: https://lukesecomb.digital
  main_url: https://lukesecomb.digital
  source_url: https://github.com/lukethacoder/luke-secomb-simple
  description: >
    A simple portfolio site built using TypeScript, Markdown and React Spring.
  categories:
    - Portfolio
    - Web Development
  built_by: Luke Secomb
  built_by_url: https://lukesecomb.digital
  featured: false
- title: We are Brew
  url: https://www.wearebrew.co.uk
  main_url: https://www.wearebrew.co.uk
  description: >
    Official website for Brew, a Birmingham based Digital Marketing Agency.
  categories:
    - Portfolio
    - Web Development
    - Agency
    - Marketing
  built_by: Brew Digital
  built_by_url: https://www.wearebrew.co.uk
- title: Global City Data
  main_url: https://globalcitydata.com
  url: https://globalcitydata.com
  source_url: https://github.com/globalcitydata/globalcitydata
  description: >
    Global City Data is an open, easily browsable platform to showcase peer-reviewed urban datasets and models created by different research groups.
  categories:
    - Education
    - Open Source
  built_by: Rafi Barash
  built_by_url: https://rafibarash.com
  featured: false
- title: Submittable
  url: https://www.submittable.com
  main_url: https://www.submittable.com
  description: >
    Submissions made simple. Submittalbe is a cloud-based submissions manager that lets you accept, review, and make decisions on any kind of digital content.
  categories:
    - Technology
    - Marketing
  built_by: Genevieve Crow
  built_by_url: https://github.com/g-crow
- title: Appmantle
  main_url: https://appmantle.com
  url: https://appmantle.com
  description: >
    Appmantle is a new way of creating apps. A complete modern app that you build yourself quickly & easily, without programming knowledge.
  categories:
    - App
    - Marketing
    - Landing Page
    - Mobile Development
    - Technology
  built_by: Appmantle
  built_by_url: https://appmantle.com
  featured: false
- title: Acto
  main_url: https://www.acto.dk/
  url: https://www.acto.dk/
  description: >
    Tomorrows solutions - today. Acto is an innovative software engineering company, providing your business with high-quality, scalable and maintainable software solutions, to make your business shine.
  categories:
    - Agency
    - Technology
    - Web Development
    - Mobile Development
  built_by: Acto
  built_by_url: https://www.acto.dk/
- title: Gatsby GitHub Stats
  url: https://gatsby-github-stats.netlify.app
  main_url: https://gatsby-github-stats.netlify.app
  source_url: https://github.com/lannonbr/gatsby-github-stats/
  description: >
    Statistics Dashboard for Gatsby GitHub repository
  categories:
    - Data
  built_by: Benjamin Lannon
  built_by_url: https://lannonbr.com
  featured: false
- title: Graphic Intuitions
  url: https://www.graphicintuitions.com/
  main_url: https://www.graphicintuitions.com/
  description: >
    Digital marketing agency located in Morris, Manitoba.
  categories:
    - Agency
    - Web Development
    - Marketing
  featured: false
- title: Smooper
  url: https://www.smooper.com/
  main_url: https://www.smooper.com/
  description: >
    We connect you with digital marketing experts for 1 on 1 consultation sessions
  categories:
    - Marketing
    - Directory
  featured: false
- title: Lesley Barber
  url: https://www.lesleybarber.com/
  main_url: https://www.lesleybarber.com/
  description: >
    Official website of Canadian film composer Lesley Barber.
  categories:
    - Portfolio
    - Music
  built_by: Michael Uloth
  built_by_url: https://www.michaeluloth.com
- title: Timeline of Terror
  main_url: https://timelineofterror.org/
  url: https://timelineofterror.org/
  source_url: https://github.com/Symbitic/timeline-of-terror
  description: >
    Complete guide to the events of September 11, 2001.
  categories:
    - Directory
    - Government
  built_by: Alex Shaw
  built_by_url: https://github.com/Symbitic/
  featured: false
- title: Pill Club
  url: https://thepillclub.com
  main_url: https://thepillclub.com
  description: >
    Zero Copay With Insurance + Free Shipping + Bonus Gifts + Online Delivery – Birth Control Delivery and Prescription
  categories:
    - Marketing
    - Healthcare
  built_by: Pill Club
  built_by_url: https://thepillclub.com
- title: myweekinjs
  url: https://www.myweekinjs.com/
  main_url: https://www.myweekinjs.com/
  source_url: https://github.com/myweekinjs/public-website
  description: >
    Challenge to create and/or learn something new in JavaScript each week.
  categories:
    - Blog
  built_by: Adriaan Janse van Rensburg
  built_by_url: https://github.com/HurricaneInteractive/
  featured: false
- title: The Edit Suite
  main_url: https://www.theeditsuite.com.au/
  url: https://www.theeditsuite.com.au/
  source_url: https://thriveweb.com.au/portfolio/the-edit-suite/
  description: >-
    The Edit Suite is an award winning video production and photography company based out of our Mermaid Beach studio on the Gold Coast of Australia but we also have the ability to work mobile from any location.
  categories:
    - Photography
    - Marketing
  built_by: Thrive Team - Gold Coast
  built_by_url: https://thriveweb.com.au/
  featured: false
- title: CarineRoitfeld
  main_url: https://www.carineroitfeld.com/
  url: https://www.carineroitfeld.com/
  description: >
    Online shop for Carine Roitfeld parfume
  categories:
    - E-commerce
  built_by: Ask Phill
  built_by_url: https://askphill.com
- title: EngineHub.org
  url: https://enginehub.org
  main_url: https://enginehub.org
  source_url: https://github.com/EngineHub/enginehub-website
  description: >
    The landing pages for EngineHub, the organisation behind WorldEdit, WorldGuard, CraftBook, and more
  categories:
    - Landing Page
    - Technology
    - Open Source
  built_by: Matthew Miller
  built_by_url: https://matthewmiller.dev
- title: Goulburn Physiotherapy
  url: https://www.goulburnphysiotherapy.com.au/
  main_url: https://www.goulburnphysiotherapy.com.au/
  description: >
    Goulburn Physiotherapy is a leader in injury prevention, individual and community health, and workplace health solutions across Central Victoria.
  categories:
    - Blog
    - Healthcare
  built_by: KiwiSprout
  built_by_url: https://kiwisprout.nz/
  featured: false
- title: TomTom Traffic Index
  main_url: https://www.tomtom.com/en_gb/traffic-index/
  url: https://www.tomtom.com/en_gb/traffic-index/
  description: >
    The TomTom Traffic Index provides drivers, city planners, auto manufacturers and policy makers with unbiased statistics and information about congestion levels in 403 cities across 56 countries on 6 continents.
  categories:
    - Travel
    - Data
  built_by: TomTom
  built_by_url: https://tomtom.com
  featured: false
- title: PrintAWorld | A 3D Printing and Fabrication Company
  main_url: https://prtwd.com/
  url: https://prtwd.com/
  description: >
    PrintAWorld is a NYC based fabrication and manufacturing company that specializes in 3D printing, 3D scanning, CAD Design,
    laser cutting, and rapid prototyping. We help artists, agencies and engineers turn their ideas into its physical form.
  categories:
    - Business
  featured: false
- title: Glug-Infinite
  main_url: https://gluginfinite.github.io
  url: https://gluginfinite.github.io
  source_url: https://github.com/crstnmac/glug
  description: >
    This is a website built with Gatsby v2 that is deployed on GitHub using GitHub Pages and Netlify.
  categories:
    - Web Development
    - Blog
    - Portfolio
    - Agency
  built_by: Criston Macarenhas
  built_by_url: https://github.com/crstnmac
  featured: false
- title: The State of CSS Survey
  main_url: https://stateofcss.com/
  url: https://stateofcss.com/
  source_url: https://github.com/StateOfJS/state-of-css-2019
  description: >
    Annual CSS survey, brother of The State of JS Survey.
  categories:
    - Web Development
  built_by: Sacha Greif & Contribs
  built_by_url: https://github.com/StateOfJS
  featured: false
- title: Bytom Blockchain
  url: https://bytom.io/
  main_url: https://bytom.io/
  source_url: https://github.com/bytomlabs/bytom.io
  description: >
    Embrace the New Era of Bytom Blockchain
  categories:
    - Finance
    - Open Source
    - Technology
  built_by: Bytom Foundation
  built_by_url: https://bytom.io/
  featured: false
- title: Oerol Festival
  url: https://www.oerol.nl/nl/
  main_url: https://www.oerol.nl/en/
  description: >
    Oerol is a cultural festival on the island of Terschelling in the Netherlands that is held annually in June.
    The ten-day festival is focused on live, public theatre as well as music and visual arts.
  categories:
    - Event
    - Entertainment
  built_by: Oberon
  built_by_url: https://oberon.nl/
  featured: false
- title: Libra
  main_url: https://libra.org/
  url: https://libra.org/
  description: Libra's mission is to enable a simple global currency and financial infrastructure that empowers billions of people.
  featured: false
  categories:
    - Open Source
    - Technology
    - Finance
- title: Riffy Blog
  main_url: https://blog.rayriffy.com/
  url: https://blog.rayriffy.com/
  source_url: https://github.com/rayriffy/rayriffy-blog
  description: >
    Riffy Blog is async based beautiful highly maintainable site built by using Gatsby v2 with SEO optimized.
  categories:
    - Web Development
    - Blog
    - Open Source
    - Technology
    - Music
    - SEO
  built_by: Phumrapee Limpianchop
  built_by_url: https://rayriffy.com/
  featured: false
- title: The Coffee Collective
  url: https://coffeecollective.dk
  main_url: https://coffeecollective.dk
  description: >
    The Coffee Collective website is a JAM-stack based, multilingual, multi currency website/shop selling coffee, related products and subscriptions.
  categories:
    - E-commerce
    - Food
  built_by: Remotely (Anders Hallundbæk)
  built_by_url: https://remotely.dk
  featured: false
- title: Leadership Development International
  url: https://ldi.global
  main_url: https://ldi.global
  description: >
    A DatoCMS-backed site for an education and training company based in the US, China and the UAE.
  categories:
    - Education
    - Nonprofit
  built_by: Grant Holle
  built_by_url: https://grantholle.com
  featured: false
- title: Canvas 1839
  main_url: https://www.canvas1839.com/
  url: https://www.canvas1839.com/
  description: >-
    Online store for Canvas 1839 products, including pharmacological-grade CBD oil and relief cream.
  categories:
    - E-commerce
    - Marketing
  built_by: Corey Ward
  built_by_url: http://www.coreyward.me/
- title: Sparkle Stories
  main_url: https://app.sparklestories.com/
  url: https://app.sparklestories.com/
  description: >-
    Sparkle Stories is a streaming audio platform for children with over 1,200 original audio stories.
  categories:
    - App
    - Education
  built_by: Corey Ward
  built_by_url: http://www.coreyward.me/
- title: nehalist.io
  main_url: https://nehalist.io
  url: https://nehalist.io
  description: >
    nehalist.io is a blog about software development, technology and all that kind of geeky stuff.
  categories:
    - Blog
    - Web Development
    - Open Source
  built_by: Kevin Hirczy
  built_by_url: https://nehalist.io
  featured: false
- title: March and Ash
  main_url: https://marchandash.com/
  url: https://marchandash.com/
  description: >-
    March and Ash is a customer-focused, licensed cannabis dispensary located in Mission Valley.
  categories:
    - E-commerce
    - Business
    - Blog
  built_by: Blueyellow
  built_by_url: https://blueyellow.io/
  featured: false
- title: T Two Industries
  description: >
    T Two Industries is a manufacturing company specializing in building custom truck decks, truck bodies, and trailers.
  main_url: https://www.ttwo.ca
  url: https://www.ttwo.ca
  categories:
    - Business
  built_by: https://www.t2.ca
  built_by_url: https://www.t2.ca
  featured: false
- title: Cali's Finest Landscaping
  url: https://www.calisfinestlandscaping.com/
  main_url: https://www.calisfinestlandscaping.com/
  description: >
    A team of hard-working, quality-obsessed landscaping professionals looking to take dreams and transform them into reality.
  categories:
    - Business
  built_by: David Krasniy
  built_by_url: http://dkrasniy.com
  featured: false
- title: Vazco
  url: https://www.vazco.eu
  main_url: https://www.vazco.eu
  description: >
    Vazco works for clients from all around the world in future-proof technologies and help them build better products.
  categories:
    - Agency
    - Web Development
    - Blog
    - Business
    - Technology
  built_by: Vazco
  built_by_url: https://www.vazco.eu
  featured: false
- title: Major League Eating
  main_url: https://majorleagueeating.com
  url: https://majorleagueeating.com
  description: >
    Major League Eating is the professional competitive eating organization that runs the Nathan’s Famous Coney Island Hot Dog eating contest on July 4th, among other eating events.
  categories:
    - Entertainment
    - Sports
  built_by: Carmen Cincotti
  built_by_url: https://github.com/ccincotti3
  featured: false
- title: APIs You Won't Hate
  url: https://apisyouwonthate.com/blog
  main_url: https://apisyouwonthate.com
  source_url: https://github.com/apisyouwonthate/apisyouwonthate.com
  description: >
    API development is a topic very close to our hearts. APIs You Won't Hate is a team and community dedicated to learning, writing, sharing ideas and bettering understanding of API practices. Together we can eradicate APIs we hate.
  categories:
    - Blog
    - Education
    - E-commerce
    - API
    - Community
    - Learning
    - Open Source
    - Technology
    - Web Development
  built_by: Mike Bifulco
  built_by_url: https://github.com/mbifulco
  featured: false
- title: Sankarsan Kampa
  main_url: https://traction.one
  url: https://traction.one
  description: Full time programmer, part time gamer, exploring the details of programmable systems and how to stretch their capabilities.
  featured: false
  categories:
    - Portfolio
    - Freelance
- title: AwesomeDocs
  main_url: https://awesomedocs.traction.one/
  url: https://awesomedocs.traction.one/install
  source_url: https://github.com/AwesomeDocs/website
  description: An awesome documentation website generator!
  featured: false
  categories:
    - Open Source
    - Web Development
    - Technology
    - Documentation
  built_by: Sankarsan Kampa
  built_by_url: https://traction.one
- title: Prism Programming Language
  main_url: https://prism.traction.one/
  url: https://prism.traction.one/
  source_url: https://github.com/PrismLang/website
  description: Interpreted, high-level, programming language.
  featured: false
  categories:
    - Programming
    - Open Source
    - Technology
    - Documentation
  built_by: Sankarsan Kampa
  built_by_url: https://traction.one
- title: KingsDesign
  url: https://www.kingsdesign.com.au/
  main_url: https://www.kingsdesign.com.au/
  description: KingsDesign is a Hobart based web design and development company. KingsDesign creates, designs, measures and improves web based solutions for businesses and organisations across Australia.
  categories:
    - Agency
    - Technology
    - Portfolio
    - Consulting
    - User Experience
  built_by: KingsDesign
  built_by_url: https://www.kingsdesign.com.au
- title: EasyFloh | Easy Flows for all
  url: https://www.easyfloh.com
  main_url: https://www.easyfloh.com
  description: >
    EasyFloh is for creating simple flows for your organisation. An organisation
    can design own flows with own stages.
  categories:
    - Business
    - Landing Page
  built_by: Vikram Aroskar
  built_by_url: https://medium.com/@vikramaroskar
  featured: false
- title: Home Alarm Report
  url: https://homealarmreport.com/
  main_url: https://homealarmreport.com/
  description: >
    Home Alarm Report is dedicated to helping consumers make informed decisions
    about home security solutions. The site was easily migrated from a legacy WordPress
    installation and the dev team chose Gatsby for its site speed and SEO capabilities.
  categories:
    - Blog
    - Business
    - SEO
    - Technology
  built_by: Centerfield Media
  built_by_url: https://www.centerfield.com
- title: Just | FX for treasurers
  url: https://www.gojust.com
  main_url: https://www.gojust.com
  description: >
    Just provides a single centralized view of FX for corporate treasurers. See interbank market prices, and access transaction cost analysis.
  categories:
    - Finance
    - Technology
  built_by: Bejamas
  built_by_url: https://bejamas.io/
  featured: false
- title: Bureau for Good | Nonprofit branding, web and print communications
  url: https://www.bureauforgood.com
  main_url: https://www.bureauforgood.com
  description: >
    Bureau for Good helps nonprofits explain why they matter across digital & print media. Bureau for Good crafts purpose-driven identities, websites & print materials for changemakers.
  categories:
    - Nonprofit
    - Agency
    - Design
  built_by: Bejamas
  built_by_url: https://bejamas.io/
  featured: false
- title: Atelier Cartier Blumen
  url: https://www.ateliercartier.ch
  main_url: https://www.ateliercartier.ch
  description: >
    Im schönen Kreis 6 in Zürich kreiert Nicole Cartier Blumenkompositionen anhand Charaktereigenschaften oder Geschichten zur Person an. Für wen ist Dein Blumenstrauss gedacht? Einzigartige Floristik Blumensträusse, Blumenabos, Events, Shootings. Site designed by https://www.stolfo.co
  categories:
    - E-commerce
    - Design
  built_by: Bejamas
  built_by_url: https://bejamas.io/
  featured: false
- title: Veronym – Cloud Security Service Provider
  url: https://www.veronym.com
  main_url: https://www.veronym.com
  description: >
    Veronym is securing your digital transformation. A comprehensive Internet security solution for business. Stay safe no matter how, where and when you connect.
  categories:
    - Security
    - Technology
    - Business
  built_by: Bejamas
  built_by_url: https://bejamas.io/
  featured: false
- title: Devahoy
  url: https://devahoy.com/
  main_url: https://devahoy.com/
  description: >
    Devahoy is a personal blog written in Thai about software development.
  categories:
    - Blog
    - Programming
  built_by: Chai Phonbopit
  built_by_url: https://github.com/phonbopit
  featured: false
- title: Venus Lover
  url: https://venuslover.com
  main_url: https://venuslover.com
  description: >
    Venus Lover is a mobile app for iOS and Android so you can read your daily horoscope and have your natal chart, including the interpretation of the ascendant, planets, houses and aspects.
  categories:
    - App
    - Consulting
    - Education
    - Landing Page
- title: Write/Speak/Code
  url: https://www.writespeakcode.com/
  main_url: https://www.writespeakcode.com/
  description: >
    Write/Speak/Code is a non-profit on a mission to promote the visibility and leadership of technologists with marginalized genders through peer-led professional development.
  categories:
    - Community
    - Nonprofit
    - Open Source
    - Conference
  built_by: Nicola B.
  built_by_url: https://www.linkedin.com/in/nicola-b/
  featured: false
- title: Daniel Spajic
  url: https://danieljs.tech/
  main_url: https://danieljs.tech/
  description: >
    Passionate front-end developer with a deep, yet diverse skillset.
  categories:
    - Portfolio
    - Programming
    - Freelance
  built_by: Daniel Spajic
  featured: false
- title: Cosmotory
  url: https://cosmotory.netlify.app/
  main_url: https://cosmotory.netlify.app/
  description: >
    This is the educational blog containing various courses,learning materials from various authors from all over the world.
  categories:
    - Blog
    - Community
    - Nonprofit
    - Open Source
    - Education
  built_by: Hanishraj B Rao.
  built_by_url: https://hanishrao.netlify.app/
  featured: false
- title: Armorblox | Security Powered by Understanding
  url: https://www.armorblox.com
  main_url: https://www.armorblox.com
  description: >
    Armorblox is a venture-backed stealth cybersecurity startup, on a mission to build a game-changing enterprise security platform.
  categories:
    - Security
    - Technology
    - Business
  built_by: Bejamas
  built_by_url: https://bejamas.io
  featured: false
- title: Mojo
  url: https://www.mojo.is
  main_url: https://www.mojo.is/
  description: >
    We help companies create beautiful digital experiences
  categories:
    - Agency
    - Technology
    - Consulting
    - User Experience
    - Web Development
  featured: false
- title: Marcel Hauri
  url: https://marcelhauri.ch/
  main_url: https://marcelhauri.ch/
  description: >
    Marcel Hauri is an award-winning Magento developer and e-commerce specialist.
  categories:
    - Portfolio
    - Blog
    - Programming
    - Community
    - Open Source
    - E-commerce
  built_by: Marcel Hauri
  built_by_url: https://marcelhauri.ch
  featured: false
- title: Projektmanagementblog
  url: https://www.projektmanagementblog.de
  main_url: https://www.projektmanagementblog.de/
  source_url: https://github.com/StephanWeinhold/pmblog
  description: >
    Thoughts about modern project management. Built with Gatsby and Tachyons, based on Advanced Starter.
  categories:
    - Blog
  built_by: Stephan Weinhold
  built_by_url: https://stephanweinhold.com/
  featured: false
- title: Anthony Boyd Graphics
  url: https://www.anthonyboyd.graphics/
  main_url: https://www.anthonyboyd.graphics/
  description: >
    Free Graphic Design Resources by Anthony Boyd
  categories:
    - Portfolio
  built_by: Anthony Boyd
  built_by_url: https://www.anthonyboyd.com/
  featured: false
- title: Relocation Hero
  url: https://relocationhero.com
  main_url: https://relocationhero.com
  description: >
    Blog with FAQs related to Germany relocation. Built with Gatsby.
  categories:
    - Blog
    - Consulting
    - Community
  featured: false
- title: Zoe Rodriguez
  url: https://zoerodrgz.com
  main_url: https://zoerodrgz.com
  description: >
    Portfolio for Los Angeles-based designer Zoe Rodriguez. Built with Gatsby.
  categories:
    - Portfolio
    - Design
  built_by: Chase Ohlson
  built_by_url: https://chaseohlson.com
  featured: false
- title: TriActive USA
  url: https://triactiveusa.com
  main_url: https://triactiveusa.com
  description: >
    Website and blog for TriActive USA. Built with Gatsby.
  categories:
    - Landing Page
    - Business
  built_by: Chase Ohlson
  built_by_url: https://chaseohlson.com
- title: LaunchDarkly
  url: https://launchdarkly.com/
  main_url: https://launchdarkly.com/
  description: >
    LaunchDarkly is the feature management platform that software teams use to build better software, faster.
  categories:
    - Technology
    - Marketing
  built_by: LaunchDarkly
  built_by_url: https://launchdarkly.com/
  featured: false
- title: Arpit Goyal
  url: https://arpitgoyal.com
  main_url: https://arpitgoyal.com
  source_url: https://github.com/92arpitgoyal/ag-blog
  description: >
    Blog and portfolio website of a Front-end Developer turned Product Manager.
  categories:
    - Blog
    - Portfolio
    - Technology
    - User Experience
  built_by: Arpit Goyal
  built_by_url: https://twitter.com/_arpitgoyal
  featured: false
- title: Portfolio of Cole Townsend
  url: https://twnsnd.co
  main_url: https://twnsnd.co
  description: Portfolio of Cole Townsend, Product Designer
  categories:
    - Portfolio
    - User Experience
    - Web Development
    - Design
  built_by: Cole Townsend
  built_by_url: https://twitter.com/twnsndco
- title: Jana Desomer
  url: https://www.janadesomer.be/
  main_url: https://www.janadesomer.be/
  description: >
    I'm Jana, a digital product designer with coding skills, based in Belgium
  categories:
    - Portfolio
  built_by: Jana Desomer Designer/Developer
  built_by_url: https://www.janadesomer.be/
  featured: false
- title: Carbon8 Regenerative Agriculture
  url: https://www.carbon8.org.au/
  main_url: https://www.carbon8.org.au/
  description: >
    Carbon8 is a Not for Profit charity that supports Aussie farmers to transition to regenerative agriculture practices and rebuild the carbon (organic matter) in their soil from 1% to 8%.
  categories:
    - Nonprofit
    - E-commerce
  built_by: Little & Big
  built_by_url: https://www.littleandbig.com.au/
  featured: false
- title: Reactgo blog
  url: https://reactgo.com/
  main_url: https://reactgo.com/
  description: >
    It provides tutorials & articles about modern open source web technologies such as react,vuejs and gatsby.
  categories:
    - Blog
    - Education
    - Programming
    - Web Development
  built_by: Sai gowtham
  built_by_url: https://twitter.com/saigowthamr
  featured: false
- title: City Springs
  url: https://citysprings.com/
  main_url: https://citysprings.com/
  description: >
    Sandy Springs is a city built on creative thinking and determination. They captured a bold vision for a unified platform to bring together new and existing information systems. To get there, the Sandy Springs communications team partnered with Mediacurrent on a new Drupal 8 decoupled platform architecture with a Gatsbyjs front end to power both the City Springs website and its digital signage network. Now, the Sandy Springs team can create content once and publish it everywhere.
  categories:
    - Community
    - Government
  built_by: Mediacurrent
  built_by_url: https://www.mediacurrent.com
  featured: false
- title: Behalf
  url: https://www.behalf.no/
  main_url: https://www.behalf.no/
  description: >
    Behalf is Norwegian based digital design agency.
  categories:
    - Agency
    - Portfolio
    - Business
    - Consulting
    - Design
    - Design System
    - Marketing
    - Web Development
    - User Experience
  built_by: Behalf
  built_by_url: https://www.behalf.no/
  featured: false
- title: Saxenhammer & Co.
  url: https://saxenhammer-co.com/
  main_url: https://saxenhammer-co.com/
  description: >
    Saxenhammer & Co. is a leading boutique investment bank in Continental Europe. The firm’s strong track record is comprised of the execution of 200 successful transactions across all major industries.
  categories:
    - Consulting
    - Finance
    - Business
  built_by: Axel Fuhrmann
  built_by_url: https://axelfuhrmann.com/
  featured: false
- title: UltronEle
  url: http://ultronele.com
  main_url: https://runbytech.github.io/ueofcweb/
  source_url: https://github.com/runbytech/ueofcweb
  description: >
    UltronEle is a light, fast, simple yet interesting serverless e-learning CMS based on GatsbyJS. It aims to provide a easy-use product for tutors, teachers, instructors from all kinks of fields with near-zero efforts to setup their own authoring tool and content publish website.
  categories:
    - Education
    - Consulting
    - Landing Page
    - Web Development
    - Open Source
    - Learning
  built_by: RunbyTech
  built_by_url: http://runbytech.co
  featured: false
- title: Nick Selvaggio
  url: https://nickgs.com/
  main_url: https://nickgs.com/
  description: >
    The personal website of Nick Selvaggio. Long Island based web developer, teacher, and technologist.
  categories:
    - Consulting
    - Programming
    - Web Development
  featured: false
- title: Free & Open Source Gatsby Themes by LekoArts
  main_url: https://themes.lekoarts.de
  url: https://themes.lekoarts.de
  source_url: https://github.com/LekoArts/gatsby-themes/tree/master/www
  built_by: LekoArts
  built_by_url: https://github.com/LekoArts
  description: >-
    Get high-quality and customizable Gatsby themes to quickly bootstrap your website! Choose from many professionally created and impressive designs with a wide variety of features and customization options. Use Gatsby Themes to take your project to the next level and let you and your customers take advantage of the many benefits Gatsby has to offer.
  categories:
    - Open Source
    - Directory
    - Marketing
    - Landing Page
  featured: false
- title: Lars Roettig
  url: https://larsroettig.dev/
  main_url: https://larsroettig.dev/
  description: >
    Lars Roettig is a Magento Maintainer and e-commerce specialist. On his Blog, he writes Software Architecture and Magento Development.
  categories:
    - Portfolio
    - Blog
    - Programming
    - Community
    - Open Source
    - E-commerce
  built_by: Lars Roettig
  built_by_url: https://larsroettig.dev/
  featured: false
- title: Cade Kynaston
  url: https://cade.codes
  main_url: https://cade.codes
  source_url: https://github.com/cadekynaston/gatsby-portfolio
  description: >
    Cade Kynaston's Portfolio
  categories:
    - Portfolio
  built_by: Cade Kynaston
  built_by_url: https://github.com/cadekynaston
  featured: false
- title: Growable Meetups
  url: https://www.growable.io/
  main_url: https://www.growable.io/
  description: >
    Growable - Events to Accelerate your career in Tech. Made with <3 with Gatsby, React & Netlify by Talent Point in London.
  categories:
    - Event
    - Technology
    - Education
    - Community
    - Conference
  built_by: Talent Point
  built_by_url: https://github.com/talent-point/
  featured: false
- title: Fantastic Metropolis
  main_url: https://fantasticmetropolis.com
  url: https://fantasticmetropolis.com
  description: >
    Fantastic Metropolis ran between 2001 and 2006, highlighting the potential of literary science fiction and fantasy.
  categories:
    - Entertainment
  built_by: Luis Rodrigues
  built_by_url: https://goblindegook.com
  featured: false
- title: Simon Koelewijn
  main_url: https://simonkoelewijn.nl
  url: https://simonkoelewijn.nl
  description: >
    Personal blog of Simon Koelewijn, where he blogs about UX, analytics and web development (in Dutch). Made awesome and fast by using Gatsby 2.x (naturally) and gratefully using Netlify and Netlify CMS.
  categories:
    - Freelance
    - Blog
    - Web Development
    - User Experience
  built_by: Simon Koelewijn
  built_by_url: https://simonkoelewijn.nl
  featured: false
- title: Frankly Steve
  url: https://www.franklysteve.com/
  main_url: https://www.franklysteve.com/
  description: >
    Wedding photography with all the hugs, tears, kisses, smiles, laughter, banter, kids up trees, friends in hedges.
  categories:
    - Photography
    - Portfolio
  built_by: Little & Big
  built_by_url: https://www.littleandbig.com.au/
  featured: false
- title: Eventos orellana
  description: >-
    We are a company dedicated to providing personalized and professional advice
    for the elaboration and coordination of social and business events.
  main_url: https://eventosorellana.com/
  url: https://eventosorellana.com/
  featured: false
  categories:
    - Gallery
  built_by: Ramón Chancay
  built_by_url: https://ramonchancay.me/
- title: DIA Supermercados
  main_url: https://dia.com.br
  url: https://dia.com.br
  description: >-
    Brazilian retailer subsidiary, with more than 1,100 stores in Brazil, focusing on low prices and exclusive DIA Products.
  categories:
    - Business
  built_by: CloudDog
  built_by_url: https://clouddog.com.br
  featured: false
- title: AntdSite
  main_url: https://antdsite.yvescoding.org
  url: https://antdsite.yvescoding.org
  description: >-
    A static docs generator based on Ant Design and GatsbyJs.
  categories:
    - Documentation
  built_by: Yves Wang
  built_by_url: https://antdsite.yvescoding.org
- title: AntV
  main_url: https://antv.vision
  url: https://antv.vision
  description: >-
    AntV is a new generation of data visualization technique from Ant Financial
  categories:
    - Documentation
  built_by: afc163
  built_by_url: https://github.com/afc163
- title: ReactStudy Blog
  url: https://elated-lewin-51cf0d.netlify.app
  main_url: https://elated-lewin-51cf0d.netlify.app
  description: >
    Belong to your own blog by gatsby
  categories:
    - Blog
  built_by: 97thjingba
  built_by_url: https://github.com/97thjingba
  featured: false
- title: George
  main_url: https://kind-mestorf-5a2bc0.netlify.app
  url: https://kind-mestorf-5a2bc0.netlify.app
  description: >
    shiny new web built with Gatsby
  categories:
    - Blog
    - Portfolio
    - Gallery
    - Landing Page
    - Design
    - Web Development
    - Open Source
    - Science
  built_by: George Davituri
  featured: false

- title: CEO amp
  main_url: https://www.ceoamp.com
  url: https://www.ceoamp.com
  description: >
    CEO amp is an executive training programme to amplify a CEO's voice in the media. This site was built with Gatsby v2, Styled-Components, TypeScript and React Spring.
  categories:
    - Consulting
    - Entrepreneurship
    - Marketing
    - Landing Page
  built_by: Jacob Herper
  built_by_url: https://herper.io
  featured: false
- title: QuantumBlack
  main_url: https://www.quantumblack.com/
  url: https://www.quantumblack.com/
  description: >
    We help companies use data to make distinctive, sustainable and significant improvements to their performance.
  categories:
    - Technology
    - Consulting
    - Data
    - Design
  built_by: Richard Westenra
  built_by_url: https://www.richardwestenra.com/
  featured: false
- title: Coffeeshop Creative
  url: https://www.coffeeshopcreative.ca
  main_url: https://www.coffeeshopcreative.ca
  description: >
    Marketing site for a Toronto web design and videography studio.
  categories:
    - Marketing
    - Agency
    - Design
    - Video
    - Web Development
  built_by: Michael Uloth
  built_by_url: https://www.michaeluloth.com
  featured: false
- title: Daily Hacker News
  url: https://dailyhn.com
  main_url: https://dailyhn.com
  description: >
    Daily Hacker News presents the top five stories from Hacker News daily.
  categories:
    - Entertainment
    - Design
    - Web Development
    - Technology
    - Science
  built_by: Joeri Smits
  built_by_url: https://joeri.dev
  featured: false
- title: Grüne Dresden
  main_url: https://ltw19dresden.de
  url: https://ltw19dresden.de
  description: >
    This site was built for the Green Party in Germany (Bündnis 90/Die Grünen) for their local election in Dresden, Saxony. The site was built with Gatsby v2 and Styled-Components.
  categories:
    - Government
    - Nonprofit
  built_by: Jacob Herper
  built_by_url: https://herper.io
- title: Mill3 Studio
  main_url: https://mill3.studio/en/
  url: https://mill3.studio/en/
  description: >
    Our agency specializes in the analysis, strategy and development of digital products.
  categories:
    - Agency
    - Portfolio
  built_by: Mill3
  built_by_url: https://mill3.studio/en/
  featured: false
- title: Zellement
  main_url: https://www.zellement.com
  url: https://www.zellement.com
  description: >
    Online portfolio of Dan Farrow from Nottingham, UK.
  categories:
    - Portfolio
  built_by: Zellement
  built_by_url: https://www.zellement.com
  featured: false
- title: Fullstack HQ
  url: https://fullstackhq.com/
  main_url: https://fullstackhq.com/
  description: >
    Get immediate access to a battle-tested team of designers and developers on a pay-as-you-go monthly subscription.
  categories:
    - Agency
    - Consulting
    - Freelance
    - Marketing
    - Portfolio
    - Web Development
    - App
    - Business
    - Design
    - JavaScript
    - Technology
    - User Experience
    - Web Development
    - E-commerce
    - WordPress
  built_by: Fullstack HQ
  built_by_url: https://fullstackhq.com/
  featured: false
- title: Cantas
  main_url: https://www.cantas.co.jp
  url: https://www.cantas.co.jp
  description: >
    Cantas is digital marketing company in Japan.
  categories:
    - Business
    - Agency
  built_by: Cantas
  built_by_url: https://www.cantas.co.jp
  featured: false
- title: Sheringham Shantymen
  main_url: https://www.shantymen.com/
  url: https://www.shantymen.com/
  description: >
    The Sheringham Shantymen are a sea shanty singing group that raise money for the RNLI in the UK.
  categories:
    - Music
    - Community
    - Entertainment
    - Nonprofit
  built_by: Zellement
  built_by_url: https://www.zellement.com/
  featured: false
- title: WP Spark
  main_url: https://wpspark.io/
  url: https://wpspark.io/
  description: >
    Create blazing fast website with WordPress and our Gatsby themes.
  categories:
    - Agency
    - Community
    - Blog
    - WordPress
  built_by: wpspark
  built_by_url: https://wpspark.io/
- title: Ronald Langeveld
  description: >
    Ronald Langeveld's blog and Web Development portfolio website.
  main_url: https://www.ronaldlangeveld.com
  url: https://www.ronaldlangeveld.com
  categories:
    - Blog
    - Web Development
    - Freelance
    - Portfolio
    - Consulting
  featured: false
- title: Golfonaut
  description: >
    Golfonaut - Golf application for Apple Watch
  main_url: https://golfonaut.io
  url: https://golfonaut.io
  categories:
    - App
    - Sports
  featured: false
- title: Anton Sten - UX Lead/Design
  url: https://www.antonsten.com
  main_url: https://www.antonsten.com
  description: Anton Sten leads UX for design-driven companies.
  categories:
    - User Experience
    - Blog
    - Freelance
    - Portfolio
    - Consulting
    - Agency
    - Design
  featured: false
- title: Rashmi AP - Front-end Developer
  main_url: http://rashmiap.me
  url: http://rashmiap.me
  featured: false
  description: >
    Rashmi AP's Personal Portfolio Website
  source_url: https://github.com/rashmiap/personal-website-react
  categories:
    - Portfolio
    - Open Source
  built_by: Rashmi AP
  built_by_url: http://rashmiap.me
- title: OpenSourceRepos - Blogs for open source repositories
  main_url: https://opensourcerepos.com
  url: https://opensourcerepos.com
  featured: false
  description: >
    Open Source Repos is a blog site for explaining the architecture, code-walkthrough and key takeways for the GitHub repository. Out main aim to is to help more developers contribute to open source projects.
  source_url: https://github.com/opensourcerepos/blogs
  categories:
    - Open Source
    - Design
    - Design System
    - Blog
  built_by: OpenSourceRepos Team
  built_by_url: https://opensourcerepos.com
- title: Sheelah Brennan - Front-End/UX Engineer
  main_url: https://sheelahb.com
  url: https://sheelahb.com
  featured: false
  description: >
    Sheelah Brennan's web development blog
  categories:
    - Blog
    - Web Development
    - Design
    - Freelance
    - Portfolio
  built_by: Sheelah Brennan
- title: Delinx.Digital - Web and Mobile Development Agency based in Sofia, Bulgaria
  main_url: https://delinx.digital
  url: https://delinx.digital/solutions
  description: >
    Delinx.digital is a software development oriented digital agency based in Sofia, Bulgaria. We develop bespoke software solutions using  WordPress, WooCommerce, Shopify, e-commerce, React.js, Node.js, PHP, Laravel and many other technologies.
  categories:
    - Agency
    - Web Development
    - Design
    - E-commerce
    - WordPress
  featured: false
- title: Cameron Nuckols - Articles, Book Notes, and More
  main_url: https://nucks.co
  url: https://nucks.co
  description: >
    This site hosts all of Cameron Nuckols's writing on entrepreneurship, startups, money, fitness, self-education, and self-improvement.
  categories:
    - Blog
    - Entrepreneurship
    - Business
    - Productivity
    - Technology
    - Marketing
  featured: false
- title: Hayato KAJIYAMA - Portfolio
  main_url: https://hyakt.dev
  url: https://hyakt.dev
  source_url: https://github.com/hyakt/hyakt.github.io
  featured: false
  categories:
    - Portfolio
- title: Skirtcraft - Unisex Skirts with Large Pockets
  main_url: https://skirtcraft.com
  url: https://skirtcraft.com/products
  source_url: https://github.com/jqrn/skirtcraft-web
  description: >
    Skirtcraft sells unisex skirts with large pockets, made in the USA. Site built with TypeScript and styled-components, with Tumblr-sourced blog posts.
  categories:
    - E-commerce
    - Blog
  built_by: Joe Quarion
  built_by_url: https://github.com/jqrn
  featured: false
- title: Vermarc Sport
  main_url: https://www.vermarcsport.com/
  url: https://www.vermarcsport.com/
  description: >
    Vermarc Sport offers a wide range of cycle clothing, cycling jerseys, bib shorts, rain gear and accessories, as well for the summer, the mid-season (autumn / spring) and the winter.
  categories:
    - E-commerce
  built_by: BrikL
  built_by_url: https://github.com/Brikl
- title: Cole Ruche
  main_url: https://coleruche.com
  url: https://coleruche.com
  source_url: https://github.com/kingingcole/myblog
  description: >
    The personal website and blog for Emeruche "Cole" Ikenna, front-end web developer from Nigeria.
  categories:
    - Blog
    - Portfolio
  built_by: Emeruche "Cole" Ikenna
  built_by_url: https://twitter.com/cole_ruche
  featured: false
- title: Abhith Rajan - Coder, Blogger, Biker, Full Stack Developer
  main_url: https://www.abhith.net/
  url: https://www.abhith.net/
  source_url: https://github.com/Abhith/abhith.net
  description: >
    abhith.net is a portfolio website of Abhith Rajan, a full stack developer. Sharing blog posts, recommended videos, developer stories and services with the world through this site.
  categories:
    - Portfolio
    - Blog
    - Programming
    - Open Source
    - Technology
  built_by: Abhith Rajan
  built_by_url: https://github.com/Abhith
  featured: false
- title: Mr & Mrs Wilkinson
  url: https://thewilkinsons.netlify.app/
  main_url: https://thewilkinsons.netlify.app/
  source_url: https://github.com/davemullenjnr/the-wilkinsons
  description: >
    A one-page wedding photography showcase using Gatsby Image and featuring a lovely hero and intro section.
  categories:
    - Photography
  built_by: Dave Mullen Jnr
  built_by_url: https://davemullenjnr.co.uk
  featured: false
- title: Gopesh Gopinath - Full Stack JavaScript Developer
  url: https://www.gopeshgopinath.com
  main_url: https://www.gopeshgopinath.com
  source_url: https://github.com/GopeshMedayil/gopeshgopinath.com
  description: >
    Gopesh Gopinath's Personal Portfolio Website
  categories:
    - Portfolio
    - Open Source
  built_by: Gopesh Gopinath
  built_by_url: https://www.gopeshgopinath.com
  featured: false
- title: Misael Taveras - FrontEnd Developer
  url: https://taverasmisael.com
  main_url: https://taverasmisael.com
  source_url: https://github.com/taverasmisael/taverasmisael
  description: >
    Personal site and blogging about learning FrontEnd web development in spanish.
  categories:
    - Portfolio
    - Open Source
    - Blog
    - JavaScript
    - Web Development
  built_by: Misael Taveras
  built_by_url: https://taverasmisael.com
  featured: false
- title: Le Reacteur
  url: https://www.lereacteur.io/
  main_url: https://www.lereacteur.io/
  description: >
    Le Reacteur is the first coding bootcamp dedicated to web and mobile apps development (iOS/Android). We offer intensive sessions to train students in a short time (10 weeks). Our goal is to pass on to our students in less than 3 months what they would have learned in 2 years. To achieve this ambitious challenge, our training is based on learning JavaScript (Node.js, Express, ReactJS, React Native).
  categories:
    - JavaScript
    - Learning
    - Mobile Development
    - Web Development
  built_by: Farid Safi
  built_by_url: https://twitter.com/FaridSafi
  featured: false
- title: Cinch
  url: https://www.cinch.co.uk
  main_url: https://www.cinch.co.uk
  description: >
    Cinch is a hub for car supermarkets and dealers to show off their stock. The site only lists second-hand cars that are seven years old or younger, with less than 70,000 miles on the clock.
  categories:
    - Entrepreneurship
    - Business
  built_by: Somo
  built_by_url: https://www.somoglobal.com
  featured: false
- title: Recetas El Universo
  description: >-
    Recipes and videos with the best of Ecuadorian cuisine.
    Collectable recipes from Diario El Universo.
  main_url: https://recetas-eu.now.sh/
  url: https://recetas-eu.now.sh/
  featured: false
  categories:
    - Blog
    - WordPress
    - Food
  built_by: Ramón Chancay
  built_by_url: https://ramonchancay.me/
- title: Third and Grove
  url: https://www.thirdandgrove.com
  main_url: https://www.thirdandgrove.com
  source_url: https://github.com/thirdandgrove/tagd8_gatsby
  description: >
    A digital agency slaying the mundane one pixel at a time.
  categories:
    - Agency
    - Marketing
    - Open Source
    - Technology
  built_by: Third and Grove
  built_by_url: https://www.thirdandgrove.com
  featured: false
- title: Le Bikini
  url: https://lebikini.com
  main_url: https://lebikini.com
  description: >
    New website for Toulouse's most iconic concert hall.
  categories:
    - Music
  built_by: Antoine Rousseau
  built_by_url: https://antoine.rousseau.im
  featured: false
- title: Jimmy Truong's Portfolio
  url: https://jimmytruong.ca
  main_url: https://jimmytruong.ca
  description: >
    This porfolio is a complication of all projects done during my time at BCIT D3 (Digital Design and Development) program and after graduation.
  categories:
    - Portfolio
    - Web Development
  built_by: Jimmy Truong
  built_by_url: https://jimmytruong.ca
  featured: false
- title: Quick Stop Nicaragua
  main_url: https://quickstopnicaragua.com
  url: https://quickstopnicaragua.com
  description: >
    Convenience Store Website
  categories:
    - Food
  built_by: Gerald Martinez
  built_by_url: https://twitter.com/GeraldM_92
  featured: false
- title: XIEL
  main_url: https://xiel.dev
  url: https://xiel.dev
  source_url: https://github.com/xiel/xiel
  description: >
    I'm a freelance front-end developer from Berlin who creates digital experiences that everyone likes to use.
  categories:
    - Portfolio
    - Blog
  built_by: Felix Leupold
  built_by_url: https://twitter.com/xiel
  featured: false
- title: Nicaragua Best Guides
  main_url: https://www.nicaraguasbestguides.com
  url: https://www.nicaraguasbestguides.com
  description: >
    Full-Service Tour Operator and Destination Management Company (DMC)
  categories:
    - Agency
    - Travel
  built_by: Gerald Martinez
  built_by_url: https://twitter.com/GeraldM_92
  featured: false
- title: Thoughts and Stuff
  main_url: http://thoughtsandstuff.com
  url: http://thoughtsandstuff.com
  source_url: https://github.com/robmarshall/gatsby-tns
  description: >
    A simple easy to read blog. Minimalistic, focusing on content over branding. Includes RSS feed.
  categories:
    - Accessibility
    - Blog
    - WordPress
  built_by: Robert Marshall
  built_by_url: https://robertmarshall.dev
  featured: false
- title: Tracli
  url: https://tracli.rootvan.com/
  main_url: https://tracli.rootvan.com/
  source_url: https://github.com/ridvankaradag/tracli-landing
  description: >
    A command line app that tracks your time
  categories:
    - Productivity
    - Technology
    - Landing Page
  built_by: Ridvan Karadag
  built_by_url: http://www.rootvan.com
  featured: false
- title: spon.io
  url: https://www.spon.io
  main_url: https://www.spon.io
  source_url: https://github.com/magicspon/spon.io
  description: >
    Portfolio for frontend web developer, based in Bristol UK
  categories:
    - Portfolio
  built_by: Dave Stockley
  built_by_url: https://www.spon.io
  featured: false
- title: BBS
  url: https://big-boss-studio.com
  main_url: https://big-boss-studio.com
  description: >
    For 11 years, we help great brands in their digital transformation, offering all our expertise for their needs. Technical consulting, UX, design, technical integration and maintenance.
  categories:
    - Agency
    - JavaScript
    - Web Development
  built_by: BBS
  built_by_url: https://big-boss-studio.com
  featured: false
- title: Appes - Meant to evolve
  main_url: https://appes.co
  url: https://appes.co
  description: >
    Appes is all about apps and evolution. We help companies to build mobile and
    web products.
  categories:
    - Agency
    - Mobile Development
    - Web Development
    - Technology
  built_by: Appes
  built_by_url: https://appes.co
  featured: false
- title: Intern
  url: https://intern.imedadel.me
  main_url: https://intern.imedadel.me
  description: >
    Intern is a job board for getting internships in tech, design, marketing, and more. It's built entirely with Gatsby.
  categories:
    - Directory
    - Technology
  built_by: Imed Adel
  built_by_url: https://imedadel.me
  featured: false
- title: Global Citizen Foundation
  main_url: https://www.globalcitizenfoundation.org
  url: https://www.globalcitizenfoundation.org
  description: >
    In the digital economy, we are Global Citizens and the currency is Personal Data
  categories:
    - Nonprofit
  built_by: The Delta Studio
  built_by_url: https://www.thedelta.io
  featured: false
- title: GatsbyFinds
  main_url: https://gatsbyfinds.netlify.app
  url: https://gatsbyfinds.netlify.app
  description: >
    GatsbyFinds is a website built ontop of Gatsby v2 by providing developers with a showcase of all the latest projects made with the beloved GatsbyJS.
  categories:
    - Portfolio
    - Gallery
  built_by: Bvlktech
  built_by_url: https://twitter.com/bvlktech
  featured: false
- title: AFEX Commodities Exchange
  main_url: https://afexnigeria.com
  url: https://afexnigeria.com
  description: >
    AFEX Nigeria strives to transform Nigerian agriculture by creating more bargaining power to smallholder farmers, access to information, and secure storage.
  categories:
    - Blog
    - Business
    - Finance
    - Food
    - WordPress
  built_by: Mayowa Falade
  built_by_url: http://mayowafalade.com
  featured: false
- title: VIA Data
  main_url: https://viadata.io
  url: https://viadata.io
  description: >
    The future of data management
  categories:
    - Data
  built_by: The Delta Studio
  built_by_url: https://www.thedelta.io
  featured: false
- title: Front End Day Event Website
  main_url: https://frontend-day.com/
  url: https://frontend-day.com/
  description: >
    Performant landing page for a front end workshops recurring event / conference.
  categories:
    - Event
    - Conference
    - Web Development
    - Technology
  built_by: Pagepro
  built_by_url: https://pagepro.co
  featured: false
- title: Mutual
  main_url: https://www.madebymutual.com
  url: https://www.madebymutual.com
  description: >
    Mutual is a web design and development agency. Our new website is powered by Gatsby and Craft CMS.
  categories:
    - Blog
    - Portfolio
    - Agency
    - Design
    - Web Development
  built_by: Mutual
  built_by_url: https://twitter.com/madebymutual
  featured: false
- title: Surge 3
  main_url: https://surge3.com
  url: https://surge3.com/
  description: >
    We’re Surge 3 - a premier web development agency. Our company centers around the principles of quality, speed, and service! We are founded using the latest in web technologies and are dedicated to using those exact tools to help our customers achieve their goals.
  categories:
    - Portfolio
    - Blog
    - Agency
    - Web Development
    - Marketing
  built_by: Dillon Browne
  built_by_url: https://dillonbrowne.com
- title: Adaltas
  main_url: https://www.adaltas.com
  url: https://www.adaltas.com
  description: >
    Adaltas is a team of consultants with a focus on Open Source, Big Data and Cloud Computing based in France, Canada and Morocco.
  categories:
    - Consulting
    - Data
    - Design System
    - Programming
    - Learning
  built_by: Adaltas
  built_by_url: https://www.adaltas.com
- title: Themis Attorneys
  main_url: https://themis-attorneys.com
  url: https://themis-attorneys.com
  description: >
    Themis Attorneys is Chennai based lawyers. Their new complete website is made using Gatsby.
  categories:
    - Agency
    - Consulting
    - Portfolio
    - Law
  built_by: Merbin J Anselm
  built_by_url: https://anselm.in
- title: Runlet
  main_url: https://runlet.app
  url: https://runlet.app
  source_url: https://github.com/runletapp/runlet
  description: >
    Runlet is a cloud-based job manager that offers device synchronization and reliable message delivery in a network of connected devices even after connectivity issues. Available for ARM, Linux, Mac and Windows.
  categories:
    - App
    - Landing Page
    - Productivity
    - Technology
  built_by: Vandré Leal
  built_by_url: https://vandreleal.github.io
  featured: false
- title: tiaan.dev
  main_url: https://tiaan.dev
  url: https://tiaan.dev
  featured: false
  categories:
    - Blog
    - Portfolio
    - Web Development
- title: Praveen Bisht
  main_url: https://www.prvnbist.com/
  url: https://www.prvnbist.com/
  source_url: https://github.com/prvnbist/portfolio
  categories:
    - Portfolio
    - Blog
  built_by: Praveen Bisht
  built_by_url: https://www.prvnbist.com/
  featured: false
- title: Jeff Mills The Outer Limits x NTS Radio
  url: https://www.nts.live/projects/jeff-mills-the-outer-limits/
  main_url: https://www.nts.live/projects/jeff-mills-the-outer-limits/
  source_url: https://github.com/ntslive/the-outer-limits
  description: >
    NTS Radio created a minisite for Jeff Mills' 6 part radio series The Outer Limits, including original music production and imagery curated from the NASA online image archive.
  categories:
    - Music
    - Gallery
    - Science
    - Entertainment
  built_by: NTS Radio
  built_by_url: https://www.nts.live
  featured: false
- title: BALAJIRAO676
  main_url: https://thebalajiraoecommerce.netlify.app/
  url: https://thebalajiraoecommerce.netlify.app/
  featured: false
  categories:
    - Blog
    - E-commerce
    - Web Development
- title: Mentimeter
  url: https://www.mentimeter.com/
  main_url: https://www.mentimeter.com/
  categories:
    - Business
  featured: false
- title: HYFN
  url: https://hyfn.com/
  main_url: https://hyfn.com/
  categories:
    - Business
  featured: false
- title: Mozilla India
  main_url: https://mozillaindia.org/
  url: https://mozillaindia.org/
  categories:
    - Open Source
  featured: false
- title: Primer Labs
  main_url: https://www.primerlabs.io
  url: https://www.primerlabs.io
  featured: false
  categories:
    - Education
    - Learning
- title: AJ on Purr-fect Solutions
  url: https://ajonp.com
  main_url: https://ajonp.com
  description: >
    A Community of developers, creating resources for all to use!
  categories:
    - Education
    - Learning
    - Programming
    - Web Development
    - API
    - Blog
    - SEO
  built_by: AJonP
  built_by_url: http://ajonp.com/authors/alex-patterson
- title: blog.kwst.site
  main_url: https://blog.kwst.site
  url: https://blog.kwst.site
  description: A blog of frontend engineer working in Fukuoka
  source_url: https://github.com/SatoshiKawabata/blog
  featured: false
  categories:
    - Blog
    - Technology
    - Web Development
    - JavaScript
- title: Run Leeds
  main_url: http://www.runleeds.co.uk
  url: http://www.runleeds.co.uk
  description: >
    Community running site based in Leeds,UK. Aiming to support those going through a life crisis.
  categories:
    - Accessibility
    - Blog
    - Community
    - Nonprofit
    - Sports
    - WordPress
  built_by: Robert Marshall
  built_by_url: https://www.robertmarshall.dev
- title: Arvind Kumar
  main_url: https://arvind.io
  url: https://arvind.io
  source_url: https://github.com/EnKrypt/arvind.io
  built_by: Arvind Kumar
  built_by_url: https://arvind.io/
  description: >
    A blog about writing code, making music and studying the skies.
  featured: false
  categories:
    - Blog
    - Music
    - Technology
- title: GlobalMoney
  url: https://global24.ua
  main_url: https://global24.ua
  description: >
    Provide payment solution for SMB, eWallet GlobalMoney
  categories:
    - Business
    - Finance
    - Technology
  built_by: NodeArt
  built_by_url: https://NodeArt.io
- title: Women's and Girls' Emergency Centre
  url: https://www.wagec.org.au/
  main_url: https://www.wagec.org.au/
  description: >
    Specialist homelessness service for women and families escaping domestic violence. Based in Redfern, Sydney, Australia.
  categories:
    - Nonprofit
    - Community
    - E-commerce
  built_by: Little & Big
  built_by_url: https://www.littleandbig.com.au/
  featured: false
- title: Guus van de Wal | Drupal Front-end specialist
  url: https://guusvandewal.nl
  main_url: https://guusvandewal.nl
  description: >
    Decoupled portfolio site for guusvandewal.nl, a Drupal and ReactJS front-end developer and designer.
  categories:
    - Open Source
    - Web Development
    - Design
    - Blog
    - Freelance
  built_by: Guus van de Wal
  featured: false
- title: Pixelize Web Design Gold Coast | Web Design and SEO
  url: https://www.pixelize.com.au/
  main_url: https://www.pixelize.com.au/
  description: >
    Pixelize is a tight knit group of professional web developers, graphic designers, and content creators that work together to create high performing, blazing fast, beautiful websites with a strong focus on SEO.
  categories:
    - Agency
    - Web Development
    - Marketing
    - SEO
    - Design
    - Portfolio
    - Blog
  built_by: Pixelize
  built_by_url: https://www.pixelize.com.au
  featured: false
- title: VS Code GitHub Stats
  url: https://vscode-github-stats.netlify.app
  main_url: https://vscode-github-stats.netlify.app
  source_url: https://github.com/lannonbr/vscode-github-stats/
  description: >
    Statistics Dashboard for VS Code GitHub repository
  categories:
    - Data
  built_by: Benjamin Lannon
  built_by_url: https://lannonbr.com
  featured: false
- title: MetaProjection
  main_url: https://www.metaprojection.ca
  url: https://www.metaprojection.ca
  source_url: https://github.com/rosslh/metaprojection
  description: >
    MetaProjection is a website that aggregates multiple Canadian federal electoral projections in order to provide an overview of how the election is playing out, both federally and by district.
  categories:
    - Government
    - Data
    - Open Source
  built_by: Ross Hill
  built_by_url: https://rosshill.ca
  featured: false
- title: Tamarisc VC
  url: https://www.tamarisc.vc
  main_url: https://www.tamarisc.vc
  description: >
    Tamarisc invests in and helps build companies that improve the human habitat through innovating at the intersection of real estate, health, and technology.
  categories:
    - Business
    - Technology
  built_by: Peter Hironaka
  built_by_url: https://peterhironaka.com
  featured: false
- title: Up Your A11y
  url: https://www.upyoura11y.com/
  main_url: https://www.upyoura11y.com/
  source_url: https://www.upyoura11y.com/
  description: >
    A web accessibility toolkit with a React focus, Up Your A11y is a resource for front-end developers to find useful information on how to make your sites more accessible. The topics covered have a React bias, but the principles in each apply to all web development, so please don't be put off if you don't work with React specifically!
  categories:
    - Accessibility
    - Blog
    - Programming
    - JavaScript
    - User Experience
    - Web Development
  built_by: Suzanne Aitchison
  built_by_url: https://twitter.com/s_aitchison
  featured: false
- title: Roman Kravets
  description: >
    Portfolio of Roman Kravets. Web Developer, HTML & CSS Coder.
  main_url: https://romkravets.netlify.app/
  url: https://romkravets.netlify.app/
  categories:
    - Portfolio
    - Open Source
    - Web Development
    - Blog
  built_by: Roman Kravets
  built_by_url: https://github.com/romkravets/dev-page
  featured: false
- title: Phil Tietjen Portfolio
  url: https://www.philtietjen.dev/
  main_url: https://www.philtietjen.dev/
  source_url: https://github.com/Phizzard/phil-portfolio
  description: >
    Portfolio of Phil Tietjen using Gatsby, Tailwind CSS, and Emotion/styled
  categories:
    - Portfolio
    - Open Source
    - Web Development
  built_by: Phil Tietjen
  built_by_url: https://github.com/Phizzard
  featured: false
- title: Gatsby Bomb
  description: >
    A fan made version of the website Giantbomb, fully static and powered by Gatsby JS and the GiantBomb API.
  main_url: https://gatsbybomb.netlify.app
  url: https://gatsbybomb.netlify.app
  categories:
    - App
    - Entertainment
    - Media
    - Video
  built_by: Phil Tietjen
  built_by_url: https://github.com/Phizzard
  featured: false
- title: Divyanshu Maithani
  main_url: https://divyanshu013.dev
  url: https://divyanshu013.dev
  source_url: https://github.com/divyanshu013/blog
  description: >
    Personal blog of Divyanshu Maithani. Life, music, code and things in between...
  categories:
    - Blog
    - JavaScript
    - Open Source
    - Music
    - Programming
    - Technology
    - Web Development
  built_by: Divyanshu Maithani
  built_by_url: https://twitter.com/divyanshu013
- title: TFE Energy
  main_url: https://www.tfe.energy
  url: https://www.tfe.energy
  source_url: https://gitlab.com/marcfehrmedia/2019-07-03-tfe-energy
  description: >
    TFE Energy believes in the future. Their new website is programmed with Gatsby, Scrollmagic, Contentful, Cloudify.
  categories:
    - Technology
    - Consulting
    - Video
    - Business
  built_by: Marc Fehr
  built_by_url: https://www.marcfehr.ch
- title: AtomBuild
  url: https://atombuild.github.io/
  main_url: https://atombuild.github.io/
  source_url: https://github.com/AtomBuild/atombuild.github.io
  description: >
    Landing page for the AtomBuild project, offering a curation of Atom packages associated with the project.
  categories:
    - Directory
    - Landing Page
    - Open Source
    - Programming
    - Technology
  built_by: Kepler Sticka-Jones
  built_by_url: https://keplersj.com/
  featured: false
- title: Josh Pensky
  main_url: https://joshpensky.com
  url: https://joshpensky.com
  description: >
    Josh Pensky is an interactive developer based in Boston. He designs and builds refreshing web experiences, packed to the punch with delightful interactions.
  categories:
    - Portfolio
    - Web Development
    - Design
    - SEO
  built_by: Josh Pensky
  built_by_url: https://github.com/joshpensky
  featured: false
- title: AtomLinter
  url: https://atomlinter.github.io/
  main_url: https://atomlinter.github.io/
  source_url: https://github.com/AtomLinter/atomlinter.github.io
  description: >
    Landing page for the AtomLinter project, offering a curation of Atom packages associated with the project.
  categories:
    - Directory
    - Landing Page
    - Open Source
    - Programming
    - Technology
  built_by: Kepler Sticka-Jones
  built_by_url: https://keplersj.com/
  featured: false
- title: Dashbouquet
  url: https://dashbouquet.com/
  main_url: https://dashbouquet.com/
  categories:
    - Agency
    - Blog
    - Business
    - Mobile Development
    - Portfolio
    - Web Development
  built_by: Dashbouquet team
  featured: false
- title: rathes.me
  url: https://rathes.me/
  main_url: https://rathes.me/
  source_url: https://github.com/rathesDot/rathes.me
  description: >
    The Portfolio Website of Rathes Sachchithananthan
  categories:
    - Blog
    - Portfolio
    - Web Development
  built_by: Rathes Sachchithananthan
  built_by_url: https://rathes.me/
- title: viviGuides - Your travel guides
  url: https://vivitravels.com/en/guides/
  main_url: https://vivitravels.com/en/guides/
  description: >
    viviGuides is viviTravels' blog: here you will find travel tips, useful information about the cities and the best guides for your next vacation.
  categories:
    - Travel
    - Blog
  built_by: Kframe Interactive SA
  built_by_url: https://kframeinteractive.com/
  featured: false
- title: KNC Blog
  main_url: https://nagakonada.com
  url: https://nagakonada.com/
  description: >
    Nagakonada is my blogging and portfolio site where I list my projects, experience, capabilities and the blog mostly talks about technical and personal writings.
  categories:
    - Blog
    - Web Development
    - Portfolio
  built_by: Konada, Naga Chaitanya
  built_by_url: https://github.com/ChaituKNag
  featured: false
- title: Vishal Nakum
  url: https://nakum.tech/
  main_url: https://nakum.tech/
  source_url: https://github.com/vishalnakum011/contentful
  description: >
    Portfolio of Vishal Nakum. Made with Gatsby, Contentful. Deployed on Netlify.
  categories:
    - Portfolio
    - Blog
  built_by: Amol Tangade
  built_by_url: https://amoltangade.me/
- title: Sagar Hani Portfolio
  url: http://sagarhani.in/
  main_url: http://sagarhani.in/
  source_url: https://github.com/sagarhani
  description: >
    Sagar Hani is a Software Developer & an Open Source Enthusiast. He blogs about JavaScript, Open Source and his Life experiences.
  categories:
    - Portfolio
    - Blog
    - Web Development
    - Open Source
    - Technology
    - Programming
    - JavaScript
  built_by: Sagar Hani
  built_by_url: http://sagarhani.in/about
- title: Arturo Alviar's Portfolio
  main_url: https://arturoalviar.com
  url: https://arturoalviar.com
  source_url: https://github.com/arturoalviar/portfolio
  categories:
    - Portfolio
    - Open Source
    - Web Development
  built_by: Arturo Alviar
  built_by_url: https://github.com/arturoalviar
  featured: false
- title: Pearly
  url: https://www.pearlyplan.com
  main_url: https://www.pearlyplan.com
  description: >
    Dental Membership Growth Platform
  categories:
    - Technology
    - Healthcare
    - App
  built_by: Sean Emmer and Jeff Cole
- title: MarceloNM
  url: https://marcelonm.com
  main_url: https://marcelonm.com
  description: >
    Personal landing page and blog for MarceloNM, a frontend developer based in Brazil.
  categories:
    - Blog
    - JavaScript
    - Landing Page
    - Programming
    - Web Development
  built_by: Marcelo Nascimento Menezes
  built_by_url: https://github.com/mrcelo
  featured: false
- title: Open Source Galaxy
  main_url: https://www.opensourcegalaxy.com
  url: https://www.opensourcegalaxy.com
  description: >
    Explore the Open Source Galaxy and help other earthlings by contributing to open source.
  categories:
    - Open Source
    - Programming
    - Web Development
  built_by: Justin Juno
  built_by_url: https://www.justinjuno.dev
  featured: false
- title: enBonnet Blog
  url: https://enbonnet.me/
  main_url: https://enbonnet.me/
  source_url: https://github.com/enbonnet
  description: >
    Hola, este es mi sitio personal, estare escribiendo sobre JavaScript, Frontend y Tecnologia que utilice en mi dia a dia.
  categories:
    - Portfolio
    - Blog
    - Web Development
    - Technology
    - Programming
    - JavaScript
  built_by: Ender Bonnet
  built_by_url: https://enbonnet.me/
- title: Edenspiekermann
  url: https://www.edenspiekermann.com/eu/
  main_url: https://www.edenspiekermann.com/eu/
  description: >
    Hello. We are Edenspiekermann, an independent global creative agency.
  categories:
    - Featured
    - Agency
    - Design
    - Portfolio
  featured: true
- title: IBM Design
  url: https://www.ibm.com/design/
  main_url: https://www.ibm.com/design/
  description: >
    At IBM, our design philosophy is to help guide people so they can do their best work. Our human-centered design practices help us deliver on that goal.
  categories:
    - Featured
    - Design
    - Technology
    - Web Development
  built_by: IBM
  featured: true
- title: We Do Plugins
  url: https://wedoplugins.com
  main_url: https://wedoplugins.com
  description: >
    Free & premium WordPress plugins development studio from Wroclaw, Poland.
  categories:
    - Portfolio
    - Agency
    - Open Source
    - Web Development
  built_by: We Do Plugins
  built_by_url: https://wedoplugins.com
- title: Mevish Aslam, business coach
  url: https://mevishaslam.com/
  main_url: https://mevishaslam.com/
  description: >
    Mevish Aslam helps women build a life they love and coaches women to launch and grow businesses.
  categories:
    - Business
    - Consulting
    - Entrepreneurship
    - Freelance
    - Marketing
    - Portfolio
  built_by: Rou Hun Fan
  built_by_url: https://flowen.me
  featured: false
- title: Principles of wealth
  url: https://principlesofwealth.net
  main_url: https://principlesofwealth.net
  source_url: https://github.com/flowen/principlesofwealth
  description: >
    Principles of wealth. How to get rich without being lucky, a summary of Naval Ravikant's tweets and podcast.`
  categories:
    - Business
    - Consulting
    - Education
    - Entrepreneurship
    - Finance
    - Learning
    - Marketing
    - Media
    - Nonprofit
    - Productivity
    - Science
  built_by: Rou Hun Fan
  built_by_url: https://flowen.me
  featured: false
- title: Problem studio
  url: https://problem.studio
  main_url: https://problem.studio
  description: >
    Problem Studio creates unique and fun web experiences. Our enemy is "boring" if ya know what we mean: overused WordPress templates, the top 10 shopify templates, copy of a copy of a copy of a copy. We love to support design and marketing agencies and help realize their creations into a digital product. `
  categories:
    - Agency
    - Business
    - Consulting
    - Design
    - Education
    - Entrepreneurship
    - Freelance
    - Landing Page
    - Marketing
    - Media
    - Portfolio
    - Productivity
    - Web Development
  built_by: Rou Hun Fan & Sander Visser
  built_by_url: https://flowen.me
- title: North X South
  main_url: https://northxsouth.co
  url: https://northxsouth.co
  description: >
    We work with small businesses and non-profits to develop their brands, build an online identity, create stellar designs, and give a voice to their causes.
  categories:
    - Agency
    - Consulting
    - Business
    - Design
    - Web Development
  built_by: North X South
  built_by_url: https://northxsouth.co
- title: Plenty of Fish
  main_url: https://www.pof.com/
  url: https://pof.com
  description: >
    Plenty of Fish is one of the world's largest dating platforms.
  categories:
    - Community
  featured: true
- title: Bitcoin
  main_url: https://www.bitcoin.com/
  url: https://bitcoin.com
  description: >
    One of the largest crypto-currency platforms in the world.
  categories:
    - Technology
    - Finance
  featured: true
- title: Frame.io
  main_url: https://www.frame.io/
  url: https://frame.io
  description: >
    Frame.io is a cloud-based video collaboration platform that allows its users to easily work on media projects together
  categories:
    - Technology
    - Entertainment
    - Media
  featured: true
- title: Sainsbury’s Homepage
  main_url: https://www.sainsburys.co.uk/
  url: https://www.sainsburys.co.uk
  description: >
    Sainsbury’s is an almost 150 year old supermarket chain in the United Kingdom.
  categories:
    - E-commerce
    - Food
  featured: true
- title: Haxzie, Portfolio and Blog
  url: https://haxzie.com/
  main_url: https://haxzie.com/
  source_url: https://github.com/haxzie/haxzie.com
  description: >
    Haxzie.com is the portfolio and personal blog of Musthaq Ahamad, UX Engineer and Visual Designer
  categories:
    - Blog
    - Portfolio
  built_by: Musthaq Ahamad
  built_by_url: https://haxzie.com
  featured: false
- title: Robin Wieruch's Blog
  url: https://www.robinwieruch.de/
  main_url: https://www.robinwieruch.de/
  categories:
    - Blog
    - Education
  featured: false
- title: Roger Ramos Development Journal
  url: https://rogerramos.me/
  main_url: https://rogerramos.me/
  source_url: https://github.com/rogerramosme/rogerramos.me/
  description: >
    Personal development journal made with Netlify CMS
  categories:
    - Blog
  built_by: Roger Ramos
  built_by_url: https://rogerramos.me/
  featured: false
- title: Global Adviser Alpha
  main_url: https://globaladviseralpha.com
  url: https://globaladviseralpha.com
  description: >
    Lead by David Haintz, Global Adviser Alpha transforms advice business into world class firms.
  categories:
    - Business
    - Blog
    - Finance
  built_by: Handsome Creative
  built_by_url: https://www.hellohandsome.com.au
  featured: false
- title: Alcamine
  url: https://alcamine.com/
  main_url: https://alcamine.com/
  description: >
    Never apply to another job online and receive tons of tech jobs in your inbox everyday — all while keeping your information private.
  categories:
    - Blog
    - Technology
  built_by: Caldera Digital
  built_by_url: https://www.calderadigital.com/
  featured: false
- title: Caldera Digital
  url: https://www.calderadigital.com/
  main_url: https://www.calderadigital.com/
  source_url: https://github.com/caldera-digital/platform
  description: >
    Caldera is a product and application development agency that uses innovative technology to bring your vision, brand, and identity to life through user centered design.
  categories:
    - Blog
    - User Experience
    - Consulting
  built_by: Caldera Digital
  built_by_url: https://www.calderadigital.com/
  featured: false
- title: Keycodes
  url: https://www.keycodes.dev
  main_url: https://www.keycodes.dev
  source_url: https://github.com/justinjunodev/keycodes.dev
  description: >
    A developer resource for getting keyboard key codes.
  categories:
    - Programming
    - Productivity
    - Open Source
    - Web Development
  built_by: Justin Juno
  built_by_url: https://www.justinjuno.dev
  featured: false
- title: Utah Pumpkins
  url: https://www.utahpumpkins.com/
  main_url: https://www.utahpumpkins.com/
  source_url: https://github.com/cadekynaston/utah-pumpkins
  description: >
    An awesome pumpkin gallery built using Gatsby and Contentful.
  categories:
    - Gallery
    - Blog
    - Photography
  built_by: Cade Kynaston
  built_by_url: https://cade.codes
- title: diff001a's blog
  main_url: https://diff001a.netlify.app/
  url: https://diff001a.netlify.app/
  description: >
    This is diff001a's blog which contains blogs related to programming.
  categories:
    - Blog
  built_by: diff001a
- title: Rockwong Blog
  main_url: http://rockwong.com/blog/
  url: http://rockwong.com/blog/
  description: >
    Rockwong is a technical blog containing content related to various web technologies.
  categories:
    - Technology
    - Education
    - Blog
- title: RegexGuide
  main_url: https://regex.guide
  url: https://regex.guide/playground
  source_url: https://github.com/pacdiv/regex.guide
  description: >
    The easiest way to learn regular expressions! The RegexGuide is a playground helping developers to discover regular expressions. Trying it is adopting regular expressions!
  categories:
    - App
    - Education
    - JavaScript
    - Nonprofit
    - Open Source
    - Programming
    - Technology
    - Web Development
  built_by: Loïc J.
  built_by_url: https://growthnotes.dev
- title: re:store
  url: https://www.visitrestore.com
  main_url: https://www.visitrestore.com
  description: >
    This is your chance to discover, connect, and shop beyond your feed and get to know the who, how, and why behind your favorite products.
  categories:
    - Marketing
  built_by: The Couch
  built_by_url: https://thecouch.nyc
  featured: false
- title: MyPrograming Steps
  main_url: https://mysteps.netlify.app/
  url: https://mysteps.netlify.app/
  description: >
    FrontEnd Tutorial Information
  featured: false
  categories:
    - Blog
    - Portfolio
  source_url: https://github.com/IoT-Arduino/Gatsby-MySteps
  built_by: Maruo
  built_by_url: https://twitter.com/DengenT
- title: Brent Runs Marathons
  main_url: https://www.brentrunsmarathons.com/
  url: https://www.brentrunsmarathons.com/
  description: >
    Brent Runs Marathons is about the training and race experience for the Comrades Ultra Marathon
  categories:
    - Blog
  built_by: Brent Ingram
  built_by_url: https://www.brentjingram.com/
  featured: false
- title: Pedro LaTorre
  main_url: https://www.pedrolatorre.com/
  url: https://www.pedrolatorre.com/
  source_url: https://github.com/bingr001/pedro-latorre-site
  description: >
    A really awesome website built for the motivational speaker Pedro LaTorre
  categories:
    - Blog
  built_by: Brent Ingram
  built_by_url: https://www.brentjingram.com/
  featured: false
- title: Veryben
  main_url: https://veryben.com/
  url: https://veryben.com/
  description: >
    be water my friend
  categories:
    - Blog
  built_by: anikijiang
  built_by_url: https://twitter.com/anikijiang
  featured: false
- title: kentarom's portfolio
  main_url: https://kentarom.com/
  url: https://kentarom.com/
  source_url: https://github.com/kentaro-m/portfolio-gatsby
  description: >
    The portfolio of kentarom, frontend developer. This site shows recent activities about him.
  categories:
    - Portfolio
    - Technology
    - Web Development
  built_by: kentarom
  built_by_url: https://twitter.com/_kentaro_m
  featured: false
- title: MotionThat
  main_url: https://motionthat.com.au
  url: https://motionthat.com.au
  description: >
    MotionThat was created to fill a void in Tabletop Product shooting, whereby the need for consistency, repetition and flexibility was required to eliminate the many variables and inaccuracies that slow the filming process down.
  categories:
    - Entertainment
    - Food
    - Media
    - Gallery
  built_by: Handsome Creative
  built_by_url: https://www.hellohandsome.com.au
  featured: false
- title: TEN ALPHAS
  main_url: https://tenalphas.com.au
  url: https://tenalphas.com.au
  description: >
    TEN ALPHAS is a content production company based in Sydney and Wollongong, telling stories through moving image and beautiful design.
  categories:
    - Media
    - Entertainment
    - Video
  built_by: Handsome Creative
  built_by_url: https://www.hellohandsome.com.au
  featured: false
- title: SalesGP
  main_url: https://salesgp.io
  url: https://salesgp.io
  description: >
    SalesGP is a specialist Sales and Operations partner offering expert skill-sets and decades of experience to companies entering the Australia, NZ (ANZ) and South East Asian (SEA) markets.
  categories:
    - Business
    - Marketing
    - Consulting
  built_by: Handsome Creative
  built_by_url: https://www.hellohandsome.com.au
  featured: false
- title: Source Separation Systems
  main_url: https://sourceseparationsystems.com.au
  url: https://sourceseparationsystems.com.au
  description: >
    Innovative waste diversion products, designed to connect Australians to a more sustainable world.
  categories:
    - Business
  built_by: Handsome Creative
  built_by_url: https://www.hellohandsome.com.au
- title: Fuzzy String Matching
  main_url: https://fuzzy-string-matching.netlify.app
  url: https://fuzzy-string-matching.netlify.app
  source_url: https://github.com/jdemieville/fuzzyStringMatching
  description: >
    This site is built to assess the performance of various approximate string matching algorithms aka fuzzy string searching.
  categories:
    - JavaScript
    - Learning
    - Programming
  built_by: Jennifer Demieville
  built_by_url: https://demieville-codes.herokuapp.com/portfolio
  featured: false
- title: Open Techiz
  main_url: https://www.opentechiz.com/
  url: https://www.opentechiz.com/
  featured: false
  description: >
    An agile software development company in Vietnam, providing wide range service from e-commerce development, mobile development, automation testing and cloud deployment with kubernets
  categories:
    - Web Development
    - Mobile Development
    - Technology
  built_by: Open Techiz
  built_by_url: https://www.opentechiz.com/
- title: Leave Me Alone
  url: https://leavemealone.app
  main_url: https://leavemealone.app
  description: >
    Leave Me Alone helps you unsubscribe from unwanted emails easily. It's built with Gatsby v2.
  categories:
    - Landing Page
    - Productivity
  built_by: James Ivings
  built_by_url: https://squarecat.io
  featured: false
- title: Oberion
  main_url: https://oberion.io
  url: https://oberion.io
  description: >
    Oberion analyzes your gaming library and gives you personal recommendations based on what you play
  categories:
    - Entertainment
    - Media
  built_by: Thomas Uta
  built_by_url: https://twitter.com/ThomasJanUta
  featured: false
- title: Yoseph.tech
  main_url: https://www.yoseph.tech
  url: https://www.yoseph.tech/compilers
  source_url: https://github.com/radding/yoseph.tech_gatsby
  description: >
    Yoseph.tech is a personal blog centered around technology and software engineering
  categories:
    - Technology
    - Web Development
    - Open Source
  built_by: Yoseph Radding
  built_by_url: https://github.com/radding
  featured: false
- title: Really Fast Sites
  url: https://reallyfastsites.com
  main_url: https://reallyfastsites.com
  description: >
    Really Fast Sites showcases websites that have a speed score of 85 or higher on Google's Page Speed Insights for both mobile and desktop, along with some of the platforms and technologies those sites use.
  categories:
    - Web Development
    - Programming
  built_by: Peter Brady
  built_by_url: https://www.peterbrady.co.uk
  featured: false
- title: Mieke Frouws
  url: https://www.miekefrouws.nl
  main_url: https://www.miekefrouws.nl
  description: >
    Mieke Frouws is a freelance primary and secondary school theatre teacher based in the Netherlands.
  categories:
    - Freelance
    - Education
  built_by: Laurens Kling
  built_by_url: https://www.goedideemedia.nl
  featured: false
- title: Paul de Vries
  url: https://pauldevries1972.nl
  main_url: https://pauldevries1972.nl
  description: >
    Paul de Vries is founder of #DCDW and Spokesperson for Marktplaats Automotive (eBay) - Making the online automotive better!
  categories:
    - Blog
    - Business
    - Consulting
  built_by: Laurens Kling
  built_by_url: https://www.goedideemedia.nl
  featured: false
- title: The Fabulous Lifestyles 不藏私旅行煮藝
  url: https://thefabulouslifestyles.com/
  main_url: https://thefabulouslifestyles.com/
  description: >
    The Fabulous Lifestyles features content about travel and food. It offers practical travel advice that covers trip planning, logistics, and reviews on destination, resort & hotel...etc. Besides travelling, there are step-by-step homemade gourmet recipes that will appeal to everyone's taste buds.
  categories:
    - Blog
    - Food
    - Travel
  built_by: Kevin C Chen
  built_by_url: https://www.linkedin.com/in/kevincychen/
- title: Salexa - Estetica Venezolana
  url: https://peluqueriavenezolana.cl/
  main_url: https://peluqueriavenezolana.cl/
  source_url: https://github.com/enbonnet/salexa-front
  description: >
    Venezuelan beauty and hairdressing salon in Chile
  categories:
    - Marketing
    - Business
  built_by: Ender Bonnet
  built_by_url: https://enbonnet.me/
- title: Akshay Thakur's Portfolio
  main_url: https://akshaythakur.me
  url: https://akshaythakur.me
  categories:
    - Portfolio
    - Web Development
  built_by: Akshay Thakur
  built_by_url: https://akshaythakur.me
- title: Binaria
  description: >
    Digital product connecting technics & creativity.
  main_url: https://binaria.com/en/
  url: https://binaria.com/en/
  categories:
    - Web Development
    - Agency
    - Technology
    - App
    - Consulting
    - User Experience
  built_by: Binaria
  built_by_url: https://binaria.com/
- title: Quema Labs
  url: https://quemalabs.com/
  main_url: https://quemalabs.com/
  description: >
    WordPress themes for these modern times
  categories:
    - Blog
    - Web Development
    - WordPress
    - Portfolio
  built_by: Nico Andrade
  built_by_url: https://nicoandrade.com/
- title: Century 21 Financial
  url: https://century21financial.co.nz/
  main_url: https://century21financial.co.nz/
  description: Website for Century 21's mortgage broker and insurance broker business in New Zealand.
  categories:
    - Real Estate
    - Finance
    - Business
  built_by: Shannon Smith
  built_by_url: https://www.powerboard.co.nz/clients
  featured: false
- title: Base Backpackers
  url: https://www.stayatbase.com/
  main_url: https://www.stayatbase.com/
  description: Base Backpackers is one of Australasia's biggest youth adventure tourism brands. They are super stoked to have one of the fastest websites in the tourism industry.
  categories:
    - Travel
    - Business
  built_by: Shannon Smith
  built_by_url: https://www.powerboard.co.nz/clients
  featured: false
- title: Wealthsimple
  url: https://www.wealthsimple.com/
  main_url: https://www.wealthsimple.com/en-us/
  description: >
    The simple way to grow your money like the world's most sophisticated investors. Zero-maintenance portfolios, expert advisors and low fees.
  categories:
    - App
    - Business
    - Finance
  featured: false
- title: To Be Created
  description: >
    tbc is a London based styling agency that champions a modernised minimal aesthetic for both personal clients and brands.
  main_url: https://to-be-created.com
  url: https://to-be-created.com
  categories:
    - Web Development
    - Agency
    - Portfolio
    - Freelance
  built_by: Sam Goddard
  built_by_url: https://samgoddard.dev/
- title: Kosmos Platform
  main_url: https://kosmosplatform.com
  url: https://kosmosplatform.com
  description: >
    Explore the Kosmos - A new world is here, where every clinician now has the ability to improve cardiothoracic and abdominal assessment, in just a few minutes.
  categories:
    - Marketing
    - Science
    - Video
    - Landing Page
    - Healthcare
    - Technology
  built_by: Bryce Benson via Turnstyle Studio
  built_by_url: https://github.com/brycebenson
- title: B-Engaged
  url: https://b-engaged.se/
  main_url: https://b-engaged.se/
  description: >
    B-Engaged gives a clear picture of the organization and helps you implement the measures that makes difference for the employees. The results of our employee surveys are easily transformed into concrete improvement measures using AI technology.
  categories:
    - Business
    - Human Resources
  featured: false
- title: Rollbar
  url: https://rollbar.com/
  main_url: https://rollbar.com/
  description: >
    Rollbar automates error monitoring and triaging, so developers can fix errors that matter within minutes, and build software quickly and painlessly.
  categories:
    - Programming
    - Web Development
  featured: false
- title: EQX
  url: https://digitalexperience.equinox.com/
  main_url: https://digitalexperience.equinox.com/
  description: >
    The Equinox app, personalized to unlock your full potential.
  categories:
    - Sports
    - App
  featured: false
- title: WagWalking
  url: https://wagwalking.com/
  main_url: https://wagwalking.com/
  description: >
    Paws on the move
  categories:
    - App
  featured: false
- title: FirstBorn
  url: https://www.firstborn.com/
  main_url: https://www.firstborn.com/
  description: >
    We shape modern brands for a connected future.
  categories:
    - Agency
    - Design
- title: Pix4D
  url: https://www.pix4d.com
  main_url: https://www.pix4d.com
  description: >
    A unique suite of photogrammetry software for drone mapping. Capture images with our app, process on desktop or cloud and create maps and 3D models.
  categories:
    - Business
    - Productivity
    - Technology
  featured: false
- title: Bakken & Bæck
  url: https://bakkenbaeck.com
  main_url: https://bakkenbaeck.com
  description: >
    We’re Bakken & Bæck, a digital studio based in Oslo, Bonn and Amsterdam. Ambitious companies call us when they need an experienced team that can transform interesting ideas into powerful products.
  categories:
    - Agency
    - Design
    - Technology
  featured: false
- title: Figma Config
  url: https://config.figma.com/
  main_url: https://config.figma.com/
  description: A one-day conference where Figma users come together to learn from each other.
  categories:
    - Conference
    - Design
    - Event
    - Community
    - Learning
  built_by: Corey Ward
  built_by_url: http://www.coreyward.me/
  featured: false
- title: Anurag Hazra's Portfolio
  url: https://anuraghazra.github.io/
  main_url: https://anuraghazra.github.io/
  source_url: https://github.com/anuraghazra/anuraghazra.github.io
  description: >
    Anurag Hazra's portfolio & personal blog, Creative FrontEnd web developer from india.
  categories:
    - Portfolio
    - Blog
    - Open Source
    - JavaScript
  built_by: Anurag Hazra
  built_by_url: https://github.com/anuraghazra
- title: VeganWorks
  url: https://veganworks.com/
  main_url: https://veganworks.com/
  description: We make delicious vegan snack boxes.
  categories:
    - Food
- title: codesundar
  url: https://codesundar.com
  main_url: https://codesundar.com
  description: >
    Learn PhoneGap, Ionic, Flutter
  categories:
    - Education
    - Technology
    - Web Development
    - Blog
  built_by: codesundar
  built_by_url: https://codesundar.com
  featured: false
- title: Nordic Microfinance Initiative
  url: https://www.nmimicro.no/
  main_url: https://www.nmimicro.no/
  description: Nordic Microfinance Initiative's (NMI) vision is to contribute to the empowerment of poor people in developing countries and to the creation of jobs and wealth on a sustainable basis.
  featured: false
  categories:
    - Finance
    - Business
  built_by: Othermachines
  built_by_url: https://othermachines.com
- title: Subscribe Pro Documentation
  url: https://docs.subscribepro.com/
  main_url: https://docs.subscribepro.com/
  description: >
    Subscribe Pro is a subscription commerce solution that enables brands to quickly add subscription commerce models such as box, subscribe-and-save, autoship and similar to their existing e-commerce websites.
  categories:
    - Documentation
    - E-commerce
    - API
    - Technology
    - Web Development
  built_by: Subscribe Pro
  built_by_url: https://www.subscribepro.com/
- title: Software.com
  main_url: https://www.software.com
  url: https://www.software.com
  description: Our data platform helps developers learn from their data, increase productivity, and code smarter.
  categories:
    - Data
    - Productivity
    - Programming
  built_by: Brett Stevens, Joshua Cheng, Geoff Stevens
  built_by_url: https://github.com/swdotcom/
  featured: false
- title: WTL Studio Website Builder
  main_url: https://wtlstudio.com/
  url: https://wtlstudio.com/
  description: >
    Cloud-based, SEO focused website builder - helping local businesses and startups reach audiences faster.
  featured: false
  categories:
    - E-commerce
    - SEO
    - Business
- title: ToolsDB
  main_url: https://toolsdb.dev
  url: https://toolsdb.dev
  description: List of tools for better software development.
  featured: false
  categories:
    - Technology
    - Web Development
    - Programming
    - Productivity
- title: Eastman Strings
  url: https://www.eastmanstrings.com
  main_url: https://www.eastmanstrings.com
  description: >
    Site was built using GatsbyJS, Cosmic CMS, and Netlify.
  categories:
    - Business
    - Music
  built_by: Tekhaus
  built_by_url: https://www.tekha.us
  featured: false
- title: Lesley Lai
  main_url: https://lesleylai.info
  url: https://lesleylai.info
  source_url: https://github.com/LesleyLai/blog
  description: >
    lesleylai.info is the personal website of Lesley Lai, where he talks mainly about C++ and Computer Graphics.
  categories:
    - Blog
    - Open Source
    - Portfolio
    - Programming
    - Technology
  built_by: Lesley Lai
  built_by_url: https://github.com/LesleyLai
  featured: false
- title: Whipstitch Webwork
  url: https://www.whipstitchwebwork.com
  main_url: https://www.whipstitchwebwork.com
  description: >
    Websites for smart people.
  categories:
    - Agency
    - Web Development
  built_by: Matthew Russell
  featured: false
- title: Vandré Leal
  main_url: https://vandreleal.github.io
  url: https://vandreleal.github.io
  source_url: https://github.com/vandreleal/vandreleal.github.io
  description: >
    Portfolio of Vandré Leal.
  categories:
    - Portfolio
    - Web Development
  built_by: Vandré Leal
  built_by_url: https://vandreleal.github.io
  featured: false
- title: Tarokenlog
  url: https://taroken.dev/
  main_url: https://taroken.dev/
  description: >
    Blog and Gallery
  categories:
    - Blog
    - Portfolio
    - Web Development
    - Photography
  built_by: Kentaro Koga
  built_by_url: https://twitter.com/kentaro_koga
  featured: false
- title: OwlyPixel Blog
  main_url: https://owlypixel.com
  url: https://owlypixel.com
  description: >
    Notes and tutorials on coding, web development, design and other stuff.
  categories:
    - Web Development
    - Blog
    - Education
  built_by: Owlypixel
  built_by_url: https://twitter.com/owlypixel
  featured: false
- title: talkoverflow
  main_url: https://talkoverflow.com
  url: https://talkoverflow.com
  description: Blog on software engineering built with Gatsby themes and theme-ui
  categories:
    - Blog
    - Web Development
    - Technology
  built_by: Patryk Jeziorowski
  built_by_url: https://twitter.com/pjeziorowski
- title: HISTORYTalks
  main_url: https://www.history-talks.com/
  url: https://www.history-talks.com/
  description: Built using Gatsby, JSS and Contentful
  categories:
    - Conference
    - Media
  built_by: A+E Networks
  built_by_url: https://www.aenetworks.com/
- title: HISTORYCon
  main_url: https://www.historycon.com/
  url: https://www.historycon.com/
  description: Built using Gatsby, JSS and Contentful
  categories:
    - Conference
    - Media
  built_by: A+E Networks
  built_by_url: https://www.aenetworks.com/
- title: Kölliker Immobilien
  url: https://koelliker-immobilien.ch/
  main_url: https://koelliker-immobilien.ch/
  description: >
    Built using Gatsby, Netlify and Contentful
  categories:
    - Real Estate
    - Marketing
  built_by: Matthias Gemperli
  built_by_url: https://matthiasgemperli.ch
- title: Lessmess Agency website
  url: https://lessmess.agency/
  main_url: https://lessmess.agency/
  description: >
    Website of Lessmess Agency
  categories:
    - Agency
    - Web Development
  built_by: Ilya Lesik
  built_by_url: https://github.com/ilyalesik
- title: Ezekiel Ekunola Portfolio
  main_url: http://ezekielekunola.com/
  url: http://ezekielekunola.com/
  description: Built using Gatsby, Styled-Components
  categories:
    - Web Development
    - Portfolio
  built_by: Ezekiel Ekunola
  built_by_url: https://github.com/easybuoy/
  featured: false
- title: Gearbox Development
  main_url: https://gearboxbuilt.com
  url: https://gearboxbuilt.com/?no-load-in
  description: >
    Gearbox is a performance website development & optimization company based out of Canada. Built using Gatsby/WordPress.
  categories:
    - Agency
    - Web Development
    - WordPress
    - Portfolio
    - Programming
    - Technology
    - Business
  built_by: Gearbox Development
  built_by_url: https://gearboxbuilt.com
  featured: false
- title: UXWorks
  main_url: https://uxworks.org
  url: https://uxworks.org
  description: Built with Gatsby, Netlify and Markdown
  categories:
    - Web Development
    - Blog
  built_by: Amrish Kushwaha
  built_by_url: https://github.com/isamrish
  featured: false
- title: Jarod Peachey
  main_url: https://jarodpeachey.netlify.app
  url: https://jarodpeachey.netlify.app
  source_url: https://github.com/jarodpeachey/portfolio
  description: >
    Jarod Peachey is a front-end developer focused on building modern and fast websites for everyone.
  categories:
    - Blog
    - JavaScript
    - Mobile Development
    - Portfolio
  built_by: Jarod Peachey
  built_by_url: https://github.com/jarodpeachey
  featured: false
- title: Thomas Maximini
  main_url: https://www.thomasmaximini.com/
  url: https://www.thomasmaximini.com/
  source_url: https://github.com/tmaximini/maxi.io
  description: >
    Thomas Maximini is a full stack web developer from Germany
  categories:
    - Blog
    - JavaScript
    - Photography
    - Portfolio
    - Web Development
  built_by: Thomas Maximini
  built_by_url: https://github.com/tmaximini
  featured: false
- title: Aretha Iskandar
  main_url: https://arethaiskandar.com/
  url: https://arethaiskandar.com/
  source_url: https://github.com/tmaximini/arethaiskandar.com
  description: >
    Aretha Iskandar is a Jazz and Soul Singer / Songwriter from Paris
  categories:
    - Music
  built_by: Thomas Maximini
  built_by_url: https://github.com/tmaximini
  featured: false
- title: Harshil Shah
  url: https://harshil.net
  main_url: https://harshil.net
  description: >
    Harshil Shah is an iOS engineer from Mumbai, India
  categories:
    - Blog
    - Mobile Development
  built_by: Harshil Shah
  built_by_url: https://twitter.com/_HarshilShah
  featured: false
- title: Code Examples
  url: https://codeexamples.dev/
  main_url: https://codeexamples.dev/
  description: >
    Examples about various programming languages like JavaScript, Python, Rust, Angular, React, Vue.js etc.
  categories:
    - Blog
    - Education
    - Programming
    - Web Development
  built_by: Sai gowtham
  built_by_url: https://twitter.com/saigowthamr
  featured: false
- title: Samir Mujanovic
  main_url: https://www.samirmujanovic.com/
  url: https://www.samirmujanovic.com/
  description: >
    I'm a Frontend Developer with 3 years of experience. I describe myself as a developer who loves coding, open-source and web platform.
  categories:
    - Portfolio
    - Web Development
    - Design
  built_by: Samir Mujanovic
  built_by_url: https://github.com/sameerrM
- title: Yearlyglot - Fluent Every Year
  url: https://www.yearlyglot.com/blog
  main_url: https://www.yearlyglot.com
  description: >
    A popular blog on languages, second language acquisition and polyglottery.
  categories:
    - Blog
    - Education
    - Learning
    - Travel
  built_by: Donovan Nagel
  built_by_url: https://www.donovannagel.com
  featured: false
- title: 8fit.com
  url: https://8fit.com/
  main_url: https://8fit.com/
  description: >
    Get personalized workouts, custom meal plans, and nutrition guidance, right in the palm of your hand. Prioritize progress over perfection with the 8fit app!
  categories:
    - App
    - Food
    - Sports
  featured: false
- title: Dispel - Remote Access for Industrial Control Systems
  url: https://dispel.io
  main_url: https://dispel.io
  description: >
    Dispel provides secure, moving target defense networks through which your teams can remotely access industrial control systems in seconds, replacing static-defense products that take 5 to 15 minutes to work through.
  categories:
    - Business
    - Technology
    - Security
  built_by: Anton Aberg
  built_by_url: https://github.com/aaaberg
  featured: false
- title: Geothermal Heat Pump DIY Project
  url: https://diyheatpump.net/
  main_url: https://diyheatpump.net/
  description: Personal project by Yuriy Logvin that demonstrates how you can switch to heating with electricity at a minimal cost. The goal here is to show that everyone can build a geothermal heat pump and start saving money.
  categories:
    - Blog
    - Education
    - Technology
  built_by: Yuriy Logvin
  built_by_url: https://powerwatcher.net
- title: Catalyst Network - Cryptocurrency
  url: https://www.cryptocatalyst.net/
  main_url: https://www.cryptocatalyst.net/
  source_url: https://github.com/n8tb1t/gatsby-starter-cryptocurrency
  description: >
    An All-in-One solution for Modern Transactions.
  categories:
    - Business
    - Technology
  built_by: n8tb1t
  built_by_url: https://github.com/n8tb1t/
  featured: false
- title: SaoBear's-Blog
  main_url: https://saobear.xyz/
  url: https://saobear.xyz/
  source_url: https://github.com/PiccoloYu/SaoBear-is-Blog
  featured: false
  categories:
    - Blog
    - Web Development
- title: Rumaan Khalander - Portfolio
  url: https://rumaan.tech/
  main_url: https://rumaan.tech/
  description: >
    Rumaan Khalander is a Full-Stack Dev from Bengaluru who loves to develop for mobile and web.
  categories:
    - Portfolio
  built_by: rumaan
  built_by_url: https://github.com/rumaan/
  featured: false
- title: DigiGov
  main_url: https://digigov.grnet.gr/
  url: https://digigov.grnet.gr/
  description: >
    DigiGov is an initiative for the Digital Transformation of the Greek Public Sector
  categories:
    - Government
  built_by: GRNET
  built_by_url: https://grnet.gr/
  featured: false
- title: Zeek Interactive
  main_url: https://zeek.com
  url: https://zeek.com
  description: >
    Business site for Zeek Interactive. Using WordPress as a data store via the WPGraphQL plugin.
  categories:
    - Blog
    - Web Development
    - Mobile Development
    - WordPress
    - Agency
    - Business
  built_by: Zeek Interactive
  built_by_url: https://zeek.com
  featured: false
- title: Bare Advertising & Communications
  url: https://bare.ca/
  main_url: https://bare.ca/
  description: >
    Bare is a full-service branding and production agency in Vancouver BC with deep experience in digital/traditional communications and strategy. We specialize in building headless WordPress sites with Gatsby.
  categories:
    - WordPress
    - Agency
    - Business
  built_by: Bare Advertising & Communications
  built_by_url: https://www.bare.ca/
  featured: false
- title: The Decking Superstore
  url: https://www.thedeckingsuperstore.com/
  main_url: https://www.thedeckingsuperstore.com/
  description: >
    One of Northern California's largest outdoor decking and siding providers.
  categories:
    - WordPress
    - Business
  built_by: Bare Advertising & Communications
  built_by_url: https://www.bare.ca/
  featured: false
- title: Precision Cedar Products
  url: https://www.precisioncedar.com/
  main_url: https://www.precisioncedar.com/
  description: >
    Western Red Cedar Distributor in Vancouver Canada.
  categories:
    - WordPress
    - Business
  built_by: Bare Advertising & Communications
  built_by_url: https://www.bare.ca/
  featured: false
- title: Circle Restoration
  url: https://www.circlerestoration.com/
  main_url: https://www.circlerestoration.com/
  description: >
    Restoration Services Provider in Vancouver Canada.
  categories:
    - WordPress
    - Business
  built_by: Bare Advertising & Communications
  built_by_url: https://www.bare.ca/
  featured: false
- title: ALS Rally
  url: https://www.alsrally.com/
  main_url: https://www.alsrally.com/
  description: >
    Non profit fundraiser for ALS Research.
  categories:
    - WordPress
    - Nonprofit
    - Event
  built_by: Bare Advertising & Communications
  built_by_url: https://www.bare.ca/
  featured: false
- title: Vancouver Welsh Men's Choir
  url: https://vancouverchoir.ca/
  main_url: https://vancouverchoir.ca/
  description: >
    Vancouver Welsh Men's Choir website for upcoming shows, ticket purchases and online merchandise.
  categories:
    - WordPress
    - Entertainment
    - Event
    - E-commerce
  built_by: Bare Advertising & Communications
  built_by_url: https://www.bare.ca/
  featured: false
- title: Paul Scanlon - Blog
  main_url: https://paulie.dev/
  url: https://paulie.dev/
  source_url: https://github.com/PaulieScanlon/paulie-dev-2019
  description: >
    I'm a React UI developer / UX Engineer. React, GatsbyJs, JavaScript, TypeScript/Flow, StyledComponents, Storybook, TDD (Jest/Enzyme) and a tiny bit of Node.js.
  categories:
    - Blog
    - Web Development
  built_by: Paul Scanlon
  built_by_url: http://www.pauliescanlon.io
  featured: false
- title: EF Design
  main_url: https://ef.design
  url: https://ef.design
  description: >
    Home of everything creative, digital and brand at EF.
  featured: false
  categories:
    - Marketing
    - Design
  built_by: João Matos (Global Creative Studio - Education First)
- title: Codica
  main_url: https://www.codica.com/
  url: https://www.codica.com/
  description: >
    We help startups and established brands with JAMStack, Progressive Web Apps and Marketplaces development.
  categories:
    - Agency
    - Web Development
  built_by: Codica
  built_by_url: https://www.codica.com/
- title: Bhavani Ravi's Portfolio
  url: https://bhavaniravi.com
  main_url: https://bhavaniravi.com
  description: >
    Showcase of Bhavani Ravi's skillset and blogs
  categories:
    - Blog
    - Portfolio
  built_by: Bhavani Ravi
  built_by_url: https://twitter.com/geeky_bhavani
- title: Kotoriyama
  main_url: https://kotoriyama.com/
  url: https://kotoriyama.com/
  description: >
    Japanese Indie Game Creator.
  featured: false
  categories:
    - App
    - Entertainment
    - Mobile Development
  built_by: Motoyoshi Shiine (Kotoriyama)
- title: PWA Shields
  url: https://www.pwa-shields.com
  main_url: https://www.pwa-shields.com
  source_url: https://github.com/richardtaylordawson/pwa-shields
  description: >
    Personalize your app's README with custom, fun, PWA shields in SVG
  categories:
    - Documentation
    - App
    - API
  built_by: Richard Taylor Dawson
  built_by_url: https://richardtaylordawson.com
- title: Zatsuzen
  url: https://zatsuzen.com
  main_url: https://zatsuzen.com
  description: >
    Web developer's portfolio
  categories:
    - Portfolio
  built_by: Akane
  built_by_url: https://twitter.com/akanewz
  featured: false
- title: Reeemoter
  description: >-
    Join thousands of developers from everywhere and access to job
    offers from hundreds of companies worldwide right
    at your inbox for free.
  main_url: https://reeemoter.com/
  url: https://reeemoter.com/
  featured: false
  categories:
    - Technology
    - Web Development
  built_by: Ramón Chancay
  built_by_url: https://ramonchancay.me/
- title: Ananya Neogi
  main_url: https://ananyaneogi.com
  url: https://ananyaneogi.com
  description: >
    Showcases Ananya's work as a frontend developer and comprises of a collection of written articles on web development, programming and, user experience.
  categories:
    - Portfolio
    - Blog
  built_by: Ananya Neogi
  built_by_url: https://ananyaneogi.com
- title: webman.pro
  main_url: https://webman.pro/
  url: https://webman.pro/
  description: >
    webman.pro is an awesome portfolio and technical blog where
    professional Front End engineer Dmytro Chumak shares his thoughts
    and experience to inspire other developers.
  featured: false
  categories:
    - Blog
    - Web Development
    - JavaScript
  built_by: Dmytro Chumak
  built_by_url: https://github.com/wwwebman
- title: borderless
  url: https://junhobaik.github.io
  main_url: https://junhobaik.github.io
  source_url: https://github.com/junhobaik/junhobaik.github.io/tree/develop
  description: >
    Junho Baik's Development Blog
  categories:
    - Blog
    - Web Development
  built_by: Junho Baik
  built_by_url: https://github.com/junhobaik
  featured: false
- title: React Resume Generator
  main_url: https://nimahkh.github.io/nima_habibkhoda
  url: https://nimahkh.github.io/nima_habibkhoda
  source_url: https://github.com/nimahkh/resume_generator
  description: >
    The resume generator is a project to create your own resume web page easily with Gatsby.
  categories:
    - Portfolio
  built_by: Nima Habibkhoda
  featured: false
- title: Thomas Wang's Blog
  main_url: https://www.thomaswang.io
  url: https://www.thomaswang.io
  description: >-
    Technical blog by Thomas Wang
  built_by: Thomas Wang
  built_by_url: https://github.com/thomaswang
  featured: false
  categories:
    - Blog
    - Web Development
- title: The Rebigulator
  main_url: https://www.rebigulator.org/
  source_url: https://github.com/Me4502/Rebigulator/
  url: https://rebigulator.org/
  description: A quote-based via game powered by Frinkiac
  built_by: Matthew Miller
  built_by_url: https://matthewmiller.dev/
  featured: false
  categories:
    - Open Source
    - Entertainment
    - App
- title: madewithlove
  main_url: https://madewithlove.com
  url: https://madewithlove.com
  description: >-
    We build digital products and create the teams around them. We can help with software engineering, product management, managing technical teams, audits and technical consulting.
  built_by: madewithlove
  built_by_url: https://madewithlove.com
  featured: false
  categories:
    - Web Development
    - Blog
    - Agency
    - Business
- title: Sprucehill
  url: https://sprucehill.ca/
  main_url: https://sprucehill.ca/
  description: >
    Sprucehill is a North Vancouver based custom home builder and renovator.
  categories:
    - WordPress
    - Business
  built_by: Bare Advertising & Communications
  built_by_url: https://www.bare.ca/
  featured: false
- title: Nathaniel Ryan Mathew
  url: https://nathanielmathew.me
  main_url: https://nathanielmathew.me
  source_url: https://github.com/nathanielmathew/MyPortfolio
  description: >
    A personal online Portfolio built using GatsbyJS, that showcases Achievements, Projects and Additional information.
  categories:
    - Portfolio
    - Open Source
    - Blog
  built_by: Nathaniel Ryan Mathew
  built_by_url: https://github.com/nathanielmathew
  featured: false
- title: Kanazawa.js Community Page
  main_url: https://kanazawajs.now.sh/
  url: https://kanazawajs.now.sh/
  source_url: https://github.com/kanazawa-js/community-page
  description: >
    Kanazawa.js is a local community for the JSer around Kanazawa to share knowledge about JavaScript.
  categories:
    - Community
    - Programming
    - Web Development
  built_by: Kanazawa.js
  built_by_url: https://twitter.com/knzw_js
  featured: false
- title: monica*dev
  url: https://www.aboutmonica.com/
  main_url: https://www.aboutmonica.com/
  description: >
    Personal site for Monica Powell, a software engineer who is passionate about making open-source more accessible and building community, online & offline.
  categories:
    - Web Development
    - Blog
    - Programming
    - Portfolio
  built_by: Monica Powell
  built_by_url: https://www.aboutmonica.com/
  featured: false
- title: Shivam Sinha
  url: https://www.helloshivam.com/
  main_url: https://www.helloshivam.com/
  description: >
    Portfolio of Shivam Sinha, Graphic Designer and Creative Coder based in New York.
  categories:
    - Portfolio
  built_by: Shivam Sinha
  built_by_url: https://www.helloshivam.com/
  featured: false
- title: Brianna Sharpe - Writer
  main_url: https://www.briannasharpe.com/
  url: https://www.briannasharpe.com/
  source_url: https://github.com/ehowey/briannasharpe
  description: >
    Brianna Sharpe is an Alberta, Canada based freelance writer and journalist focused on health, LGBTQ2S+, parenting, and the environment.
  categories:
    - Portfolio
    - Media
  built_by: Eric Howey
  built_by_url: https://www.erichowey.dev/
  featured: false
- title: Eric Howey Web Development
  main_url: https://www.erichowey.dev/
  url: https://www.erichowey.dev/
  source_url: https://github.com/ehowey/erichoweydev
  description: >
    Personal website and blog for Eric Howey. I am a freelance web developer based in Alberta, Canada specializing in Gatsby, React, WordPress and Theme-UI.
  categories:
    - Portfolio
    - Web Development
    - Freelance
    - Blog
  built_by: Eric Howey
  built_by_url: https://www.erichowey.dev/
- title: Solfej Chord Search
  url: https://www.solfej.io/chords
  main_url: https://www.solfej.io/chords
  description: >
    Solfej Chord Search helps you master every chord imaginable. It shows you notes, intervals, guitar and piano fingerings for 1000s of chords.
  categories:
    - Education
    - Music
  built_by: Shayan Javadi
  built_by_url: https://www.instagram.com/shawnjavadi/
- title: a+ Saúde
  url: https://www.amaissaude.com.br/sp/
  main_url: https://www.amaissaude.com.br/sp/
  description: >
    An even better experience in using health services.
  categories:
    - Healthcare
    - Marketing
    - Blog
  built_by: Grupo Fleury
  built_by_url: http://www.grupofleury.com.br/
  featured: false
- title: Mallikarjun Katakol Photography
  main_url: https://mallik.in
  url: https://mallik.in
  built_by: Arvind Kumar
  built_by_url: https://arvind.io/
  description: >
    Mallikarjun Katakol is an Advertising, Architecture, Editorial, Fashion and Lifestyle Photographer based in Bangalore, India.
    Shoots Corporate & Business headshots, Portfolios for Models and Actors, Documents Projects for Architects, Fashion & Interior Designers
  featured: false
  categories:
    - Gallery
    - Photography
    - Portfolio
- title: gatsby-animate-blog
  url: https://gatsby-animate-blog.luffyzh.now.sh/
  main_url: https://gatsby-animate-blog.luffyzh.now.sh/home
  source_url: https://github.com/luffyZh/gatsby-animate-blog
  description: >
    A simple && cool blog site starter kit by Gatsby.
  categories:
    - Blog
    - Open Source
    - Web Development
  built_by: luffyZh
  built_by_url: https://github.com/luffyZh
  featured: false
- title: LBI Financial
  main_url: https://lbifinancial.com/
  url: https://lbifinancial.com/
  description: >
    We help individuals and businesses with life insurance, disability, long-term care and annuities.
  categories:
    - Business
    - Consulting
    - Finance
  built_by: Pagepro
  built_by_url: https://pagepro.co
  featured: false
- title: GIS-Netzwerk
  url: https://www.gis-netzwerk.com/
  main_url: https://www.gis-netzwerk.com/
  description: >
    Multilingual (i18n) Blog with different URLs for categories, tags and posts depending on the language.
  categories:
    - Blog
    - Data
    - Technology
  built_by: Max Dietrich
  built_by_url: https://www.gis-netzwerk.com/
  featured: false
- title: Krishna Gopinath
  main_url: https://krishnagopinath.me
  url: https://krishnagopinath.me
  source_url: https://github.com/krishnagopinath/website
  description: >
    Website of Krishna Gopinath, software engineer and budding teacher.
  categories:
    - Portfolio
  built_by: Krishna Gopinath
  built_by_url: https://twitter.com/krishwader
  featured: false
- title: Curology
  main_url: https://curology.com
  url: https://curology.com
  description: >
    Curology's mission is to make effective skincare accessible to everyone. We provide customized prescription skincare for our acne and anti-aging patients.
  categories:
    - Healthcare
    - Community
    - Landing Page
  built_by: Curology
  built_by_url: https://curology.com
- title: labelmake.jp
  main_url: https://labelmake.jp/
  url: https://labelmake.jp/
  description: >
    Web Application of Variable Data Printing and Blog.
  categories:
    - App
    - Data
    - Blog
  built_by: hand-dot
  built_by_url: https://twitter.com/hand_dot
  featured: false
- title: Personal website of Maarten Afink
  main_url: https://www.maarten.im/
  url: https://www.maarten.im/
  source_url: https://github.com/maartenafink/personal-website
  description: >
    Personal website of Maarten Afink, digital product designer.
  categories:
    - Portfolio
    - Open Source
    - Blog
    - Music
    - Design
- title: Adam Bowen
  main_url: https://adamcbowen.com/
  url: https://adamcbowen.com/
  source_url: https://github.com/bowenac/my-website
  description: >
    Personal website for Adam Bowen. I am a freelance web developer based in Tacoma, WA specializing in WordPress, Craft CMS, plus a lot more and recently fell in love with Gatsby.
  categories:
    - Portfolio
    - Web Development
    - Freelance
  built_by: Adam Bowen
  built_by_url: https://adamcbowen.com
  featured: false
- title: tqCoders
  main_url: https://tqcoders.com
  url: https://tqcoders.com
  description: >
    tqCoders is a software development company that focuses on the development of the most advanced websites and mobile apps. We use the most advanced technologies to make websites blazing fast, SEO-friendly and responsive for each screen resolution.
  categories:
    - Web Development
    - Mobile Development
    - SEO
    - Design
    - Programming
    - Technology
    - Business
  built_by: tqCoders
  built_by_url: https://tqcoders.com
  featured: false
- title: ErudiCAT
  main_url: https://www.erudicat.com
  url: https://www.erudicat.com
  description: >
    ErudiCAT is an educational platform created to help PMP certification candidates to prepare for the exam. There are 1k+ sample questions and PMP Exam Simulator. Upon completion, there are statistics and performance chart available. Performance reports are saved in users' accounts and may be used later to review questions. The PMP Exam Simulator has a unique feature of Time Acceleration. It makes the Mock Exam even tougher and makes training even more advanced.
  categories:
    - Education
    - Web Development
    - Learning
  built_by: tqCoders
  built_by_url: https://tqcoders.com
  featured: false
- title: Qri.io Website and Docs
  main_url: https://qri.io
  url: https://qri.io/docs
  source_url: https://github.com/qri-io/website
  description: >
    Website and Documentation for Qri, an open source version control system for datasets
  categories:
    - Open Source
    - Community
    - Data
    - Technology
  built_by: Qri, Inc.
  built_by_url: https://qri.io
  featured: false
- title: Jellypepper
  main_url: https://jellypepper.com/
  url: https://jellypepper.com/
  description: >
    Award-winning creative studio for disrupters. We design and build beautiful brands, apps, websites and videos for startups and tech companies.
  categories:
    - Portfolio
    - Agency
  built_by: Jellypepper
  built_by_url: https://jellypepper.com/
- title: Miyamado Jinja
  main_url: https://www.miyamadojinja.com
  url: https://www.miyamadojinja.com
  source_url: https://github.com/mnishiguchi/miyamadojinja
  description: >
    Miyamado Jinja is a Japanese Shinto Shrine in Yokkaichi, Mie, Japan.
  categories:
    - Nonprofit
    - Travel
  built_by: mnishiguchi
  built_by_url: https://mnishiguchi.com
  featured: false
- title: Hear This Idea
  main_url: https://hearthisidea.com
  url: https://hearthisidea.com/episodes/victoria
  source_url: https://github.com/finmoorhouse/podcast
  description: >
    A podcast showcasing new thinking from top academics.
  categories:
    - Podcast
    - Open Source
  built_by: Fin Moorhouse
  built_by_url: https://finmoorhouse.com
  featured: false
- title: Calisthenics Skills
  main_url: https://www.calisthenicsskills.com
  url: https://www.calisthenicsskills.com
  description: >
    A beautiful fitness progress tracker built on Gatsby.
  categories:
    - Sports
  built_by: Andrico Karoulla
  built_by_url: https://andri.co
  featured: false
- title: AutoloadIT
  main_url: https://autoloadit.com/
  url: https://autoloadit.com/
  description: >
    The world's leading Enterprise Automotive imaging solution
  categories:
    - Business
    - Landing Page
  built_by: Pagepro
  built_by_url: https://pagepro.co
  featured: false
- title: Tools of Golf
  main_url: https://thetoolsofgolf.com/
  url: https://thetoolsofgolf.com//titleist-915-d2-driver
  description: >
    Tools of Golf is a community dedicated to golf nerds and gear heads.
  categories:
    - Sports
    - Data
    - Documentation
  built_by: Peter Hironaka
  built_by_url: https://peterhironaka.com
  featured: false
- title: sung.codes
  main_url: https://sung.codes/
  source_url: https://github.com/dance2die/sung.codes
  url: https://sung.codes/
  description: >
    Blog by Sung M. Kim (a.k.a. dance2die)
  categories:
    - Blog
    - Landing Page
  built_by: Sung M. Kim
  built_by_url: https://github.com/dance2die
  featured: false
- title: Choose Tap
  main_url: https://www.choosetap.com.au/
  url: https://www.choosetap.com.au/
  featured: false
  description: >
    Choose Tap aims to improve the health and wellbeing of communities and the environment by promoting tap water as the best choice of hydration for all Australians.
  built_by: Hardhat
  built_by_url: https://www.hardhat.com.au
  categories:
    - Nonprofit
    - Community
- title: Akash Rajpurohit
  main_url: https://akashwho.codes/
  url: https://akashwho.codes/
  description: >
    Personal portfolio website of Akash Rajpurohit made using Gatsby v2, where I  write short blogs related to software development and share my experiences.
  categories:
    - Portfolio
    - Blog
  built_by: Akash Rajpurohit
  built_by_url: https://github.com/AkashRajpurohit
  featured: false
- title: See Kids Dream
  url: https://seekidsdream.org/
  main_url: https://seekidsdream.org/
  description: >
    A not-for-profit organization dedicated to empower youth with the skills, motivation and confidence.
  categories:
    - Nonprofit
    - Education
    - Learning
  built_by: CapTech Consulting
  built_by_url: https://www.captechconsulting.com/
  featured: false
- title: Locale Central
  url: https://localecentral.io/
  main_url: https://localecentral.io/
  description: >
    Locale Central is a web & mobile data collection app that makes it easy to record accurate data out on the field.
  categories:
    - Technology
  built_by: KiwiSprout
  built_by_url: https://kiwisprout.nz/
  featured: false
- title: Cathy O'Shea
  url: https://cathyoshea.co.nz/
  main_url: https://cathyoshea.co.nz/
  categories:
    - Portfolio
    - Real Estate
  built_by: KiwiSprout
  built_by_url: https://kiwisprout.nz/
  featured: false
- title: DG Recruit
  url: https://dgrecruit.com
  main_url: https://dgrecruit.com
  description: >
    DG Recruit is a NYC recruitment agency
  categories:
    - Agency
    - WordPress
  built_by: Waverly Lab
  built_by_url: https://waverlylab.com
  featured: false
- title: Smile
  url: https://reasontosmile.com
  main_url: https://reasontosmile.com
  description: >
    Smile is an online store for buying CBD products that keep you balanced and happy
  categories:
    - E-commerce
    - WordPress
  built_by: Waverly Lab
  built_by_url: https://waverlylab.com
- title: Bold Oak Design
  url: https://boldoak.design/
  main_url: https://boldoak.design/
  description: >
    A Milwaukee-based web design and development studio.
  categories:
    - Blog
    - Business
    - Freelance
    - Portfolio
    - Programming
    - Technology
    - Web Development
  featured: false
- title: Lydia Rose Eiche
  url: https://lydiaroseeiche.com/
  main_url: https://lydiaroseeiche.com/
  description: >
    Lydia Rose Eiche is a soprano, opera singer, and actress based in Milwaukee.
  categories:
    - Music
    - Portfolio
  built_by: Bold Oak Design
  built_by_url: https://boldoak.design/
  featured: false
- title: Chris Otto
  url: https://chrisotto.dev/
  main_url: https://chrisotto.dev/
  source_url: https://github.com/chrisotto6/chrisottodev
  description: >
    Blog, portfolio and website for Chris Otto.
  categories:
    - Blog
    - JavaScript
    - Landing Page
    - Portfolio
    - Programming
    - Technology
    - Web Development
  built_by: Chris Otto
  built_by_url: https://github.com/chrisotto6
  featured: false
- title: Roboto Studio
  url: https://roboto.studio
  main_url: https://roboto.studio
  description: >
    Faster than a speeding bullet Website Development based in sunny old Nottingham
  categories:
    - Agency
    - Blog
    - Business
    - Design
    - Featured
    - Freelance
    - Web Development
  featured: true
- title: Viraj Chavan | Full Stack Software Engineer
  url: http://virajc.tech
  main_url: http://virajc.tech
  source_url: https://github.com/virajvchavan/portfolio
  description: >
    Portfolio and blog of a full stack software engineer from India
  categories:
    - Portfolio
    - Blog
    - Web Development
  built_by: Viraj V Chavan
  built_by_url: https://twitter.com/VirajVChavan
  featured: false
- title: Nexweave
  url: https://www.nexweave.com
  main_url: https://www.nexweave.com
  description: >
    Nexweave is a SaaS platform built by a team of experienced product, design & technology professionals in India. Nexweave allows brands to create personalized & interactive video experiences at scale. We would love for our site to be featured at the gatsby showcase since we have long been appreciating the flexibility and speed of the sites we have created using the same.
  categories:
    - Video
    - API
    - User Experience
    - Marketing
    - Design
    - Data
    - Technology
    - Media
    - Consulting
  built_by: Kashaf S
  built_by_url: https://www.linkedin.com/in/kashaf-shaikh-925117178
  featured: false
- title: Daniel Balloch
  url: https://danielballoch.com
  main_url: https://danielballoch.com
  source_url: https://github.com/danielballoch/danielballoch
  description: >
    Hey, I'm Daniel and this is my portfolio site. Made with Gatsby, React, GraphQL, Styled Emotion & Netlify. Install & local host instructions: 1. git clone https://github.com/danielballoch/danielballoch.git 2. npm install. 3. gatsby develop. Keep in mind I'm still learning myself, so these may not be best practises. If anyone's curious as to how something works flick me a message or if you have advice for me I'd love to hear it, otherwise happy coding!
  categories:
    - Portfolio
    - Business
    - Design
    - Freelance
    - Web Development
  built_by: Daniel Balloch
  built_by_url: https://danielballoch.com
- title: The Rift Metz
  url: http://theriftmetz.com/
  main_url: http://theriftmetz.com/
  description: >
    The Rift is a gaming bar based in Metz (France).
  categories:
    - Landing Page
    - Entertainment
    - Design
    - Blog
    - Food
  built_by: Hugo Torzuoli
  built_by_url: https://github.com/HZooly
  featured: false
- title: Built with Workers
  url: https://workers.cloudflare.com/built-with/
  main_url: https://workers.cloudflare.com/built-with/
  description: >
    Showcasing websites & projects built with Cloudflare Workers
  categories:
    - Portfolio
    - JavaScript
    - Web Development
  built_by: Workers who work at Cloudflare
  built_by_url: https://github.com/cloudflare/built-with-workers/graphs/contributors
- title: WebAnaya Solutions
  url: https://www.webanaya.com
  main_url: https://www.webanaya.com
  description: >
    Full Stack Web Solutions Provider.
  categories:
    - Agency
    - Web Development
    - API
    - Blog
  built_by: Durgesh Gupta
  built_by_url: https://durgeshgupta.com
  featured: false
- title: Artem Sapegin’s Blog
  description: >
    Blog of a Berlin based coffee first frontend engineer who works at Omio, makes photos and hangs out with his dogs.
  main_url: https://blog.sapegin.me/
  url: https://blog.sapegin.me/
  source_url: https://github.com/sapegin/blog.sapegin.me
  categories:
    - Blog
    - Open Source
    - Web Development
    - JavaScript
    - Programming
    - Technology
  built_by: Artem Sapegin
  built_by_url: https://github.com/sapegin
- title: adam.ai
  url: https://adam.ai/
  main_url: https://adam.ai/
  description: >
    Are you ready to make your meetings more productive? Our intelligent meeting management tool can help!
  categories:
    - Business
    - Landing Page
    - Productivity
    - Technology
  built_by: Hazem Osama
  built_by_url: https://github.com/hazem3500
  featured: false
- title: Indra Kusuma Profile Page
  url: https://indrakusuma.web.id/me/
  main_url: https://indrakusuma.web.id/me/
  description: >
    Hi! I'm Indra Kusuma. I am an optimistic and type of person of learn by doing who have an interest in Software Engineering, specifically about Web Development.
  categories:
    - Landing Page
    - Blog
  built_by: Indra Kusuma
  built_by_url: https://github.com/idindrakusuma/me
  featured: false
- title: Lukas Horak
  main_url: https://lukashorak.com
  url: https://lukashorak.com
  description: >
    Lukas Horak's personal website. Full stack JavaScript Developer, working in React on front end and Node.js on back end.
  categories:
    - Blog
    - Portfolio
    - Web Development
  built_by: Lukas Horak
  built_by_url: https://github.com/lhorak
  featured: false
- title: Alexandra Thomas
  main_url: https://alexandracthomas.com/
  url: https://alexandracthomas.com/
  description: >
    A portfolio site for Alexandra Thomas, a front-end developer with creative super powers based in Charlotte, NC.
  categories:
    - Portfolio
    - Blog
    - Web Development
  featured: false
- title: Storto Productions
  main_url: https://www.storto-productions.com/
  url: https://www.storto-productions.com/about/
  featured: false
  description: >
    A portfolio site for a video production company based out of Phoenix, AZ.
  categories:
    - Video
    - Blog
    - Portfolio
    - Business
  built_by: Alexandra Thomas
  built_by_url: https://alexandracthomas.com/
- title: Zatsuzen Blog
  url: https://blog.zatsuzen.com
  main_url: https://blog.zatsuzen.com
  description: >
    Web developer's tech blog
  categories:
    - Blog
  built_by: Akane
  built_by_url: https://twitter.com/akanewz
- title: Matthew Mesa
  url: https://matthewmesa.com
  main_url: https://matthewmesa.com
  description: >
    Portfolio website for freelance digital specialist Matthew Mesa.
  categories:
    - Portfolio
  built_by: Matthew Mesa
  built_by_url: https://matthewmesa.com
- title: Taskade
  main_url: https://taskade.com
  url: https://taskade.com
  description: >
    Taskade is the unified workspace for distributed teams. Collaborate and organize in real-time to get things done, faster and smarter.
  categories:
    - App
    - Business
    - Productivity
  built_by: Taskade
  built_by_url: https://github.com/taskade
  featured: false
- title: PWD
  url: https://pwd.com.au
  main_url: https://pwd.com.au
  description: >
    PWD is a full service web marketing, design, and development agency in Perth, Western Australia.
  categories:
    - Blog
    - Portfolio
    - WordPress
    - Business
  built_by: Alex Moon
  built_by_url: https://moonmeister.net
  featured: false
- title: ramonak.io
  url: https://ramonak.io/
  main_url: https://ramonak.io/
  source_url: https://github.com/KaterinaLupacheva/ramonak.io
  description: >
    Tech blog and portfolio site of a full stack web developer Katsiaryna (Kate) Lupachova
  categories:
    - Blog
    - Portfolio
  built_by: Katsiaryna Lupachova
  built_by_url: https://ramonak.io/
  featured: false
- title: React JS Developer
  main_url: https://reacter.dev/
  url: https://reacter.dev/
  featured: false
  categories:
    - App
    - Web Development
    - Web Development
    - Agency
  built_by: App Design
  built_by_url: https://appdesign.dev/
- title: Guillermo Gómez-Peña
  url: https://www.guillermogomezpena.com/
  main_url: https://www.guillermogomezpena.com/
  description: >
    Personal website for the work of Guillermo Gómez-Peña: performance artist, writer, activist, radical pedagogue and artistic director of the performance troupe La Pocha Nostra. Recipient of the MacArthur Fellow, USA Artists Fellow, and a winner of the Bessie, Guggenheim, and American Book awards.
  categories:
    - Portfolio
    - Gallery
  built_by: Aveling Ray
  built_by_url: https://avelingray.com/
  featured: false
- title: Clinka
  url: https://www.clinka.com.au/
  main_url: https://www.clinka.com.au/
  description: >
    B2B website for an Australian manufacturer of environmentally friendly construction materials.
  categories:
    - Business
  built_by: Aveling Ray
  built_by_url: https://avelingray.com/
- title: Chris Vogt's Blog
  main_url: https://www.chrisvogt.me
  url: https://www.chrisvogt.me
  source_url: https://github.com/chrisvogt/gatsby-theme-private-sphere
  description: >-
    Personal blog of Chris Vogt, a software developer in San Francisco. Showcases
    my latest activity on Instagram, Goodreads, and Spotify using original widgets.
  categories:
    - Blog
    - Open Source
    - Photography
    - Portfolio
  built_by: Chris Vogt
  built_by_url: https://github.com/chrisvogt
- title: Trolley Travel
  main_url: http://trolleytravel.org/
  url: http://trolleytravel.org/
  description: >
    Travel blog website to give tips and informations for many destinations, built with Novella theme
  categories:
    - Blog
    - Travel
  built_by: Pierre Beard
  built_by_url: https://github.com/PBRT
  featured: false
- title: Playlist Detective
  main_url: https://www.playlistdetective.com/
  url: https://www.playlistdetective.com/
  source_url: https://github.com/bobylito/playlistFinder
  description: >
    Playlist Detective is an attempt to ease music discovery with playlists. Back in the days, people were sharing mixtapes - some songs we knew and others we didn't, therefore expanding our musical horizons.

    Playlists are the same, and playlist detective lets you search for songs or artists you like in order to stumble on your new favorite songs.

    It uses Algolia for the search.
  categories:
    - Media
    - Music
  built_by: Alexandre Valsamou-Stanislawski
  built_by_url: https://www.noima.xyz
- title: ProjectManager.tools
  main_url: https://projectmanager.tools/
  url: https://projectmanager.tools/
  featured: false
  categories:
    - App
    - Web Development
    - Design
    - Agency
  built_by: App Design
  built_by_url: https://appdesign.dev/
- title: 1902 Software
  url: https://1902software.com/
  main_url: https://1902software.com/
  description: >
    We are an IT company that specializes in e-commerce and website development on different platforms such as Magento, WordPress, and Umbraco. We are also known for custom software development, web design and mobile app solutions for iOS and Android.
  categories:
    - E-commerce
    - Web Development
    - Programming
    - Mobile Development
    - WordPress
    - Design
    - Business
    - Agency
  built_by: 1902 Software Development Corporation
  built_by_url: https://1902software.com/
  featured: false
- title: Codeful
  url: https://www.codeful.fi/
  main_url: https://www.codeful.fi/
  categories:
    - Agency
    - Consulting
  featured: false
- title: Noima
  url: https://www.noima.xyz
  main_url: https://www.noima.xyz
  categories:
    - Agency
    - Consulting
    - Blog
  featured: false
  built_by: Alexandre Valsamou-Stanislawski
  built_by_url: https://www.noima.xyz
- title: Talent Point
  url: https://talentpoint.co
  main_url: https://talentpoint.co
  description: >
    Talent Point provide the tools that companies need to scale quickly and effectively, bridging the gap between employer brand, HR, and hiring to build teams from within.
  categories:
    - Business
    - Technology
    - Blog
    - Consulting
    - Human Resources
  built_by: Talent Point
  built_by_url: https://talentpoint.co
  featured: false
- title: Marathon Oil
  main_url: https://www.marathonoil.com/
  url: https://www.marathonoil.com/
  featured: false
  categories:
    - Business
    - Marketing
  built_by: Corey Ward
  built_by_url: http://www.coreyward.me/
- title: Gene
  url: https://www.geneglobal.com/work
  main_url: https://www.geneglobal.com
  description: >
    We’re an experience design agency, focused on the future of health
  categories:
    - Agency
    - Technology
    - Healthcare
    - Consulting
    - User Experience
  featured: false
- title: medignition – healthcare innovations
  url: https://medignition.com/
  main_url: https://medignition.com/
  description: >
    medignition builds digital innovations in healthcare.
  categories:
    - Healthcare
    - Education
    - Technology
    - Design
    - Business
    - Portfolio
    - Entrepreneurship
    - Agency
  built_by: medignition
  built_by_url: https://medignition.com/
- title: Dynobase
  url: https://dynobase.dev/
  main_url: https://dynobase.dev/
  description: >
    Professional GUI Client for DynamoDB.
  categories:
    - Data
    - Programming
    - Web Development
  built_by: Rafal Wilinski
  built_by_url: https://rwilinski.me/
  featured: false
- title: Vaktija.eu
  url: https://vaktija.eu
  main_url: https://vaktija.eu
  description: >
    Vaktija.eu gives information about prayer times in germany. (Built with GatsbyJS. Fast in every way that matters.)
  categories:
    - App
    - Community
    - Nonprofit
    - SEO
    - Web Development
  built_by: Rašid Redžić
  built_by_url: https://rasidre.com/
  featured: false
- title: Creative code daily
  main_url: https://www.bobylito.dev/
  url: https://www.bobylito.dev/
  source_url: https://github.com/bobylito/sketches
  description: >
    Creative code daily (CCD) is a personal project for which I build a new animation made out of code every day.
  categories:
    - Blog
    - Programming
    - Gallery
    - Portfolio
  built_by: Alexandre Valsamou-Stanislawski
  built_by_url: https://www.noima.xyz
- title: Messi vs Ronaldo
  description: >
    The biggest debate in football - but who is the best, Messi or Ronaldo? This website provides all the goals and stats to help you reach your own conclusion.
  main_url: https://www.messivsronaldo.app/
  url: https://www.messivsronaldo.app/
  categories:
    - Sports
    - Data
    - App
  built_by: Stephen Greig
  built_by_url: http://ste.digital/
- title: Em Em Recipes
  url: https://ememrecipes.com
  main_url: https://ememrecipes.com
  description: >
    Finally, a recipe website that gets straight to the point.
  categories:
    - Blog
    - Food
  built_by: Matthew Mesa
  built_by_url: https://matthewmesa.com
- title: Yuuniworks Portfolio / Blog
  main_url: https://www.yuuniworks.com/
  url: https://www.yuuniworks.com/
  source_url: https://github.com/junkboy0315/gatsby-portfolio-blog
  featured: false
  categories:
    - Portfolio
    - Web Development
    - Blog
- title: Jun Chen Portfolio
  url: https://www.junchenjun.me
  main_url: https://www.junchenjun.me
  source_url: https://github.com/junchenjun/junchenjun.me
  description: >
    Get to know Jun.
  categories:
    - Portfolio
    - Blog
    - Web Development
  built_by: Jun Chen
  built_by_url: https://www.junchenjun.me
- title: Xavier Mirabelli-Montan
  url: https://xavie.mirmon.co.uk
  main_url: https://xavie.mirmon.co.uk
  source_url: https://github.com/xaviemirmon/xavier-developer-site
  description: >
    The developer portfolio and blog for Xavier Mirabelli-Montan.  Built using TinaCMS Grande hosted on Gatsby Cloud.
  categories:
    - Blog
    - Portfolio
    - Programming
  featured: false
- title: MPG Calculator
  url: https://www.mpg-calculator.co.uk
  main_url: https://www.mpg-calculator.co.uk
  description: >
    A website which allows you to calculate the MPG of your vehicle.
  categories:
    - SEO
    - Accessibility
    - Blog
  built_by: PJ
  built_by_url: https://pjsachdev.me
- title: Softblues
  main_url: https://softblues.io
  url: https://softblues.io
  description: >
    We optimize your project costs and deliver outstanding results by applying relevant technology. Plus, we create our own effective products for businesses and developers all over the world.
  categories:
    - WordPress
    - Portfolio
    - Agency
  built_by: Softblues
  built_by_url: https://softblues.io
- title: Clipchamp
  main_url: https://clipchamp.com/
  url: https://clipchamp.com/en/
  description: >
    Clipchamp is an online video editor, compressor, and converter. The Clipchamp website and blog are powered by Gatsby, Contentful, and Smartling.
  categories:
    - App
    - Blog
    - Landing Page
    - Marketing
    - Video
  featured: false
- title: Mob HQ
  main_url: https://hq.yt-mob.com/
  url: https://hq.yt-mob.com/
  description: >
    Mob HQ is the Headquarters for the World Cup winning Downhill Mountain Bike Race Team, and also a full-time Ride Center for YT bikes.
  categories:
    - Sports
    - Travel
  built_by: Built by Rebels Ltd.
  built_by_url: https://builtbyrebels.com/
  featured: false
- title: OCIUS
  url: https://www.ocius.com.au/
  main_url: https://www.ocius.com.au/
  source_url: https://github.com/ocius/website
  description: >
    Ocius Technology Ltd (formerly Solar Sailor Holdings Ltd) is an Australian public unlisted company with Research and Development facilities at the University of NSW.
  categories:
    - Business
    - Technology
    - Science
  built_by: Sergey Monin
  built_by_url: https://build-in-saratov.com/
- title: Kosmos & Kaos
  main_url: https://www.kosmosogkaos.is/
  url: https://www.kosmosogkaos.is/
  description: >
    A carefully designed user experience is good business.
  categories:
    - Design
    - Consulting
    - Agency
    - Web Development
    - JavaScript
  built_by: Kosmos & Kaos
  built_by_url: https://www.kosmosogkaos.is/
  featured: false
- title: Design Portfolio of Richard Bruskowski
  main_url: https://bruskowski.design/
  url: https://bruskowski.design/
  description: >
    My freelance design portfolio: Visual design, digital products, interactive prototypes, design systems, brand design. Uses MDX, Styled Components, Framer Motion. Started with Gatsby Starter Emilia by LekoArts.
  categories:
    - Design
    - Portfolio
    - User Experience
    - Freelance
    - Photography
  built_by: Richard Bruskowski
  built_by_url: https://github.com/richardbruskowski
- title: Kelvin DeCosta's Website
  url: https://kelvindecosta.com
  main_url: https://kelvindecosta.com
  categories:
    - Blog
    - Portfolio
  built_by: Kelvin DeCosta
  built_by_url: https://github.com/kelvindecosta
  featured: false
- title: Coronavirus (COVID-19) Tracker
  url: https://coronavirus.traction.one/
  main_url: https://coronavirus.traction.one/
  description: >
    This application shows the near real-time status based on data from JHU CSSE.
  categories:
    - Data
    - Directory
  built_by: Sankarsan Kampa
  built_by_url: https://traction.one
  featured: false
- title: Coronavirus COVID-19 Statistics Worldwide
  url: https://maxmaxinechen.github.io/COVID19-Worldwide-Stats/
  main_url: https://maxmaxinechen.github.io/COVID19-Worldwide-Stats/
  source_url: https://github.com/maxMaxineChen/COVID19-Worldwide-Stats
  description: >
    A Coronavirus COVID-19 global data statistics application built by Gatsby + Material UI + Recharts
  categories:
    - Data
    - Open Source
  built_by: Maxine Chen
  built_by_url: https://github.com/maxMaxineChen
  featured: false
- title: Folding@Home Stats
  url: https://folding.traction.one/team?id=246252
  main_url: https://folding.traction.one
  description: >
    Folding@Home Stats Report for Teams.
  categories:
    - Data
    - Science
    - Directory
  built_by: Sankarsan Kampa
  built_by_url: https://traction.one
  featured: false
- title: COVID-19 Tracking and Projections
  url: https://flattenthecurve.co.nz/
  main_url: https://flattenthecurve.co.nz/
  source_url: https://github.com/carlaiau/flatten-the-curve
  description: >
    Allowing non technical users to compare their country with other situations around the world. We present configurable cumulative graph curves. We compare your countries current status with other countries who have already been at your level and show you where they’ve ended up. Data via JHU. Further functionality added daily.
  categories:
    - Data
    - Open Source
  built_by: Carl Aiau
  built_by_url: https://github.com/carlaiau
  featured: false
- title: Takeout Tracker
  main_url: https://www.takeouttracker.com/
  url: https://www.takeouttracker.com/
  featured: false
  categories:
    - Data
    - Open Source
    - Food
    - Directory
    - Nonprofit
  built_by: Corey Ward
  built_by_url: http://www.coreyward.me/
- title: Illustration Hunt
  main_url: https://illustrationhunt.com/
  url: https://illustrationhunt.com/
  featured: false
  categories:
    - Data
    - Design
    - Entertainment
    - Productivity
    - User Experience
    - Programming
    - Gallery
    - Human Resources
    - Library
  built_by: Gilbish Kosma
  built_by_url: https://www.gil20.me/
- title: Monolit
  url: https://monolit.hr
  main_url: https://monolit.hr
  description: >
    Standard business website with sliders and contact form.
  categories:
    - Business
  built_by: Devnet
  built_by_url: https://devnet.hr
  featured: false
- title: Andrew Zeller
  main_url: https://zeller.io
  source_url: https://github.com/ajzeller/zellerio_gatsby
  url: https://zeller.io
  featured: false
  categories:
    - Portfolio
    - Blog
    - Web Development
  built_by: Andrew Zeller
  built_by_url: https://zeller.io
- title: Crushing WFH
  url: https://crushingwfh.com/
  main_url: https://crushingwfh.com/
  source_url: https://github.com/tiagofsanchez/wfh-tools
  description: >
    A directory of tools to help anyone to work from home in a productive manner
  categories:
    - Directory
    - Open Source
  built_by: Tiago Sanchez
  built_by_url: https://www.tiagofsanchez.com/
  featured: false
- title: Martin Container
  main_url: https://www.container.com/
  url: https://www.container.com/
  featured: false
  categories:
    - Business
  built_by: Vincit California
  built_by_url: https://www.vincit.com/
- title: Urban Armor Gear
  main_url: https://www.urbanarmorgear.com/
  url: https://www.urbanarmorgear.com/
  featured: false
  categories:
    - E-commerce
  built_by: Vincit California
  built_by_url: https://www.vincit.com/
- title: Jason Zheng's Portfolio
  main_url: https://jasonzy.com
  url: https://jasonzy.com
  source_url: https://github.com/bilafish/portfolio-site
  description: >
    Hey there, I'm Jason! I'm a front-end web developer from the sunny island
    of Singapore. This is my first Gatsby site developed using Gatsby and
    Netlify CMS. Feel free to get in touch if you're interested to collaborate
    or engage me on any projects. If you just want to say hello, that's cool
    too.
  featured: false
  categories:
    - Portfolio
    - Web Development
  built_by: Jason Zheng
  built_by_url: https://github.com/bilafish
- title: Fluiditype
  url: https://www.fluiditype.com/
  main_url: https://www.fluiditype.com/
  description: >
    Fluditype is small CSS library focusing on pure typographic fluidity. Recommend to be used for blogs, portfolios, documentation & and simplistic text websites.
  categories:
    - Open Source
    - Design
  built_by: Boris Kirov
  built_by_url: https://www.boriskirov.com
  featured: false
- title: Bonsaiilabs
  main_url: https://bonsaiilabs.com/
  url: https://bonsaiilabs.com/
  description: >
    We are a team of two, creating software for startups and enabling learners with our visualize, break, and solve approach.
  featured: false
  categories:
    - Education
    - Consulting
  built_by: Bonsaiilabs Team
  built_by_url: https://bonsaiilabs.com/team
- title: Tyson
  main_url: https://www.tyson.com
  url: https://www.tyson.com
  featured: false
  categories:
    - Food
    - Marketing
  built_by: Tyson Foods, Inc.
- title: Hillshire Farm
  main_url: https://www.hillshirefarm.com
  url: https://www.hillshirefarm.com
  featured: false
  categories:
    - Food
    - Marketing
  built_by: Tyson Foods, Inc.
- title: Hillshire Snacking
  main_url: https://www.hillshiresnacking.com
  url: https://www.hillshiresnacking.com
  featured: false
  categories:
    - Food
    - Marketing
  built_by: Tyson Foods, Inc.
- title: Jimmy Dean
  main_url: https://www.jimmydean.com
  url: https://www.jimmydean.com
  featured: false
  categories:
    - Food
    - Marketing
  built_by: Tyson Foods, Inc.
- title: Aidells
  main_url: https://www.aidells.com
  url: https://www.aidells.com
  featured: false
  categories:
    - Food
    - Marketing
  built_by: Tyson Foods, Inc.
- title: State Fair
  main_url: https://www.corndogs.com
  url: https://www.corndogs.com
  featured: false
  categories:
    - Food
    - Marketing
  built_by: Tyson Foods, Inc.
- title: Nudges
  main_url: https://www.nudgesdogtreats.com
  url: https://www.nudgesdogtreats.com
  featured: false
  categories:
    - Food
    - Marketing
  built_by: Tyson Foods, Inc.
- title: Tyson Ingredient Solutions
  main_url: https://www.tysoningredientsolutions.com
  url: https://www.tysoningredientsolutions.com
  featured: false
  categories:
    - Food
    - Marketing
  built_by: Tyson Foods, Inc.
- title: Wright Brand
  main_url: https://www.wrightbrand.com
  url: https://www.wrightbrand.com
  featured: false
  categories:
    - Food
    - Marketing
  built_by: Tyson Foods, Inc.
- title: TSUKUTTEMITA LAB
  main_url: https://create.kayac.com/
  url: https://create.kayac.com/
  description: KAYAC private works
  featured: false
  categories:
    - Portfolio
    - Technology
    - Entertainment
  built_by: KAYAC inc.
- title: Brad Garropy
  url: https://bradgarropy.com
  main_url: https://bradgarropy.com
  source_url: https://github.com/bradgarropy/bradgarropy.com
  categories:
    - Blog
    - Education
    - Entertainment
    - JavaScript
    - Open Source
    - Portfolio
    - Programming
    - SEO
    - Technology
    - Web Development
  built_by: Brad Garropy
  built_by_url: https://twitter.com/bradgarropy
- title: mrkaluzny
  main_url: https://mrkaluzny.com
  url: https://mrkaluzny.com
  description: >
    Web designer and web developer specializing in providing services for SME sector.
  featured: false
  categories:
    - Web Development
    - Programming
    - Business
    - Portfolio
    - Freelance
  built_by: Wojciech Kaluzny
- title: The COVID Tracking Project
  url: https://covidtracking.com/
  main_url: https://covidtracking.com/
  source_url: https://github.com/COVID19Tracking/website
  description: >
    The COVID Tracking Project collects and publishes the most complete testing data available for US states and territories.
  categories:
    - Media
    - Healthcare
  built_by: The COVID Tracking Project Web Team
  built_by_url: https://github.com/COVID19Tracking/website/graphs/contributors
- title: The Gauntlet Coverage of COVID-19 in Canada
  url: https://covid19.thegauntlet.ca
  main_url: https://covid19.thegauntlet.ca
  description: >
    Tracking The Spread of Coronavirus in Canada
  categories:
    - Media
    - Education
  built_by: Masoud Karimi
  built_by_url: https://github.com/masoudkarimif
- title: Zestard Technologies
  main_url: https://www.zestard.com
  url: https://www.zestard.com
  description: >
    Zestard Technologies is an eCommerce Specialist company focusing on Magento & Shopify as a core expertise.
  categories:
    - Web Development
    - WordPress
    - Technology
    - Agency
    - E-commerce
  built_by: Zestard Technologies
  built_by_url: https://www.zestard.com
- title: Kostas Vrouvas
  main_url: https://kosvrouvas.com
  url: https://kosvrouvas.com
  featured: false
  categories:
    - Blog
    - Portfolio
  built_by: Kostas Vrouvas
- title: Hanare Cafe in Toshijima, Toba, Japan
  main_url: https://hanarecafe.com
  url: https://hanarecafe.com
  source_url: https://github.com/mnishiguchi/hanarecafe-gatsby
  description: >
    A website for a cafe/bakery located in Toshijima, a beautiful sightseeing spot just a 20-minutes ferry ride from downtown Toba, Japan.
  categories:
    - Food
    - Travel
  built_by: Masatoshi Nishiguchi
  built_by_url: https://mnishiguchi.com
  featured: false
- title: WhileNext
  url: https://whilenext.com
  main_url: https://whilenext.com
  description: >
    A Blog on Software Development
  categories:
    - Blog
    - Learning
    - Programming
    - Web Development
  built_by: Masoud Karimi
  built_by_url: https://github.com/masoudkarimif
- title: Jamify.me
  description: >
    We build websites & PWAs with JAMstack. Delivering faster, more secure web.
  main_url: https://jamify.me
  url: https://jamify.me
  categories:
    - Agency
    - Web Development
  featured: false
- title: Shrey Sachdeva
  url: https://www.shreysachdeva.tech/
  main_url: https://www.shreysachdeva.tech/
  source_url: https://github.com/shrey-sachdeva2000/Shrey-Sachdeva
  description: >
    Personal website for Shrey Sachdeva. An abstract thinker who writes code and designs pixel-perfect user-interfaces with industry experience.
  categories:
    - Portfolio
    - Web Development
  built_by: Shrey Sachdeva
  built_by_url: https://www.shreysachdeva.tech/
- title: The Cares Family
  main_url: https://thecaresfamily.org.uk/home
  url: https://thecaresfamily.org.uk/home
  description: >
    The Cares Family helps people find connection and community in a disconnected age. They relaunched their website in Gatsby during the COVID-19 outbreak of 2020 to help connect neighbours.
  categories:
    - Nonprofit
    - Blog
    - Community
  built_by: Mutual
  built_by_url: https://www.madebymutual.com
- title: "Due to COVID-19: Documenting the Signs of the Pandemic"
  url: https://duetocovid19.com
  main_url: https://duetocovid19.com
  description: >
    A project to document all the signs that have gone up on the storefronts of our cities in response to the coronavirus pandemic.
  categories:
    - Photography
    - Community
  built_by: Andrew Louis
  built_by_url: https://hyfen.net
  featured: false
- title: "Besoegsvenner - Visiting Friends for the Elderly"
  main_url: https://www.xn--besgsvenner-igb.dk
  url: https://www.xn--besgsvenner-igb.dk/ruths-historie
  description: >
    50.000 elderly people in Denmark feel lonely. This project seeks to inform people to become visitor friends ("Besøgsven" in Danish) to help fight loneliness and bring new friendships in to the world.
  categories:
    - Marketing
    - Nonprofit
    - Landing Page
  built_by: Hello Great Works
  built_by_url: https://hellogreatworks.com
- title: Interficie Internet Services
  main_url: https://www.interficie.com
  url: https://www.interficie.com/our-work/
  description: >
    Located in Barcelona, we develop innovative websites, ecommerce solutions and software platforms for global brands, startups and organizations.
  categories:
    - E-commerce
    - Web Development
    - Consulting
    - JavaScript
    - Agency
    - Business
  built_by: Interficie Internet Services
  built_by_url: https://github.com/InterficieIS
- title: SofaScore Corporate
  url: https://corporate.sofascore.com
  main_url: https://corporate.sofascore.com
  description: >
    SofaScore is a leading provider of advanced sports insights and content with global coverage of 20+ sports.
  categories:
    - App
    - Data
    - Sports
    - Technology
  built_by: SofaScore
  built_by_url: https://www.sofascore.com
- title: "#compraaospequenos: buy local during Covid-19"
  url: https://compraaospequenos.pt/
  main_url: https://compraaospequenos.pt/
  source_url: https://github.com/marzeelabs/compraaospequenos
  description: >
    Helping local stores survive and thrive during the Covid-19 crisis (Portugal).
  categories:
    - Community
    - Food
    - Data
    - Directory
  built_by: Marzee Labs
  built_by_url: https://marzeelabs.org
  featured: false
- title: Inventia
  main_url: https://inventia.life/
  url: https://inventia.life/
  description: >
    We have developed unique digital bioprinting technology and unleashed it in a complete platform designed to make complex 3D cell biology simple.
  categories:
    - Business
    - Science
  built_by: Jellypepper
  built_by_url: https://jellypepper.com/
- title: Hasura
  url: https://hasura.io
  main_url: https://hasura.io
  description: >
    Hasura is an open source engine that connects to your databases & microservices and auto-generates a production-ready GraphQL backend.
  categories:
    - API
    - Web Development
    - Technology
    - Open Source
  featured: false
- title: Jimdo.com
  description: >
    Jimdo is an international tech company and one of the world's leading providers of online services for small and medium businesses (SMBs). The company empowers entrepreneurs to create their own website or store without coding and to digitize their business ideas.
  main_url: https://www.jimdo.com/
  url: https://www.jimdo.com/
  categories:
    - Marketing
    - Technology
    - E-commerce
    - Web Development
    - Business
  built_by: Jimdo GmbH
- title: Resume on the Web
  main_url: https://amruthpillai.com
  url: https://amruthpillai.com
  source_url: https://github.com/AmruthPillai/ResumeOnTheWeb-Gatsby
  description: >
    Everyone needs their own little spot on the interwebs, and this is mine. Welcome to my resume, on the web!
  categories:
    - Blog
    - Design
    - Freelance
    - Gallery
    - JavaScript
    - Landing Page
    - Mobile Development
    - Open Source
    - Photography
    - Portfolio
    - Technology
    - Web Development
  built_by: Amruth Pillai
  built_by_url: https://amruthpillai.com
  featured: false
- title: Landmarks.ro
  main_url: https://landmarks.ro/
  url: https://landmarks.ro/
  description: >
    Lead generation technology for real estate developers
  categories:
    - Real Estate
    - Marketing
    - Technology
    - Web Development
    - Landing Page
  built_by: Horia Miron
  built_by_url: https://github.com/ancashoria
  featured: false
- title: GeneOS
  url: https://geneos.me/
  main_url: https://geneos.me/
  description: >
    GeneOS is a privacy-preserving data monetization protocol for genetic, activity, and medical data.
  categories:
    - Landing Page
    - Business
  built_by: GeneOS Team
- title: COVID KPI
  url: https://covidkpi.com/
  main_url: https://covidkpi.com/
  description: >
    COVID KPI aggregates COVID-19 data from numerous official sources then displays the Key Performance Indicators.
  categories:
    - Data
    - Media
    - Healthcare
  built_by: Albert Chen
  built_by_url: https://github.com/mralbertchen
- title: Most Recommended Books
  url: http://mostrecommendedbooks.com/
  main_url: http://mostrecommendedbooks.com/
  description: >
    Discover credibly powerful books recommendations by billionaires, icons, and world-class performers.
  categories:
    - Blog
    - Entrepreneurship
    - Books
- title: theAnubhav.com
  main_url: https://theanubhav.com/
  url: https://theanubhav.com/
  categories:
    - Web Development
    - Blog
    - Portfolio
  built_by: Anubhav Srivastava
  built_by_url: https://theanubhav.com
- title: WatchKeeper
  url: https://www.watchkeeperintl.com
  main_url: https://www.watchkeeperintl.com
  description: >
    WatchKeeper helps organisations to manage global security risks such as natural disasters, extreme weather and violent incidents.
  categories:
    - Data
    - Business
    - Technology
    - Consulting
    - Security
  built_by: WatchKeeper Engineering
  built_by_url: https://twitter.com/watchkeeper
  featured: false
- title: Sztuka Programowania
  built_by: Piotr Fedorczyk
  built_by_url: https://piotrf.pl
  categories:
    - Event
    - Learning
    - Web Development
  description: >
    Landing page of a series of web development workshops held in Gdańsk, Poland.
  featured: false
  main_url: https://sztuka-programowania.pl/
  url: https://sztuka-programowania.pl/
- title: Rivers Casino
  built_by: WILDLIFE.LA
  built_by_url: https://www.wildlife.la
  categories:
    - Entertainment
    - Food
    - Blog
    - Travel
  description: >
    Rivers Casino offers the very best in casinos, hotels, restaurants, concerts, and entertainment. Visit us in Des Plaines, IL, Philadelphia, PA, Pittsburgh, PA and Schenectady, NY.
  featured: false
  main_url: https://www.riverscasino.com/desplaines/
  url: https://www.riverscasino.com/desplaines/
- title: Mishal Shah
  built_by: Mishal Shah
  built_by_url: https://mishal23.github.io
  categories:
    - Blog
    - Portfolio
    - Open Source
    - Web Development
  description: >
    Hey, I'm Mishal Shah, a passionate developer with interests in Networks, Databases and Web Security. This website is my personal portfolio and blog with the Fresh theme. I love reading engineering articles, contributing to open-source and interacting with communities. Feel free to get in touch if you have an interesting project that you want to collaborate on.
  featured: false
  main_url: https://mishal23.github.io/
  url: https://mishal23.github.io/
- title: Chris Nager
  main_url: https://chrisnager.com
  url: https://chrisnager.com
  source_url: https://github.com/chrisnager/chrisnager-dot-com
  description: >
    Developer and designer in Brooklyn, NY passionate about performance, accessibility, and systematic design.
  categories:
    - Accessibility
    - Blog
    - Design
    - Portfolio
    - User Experience
    - Web Development
  built_by: Chris Nager
  built_by_url: https://twitter.com/chrisnager
- title: Resistbot
  url: https://resist.bot
  main_url: https://resist.bot
  description: >
    A chatbot that helps you contact your representatives, and be an informed citizen.
  categories:
    - Blog
    - Government
    - Nonprofit
- title: SVG to PNG
  url: https://www.svgtopng.me/
  main_url: https://www.svgtopng.me/
  description: >
    Online SVG to PNG batch converter. Upload and convert your SVG files to PNG with the desired size and background color for free, fast and secure.
  categories:
    - App
    - Technology
    - Productivity
    - Design
    - Web Development
  built_by: Illia Achour
  built_by_url: https://github.com/dummyco
- title: St. Jude Cloud
  url: https://www.stjude.cloud
  main_url: https://www.stjude.cloud
  description: >
    Pediatric cancer data sharing ecosystem by St. Jude Children's Research Hospital.
  categories:
    - Science
    - Technology
    - Nonprofit
    - Data
    - Healthcare
  featured: false
- title: Philip Domingo
  url: https://www.prtdomingo.com
  main_url: https://www.prtdomingo.com
  description: >
    Personal website built on top of GatsbyJS, Ghost, and Azure.
  categories:
    - Technology
    - Blog
  featured: false
- title: Vinicius Dias
  built_by: Vinicius Dias
  built_by_url: https://viniciusdias.works/
  categories:
    - Blog
    - Portfolio
    - Open Source
    - Web Development
  description: >
    Hi, I'm Vinicius Dias, a Front-End developer with focus on performance and UX. This is my personal portfolio developed with Gatsby. I'm always learning different things and I consider myself a very curious guy. I feel that it keeps me motivated and creative to solve problems.
  featured: false
  main_url: https://viniciusdias.works/
  url: https://viniciusdias.works/
- title: Cognifide Tech
  url: https://tech.cognifide.com/
  main_url: https://tech.cognifide.com/
  description: >
    Technology HUB that provides useful and specialized technical knowledge created for fellow engineers by engineers from Cognifide.
  categories:
    - Blog
    - Programming
    - Technology
  built_by: Cognifide
  built_by_url: https://www.cognifide.com/
- title: Chandraveena by S Balachander
  url: https://www.chandraveena.com
  main_url: https://www.chandraveena.com
  description: >
    Chandraveena is a contemporary Indian string instrument designed from the traditional Saraswati Veena.
    S Balachander, an Indian classical musician, is the creator and performing artist of Chandraveena.
    Chandraveena has been designed to support a systematic and contemplative exploration of Indian Ragas.
    It is endowed with a deep sustain and a rich sound allowing the artist to create elaborate musical phrases
    and subtle intonations. Visit the website to listen and learn more!
  categories:
    - Music
    - Portfolio
    - Blog
  built_by: Sadharani Music Works
  built_by_url: https://www.sadharani.com
  featured: false
- title: Anong Network
  main_url: https://anong.network
  url: https://anong.network
  description: >
    An app used to quickly identify a network provider in Philippines
  categories:
    - App
    - Directory
  built_by: Jan Harold Diaz
  built_by_url: https://janharold.com
  featured: false
- title: PayMongo
  main_url: https://paymongo.com
  url: https://paymongo.com
  description: >
    The official website of PayMongo Philippines
  categories:
    - Marketing
    - Finance
  built_by: PayMongo
  built_by_url: https://paymongo.com
- title: Zona Digital
  url: https://zonadigital.pt
  main_url: https://zonadigital.pt
  description: >
    We work with startups and small businesses building effective strategies through digital platforms. Based in Porto, Portugal.
  categories:
    - Web Development
    - Programming
    - Technology
    - Design
    - Business
  built_by: Zona Digital
  built_by_url: https://zonadigital.pt
  featured: false
- title: Ofri Lifshitz Design
  url: https://www.ofrilifshitz.com
  main_url: https://www.ofrilifshitz.com
  categories:
    - Portfolio
    - Design
  built_by: Raz Lifshitz
  built_by_url: https://www.linkedin.com/in/raz-lifshitz
- title: Runly
  url: https://www.runly.io/
  main_url: https://www.runly.io/
  description: >
    The easiest way to run background jobs with .NET Core. It's more than background jobs —
    it's an all-in-one platform to create great user experiences.
  categories:
    - API
    - App
    - Landing Page
    - Technology
    - Programming
  built_by: Chad Lee
  built_by_url: https://github.com/chadly
  featured: false
- title: Ajith's blog
  url: https://ajith.blog
  main_url: https://ajith.blog
  source_url: https://github.com/ajithrnayak/ajith_blog
  description: >
    I build apps and sometimes write about the observations and frustrations at work here.
  categories:
    - Blog
    - Mobile Development
    - Open Source
    - Programming
    - Technology
  built_by: Ajith R Nayak
  built_by_url: https://ajith.xyz
- title: I Love You Infinity
  url: https://iloveyouinfinity.com
  main_url: https://iloveyouinfinity.com
  description: >
    An infinite sound experiment to help raise awareness about autism and love.
  categories:
    - Nonprofit
    - Healthcare
  built_by: Good Praxis
  built_by_url: https://goodpraxis.coop
  featured: false
- title: KAIGO in JAPAN
  main_url: https://kaigo-in-japan.jp
  url: https://kaigo-in-japan.jp
  description: >
    KAIGO in JAPAN is a website for those who are planning to work in the care work field in Japan. We built a multilingual site on Gatsby. One of them is a special language called Easy-Japanese with various ruby tags.
  categories:
    - Healthcare
    - Nonprofit
    - Web Development
    - Programming
  built_by: hgw
  built_by_url: https://shunyahagiwara.com/
- title: Dondoko Susumu Website
  url: https://xn--28jma5da5l6e.com/en/
  main_url: https://xn--28jma5da5l6e.com/en/
  source_url: https://github.com/dondoko-susumu/website-v2
  description: >
    The Website of Dondoko Susumu, a Japanese cartoonist. His cartoons have been posted. It is internationalized into 12 languages.
  categories:
    - Blog
    - Entertainment
    - Gallery
    - Landing Page
  built_by: Dondoko Susumu
  built_by_url: https://xn--28jma5da5l6e.com/en/
- title: Raymond Ware
  url: https://www.raymondware.com
  main_url: https://www.raymondware.com
  description: >
    Seattle web developer portfolio site.
  categories:
    - Portfolio
    - Design
    - Freelance
    - Web Development
  built_by: Raymond Ware
  built_by_url: https://github.com/raymondware
  featured: false
- title: Formula One Gym
  url: https://www.formulaonegym.co.uk/
  main_url: https://www.formulaonegym.co.uk/
  source_url: https://github.com/Zellement/formula1gym
  description: A UK based fitness gym in the heart of Nottingham, built with Gatsby v2
  categories:
    - Sports
  built_by: Dan Farrow
  built_by_url: https://github.com/Zellement
  featured: false
- title: Blog - Thanawat Gulati
  main_url: https://testing.thanawatgulati.com
  url: https://testing.thanawatgulati.com
  source_url: https://github.com/thanawatgulati/thanawatgulati-blog
  description: >
    Thanawat Gulati - Blog , Work experience portfolio and more.
  categories:
    - Blog
  built_by: Thanawat Gulati
  built_by_url: https://twitter.com/mjamesvevo
  featured: false
- title: Effico Ltd
  main_url: https://www.effico.ltd
  url: https://www.effico.ltd
  source_url: https://github.com/Zellement/effico
  description: >
    Commercial and domestic electrical contractors.
  categories:
    - Business
  built_by: Dan Farrow
  built_by_url: https://www.zellement.com
  featured: false
- title: Sheringham Flooring
  main_url: https://www.sheringhamflooring.com
  url: https://www.sheringhamflooring.com
  source_url: https://github.com/Zellement/sheringham-flooring-2019
  description: >
    Sheringham Flooring - commercial and domestic flooring solutions
  categories:
    - Business
  built_by: Dan Farrow
  built_by_url: https://www.zellement.com
  featured: false
- title: Que Jamear
  description: >-
    A directory with a map of food delivery services
    to be used during the health emergency caused by covid 19.
  main_url: https://quejamear.com/encebollados
  url: https://quejamear.com/encebollados
  featured: false
  categories:
    - Food
  built_by: Ramón Chancay
  built_by_url: https://ramonchancay.me/
- title: Mox Bank
  main_url: https://mox.com/
  url: https://mox.com/
  description: >
    Mox is the new virtual bank backed by Standard Chartered in partnership with HKT, PCCW and Trip.com; created to deliver a new banking experience in Hong Kong.
  categories:
    - Business
    - Design
    - Technology
    - Finance
    - User Experience
  built_by: Mox Bank
  built_by_url: https://mox.com/
- title: Pittica
  url: https://pittica.com
  main_url: https://pittica.com
  source_url: https://github.com/pittica/site
  description: >
    Digital agency site.
  categories:
    - Design
    - Web Development
    - Agency
  built_by: Lucio Benini
  built_by_url: https://pittica.com
  featured: false
- title: MyHumus
  url: https://myhumus.com
  main_url: https://myhumus.com
  source_url: https://github.com/my-humus/site
  description: >
    Digital agency site.
  categories:
    - Blog
    - Food
  built_by: Lucio Benini
  built_by_url: https://pittica.com
- title: Wanaboat.fr
  main_url: https://www.wanaboat.fr
  url: https://www.wanaboat.fr
  description: >
    This a boating classifieds website. It presents dinghys, catamarans and anything that floats or goes on the water and is for sale in France and Europe.
  categories:
    - Directory
  built_by: Olivier L. Developer
  built_by_url: https://www.olivierlivet.net/
- title: maxemitchell.com
  url: https://www.maxemitchell.com/
  main_url: https://www.maxemitchell.com/
  source_url: https://github.com/maxemitchell/portfolio
  description: >
    This is a personal portfolio website to highlight my photography, videography, coding projects, and work/education experience.
  categories:
    - Portfolio
    - Gallery
    - Portfolio
    - Open Source
    - Design
  built_by: Max Mitchell
  built_by_url: https://github.com/maxemitchell
- title: Nick Offerman
  url: https://nickofferman.co/
  main_url: https://nickofferman.co/
  description: >
    The official website of Nick Offerman: Actor, Author, Humorist, & Woodworker.
  categories:
    - E-commerce
    - Entertainment
    - Video
  built_by: Aveling Ray
  built_by_url: https://avelingray.com/
- title: Rudra Narayan
  url: https://rudra.dev
  main_url: https://rudra.dev
  source_url: https://github.com/mrprofessor/rudra.dev
  description: >
    Rudra Narayan | Thoughts, obsessions and rants
  categories:
    - Blog
    - Portfolio
    - SEO
    - Programming
    - Landing Page
    - Technology
  built_by: Rudra Narayan
  built_by_url: https://github.com/mrprofessor
  featured: false
- title: Stackrole
  main_url: https://stackrole.com
  url: https://stackrole.com
  description: >
    We help Startups and Individuals launch their blazing fast JAMstack website with GatsbyJS and Netlify CMS, Deployed on Netlify
  categories:
    - Agency
    - Blog
    - User Experience
    - Web Development
    - Portfolio
    - JavaScript
  built_by: Stackrole
  built_by_url: https://stackrole.com
  featured: false
- title: Aparna Joshi
  url: https://aparnajoshi.netlify.app/
  main_url: https://aparnajoshi.netlify.app/
  description: >
    Hi, I`m a Software Engineer working in Citrix, Bangalore. I spend my free time learning stuff that interests me. I write articles that educates me.
  categories:
    - Blog
    - Science
    - Technology
    - Programming
  built_by: Aparna Joshi
  built_by_url: https://github.com/AparnaJoshi007/explained/
  featured: false
- title: Headless WordPress Blog and Portfolio by Simon Halimonov
  url: https://simonhalimonov.com/
  main_url: https://simonhalimonov.com/
  description: >
    An open source portfolio about UI/UX design and development. This is my personal website that I use to promote my work. It uses TypeScript and a headless WordPress CMS. Supports i18n and Gutenberg. I open source this site to help everyone make a nice WordPress site faster.
  categories:
    - Blog
    - Portfolio
    - Programming
    - Open Source
    - Design
    - Freelance
    - Web Development
    - WordPress
  built_by: Simon Halimonov
  built_by_url: https://simonhalimonov.com/
  featured: false
- title: SANDALBOYZ
  main_url: https://sandalboyz.com
  url: https://sandalboyz.com
  description: >
    The official website of SANDALBOYZ – home to coziness and comfort. Built in conjunction with https://planetary.co/.
  categories:
    - Retail
    - E-commerce
    - Blog
  built_by: SANDALBOYZ
  built_by_url: https://sandalboyz.com
  featured: false
- title: Tim Phillips
  url: https://www.tim-phillips.com/
  main_url: https://www.tim-phillips.com/
  source_url: https://github.com/timphillips/tim-phillips.com
  description: >
    Personal website for Tim Phillips, a software engineer and web developer.
  categories:
    - Open Source
    - Portfolio
    - Web Development
  featured: false
- title: Nagarjun Palavalli
  main_url: https://nagarjun.co/
  url: https://nagarjun.co/
  description: >
    My personal website built with Gatsby. I am a full-stack web developer and designer based in Bangalore, India.
  categories:
    - Portfolio
    - Blog
  built_by: Nagarjun Palavalli
  built_by_url: https://twitter.com/palavalli
  featured: false
<<<<<<< HEAD
- title: Diogo Rodrigues
  url: https://www.diogorodrigues.dev/
  main_url: https://www.diogorodrigues.dev/
  description: >
    As a front-end developer with UI/UX design skills, I create digital experiences through design & code.
  categories:
    - Freelance
    - Portfolio
    - Blog
    - Mobile Development
    - Web Development
    - User Experience
  built_by: Diogo Rodrigues
  built_by_url: https://www.diogorodrigues.dev/
=======
- title: Honeycomb Creative
  main_url: https://www.honeycombcreative.com/
  url: https://www.honeycombcreative.com/
  description: >
    Honeycomb Creative has been producing websites and other print and electronic communications material since 1991. Website built with Gatsby v2 and headless WordPress.
  categories:
    - Agency
    - Web Development
    - Design
    - SEO
    - Portfolio
    - Marketing
    - Blog
    - WordPress
  built_by: Honeycomb Creative
  built_by_url: https://www.honeycombcreative.com/
- title: Personal Website of Suganthan Mohanadasan
  main_url: https://suganthan.com/
  url: https://suganthan.com/
  description: >
    Suganthan is a digital marketing consultant who works with medium and large businesses. This Gatsby site uses Contentful as the CMS and Tailwind CSS for the styling. It also uses i18n plugins to provide a site for Suganthan's Norwegian visitors.
  categories:
    - Blog
    - Business
    - Consulting
    - Entrepreneurship
    - Portfolio
    - SEO
  built_by: Shane Jones
  built_by_url: https://shanejones.co.uk/
>>>>>>> 69e1f69d
- title: Bold.org
  url: https://bold.org/
  main_url: https://bold.org/
  description: >
    Fighting Student Debt. Create or apply to exclusive scholarships, fellowships, and grants, in minutes.
  categories:
    - Education
  built_by: Bold.org
  featured: false
- title: Petite & Minimal
  url: https://www.petiteandminimal.com/
  main_url: https://www.petiteandminimal.com/
  description: >-
    Eco-friendly lifestyle website. Green, sustainable, minimal. Covering food,
    style, travel, living and featuring several eco-friendly directories.
  categories:
    - Blog
    - Food
    - Travel
    - Photography
    - Directory
  built_by: Annie Taylor Chen
  built_by_url: https://www.annietaylorchen.com/
  featured: false
- title: Petite & Minimal Concept Store DEMO
  url: https://petiteandminimalstore.netlify.app/
  main_url: https://petiteandminimalstore.netlify.app/
  source_url: https://github.com/AnnieTaylorCHEN/PetiteandMinimalStore
  description: >-
    A JAMstack e-commerce solution built with Gatsby, Contentful and
    CommerceLayer.
  categories:
    - E-commerce
  built_by: Annie Taylor Chen
  built_by_url: https://www.annietaylorchen.com/<|MERGE_RESOLUTION|>--- conflicted
+++ resolved
@@ -10900,7 +10900,7 @@
   built_by: Nagarjun Palavalli
   built_by_url: https://twitter.com/palavalli
   featured: false
-<<<<<<< HEAD
+diogorodrigues-patch-1
 - title: Diogo Rodrigues
   url: https://www.diogorodrigues.dev/
   main_url: https://www.diogorodrigues.dev/
@@ -10915,7 +10915,6 @@
     - User Experience
   built_by: Diogo Rodrigues
   built_by_url: https://www.diogorodrigues.dev/
-=======
 - title: Honeycomb Creative
   main_url: https://www.honeycombcreative.com/
   url: https://www.honeycombcreative.com/
@@ -10946,7 +10945,6 @@
     - SEO
   built_by: Shane Jones
   built_by_url: https://shanejones.co.uk/
->>>>>>> 69e1f69d
 - title: Bold.org
   url: https://bold.org/
   main_url: https://bold.org/
