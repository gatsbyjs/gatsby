- title: ReactJS
  main_url: "https://reactjs.org/"
  url: "https://reactjs.org/"
  source_url: "https://github.com/reactjs/reactjs.org"
  featured: true
  categories:
    - Web Development
    - Featured
- title: Stitch Fix
  main_url: "https://www.stitchfix.com/"
  url: "https://www.stitchfix.com/"
  description: >
    Stitch Fix is an online styling service that delivers a truly personalized
    shopping experience.
  categories:
    - eCommerce
    - Fashion
    - Featured
  featured: true
- title: Flamingo
  main_url: https://www.shopflamingo.com/
  url: https://www.shopflamingo.com/
  description: >
    Online shop for women's body care and hair removal products.
  categories:
    - eCommerce
    - Beauty
    - Featured
  featured: true
- title: Airbnb Engineering & Data Science
  description: >
    Creative engineers and data scientists building a world where you can belong
    anywhere
  main_url: "https://airbnb.io/"
  url: "https://airbnb.io/"
  categories:
    - Blog
    - Gallery
    - Featured
  featured: true
- title: Impossible Foods
  main_url: "https://impossiblefoods.com/"
  url: "https://impossiblefoods.com/"
  categories:
    - Food
    - Featured
  featured: true
- title: Braun
  description: >
    Braun offers high performance hair removal and hair care products, including dryers, straighteners, shavers, and more.
  main_url: "https://ca.braun.com/en-ca"
  url: "https://ca.braun.com/en-ca"
  categories:
    - eCommerce
    - Featured
  featured: true
- title: NYC Pride 2019 | WorldPride NYC | Stonewall50
  main_url: "https://2019-worldpride-stonewall50.nycpride.org/"
  url: "https://2019-worldpride-stonewall50.nycpride.org/"
  featured: true
  description: >-
    Join us in 2019 for NYC Pride, as we welcome WorldPride and mark the 50th
    Anniversary of the Stonewall Uprising and a half-century of LGBTQ+
    liberation.
  categories:
    - Education
    - Marketing
    - Nonprofit
    - Featured
  built_by: Canvas United
  built_by_url: "https://www.canvasunited.com/"
- title: The State of European Tech
  main_url: "https://2017.stateofeuropeantech.com/"
  url: "https://2017.stateofeuropeantech.com/"
  featured: true
  categories:
    - Technology
    - Featured
  built_by: Studio Lovelock
  built_by_url: "http://www.studiolovelock.com/"
- title: Hopper
  main_url: "https://www.hopper.com/"
  url: "https://www.hopper.com/"
  built_by: Narative
  built_by_url: "https://www.narative.co/"
  featured: true
  categories:
    - Technology
    - App
    - Featured
- title: GM Capital One
  description: |
    Introducing the new online experience for your GM Rewards Credit Card
  main_url: "https://gm.capitalone.com/"
  url: "https://gm.capitalone.com/"
  categories:
    - Credit Card
    - Featured
  featured: true
- title: Life Without Barriers | Foster Care
  main_url: "https://www.lwb.org.au/foster-care"
  url: "https://www.lwb.org.au/foster-care"
  featured: true
  description: >-
    We are urgently seeking foster carers all across Australia. Can you open
    your heart and your home to a child in need? There are different types of
    foster care that can suit you. We offer training and 24/7 support.
  categories:
    - Nonprofit
    - Education
    - Documentation
    - Marketing
    - Featured
  built_by: LWB Digital Team
  built_by_url: "https://twitter.com/LWBAustralia"
- title: Figma
  main_url: "https://www.figma.com/"
  url: "https://www.figma.com/"
  featured: true
  categories:
    - Marketing
    - Design
    - Featured
  built_by: Corey Ward
  built_by_url: "http://www.coreyward.me/"
- title: Bejamas - JAM Experts for hire
  main_url: "https://bejamas.io/"
  url: "https://bejamas.io/"
  featured: true
  description: >-
    We help agencies and companies with JAMStack tools. This includes web
    development using Static Site Generators, Headless CMS, CI / CD and CDN
    setup.
  categories:
    - Technology
    - Web Development
    - Agency
    - Marketing
    - Featured
  built_by: Bejamas
  built_by_url: "https://bejamas.io/"
- title: The State of JavaScript
  description: >
    Data from over 20,000 developers, asking them questions on topics ranging
    from front-end frameworks and state management, to build tools and testing
    libraries.
  main_url: "https://stateofjs.com/"
  url: "https://stateofjs.com/"
  source_url: "https://github.com/StateOfJS/StateOfJS"
  categories:
    - Data
    - JavaScript
    - Featured
  built_by: StateOfJS
  built_by_url: "https://github.com/StateOfJS/StateOfJS/graphs/contributors"
  featured: true
- title: DesignSystems.com
  main_url: "https://www.designsystems.com/"
  url: "https://www.designsystems.com/"
  description: |
    A resource for learning, creating and evangelizing design systems.
  categories:
    - Design
    - Blog
    - Technology
    - Featured
  built_by: Corey Ward
  built_by_url: "http://www.coreyward.me/"
  featured: true
- title: Timely
  main_url: "https://timelyapp.com/"
  url: "https://timelyapp.com/"
  description: |
    Fully automatic time tracking. For those who trade in time.
  categories:
    - Productivity
    - Featured
  built_by: Timm Stokke
  built_by_url: "https://timm.stokke.me"
  featured: true
- title: Snap Kit
  main_url: "https://kit.snapchat.com/"
  url: "https://kit.snapchat.com/"
  description: >
    Snap Kit lets developers integrate some of Snapchat’s best features across
    platforms.
  categories:
    - Technology
    - Documentation
    - Featured
  featured: true
- title: SendGrid
  main_url: "https://sendgrid.com/docs/"
  url: "https://sendgrid.com/docs/"
  description: >
    SendGrid delivers your transactional and marketing emails through the
    world's largest cloud-based email delivery platform.
  categories:
    - API
    - Technology
    - Documentation
    - Featured
  featured: true
- title: KNW Photography
  main_url: "https://www.knw.io/"
  url: "https://www.knw.io/galleries/"
  featured: true
  description: >
    Digital portfolio for San Francisco Bay Area photographer Kirsten Wiemer.
  categories:
    - Photography
    - Portfolio
    - Featured
  built_by: Ryan Wiemer
  built_by_url: "https://www.ryanwiemer.com/"
- title: Cajun Bowfishing
  main_url: "https://cajunbowfishing.com/"
  url: "https://cajunbowfishing.com/"
  featured: false
  categories:
    - eCommerce
    - Sports
  built_by: Escalade Sports
  built_by_url: "https://www.escaladesports.com/"
- title: NEON
  main_url: "http://neonrated.com/"
  url: "http://neonrated.com/"
  featured: false
  categories:
    - Gallery
    - Cinema
- title: Slite
  main_url: "https://slite.com/"
  url: "https://slite.com/"
  featured: false
  categories:
    - Marketing
    - Technology
- title: GraphCMS
  main_url: "https://graphcms.com/"
  url: "https://graphcms.com/"
  featured: false
  categories:
    - Marketing
    - Technology
- title: Bottender Docs
  main_url: "https://bottender.js.org/"
  url: "https://bottender.js.org/"
  source_url: "https://github.com/bottenderjs/bottenderjs.github.io"
  featured: false
  categories:
    - Documentation
    - Web Development
    - Open Source
- title: Nike - Just Do It
  main_url: "https://justdoit.nike.com/"
  url: "https://justdoit.nike.com/"
  featured: true
  categories:
    - eCommerce
    - Featured
- title: AirBnB Cereal
  main_url: "https://airbnb.design/cereal"
  url: "https://airbnb.design/cereal"
  featured: false
  categories:
    - Marketing
    - Design
- title: Cardiogram
  main_url: "https://cardiogr.am/"
  url: "https://cardiogr.am/"
  featured: false
  categories:
    - Marketing
    - Technology
- title: Etcetera Design
  main_url: "https://etcetera.design/"
  url: "https://etcetera.design/"
  source_url: "https://github.com/etceteradesign/website"
  featured: false
  categories:
    - Portfolio
- title: Hack Club
  main_url: "https://hackclub.com/"
  url: "https://hackclub.com/"
  source_url: "https://github.com/hackclub/site"
  featured: false
  categories:
    - Education
    - Web Development
- title: Matthias Jordan Portfolio
  main_url: "https://iammatthias.com/"
  url: "https://iammatthias.com/"
  source_url: "https://github.com/iammatthias/net"
  description: >-
    Photography portfolio and blog built using Contentful + Netlify + Gatsby V2.
  built_by: Matthias Jordan
  built_by_url: https://github.com/iammatthias
  featured: false
  categories:
    - Photography
    - Portfolio
- title: Investment Calculator
  main_url: "https://investmentcalculator.io/"
  url: "https://investmentcalculator.io/"
  featured: false
  categories:
    - Education
    - Finance
- title: CSS Grid Playground by MozillaDev
  main_url: "https://mozilladevelopers.github.io/playground/"
  url: "https://mozilladevelopers.github.io/playground/"
  source_url: "https://github.com/MozillaDevelopers/playground"
  featured: false
  categories:
    - Education
    - Web Development
- title: Piotr Fedorczyk Portfolio
  built_by: Piotr Fedorczyk
  built_by_url: "https://piotrf.pl"
  categories:
    - Portfolio
    - Web Development
  description: >-
    Portfolio of Piotr Fedorczyk, a digital product designer and full-stack developer specializing in shaping, designing and building news and tools for news.
  featured: false
  main_url: "https://piotrf.pl/"
  url: "https://piotrf.pl/"
- title: unrealcpp
  main_url: "https://unrealcpp.com/"
  url: "https://unrealcpp.com/"
  source_url: "https://github.com/Harrison1/unrealcpp-com"
  featured: false
  categories:
    - Blog
    - Web Development
- title: Andy Slezak
  main_url: "https://www.aslezak.com/"
  url: "https://www.aslezak.com/"
  source_url: "https://github.com/amslezak"
  featured: false
  categories:
    - Web Development
    - Portfolio
- title: Deliveroo.Design
  main_url: "https://www.deliveroo.design/"
  url: "https://www.deliveroo.design/"
  featured: false
  categories:
    - Food
    - Marketing
- title: Dona Rita
  main_url: "https://www.donarita.co.uk/"
  url: "https://www.donarita.co.uk/"
  source_url: "https://github.com/peduarte/dona-rita-website"
  featured: false
  categories:
    - Food
    - Marketing
- title: Fröhlich ∧ Frei
  main_url: "https://www.froehlichundfrei.de/"
  url: "https://www.froehlichundfrei.de/"
  featured: false
  categories:
    - Web Development
    - Blog
    - Open Source
- title: How to GraphQL
  main_url: "https://www.howtographql.com/"
  url: "https://www.howtographql.com/"
  source_url: "https://github.com/howtographql/howtographql"
  featured: false
  categories:
    - Documentation
    - Web Development
    - Open Source
- title: OnCallogy
  main_url: "https://www.oncallogy.com/"
  url: "https://www.oncallogy.com/"
  featured: false
  categories:
    - Marketing
    - Healthcare
- title: Ryan Wiemer's Portfolio
  main_url: "https://www.ryanwiemer.com/"
  url: "https://www.ryanwiemer.com/knw-photography/"
  source_url: "https://github.com/ryanwiemer/rw"
  featured: false
  description: >
    Digital portfolio for Oakland, CA based account manager Ryan Wiemer.
  categories:
    - Portfolio
    - Web Development
    - Design
  built_by: Ryan Wiemer
  built_by_url: "https://www.ryanwiemer.com/"
- title: Ventura Digitalagentur Köln
  main_url: "https://www.ventura-digital.de/"
  url: "https://www.ventura-digital.de/"
  featured: false
  built_by: Ventura Digitalagentur
  categories:
    - Agency
    - Marketing
    - Featured
- title: Azer Koçulu
  main_url: "http://azer.bike/"
  url: "http://azer.bike/photography"
  featured: false
  categories:
    - Portfolio
    - Photography
    - Web Development
- title: Damir.io
  main_url: "http://damir.io/"
  url: "http://damir.io/"
  source_url: "https://github.com/dvzrd/gatsby-sfiction"
  featured: false
  categories:
    - Fiction
- title: Digital Psychology
  main_url: "http://digitalpsychology.io/"
  url: "http://digitalpsychology.io/"
  source_url: "https://github.com/danistefanovic/digitalpsychology.io"
  featured: false
  categories:
    - Education
    - Library
- title: GRANDstack
  main_url: "http://grandstack.io/"
  url: "http://grandstack.io/"
  featured: false
  categories:
    - Open Source
    - Web Development
- title: Théâtres Parisiens
  main_url: "http://theatres-parisiens.fr/"
  url: "http://theatres-parisiens.fr/"
  source_url: "https://github.com/phacks/theatres-parisiens"
  featured: false
  categories:
    - Education
    - Entertainment
- title: William Owen UK Portfolio / Blog
  main_url: "http://william-owen.co.uk/"
  url: "http://william-owen.co.uk/"
  featured: false
  description: >-
    Over 20 years experience delivering customer-facing websites, internet-based
    solutions and creative visual design for a wide range of companies and
    organisations.
  categories:
    - Portfolio
    - Blog
  built_by: William Owen
  built_by_url: "https://twitter.com/twilowen"
- title: A4 纸网
  main_url: "http://www.a4z.cn/"
  url: "http://www.a4z.cn/price"
  source_url: "https://github.com/hiooyUI/hiooyui.github.io"
  featured: false
  categories:
    - eCommerce
- title: Steve Meredith's Portfolio
  main_url: "http://www.stevemeredith.com/"
  url: "http://www.stevemeredith.com/"
  featured: false
  categories:
    - Portfolio
- title: Sourcegraph
  main_url: "https://about.sourcegraph.com/"
  url: "https://about.sourcegraph.com/"
  featured: false
  categories:
    - Web Development
- title: API Platform
  main_url: "https://api-platform.com/"
  url: "https://api-platform.com/"
  source_url: "https://github.com/api-platform/website"
  featured: false
  categories:
    - Documentation
    - Web Development
    - Open Source
    - Library
- title: Artivest
  main_url: "https://artivest.co/"
  url: "https://artivest.co/what-we-do/for-advisors-and-investors/"
  featured: false
  categories:
    - Marketing
    - Blog
    - Documentation
    - Finance
- title: The Audacious Project
  main_url: "https://audaciousproject.org/"
  url: "https://audaciousproject.org/"
  featured: false
  categories:
    - Nonprofit
- title: Dustin Schau's Blog
  main_url: "https://blog.dustinschau.com/"
  url: "https://blog.dustinschau.com/"
  source_url: "https://github.com/dschau/blog"
  featured: false
  categories:
    - Blog
    - Web Development
- title: FloydHub's Blog
  main_url: "https://blog.floydhub.com/"
  url: "https://blog.floydhub.com/"
  featured: false
  categories:
    - Technology
    - Blog
- title: iContract Blog
  main_url: "https://blog.icontract.co.uk/"
  url: "http://blog.icontract.co.uk/"
  featured: false
  categories:
    - Blog
- title: BRIIM
  main_url: "https://bri.im/"
  url: "https://bri.im/"
  featured: false
  description: >-
    BRIIM is a movement to enable JavaScript enthusiasts and web developers in
    machine learning. Learn about artificial intelligence and data science, two
    fields which are governed by machine learning, in JavaScript. Take it right
    to your browser with WebGL.
  categories:
    - Education
    - Web Development
    - Technology
- title: Caddy Smells Like Trees
  main_url: "https://caddysmellsliketrees.ru"
  url: "https://caddysmellsliketrees.ru/en"
  source_url: "https://github.com/podabed/caddysmellsliketrees.github.io"
  description: >-
    We play soul-searching songs for every day. They are merging in our forests
    in such a way that it is difficult to separate them from each other, and
    between them bellow bold deer poems.
  categories:
    - Music
    - Gallery
  built_by: Dmitrij Podabed, Alexander Nikitin
  built_by_url: https://podabed.org
  featured: false
- title: Calpa's Blog
  main_url: "https://calpa.me/"
  url: "https://calpa.me/"
  source_url: "https://github.com/calpa/blog"
  featured: false
  categories:
    - Blog
    - Web Development
- title: Chocolate Free
  main_url: "https://chocolate-free.com/"
  url: "https://chocolate-free.com/"
  source_url: "https://github.com/Khaledgarbaya/chocolate-free-website"
  featured: false
  description: "A full time foodie \U0001F60D a forever Parisian \"patisserie\" lover and \U0001F382 \U0001F369 \U0001F370 \U0001F36A explorer and finally an under construction #foodblogger #foodblog"
  categories:
    - Blog
    - Food
- title: Code Bushi
  main_url: "https://codebushi.com/"
  url: "https://codebushi.com/"
  featured: false
  description: >-
    Web development resources, trends, & techniques to elevate your coding
    journey.
  categories:
    - Web Development
    - Open Source
    - Blog
  built_by: Hunter Chang
  built_by_url: "https://hunterchang.com/"
- title: Daniel Hollcraft
  main_url: "https://danielhollcraft.com/"
  url: "https://danielhollcraft.com/"
  source_url: "https://github.com/danielbh/danielhollcraft.com"
  featured: false
  categories:
    - Web Development
    - Blog
    - Portfolio
- title: Darren Britton's Portfolio
  main_url: "https://darrenbritton.com/"
  url: "https://darrenbritton.com/"
  source_url: "https://github.com/darrenbritton/darrenbritton.github.io"
  featured: false
  categories:
    - Web Development
    - Portfolio
- title: Dave Lindberg Marketing & Design
  url: "https://davelindberg.com/"
  main_url: "https://davelindberg.com/"
  source_url: "https://github.com/Dave-Lindberg/dl-gatsby"
  featured: false
  description: >-
    My work revolves around solving problems for people in business, using
    integrated design and marketing strategies to improve sales, increase brand
    engagement, generate leads and achieve goals.
  categories:
    - Design
    - Featured
    - Marketing
    - SEO
    - Portfolio
- title: Design Systems Weekly
  main_url: "https://designsystems.email/"
  url: "https://designsystems.email/"
  featured: false
  categories:
    - Education
    - Web Development
- title: Dalbinaco's Website
  main_url: "https://dlbn.co/en/"
  url: "https://dlbn.co/en/"
  source_url: "https://github.com/dalbinaco/dlbn.co"
  featured: false
  categories:
    - Portfolio
    - Web Development
- title: mParticle's Documentation
  main_url: "https://docs.mparticle.com/"
  url: "https://docs.mparticle.com/"
  featured: false
  categories:
    - Web Development
    - Documentation
- title: Doopoll
  main_url: "https://doopoll.co/"
  url: "https://doopoll.co/"
  featured: false
  categories:
    - Marketing
    - Technology
- title: ERC dEX
  main_url: "https://ercdex.com/"
  url: "https://ercdex.com/aqueduct"
  featured: false
  categories:
    - Marketing
- title: Fabian Schultz' Portfolio
  main_url: "https://fabianschultz.com/"
  url: "https://fabianschultz.com/"
  source_url: "https://github.com/fabe/site"
  featured: false
  description: >-
    Hello, I’m Fabian — a product designer and developer based in Potsdam,
    Germany. I’ve been working both as a product designer and frontend developer
    for over 5 years now. I particularly enjoy working with companies that try
    to meet broad and unique user needs.
  categories:
    - Portfolio
    - Web Development
  built_by: Fabian Schultz
  built_by_url: "https://fabianschultz.com/"
- title: Formidable
  main_url: "https://formidable.com/"
  url: "https://formidable.com/"
  featured: false
  categories:
    - Web Development
    - Agency
    - Open Source
- title: CalState House Manager
  description: >
    Home service membership that offers proactive and on-demand maintenance for
    homeowners
  main_url: "https://housemanager.calstate.aaa.com/"
  url: "https://housemanager.calstate.aaa.com/"
  categories:
    - Insurance
- title: The freeCodeCamp Guide
  main_url: "https://guide.freecodecamp.org/"
  url: "https://guide.freecodecamp.org/"
  source_url: "https://github.com/freeCodeCamp/guide"
  featured: false
  categories:
    - Web Development
    - Documentation
- title: High School Hackathons
  main_url: "https://hackathons.hackclub.com/"
  url: "https://hackathons.hackclub.com/"
  source_url: "https://github.com/hackclub/hackathons"
  featured: false
  categories:
    - Education
    - Web Development
- title: Hapticmedia
  main_url: "https://hapticmedia.fr/en/"
  url: "https://hapticmedia.fr/en/"
  featured: false
  categories:
    - Agency
- title: heml.io
  main_url: "https://heml.io/"
  url: "https://heml.io/"
  source_url: "https://github.com/SparkPost/heml.io"
  featured: false
  categories:
    - Documentation
    - Web Development
    - Open Source
- title: Juliette Pretot's Portfolio
  main_url: "https://juliette.sh/"
  url: "https://juliette.sh/"
  featured: false
  categories:
    - Web Development
    - Portfolio
    - Blog
- title: Kris Hedstrom's Portfolio
  main_url: "https://k-create.com/"
  url: "https://k-create.com/portfolio/"
  source_url: "https://github.com/kristofferh/kristoffer"
  featured: false
  description: >-
    Hey. I’m Kris. I’m an interactive designer / developer. I grew up in Umeå,
    in northern Sweden, but I now live in Brooklyn, NY. I am currently enjoying
    a hybrid Art Director + Lead Product Engineer role at a small startup called
    Nomad Health. Before that, I was a Product (Engineering) Manager at Tumblr.
    Before that, I worked at agencies. Before that, I was a baby. I like to
    design things, and then I like to build those things. I occasionally take on
    freelance projects. Feel free to get in touch if you have an interesting
    project that you want to collaborate on. Or if you just want to say hello,
    that’s cool too.
  categories:
    - Portfolio
  built_by: Kris Hedstrom
  built_by_url: "https://k-create.com/"
- title: knpw.rs
  main_url: "https://knpw.rs/"
  url: "https://knpw.rs/"
  source_url: "https://github.com/knpwrs/knpw.rs"
  featured: false
  categories:
    - Blog
    - Web Development
- title: Kostas Bariotis' Blog
  main_url: "https://kostasbariotis.com/"
  url: "https://kostasbariotis.com/"
  source_url: "https://github.com/kbariotis/kostasbariotis.com"
  featured: false
  categories:
    - Blog
    - Portfolio
    - Web Development
- title: LaserTime Clinic
  main_url: "https://lasertime.ru/"
  url: "https://lasertime.ru/"
  source_url: "https://github.com/oleglegun/lasertime"
  featured: false
  categories:
    - Marketing
- title: Jason Lengstorf
  main_url: "https://lengstorf.com"
  url: "https://lengstorf.com"
  source_url: "https://github.com/jlengstorf/lengstorf.com"
  featured: false
  categories:
    - Blog
  built_by: Jason Lengstorf
  built_by_url: "https://github.com/jlengstorf"
- title: Mannequin.io
  main_url: "https://mannequin.io/"
  url: "https://mannequin.io/"
  source_url: "https://github.com/LastCallMedia/Mannequin/tree/master/site"
  featured: false
  categories:
    - Open Source
    - Web Development
    - Documentation
- title: manu.ninja
  main_url: "https://manu.ninja/"
  url: "https://manu.ninja/"
  source_url: "https://github.com/Lorti/manu.ninja"
  featured: false
  description: >-
    manu.ninja is the personal blog of Manuel Wieser, where he talks about
    front-end development, games and digital art
  categories:
    - Blog
    - Technology
    - Web Development
- title: Fabric
  main_url: "https://meetfabric.com/"
  url: "https://meetfabric.com/"
  featured: false
  categories:
    - Marketing
    - Insurance
- title: Nexit
  main_url: "https://nexit.sk/"
  url: "https://nexit.sk/references"
  featured: false
  categories:
    - Web Development
- title: Nortcast
  main_url: "https://nortcast.com/"
  url: "https://nortcast.com/"
  featured: false
  categories:
    - Technology
    - Entertainment
    - Podcast
- title: Open FDA
  description: >
    Provides APIs and raw download access to a number of high-value, high
    priority and scalable structured datasets, including adverse events, drug
    product labeling, and recall enforcement reports.
  main_url: "https://open.fda.gov/"
  url: "https://open.fda.gov/"
  source_url: "https://github.com/FDA/open.fda.gov"
  featured: false
  categories:
    - Government
    - Open Source
    - Web Development
    - API
    - Data
- title: NYC Planning Labs (New York City Department of City Planning)
  main_url: "https://planninglabs.nyc/"
  url: "https://planninglabs.nyc/about/"
  source_url: "https://github.com/NYCPlanning/"
  featured: false
  description: >-
    We work with New York City's Urban Planners to deliver impactful, modern
    technology tools.
  categories:
    - Open Source
    - Government
- title: Pravdomil
  main_url: "https://pravdomil.com/"
  url: "https://pravdomil.com/"
  source_url: "https://github.com/pravdomil/pravdomil.com"
  featured: false
  description: >-
    I’ve been working both as a product designer and frontend developer for over
    5 years now. I particularly enjoy working with companies that try to meet
    broad and unique user needs.
  categories:
    - Portfolio
- title: Preston Richey Portfolio / Blog
  main_url: "https://prestonrichey.com/"
  url: "https://prestonrichey.com/"
  source_url: "https://github.com/prichey/prestonrichey.com"
  featured: false
  categories:
    - Web Development
    - Portfolio
    - Blog
- title: Landing page of Put.io
  main_url: "https://put.io/"
  url: "https://put.io/"
  featured: false
  categories:
    - eCommerce
    - Technology
- title: The Rick and Morty API
  main_url: "https://rickandmortyapi.com/"
  url: "https://rickandmortyapi.com/"
  built_by: Axel Fuhrmann
  built_by_url: "https://axelfuhrmann.com/"
  featured: false
  categories:
    - Web Development
    - Entertainment
    - Documentation
    - Open Source
    - API
- title: Santa Compañía Creativa
  main_url: "https://santacc.es/"
  url: "https://santacc.es/"
  source_url: "https://github.com/DesarrolloWebSantaCC/santacc-web"
  featured: false
  categories:
    - Agency
- title: Sean Coker's Blog
  main_url: "https://sean.is/"
  url: "https://sean.is/"
  featured: false
  categories:
    - Blog
    - Portfolio
    - Web Development
- title: Segment's Blog
  main_url: "https://segment.com/blog/"
  url: "https://segment.com/blog/"
  featured: false
  categories:
    - Web Development
    - Blog
- title: Several Levels
  main_url: "https://severallevels.io/"
  url: "https://severallevels.io/"
  source_url: "https://github.com/Harrison1/several-levels"
  featured: false
  categories:
    - Agency
    - Web Development
- title: Simply
  main_url: "https://simply.co.za/"
  url: "https://simply.co.za/"
  featured: false
  categories:
    - Marketing
    - Insurance
- title: Storybook
  main_url: "https://storybook.js.org/"
  url: "https://storybook.js.org/"
  source_url: "https://github.com/storybooks/storybook"
  featured: false
  categories:
    - Web Development
    - Open Source
- title: Vibert Thio's Portfolio
  main_url: "https://vibertthio.com/portfolio/"
  url: "https://vibertthio.com/portfolio/projects/"
  source_url: "https://github.com/vibertthio/portfolio"
  featured: false
  categories:
    - Portfolio
    - Web Development
- title: VisitGemer
  main_url: "https://visitgemer.sk/"
  url: "https://visitgemer.sk/"
  featured: false
  categories:
    - Marketing
- title: Beach Hut Poole
  main_url: "https://www.beachhutpoole.co.uk/"
  url: "https://www.beachhutpoole.co.uk/"
  featured: false
  categories:
    - Travel
    - Marketing
- title: Bricolage.io
  main_url: "https://www.bricolage.io/"
  url: "https://www.bricolage.io/"
  source_url: "https://github.com/KyleAMathews/blog"
  featured: false
  categories:
    - Blog
- title: Charles Pinnix Website
  main_url: "https://www.charlespinnix.com/"
  url: "https://www.charlespinnix.com/"
  featured: false
  description: >-
    I’m a senior front end engineer with 8 years of experience building websites
    and web applications. I’m interested in leading creative, multidisciplinary
    engineering teams. I’m a creative technologist, merging photography, art,
    and design into engineering and visa versa. I take a pragmatic,
    product-oriented approach to development, allowing me to see the big picture
    and ensuring quality products are completed on time. I have a passion for
    modern front end JavaScript frameworks such as React and Vue, and I have
    substantial experience on the back end with an interest in Node and
    container based deployment with Docker and AWS.
  categories:
    - Portfolio
    - Web Development
- title: Charlie Harrington's Blog
  main_url: "https://www.charlieharrington.com/"
  url: "https://www.charlieharrington.com/"
  source_url: "https://github.com/whatrocks/blog"
  featured: false
  categories:
    - Blog
    - Web Development
    - Music
- title: Developer Ecosystem
  main_url: "https://www.developerecosystem.com/"
  url: "https://www.developerecosystem.com/"
  featured: false
  categories:
    - Blog
    - Web Development
- title: Gabriel Adorf's Portfolio
  main_url: "https://www.gabrieladorf.com/"
  url: "https://www.gabrieladorf.com/"
  source_url: "https://github.com/gabdorf/gabriel-adorf-portfolio"
  featured: false
  categories:
    - Portfolio
    - Web Development
- title: greglobinski.com
  main_url: "https://www.greglobinski.com/"
  url: "https://www.greglobinski.com/"
  source_url: "https://github.com/greglobinski/www.greglobinski.com"
  featured: false
  categories:
    - Portfolio
    - Web Development
- title: I am Putra
  main_url: "https://www.iamputra.com/"
  url: "https://www.iamputra.com/"
  featured: false
  categories:
    - Portfolio
    - Web Development
    - Blog
- title: In Sowerby Bridge
  main_url: "https://www.insowerbybridge.co.uk/"
  url: "https://www.insowerbybridge.co.uk/"
  featured: false
  categories:
    - Marketing
    - Government
- title: JavaScript Stuff
  main_url: "https://www.javascriptstuff.com/"
  url: "https://www.javascriptstuff.com/"
  featured: false
  categories:
    - Education
    - Web Development
    - Library
- title: Ledgy
  main_url: "https://www.ledgy.com/"
  url: "https://github.com/morloy/ledgy.com"
  featured: false
  categories:
    - Marketing
    - Finance
- title: Alec Lomas's Portfolio / Blog
  main_url: "https://www.lowmess.com/"
  url: "https://www.lowmess.com/"
  source_url: "https://github.com/lowmess/lowmess"
  featured: false
  categories:
    - Web Development
    - Blog
    - Portfolio
- title: Michele Mazzucco's Portfolio
  main_url: "https://www.michelemazzucco.it/"
  url: "https://www.michelemazzucco.it/"
  source_url: "https://github.com/michelemazzucco/michelemazzucco.it"
  featured: false
  categories:
    - Portfolio
- title: Orbit FM Podcasts
  main_url: "https://www.orbit.fm/"
  url: "https://www.orbit.fm/"
  source_url: "https://github.com/agarrharr/orbit.fm"
  featured: false
  categories:
    - Podcast
- title: Prosecco Springs
  main_url: "https://www.proseccosprings.com/"
  url: "https://www.proseccosprings.com/"
  featured: false
  categories:
    - Food
    - Blog
    - Marketing
- title: Verious
  main_url: "https://www.verious.io/"
  url: "https://www.verious.io/"
  source_url: "https://github.com/cpinnix/verious"
  featured: false
  categories:
    - Web Development
- title: Whittle School
  main_url: "https://www.whittleschool.org/en/"
  url: "https://www.whittleschool.org/en/"
  featured: false
  categories:
    - Education
- title: Yisela
  main_url: "https://www.yisela.com/"
  url: "https://www.yisela.com/tetris-against-trauma-gaming-as-therapy/"
  featured: false
  categories:
    - Blog
- title: YouFoundRon.com
  main_url: "https://www.youfoundron.com/"
  url: "https://www.youfoundron.com/"
  source_url: "https://github.com/rongierlach/yfr-dot-com"
  featured: false
  categories:
    - Portfolio
    - Web Development
    - Blog
- title: yerevancoder
  main_url: "https://yerevancoder.com/"
  url: "https://forum.yerevancoder.com/categories"
  source_url: "https://github.com/yerevancoder/yerevancoder.github.io"
  featured: false
  categories:
    - Blog
    - Web Development
- title: EaseCentral
  main_url: "https://www.easecentral.com/"
  url: "https://www.easecentral.com/"
  featured: false
  categories:
    - Marketing
    - Healthcare
- title: Policygenius
  main_url: "https://www.policygenius.com/"
  url: "https://www.policygenius.com/"
  featured: false
  categories:
    - Marketing
    - Healthcare
- title: Moteefe
  main_url: "http://www.moteefe.com/"
  url: "http://www.moteefe.com/"
  featured: false
  categories:
    - Marketing
    - Agency
    - Technology
- title: Athelas
  main_url: "http://www.athelas.com/"
  url: "http://www.athelas.com/"
  featured: false
  categories:
    - Marketing
    - Healthcare
- title: Pathwright
  main_url: "http://www.pathwright.com/"
  url: "http://www.pathwright.com/"
  featured: false
  categories:
    - Marketing
    - Education
- title: pi-top
  main_url: "http://www.pi-top.com/"
  url: "http://www.pi-top.com/"
  featured: false
  categories:
    - Marketing
    - Web Development
    - Technology
    - eCommerce
- title: Troops
  main_url: "http://www.troops.ai/"
  url: "http://www.troops.ai/"
  featured: false
  categories:
    - Marketing
    - Technology
- title: ClearBrain
  main_url: "https://clearbrain.com/"
  url: "https://clearbrain.com/"
  featured: false
  categories:
    - Marketing
    - Technology
- title: Lucid
  main_url: "https://www.golucid.co/"
  url: "https://www.golucid.co/"
  featured: false
  categories:
    - Marketing
    - Technology
- title: Bench
  main_url: "http://www.bench.co/"
  url: "http://www.bench.co/"
  featured: false
  categories:
    - Marketing
- title: Union Plus Credit Card
  main_url: "http://www.unionpluscard.com"
  url: "https://unionplus.capitalone.com/"
  featured: false
  categories:
    - Marketing
    - Finance
- title: Gin Lane
  main_url: "http://www.ginlane.com/"
  url: "https://www.ginlane.com/"
  featured: false
  categories:
    - Web Development
    - Agency
- title: Marmelab
  main_url: "https://marmelab.com/en/"
  url: "https://marmelab.com/en/"
  featured: false
  categories:
    - Web Development
    - Agency
- title: Fusion Media Group
  main_url: "http://thefmg.com/"
  url: "http://thefmg.com/"
  featured: false
  categories:
    - Entertainment
    - News
- title: Cool Hunting
  main_url: "http://www.coolhunting.com/"
  url: "http://www.coolhunting.com/"
  featured: false
  categories:
    - Magazine
- title: Dovetail
  main_url: "https://dovetailapp.com/"
  url: "https://dovetailapp.com/"
  featured: false
  categories:
    - Marketing
    - Technology
- title: GraphQL College
  main_url: "https://www.graphql.college/"
  url: "https://www.graphql.college/"
  source_url: "https://github.com/GraphQLCollege/graphql-college"
  featured: false
  categories:
    - Web Development
    - Education
- title: F1 Vision
  main_url: "https://www.f1vision.com/"
  url: "https://www.f1vision.com/"
  featured: false
  categories:
    - Marketing
    - Entertainment
    - Technology
    - eCommerce
- title: Yuuniworks Portfolio / Blog
  main_url: "https://www.yuuniworks.com/"
  url: "https://www.yuuniworks.com/"
  source_url: "https://github.com/junkboy0315/yuuni-web"
  featured: false
  categories:
    - Portfolio
    - Web Development
    - Blog
- title: The Bastion Bot
  main_url: "https://bastionbot.org/"
  url: "https://bastionbot.org/"
  source_url: "https://github.com/TheBastionBot/Bastion-Website"
  description: Give awesome perks to your Discord server!
  featured: false
  categories:
    - Open Source
    - Technology
    - Documentation
    - Bot
    - Community
  built_by: Sankarsan Kampa
  built_by_url: "https://sankarsankampa.com"
- title: upGizmo
  main_url: "https://www.upgizmo.com/"
  url: "https://www.upgizmo.com/"
  featured: false
  categories:
    - News
    - Technology
- title: Smakosh
  main_url: "https://smakosh.com/"
  url: "https://smakosh.com/"
  source_url: "https://github.com/smakosh/smakosh.com"
  featured: false
  categories:
    - Portfolio
    - Web Development
- title: Philipp Czernitzki - Blog/Website
  main_url: "http://philippczernitzki.me/"
  url: "http://philippczernitzki.me/"
  featured: false
  categories:
    - Portfolio
    - Web Development
    - Blog
- title: WebGazer
  main_url: "https://www.webgazer.io/"
  url: "https://www.webgazer.io/"
  featured: false
  categories:
    - Marketing
    - Web Development
    - Technology
- title: Joe Seifi's Blog
  main_url: "http://seifi.org/"
  url: "http://seifi.org/"
  featured: false
  categories:
    - Portfolio
    - Web Development
    - Blog

- title: LekoArts
  main_url: "https://www.lekoarts.de"
  url: "https://www.lekoarts.de"
  source_url: "https://github.com/LeKoArts/portfolio"
  featured: false
  built_by: LekoArts
  built_by_url: "https://github.com/LeKoArts"
  description: >-
    Hi, I'm Lennart — a self-taught and passionate graphic/web designer &
    frontend developer based in Darmstadt, Germany. I love it to realize complex
    projects in a creative manner and face new challenges. Since 6 years I do
    graphic design, my love for frontend development came up 3 years ago. I
    enjoy acquiring new skills and cementing this knowledge by writing blogposts
    and creating tutorials.
  categories:
    - Portfolio
    - Blog
- title: 杨二小的博客
  main_url: "https://blog.yangerxiao.com/"
  url: "https://blog.yangerxiao.com/"
  source_url: "https://github.com/zerosoul/blog.yangerxiao.com"
  featured: false
  categories:
    - Blog
    - Portfolio
- title: mottox2 blog
  main_url: "https://mottox2.com"
  url: "https://mottox2.com"
  featured: false
  categories:
    - Blog
    - Portfolio
- title: Pride of the Meadows
  main_url: "https://www.prideofthemeadows.com/"
  url: "https://www.prideofthemeadows.com/"
  featured: false
  categories:
    - eCommerce
    - Food
    - Blog
- title: Michael Uloth
  main_url: "https://www.michaeluloth.com"
  url: "https://www.michaeluloth.com"
  featured: false
  description: Michael Uloth is an opera singer and web developer based in Toronto.
  categories:
    - Portfolio
    - Music
    - Web Development
  built_by: Michael Uloth
  built_by_url: "https://www.michaeluloth.com"
- title: Spacetime
  main_url: "https://www.heyspacetime.com/"
  url: "https://www.heyspacetime.com/"
  featured: false
  description: >-
    Spacetime is a Dallas-based digital experience agency specializing in web,
    app, startup, and digital experience creation.
  categories:
    - Marketing
    - Portfolio
    - Agency
    - Featured
  built_by: Spacetime
  built_by_url: "https://www.heyspacetime.com/"
- title: Eric Jinks
  main_url: "https://ericjinks.com/"
  url: "https://ericjinks.com/"
  featured: false
  description: "Software engineer / web developer from the Gold Coast, Australia."
  categories:
    - Portfolio
    - Blog
    - Web Development
    - Technology
  built_by: Eric Jinks
  built_by_url: "https://ericjinks.com/"
- title: GaiAma - We are wildlife
  main_url: "https://www.gaiama.org/"
  url: "https://www.gaiama.org/"
  featured: false
  description: >-
    We founded the GaiAma conservation organization to protect wildlife in Perú
    and to create an example of a permaculture neighborhood, living
    symbiotically with the forest - because reforestation is just the beginning
  categories:
    - Nonprofit
    - Marketing
    - Blog
  source_url: "https://github.com/GaiAma/gaiama.org"
  built_by: GaiAma
  built_by_url: "https://www.gaiama.org/"
- title: Healthcare Logic
  main_url: "https://www.healthcarelogic.com/"
  url: "https://www.healthcarelogic.com/"
  featured: false
  description: >-
    Revolutionary technology that empowers clinical and managerial leaders to
    collaborate with clarity.
  categories:
    - Marketing
    - Healthcare
    - Technology
  built_by: Thrive
  built_by_url: "https://thriveweb.com.au/"
- title: Localgov.fyi
  main_url: "https://localgov.fyi/"
  url: "https://localgov.fyi/"
  featured: false
  description: Finding local government services made easier.
  categories:
    - Directory
    - Government
    - Technology
  source_url: "https://github.com/WeOpenly/localgov.fyi"
  built_by: Openly
  built_by_url: "https://weopenly.com/"
- title: Kata.ai Documentation
  main_url: "https://docs.kata.ai/"
  url: "https://docs.kata.ai/"
  source_url: "https://github.com/kata-ai/kata-platform-docs"
  featured: false
  description: >-
    Documentation website for the Kata Platform, an all-in-one platform for
    building chatbots using AI technologies.
  categories:
    - Documentation
    - Technology
- title: goalgetters
  main_url: "https://goalgetters.space/"
  url: "https://goalgetters.space/"
  featured: false
  description: >-
    goalgetters is a source of inspiration for people who want to change their
    career. We offer articles, success stories and expert interviews on how to
    find a new passion and how to implement change.
  categories:
    - Blog
    - Education
    - Personal Development
  built_by: "Stephanie Langers (content), Adrian Wenke (development)"
  built_by_url: "https://twitter.com/AdrianWenke"
- title: Zensum
  main_url: "https://zensum.se/"
  url: "https://zensum.se/"
  featured: false
  description: >-
    Borrow money quickly and safely through Zensum. We compare Sweden's leading
    banks and credit institutions. Choose from multiple offers and lower your
    monthly cost. [Translated from Swedish]
  categories:
    - Technology
    - Finance
    - Marketing
  built_by: Bejamas.io
  built_by_url: "https://bejamas.io/"
- title: StatusHub - Easy to use Hosted Status Page Service
  main_url: "https://statushub.com/"
  url: "https://statushub.com/"
  featured: false
  description: >-
    Set up your very own service status page in minutes with StatusHub. Allow
    customers to subscribe to be updated automatically.
  categories:
    - Technology
    - Marketing
  built_by: Bejamas.io
  built_by_url: "https://bejamas.io/"
- title: Matthias Kretschmann Portfolio
  main_url: "https://matthiaskretschmann.com/"
  url: "https://matthiaskretschmann.com/"
  source_url: "https://github.com/kremalicious/portfolio"
  featured: false
  description: Portfolio of designer & developer Matthias Kretschmann.
  categories:
    - Portfolio
    - Web Development
  built_by: Matthias Kretschmann
  built_by_url: "https://matthiaskretschmann.com/"
- title: Iron Cove Solutions
  main_url: "https://ironcovesolutions.com/"
  url: "https://ironcovesolutions.com/"
  description: >-
    Iron Cove Solutions is a cloud based consulting firm. We help companies
    deliver a return on cloud usage by applying best practices
  categories:
    - Technology
    - Web Development
  built_by: Iron Cove Solutions
  built_by_url: "https://ironcovesolutions.com/"
  featured: false
- title: Eventos orellana
  description: >-
    Somos una empresa dedicada a brindar asesoría personalizada y profesional
    para la elaboración y coordinación de eventos sociales y empresariales.
  main_url: "https://eventosorellana.com/"
  url: "https://eventosorellana.com/"
  featured: false
  categories:
    - Gallery
  built_by: Codedebug
  built_by_url: "https://codedebug.co/"
- title: Moetez Chaabene Portfolio / Blog
  main_url: "https://moetez.me/"
  url: "https://moetez.me/"
  source_url: "https://github.com/moetezch/moetez.me"
  featured: false
  description: Portfolio of Moetez Chaabene
  categories:
    - Portfolio
    - Web Development
    - Blog
  built_by: Moetez Chaabene
  built_by_url: "https://twitter.com/moetezch"
- title: Nikita
  description: >-
    Automation of system deployments in Node.js for applications and
    infrastructures.
  main_url: "https://nikita.js.org/"
  url: "https://nikita.js.org/"
  source_url: "https://github.com/adaltas/node-nikita"
  categories:
    - Documentation
    - Open Source
    - Technology
  built_by: David Worms
  built_by_url: "http://www.adaltas.com"
  featured: false
- title: Gourav Sood Blog & Portfolio
  main_url: "https://www.gouravsood.com/"
  url: "https://www.gouravsood.com/"
  featured: false
  categories:
    - Blog
    - Portfolio
  built_by: Gourav Sood
  built_by_url: "https://www.gouravsood.com/"
- title: Jonas Tebbe Portfolio
  description: |
    Hey, I’m Jonas and I create digital products.
  main_url: "https://jonastebbe.com"
  url: "https://jonastebbe.com"
  categories:
    - Portfolio
  built_by: Jonas Tebbe
  built_by_url: "http://twitter.com/jonastebbe"
  featured: false
- title: Parker Sarsfield Portfolio
  description: |
    I'm Parker, a software engineer and sneakerhead.
  main_url: "https://parkersarsfield.com"
  url: "https://parkersarsfield.com"
  categories:
    - Blog
    - Portfolio
  built_by: Parker Sarsfield
  built_by_url: "https://parkersarsfield.com"
- title: Front-end web development with Greg
  description: |
    JavaScript, GatsbyJS, ReactJS, CSS in JS... Let's learn some stuff together.
  main_url: "https://dev.greglobinski.com"
  url: "https://dev.greglobinski.com"
  categories:
    - Blog
    - Web Development
  built_by: Greg Lobinski
  built_by_url: "https://github.com/greglobinski"
- title: Insomnia
  description: |
    Desktop HTTP and GraphQL client for developers
  main_url: "https://insomnia.rest/"
  url: "https://insomnia.rest/"
  categories:
    - Blog
  built_by: Gregory Schier
  built_by_url: "https://schier.co"
  featured: false
- title: Timeline Theme Portfolio
  description: |
    I'm Aman Mittal, a software developer.
  main_url: "http://www.amanhimself.me/"
  url: "http://www.amanhimself.me/"
  categories:
    - Web Development
    - Portfolio
  built_by: Aman Mittal
  built_by_url: "http://www.amanhimself.me/"
- title: Ocean artUp
  description: >
    Science outreach site built using styled-components and Contentful. It
    presents the research project "Ocean artUp" funded by an Advanced Grant of
    the European Research Council to explore the possible benefits of artificial
    uplift of nutrient-rich deep water to the ocean’s sunlit surface layer.
  main_url: "https://ocean-artup.eu"
  url: "https://ocean-artup.eu"
  source_url: "https://github.com/janosh/ocean-artup"
  categories:
    - Science
    - Education
    - Blog
  built_by: Janosh Riebesell
  built_by_url: "https://janosh.io"
  featured: false
- title: Ryan Fitzgerald
  description: |
    Personal portfolio and blog for Ryan Fitzgerald
  main_url: "https://ryanfitzgerald.ca/"
  url: "https://ryanfitzgerald.ca/"
  categories:
    - Web Development
    - Portfolio
  built_by: Ryan Fitzgerald
  built_by_url: "https://github.com/RyanFitzgerald"
  featured: false
- title: Kaizen
  description: |
    Content Marketing, PR & SEO Agency in London
  main_url: "https://www.kaizen.co.uk/"
  url: "https://www.kaizen.co.uk/"
  categories:
    - Agency
    - Blog
    - Design
    - Web Development
    - SEO
  built_by: Bogdan Stanciu
  built_by_url: "https://github.com/b0gd4n"
  featured: false
- title: HackerOne Platform Documentation
  description: |
    HackerOne's Product Documentation Center!
  url: "https://docs.hackerone.com/"
  main_url: "https://docs.hackerone.com/"
  categories:
    - Documentation
    - Security
  featured: false
- title: Patreon Partners
  description: |
    Resources and products to help you do more with Patreon.
  url: "https://partners.patreon.com/"
  main_url: "https://partners.patreon.com/"
  categories:
    - Directory
  featured: false
- title: Bureau Of Meteorology (beta)
  description: |
    Help shape the future of Bureau services
  url: "https://beta.bom.gov.au/"
  main_url: "https://beta.bom.gov.au/"
  categories:
    - Meteorology
  featured: false
- title: Curbside
  description: |
    Connecting Stores with Mobile Customers
  main_url: "https://curbside.com/"
  url: "https://curbside.com/"
  categories:
    - Mobile Commerce
  featured: false
- title: Mux Video
  description: |
    API to video hosting and streaming
  main_url: "https://mux.com/"
  url: "https://mux.com/"
  categories:
    - Video
    - Hosting
    - Streaming
    - API
  featured: false
- title: Swapcard
  description: >
    The easiest way for event organizers to instantly connect people, build a
    community of attendees and exhibitors, and increase revenue over time
  main_url: "https://www.swapcard.com/"
  url: "https://www.swapcard.com/"
  categories:
    - Event
    - Community
    - Personal Training
    - Marketing
  built_by: Swapcard
  built_by_url: "https://www.swapcard.com/"
  featured: false
- title: Kalix
  description: >
    Kalix is perfect for healthcare professionals starting out in private
    practice, to those with an established clinic.
  main_url: "https://www.kalixhealth.com/"
  url: "https://www.kalixhealth.com/"
  categories:
    - Healthcare
  featured: false
- title: Hubba
  description: |
    Buy wholesale products from thousands of independent, verified Brands.
  main_url: "https://join.hubba.com/"
  url: "https://join.hubba.com/"
  categories:
    - eCommerce
  featured: false
- title: HyperPlay
  description: |
    In Asean's 1st Ever LOL Esports X Music Festival
  main_url: "https://hyperplay.leagueoflegends.com/"
  url: "https://hyperplay.leagueoflegends.com/"
  categories:
    - Video Games
    - Music
  featured: false
- title: Bad Credit Loans
  description: |
    Get the funds you need, from $250-$5,000
  main_url: "https://www.creditloan.com/"
  url: "https://www.creditloan.com/"
  categories:
    - Loans
    - Credits
  featured: false
- title: Financial Center
  description: >
    Member-owned, not-for-profit, co-operative whose members receive financial
    benefits in the form of lower loan rates, higher savings rates, and lower
    fees than banks.
  main_url: "https://fcfcu.com/"
  url: "https://fcfcu.com/"
  categories:
    - Loans
    - Finance
    - Nonprofit
    - Banking
    - Business
    - Education
  built_by: "https://fcfcu.com/"
  built_by_url: "https://fcfcu.com/"
  featured: false
- title: Office of Institutional Research and Assessment
  description: |
    Good Data, Good Decisions
  main_url: "http://oira.ua.edu/"
  url: "http://oira.ua.edu/"
  categories:
    - Data
  featured: false
- title: Trintellix
  description: |
    It may help make a difference for your depression (MDD).
  main_url: "https://us.trintellix.com/"
  url: "https://us.trintellix.com/"
  categories:
    - Health & Wellness
  featured: false
- title: The Telegraph Premium
  description: |
    Exclusive stories from award-winning journalists
  main_url: "https://premium.telegraph.co.uk/"
  url: "https://premium.telegraph.co.uk/"
  categories:
    - Newspaper
  featured: false
- title: html2canvas
  description: |
    Screenshots with JavaScript
  main_url: "http://html2canvas.hertzen.com/"
  url: "http://html2canvas.hertzen.com/"
  source_url: "https://github.com/niklasvh/html2canvas/tree/master/www"
  categories:
    - JavaScript
    - Documentation
  built_by: Niklas von Hertzen
  built_by_url: "http://hertzen.com/"
  featured: false
- title: Dato CMS
  description: |
    The API-based CMS your editors will love
  main_url: "https://www.datocms.com/"
  url: "https://www.datocms.com/"
  categories:
    - CMS
    - API
  featured: false
- title: Half Electronics
  description: |
    Personal website
  main_url: "https://www.halfelectronic.com/"
  url: "https://www.halfelectronic.com/"
  categories:
    - Blog
    - Electronics
  built_by: Fernando Poumian
  built_by_url: "https://github.com/fpoumian/halfelectronic.com"
  featured: false
- title: Frithir Software Development
  main_url: "https://frithir.com/"
  url: "https://frithir.com/"
  featured: false
  description: "I DRINK COFFEE, WRITE CODE AND IMPROVE MY DEVELOPMENT SKILLS EVERY DAY."
  categories:
    - Design
    - Web Development
  built_by: Frithir
  built_by_url: "https://Frithir.com/"
- title: Unow
  main_url: "https://www.unow.fr/"
  url: "https://www.unow.fr/"
  categories:
    - Education
    - Marketing
  featured: false
- title: Peter Hironaka
  description: |
    Freelance Web Developer based in Los Angeles.
  main_url: "https://peterhironaka.com/"
  url: "https://peterhironaka.com/"
  categories:
    - Portfolio
    - Web Development
  built_by: Peter Hironaka
  built_by_url: "https://github.com/PHironaka"
  featured: false
- title: Michael McQuade
  description: |
    Personal website and blog for Michael McQuade
  main_url: "https://giraffesyo.io"
  url: "https://giraffesyo.io"
  categories:
    - Blog
  built_by: Michael McQuade
  built_by_url: "https://github.com/giraffesyo"
  featured: false
- title: Haacht Brewery
  description: |
    Corporate website for Haacht Brewery. Designed and Developed by Gafas.
  main_url: "https://haacht.com/en/"
  url: "https://haacht.com"
  categories:
    - Brewery
  built_by: Gafas
  built_by_url: "https://gafas.be"
  featured: false
- title: StoutLabs
  description: |
    Portfolio of Daniel Stout, freelance developer in East Tennessee.
  main_url: "https://www.stoutlabs.com/"
  url: "https://www.stoutlabs.com/"
  categories:
    - Web Development
    - Portfolio
  built_by: Daniel Stout
  built_by_url: "https://github.com/stoutlabs"
  featured: false
- title: Chicago Ticket Outcomes By Neighborhood
  description: |
    ProPublica data visualization of traffic ticket court outcomes
  categories:
    - News
    - Nonprofit
    - Visualization
  url: >-
    https://projects.propublica.org/graphics/il/il-city-sticker-tickets-maps/ticket-status/?initialWidth=782
  main_url: >-
    https://projects.propublica.org/graphics/il/il-city-sticker-tickets-maps/ticket-status/?initialWidth=782
  built_by: David Eads
  built_by_url: "https://github.com/eads"
  featured: false
- title: Chicago South Side Traffic Ticketing rates
  description: |
    ProPublica data visualization of traffic ticket rates by community
  main_url: >-
    https://projects.propublica.org/graphics/il/il-city-sticker-tickets-maps/ticket-rate/?initialWidth=782
  url: >-
    https://projects.propublica.org/graphics/il/il-city-sticker-tickets-maps/ticket-rate/?initialWidth=782
  categories:
    - News
    - Nonprofit
    - Visualization
  built_by: David Eads
  built_by_url: "https://github.com/eads"
  featured: false
- title: Otsimo
  description: >
    Otsimo is a special education application for children with autism, down
    syndrome and other developmental disabilities.
  main_url: "https://otsimo.com/en/"
  url: "https://otsimo.com/en/"
  categories:
    - Blog
    - Education
  featured: false
- title: Matt Bagni Portfolio 2018
  description: >
    Mostly the result of playing with Gatsby and learning about react and
    graphql. Using the screenshot plugin to showcase the work done for my
    company in the last 2 years, and a good amount of other experiments.
  main_url: "https://mattbag.github.io"
  url: "https://mattbag.github.io"
  categories:
    - Portfolio
  featured: false
- title: Lisa Ye's Blog
  description: |
    Simple blog/portofolio for a fashion designer. Gatsby_v2 + Netlify cms
  main_url: "https://lisaye.netlify.com/"
  url: "https://lisaye.netlify.com/"
  categories:
    - Blog
    - Portfolio
    - Fashion
  featured: false
- title: Lifestone Church
  main_url: "https://www.lifestonechurch.net/"
  url: "https://www.lifestonechurch.net/"
  source_url: "https://github.com/lifestonechurch/lifestonechurch.net"
  featured: false
  categories:
    - Marketing
    - Nonprofit
- title: Artem Sapegin
  description: >
    Little homepage of Artem Sapegin, a frontend developer, passionate
    photographer, coffee drinker and crazy dogs’ owner.
  main_url: "https://sapegin.me/"
  url: "https://sapegin.me/"
  categories:
    - Portfolio
    - Open Source
    - Web Development
  built_by: Artem Sapegin
  built_by_url: "https://github.com/sapegin"
  featured: false
- title: SparkPost Developers
  main_url: "https://developers.sparkpost.com/"
  url: "https://developers.sparkpost.com/"
  source_url: "https://github.com/SparkPost/developers.sparkpost.com"
  categories:
    - Documentation
    - API
  featured: false
- title: Malik Browne Portfolio 2018
  description: >
    The portfolio blog of Malik Browne, a full stack engineer, foodie, and avid
    blogger/YouTuber.
  main_url: "https://www.malikbrowne.com/about"
  url: "https://www.malikbrowne.com"
  categories:
    - Blog
    - Portfolio
  built_by: Malik Browne
  built_by_url: "https://twitter.com/milkstarz"
  featured: false
- title: Novatics
  description: |
    Digital products that inspire and make a difference
  main_url: "https://www.novatics.com.br"
  url: "https://www.novatics.com.br"
  categories:
    - Portfolio
    - Technology
    - Web Development
  built_by: Novatics
  built_by_url: "https://github.com/Novatics"
  featured: false
- title: I migliori by Vivigratis
  description: |
    Product review website
  main_url: "https://imigliori.vivigratis.com/"
  url: "https://imigliori.vivigratis.com/"
  categories:
    - Blog
    - Travel
    - Technology
    - Health & Wellness
    - Fashion
  built_by: Kframe Interactive SA
  featured: false
- title: Max McKinney
  description: >
    I’m a developer and designer with a focus in web technologies. I build cars
    on the side.
  main_url: "https://maxmckinney.com/"
  url: "https://maxmckinney.com/"
  categories:
    - Portfolio
    - Web Development
    - Design
  built_by: Max McKinney
  featured: false
- title: Stickyard
  description: |
    Make your React component sticky the easy way
  main_url: "https://nihgwu.github.io/stickyard/"
  url: "https://nihgwu.github.io/stickyard/"
  source_url: "https://github.com/nihgwu/stickyard/tree/master/website"
  categories:
    - Web Development
  built_by: Neo Nie
  featured: false
- title: Agata Milik
  description: |
    Website of a Polish psychologist/psychotherapist based in Gdańsk, Poland.
  main_url: "https://agatamilik.pl"
  url: "https://agatamilik.pl"
  categories:
    - Marketing
    - Healthcare
  built_by: Piotr Fedorczyk
  built_by_url: "https://piotrf.pl"
  featured: false
- title: WebPurple
  main_url: "https://www.webpurple.net/"
  url: "https://www.webpurple.net/"
  source_url: "https://github.com/WebPurple/site"
  description: >-
    Site of local (Russia, Ryazan) frontend community. Main purpose is to show
    info about meetups and keep blog.
  categories:
    - Nonprofit
    - Web Development
    - Community
    - Blog
    - Open Source
  built_by: Nikita Kirsanov
  built_by_url: "https://twitter.com/kitos_kirsanov"
  featured: false
- title: Papertrail.io
  description: |
    Inspection Management for the 21st Century
  main_url: "https://www.papertrail.io/"
  url: "https://www.papertrail.io/"
  categories:
    - Marketing
    - Technology
  built_by: Papertrail.io
  built_by_url: "https://www.papertrail.io"
  featured: false
- title: Matt Ferderer
  main_url: "https://mattferderer.com"
  url: "https://mattferderer.com"
  source_url: "https://github.com/mattferderer/gatsbyblog"
  description: >
    {titleofthesite} is a blog built with Gatsby that discusses web related tech
    such as JavaScript, .NET, Blazor & security.
  categories:
    - Blog
    - Web Development
  built_by: Matt Ferderer
  built_by_url: "https://twitter.com/mattferderer"
  featured: false
- title: Sahyadri Open Source Community
  main_url: "https://sosc.org.in"
  url: "https://sosc.org.in"
  source_url: "https://github.com/haxzie/sosc-website"
  description: >
    Official website of Sahyadri Open Source Community for community blog, event
    details and members info.
  categories:
    - Blog
    - Community
    - Open Source
  built_by: Musthaq Ahamad
  built_by_url: "https://github.com/haxzie"
  featured: false
- title: Tech Confessions
  main_url: "https://confessions.tech"
  url: "https://confessions.tech"
  source_url: "https://github.com/JonathanSpeek/tech-confessions"
  description: "A guilt-free place for us to confess our tech sins \U0001F64F\n"
  categories:
    - Community
    - Open Source
  built_by: Jonathan Speek
  built_by_url: "https://speek.design"
  featured: false
- title: Thibault Maekelbergh
  main_url: "https://thibmaek.com"
  url: "https://thibmaek.com"
  source_url: "https://github.com/thibmaek/thibmaek.github.io"
  description: |
    A nice blog about development, Raspberry Pi, plants and probably records.
  categories:
    - Blog
    - Open Source
  built_by: Thibault Maekelbergh
  built_by_url: "https://twitter.com/thibmaek"
  featured: false
- title: LearnReact.design
  main_url: "https://learnreact.design"
  url: "https://learnreact.design"
  description: >
    React Essentials For Designers: A React course tailored for product
    designers, ux designers, ui designers.
  categories:
    - Blog
  built_by: Linton Ye
  built_by_url: "https://twitter.com/lintonye"
- title: Devol’s Dance
  main_url: "https://www.devolsdance.com/"
  url: "https://www.devolsdance.com/"
  description: >
    Devol’s Dance is an invite-only, one-day event celebrating industrial
    robotics, AI, and automation.
  categories:
    - Marketing
    - Technology
  built_by: Corey Ward
  built_by_url: "http://www.coreyward.me/"
  featured: false
- title: Mega House Creative
  main_url: "https://www.megahousecreative.com/"
  url: "https://www.megahousecreative.com/"
  description: >
    Mega House Creative is a digital agency that provides unique goal-oriented
    web marketing solutions.
  categories:
    - Marketing
    - Agency
  built_by: Daniel Robinson
  featured: false
- title: Tobie Marier Robitaille - csc
  main_url: "https://tobiemarierrobitaille.com/"
  url: "https://tobiemarierrobitaille.com/en/"
  description: |
    Portfolio site for director of photography Tobie Marier Robitaille
  categories:
    - Portfolio
    - Gallery
  built_by: Mill3 Studio
  built_by_url: "https://mill3.studio/en/"
  featured: false
- title: Bestvideogame.deals
  main_url: "https://bestvideogame.deals/"
  url: "https://bestvideogame.deals/"
  description: |
    Video game comparison website for the UK, build with GatsbyJS.
  categories:
    - eCommerce
    - Video Games
  built_by: Koen Kamphuis
  built_by_url: "https://koenkamphuis.com/"
  featured: false
- title: Mahipat's Portfolio
  main_url: "https://mojaave.com/"
  url: "https://mojaave.com"
  source_url: "https://github.com/mhjadav/mojaave"
  description: >
    mojaave.com is Mahipat's portfolio, I have developed it using Gatsby v2 and
    Bootstrap, To get in touch with people looking for full stack developer.
  categories:
    - Portfolio
    - Web Development
  built_by: Mahipat Jadav
  built_by_url: "https://mojaave.com/"
  featured: false
- title: Cmsbased
  main_url: "https://www.cmsbased.net"
  url: "https://www.cmsbased.net"
  description: >
    Cmsbased is providing automation tools and design resources for Web Hosting
    and IT services industry.
  categories:
    - Technology
    - Design
  featured: false
- title: Traffic Design Biennale 2018
  main_url: "https://trafficdesign.pl"
  url: "http://trafficdesign.pl/pl/ficzery/2018-biennale/"
  description: |
    Mini site for 2018 edition of Traffic Design’s Biennale
  categories:
    - Nonprofit
    - Gallery
  built_by: Piotr Fedorczyk
  built_by_url: "https://piotrf.pl"
  featured: false
- title: Insights
  main_url: "https://justaskusers.com/"
  url: "https://justaskusers.com/"
  description: >
    Insights helps user experience (UX) researchers conduct their research and
    make sense of the findings.
  categories:
    - User Experience
    - Design
  built_by: Just Ask Users
  built_by_url: "https://justaskusers.com/"
  featured: false
- title: Tensiq
  main_url: "https://tensiq.com"
  url: "https://tensiq.com"
  source_url: "https://github.com/Tensiq/tensiq-site"
  description: >
    Tensiq is an e-Residency startup, that provides development in cutting-edge
    technology while delivering secure, resilient, performant solutions.
  categories:
    - Game Development
    - Web Development
    - Mobile Development
    - Agency
    - Open Source
  built_by: Jens
  built_by_url: "https://github.com/arrkiin"
  featured: false
- title: Mintfort
  main_url: "https://mintfort.com/"
  url: "https://mintfort.com/"
  source_url: "https://github.com/MintFort/mintfort.com"
  description: >
    Mintfort, the first crypto-friendly bank account. Store and manage assets on
    the blockchain.
  categories:
    - Technology
    - Bank
  built_by: Axel Fuhrmann
  built_by_url: "https://axelfuhrmann.com/"
  featured: false
- title: React Native Explorer
  main_url: "https://react-native-explorer.firebaseapp.com"
  url: "https://react-native-explorer.firebaseapp.com"
  description: |
    Explorer React Native packages and examples effortlessly.
  categories:
    - React Native
  featured: false
- title: 500Tech
  main_url: "https://500tech.com/"
  url: "https://500tech.com/"
  featured: false
  categories:
    - Web Development
    - Agency
    - Open Source
- title: eworld
  main_url: "http://eworld.herokuapp.com/"
  url: "http://eworld.herokuapp.com/"
  featured: false
  categories:
    - eCommerce
    - Technology
- title: It's a Date
  description: >
    It's a Date is a dating app that actually involves dating.
  main_url: "https://www.itsadate.app/"
  url: "https://www.itsadate.app/"
  featured: false
  categories:
    - App
    - Blog
- title: Node.js HBase
  description: >
    Asynchronous HBase client for NodeJs using REST.
  main_url: https://hbase.js.org/
  url: https://hbase.js.org/
  source_url: "https://github.com/adaltas/node-hbase"
  categories:
    - Documentation
    - Open Source
    - Technology
  built_by: David Worms
  built_by_url: http://www.adaltas.com
  featured: false
- title: Peter Kroyer - Web Design / Web Development
  main_url: https://www.peterkroyer.at/en/
  url: https://www.peterkroyer.at/en/
  description: >
    Freelance web designer / web developer based in Vienna, Austria.
  categories:
    - Agency
    - Web Development
    - Design
    - Portfolio
  built_by: Peter Kroyer
  built_by_url: https://www.peterkroyer.at/
  featured: false
- title: Geddski
  main_url: https://gedd.ski
  url: https://gedd.ski
  description: >
    Frontend mastery blog - level up your UI game.
  categories:
    - Web Development
    - Education
    - Productivity
    - User Experience
  built_by: Dave Geddes
  built_by_url: https://twitter.com/geddski
  featured: false
- title: Rung
  main_url: "https://rung.com.br/"
  url: "https://rung.com.br/"
  description: >
    Rung alerts you about the exceptionalities of your personal and professional life.
  categories:
    - API
    - Technology
    - Travel
    - Bot
  featured: false
- title: Mokkapps
  main_url: "https://www.mokkapps.de/"
  url: "https://www.mokkapps.de/"
  source_url: "https://github.com/mokkapps/website"
  description: >
    Portfolio website from Michael Hoffmann. Passionate software developer with focus on web-based technologies.
  categories:
    - Blog
    - Portfolio
    - Web Development
    - Mobile Development
  featured: false
- title: Premier Octet
  main_url: "https://www.premieroctet.com/"
  url: "https://www.premieroctet.com/"
  description: >
    Premier Octet is a React-based agency
  categories:
    - Agency
    - Web Development
    - Mobile Development
    - React Native
  featured: false
- title: Thorium
  main_url: "https://www.thoriumsim.com/"
  url: "https://www.thoriumsim.com/"
  source_url: "https://github.com/thorium-sim/thoriumsim.com"
  description: >
    Thorium - Open-source Starship Simulator Controls for Live Action Role Play
  built_by: Alex Anderson
  built_by_url: https://twitter.com/ralex1993
  categories:
    - Blog
    - Portfolio
    - Documentation
    - Marketing
    - Education
    - Entertainment
    - Open Source
    - Web Development
  featured: false
- title: Cameron Maske
  main_url: "https://www.cameronmaske.com/"
  url: "https://www.cameronmaske.com/courses/introduction-to-pytest/"
  source_url: "https://github.com/cameronmaske/cameronmaske.com-v2"
  description: >
    The homepage of Cameron Maske, a freelance full stack developer, who is currently working on a free pytest video course
  categories:
    - Education
    - Video
    - Portfolio
    - Freelance
  featured: false
- title: Studenten bilden Schüler
  description: >
    Studenten bilden Schüler e.V. is a German student-run nonprofit initiative that aims to
    contribute to more equal educational opportunities by providing free tutoring to refugees
    and children from underprivileged families. The site is built on Gatsby v2, styled-components
    and Contentful. It supports Google Analytics, fluid typography and Algolia search.
  main_url: "https://studenten-bilden-schueler.de"
  url: "https://studenten-bilden-schueler.de"
  source_url: "https://github.com/StudentenBildenSchueler/homepage"
  categories:
    - Education
    - Nonprofit
    - Blog
  built_by: Janosh Riebesell
  built_by_url: "https://janosh.io"
  featured: false
- title: Joseph Chambers
  main_url: "https://joseph.michael-chambers.com/"
  url: "https://joseph.michael-chambers.com/"
  description: >
    The homepage of Joseph Chambers, a freelance full stack developer, who is currently looking for work.
  categories:
    - Portfolio
    - Freelance
    - Web Development
  built_by: Joseph Chambers
  built_by_url: https://twitter.com/imcodingideas
  featured: false
- title: Mike's Remote List
  main_url: "https://www.mikesremotelist.com"
  url: "https://www.mikesremotelist.com"
  description: >
    A list of remote jobs, updated throughout the day. Built on Gatsby v1 and powered by Contentful, Google Sheets, string and sticky tape.
  categories:
    - Job Board
  featured: false
- title: Madvoid
  main_url: "https://madvoid.com/"
  url: "https://madvoid.com/screenshot/"
  featured: false
  description: >
    Madvoid is a team of expert developers dedicated to creating simple, clear, usable and blazing fast web and mobile apps.
    We are coders that help companies and agencies to create social & interactive experiences.
    This includes full stack development using React, WebGL, Static Site Generators, Ruby On Rails, Phoenix, GraphQL, Chatbots, CI / CD, Docker and more!
  categories:
    - Portfolio
    - Technology
    - Web Development
    - Agency
    - Marketing
  built_by: Jean-Paul Bonnetouche
  built_by_url: https://twitter.com/_jpb
- title: MOMNOTEBOOK.COM
  description: >
    Sharing knowledge and experiences that make childhood and motherhood rich, vibrant and healthy.
  main_url: "https://momnotebook.com/"
  url: "https://momnotebook.com/"
  featured: false
  built_by: Aleksander Hansson
  built_by_url: https://www.linkedin.com/in/aleksanderhansson/
  categories:
    - Blog
- title: Pirate Studios
  description: >
    Reinventing music studios with 24/7 self service rehearsal, DJ & production rooms available around the world.
  main_url: "https://www.piratestudios.co"
  url: "https://www.piratestudios.co"
  featured: false
  built_by: The Pirate Studios team
  built_by_url: https://github.com/piratestudios/
  categories:
    - Music
- title: Aurora EOS
  main_url: "https://www.auroraeos.com/"
  url: "https://www.auroraeos.com/"
  featured: false
  categories:
    - Blockchain
    - Marketing
    - Blog
  built_by: Corey Ward
  built_by_url: "http://www.coreyward.me/"
- title: MadeComfy
  main_url: "https://madecomfy.com.au/"
  url: "https://madecomfy.com.au/"
  description: >
    Short term rental management startup, using Contentful + Gatsby + CicleCI
  featured: false
  categories:
    - Travel
  built_by: Lucas Vilela
  built_by_url: "https://madecomfy.com.au/"
- title: How To Book Cheap Flights
  description: >
    A travel blog built with Gatsby and adopting the AMP technology.
  main_url: "https://howtobookcheapflights.com"
  url: "https://howtobookcheapflights.com"
  source_url: "https://github.com/flaviolivolsi/howtobookcheapflights"
  featured: false
  categories:
    - Travel
    - Blog
  built_by: Flavio Li Volsi
  built_by_url: "http://github.com/flaviolivolsi"
- title: Tiger Facility Services
  description: >
    Tiger Facility Services combines facility management expertise with state of the art software to offer a sustainable and customer oriented cleaning and facility service.
  main_url: https://www.tigerfacilityservices.com/de-en/
  url: https://www.tigerfacilityservices.com/de-en/
  featured: false
  categories:
    - B2B Services
- title: "Luciano Mammino's blog"
  description: >
    Tech & programming blog of Luciano Mammino a.k.a. "loige", Fullstack Web Developer and International Speaker
  main_url: https://loige.co
  url: https://loige.co
  featured: false
  categories:
    - Blog
    - Web Development
  built_by: Luciano Mammino
  built_by_url: https://loige.co
- title: Wire • Secure collaboration platform
  description: >
    Corporate website of Wire, an open source, end-to-end encrypted collaboration platform
  main_url: "https://wire.com"
  url: "https://wire.com"
  featured: false
  categories:
    - Open Source
    - Productivity
    - Technology
    - Blog
    - App
  built_by: Wire team
  built_by_url: "https://github.com/orgs/wireapp/people"
- title: J. Patrick Raftery
  main_url: "https://www.jpatrickraftery.com"
  url: "https://www.jpatrickraftery.com"
  description: J. Patrick Raftery is an opera singer and voice teacher based in Vancouver, BC.
  categories:
    - Portfolio
    - Music
  built_by: Michael Uloth
  built_by_url: "https://www.michaeluloth.com"
  featured: false
- title: Aria Umezawa
  main_url: "https://www.ariaumezawa.com"
  url: "https://www.ariaumezawa.com"
  description: Aria Umezawa is a director, producer, and writer currently based in San Francisco.
  categories:
    - Portfolio
    - Music
    - Entertainment
  built_by: Michael Uloth
  built_by_url: "https://www.michaeluloth.com"
  featured: false
- title: Pomegranate Opera
  main_url: "https://www.pomegranateopera.com"
  url: "https://www.pomegranateopera.com"
  description: Pomegranate Opera is a lesbian opera written by Amanda Hale & Kye Marshall.
  categories:
    - Gallery
    - Music
  built_by: Michael Uloth
  built_by_url: "https://www.michaeluloth.com"
  featured: false
- title: Daniel Cabena
  main_url: "https://www.danielcabena.com"
  url: "https://www.danielcabena.com"
  description: Daniel Cabena is a Canadian countertenor highly regarded in both Canada and Europe for prize-winning performances ranging from baroque to contemporary repertoire.
  categories:
    - Portfolio
    - Music
  built_by: Michael Uloth
  built_by_url: "https://www.michaeluloth.com"
  featured: false
- title: Artist.Center
  main_url: "https://artistcenter.netlify.com"
  url: "https://artistcenter.netlify.com"
  description: The marketing page for Artist.Center, a soon-to-launch platform designed to connect opera singers to opera companies.
  categories:
    - Music
  built_by: Michael Uloth
  built_by_url: "https://www.michaeluloth.com"
  featured: false
- title: DG Volo & Company
  main_url: "https://www.dgvolo.com"
  url: "https://www.dgvolo.com"
  description: DG Volo & Company is a Toronto-based investment consultancy.
  categories:
    - Finance
  built_by: Michael Uloth
  built_by_url: "https://www.michaeluloth.com"
  featured: false
- title: Shawna Lucey
  main_url: "https://www.shawnalucey.com"
  url: "https://www.shawnalucey.com"
  description: Shawna Lucey is an American theater and opera director based in New York City.
  categories:
    - Portfolio
    - Music
    - Entertainment
  built_by: Michael Uloth
  built_by_url: "https://www.michaeluloth.com"
  featured: false
- title: Leyan Lo
  main_url: https://www.leyanlo.com
  url: https://www.leyanlo.com
  description: >
    Leyan Lo’s personal website
  categories:
    - Portfolio
  built_by: Leyan Lo
  built_by_url: https://www.leyanlo.com
  featured: false
- title: Hawaii National Bank
  url: https://hawaiinational.bank
  main_url: https://hawaiinational.bank
  description: Hawaii National Bank's highly personalized service has helped loyal customers & locally owned businesses achieve their financial dreams for over 50 years.
  categories:
    - Bank
  built_by: Wall-to-Wall Studios
  built_by_url: https://walltowall.com
  featured: false
- title: Coletiv
  url: https://coletiv.com
  main_url: https://coletiv.com
  description: Coletiv teams up with companies of all sizes to design, develop & launch digital products for iOS, Android & the Web.
  categories:
    - Technology
    - Agency
    - Web Development
  built_by: Coletiv
  built_by_url: https://coletiv.com
  featured: false
- title: janosh.io
  description: >
    Personal blog and portfolio of Janosh Riebesell. The site is built with Gatsby v2 and designed
    entirely with styled-components v4. Much of the layout was achieved with CSS grid. It supports
    Google Analytics, fluid typography and Algolia search.
  main_url: "https://janosh.io"
  url: "https://janosh.io"
  source_url: "https://github.com/janosh/janosh.io"
  categories:
    - Portfolio
    - Blog
    - Science
    - Photography
    - Travel
  built_by: Janosh Riebesell
  built_by_url: "https://janosh.io"
  featured: false
- title: Gatsby Manor
  description: >
    We build themes for gatsby. We have themes for all projects including personal,
    portfolio, ecommerce, landing pages and more. We also run an in-house
    web dev and design studio. If you cannot find what you want, we can build it for you!
    Email us at gatsbymanor@gmail.com with questions.
  main_url: "https://www.gatsbymanor.com"
  url: "https://www.gatsbymanor.com"
  source_url: "https://github.com/gatsbymanor"
  categories:
    - Web Development
    - Themes
    - Agency
    - Technology
    - Freelance
  built_by: Steven Natera
  built_by_url: "https://stevennatera.com"
- title: Ema Suriano's Portfolio
  main_url: https://emasuriano.com/
  url: https://emasuriano.com/
  source_url: https://github.com/EmaSuriano/emasuriano.github.io
  description: >
    Ema Suriano's portfolio to display information about him, his projects and what he's writing about.
  categories:
    - Portfolio
    - Technology
    - Web Development
  built_by: Ema Suriano
  built_by_url: https://emasuriano.com/
  featured: false
- title: Luan Orlandi
  main_url: https://luanorlandi.github.io
  url: https://luanorlandi.github.io
  source_url: https://github.com/luanorlandi/luanorlandi.github.io
  description: >
    Luan Orlandi's personal website. Brazilian web developer, enthusiast in React and Gatsby.
  categories:
    - Blog
    - Portfolio
    - Web Development
  built_by: Luan Orlandi
  built_by_url: https://github.com/luanorlandi
- title: Mobius Labs
  main_url: https://mobius.ml
  url: https://mobius.ml
  description: >
    Mobius Labs landing page, a Start-up working on Computer Vision
  categories:
    - Landing page
    - Marketing
    - Technology
    - AI
  built_by: sktt
  built_by_url: https://github.com/sktt
- title: EZAgrar
  main_url: https://www.ezagrar.at/en/
  url: https://www.ezagrar.at/en/
  description: >
    EZAgrar.at is the homepage of the biggest agricultural machinery dealership in Austria. In total 8 pages will be built for this client reusing a lot of components between them.
  categories:
    - eCommerce
    - Marketing
    - Multilingual
  built_by: MangoART
  built_by_url: https://www.mangoart.at
  featured: false
- title: OAsome blog
  main_url: https://oasome.blog/
  url: https://oasome.blog/
  source_url: https://github.com/oorestisime/oasome
  description: >
    Paris-based Cypriot adventurers. A and O. Lovers of life and travel. Want to get a glimpse of the OAsome world?
  categories:
    - Blog
    - Photography
    - Travel
  built_by: Orestis Ioannou
  featured: false
- title: Brittany Chiang
  main_url: https://brittanychiang.com/
  url: https://brittanychiang.com/
  source_url: https://github.com/bchiang7/v4
  description: >
    Personal website and portfolio of Brittany Chiang built with Gatsby v2
  categories:
    - Portfolio
  built_by: Brittany Chiang
  built_by_url: https://github.com/bchiang7
  featured: false
- title: Fitekran
  description: >
    One of the most visited Turkish blog about health, sports and healthy lifestyle, that has been rebuilt with Gatsby v2 using Wordpress.
  main_url: "https://www.fitekran.com"
  url: "https://www.fitekran.com"
  categories:
    - Science
    - Healthcare
    - Blog
  built_by: Burak Tokak
  built_by_url: "https://www.buraktokak.com"
- title: Serverless
  main_url: https://serverless.com
  url: https://serverless.com
  source_url: https://github.com/serverless/site
  description: >
    Serverless.com – Build web, mobile and IoT applications with serverless architectures using AWS Lambda, Azure Functions, Google CloudFunctions & more!
  categories:
    - Technology
    - Web Development
  built_by: Codebrahma
  built_by_url: https://codebrahma.com
  featured: false
- title: Dive Bell
  main_url: https://divebell.band/
  url: https://divebell.band/
  description: >
    Simple site for a band to list shows dates and videos (499 on lighthouse)
  categories:
    - Music
  built_by: Matt Bagni
  built_by_url: https://mattbag.github.io
  featured: false
- title: Mayer Media Co.
  main_url: https://mayermediaco.com/
  url: https://mayermediaco.com/
  description: >
    Freelance Web Development and Digital Marketing
  categories:
    - Web Development
    - Marketing
    - Blog
  source_url: https://github.com/MayerMediaCo/MayerMediaCo2.0
  built_by: Danny Mayer
  built_by_url: https://twitter.com/mayermediaco
  featured: false
- title: Jan Czizikow Portfolio
  main_url: https://www.janczizikow.com/
  url: https://www.janczizikow.com/
  source_url: https://github.com/janczizikow/janczizikow-portfolio
  description: >
    Simple personal portfolio site built with Gatsby
  categories:
    - Portfolio
    - Freelance
    - Web Development
  built_by: Jan Czizikow
  built_by_url: https://github.com/janczizikow
- title: Carbon Design Systems
  main_url: http://www.carbondesignsystem.com/
  url: http://www.carbondesignsystem.com/
  description: >
    The Carbon Design System is integrating the new IBM Design Ethos and Language. It represents a completely fresh approach to the design of all things at IBM.
  categories:
    - Documentation
  built_by: IBM
  built_by_url: https://www.ibm.com/
  featured: false
- title: Retirement Community
  main_url: https://retirementcommunity.fastcompany.com/
  url: https://retirementcommunity.fastcompany.com/
  description: >
    Bye Bye Funny Business, Pete Holmes and Jamie Lee enter retirement
  categories:
    - Entertainment
    - Retirement
    - Education
  built_by: FastCompany
  built_by_url: https://www.fastcompany.com/
  featured: false
- title: McDonald's Design System
  main_url: https://design.mcdonalds.com/
  url: https://design.mcdonalds.com/
  description: >
    McDonald's Design System
  categories:
    - Design
    - DesignSystems
  built_by: McDonald's
  built_by_url: https://www.mcdonalds.com/us/en-us.html
  featured: false
- title: Mozilla Mixed Reality
  main_url: https://mixedreality.mozilla.org/
  url: https://mixedreality.mozilla.org/
  description: >
    Virtual Reality for the free and open Web.
  categories:
    - Virtual Reality
    - Open Source
  built_by: Mozilla
  built_by_url: https://www.mozilla.org/
  featured: false
- title: Uniform Hudl Design System
  main_url: http://uniform.hudl.com/
  url: http://uniform.hudl.com/
  description: >
    A single design system to ensure every interface feels like Hudl. From the colors we use to the size of our buttons and what those buttons say, Uniform has you covered. Check the guidelines, copy the code and get to building.
  categories:
    - DesignSystems
    - Open Source
    - Design
  built_by: Hudl
  built_by_url: https://www.hudl.com/
- title: Subtle UI
  main_url: "https://subtle-ui.netlify.com/"
  url: "https://subtle-ui.netlify.com/"
  source_url: "https://github.com/ryanwiemer/subtle-ui"
  description: >
    A collection of clever yet understated user interactions found on the web.
  categories:
    - Web Development
    - Open Source
    - User Experience
  built_by: Ryan Wiemer
  built_by_url: "https://www.ryanwiemer.com/"
  featured: false
- title: developer.bitcoin.com
  main_url: "https://www.bitcoin.com/"
  url: "https://developer.bitcoin.com/"
  description: >
    Bitbox based bitcoin.com developer platform and resources.
  categories:
    - Blockchain
  featured: false
- title: Barmej
  main_url: "https://app.barmej.com/"
  url: "https://app.barmej.com/"
  description: >
    An interactive platform to learn different programming languages in Arabic for FREE
  categories:
    - Education
    - Programming
    - Learning
  built_by: Obytes
  built_by_url: "https://www.obytes.com/"
  featured: false
- title: Vote Save America
  main_url: "https://votesaveamerica.com"
  url: "https://votesaveamerica.com"
  description: >
    Be a voter. Save America.
  categories:
    - Education
    - Government
  featured: false
  built_by: Jeremy E. Miller
  built_by_url: "https://jeremyemiller.com/"
- title: Emergence
  main_url: https://emcap.com/
  url: https://emcap.com/
  description: >
    Emergence is a top enterprise cloud venture capital firm. We fund early stage ventures focusing on enterprise & SaaS applications. Emergence is one of the top VC firms in Silicon Valley.
  categories:
    - Marketing
    - Blog
  built_by: Upstatement
  built_by_url: https://www.upstatement.com/
  featured: false
- title: FPVtips
  main_url: https://fpvtips.com
  url: https://fpvtips.com
  source_url: https://github.com/jumpalottahigh/fpvtips
  description: >
    FPVtips is all about bringing racing drone pilots closer together, and getting more people into the hobby!
  categories:
    - Community
    - Education
    - Drones
  built_by: Georgi Yanev
  built_by_url: https://twitter.com/jumpalottahigh
  featured: false
- title: Georgi Yanev
  main_url: https://blog.georgi-yanev.com/
  url: https://blog.georgi-yanev.com/
  source_url: https://github.com/jumpalottahigh/blog.georgi-yanev.com
  description: >
    I write articles about FPV quads (building and flying), web development, smart home automation, life-long learning and other topics from my personal experience.
  categories:
    - Blog
    - Electronics
    - Drones
  built_by: Georgi Yanev
  built_by_url: https://twitter.com/jumpalottahigh
  featured: false
- title: Bear Archery
  main_url: "https://beararchery.com/"
  url: "https://beararchery.com/"
  categories:
    - eCommerce
    - Sports
  built_by: Escalade Sports
  built_by_url: "https://www.escaladesports.com/"
  featured: false
- title: "attn:"
  main_url: "https://www.attn.com/"
  url: "https://www.attn.com/"
  categories:
    - Media
    - Entertainment
  built_by: "attn:"
  built_by_url: "https://www.attn.com/"
  featured: false
- title: Mirror Conf
  description: >
    Mirror Conf is a conference designed to empower designers and front-end developers who have a thirst for knowledge and want to broaden their horizons.
  main_url: "https://www.mirrorconf.com/"
  url: "https://www.mirrorconf.com/"
  categories:
    - Conference
    - Design
    - Frontend
  featured: false
- title: Startarium
  main_url: https://www.startarium.ro
  url: https://www.startarium.ro
  description: >
    Free entrepreneurship educational portal with more than 20000 users, hundreds of resources, crowdfunding, mentoring and investor pitching events facilitated.
  categories:
    - Education
    - Crowdfunding
    - Nonprofit
    - Entrepreneurship
  built_by: Cezar Neaga
  built_by_url: https://twitter.com/cezarneaga
  featured: false
- title: Microlink
  main_url: https://microlink.io/
  url: https://microlink.io/
  description: >
    Extract structured data from any website.
  categories:
    - Web Development
    - API
    - SDK
  built_by: Kiko Beats
  built_by_url: https://kikobeats.com/
  featured: false
- title: Markets.com
  main_url: "https://www.markets.com/"
  url: "https://www.markets.com/"
  featured: false
  categories:
    - Finance
- title: Kevin Legrand
  url: "https://k-legrand.com"
  main_url: "https://k-legrand.com"
  source_url: "https://github.com/Manoz/k-legrand.com"
  description: >
    Personal website and blog built with love with Gatsby v2
  categories:
    - Blog
    - Portfolio
    - Web Development
  built_by: Kevin Legrand
  built_by_url: https://k-legrand.com
  featured: false
- title: David James Portfolio
  main_url: https://dfjames.com/
  url: https://dfjames.com/
  source_url: https://github.com/daviddeejjames/dfjames-gatsby
  description: >
    Portfolio Site using GatsbyJS and headless WordPress
  categories:
    - WordPress
    - Portfolio
    - Blog
  built_by: David James
  built_by_url: https://twitter.com/daviddeejjames
- title: Hypertext Candy
  url: https://www.hypertextcandy.com/
  main_url: https://www.hypertextcandy.com/
  description: >
    Blog about web development. Laravel, Vue.js, etc.
  categories:
    - Blog
    - Web Development
  built_by: Masahiro Harada
  built_by_url: https://twitter.com/_Masahiro_H_
  featured: false
- title: "Maxence Poutord's blog"
  description: >
    Tech & programming blog of Maxence Poutord, Software Engineer, Serial Traveler and Public Speaker
  main_url: https://www.maxpou.fr
  url: https://www.maxpou.fr
  featured: false
  categories:
    - Blog
    - Web Development
  built_by: Maxence Poutord
  built_by_url: https://www.maxpou.fr
- title: "Dante Calderón"
  description: >
    Personal Website and Blog of Dante Calderón
  main_url: https://dantecalderon.com/
  url: https://dantecalderon.com/
  source_url: https://github.com/dantehemerson/dantecalderon.com
  featured: false
  categories:
    - Blog
    - Portfolio
    - Web Development
    - Open Source
    - Technology
    - Education
  built_by: Dante Calderón
  built_by_url: https://github.com/dantehemerson
- title: "The Noted Project"
  url: https://thenotedproject.org
  main_url: https://thenotedproject.org
  source_url: https://github.com/ianbusko/the-noted-project
  description: >
    Website to showcase the ethnomusicology research for The Noted Project.
  categories:
    - Portfolio
    - Education
    - Gallery
  built_by: Ian Busko
  built_by_url: https://github.com/ianbusko
  featured: false
- title: "LANDR"
  url: https://www.landr.com/
  main_url: https://www.landr.com/
  description: >
    LANDR is the place to create, master and sell your music.
  categories:
    - AI
    - Business
    - Entrepreneurship
    - Freelance
    - Marketing
    - Media
    - Music
  built_by: LANDR
  built_by_url: https://twitter.com/landr_music
  featured: false
- title: Got Milk
  main_url: "https://www.gotmilk.com/"
  url: "https://www.gotmilk.com/"
  featured: false
  categories:
    - Food
    - Miscellaneous
- title: People For Bikes
  url: "https://2017.peopleforbikes.org/"
  main_url: "https://2017.peopleforbikes.org/"
  categories:
    - Community
    - Sport
    - Gallery
    - Nonprofit
  built_by: PeopleForBikes
  built_by_url: "https://peopleforbikes.org/about-us/who-we-are/staff/"
  featured: false
- title: Wide Eye
  description: >
    Creative agency specializing in interactive design, web development, and digital communications.
  url: https://wideeye.co/
  main_url: https://wideeye.co/
  categories:
    - Design
    - Web Development
  built_by: Wide Eye
  built_by_url: https://wideeye.co/about-us/
  featured: false
- title: Guster
  description: >
    American alternative rock band from Boston, Massachusetts.
  url: http://guster.com/
  main_url: http://guster.com/
  categories:
    - Music
  featured: false
- title: CodeSandbox
  description: >
    CodeSandbox is an online editor that helps you create web applications, from prototype to deployment.
  url: https://codesandbox.io/
  main_url: https://codesandbox.io/
  categories:
    - Web Development
  featured: false
- title: Marvel
  description: >
    The all-in-one platform powering design.
  url: https://marvelapp.com/
  main_url: https://marvelapp.com/
  categories:
    - Design
  featured: false
- title: Designcode.io
  description: >
    Learn to design and code React apps.
  url: https://designcode.io
  main_url: https://designcode.io
  categories:
    - Learning
  featured: false
- title: Happy Design
  description: >
    The Brand and Product Team Behind Happy Money
  url: https://design.happymoney.com/
  main_url: https://design.happymoney.com/
  categories:
    - Design
    - Finance
- title: Weihnachtsmarkt.ms
  description: >
    Explore the christmas market in Münster (Westf).
  url: https://weihnachtsmarkt.ms/
  main_url: https://weihnachtsmarkt.ms/
  source_url: https://github.com/codeformuenster/weihnachtsmarkt
  categories:
    - Gallery
    - Food
  built_by: "Code for Münster during #MSHACK18"
  featured: false
- title: Code Championship
  description: >
    Competitive coding competitions for students from 3rd to 8th grade. Code is Sport.
  url: https://www.codechampionship.com
  main_url: https://www.codechampionship.com
  categories:
    - Learning
    - Education
    - Sport
  built_by: Abamath LLC
  built_by_url: https://www.abamath.com
  featured: false
- title: Wieden+Kennedy
  description: >
    Wieden+Kennedy is an independent, global creative company.
  categories:
    - Technology
    - Web Development
    - Agency
    - Marketing
  url: https://www.wk.com
  main_url: https://www.wk.com
  built_by: Wieden Kennedy
  built_by_url: https://www.wk.com/about/
  featured: false
- title: Testing JavaScript
  description: >
    This course will teach you the fundamentals of testing your JavaScript applications using eslint, Flow, Jest, and Cypress.
  url: https://testingjavascript.com/
  main_url: https://testingjavascript.com/
  categories:
    - Learning
    - Education
    - Testing
    - JavaScript
  built_by: Kent C. Dodds
  built_by_url: https://kentcdodds.com/
  featured: false
- title: Use Hooks
  description: >
    One new React Hook recipe every day.
  url: https://usehooks.com/
  main_url: https://usehooks.com/
  categories:
    - Learning
    - Tips
    - React
  built_by: Gabe Ragland
  built_by_url: https://twitter.com/gabe_ragland
  featured: false
- title: Ambassador
  url: https://www.getambassador.io
  main_url: https://www.getambassador.io
  description: >
    Open source, Kubernetes-native API Gateway for microservices built on Envoy.
  categories:
    - Open Source
    - Documentation
    - Technology
  built_by: Datawire
  built_by_url: https://www.datawire.io
  featured: false
<<<<<<< HEAD
- title: Asian Art Collection
  url: http://artmuseum.princeton.edu/asian-art/
  main_url: http://artmuseum.princeton.edu/asian-art/
  description: >
    Princeton University has a branch dealing with state of art.They have showcased ore than 6,000 works of Asian art are presented alongside ongoing curatorial and scholarly research
  categories:
    - Art
    - History
    - Models
=======
- title: Clubhouse
  main_url: https://clubhouse.io
  url: https://clubhouse.io
  description: >
    The intuitive and powerful project management platform loved by software teams of all sizes. Built with Gatsby v2 and Prismic
  categories:
    - Technology
    - Project Management
    - Blog
    - Productivity
    - B2B Services
    - Community
    - Design
    - Open Source
  built_by: Ueno.
  built_by_url: https://ueno.co
>>>>>>> 00f29923
  featured: false<|MERGE_RESOLUTION|>--- conflicted
+++ resolved
@@ -3166,7 +3166,6 @@
   built_by: Datawire
   built_by_url: https://www.datawire.io
   featured: false
-<<<<<<< HEAD
 - title: Asian Art Collection
   url: http://artmuseum.princeton.edu/asian-art/
   main_url: http://artmuseum.princeton.edu/asian-art/
@@ -3176,7 +3175,7 @@
     - Art
     - History
     - Models
-=======
+  featured: false
 - title: Clubhouse
   main_url: https://clubhouse.io
   url: https://clubhouse.io
@@ -3192,6 +3191,4 @@
     - Design
     - Open Source
   built_by: Ueno.
-  built_by_url: https://ueno.co
->>>>>>> 00f29923
-  featured: false+  built_by_url: https://ueno.co