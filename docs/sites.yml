--- conflicted
+++ resolved
@@ -7131,11 +7131,8 @@
   featured: false
 - title: Recetas El Universo
   description: >-
-<<<<<<< HEAD
     Recipes and videos with the best of Ecuadorian cuisine. 
-=======
     Recipes and videos with the best of Ecuadorian cuisine.
->>>>>>> 9012aea1
     Collectable recipes from Diario El Universo.
   main_url: "https://recetas-eu.netlify.com/"
   url: "https://recetas-eu.netlify.com/"
