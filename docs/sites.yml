--- conflicted
+++ resolved
@@ -10931,7 +10931,6 @@
   built_by: Nagarjun Palavalli
   built_by_url: https://twitter.com/palavalli
   featured: false
-<<<<<<< HEAD
 - title: Honeycomb Creative
   main_url: https://www.honeycombcreative.com/
   url: https://www.honeycombcreative.com/
@@ -10948,7 +10947,6 @@
     - WordPress
   built_by: Honeycomb Creative
   built_by_url: https://www.honeycombcreative.com/
-=======
 - title: Bold.org
   url: https://bold.org/
   main_url: https://bold.org/
@@ -10957,5 +10955,4 @@
   categories:
     - Education
   built_by: Bold.org
->>>>>>> eba033e5
   featured: false