- title: ReactJS
  main_url: "https://reactjs.org/"
  url: "https://reactjs.org/"
  source_url: "https://github.com/reactjs/reactjs.org"
  featured: true
  categories:
    - Web Development
    - Featured
    - Documentation
- title: Flamingo
  main_url: https://www.shopflamingo.com/
  url: https://www.shopflamingo.com/
  description: >
    Online shop for women's body care and hair removal products.
  categories:
    - eCommerce
    - Featured
  featured: true
- title: IDEO
  url: https://www.ideo.com
  main_url: https://www.ideo.com/
  description: >
    A Global design company committed to creating positive impact.
  categories:
    - Agency
    - Technology
    - Featured
    - Consulting
    - User Experience
  featured: true
- title: Airbnb Engineering & Data Science
  description: >
    Creative engineers and data scientists building a world where you can belong
    anywhere
  main_url: "https://airbnb.io/"
  url: "https://airbnb.io/"
  categories:
    - Blog
    - Gallery
    - Featured
  featured: true
- title: Impossible Foods
  main_url: "https://impossiblefoods.com/"
  url: "https://impossiblefoods.com/"
  categories:
    - Food
    - Featured
  featured: true
- title: Braun
  description: >
    Braun offers high performance hair removal and hair care products, including dryers, straighteners, shavers, and more.
  main_url: "https://ca.braun.com/en-ca"
  url: "https://ca.braun.com/en-ca"
  categories:
    - eCommerce
    - Featured
  featured: true
- title: NYC Pride 2019 | WorldPride NYC | Stonewall50
  main_url: "https://2019-worldpride-stonewall50.nycpride.org/"
  url: "https://2019-worldpride-stonewall50.nycpride.org/"
  featured: true
  description: >-
    Join us in 2019 for NYC Pride, as we welcome WorldPride and mark the 50th
    Anniversary of the Stonewall Uprising and a half-century of LGBTQ+
    liberation.
  categories:
    - Education
    - Marketing
    - Nonprofit
    - Featured
  built_by: Canvas United
  built_by_url: "https://www.canvasunited.com/"
- title: The State of European Tech
  main_url: "https://2017.stateofeuropeantech.com/"
  url: "https://2017.stateofeuropeantech.com/"
  featured: true
  categories:
    - Technology
    - Featured
  built_by: Studio Lovelock
  built_by_url: "http://www.studiolovelock.com/"
- title: Hopper
  main_url: "https://www.hopper.com/"
  url: "https://www.hopper.com/"
  built_by: Narative
  built_by_url: "https://www.narative.co/"
  featured: true
  categories:
    - Technology
    - App
    - Featured
- title: GM Capital One
  description: |
    Introducing the new online experience for your GM Rewards Credit Card
  main_url: "https://gm.capitalone.com/"
  url: "https://gm.capitalone.com/"
  categories:
    - Featured
  featured: true
- title: Theodora Warre
  main_url: "https://theodorawarre.eu"
  url: "https://theodorawarre.eu"
  description: >-
    E-commerce site for jewellery designer Theodora Warre, built using Gatsby + Shopify + Prismic + Matter.js
  categories:
    - eCommerce
    - Marketing
  built_by: Pierre Nel
  built_by_url: "https://pierre.io"
  featured: false
- title: Life Without Barriers | Foster Care
  main_url: "https://www.lwb.org.au/foster-care"
  url: "https://www.lwb.org.au/foster-care"
  featured: true
  description: >-
    We are urgently seeking foster carers all across Australia. Can you open
    your heart and your home to a child in need? There are different types of
    foster care that can suit you. We offer training and 24/7 support.
  categories:
    - Nonprofit
    - Education
    - Documentation
    - Marketing
    - Featured
  built_by: LWB Digital Team
  built_by_url: "https://twitter.com/LWBAustralia"
- title: Figma
  main_url: "https://www.figma.com/"
  url: "https://www.figma.com/"
  featured: true
  categories:
    - Marketing
    - Design
    - Featured
  built_by: Corey Ward
  built_by_url: "http://www.coreyward.me/"
- title: Bejamas - JAM Experts for hire
  main_url: "https://bejamas.io/"
  url: "https://bejamas.io/"
  featured: true
  description: >-
    We help agencies and companies with JAMStack tools. This includes web
    development using Static Site Generators, Headless CMS, CI / CD and CDN
    setup.
  categories:
    - Technology
    - Web Development
    - Agency
    - Marketing
    - Featured
  built_by: Bejamas
  built_by_url: "https://bejamas.io/"
- title: The State of JavaScript
  description: >
    Data from over 20,000 developers, asking them questions on topics ranging
    from frontend frameworks and state management, to build tools and testing
    libraries.
  main_url: "https://stateofjs.com/"
  url: "https://stateofjs.com/"
  source_url: "https://github.com/StateOfJS/StateOfJS"
  categories:
    - Data
    - JavaScript
    - Featured
  built_by: StateOfJS
  built_by_url: "https://github.com/StateOfJS/StateOfJS/graphs/contributors"
  featured: true
- title: DesignSystems.com
  main_url: "https://www.designsystems.com/"
  url: "https://www.designsystems.com/"
  description: |
    A resource for learning, creating and evangelizing design systems.
  categories:
    - Design
    - Blog
    - Technology
    - Featured
  built_by: Corey Ward
  built_by_url: "http://www.coreyward.me/"
  featured: true
- title: Snap Kit
  main_url: "https://kit.snapchat.com/"
  url: "https://kit.snapchat.com/"
  description: >
    Snap Kit lets developers integrate some of Snapchat’s best features across
    platforms.
  categories:
    - Technology
    - Documentation
    - Featured
  featured: true
- title: SendGrid
  main_url: "https://sendgrid.com/docs/"
  url: "https://sendgrid.com/docs/"
  description: >
    SendGrid delivers your transactional and marketing emails through the
    world's largest cloud-based email delivery platform.
  categories:
    - API
    - Technology
    - Documentation
    - Featured
  featured: true
- title: Kirsten Noelle
  main_url: "https://www.kirstennoelle.com/"
  url: "https://www.kirstennoelle.com/"
  featured: true
  description: >
    Digital portfolio for San Francisco Bay Area photographer Kirsten Noelle Wiemer.
  categories:
    - Photography
    - Portfolio
    - Featured
  built_by: Ryan Wiemer
  built_by_url: "https://www.ryanwiemer.com/"
- title: Cajun Bowfishing
  main_url: "https://cajunbowfishing.com/"
  url: "https://cajunbowfishing.com/"
  featured: false
  categories:
    - eCommerce
    - Sports
  built_by: Escalade Sports
  built_by_url: "https://www.escaladesports.com/"
- title: NEON
  main_url: "http://neonrated.com/"
  url: "http://neonrated.com/"
  featured: false
  categories:
    - Gallery
- title: GraphCMS
  main_url: "https://graphcms.com/"
  url: "https://graphcms.com/"
  featured: false
  categories:
    - Marketing
    - Technology
- title: Ghost Documentation
  main_url: https://docs.ghost.org/
  url: https://docs.ghost.org/
  source_url: "https://github.com/tryghost/docs"
  featured: false
  description: >-
    Ghost is an open source, professional publishing platform built on a modern Node.js technology stack — designed for teams who need power, flexibility and performance.
  categories:
    - Technology
    - Documentation
    - Open Source
  built_by: Ghost Foundation
  built_by_url: https://ghost.org/
- title: Nike - Just Do It
  main_url: "https://justdoit.nike.com/"
  url: "https://justdoit.nike.com/"
  featured: true
  categories:
    - eCommerce
    - Featured
- title: AirBnB Cereal
  main_url: "https://airbnb.design/cereal"
  url: "https://airbnb.design/cereal"
  featured: false
  categories:
    - Marketing
    - Design
- title: Cardiogram
  main_url: "https://cardiogr.am/"
  url: "https://cardiogr.am/"
  featured: false
  categories:
    - Marketing
    - Technology
- title: Hack Club
  main_url: "https://hackclub.com/"
  url: "https://hackclub.com/"
  source_url: "https://github.com/hackclub/site"
  featured: false
  categories:
    - Education
    - Web Development
- title: Matthias Jordan Portfolio
  main_url: "https://iammatthias.com/"
  url: "https://iammatthias.com/"
  source_url: "https://github.com/iammatthias/.com"
  description: >-
    Photography portfolio of content creator and digital marketer Matthias Jordan
  built_by: Matthias Jordan
  built_by_url: https://github.com/iammatthias
  featured: false
  categories:
    - Photography
    - Portfolio
    - Blog
    - Gallery
- title: Investment Calculator
  main_url: "https://investmentcalculator.io/"
  url: "https://investmentcalculator.io/"
  featured: false
  categories:
    - Education
    - Finance
- title: CSS Grid Playground by MozillaDev
  main_url: "https://mozilladevelopers.github.io/playground/"
  url: "https://mozilladevelopers.github.io/playground/"
  source_url: "https://github.com/MozillaDevelopers/playground"
  featured: false
  categories:
    - Education
    - Web Development
- title: Piotr Fedorczyk Portfolio
  built_by: Piotr Fedorczyk
  built_by_url: "https://piotrf.pl"
  categories:
    - Portfolio
    - Web Development
  description: >-
    Portfolio of Piotr Fedorczyk, a digital product designer and full-stack developer specializing in shaping, designing and building news and tools for news.
  featured: false
  main_url: "https://piotrf.pl/"
  url: "https://piotrf.pl/"
- title: unrealcpp
  main_url: "https://unrealcpp.com/"
  url: "https://unrealcpp.com/"
  source_url: "https://github.com/Harrison1/unrealcpp-com"
  featured: false
  categories:
    - Blog
    - Web Development
- title: Andy Slezak
  main_url: "https://www.aslezak.com/"
  url: "https://www.aslezak.com/"
  source_url: "https://github.com/amslezak"
  featured: false
  categories:
    - Web Development
    - Portfolio
- title: Deliveroo.Design
  main_url: "https://www.deliveroo.design/"
  url: "https://www.deliveroo.design/"
  featured: false
  categories:
    - Food
    - Marketing
- title: Dona Rita
  main_url: "https://www.donarita.co.uk/"
  url: "https://www.donarita.co.uk/"
  source_url: "https://github.com/peduarte/dona-rita-website"
  featured: false
  categories:
    - Food
    - Marketing
- title: Fröhlich ∧ Frei
  main_url: "https://www.froehlichundfrei.de/"
  url: "https://www.froehlichundfrei.de/"
  featured: false
  categories:
    - Web Development
    - Blog
    - Open Source
- title: How to GraphQL
  main_url: "https://www.howtographql.com/"
  url: "https://www.howtographql.com/"
  source_url: "https://github.com/howtographql/howtographql"
  featured: false
  categories:
    - Documentation
    - Web Development
    - Open Source
- title: OnCallogy
  main_url: "https://www.oncallogy.com/"
  url: "https://www.oncallogy.com/"
  featured: false
  categories:
    - Marketing
    - Healthcare
- title: Ryan Wiemer's Portfolio
  main_url: "https://www.ryanwiemer.com/"
  url: "https://www.ryanwiemer.com/knw-photography/"
  source_url: "https://github.com/ryanwiemer/rw"
  featured: false
  description: >
    Digital portfolio for Oakland, CA based account manager Ryan Wiemer.
  categories:
    - Portfolio
    - Web Development
    - Design
  built_by: Ryan Wiemer
  built_by_url: "https://www.ryanwiemer.com/"
- title: Ventura Digitalagentur Köln
  main_url: "https://www.ventura-digital.de/"
  url: "https://www.ventura-digital.de/"
  featured: false
  built_by: Ventura Digitalagentur
  categories:
    - Agency
    - Marketing
    - Featured
- title: Azer Koçulu
  main_url: "https://kodfabrik.com/"
  url: "https://kodfabrik.com/photography/"
  featured: false
  categories:
    - Portfolio
    - Photography
    - Web Development
- title: Damir.io
  main_url: "http://damir.io/"
  url: "http://damir.io/"
  source_url: "https://github.com/dvzrd/gatsby-sfiction"
  featured: false
  categories:
    - Blog
- title: Digital Psychology
  main_url: "http://digitalpsychology.io/"
  url: "http://digitalpsychology.io/"
  source_url: "https://github.com/danistefanovic/digitalpsychology.io"
  featured: false
  categories:
    - Education
    - Library
- title: Théâtres Parisiens
  main_url: "http://theatres-parisiens.fr/"
  url: "http://theatres-parisiens.fr/"
  source_url: "https://github.com/phacks/theatres-parisiens"
  featured: false
  categories:
    - Education
    - Entertainment
- title: William Owen UK Portfolio / Blog
  main_url: "http://william-owen.co.uk/"
  url: "http://william-owen.co.uk/"
  featured: false
  description: >-
    Over 20 years experience delivering customer-facing websites, internet-based
    solutions and creative visual design for a wide range of companies and
    organisations.
  categories:
    - Portfolio
    - Blog
  built_by: William Owen
  built_by_url: "https://twitter.com/twilowen"
- title: A4 纸网
  main_url: "http://www.a4z.cn/"
  url: "http://www.a4z.cn/price"
  source_url: "https://github.com/hiooyUI/hiooyui.github.io"
  featured: false
  categories:
    - eCommerce
- title: Steve Meredith's Portfolio
  main_url: "http://www.stevemeredith.com/"
  url: "http://www.stevemeredith.com/"
  featured: false
  categories:
    - Portfolio
- title: API Platform
  main_url: "https://api-platform.com/"
  url: "https://api-platform.com/"
  source_url: "https://github.com/api-platform/website"
  featured: false
  categories:
    - Documentation
    - Web Development
    - Open Source
    - Library
- title: The Audacious Project
  main_url: "https://audaciousproject.org/"
  url: "https://audaciousproject.org/"
  featured: false
  categories:
    - Nonprofit
- title: Dustin Schau's Blog
  main_url: "https://blog.dustinschau.com/"
  url: "https://blog.dustinschau.com/"
  source_url: "https://github.com/dschau/blog"
  featured: false
  categories:
    - Blog
    - Web Development
- title: iContract Blog
  main_url: "https://blog.icontract.co.uk/"
  url: "http://blog.icontract.co.uk/"
  featured: false
  categories:
    - Blog
- title: BRIIM
  main_url: "https://bri.im/"
  url: "https://bri.im/"
  featured: false
  description: >-
    BRIIM is a movement to enable JavaScript enthusiasts and web developers in
    machine learning. Learn about artificial intelligence and data science, two
    fields which are governed by machine learning, in JavaScript. Take it right
    to your browser with WebGL.
  categories:
    - Education
    - Web Development
    - Technology
- title: Calpa's Blog
  main_url: "https://calpa.me/"
  url: "https://calpa.me/"
  source_url: "https://github.com/calpa/blog"
  featured: false
  categories:
    - Blog
    - Web Development
- title: Code Bushi
  main_url: "https://codebushi.com/"
  url: "https://codebushi.com/"
  featured: false
  description: >-
    Web development resources, trends, & techniques to elevate your coding
    journey.
  categories:
    - Web Development
    - Open Source
    - Blog
  built_by: Hunter Chang
  built_by_url: "https://hunterchang.com/"
- title: Daniel Hollcraft
  main_url: "https://danielhollcraft.com/"
  url: "https://danielhollcraft.com/"
  source_url: "https://github.com/danielbh/danielhollcraft.com"
  featured: false
  categories:
    - Web Development
    - Blog
    - Portfolio
- title: Darren Britton's Portfolio
  main_url: "https://darrenbritton.com/"
  url: "https://darrenbritton.com/"
  source_url: "https://github.com/darrenbritton/darrenbritton.github.io"
  featured: false
  categories:
    - Web Development
    - Portfolio
- title: Dave Lindberg Marketing & Design
  url: "https://davelindberg.com/"
  main_url: "https://davelindberg.com/"
  source_url: "https://github.com/Dave-Lindberg/dl-gatsby"
  featured: false
  description: >-
    My work revolves around solving problems for people in business, using
    integrated design and marketing strategies to improve sales, increase brand
    engagement, generate leads and achieve goals.
  categories:
    - Design
    - Marketing
    - Portfolio
- title: Dalbinaco's Website
  main_url: "https://dlbn.co/en/"
  url: "https://dlbn.co/en/"
  source_url: "https://github.com/dalbinaco/dlbn.co"
  featured: false
  categories:
    - Portfolio
    - Web Development
- title: mParticle's Documentation
  main_url: "https://docs.mparticle.com/"
  url: "https://docs.mparticle.com/"
  featured: false
  categories:
    - Web Development
    - Documentation
- title: Doopoll
  main_url: "https://doopoll.co/"
  url: "https://doopoll.co/"
  featured: false
  categories:
    - Marketing
    - Technology
- title: ERC dEX
  main_url: "https://ercdex.com/"
  url: "https://ercdex.com/aqueduct"
  featured: false
  categories:
    - Marketing
- title: Fabian Schultz' Portfolio
  main_url: "https://fabianschultz.com/"
  url: "https://fabianschultz.com/"
  source_url: "https://github.com/fabe/site"
  featured: false
  description: >-
    Hello, I’m Fabian — a product designer and developer based in Potsdam,
    Germany. I’ve been working both as a product designer and frontend developer
    for over 5 years now. I particularly enjoy working with companies that try
    to meet broad and unique user needs.
  categories:
    - Portfolio
    - Web Development
  built_by: Fabian Schultz
  built_by_url: "https://fabianschultz.com/"
- title: CalState House Manager
  description: >
    Home service membership that offers proactive and on-demand maintenance for
    homeowners
  main_url: "https://housemanager.calstate.aaa.com/"
  url: "https://housemanager.calstate.aaa.com/"
  categories:
    - Marketing
- title: The freeCodeCamp Guide
  main_url: "https://guide.freecodecamp.org/"
  url: "https://guide.freecodecamp.org/"
  source_url: "https://github.com/freeCodeCamp/guide"
  featured: false
  categories:
    - Web Development
    - Documentation
- title: Hapticmedia
  main_url: "https://hapticmedia.fr/en/"
  url: "https://hapticmedia.fr/en/"
  featured: false
  categories:
    - Agency
- title: heml.io
  main_url: "https://heml.io/"
  url: "https://heml.io/"
  source_url: "https://github.com/SparkPost/heml.io"
  featured: false
  categories:
    - Documentation
    - Web Development
    - Open Source
- title: Juliette Pretot's Portfolio
  main_url: "https://juliette.sh/"
  url: "https://juliette.sh/"
  featured: false
  categories:
    - Web Development
    - Portfolio
    - Blog
- title: Kris Hedstrom's Portfolio
  main_url: "https://k-create.com/"
  url: "https://k-create.com/portfolio/"
  source_url: "https://github.com/kristofferh/kristoffer"
  featured: false
  description: >-
    Hey. I’m Kris. I’m an interactive designer / developer. I grew up in Umeå,
    in northern Sweden, but I now live in Brooklyn, NY. I am currently enjoying
    a hybrid Art Director + Lead Product Engineer role at a small startup called
    Nomad Health. Before that, I was a Product (Engineering) Manager at Tumblr.
    Before that, I worked at agencies. Before that, I was a baby. I like to
    design things, and then I like to build those things. I occasionally take on
    freelance projects. Feel free to get in touch if you have an interesting
    project that you want to collaborate on. Or if you just want to say hello,
    that’s cool too.
  categories:
    - Portfolio
  built_by: Kris Hedstrom
  built_by_url: "https://k-create.com/"
- title: knpw.rs
  main_url: "https://knpw.rs/"
  url: "https://knpw.rs/"
  source_url: "https://github.com/knpwrs/knpw.rs"
  featured: false
  categories:
    - Blog
    - Web Development
- title: Kostas Bariotis' Blog
  main_url: "https://kostasbariotis.com/"
  url: "https://kostasbariotis.com/"
  source_url: "https://github.com/kbariotis/kostasbariotis.com"
  featured: false
  categories:
    - Blog
    - Portfolio
    - Web Development
- title: LaserTime Clinic
  main_url: "https://lasertime.ru/"
  url: "https://lasertime.ru/"
  source_url: "https://github.com/oleglegun/lasertime"
  featured: false
  categories:
    - Marketing
- title: Jason Lengstorf
  main_url: "https://lengstorf.com"
  url: "https://lengstorf.com"
  source_url: "https://github.com/jlengstorf/lengstorf.com"
  featured: false
  categories:
    - Blog
  built_by: Jason Lengstorf
  built_by_url: "https://github.com/jlengstorf"
- title: Mannequin.io
  main_url: "https://mannequin.io/"
  url: "https://mannequin.io/"
  source_url: "https://github.com/LastCallMedia/Mannequin/tree/master/site"
  featured: false
  categories:
    - Open Source
    - Web Development
    - Documentation
- title: manu.ninja
  main_url: "https://manu.ninja/"
  url: "https://manu.ninja/"
  source_url: "https://github.com/Lorti/manu.ninja"
  featured: false
  description: >-
    manu.ninja is the personal blog of Manuel Wieser, where he talks about
    frontend development, games and digital art
  categories:
    - Blog
    - Technology
    - Web Development
- title: Fabric
  main_url: "https://meetfabric.com/"
  url: "https://meetfabric.com/"
  featured: false
  categories:
    - Marketing
- title: Nexit
  main_url: "https://nexit.sk/"
  url: "https://nexit.sk/references"
  featured: false
  categories:
    - Web Development
- title: Open FDA
  description: >
    Provides APIs and raw download access to a number of high-value, high
    priority and scalable structured datasets, including adverse events, drug
    product labeling, and recall enforcement reports.
  main_url: "https://open.fda.gov/"
  url: "https://open.fda.gov/"
  source_url: "https://github.com/FDA/open.fda.gov"
  featured: false
  categories:
    - Government
    - Open Source
    - Web Development
    - API
    - Data
- title: NYC Planning Labs (New York City Department of City Planning)
  main_url: "https://planninglabs.nyc/"
  url: "https://planninglabs.nyc/about/"
  source_url: "https://github.com/NYCPlanning/"
  featured: false
  description: >-
    We work with New York City's Urban Planners to deliver impactful, modern
    technology tools.
  categories:
    - Open Source
    - Government
- title: Pravdomil
  main_url: "https://pravdomil.com/"
  url: "https://pravdomil.com/"
  source_url: "https://github.com/pravdomil/pravdomil.com"
  featured: false
  description: >-
    I’ve been working both as a product designer and frontend developer for over
    5 years now. I particularly enjoy working with companies that try to meet
    broad and unique user needs.
  categories:
    - Portfolio
- title: Preston Richey Portfolio / Blog
  main_url: "https://prestonrichey.com/"
  url: "https://prestonrichey.com/"
  source_url: "https://github.com/prichey/prestonrichey.com"
  featured: false
  categories:
    - Web Development
    - Portfolio
    - Blog
- title: Landing page of Put.io
  main_url: "https://put.io/"
  url: "https://put.io/"
  featured: false
  categories:
    - eCommerce
    - Technology
- title: The Rick and Morty API
  main_url: "https://rickandmortyapi.com/"
  url: "https://rickandmortyapi.com/"
  built_by: Axel Fuhrmann
  built_by_url: "https://axelfuhrmann.com/"
  featured: false
  categories:
    - Web Development
    - Entertainment
    - Documentation
    - Open Source
    - API
- title: Santa Compañía Creativa
  main_url: "https://santacc.es/"
  url: "https://santacc.es/"
  source_url: "https://github.com/DesarrolloWebSantaCC/santacc-web"
  featured: false
  categories:
    - Agency
- title: Sean Coker's Blog
  main_url: "https://sean.is/"
  url: "https://sean.is/"
  featured: false
  categories:
    - Blog
    - Portfolio
    - Web Development
- title: Several Levels
  main_url: "https://severallevels.io/"
  url: "https://severallevels.io/"
  source_url: "https://github.com/Harrison1/several-levels"
  featured: false
  categories:
    - Agency
    - Web Development
- title: Simply
  main_url: "https://simply.co.za/"
  url: "https://simply.co.za/"
  featured: false
  categories:
    - Marketing
- title: Storybook
  main_url: "https://storybook.js.org/"
  url: "https://storybook.js.org/"
  source_url: "https://github.com/storybooks/storybook"
  featured: false
  categories:
    - Web Development
    - Open Source
- title: Vibert Thio's Portfolio
  main_url: "https://vibertthio.com/portfolio/"
  url: "https://vibertthio.com/portfolio/projects/"
  source_url: "https://github.com/vibertthio/portfolio"
  featured: false
  categories:
    - Portfolio
    - Web Development
- title: VisitGemer
  main_url: "https://visitgemer.sk/"
  url: "https://visitgemer.sk/"
  featured: false
  categories:
    - Marketing
- title: Bricolage.io
  main_url: "https://www.bricolage.io/"
  url: "https://www.bricolage.io/"
  source_url: "https://github.com/KyleAMathews/blog"
  featured: false
  categories:
    - Blog
- title: Charles Pinnix Website
  main_url: "https://www.charlespinnix.com/"
  url: "https://www.charlespinnix.com/"
  featured: false
  description: >-
    I’m a senior frontend engineer with 8 years of experience building websites
    and web applications. I’m interested in leading creative, multidisciplinary
    engineering teams. I’m a creative technologist, merging photography, art,
    and design into engineering and visa versa. I take a pragmatic,
    product-oriented approach to development, allowing me to see the big picture
    and ensuring quality products are completed on time. I have a passion for
    modern frontend JavaScript frameworks such as React and Vue, and I have
    substantial experience on the backend with an interest in Node and
    container based deployment with Docker and AWS.
  categories:
    - Portfolio
    - Web Development
- title: Charlie Harrington's Blog
  main_url: "https://www.charlieharrington.com/"
  url: "https://www.charlieharrington.com/"
  source_url: "https://github.com/whatrocks/blog"
  featured: false
  categories:
    - Blog
    - Web Development
    - Music
- title: Gabriel Adorf's Portfolio
  main_url: "https://www.gabrieladorf.com/"
  url: "https://www.gabrieladorf.com/"
  source_url: "https://github.com/gabdorf/gabriel-adorf-portfolio"
  featured: false
  categories:
    - Portfolio
    - Web Development
- title: greglobinski.com
  main_url: "https://www.greglobinski.com/"
  url: "https://www.greglobinski.com/"
  source_url: "https://github.com/greglobinski/www.greglobinski.com"
  featured: false
  categories:
    - Portfolio
    - Web Development
- title: I am Putra
  main_url: "https://www.iamputra.com/"
  url: "https://www.iamputra.com/"
  featured: false
  categories:
    - Portfolio
    - Web Development
    - Blog
- title: In Sowerby Bridge
  main_url: "https://www.insowerbybridge.co.uk/"
  url: "https://www.insowerbybridge.co.uk/"
  featured: false
  categories:
    - Marketing
    - Government
- title: JavaScript Stuff
  main_url: "https://www.javascriptstuff.com/"
  url: "https://www.javascriptstuff.com/"
  featured: false
  categories:
    - Education
    - Web Development
    - Library
- title: Ledgy
  main_url: "https://www.ledgy.com/"
  url: "https://github.com/morloy/ledgy.com"
  featured: false
  categories:
    - Marketing
    - Finance
- title: Alec Lomas's Portfolio / Blog
  main_url: "https://www.lowmess.com/"
  url: "https://www.lowmess.com/"
  source_url: "https://github.com/lowmess/lowmess"
  featured: false
  categories:
    - Web Development
    - Blog
    - Portfolio
- title: Michele Mazzucco's Portfolio
  main_url: "https://www.michelemazzucco.it/"
  url: "https://www.michelemazzucco.it/"
  source_url: "https://github.com/michelemazzucco/michelemazzucco.it"
  featured: false
  categories:
    - Portfolio
- title: Orbit FM Podcasts
  main_url: "https://www.orbit.fm/"
  url: "https://www.orbit.fm/"
  source_url: "https://github.com/agarrharr/orbit.fm"
  featured: false
  categories:
    - Podcast
- title: Prosecco Springs
  main_url: "https://www.proseccosprings.com/"
  url: "https://www.proseccosprings.com/"
  featured: false
  categories:
    - Food
    - Blog
    - Marketing
- title: Verious
  main_url: "https://www.verious.io/"
  url: "https://www.verious.io/"
  source_url: "https://github.com/cpinnix/verious"
  featured: false
  categories:
    - Web Development
- title: Yisela
  main_url: "https://www.yisela.com/"
  url: "https://www.yisela.com/tetris-against-trauma-gaming-as-therapy/"
  featured: false
  categories:
    - Blog
- title: YouFoundRon.com
  main_url: "https://www.youfoundron.com/"
  url: "https://www.youfoundron.com/"
  source_url: "https://github.com/rongierlach/yfr-dot-com"
  featured: false
  categories:
    - Portfolio
    - Web Development
    - Blog
- title: yerevancoder
  main_url: "https://yerevancoder.com/"
  url: "https://forum.yerevancoder.com/categories"
  source_url: "https://github.com/yerevancoder/yerevancoder.github.io"
  featured: false
  categories:
    - Blog
    - Web Development
- title: Ease
  main_url: "https://www.ease.com/"
  url: "https://www.ease.com/"
  featured: false
  categories:
    - Marketing
    - Healthcare
- title: Policygenius
  main_url: "https://www.policygenius.com/"
  url: "https://www.policygenius.com/"
  featured: false
  categories:
    - Marketing
    - Healthcare
- title: Moteefe
  main_url: "https://www.moteefe.com/"
  url: "https://www.moteefe.com/"
  featured: false
  categories:
    - Marketing
    - Agency
    - Technology
- title: Athelas
  main_url: "http://www.athelas.com/"
  url: "http://www.athelas.com/"
  featured: false
  categories:
    - Marketing
    - Healthcare
- title: Pathwright
  main_url: "http://www.pathwright.com/"
  url: "http://www.pathwright.com/"
  featured: false
  categories:
    - Marketing
    - Education
- title: Lucid
  main_url: "https://www.golucid.co/"
  url: "https://www.golucid.co/"
  featured: false
  categories:
    - Marketing
    - Technology
- title: Bench
  main_url: "http://www.bench.co/"
  url: "http://www.bench.co/"
  featured: false
  categories:
    - Marketing
- title: Gin Lane
  main_url: "http://www.ginlane.com/"
  url: "https://www.ginlane.com/"
  featured: false
  categories:
    - Web Development
    - Agency
- title: Marmelab
  main_url: "https://marmelab.com/en/"
  url: "https://marmelab.com/en/"
  featured: false
  categories:
    - Web Development
    - Agency
- title: Dovetail
  main_url: "https://dovetailapp.com/"
  url: "https://dovetailapp.com/"
  featured: false
  categories:
    - Marketing
    - Technology
- title: The Bastion Bot
  main_url: "https://bastionbot.org/"
  url: "https://bastionbot.org/"
  source_url: "https://github.com/TheBastionBot/Bastion-Website"
  description: Give awesome perks to your Discord server!
  featured: false
  categories:
    - Open Source
    - Technology
    - Documentation
    - Community
  built_by: Sankarsan Kampa
  built_by_url: "https://traction.one"
- title: Smakosh
  main_url: "https://smakosh.com/"
  url: "https://smakosh.com/"
  source_url: "https://github.com/smakosh/smakosh.com"
  featured: false
  categories:
    - Portfolio
    - Web Development
- title: WebGazer
  main_url: "https://www.webgazer.io/"
  url: "https://www.webgazer.io/"
  featured: false
  categories:
    - Marketing
    - Web Development
    - Technology
- title: Joe Seifi's Blog
  main_url: "http://seifi.org/"
  url: "http://seifi.org/"
  featured: false
  categories:
    - Portfolio
    - Web Development
    - Blog
- title: LekoArts — Graphic Designer & Front-End Developer
  main_url: "https://www.lekoarts.de"
  url: "https://www.lekoarts.de"
  source_url: "https://github.com/LekoArts/portfolio"
  featured: false
  built_by: LekoArts
  built_by_url: "https://github.com/LekoArts"
  description: >-
    Hi, I'm Lennart — a self-taught and passionate graphic/web designer &
    frontend developer based in Darmstadt, Germany. I love it to realize complex
    projects in a creative manner and face new challenges. Since 6 years I do
    graphic design, my love for frontend development came up 3 years ago. I
    enjoy acquiring new skills and cementing this knowledge by writing blogposts
    and creating tutorials.
  categories:
    - Portfolio
    - Blog
    - Design
    - Web Development
    - Freelance
    - Open Source
- title: 杨二小的博客
  main_url: "https://blog.yangerxiao.com/"
  url: "https://blog.yangerxiao.com/"
  source_url: "https://github.com/zerosoul/blog.yangerxiao.com"
  featured: false
  categories:
    - Blog
    - Portfolio
- title: MOTTO x MOTTO
  main_url: "https://mottox2.com"
  url: "https://mottox2.com"
  source_url: "https://github.com/mottox2/website"
  description: Web developer / UI Designer in Tokyo Japan.
  featured: false
  categories:
    - Blog
    - Portfolio
  built_by: mottox2
  built_by_url: "https://mottox2.com"
- title: Pride of the Meadows
  main_url: "https://www.prideofthemeadows.com/"
  url: "https://www.prideofthemeadows.com/"
  featured: false
  categories:
    - eCommerce
    - Food
    - Blog
  built_by: Caldera Digital
  built_by_url: https://www.calderadigital.com/
- title: Michael Uloth
  main_url: "https://www.michaeluloth.com"
  url: "https://www.michaeluloth.com"
  featured: false
  description: Michael Uloth is a web developer, opera singer, and the creator of Up and Running Tutorials.
  categories:
    - Portfolio
    - Web Development
    - Music
  built_by: Michael Uloth
  built_by_url: "https://www.michaeluloth.com"
- title: Spacetime
  main_url: "https://www.heyspacetime.com/"
  url: "https://www.heyspacetime.com/"
  featured: false
  description: >-
    Spacetime is a Dallas-based digital experience agency specializing in web,
    app, startup, and digital experience creation.
  categories:
    - Marketing
    - Portfolio
    - Agency
  built_by: Spacetime
  built_by_url: "https://www.heyspacetime.com/"
- title: Eric Jinks
  main_url: "https://ericjinks.com/"
  url: "https://ericjinks.com/"
  featured: false
  description: "Software engineer / web developer from the Gold Coast, Australia."
  categories:
    - Portfolio
    - Blog
    - Web Development
    - Technology
  built_by: Eric Jinks
  built_by_url: "https://ericjinks.com/"
- title: GaiAma - We are wildlife
  main_url: "https://www.gaiama.org/"
  url: "https://www.gaiama.org/"
  featured: false
  description: >-
    We founded the GaiAma conservation organization to protect wildlife in Perú
    and to create an example of a permaculture neighborhood, living
    symbiotically with the forest - because reforestation is just the beginning
  categories:
    - Nonprofit
    - Marketing
    - Blog
  source_url: "https://github.com/GaiAma/gaiama.org"
  built_by: GaiAma
  built_by_url: "https://www.gaiama.org/"
- title: Healthcare Logic
  main_url: "https://www.healthcarelogic.com/"
  url: "https://www.healthcarelogic.com/"
  featured: false
  description: >-
    Revolutionary technology that empowers clinical and managerial leaders to
    collaborate with clarity.
  categories:
    - Marketing
    - Healthcare
    - Technology
  built_by: Thrive
  built_by_url: "https://thriveweb.com.au/"
- title: Papergov
  main_url: "https://papergov.com/"
  url: "https://papergov.com/"
  featured: false
  description: Manage all your government services in a single place
  categories:
    - Directory
    - Government
    - Technology
  source_url: "https://github.com/WeOpenly/localgov.fyi"
  built_by: Openly Technologies
  built_by_url: "https://papergov.com/about/"
- title: Kata.ai Documentation
  main_url: "https://docs.kata.ai/"
  url: "https://docs.kata.ai/"
  source_url: "https://github.com/kata-ai/kata-platform-docs"
  featured: false
  description: >-
    Documentation website for the Kata Platform, an all-in-one platform for
    building chatbots using AI technologies.
  categories:
    - Documentation
    - Technology
- title: goalgetters
  main_url: "https://goalgetters.space/"
  url: "https://goalgetters.space/"
  featured: false
  description: >-
    goalgetters is a source of inspiration for people who want to change their
    career. We offer articles, success stories and expert interviews on how to
    find a new passion and how to implement change.
  categories:
    - Blog
    - Education
  built_by: "Stephanie Langers (content), Adrian Wenke (development)"
  built_by_url: "https://twitter.com/AdrianWenke"
- title: Zensum
  main_url: "https://zensum.se/"
  url: "https://zensum.se/"
  featured: false
  description: >-
    Borrow money quickly and safely through Zensum. We compare Sweden's leading
    banks and credit institutions. Choose from multiple offers and lower your
    monthly cost. [Translated from Swedish]
  categories:
    - Technology
    - Finance
    - Marketing
  built_by: Bejamas
  built_by_url: "https://bejamas.io/"
- title: StatusHub - Easy to use Hosted Status Page Service
  main_url: "https://statushub.com/"
  url: "https://statushub.com/"
  featured: false
  description: >-
    Set up your very own service status page in minutes with StatusHub. Allow
    customers to subscribe to be updated automatically.
  categories:
    - Technology
    - Marketing
  built_by: Bejamas
  built_by_url: "https://bejamas.io/"
- title: Matthias Kretschmann Portfolio
  main_url: "https://matthiaskretschmann.com/"
  url: "https://matthiaskretschmann.com/"
  source_url: "https://github.com/kremalicious/portfolio"
  featured: false
  description: Portfolio of designer & developer Matthias Kretschmann.
  categories:
    - Portfolio
    - Web Development
  built_by: Matthias Kretschmann
  built_by_url: "https://matthiaskretschmann.com/"
- title: Iron Cove Solutions
  main_url: "https://ironcovesolutions.com/"
  url: "https://ironcovesolutions.com/"
  description: >-
    Iron Cove Solutions is a cloud based consulting firm. We help companies
    deliver a return on cloud usage by applying best practices
  categories:
    - Technology
    - Web Development
  built_by: Iron Cove Solutions
  built_by_url: "https://ironcovesolutions.com/"
  featured: false
- title: Moetez Chaabene Portfolio / Blog
  main_url: "https://moetez.me/"
  url: "https://moetez.me/"
  source_url: "https://github.com/moetezch/moetez.me"
  featured: false
  description: Portfolio of Moetez Chaabene
  categories:
    - Portfolio
    - Web Development
    - Blog
  built_by: Moetez Chaabene
  built_by_url: "https://twitter.com/moetezch"
- title: Nikita
  description: >-
    Automation of system deployments in Node.js for applications and
    infrastructures.
  main_url: "https://nikita.js.org/"
  url: "https://nikita.js.org/"
  source_url: "https://github.com/adaltas/node-nikita"
  categories:
    - Documentation
    - Open Source
    - Technology
  built_by: Adaltas
  built_by_url: "https://www.adaltas.com"
  featured: false
- title: Gourav Sood Blog & Portfolio
  main_url: "https://www.gouravsood.com/"
  url: "https://www.gouravsood.com/"
  featured: false
  categories:
    - Blog
    - Portfolio
  built_by: Gourav Sood
  built_by_url: "https://www.gouravsood.com/"
- title: Jonas Tebbe Portfolio
  description: |
    Hey, I’m Jonas and I create digital products.
  main_url: "https://jonastebbe.com"
  url: "https://jonastebbe.com"
  categories:
    - Portfolio
  built_by: Jonas Tebbe
  built_by_url: "https://twitter.com/jonastebbe"
  featured: false
- title: Parker Sarsfield Portfolio
  description: |
    I'm Parker, a software engineer and sneakerhead.
  main_url: "https://parkersarsfield.com"
  url: "https://parkersarsfield.com"
  categories:
    - Blog
    - Portfolio
  built_by: Parker Sarsfield
  built_by_url: "https://parkersarsfield.com"
- title: Frontend web development with Greg
  description: |
    JavaScript, GatsbyJS, ReactJS, CSS in JS... Let's learn some stuff together.
  main_url: "https://dev.greglobinski.com"
  url: "https://dev.greglobinski.com"
  categories:
    - Blog
    - Web Development
  built_by: Greg Lobinski
  built_by_url: "https://github.com/greglobinski"
- title: Insomnia
  description: |
    Desktop HTTP and GraphQL client for developers
  main_url: "https://insomnia.rest/"
  url: "https://insomnia.rest/"
  categories:
    - Blog
  built_by: Gregory Schier
  built_by_url: "https://schier.co"
  featured: false
- title: Timeline Theme Portfolio
  description: |
    I'm Aman Mittal, a software developer.
  main_url: "https://amanhimself.dev/"
  url: "https://amanhimself.dev/"
  categories:
    - Web Development
    - Portfolio
  built_by: Aman Mittal
  built_by_url: "https://amanhimself.dev/"
- title: Ocean artUp
  description: >
    Science outreach site built using styled-components and Contentful. It
    presents the research project "Ocean artUp" funded by an Advanced Grant of
    the European Research Council to explore the possible benefits of artificial
    uplift of nutrient-rich deep water to the ocean’s sunlit surface layer.
  main_url: "https://ocean-artup.eu"
  url: "https://ocean-artup.eu"
  source_url: "https://github.com/janosh/ocean-artup"
  categories:
    - Science
    - Education
    - Blog
  built_by: Janosh Riebesell
  built_by_url: "https://janosh.io"
  featured: false
- title: Ryan Fitzgerald
  description: |
    Personal portfolio and blog for Ryan Fitzgerald
  main_url: "https://ryanfitzgerald.ca/"
  url: "https://ryanfitzgerald.ca/"
  categories:
    - Web Development
    - Portfolio
  built_by: Ryan Fitzgerald
  built_by_url: "https://github.com/RyanFitzgerald"
  featured: false
- title: Kaizen
  description: |
    Content Marketing, PR & SEO Agency in London
  main_url: "https://www.kaizen.co.uk/"
  url: "https://www.kaizen.co.uk/"
  categories:
    - Agency
    - Blog
    - Design
    - Web Development
    - SEO
  built_by: Bogdan Stanciu
  built_by_url: "https://github.com/b0gd4n"
  featured: false
- title: HackerOne Platform Documentation
  description: |
    HackerOne's Product Documentation Center!
  url: "https://docs.hackerone.com/"
  main_url: "https://docs.hackerone.com/"
  categories:
    - Documentation
    - Security
  featured: false
- title: Mux Video
  description: |
    API to video hosting and streaming
  main_url: "https://mux.com/"
  url: "https://mux.com/"
  categories:
    - Video
    - API
  featured: false
- title: Swapcard
  description: >
    The easiest way for event organizers to instantly connect people, build a
    community of attendees and exhibitors, and increase revenue over time
  main_url: "https://www.swapcard.com/"
  url: "https://www.swapcard.com/"
  categories:
    - Event
    - Community
    - Marketing
  built_by: Swapcard
  built_by_url: "https://www.swapcard.com/"
  featured: false
- title: Kalix
  description: >
    Kalix is perfect for healthcare professionals starting out in private
    practice, to those with an established clinic.
  main_url: "https://www.kalixhealth.com/"
  url: "https://www.kalixhealth.com/"
  categories:
    - Healthcare
  featured: false
- title: Hubba
  description: |
    Buy wholesale products from thousands of independent, verified Brands.
  main_url: "https://join.hubba.com/"
  url: "https://join.hubba.com/"
  categories:
    - eCommerce
  featured: false
- title: HyperPlay
  description: |
    In Asean's 1st Ever LOL Esports X Music Festival
  main_url: "https://hyperplay.leagueoflegends.com/"
  url: "https://hyperplay.leagueoflegends.com/"
  categories:
    - Music
  featured: false
- title: Bad Credit Loans
  description: |
    Get the funds you need, from $250-$5,000
  main_url: "https://www.creditloan.com/"
  url: "https://www.creditloan.com/"
  categories:
    - Finance
  featured: false
- title: Financial Center
  description: >
    Member-owned, not-for-profit, co-operative whose members receive financial
    benefits in the form of lower loan rates, higher savings rates, and lower
    fees than banks.
  main_url: "https://fcfcu.com/"
  url: "https://fcfcu.com/"
  categories:
    - Finance
    - Nonprofit
    - Business
    - Education
  built_by: "https://fcfcu.com/"
  built_by_url: "https://fcfcu.com/"
  featured: false
- title: Office of Institutional Research and Assessment
  description: |
    Good Data, Good Decisions
  main_url: "http://oira.ua.edu/"
  url: "http://oira.ua.edu/"
  categories:
    - Data
  featured: false
- title: The Telegraph Premium
  description: |
    Exclusive stories from award-winning journalists
  main_url: "https://premium.telegraph.co.uk/"
  url: "https://premium.telegraph.co.uk/"
  categories:
    - Media
  featured: false
- title: html2canvas
  description: |
    Screenshots with JavaScript
  main_url: "http://html2canvas.hertzen.com/"
  url: "http://html2canvas.hertzen.com/"
  source_url: "https://github.com/niklasvh/html2canvas/tree/master/www"
  categories:
    - JavaScript
    - Documentation
  built_by: Niklas von Hertzen
  built_by_url: "http://hertzen.com/"
  featured: false
- title: Dato CMS
  description: |
    The API-based CMS your editors will love
  main_url: "https://www.datocms.com/"
  url: "https://www.datocms.com/"
  categories:
    - API
  featured: false
- title: Half Electronics
  description: |
    Personal website
  main_url: "https://www.halfelectronic.com/"
  url: "https://www.halfelectronic.com/"
  categories:
    - Blog
  built_by: Fernando Poumian
  built_by_url: "https://github.com/fpoumian/halfelectronic.com"
  featured: false
- title: Frithir Software Development
  main_url: "https://frithir.com/"
  url: "https://frithir.com/"
  featured: false
  description: "I DRINK COFFEE, WRITE CODE AND IMPROVE MY DEVELOPMENT SKILLS EVERY DAY."
  categories:
    - Design
    - Web Development
  built_by: Frithir
  built_by_url: "https://Frithir.com/"
- title: Unow
  main_url: "https://www.unow.fr/"
  url: "https://www.unow.fr/"
  categories:
    - Education
    - Marketing
  featured: false
- title: Peter Hironaka
  description: |
    Freelance Web Developer based in Los Angeles.
  main_url: "https://peterhironaka.com/"
  url: "https://peterhironaka.com/"
  categories:
    - Portfolio
    - Web Development
  built_by: Peter Hironaka
  built_by_url: "https://github.com/PHironaka"
  featured: false
- title: Michael McQuade
  description: |
    Personal website and blog for Michael McQuade
  main_url: "https://giraffesyo.io"
  url: "https://giraffesyo.io"
  categories:
    - Blog
  built_by: Michael McQuade
  built_by_url: "https://github.com/giraffesyo"
  featured: false
- title: Haacht Brewery
  description: |
    Corporate website for Haacht Brewery. Designed and Developed by Gafas.
  main_url: "https://haacht.com/en/"
  url: "https://haacht.com"
  categories:
    - Marketing
  built_by: Gafas
  built_by_url: "https://gafas.be"
  featured: false
- title: StoutLabs
  description: |
    Portfolio of Daniel Stout, freelance developer in East Tennessee.
  main_url: "https://www.stoutlabs.com/"
  url: "https://www.stoutlabs.com/"
  categories:
    - Web Development
    - Portfolio
  built_by: Daniel Stout
  built_by_url: "https://github.com/stoutlabs"
  featured: false
- title: Chicago Ticket Outcomes By Neighborhood
  description: |
    ProPublica data visualization of traffic ticket court outcomes
  categories:
    - Media
    - Nonprofit
  url: >-
    https://projects.propublica.org/graphics/il/il-city-sticker-tickets-maps/ticket-status/?initialWidth=782
  main_url: >-
    https://projects.propublica.org/graphics/il/il-city-sticker-tickets-maps/ticket-status/?initialWidth=782
  built_by: David Eads
  built_by_url: "https://github.com/eads"
  featured: false
- title: Chicago South Side Traffic Ticketing rates
  description: |
    ProPublica data visualization of traffic ticket rates by community
  main_url: >-
    https://projects.propublica.org/graphics/il/il-city-sticker-tickets-maps/ticket-rate/?initialWidth=782
  url: >-
    https://projects.propublica.org/graphics/il/il-city-sticker-tickets-maps/ticket-rate/?initialWidth=782
  categories:
    - Media
    - Nonprofit
  built_by: David Eads
  built_by_url: "https://github.com/eads"
  featured: false
- title: Otsimo
  description: >
    Otsimo is a special education application for children with autism, down
    syndrome and other developmental disabilities.
  main_url: "https://otsimo.com/en/"
  url: "https://otsimo.com/en/"
  categories:
    - Blog
    - Education
  featured: false
- title: Matt Bagni Portfolio 2018
  description: >
    Mostly the result of playing with Gatsby and learning about react and
    graphql. Using the screenshot plugin to showcase the work done for my
    company in the last 2 years, and a good amount of other experiments.
  main_url: "https://mattbag.github.io"
  url: "https://mattbag.github.io"
  categories:
    - Portfolio
  featured: false
- title: Lisa Ye's Blog
  description: |
    Simple blog/portofolio for a fashion designer. Gatsby_v2 + Netlify cms
  main_url: "https://lisaye.netlify.com/"
  url: "https://lisaye.netlify.com/"
  categories:
    - Blog
    - Portfolio
  featured: false
- title: Artem Sapegin
  description: >
    Little homepage of Artem Sapegin, a frontend developer, passionate
    photographer, coffee drinker and crazy dogs’ owner.
  main_url: "https://sapegin.me/"
  url: "https://sapegin.me/"
  categories:
    - Portfolio
    - Open Source
    - Web Development
  built_by: Artem Sapegin
  built_by_url: "https://github.com/sapegin"
  featured: false
- title: SparkPost Developers
  main_url: "https://developers.sparkpost.com/"
  url: "https://developers.sparkpost.com/"
  source_url: "https://github.com/SparkPost/developers.sparkpost.com"
  categories:
    - Documentation
    - API
  featured: false
- title: Malik Browne Portfolio 2018
  description: >
    The portfolio blog of Malik Browne, a full-stack engineer, foodie, and avid
    blogger/YouTuber.
  main_url: "https://www.malikbrowne.com/about"
  url: "https://www.malikbrowne.com"
  categories:
    - Blog
    - Portfolio
  built_by: Malik Browne
  built_by_url: "https://twitter.com/milkstarz"
  featured: false
- title: Novatics
  description: |
    Digital products that inspire and make a difference
  main_url: "https://www.novatics.com.br"
  url: "https://www.novatics.com.br"
  categories:
    - Portfolio
    - Technology
    - Web Development
  built_by: Novatics
  built_by_url: "https://github.com/Novatics"
  featured: false
- title: Max McKinney
  description: >
    I’m a developer and designer with a focus in web technologies. I build cars
    on the side.
  main_url: "https://maxmckinney.com/"
  url: "https://maxmckinney.com/"
  categories:
    - Portfolio
    - Web Development
    - Design
  built_by: Max McKinney
  featured: false
- title: Stickyard
  description: |
    Make your React component sticky the easy way
  main_url: "https://nihgwu.github.io/stickyard/"
  url: "https://nihgwu.github.io/stickyard/"
  source_url: "https://github.com/nihgwu/stickyard/tree/master/website"
  categories:
    - Web Development
  built_by: Neo Nie
  featured: false
- title: Agata Milik
  description: |
    Website of a Polish psychologist/psychotherapist based in Gdańsk, Poland.
  main_url: "https://agatamilik.pl"
  url: "https://agatamilik.pl"
  categories:
    - Marketing
    - Healthcare
  built_by: Piotr Fedorczyk
  built_by_url: "https://piotrf.pl"
  featured: false
- title: WebPurple
  main_url: "https://www.webpurple.net/"
  url: "https://www.webpurple.net/"
  source_url: "https://github.com/WebPurple/site"
  description: >-
    Site of local (Russia, Ryazan) frontend community. Main purpose is to show
    info about meetups and keep blog.
  categories:
    - Nonprofit
    - Web Development
    - Community
    - Blog
    - Open Source
  built_by: Nikita Kirsanov
  built_by_url: "https://twitter.com/kitos_kirsanov"
  featured: false
- title: Papertrail.io
  description: |
    Inspection Management for the 21st Century
  main_url: "https://www.papertrail.io/"
  url: "https://www.papertrail.io/"
  categories:
    - Marketing
    - Technology
  built_by: Papertrail.io
  built_by_url: "https://www.papertrail.io"
  featured: false
- title: Matt Ferderer
  main_url: "https://mattferderer.com"
  url: "https://mattferderer.com"
  source_url: "https://github.com/mattferderer/gatsbyblog"
  description: >
    A blog built with Gatsby that discusses web related tech
    such as JavaScript, .NET, Blazor & security.
  categories:
    - Blog
    - Web Development
  built_by: Matt Ferderer
  built_by_url: "https://twitter.com/mattferderer"
  featured: false
- title: Sahyadri Open Source Community
  main_url: "https://sosc.org.in"
  url: "https://sosc.org.in"
  source_url: "https://github.com/haxzie/sosc-website"
  description: >
    Official website of Sahyadri Open Source Community for community blog, event
    details and members info.
  categories:
    - Blog
    - Community
    - Open Source
  built_by: Musthaq Ahamad
  built_by_url: "https://github.com/haxzie"
  featured: false
- title: Tech Confessions
  main_url: "https://confessions.tech"
  url: "https://confessions.tech"
  source_url: "https://github.com/JonathanSpeek/tech-confessions"
  description: "A guilt-free place for us to confess our tech sins \U0001F64F\n"
  categories:
    - Community
    - Open Source
  built_by: Jonathan Speek
  built_by_url: "https://speek.design"
  featured: false
- title: Thibault Maekelbergh
  main_url: "https://thibmaek.com"
  url: "https://thibmaek.com"
  source_url: "https://github.com/thibmaek/thibmaek.github.io"
  description: |
    A nice blog about development, Raspberry Pi, plants and probably records.
  categories:
    - Blog
    - Open Source
  built_by: Thibault Maekelbergh
  built_by_url: "https://twitter.com/thibmaek"
  featured: false
- title: LearnReact.design
  main_url: "https://learnreact.design"
  url: "https://learnreact.design"
  description: >
    React Essentials For Designers: A React course tailored for product
    designers, ux designers, ui designers.
  categories:
    - Blog
  built_by: Linton Ye
  built_by_url: "https://twitter.com/lintonye"
- title: Mega House Creative
  main_url: "https://www.megahousecreative.com/"
  url: "https://www.megahousecreative.com/"
  description: >
    Mega House Creative is a digital agency that provides unique goal-oriented
    web marketing solutions.
  categories:
    - Marketing
    - Agency
  built_by: Daniel Robinson
  featured: false
- title: Tobie Marier Robitaille - csc
  main_url: "https://tobiemarierrobitaille.com/"
  url: "https://tobiemarierrobitaille.com/en/"
  description: |
    Portfolio site for director of photography Tobie Marier Robitaille
  categories:
    - Portfolio
    - Gallery
  built_by: Mill3 Studio
  built_by_url: "https://mill3.studio/en/"
  featured: false
- title: Bestvideogame.deals
  main_url: "https://bestvideogame.deals/"
  url: "https://bestvideogame.deals/"
  description: |
    Video game comparison website for the UK, build with GatsbyJS.
  categories:
    - eCommerce
  built_by: Koen Kamphuis
  built_by_url: "https://koenkamphuis.com/"
  featured: false
- title: Mahipat's Portfolio
  main_url: "https://mojaave.com/"
  url: "https://mojaave.com"
  source_url: "https://github.com/mhjadav/mojaave"
  description: >
    mojaave.com is Mahipat's portfolio, I have developed it using Gatsby v2 and
    Bootstrap, To get in touch with people looking for full-stack developer.
  categories:
    - Portfolio
    - Web Development
  built_by: Mahipat Jadav
  built_by_url: "https://mojaave.com/"
  featured: false
- title: Insights
  main_url: "https://justaskusers.com/"
  url: "https://justaskusers.com/"
  description: >
    Insights helps user experience (UX) researchers conduct their research and
    make sense of the findings.
  categories:
    - User Experience
    - Design
  built_by: Just Ask Users
  built_by_url: "https://justaskusers.com/"
  featured: false
- title: Mintfort
  main_url: "https://mintfort.com/"
  url: "https://mintfort.com/"
  source_url: "https://github.com/MintFort/mintfort.com"
  description: >
    Mintfort, the first crypto-friendly bank account. Store and manage assets on
    the blockchain.
  categories:
    - Technology
    - Finance
  built_by: Axel Fuhrmann
  built_by_url: "https://axelfuhrmann.com/"
  featured: false
- title: React Native Explorer
  main_url: "https://react-native-explorer.firebaseapp.com"
  url: "https://react-native-explorer.firebaseapp.com"
  description: |
    Explorer React Native packages and examples effortlessly.
  categories:
    - Education
  featured: false
- title: 500Tech
  main_url: "https://500tech.com/"
  url: "https://500tech.com/"
  featured: false
  categories:
    - Web Development
    - Agency
    - Open Source
- title: eworld
  main_url: "https://eworld.herokuapp.com/"
  url: "https://eworld.herokuapp.com/"
  featured: false
  categories:
    - eCommerce
    - Technology
- title: It's a Date
  description: >
    It's a Date is a dating app that actually involves dating.
  main_url: "https://www.itsadate.app/"
  url: "https://www.itsadate.app/"
  featured: false
  categories:
    - App
    - Blog
- title: Node.js HBase
  description: >
    Asynchronous HBase client for NodeJs using REST.
  main_url: https://hbase.js.org/
  url: https://hbase.js.org/
  source_url: "https://github.com/adaltas/node-hbase"
  categories:
    - Documentation
    - Open Source
    - Technology
  built_by: David Worms
  built_by_url: http://www.adaltas.com
  featured: false
- title: Peter Kroyer - Web Design / Web Development
  main_url: https://www.peterkroyer.at/en/
  url: https://www.peterkroyer.at/en/
  description: >
    Freelance web designer / web developer based in Vienna, Austria (Wien, Österreich).
  categories:
    - Agency
    - Web Development
    - Design
    - Portfolio
    - Freelance
  built_by: Peter Kroyer
  built_by_url: https://www.peterkroyer.at/
  featured: false
- title: Geddski
  main_url: https://gedd.ski
  url: https://gedd.ski
  description: >
    frontend mastery blog - level up your UI game.
  categories:
    - Web Development
    - Education
    - Productivity
    - User Experience
  built_by: Dave Geddes
  built_by_url: https://twitter.com/geddski
  featured: false
- title: Rung
  main_url: "https://rung.com.br/"
  url: "https://rung.com.br/"
  description: >
    Rung alerts you about the exceptionalities of your personal and professional life.
  categories:
    - API
    - Technology
    - Travel
  featured: false
- title: Mokkapps
  main_url: "https://www.mokkapps.de/"
  url: "https://www.mokkapps.de/"
  source_url: "https://github.com/mokkapps/website"
  description: >
    Portfolio website from Michael Hoffmann. Passionate software developer with focus on web-based technologies.
  categories:
    - Blog
    - Portfolio
    - Web Development
    - Mobile Development
  featured: false
- title: Premier Octet
  main_url: "https://www.premieroctet.com/"
  url: "https://www.premieroctet.com/"
  description: >
    Premier Octet is a React-based agency
  categories:
    - Agency
    - Web Development
    - Mobile Development
  featured: false
- title: Thorium
  main_url: "https://www.thoriumsim.com/"
  url: "https://www.thoriumsim.com/"
  source_url: "https://github.com/thorium-sim/thoriumsim.com"
  description: >
    Thorium - Open-source Starship Simulator Controls for Live Action Role Play
  built_by: Alex Anderson
  built_by_url: https://twitter.com/ralex1993
  categories:
    - Blog
    - Portfolio
    - Documentation
    - Marketing
    - Education
    - Entertainment
    - Open Source
    - Web Development
  featured: false
- title: Cameron Maske
  main_url: "https://www.cameronmaske.com/"
  url: "https://www.cameronmaske.com/courses/introduction-to-pytest/"
  source_url: "https://github.com/cameronmaske/cameronmaske.com-v2"
  description: >
    The homepage of Cameron Maske, a freelance full-stack developer, who is currently working on a free pytest video course
  categories:
    - Education
    - Video
    - Portfolio
    - Freelance
  featured: false
- title: Studenten bilden Schüler
  description: >
    Studenten bilden Schüler e.V. is a German student-run nonprofit initiative that aims to
    contribute to more equal educational opportunities by providing free tutoring to refugees
    and children from underprivileged families. The site is built on Gatsby v2, styled-components
    and Contentful. It supports Google Analytics, fluid typography and Algolia search.
  main_url: "https://studenten-bilden-schueler.de"
  url: "https://studenten-bilden-schueler.de"
  source_url: "https://github.com/StudentenBildenSchueler/homepage"
  categories:
    - Education
    - Nonprofit
    - Blog
  built_by: Janosh Riebesell
  built_by_url: "https://janosh.io"
  featured: false
- title: Mike's Remote List
  main_url: "https://www.mikesremotelist.com"
  url: "https://www.mikesremotelist.com"
  description: >
    A list of remote jobs, updated throughout the day. Built on Gatsby v1 and powered by Contentful, Google Sheets, string and sticky tape.
  categories:
    - Marketing
  featured: false
- title: Madvoid
  main_url: "https://madvoid.com/"
  url: "https://madvoid.com/screenshot/"
  featured: false
  description: >
    Madvoid is a team of expert developers dedicated to creating simple, clear, usable and blazing fast web and mobile apps.
    We are coders that help companies and agencies to create social & interactive experiences.
    This includes full-stack development using React, WebGL, Static Site Generators, Ruby On Rails, Phoenix, GraphQL, Chatbots, CI / CD, Docker and more!
  categories:
    - Portfolio
    - Technology
    - Web Development
    - Agency
    - Marketing
  built_by: Jean-Paul Bonnetouche
  built_by_url: https://twitter.com/_jpb
- title: MOMNOTEBOOK.COM
  description: >
    Sharing knowledge and experiences that make childhood and motherhood rich, vibrant and healthy.
  main_url: "https://momnotebook.com/"
  url: "https://momnotebook.com/"
  featured: false
  built_by: Aleksander Hansson
  built_by_url: https://www.linkedin.com/in/aleksanderhansson/
  categories:
    - Blog
- title: Pirate Studios
  description: >
    Reinventing music studios with 24/7 self service rehearsal, DJ & production rooms available around the world.
  main_url: "https://www.piratestudios.co"
  url: "https://www.piratestudios.co"
  featured: false
  built_by: The Pirate Studios team
  built_by_url: https://github.com/piratestudios/
  categories:
    - Music
- title: Aurora EOS
  main_url: "https://www.auroraeos.com/"
  url: "https://www.auroraeos.com/"
  featured: false
  categories:
    - Finance
    - Marketing
    - Blog
  built_by: Corey Ward
  built_by_url: "http://www.coreyward.me/"
- title: MadeComfy
  main_url: "https://madecomfy.com.au/"
  url: "https://madecomfy.com.au/"
  description: >
    Short term rental management startup, using Contentful + Gatsby + CircleCI
  featured: false
  categories:
    - Travel
  built_by: Lucas Vilela
  built_by_url: "https://madecomfy.com.au/"
- title: Tiger Facility Services
  description: >
    Tiger Facility Services combines facility management expertise with state of the art software to offer a sustainable and customer oriented cleaning and facility service.
  main_url: https://www.tigerfacilityservices.com/de-en/
  url: https://www.tigerfacilityservices.com/de-en/
  featured: false
  categories:
    - Marketing
- title: "Luciano Mammino's blog"
  description: >
    Tech & programming blog of Luciano Mammino a.k.a. "loige", Full-Stack Web Developer and International Speaker
  main_url: https://loige.co
  url: https://loige.co
  featured: false
  categories:
    - Blog
    - Web Development
  built_by: Luciano Mammino
  built_by_url: https://loige.co
- title: Wire • Secure collaboration platform
  description: >
    Corporate website of Wire, an open source, end-to-end encrypted collaboration platform
  main_url: "https://wire.com"
  url: "https://wire.com"
  featured: false
  categories:
    - Open Source
    - Productivity
    - Technology
    - Blog
    - App
  built_by: Wire team
  built_by_url: "https://github.com/orgs/wireapp/people"
- title: J. Patrick Raftery
  main_url: "https://www.jpatrickraftery.com"
  url: "https://www.jpatrickraftery.com"
  description: J. Patrick Raftery is an opera singer and voice teacher based in Vancouver, BC.
  categories:
    - Portfolio
    - Music
  built_by: Michael Uloth
  built_by_url: "https://www.michaeluloth.com"
  featured: false
- title: Aria Umezawa
  main_url: "https://www.ariaumezawa.com"
  url: "https://www.ariaumezawa.com"
  description: Aria Umezawa is a director, producer, and writer currently based in San Francisco. Site designed by Stephen Bell.
  categories:
    - Portfolio
    - Music
    - Entertainment
  built_by: Michael Uloth
  built_by_url: "https://www.michaeluloth.com"
  featured: false
- title: Pomegranate Opera
  main_url: "https://pomegranateopera.netlify.com"
  url: "https://pomegranateopera.netlify.com"
  description: Pomegranate Opera is a lesbian opera written by Amanda Hale & Kye Marshall. Site designed by Stephen Bell.
  categories:
    - Gallery
    - Music
  built_by: Michael Uloth
  built_by_url: "https://www.michaeluloth.com"
  featured: false
- title: Daniel Cabena
  main_url: "https://www.danielcabena.com"
  url: "https://www.danielcabena.com"
  description: Daniel Cabena is a Canadian countertenor highly regarded in both Canada and Europe for prize-winning performances ranging from baroque to contemporary repertoire. Site designed by Stephen Bell.
  categories:
    - Portfolio
    - Music
  built_by: Michael Uloth
  built_by_url: "https://www.michaeluloth.com"
  featured: false
- title: Artist.Center
  main_url: "https://artistcenter.netlify.com"
  url: "https://artistcenter.netlify.com"
  description: The marketing page for Artist.Center, a soon-to-launch platform designed to connect opera singers to opera companies. Site designed by Stephen Bell.
  categories:
    - Music
  built_by: Michael Uloth
  built_by_url: "https://www.michaeluloth.com"
  featured: false
- title: DG Volo & Company
  main_url: "https://www.dgvolo.com"
  url: "https://www.dgvolo.com"
  description: DG Volo & Company is a Toronto-based investment consultancy. Site designed by Stephen Bell.
  categories:
    - Finance
  built_by: Michael Uloth
  built_by_url: "https://www.michaeluloth.com"
  featured: false
- title: Shawna Lucey
  main_url: "https://www.shawnalucey.com"
  url: "https://www.shawnalucey.com"
  description: Shawna Lucey is an American theater and opera director based in New York City. Site designed by Stephen Bell.
  categories:
    - Portfolio
    - Music
    - Entertainment
  built_by: Michael Uloth
  built_by_url: "https://www.michaeluloth.com"
  featured: false
- title: Leyan Lo
  main_url: https://www.leyanlo.com
  url: https://www.leyanlo.com
  description: >
    Leyan Lo’s personal website
  categories:
    - Portfolio
  built_by: Leyan Lo
  built_by_url: https://www.leyanlo.com
  featured: false
- title: Hawaii National Bank
  url: https://hawaiinational.bank
  main_url: https://hawaiinational.bank
  description: Hawaii National Bank's highly personalized service has helped loyal customers & locally owned businesses achieve their financial dreams for over 50 years.
  categories:
    - Finance
  built_by: Wall-to-Wall Studios
  built_by_url: https://walltowall.com
  featured: false
- title: Coletiv
  url: https://coletiv.com
  main_url: https://coletiv.com
  description: Coletiv teams up with companies of all sizes to design, develop & launch digital products for iOS, Android & the Web.
  categories:
    - Technology
    - Agency
    - Web Development
  built_by: Coletiv
  built_by_url: https://coletiv.com
  featured: false
- title: janosh.io
  description: >
    Personal blog and portfolio of Janosh Riebesell. The site is built with Gatsby v2 and designed
    entirely with styled-components v4. Much of the layout was achieved with CSS grid. It supports
    Google Analytics, fluid typography and Algolia search.
  main_url: "https://janosh.io"
  url: "https://janosh.io"
  source_url: "https://github.com/janosh/janosh.io"
  categories:
    - Portfolio
    - Blog
    - Science
    - Photography
    - Travel
  built_by: Janosh Riebesell
  built_by_url: "https://janosh.io"
  featured: false
- title: Gold Edge Training
  url: "https://www.goldedgetraining.co.uk"
  main_url: "https://www.goldedgetraining.co.uk"
  description: >
    AAT approved online distance learning accountancy training provider. Branded landing page / mini brochure promoting competitor differentiators, student testimonials, offers, service benefits and features. Designed to both inform potential students and encourage visits to company eCommerce site or direct company contact.
  categories:
    - Education
    - Learning
    - Landing Page
    - Business
    - Finance
  built_by: Leo Furze-Waddock
  built_by_url: "https://www.linkedin.com/in/lfurzewaddock"
- title: Gatsby Manor
  description: >
    We build themes for gatsby. We have themes for all projects including personal,
    portfolio, ecommerce, landing pages and more. We also run an in-house
    web dev and design studio. If you cannot find what you want, we can build it for you!
    Email us at gatsbymanor@gmail.com with questions.
  main_url: "https://www.gatsbymanor.com"
  url: "https://www.gatsbymanor.com"
  source_url: "https://github.com/gatsbymanor"
  categories:
    - Web Development
    - Agency
    - Technology
    - Freelance
  built_by: Steven Natera
  built_by_url: "https://stevennatera.com"
- title: Ema Suriano's Portfolio
  main_url: https://emasuriano.com/
  url: https://emasuriano.com/
  description: >
    Ema Suriano's portfolio to display information about him, his projects and what he's writing about.
  categories:
    - Portfolio
    - Technology
    - Web Development
  built_by: Ema Suriano
  built_by_url: https://emasuriano.com/
  featured: false
- title: Luan Orlandi
  main_url: https://luanorlandi.github.io
  url: https://luanorlandi.github.io
  source_url: https://github.com/luanorlandi/luanorlandi.github.io
  description: >
    Luan Orlandi's personal website. Brazilian web developer, enthusiast in React and Gatsby.
  categories:
    - Blog
    - Portfolio
    - Web Development
  built_by: Luan Orlandi
  built_by_url: https://github.com/luanorlandi
- title: Mobius Labs
  main_url: https://mobius.ml
  url: https://mobius.ml
  description: >
    Mobius Labs landing page, a Start-up working on Computer Vision
  categories:
    - Landing Page
    - Marketing
    - Technology
  built_by: sktt
  built_by_url: https://github.com/sktt
- title: EZAgrar
  main_url: https://www.ezagrar.at/en/
  url: https://www.ezagrar.at/en/
  description: >
    EZAgrar.at is the homepage of the biggest agricultural machinery dealership in Austria. In total 8 pages will be built for this client reusing a lot of components between them.
  categories:
    - eCommerce
    - Marketing
  built_by: MangoART
  built_by_url: https://www.mangoart.at
  featured: false
- title: OAsome blog
  main_url: https://oasome.blog/
  url: https://oasome.blog/
  source_url: https://github.com/oorestisime/oasome
  description: >
    Paris-based Cypriot adventurers. A and O. Lovers of life and travel. Want to get a glimpse of the OAsome world?
  categories:
    - Blog
    - Photography
    - Travel
  built_by: Orestis Ioannou
  featured: false
- title: Brittany Chiang
  main_url: https://brittanychiang.com/
  url: https://brittanychiang.com/
  source_url: https://github.com/bchiang7/v4
  description: >
    Personal website and portfolio of Brittany Chiang built with Gatsby v2
  categories:
    - Portfolio
  built_by: Brittany Chiang
  built_by_url: https://github.com/bchiang7
  featured: false
- title: Fitekran
  description: >
    One of the most visited Turkish blogs about health, sports and healthy lifestyle, that has been rebuilt with Gatsby v2 using WordPress.
  main_url: "https://www.fitekran.com"
  url: "https://www.fitekran.com"
  categories:
    - Science
    - Healthcare
    - Blog
  built_by: Burak Tokak
  built_by_url: "https://www.buraktokak.com"
- title: Serverless
  main_url: https://serverless.com
  url: https://serverless.com
  source_url: https://github.com/serverless/site
  description: >
    Serverless.com – Build web, mobile and IoT applications with serverless architectures using AWS Lambda, Azure Functions, Google CloudFunctions & more!
  categories:
    - Technology
    - Web Development
  built_by: Codebrahma
  built_by_url: https://codebrahma.com
  featured: false
- title: Dive Bell
  main_url: https://divebell.band/
  url: https://divebell.band/
  description: >
    Simple site for a band to list shows dates and videos (499 on lighthouse)
  categories:
    - Music
  built_by: Matt Bagni
  built_by_url: https://mattbag.github.io
  featured: false
- title: Mayer Media Co.
  main_url: https://mayermediaco.com/
  url: https://mayermediaco.com/
  description: >
    Freelance Web Development and Digital Marketing
  categories:
    - Web Development
    - Marketing
    - Blog
  source_url: https://github.com/MayerMediaCo/MayerMediaCo2.0
  built_by: Danny Mayer
  built_by_url: https://twitter.com/mayermediaco
  featured: false
- title: Jan Czizikow Portfolio
  main_url: https://www.janczizikow.com/
  url: https://www.janczizikow.com/
  source_url: https://github.com/janczizikow/janczizikow-portfolio
  description: >
    Simple personal portfolio site built with Gatsby
  categories:
    - Portfolio
    - Freelance
    - Web Development
  built_by: Jan Czizikow
  built_by_url: https://github.com/janczizikow
- title: Carbon Design Systems
  main_url: http://www.carbondesignsystem.com/
  url: http://www.carbondesignsystem.com/
  description: >
    The Carbon Design System is integrating the new IBM Design Ethos and Language. It represents a completely fresh approach to the design of all things at IBM.
  categories:
    - Design System
    - Documentation
  built_by: IBM
  built_by_url: https://www.ibm.com/
  featured: false
- title: Mozilla Mixed Reality
  main_url: https://mixedreality.mozilla.org/
  url: https://mixedreality.mozilla.org/
  description: >
    Virtual Reality for the free and open Web.
  categories:
    - Open Source
  built_by: Mozilla
  built_by_url: https://www.mozilla.org/
  featured: false
- title: Uniform Hudl Design System
  main_url: http://uniform.hudl.com/
  url: http://uniform.hudl.com/
  description: >
    A single design system to ensure every interface feels like Hudl. From the colors we use to the size of our buttons and what those buttons say, Uniform has you covered. Check the guidelines, copy the code and get to building.
  categories:
    - Design System
    - Open Source
    - Design
  built_by: Hudl
  built_by_url: https://www.hudl.com/
- title: Subtle UI
  main_url: "https://subtle-ui.netlify.com/"
  url: "https://subtle-ui.netlify.com/"
  source_url: "https://github.com/ryanwiemer/subtle-ui"
  description: >
    A collection of clever yet understated user interactions found on the web.
  categories:
    - Web Development
    - Open Source
    - User Experience
  built_by: Ryan Wiemer
  built_by_url: "https://www.ryanwiemer.com/"
  featured: false
- title: developer.bitcoin.com
  main_url: "https://developer.bitcoin.com/"
  url: "https://developer.bitcoin.com/"
  description: >
    Bitbox based bitcoin.com developer platform and resources.
  categories:
    - Finance
  featured: false
- title: Barmej
  main_url: "https://app.barmej.com/"
  url: "https://app.barmej.com/"
  description: >
    An interactive platform to learn different programming languages in Arabic for FREE
  categories:
    - Education
    - Programming
    - Learning
  built_by: Obytes
  built_by_url: "https://www.obytes.com/"
  featured: false
- title: Emergence
  main_url: https://emcap.com/
  url: https://emcap.com/
  description: >
    Emergence is a top enterprise cloud venture capital firm. We fund early stage ventures focusing on enterprise & SaaS applications. Emergence is one of the top VC firms in Silicon Valley.
  categories:
    - Marketing
    - Blog
  built_by: Upstatement
  built_by_url: https://www.upstatement.com/
  featured: false
- title: FPVtips
  main_url: https://fpvtips.com
  url: https://fpvtips.com
  source_url: https://github.com/jumpalottahigh/fpvtips
  description: >
    FPVtips is all about bringing racing drone pilots closer together, and getting more people into the hobby!
  categories:
    - Community
    - Education
  built_by: Georgi Yanev
  built_by_url: https://twitter.com/jumpalottahigh
  featured: false
- title: Georgi Yanev
  main_url: https://blog.georgi-yanev.com/
  url: https://blog.georgi-yanev.com/
  source_url: https://github.com/jumpalottahigh/blog.georgi-yanev.com
  description: >
    I write articles about FPV quads (building and flying), web development, smart home automation, life-long learning and other topics from my personal experience.
  categories:
    - Blog
  built_by: Georgi Yanev
  built_by_url: https://twitter.com/jumpalottahigh
  featured: false
- title: Bear Archery
  main_url: "https://beararchery.com/"
  url: "https://beararchery.com/"
  categories:
    - eCommerce
    - Sports
  built_by: Escalade Sports
  built_by_url: "https://www.escaladesports.com/"
  featured: false
- title: "attn:"
  main_url: "https://www.attn.com/"
  url: "https://www.attn.com/"
  categories:
    - Media
    - Entertainment
  built_by: "attn:"
  built_by_url: "https://www.attn.com/"
  featured: false
- title: Mirror Conf
  description: >
    Mirror Conf is a conference designed to empower designers and frontend developers who have a thirst for knowledge and want to broaden their horizons.
  main_url: "https://www.mirrorconf.com/"
  url: "https://www.mirrorconf.com/"
  categories:
    - Conference
    - Design
    - Web Development
  featured: false
- title: Startarium
  main_url: https://www.startarium.ro
  url: https://www.startarium.ro
  description: >
    Free entrepreneurship educational portal with more than 20000 users, hundreds of resources, crowdfunding, mentoring and investor pitching events facilitated.
  categories:
    - Education
    - Nonprofit
    - Entrepreneurship
  built_by: Cezar Neaga
  built_by_url: https://twitter.com/cezarneaga
  featured: false
- title: Microlink
  main_url: https://microlink.io/
  url: https://microlink.io/
  description: >
    Extract structured data from any website.
  categories:
    - Web Development
    - API
  built_by: Kiko Beats
  built_by_url: https://kikobeats.com/
  featured: false
- title: Markets.com
  main_url: "https://www.markets.com/"
  url: "https://www.markets.com/"
  featured: false
  categories:
    - Finance
- title: Kevin Legrand
  url: "https://k-legrand.com"
  main_url: "https://k-legrand.com"
  source_url: "https://github.com/Manoz/k-legrand.com"
  description: >
    Personal website and blog built with love with Gatsby v2
  categories:
    - Blog
    - Portfolio
    - Web Development
  built_by: Kevin Legrand
  built_by_url: https://k-legrand.com
  featured: false
- title: David James Portfolio
  main_url: https://dfjames.com/
  url: https://dfjames.com/
  source_url: https://github.com/daviddeejjames/dfjames-gatsby
  description: >
    Portfolio Site using GatsbyJS and headless WordPress
  categories:
    - WordPress
    - Portfolio
    - Blog
  built_by: David James
  built_by_url: https://twitter.com/daviddeejjames
- title: Hypertext Candy
  url: https://www.hypertextcandy.com/
  main_url: https://www.hypertextcandy.com/
  description: >
    Blog about web development. Laravel, Vue.js, etc.
  categories:
    - Blog
    - Web Development
  built_by: Masahiro Harada
  built_by_url: https://twitter.com/_Masahiro_H_
  featured: false
- title: "Maxence Poutord's blog"
  description: >
    Tech & programming blog of Maxence Poutord, Software Engineer, Serial Traveler and Public Speaker
  main_url: https://www.maxpou.fr
  url: https://www.maxpou.fr
  featured: false
  categories:
    - Blog
    - Web Development
  built_by: Maxence Poutord
  built_by_url: https://www.maxpou.fr
- title: "The Noted Project"
  url: https://thenotedproject.org
  main_url: https://thenotedproject.org
  source_url: https://github.com/ianbusko/the-noted-project
  description: >
    Website to showcase the ethnomusicology research for The Noted Project.
  categories:
    - Portfolio
    - Education
    - Gallery
  built_by: Ian Busko
  built_by_url: https://github.com/ianbusko
  featured: false
- title: People For Bikes
  url: "https://2017.peopleforbikes.org/"
  main_url: "https://2017.peopleforbikes.org/"
  categories:
    - Community
    - Sports
    - Gallery
    - Nonprofit
  built_by: PeopleForBikes
  built_by_url: "https://peopleforbikes.org/about-us/who-we-are/staff/"
  featured: false
- title: Wide Eye
  description: >
    Creative agency specializing in interactive design, web development, and digital communications.
  url: https://wideeye.co/
  main_url: https://wideeye.co/
  categories:
    - Design
    - Web Development
  built_by: Wide Eye
  built_by_url: https://wideeye.co/about-us/
  featured: false
- title: CodeSandbox
  description: >
    CodeSandbox is an online editor that helps you create web applications, from prototype to deployment.
  url: https://codesandbox.io/
  main_url: https://codesandbox.io/
  categories:
    - Web Development
  featured: false
- title: Marvel
  description: >
    The all-in-one platform powering design.
  url: https://marvelapp.com/
  main_url: https://marvelapp.com/
  categories:
    - Design
  featured: false
- title: Designcode.io
  description: >
    Learn to design and code React apps.
  url: https://designcode.io
  main_url: https://designcode.io
  categories:
    - Learning
  featured: false
- title: Happy Design
  description: >
    The Brand and Product Team Behind Happy Money
  url: https://design.happymoney.com/
  main_url: https://design.happymoney.com/
  categories:
    - Design
    - Finance
- title: Weihnachtsmarkt.ms
  description: >
    Explore the christmas market in Münster (Westf).
  url: https://weihnachtsmarkt.ms/
  main_url: https://weihnachtsmarkt.ms/
  source_url: https://github.com/codeformuenster/weihnachtsmarkt
  categories:
    - Gallery
    - Food
  built_by: "Code for Münster during #MSHACK18"
  featured: false
- title: Code Championship
  description: >
    Competitive coding competitions for students from 3rd to 8th grade. Code is Sport.
  url: https://www.codechampionship.com
  main_url: https://www.codechampionship.com
  categories:
    - Learning
    - Education
    - Sports
  built_by: Abamath LLC
  built_by_url: https://www.abamath.com
  featured: false
- title: Wieden+Kennedy
  description: >
    Wieden+Kennedy is an independent, global creative company.
  categories:
    - Technology
    - Web Development
    - Agency
    - Marketing
  url: https://www.wk.com
  main_url: https://www.wk.com
  built_by: Wieden Kennedy
  built_by_url: https://www.wk.com/about/
  featured: false
- title: Testing JavaScript
  description: >
    This course will teach you the fundamentals of testing your JavaScript applications using eslint, Flow, Jest, and Cypress.
  url: https://testingjavascript.com/
  main_url: https://testingjavascript.com/
  categories:
    - Learning
    - Education
    - JavaScript
  built_by: Kent C. Dodds
  built_by_url: https://kentcdodds.com/
  featured: false
- title: Use Hooks
  description: >
    One new React Hook recipe every day.
  url: https://usehooks.com/
  main_url: https://usehooks.com/
  categories:
    - Learning
  built_by: Gabe Ragland
  built_by_url: https://twitter.com/gabe_ragland
  featured: false
- title: Ambassador
  url: https://www.getambassador.io
  main_url: https://www.getambassador.io
  description: >
    Open source, Kubernetes-native API Gateway for microservices built on Envoy.
  categories:
    - Open Source
    - Documentation
    - Technology
  built_by: Datawire
  built_by_url: https://www.datawire.io
  featured: false
- title: Clubhouse
  main_url: https://clubhouse.io
  url: https://clubhouse.io
  description: >
    The intuitive and powerful project management platform loved by software teams of all sizes. Built with Gatsby v2 and Prismic
  categories:
    - Technology
    - Blog
    - Productivity
    - Community
    - Design
    - Open Source
  built_by: Ueno.
  built_by_url: https://ueno.co
  featured: false
- title: Asian Art Collection
  url: http://artmuseum.princeton.edu/asian-art/
  main_url: http://artmuseum.princeton.edu/asian-art/
  description: >
    Princeton University has a branch dealing with state of art.They have showcased ore than 6,000 works of Asian art are presented alongside ongoing curatorial and scholarly research
  categories:
    - Marketing
  featured: false
- title: QHacks
  url: https://qhacks.io
  main_url: https://qhacks.io
  source_url: https://github.com/qhacks/qhacks-website
  description: >
    QHacks is Queen’s University’s annual hackathon! QHacks was founded in 2016 with a mission to advocate and incubate the tech community at Queen’s University and throughout Canada.
  categories:
    - Education
    - Technology
    - Podcast
  featured: false
- title: Tyler McGinnis
  url: https://tylermcginnis.com/
  main_url: https://tylermcginnis.com/
  description: >
    The linear, course based approach to learning web technologies.
  categories:
    - Education
    - Technology
    - Podcast
    - Web Development
  featured: false
- title: a11y with Lindsey
  url: https://www.a11ywithlindsey.com/
  main_url: https://www.a11ywithlindsey.com/
  source_url: https://github.com/lkopacz/a11y-with-lindsey
  description: >
    To help developers navigate accessibility jargon, write better code, and to empower them to make their Internet, Everyone's Internet.
  categories:
    - Education
    - Blog
    - Technology
  built_by: Lindsey Kopacz
  built_by_url: https://twitter.com/littlekope0903
  featured: false
- title: DEKEMA
  url: https://www.dekema.com/
  main_url: https://www.dekema.com/
  description: >
    Worldclass crafting: Furnace, fervor, fulfillment. Delivering highest demand for future craftsmanship. Built using Gatsby v2 and Prismic.
  categories:
    - Healthcare
    - Science
    - Technology
  built_by: Crisp Studio
  built_by_url: https://crisp.studio
  featured: false
- title: Ramón Chancay
  description: >-
    Front-end / Back-end Developer in Guayaquil Ecuador.
    Currently at Everymundo, previously at El Universo.
    I enjoy teaching and sharing what I know.
    I give professional advice to developers and companies.
    My wife and my children are everything in my life.
  main_url: "https://ramonchancay.me/"
  url: "https://ramonchancay.me/"
  source_url: "https://github.com/devrchancay/personal-site"
  featured: false
  categories:
    - Blog
    - Technology
    - Web Development
  built_by: Ramón Chancay
  built_by_url: "https://ramonchancay.me/"
- title: BELLHOPS
  main_url: https://www.getbellhops.com/
  url: https://www.getbellhops.com/
  description: >-
    Whether you’re moving someplace new or just want to complete a few projects around your current home, BellHops can arrange the moving services you need—at simple, straightforward rates.
  categories:
    - Business
  built_by: Bellhops, Inc.
  built_by_url: https://www.getbellhops.com/
  featured: false
- title: Acclimate Consulting
  main_url: https://www.acclimate.io/
  url: https://www.acclimate.io/
  description: >-
    Acclimate is a consulting firm that puts organizations back in control with data-driven strategies and full-stack applications.
  categories:
    - Technology
    - Consulting
  built_by: Andrew Wilson
  built_by_url: https://github.com/andwilson
  featured: false
- title: Flyright
  url: https://flyright.co/
  main_url: https://flyright.co/
  description: >-
    Flyright curates everything you need for international travel in one tidy place 💜
  categories:
    - Technology
    - App
  built_by: Ty Hopp
  built_by_url: https://github.com/tyhopp
  featured: false
- title: Vets Who Code
  url: https://vetswhocode.io/
  main_url: https://vetswhocode.io/
  description: >-
    VetsWhoCode is a non-profit organization dedicated to training military veterans & giving them the skills they need transition into tech careers.
  categories:
    - Technology
    - Nonprofit
  featured: false
- title: Patreon Blog
  url: https://blog.patreon.com/
  main_url: https://blog.patreon.com/
  description: >-
    Official blog of Patreon.com
  categories:
    - Blog
  featured: false
- title: Full Beaker
  url: https://fullbeaker.com/
  main_url: https://fullbeaker.com/
  description: >-
    Full Beaker provides independent advice online about careers and home ownership, and connect anyone who asks with companies that can help them.
  categories:
    - Consulting
  featured: false
- title: Citywide Holdup
  url: https://citywideholdup.org/
  main_url: https://citywideholdup.org/
  description: >-
    Citywide Holdup is an annual fundraising event held around early November in the city of Austin, TX hosted by the Texas Wranglers benefitting Easter Seals of Central Texas, a non-profit organization that provides exceptional services, education, outreach and advocacy so that people with disabilities can live, learn, work and play in our communities.
  categories:
    - Nonprofit
    - Event
  built_by: Cameron Rison
  built_by_url: https://github.com/killakam3084
  featured: false
- title: Dawn Labs
  url: https://dawnlabs.io
  main_url: https://dawnlabs.io
  description: >-
    Thoughtful products for inspired teams. With a holistic approach to engineering and design, we partner with startups and enterprises to build for the digital era.
  categories:
    - Technology
    - Agency
    - Web Development
  featured: false
- title: COOP by Ryder
  url: https://coop.com/
  main_url: https://coop.com/
  description: >
    COOP is a platform that connects fleet managers that have idle vehicles to businesses that are looking to rent vehicles. COOP simplifies the process and paperwork required to safely share vehicles between business owners.
  categories:
    - Marketing
  built_by: Crispin Porter Bogusky
  built_by_url: http://www.cpbgroup.com/
  featured: false
- title: Domino's Paving for Pizza
  url: https://www.pavingforpizza.com/
  main_url: https://www.pavingforpizza.com/
  description: >
    Nominate your town for a chance to have your rough drive home from Domino's fixed to pizza perfection.
  categories:
    - Marketing
  built_by: Crispin Porter Bogusky
  built_by_url: http://www.cpbgroup.com/
  featured: false
- title: Propapanda
  url: https://propapanda.eu/
  main_url: https://propapanda.eu/
  description: >
    Is a creative production house based in Tallinn, Estonia. We produce music videos, commercials, films and campaigns – from scratch to finish.
  categories:
    - Video
    - Portfolio
    - Agency
    - Media
  built_by: Henry Kehlmann
  built_by_url: https://github.com/madhenry/
  featured: false
- title: JAMstack.paris
  url: https://jamstack.paris/
  main_url: https://jamstack.paris/
  source_url: https://github.com/JAMstack-paris/jamstack.paris
  description: >
    JAMstack-focused, bi-monthly meetup in Paris
  categories:
    - Web Development
  built_by: Matthieu Auger & Nicolas Goutay
  built_by_url: https://github.com/JAMstack-paris
  featured: false
- title: DexWallet - The only Wallet you need by Dexlab
  main_url: "https://www.dexwallet.io/"
  url: "https://www.dexwallet.io/"
  source_url: "https://github.com/dexlab-io/DexWallet-website"
  featured: false
  description: >-
    DexWallet is a secure, multi-chain, mobile wallet with an upcoming one-click exchange for mobile.
  categories:
    - App
    - Open Source
  built_by: DexLab
  built_by_url: "https://github.com/dexlab-io"
- title: Kings Valley Paving
  url: https://kingsvalleypaving.com
  main_url: https://kingsvalleypaving.com
  description: >
    Kings Valley Paving is an asphalt, paving and concrete company serving the commercial, residential and industrial sectors in the Greater Toronto Area. Site designed by Stephen Bell.
  categories:
    - Marketing
  built_by: Michael Uloth
  built_by_url: https://www.michaeluloth.com
  featured: false
- title: Peter Barrett
  url: "https://www.peterbarrett.ca"
  main_url: "https://www.peterbarrett.ca"
  description: >
    Peter Barrett is a Canadian baritone from Newfoundland and Labrador who performs opera and concert repertoire in Canada, the U.S. and around the world. Site designed by Stephen Bell.
  categories:
    - Portfolio
    - Music
  built_by: Michael Uloth
  built_by_url: https://www.michaeluloth.com
  featured: false
- title: NARCAN
  main_url: https://www.narcan.com
  url: https://www.narcan.com
  description: >
    NARCAN Nasal Spray is the first and only FDA-approved nasal form of naloxone for the emergency treatment of a known or suspected opioid overdose.
  categories:
    - Healthcare
  built_by: NARCAN
  built_by_url: https://www.narcan.com
  featured: false
- title: Ritual
  main_url: https://ritual.com
  url: https://ritual.com
  description: >
    Ritual started with a simple question, what exactly is in women's multivitamins? This is the story of what happened when our founder Kat started searching for answers — the story of Ritual.
  categories:
    - Healthcare
  built_by: Ritual
  built_by_url: https://ritual.com
  featured: false
- title: Truebill
  main_url: https://www.truebill.com
  url: https://www.truebill.com
  description: >
    Truebill empowers you to take control of your money.
  categories:
    - Finance
  built_by: Truebill
  built_by_url: https://www.truebill.com
  featured: false
- title: Smartling
  main_url: https://www.smartling.com
  url: https://www.smartling.com
  description: >
    Smartling enables you to automate, manage, and professionally translate content so that you can do more with less.
  categories:
    - Marketing
  built_by: Smartling
  built_by_url: https://www.smartling.com
  featured: false
- title: Clear
  main_url: https://www.clearme.com
  url: https://www.clearme.com
  description: >
    At clear, we’re working toward a future where you are your ID, enabling you to lead an unstoppable life.
  categories:
    - Security
  built_by: Clear
  built_by_url: https://www.clearme.com
  featured: false
- title: VS Code Rocks
  main_url: "https://vscode.rocks"
  url: "https://vscode.rocks"
  source_url: "https://github.com/lannonbr/vscode-rocks"
  featured: false
  description: >
    VS Code Rocks is a place for weekly news on the newest features and updates to Visual Studio Code as well as trending extensions and neat tricks to continually improve your VS Code skills.
  categories:
    - Open Source
    - Blog
    - Web Development
  built_by: Benjamin Lannon
  built_by_url: "https://github.com/lannonbr"
- title: Particle
  main_url: "https://www.particle.io"
  url: "https://www.particle.io"
  featured: false
  description: Particle is a fully-integrated IoT platform that offers everything you need to deploy an IoT product.
  categories:
    - Marketing
- title: freeCodeCamp curriculum
  main_url: "https://learn.freecodecamp.org"
  url: "https://learn.freecodecamp.org"
  featured: false
  description: Learn to code with free online courses, programming projects, and interview preparation for developer jobs.
  categories:
    - Web Development
    - Learning
- title: Tandem
  main_url: "https://www.tandem.co.uk"
  url: "https://www.tandem.co.uk"
  description: >
    We're on a mission to free you of money misery. Our app, card and savings account are designed to help you spend less time worrying about money and more time enjoying life.
  categories:
    - Finance
    - App
  built_by: Tandem
  built_by_url: https://github.com/tandembank
  featured: false
- title: Monbanquet.fr
  main_url: "https://monbanquet.fr"
  url: "https://monbanquet.fr"
  description: >
    Give your corporate events the food and quality it deserves, thanks to the know-how of the best local artisans.
  categories:
    - eCommerce
    - Food
    - Event
  built_by: Monbanquet.fr
  built_by_url: https://github.com/monbanquet
  featured: false
- title: The Leaky Cauldron Blog
  url: https://theleakycauldronblog.com
  main_url: https://theleakycauldronblog.com
  source_url: https://github.com/v4iv/theleakycauldronblog
  description: >
    A Brew of Awesomeness with a Pinch of Magic...
  categories:
    - Blog
  built_by: Vaibhav Sharma
  built_by_url: https://github.com/v4iv
  featured: false
- title: Wild Drop Surf Camp
  main_url: "https://wilddropsurfcamp.com"
  url: "https://wilddropsurfcamp.com"
  description: >
    Welcome to Portugal's best kept secret and be amazed with our nature. Here you can explore, surf, taste the world's best gastronomy and wine, feel the North Canyon's power with the biggest waves in the world and so many other amazing things. Find us, discover yourself!
  categories:
    - Travel
  built_by: Samuel Fialho
  built_by_url: https://samuelfialho.com
  featured: false
- title: JoinUp HR chatbot
  url: https://www.joinup.io
  main_url: https://www.joinup.io
  description: Custom HR chatbot for better candidate experience
  categories:
    - App
    - Technology
  featured: false
- title: JDCastro Web Design & Development
  main_url: https://jacobdcastro.com
  url: https://jacobdcastro.com
  source_url: https://github.com/jacobdcastro/personal-site
  featured: false
  description: >
    A small business site for freelance web designer and developer Jacob D. Castro. Includes professional blog, contact forms, and soon-to-come portfolio of sites for clients. Need a new website or an extra developer to share the workload? Feel free to check out the website!
  categories:
    - Blog
    - Portfolio
    - Business
    - Freelance
  built_by: Jacob D. Castro
  built_by_url: https://twitter.com/jacobdcastro
- title: Gatsby Tutorials
  main_url: https://www.gatsbytutorials.com
  url: https://www.gatsbytutorials.com
  source_url: https://github.com/ooloth/gatsby-tutorials
  featured: false
  description: >
    Gatsby Tutorials is a community-updated list of video, audio and written tutorials to help you learn GatsbyJS.
  categories:
    - Web Development
    - Education
    - Open Source
  built_by: Michael Uloth
  built_by_url: "https://www.michaeluloth.com"
- title: Grooovinger
  url: https://www.grooovinger.com
  main_url: https://www.grooovinger.com
  description: >
    Martin Grubinger, a web developer from Austria
  categories:
    - Portfolio
    - Web Development
  built_by: Martin Grubinger
  built_by_url: https://www.grooovinger.com
  featured: false
- title: LXDX - the Crypto Derivatives Exchange
  main_url: https://www.lxdx.co/
  url: https://www.lxdx.co/
  description: >
    LXDX is the world's fastest crypto exchange. Our mission is to bring innovative financial products to retail crypto investors, providing access to the same speed and scalability that institutional investors already depend on us to deliver each and every day.
  categories:
    - Marketing
    - Finance
  built_by: Corey Ward
  built_by_url: http://www.coreyward.me/
  featured: false
- title: Kyle McDonald
  url: https://kylemcd.com
  main_url: https://kylemcd.com
  source_url: https://github.com/kylemcd/personal-site-react
  description: >
    Personal site + blog for Kyle McDonald
  categories:
    - Blog
  built_by: Kyle McDonald
  built_by_url: https://kylemcd.com
  featured: false
- title: VSCode Power User Course
  main_url: https://VSCode.pro
  url: https://VSCode.pro
  description: >
    After 10 years with Sublime, I switched to VSCode. Love it. Spent 1000+ hours building a premium video course to help you switch today. 200+ power user tips & tricks turn you into a VSCode.pro
  categories:
    - Education
    - Learning
    - eCommerce
    - Marketing
    - Technology
    - Web Development
  built_by: Ahmad Awais
  built_by_url: https://twitter.com/MrAhmadAwais/
  featured: false
- title: Thijs Koerselman Portfolio
  main_url: https://www.vauxlab.com
  url: https://www.vauxlab.com
  featured: false
  description: >
    Portfolio of Thijs Koerselman. A freelance software engineer, full-stack web developer and sound designer.
  categories:
    - Portfolio
    - Business
    - Freelance
    - Technology
    - Web Development
    - Music
- title: Ad Hoc Homework
  main_url: https://homework.adhoc.team
  url: https://homework.adhoc.team
  description: >
    Ad Hoc builds government digital services that are fast, efficient, and usable by everyone. Ad Hoc Homework is a collection of coding and design challenges for candidates applying to our open positions.
  categories:
    - Web Development
    - Government
    - Healthcare
    - Programming
  built_by_url: https://adhoc.team
  featured: false
- title: Birra Napoli
  main_url: http://www.birranapoli.it
  url: http://www.birranapoli.it
  built_by: Ribrain
  built_by_url: https://www.ribrainstudio.com
  featured: false
  description: >
    Birra Napoli official site
  categories:
    - Landing Page
    - Business
    - Food
- title: Satispay
  url: https://www.satispay.com
  main_url: https://www.satispay.com
  categories:
    - Business
    - Finance
    - Technology
  built_by: Satispay
  built_by_url: https://www.satispay.com
  featured: false
- title: The Movie Database - Gatsby
  url: https://tmdb.lekoarts.de
  main_url: https://tmdb.lekoarts.de
  source_url: https://github.com/LekoArts/gatsby-source-tmdb-example
  categories:
    - Open Source
    - Entertainment
    - Gallery
  featured: false
  built_by: LekoArts
  built_by_url: "https://github.com/LekoArts"
  description: >
    Source from The Movie Database (TMDb) API (v3) in Gatsby. This example is built with react-spring, React hooks and react-tabs and showcases the gatsby-source-tmdb plugin. It also has some client-only paths and uses gatsby-image.
- title: LANDR - Creative Tools for Musicians
  url: https://www.landr.com/
  main_url: https://www.landr.com/en/
  categories:
    - Music
    - Technology
    - Business
    - Entrepreneurship
    - Freelance
    - Marketing
    - Media
  featured: false
  built_by: LANDR
  built_by_url: https://twitter.com/landr_music
  description: >
    Marketing website built for LANDR. LANDR is a web application that provides tools for musicians to master their music (using artificial intelligence), collaborate with other musicians, and distribute their music to multiple platforms.
- title: ClinicJS
  url: https://clinicjs.org/
  main_url: https://clinicjs.org/
  categories:
    - Technology
    - Documentation
  featured: false
  built_by: NearForm
  built_by_url: "https://www.nearform.com/"
  description: >
    Tools to help diagnose and pinpoint Node.js performance issues.
- title: KOBIT
  main_url: "https://kobit.in"
  url: "https://kobit.in"
  description: Automated Google Analytics Report with everything you need and more
  featured: false
  categories:
    - Marketing
    - Blog
  built_by: mottox2
  built_by_url: "https://mottox2.com"
- title: Aleksander Hansson
  main_url: https://ahansson.com
  url: https://ahansson.com
  featured: false
  description: >
    Portfolio website for Aleksander Hansson
  categories:
    - Portfolio
    - Business
    - Freelance
    - Technology
    - Web Development
    - Consulting
  built_by: Aleksander Hansson
  built_by_url: https://www.linkedin.com/in/aleksanderhansson/
- title: Surfing Nosara
  main_url: "https://www.surfingnosara.com"
  url: "https://www.surfingnosara.com"
  description: Real estate, vacation, and surf report hub for Nosara, Costa Rica
  featured: false
  categories:
    - Business
    - Blog
    - Gallery
    - Marketing
  built_by: Desarol
  built_by_url: "https://www.desarol.com"
- title: Crispin Porter Bogusky
  url: https://cpbgroup.com/
  main_url: https://cpbgroup.com/
  description: >
    We solve the world’s toughest communications problems with the most quantifiably potent creative assets.
  categories:
    - Agency
    - Design
    - Marketing
  built_by: Crispin Porter Bogusky
  built_by_url: https://cpbgroup.com/
  featured: false
- title: graphene-python
  url: https://graphene-python.org
  main_url: https://graphene-python.org
  description: Graphene is a collaboratively funded project.Graphene-Python is a library for building GraphQL APIs in Python easily.
  categories:
    - Library
    - API
    - Documentation
  featured: false
- title: Engel & Völkers Ibiza Holiday Rentals
  main_url: "https://www.ev-ibiza.com/"
  url: "https://www.ev-ibiza.com/"
  featured: false
  built_by: Ventura Digitalagentur
  description: >
    Engel & Völkers, one of the most successful real estate agencies in the world, offers luxury holiday villas to rent in Ibiza.
  categories:
    - Travel
- title: Sylvain Hamann's personal website
  url: "https://shamann.fr"
  main_url: "https://shamann.fr"
  source_url: "https://github.com/sylvhama/shamann-gatsby/"
  description: >
    Sylvain Hamann, web developer from France
  categories:
    - Portfolio
    - Web Development
  built_by: Sylvain Hamann
  built_by_url: "https://twitter.com/sylvhama"
  featured: false
- title: Luca Crea's portfolio
  main_url: https://lcrea.github.io
  url: https://lcrea.github.io
  description: >
    Portfolio and personal website of Luca Crea, an Italian software engineer.
  categories:
    - Portfolio
  built_by: Luca Crea
  built_by_url: https://github.com/lcrea
  featured: false
- title: Escalade Sports
  main_url: "https://www.escaladesports.com/"
  url: "https://www.escaladesports.com/"
  categories:
    - eCommerce
    - Sports
  built_by: Escalade Sports
  built_by_url: "https://www.escaladesports.com/"
  featured: false
- title: Exposify
  main_url: "https://www.exposify.de/"
  url: "https://www.exposify.de/"
  description: >
    This is our German website built with Gatsby 2.0, Emotion and styled-system.
    Exposify is a proptech startup and builds technology for real estate businesses.
    We provide our customers with an elegant agent software in combination
    with beautifully designed and fast websites.
  categories:
    - Web Development
    - Real Estate
    - Agency
    - Marketing
  built_by: Exposify
  built_by_url: "https://www.exposify.de/"
  featured: false
- title: Steak Point
  main_url: https://www.steakpoint.at/
  url: https://www.steakpoint.at/
  description: >
    Steak Restaurant in Vienna, Austria (Wien, Österreich).
  categories:
    - Food
  built_by: Peter Kroyer
  built_by_url: https://www.peterkroyer.at/
  featured: false
- title: Takumon blog
  main_url: "https://takumon.com"
  url: "https://takumon.com"
  source_url: "https://github.com/Takumon/blog"
  description: Java Engineer's tech blog.
  featured: false
  categories:
    - Blog
  built_by: Takumon
  built_by_url: "https://twitter.com/inouetakumon"
- title: DayThirty
  main_url: "https://daythirty.com"
  url: "https://daythirty.com"
  description: DayThirty - ideas for the new year.
  featured: false
  categories:
    - Marketing
  built_by: Jack Oliver
  built_by_url: "https://twitter.com/mrjackolai"
- title: TheAgencyProject
  main_url: "https://theagencyproject.co"
  url: "https://theagencyproject.co"
  description: Agency model, without agency overhead.
  categories:
    - Agency
  built_by: JV-LA
  built_by_url: https://jv-la.com
- title: Karen Hou's portfolio
  main_url: https://www.karenhou.com/
  url: https://www.karenhou.com/
  categories:
    - Portfolio
  built_by: Karen H. Developer
  built_by_url: https://github.com/karenhou
  featured: false
- title: Jean Luc Ponty
  main_url: "https://ponty.com"
  url: "https://ponty.com"
  description: Official site for Jean Luc Ponty, French virtuoso violinist and jazz composer.
  featured: false
  categories:
    - Music
    - Entertainment
  built_by: Othermachines
  built_by_url: "https://othermachines.com"
- title: Rosewood Family Advisors
  main_url: "https://www.rfallp.com/"
  url: "https://www.rfallp.com/"
  description: Rosewood Family Advisors LLP (Palo Alto) provides a diverse range of family office services customized for ultra high net worth individuals.
  featured: false
  categories:
    - Finance
    - Business
  built_by: Othermachines
  built_by_url: "https://othermachines.com"
- title: Cole Walker's Portfolio
  main_url: "https://www.walkermakes.com"
  url: "https://www.walkermakes.com"
  source_url: "https://github.com/ColeWalker/portfolio"
  description: The portfolio of web developer Cole Walker, built with the help of Gatsby v2, React-Spring, and SASS.
  featured: false
  categories:
    - Portfolio
    - Web Development
  built_by: Cole Walker
  built_by_url: "https://www.walkermakes.com"
- title: Standing By Company
  main_url: "https://standingby.company"
  url: "https://standingby.company"
  description: A brand experience design company led by Scott Mackenzie and Trent Barton.
  featured: false
  categories:
    - Design
    - Web Development
  built_by: Standing By Company
  built_by_url: "https://standingby.company"
- title: Ashley Thouret
  main_url: "https://www.ashleythouret.com"
  url: "https://www.ashleythouret.com"
  description: Official website of Canadian soprano Ashley Thouret. Site designed by Stephen Bell.
  categories:
    - Portfolio
    - Music
  built_by: Michael Uloth
  built_by_url: "https://www.michaeluloth.com"
  featured: false
- title: The AZOOR Society
  main_url: "https://www.azoorsociety.org"
  url: "https://www.azoorsociety.org"
  description: The AZOOR Society is a UK-based charity committed to promoting awareness of Acute Zonal Occult Outer Retinopathy and assisting further research. Site designed by Stephen Bell.
  categories:
    - Community
    - Nonprofit
  built_by: Michael Uloth
  built_by_url: "https://www.michaeluloth.com"
  featured: false
- title: Gábor Fűzy pianist
  main_url: "https://pianobar.hu"
  url: "https://pianobar.hu"
  description: Gábor Fűzy pianist's official website built with Gatsby v2.
  categories:
    - Music
  built_by: Zoltán Bedi
  built_by_url: "https://github.com/B3zo0"
  featured: false
- title: Logicwind
  main_url: "https://logicwind.com"
  url: "https://logicwind.com"
  description: Website of Logicwind - JavaScript experts, Technology development agency & consulting.
  featured: false
  categories:
    - Portfolio
    - Agency
    - Web Development
    - Consulting
  built_by: Logicwind
  built_by_url: "https://www.logicwind.com"
- title: ContactBook.app
  main_url: "https://contactbook.app"
  url: "https://contactbook.app"
  description: Seamlessly share Contacts with G Suite team members
  featured: false
  categories:
    - Landing Page
    - Blog
  built_by: Logicwind
  built_by_url: "https://www.logicwind.com"
- title: Waterscapes
  main_url: "https://waterscap.es"
  url: "https://waterscap.es/lake-monteynard/"
  source_url: "https://github.com/gaelbillon/Waterscapes-Gatsby-site"
  description: Waterscap.es is a directory of bodies of water (creeks, ponds, waterfalls, lakes, etc) with information about each place such as how to get there, hike time, activities and photos and a map displayed with the Mapbox GL SJ npm package. It was developed with the goal of learning Gatsby. This website is based on the gatsby-contentful-starter and uses Contentful as CMS. It is hosted on Netlify. Hooks are setup with Bitbucket and Contentful to trigger a new build upon code or content changes. The data on Waterscap.es is a mix of original content and informations from the internets gathered and put together.
  categories:
    - Directory
    - Photography
    - Travel
  built_by: Gaël Billon
  built_by_url: "https://gaelbillon.com"
  featured: false
- title: Packrs
  url: "https://www.packrs.co/"
  main_url: "https://www.packrs.co/"
  description: >
    Packrs is a local delivery platform, one spot for all your daily requirements. On a single tap get everything you need at your doorstep.
  categories:
    - Marketing
    - Landing Page
    - Entrepreneurship
  built_by: Vipin Kumar Rawat
  built_by_url: "https://github.com/aesthytik"
  featured: false
- title: HyakuninIsshu
  main_url: "https://hyakuninanki.net"
  url: "https://hyakuninanki.net"
  source_url: "https://github.com/rei-m/web_hyakuninisshu"
  description: >
    HyakuninIsshu is a traditional Japanese card game.
  categories:
    - Education
    - Gallery
    - Entertainment
  built_by: Rei Matsushita
  built_by_url: "https://github.com/rei-m/"
  featured: false
- title: WQU Partners
  main_url: "https://partners.wqu.org/"
  url: "https://partners.wqu.org/"
  featured: false
  categories:
    - Marketing
    - Education
    - Landing Page
  built_by: Corey Ward
  built_by_url: "http://www.coreyward.me/"
- title: Federico Giacone
  url: "https://federico.giac.one/"
  main_url: "https://federico.giac.one"
  source_url: "https://github.com/leopuleo/federico.giac.one"
  description: >
    Digital portfolio for Italian Architect Federico Giacone.
  categories:
    - Portfolio
    - Gallery
  built_by: Leonardo Giacone
  built_by_url: "https://github.com/leopuleo"
  featured: false
- title: Station
  url: "https://getstation.com/"
  main_url: "https://getstation.com/"
  description: Station is the first smart browser for busy people. A single place for all of your web applications.
  categories:
    - Technology
    - Web Development
    - Productivity
  featured: false
- title: Vyron Vasileiadis
  url: "https://fedonman.com/"
  main_url: "https://fedonman.com"
  source_url: "https://github.com/fedonman/fedonman-website"
  description: Personal space of Vyron Vasileiadis aka fedonman, a Web & IoT Developer, Educator and Entrepreneur based in Athens, Greece.
  categories:
    - Portfolio
    - Technology
    - Web Development
    - Education
  built_by: Vyron Vasileiadis
  built_by_url: "https://github.com/fedonman"
- title: Fabien Champigny
  url: "https://www.champigny.name/"
  main_url: "https://www.champigny.name/"
  built_by_url: "https://www.champigny.name/"
  description: Fabien Champigny's personal blog. Entrepreneur, hacker and loves street photo.
  categories:
    - Blog
    - Gallery
    - Photography
    - Productivity
    - Entrepreneurship
  featured: false
- title: Alex Xie - Portfolio
  url: https://alexieyizhe.me/
  main_url: https://alexieyizhe.me/
  source_url: https://github.com/alexieyizhe/alexieyizhe.github.io
  description: >
    Personal website of Alex Yizhe Xie, a University of Waterloo Computer Science student and coding enthusiast.
  categories:
    - Blog
    - Portfolio
    - Web Development
  featured: false
- title: Equithon
  url: https://equithon.org/
  main_url: https://equithon.org/
  source_url: https://github.com/equithon/site-main/
  built_by: Alex Xie
  built_by_url: https://alexieyizhe.me/
  description: >
    Equithon is the largest social innovation hackathon in Waterloo, Canada. It was founded in 2016 to tackle social equity issues and create change.
  categories:
    - Education
    - Event
    - Learning
    - Open Source
    - Nonprofit
    - Technology
  featured: false
- title: Dale Blackburn - Portfolio
  url: https://dakebl.co.uk/
  main_url: https://dakebl.co.uk/
  description: >
    Dale Blackburn's personal website and blog.
  categories:
    - Blog
    - Portfolio
    - Web Development
  featured: false
- title: Portfolio of Anthony Wiktor
  url: https://www.anthonydesigner.com/
  main_url: https://www.anthonydesigner.com/
  description: >
    Anthony Wiktor is a Webby Award-Winning Creative Director and Digital Designer twice named Hot 100 by WebDesigner Magazine. Anthony has over a decade of award-winning experience in design and has worked on projects across a diverse set of industries — from entertainment to consumer products to hospitality to technology. Anthony is a frequent lecturer at USC’s Annenberg School for Communication & Journalism and serves on the board of AIGA Los Angeles.
  categories:
    - Portfolio
    - Marketing
  built_by: Maciej Leszczyński
  built_by_url: https://twitter.com/_maciej
  featured: false
- title: Frame.io Workflow Guide
  main_url: https://workflow.frame.io
  url: https://workflow.frame.io
  description: >
    The web’s most comprehensive post-production resource, written by pro filmmakers, for pro filmmakers. Always expanding, always free.
  categories:
    - Education
  built_by: Frame.io
  built_by_url: https://frame.io
  featured: false
- title: MarcySutton.com
  main_url: https://marcysutton.com
  url: https://marcysutton.com
  description: >
    The personal website of web developer and accessibility advocate Marcy Sutton.
  categories:
    - Blog
    - Accessibility
    - Video
    - Photography
  built_by: Marcy Sutton
  built_by_url: https://marcysutton.com
  featured: true
- title: WPGraphQL Docs
  main_url: https://docs.wpgraphql.com
  url: https://docs.wpgraphql.com
  description: >
    Documentation for WPGraphQL, a free open-source WordPress plugin that provides an extendable GraphQL schema and API for any WordPress site.
  categories:
    - API
    - Documentation
    - Technology
    - Web Development
    - WordPress
  built_by: WPGraphQL
  built_by_url: https://wpgraphql.com
  featured: false
- title: Shine Lawyers
  main_url: https://www.shine.com.au
  url: https://www.shine.com.au
  description: >
    Shine Lawyers is an Australian legal services website built with Gatsby v2, Elasticsearch, Isso, and Geolocation services.
  categories:
    - Business
    - Blog
- title: Parallel Polis Kosice
  url: https://www.paralelnapoliskosice.sk/
  main_url: https://www.paralelnapoliskosice.sk/
  source_url: https://github.com/ParalelnaPolisKE/paralelnapoliskosice.sk
  description: >
    Parallel Polis is a collective of people who want to live in a more opened world. We look for possibilities and technologies (Bitcoin, the blockchain, reputation systems and decentralized technologies in general) that open new ways, make processes easier and remove unnecessary barriers. We want to create an environment that aims at education, discovering and creating better systems for everybody who is interested in freedom and independence.
  categories:
    - Blog
    - Education
    - Technology
  built_by: Roman Vesely
  built_by_url: https://romanvesely.
  featured: false
- title: Unda Solutions
  url: https://unda.com.au
  main_url: https://unda.com.au
  description: >
    A custom web application development company in Perth, WA
  categories:
    - Business
    - Freelance
    - Web Development
    - Technology
  featured: false
- title: BIGBrave
  main_url: https://bigbrave.digital
  url: https://bigbrave.digital
  description: >
    BIGBrave is a strategic design firm. We partner with our clients, big and small, to design & create human-centered brands, products, services and systems that are simple, beautiful and easy to use.
  categories:
    - Agency
    - Web Development
    - Marketing
    - Technology
    - WordPress
  built_by: Francois Brill | BIGBrave
  built_by_url: https://bigbrave.digital
  featured: false
- title: 5th Avenue Properties
  main_url: https://5thavenue.co.za
  url: https://5thavenue.co.za
  description: >
    5th Avenue Properties specializes in the leasing and sales of office space and industrial property. BIGBrave built the website in Gatsby with data from an API server (CRM) for all the property and consultant data, and WordPress for all the website content data and case studies. All forms on the website was also directly integrated into the CRM system to ensure no leads are lost. People cannot stop commenting on the speed of the site and the property search.
  categories:
    - Technology
    - WordPress
    - API
  built_by: Russel Povey and Francois Brill | BIGBrave
  built_by_url: https://bigbrave.digital
  featured: false
- title: Intsha Consulting
  main_url: https://intsha.co.za
  url: https://intsha.co.za
  description: >
    Intsha is a bespoke Human Resources consultancy firm offering expert Recruitment and Talent Management services in today's competitive marketplace. BIGBrave helped Intsha design and develop a bespoke online presense helping them stand out from the crowd.
  categories:
    - Consulting
    - Marketing
    - WordPress
  built_by: Evan Janovsky | BIGBrave
  built_by_url: https://bigbrave.digital
  featured: false
- title: MHW Law
  main_url: https://mhwlaw.ca
  url: https://mhwlaw.ca
  description: >
    MHW is a full service law firm that has offered legal representation and advice to clients locally and throughout British Columbia since 1984. BIGBrave helped MHW bring their website into the 21st century by offering the best and latest Gatsby site to help them stand our from the crowd.
  categories:
    - Law
    - Marketing
    - WordPress
  built_by: Evan Janovsky and Francois Brill | BIGBrave
  built_by_url: https://bigbrave.digital
  featured: false
- title: KegTracker
  main_url: https://www.kegtracker.co.za
  url: https://www.kegtracker.co.za
  description: >
    Keg Tracker is part of the Beverage Insights family and its sole aim is to provide you with the right data about your kegs to make better decisions. In today’s business landscape having the right information at your finger tips is crucial to the agility of your business.
  categories:
    - Food
    - Business
    - Technology
  built_by: Francois Brill | BIGBrave
  built_by_url: https://bigbrave.digital
  featured: false
- title: Mike Nichols
  url: https://www.mikenichols.me
  main_url: https://www.mikenichols.me
  description: >
    Portfolio site of Mike Nichols, a UX designer and product development lead.
  categories:
    - Portfolio
    - Technology
    - Web Development
  built_by: Mike Nichols
  featured: false
- title: Steve Haid
  url: https://www.stevehaid.com
  main_url: https://www.stevehaid.com
  description: >
    Steve Haid is a real estate agent and Professional Financial Planner (PFP) who has been helping clients achieve their investment goals since 2006. Site designed by Stephen Bell.
  categories:
    - Marketing
    - Real Estate
  built_by: Michael Uloth
  built_by_url: "https://www.michaeluloth.com"
- title: Incremental - Loyalty, Rewards and Incentive Programs
  main_url: https://www.incremental.com.au
  url: https://www.incremental.com.au
  description: >
    Sydney-based digital agency specialising in loyalty, rewards and incentive programs. WordPress backend; Cloudinary, YouTube and Hubspot form integration; query data displayed as animated SVG graphs; video background in the header.
  categories:
    - Agency
    - Portfolio
    - WordPress
  built_by: Incremental
  built_by_url: https://www.incremental.com.au
  featured: false
- title: Technica11y
  main_url: https://www.technica11y.org
  url: https://www.technica11y.org
  description: >
    Discussing challenges in technical accessibility.
  categories:
    - Accessibility
    - Education
    - Video
  built_by: Tenon.io
  built_by_url: https://tenon.io
  featured: false
- title: Tenon-UI Documentation
  main_url: https://www.tenon-ui.info
  url: https://www.tenon-ui.info
  description: >
    Documentation site for Tenon-UI: Tenon.io's accessible components library.
  categories:
    - Accessibility
    - Documentation
    - Library
    - Web Development
  built_by: Tenon.io
  built_by_url: https://tenon.io
  featured: false
- title: Matthew Secrist
  main_url: https://www.matthewsecrist.net
  url: https://www.matthewsecrist.net
  source_url: https://github.com/matthewsecrist/v3
  description: >
    Matthew Secrist's personal portfolio using Gatsby, Prismic and Styled-Components.
  categories:
    - Portfolio
    - Technology
    - Web Development
  built_by: Matthew Secrist
  built_by_url: https://www.matthewsecrist.net
  featured: false
- title: Node.js Dev
  main_url: https://nodejs.dev
  url: https://nodejs.dev
  source_url: https://github.com/nodejs/nodejs.dev
  description: >
    Node.js Foundation Website.
  categories:
    - Documentation
    - Web Development
  built_by: Node.js Website Redesign Working Group
  built_by_url: https://github.com/nodejs/website-redesign
  featured: false
- title: Sheffielders
  main_url: https://sheffielders.org
  url: https://sheffielders.org
  source_url: https://github.com/davemullenjnr/sheffielders
  description: >
    A collective of businesses, creatives, and projects based in Sheffield, UK.
  categories:
    - Directory
  built_by: Dave Mullen Jnr
  built_by_url: https://davemullenjnr.co.uk
  featured: false
- title: Stealth Labs
  url: https://stealthlabs.io
  main_url: https://stealthlabs.io
  description: >
    We design and develop for the web, mobile and desktop
  categories:
    - Portfolio
    - Web Development
  built_by: Edvins Antonovs
  built_by_url: https://edvins.io
  featured: false
- title: Constanzia Yurashko
  main_url: https://www.constanziayurashko.com
  url: https://www.constanziayurashko.com
  description: >
    Exclusive women's ready-to-wear fashion by designer Constanzia Yurashko.
  categories:
    - Portfolio
  built_by: Maxim Andries
  featured: false
- title: Algolia
  url: https://algolia.com
  main_url: https://algolia.com
  description: >
    Algolia helps businesses across industries quickly create relevant, scalable, and lightning fast search and discovery experiences.
  categories:
    - Web Development
    - Technology
    - Open Source
    - Featured
  built_by: Algolia
  featured: true
- title: GVD Renovations
  url: https://www.gvdrenovationsinc.com/
  main_url: https://www.gvdrenovationsinc.com/
  description: >
    GVD Renovations is a home improvement contractor with a well known reputation as a professional, quality contractor in California.
  categories:
    - Business
  built_by: David Krasniy
  built_by_url: http://dkrasniy.com
  featured: false
- title: Styled System
  url: https://styled-system.com/
  main_url: https://styled-system.com/
  source_url: https://github.com/styled-system/styled-system/tree/master/docs
  description: >
    Style props for rapid UI development.
  categories:
    - Design System
  built_by: Brent Jackson
  built_by_url: https://jxnblk.com/
- title: Timehacker
  url: https://timehacker.app
  main_url: https://timehacker.app
  description: >
    Procrastination killer, automatic time tracking app to skyrocket your productivity
  categories:
    - Productivity
    - App
    - Technology
    - Marketing
    - Landing Page
  built_by: timehackers
  featured: false
- title: Little & Big
  main_url: "https://www.littleandbig.com.au/"
  url: "https://www.littleandbig.com.au/"
  description: >
    Little & Big exists with the aim to create Websites, Apps, E-commerce stores
    that are consistently unique and thoughtfully crafted, every time.
  categories:
    - Agency
    - Design
    - Web Development
    - Portfolio
  built_by: Little & Big
  built_by_url: "https://www.littleandbig.com.au/"
  featured: false
- title: Cat Knows
  main_url: "https://catnose99.com/"
  url: "https://catnose99.com/"
  description: >
    Personal blog built with Gatsby v2.
  categories:
    - Blog
    - Web Development
  built_by: CatNose
  built_by_url: "https://twitter.com/catnose99"
  featured: false
- title: just some dev
  url: https://www.iamdeveloper.com
  main_url: https://www.iamdeveloper.com
  source_url: https://github.com/nickytonline/www.iamdeveloper.com
  description: >
    Just some software developer writing things ✏️
  categories:
    - Blog
  built_by: Nick Taylor
  built_by_url: https://www.iamdeveloper.com
  featured: false
- title: Keziah Moselle Blog
  url: https://blog.keziahmoselle.fr/
  main_url: https://blog.keziahmoselle.fr/
  source_url: https://github.com/KeziahMoselle/blog.keziahmoselle.fr
  description: >
    ✍️ A place to share my thoughts.
  categories:
    - Blog
  built_by: Keziah Moselle
  built_by_url: https://keziahmoselle.fr/
- title: xfuture's blog
  url: https://www.xfuture-blog.com/
  main_url: https://www.xfuture-blog.com/
  source_url: https://github.com/xFuture603/xfuture-blog
  description: >
    A blog about Devops, Web development, and my insights as a systems engineer.
  categories:
    - Blog
  built_by: Daniel Uhlmann
  built_by_url: https://www.xfuture-blog.com/
- title: Mayne's Blog
  main_url: "https://gine.me/"
  url: "https://gine.me/page/1"
  source_url: "https://github.com/mayneyao/gine-blog"
  featured: false
  categories:
    - Blog
    - Web Development
- title: Bakedbird
  url: https://bakedbird.com
  main_url: https://bakedbird.com
  description: >
    Eleftherios Psitopoulos - A frontend developer from Greece ☕
  categories:
    - Portfolio
    - Blog
  built_by: Eleftherios Psitopoulos
  built_by_url: https://bakedbird.com
- title: Benjamin Lannon
  url: https://lannonbr.com
  main_url: https://lannonbr.com
  source_url: https://github.com/lannonbr/Portfolio-gatsby
  description: >
    Personal portfolio of Benjamin Lannon
  categories:
    - Portfolio
    - Web Development
  built_by: Benjamin Lannon
  built_by_url: https://lannonbr.com
  featured: false
- title: Aravind Balla
  url: https://aravindballa.com
  main_url: https://aravindballa.com
  source_url: https://github.com/aravindballa/website2017
  description: >
    Personal portfolio of Aravind Balla
  categories:
    - Portfolio
    - Blog
    - Web Development
  built_by: Aravind Balla
  built_by_url: https://aravindballa.com
- title: Kaleb McKelvey
  url: https://kalebmckelvey.com
  main_url: https://kalebmckelvey.com
  source_url: https://github.com/avatar-kaleb/kalebmckelvey-site
  description: >
    Personal portfolio of Kaleb McKelvey!
  categories:
    - Blog
    - Portfolio
  built_by: Kaleb McKelvey
  built_by_url: https://kalebmckelvey.com
  featured: false
- title: Michal Czaplinski
  url: https://czaplinski.io
  main_url: https://czaplinski.io
  source_url: https://github.com/michalczaplinski/michalczaplinski.github.io
  description: >
    Michal Czaplinski is a full-stack developer 🚀
  categories:
    - Portfolio
    - Web Development
  built_by: Michal Czaplinski mmczaplinski@gmail.com
  built_by_url: https://czaplinski.io
  featured: false
- title: Interactive Investor (ii)
  url: https://www.ii.co.uk
  main_url: https://www.ii.co.uk
  description: >
    Hybrid (static/dynamic) Gatsby web app for ii's free research, news and analysis, discussion and product marketing site.
  categories:
    - Business
    - Finance
    - Technology
  built_by: Interactive Investor (ii)
  built_by_url: https://www.ii.co.uk
  featured: false
- title: Weingut Goeschl
  url: https://www.weingut-goeschl.at/
  main_url: https://www.weingut-goeschl.at/
  description: >
    Weingut Goeschl is a family winery located in Gols, Burgenland in Austria (Österreich)
  categories:
    - eCommerce
    - Business
  built_by: Peter Kroyer
  built_by_url: https://www.peterkroyer.at/
  featured: false
- title: Hash Tech Guru
  url: https://hashtech.guru
  main_url: https://hashtech.guru
  description: >
    Software Development Training School and Tech Blog
  categories:
    - Blog
    - Education
  built_by: Htet Wai Yan Soe
  built_by_url: https://github.com/johnreginald
- title: AquaGruppen Vattenfilter
  url: https://aquagruppen.se
  main_url: https://aquagruppen.se/
  description: >
    Water filter and water treatment products in Sweden
  categories:
    - Business
    - Technology
  built_by: Johan Eliasson
  built_by_url: https://github.com/elitan
  featured: false
- title: Josef Aidt
  url: https://josefaidt.dev
  main_url: https://josefaidt.dev
  source_url: https://github.com/josefaidt/josefaidt.github.io
  description: >
    Personal website, blog, portfolio for Josef Aidt
  categories:
    - Portfolio
    - Blog
    - Web Development
  built_by: Josef Aidt
  built_by_url: https://twitter.com/garlicbred
- title: How To egghead
  main_url: https://howtoegghead.com/
  url: https://howtoegghead.com/
  source_url: https://github.com/eggheadio/how-to-egghead
  featured: false
  built_by: egghead.io
  built_by_url: https://egghead.io
  description: >
    How to become an egghead instructor or reviewer
  categories:
    - Documentation
    - Education
- title: Sherpalo Ventures
  main_url: "https://www.sherpalo.com/"
  url: "https://www.sherpalo.com/"
  featured: false
  categories:
    - Finance
    - Business
    - Technology
  built_by: Othermachines
  built_by_url: "https://othermachines.com"
- title: WrapCode
  url: https://www.wrapcode.com
  main_url: https://www.wrapcode.com
  description: >
    A full stack blog on Microsoft Azure, JavaScript, DevOps, AI and Bots.
  categories:
    - Blog
    - Technology
    - Web Development
  built_by: Rahul P
  built_by_url: https://twitter.com/_rahulpp
  featured: false
- title: Kirankumar Ambati's Portfolio
  url: https://www.kirankumarambati.me
  main_url: https://www.kirankumarambati.me
  description: >
    Personal website, blog, portfolio of Kirankumar Ambati
  categories:
    - Blog
    - Portfolio
    - Web Development
  built_by: Kirankumar Ambati
  built_by_url: https://github.com/kirankumarambati
  featured: false
- title: Rou Hun Fan's portfolio
  main_url: https://flowen.me
  url: https://flowen.me
  description: >
    Portfolio of creative developer Rou Hun Fan. Built with Gatsby v2 &amp; Greensock drawSVG.
  categories:
    - Portfolio
  built_by: Rou Hun Fan Developer
  built_by_url: https://flowen.me
  featured: false
- title: chadly.net
  url: https://www.chadly.net
  main_url: https://www.chadly.net
  source_url: https://github.com/chadly/chadly.net
  description: >
    Personal tech blog by Chad Lee.
  categories:
    - Blog
    - Technology
    - Web Development
  built_by: Chad Lee
  built_by_url: https://github.com/chadly
  featured: false
- title: CivicSource
  url: https://www.civicsource.com
  main_url: https://www.civicsource.com
  description: >
    Online auction site to purchase tax-distressed properties from local taxing authorities.
  categories:
    - Real Estate
    - Government
  featured: false
- title: SpotYou
  main_url: "https://spotyou.joshglazer.com"
  url: "https://spotyou.joshglazer.com"
  source_url: "https://github.com/joshglazer/spotyou"
  description: >
    SpotYou allows you to watch your favorite music videos on Youtube based on your Spotify Preferences
  categories:
    - Entertainment
    - Music
  built_by: Josh Glazer
  built_by_url: https://linkedin.com/in/joshglazer/
  featured: false
- title: Hesam Kaveh's blog
  description: >
    A blog with great seo that using gatsby-source-wordpress to fetch posts from backend
  main_url: "https://hesamkaveh.com/"
  url: "https://hesamkaveh.com/"
  source_url: "https://github.com/hesamkaveh/sansi"
  featured: false
  categories:
    - Blog
    - WordPress
- title: Oliver Gomes Portfolio
  main_url: https://oliver-gomes.github.io/v4/
  url: https://oliver-gomes.github.io/v4/
  description: >
    As an artist and a web designer/developer, I wanted to find a way to present these two portfolios in a way that made sense.  I felt with new found power of speed, Gatsby helped keep my creativity intact with amazing response and versatility. I felt my butter smooth transition felt much better in user perspective and super happy with the power of Gatsby.
  categories:
    - Portfolio
    - Web Development
    - Blog
  built_by: Oliver Gomes
  built_by_url: https://github.com/oliver-gomes
  featured: false
- title: Patrik Szewczyk
  url: https://www.szewczyk.cz/
  main_url: https://www.szewczyk.cz/
  description: >
    Patrik Szewczyk – JavaScript, TypeScript, React, Node.js developer, Redux, Reason
  categories:
    - Portfolio
  built_by: Patrik Szewczyk
  built_by_url: https://linkedin.com/in/thepatriczek/
  featured: false
- title: Patrik Arvidsson's portfolio
  url: https://www.patrikarvidsson.com
  main_url: https://www.patrikarvidsson.com
  source_url: https://github.com/patrikarvidsson/portfolio-gatsby-contentful
  description: >
    Personal portfolio site of Swedish interaction designer Patrik Arvidsson. Built with Gatsby, Tailwind CSS, Emotion JS and Contentful.
  categories:
    - Blog
    - Design
    - Portfolio
    - Web Development
    - Technology
  built_by: Patrik Arvidsson
  built_by_url: https://www.patrikarvidsson.com
  featured: false
- title: Jacob Cofman's Blog
  description: >
    Personal blog / portfolio about Jacob Cofman.
  main_url: "https://jcofman.de/"
  url: "https://jcofman.de/"
  source_url: "https://github.com/JCofman/jc-website"
  featured: false
  categories:
    - Blog
    - Portfolio
- title: re-geo
  description: >
    re-geo is react based geo cities style component.
  main_url: "https://re-geo.netlify.com/"
  url: "https://re-geo.netlify.com/"
  source_url: "https://github.com/sadnessOjisan/re-geo-lp"
  categories:
    - Open Source
  built_by: sadnessOjisan
  built_by_url: https://twitter.com/sadnessOjisan
  featured: false
- title: Luis Cestou Portfolio
  description: >
    Portfolio of graphic + interactive designer Luis Cestou.
  main_url: "https://luiscestou.com"
  url: "https://luiscestou.com"
  source_url: "https://github.com/lcestou/luiscestou.com"
  built_by: Luis Cestou contact@luiscestou.com
  built_by_url: https://luiscestou.com
  featured: false
  categories:
    - Portfolio
    - Web Development
- title: Data Hackers
  url: https://datahackers.com.br/
  main_url: https://datahackers.com.br/
  description: >
    Official website for the biggest portuguese-speaking data science community. Makes use of several data sources such as podcasts from Anchor, messages from Slack, newsletters from MailChimp and blog posts from Medium. The unique visual design also had its hurdles and was quite fun to develop!
  categories:
    - Blog
    - Education
    - Podcast
    - Technology
  built_by: Kaordica
  built_by_url: https://kaordica.design
  featured: false
- title: TROMAQ
  url: https://www.tromaq.com/
  main_url: https://www.tromaq.com/
  description: >
    TROMAQ executes earthmoving services and rents heavy machinery for construction work. Even with the lack of good photography, their new site managed to pass a solid and trustworthy feeling to visitors during testing and they're already seeing the improvement in brand awareness, being the sole player with a modern website in their industry.
  categories:
    - Marketing
  built_by: Kaordica
  built_by_url: https://kaordica.design
  featured: false
- title: Novida Consulting
  url: https://www.novidaconsultoria.com.br
  main_url: https://www.novidaconsultoria.com.br
  description: >
    Novida’s goal was to position itself as a solid, exclusive and trustworthy brand for families looking for a safe financial future… We created a narrative and visual design that highlight their exclusivity.
  categories:
    - Marketing
  built_by: Kaordica
  built_by_url: https://kaordica.design
  featured: false
- title: We Are Clarks
  url: "https://www.weareclarks.com"
  main_url: "https://www.weareclarks.com"
  source_url: "https://github.com/abeaclark/weareclarks"
  description: >
    A family travel blog.
  categories:
    - Blog
    - Travel
  built_by: Abe Clark
  built_by_url: https://www.linkedin.com/in/abrahamclark/
  featured: false
- title: Guillaume Briday's Blog
  main_url: "https://guillaumebriday.fr/"
  url: "https://guillaumebriday.fr/"
  source_url: "https://github.com/guillaumebriday/guillaumebriday.fr"
  description: >
    My personal blog built with Gatsby and Tailwind CSS.
  categories:
    - Blog
    - Web Development
    - Technology
  built_by: Guillaume Briday
  built_by_url: https://guillaumebriday.fr/
  featured: false
- title: SEOmonitor
  main_url: "https://www.seomonitor.com"
  url: "https://www.seomonitor.com"
  description: >
    SEOmonitor is a suite of SEO tools dedicated to agencies.
  categories:
    - Blog
    - Portfolio
    - Agency
  built_by: Bejamas
  built_by_url: https://bejamas.io/
  featured: false
- title: Jean Regisser's Portfolio
  main_url: "https://jeanregisser.com/"
  url: "https://jeanregisser.com/"
  source_url: "https://github.com/jeanregisser/jeanregisser.com"
  featured: false
  description: >
    Portfolio of software engineer Jean Regisser.
  categories:
    - Portfolio
    - Mobile Development
  built_by: Jean Regisser
  built_by_url: "https://jeanregisser.com/"
- title: Chase Ohlson
  url: https://chaseohlson.com
  main_url: https://chaseohlson.com
  description: >
    Portfolio of frontend engineer & web developer Chase Ohlson.
  categories:
    - Portfolio
    - Web Development
  built_by: Chase Ohlson
  built_by_url: https://chaseohlson.com
  featured: false
- title: Zach Schnackel
  url: https://zslabs.com
  main_url: https://zslabs.com
  source_url: "https://github.com/zslabs/zslabs.com"
  description: >
    Portfolio site for UI/Motion Developer, Zach Schnackel.
  categories:
    - Portfolio
    - Web Development
  built_by: Zach Schnackel
  built_by_url: "https://zslabs.com"
- title: Gremlin
  url: https://www.gremlin.com
  main_url: https://www.gremlin.com
  description: >
    Gremlin's Failure as a Service finds weaknesses in your system before they cause problems.
  categories:
    - Marketing
- title: Headless.page
  main_url: https://headless.page/
  url: https://headless.page/
  description: >
    Headless.page is a directory of eCommerce sites featuring headless architecture, PWA features and / or the latest JavaScript technology.
  categories:
    - Directory
    - eCommerce
  built_by: Subscribe Pro
  built_by_url: https://www.subscribepro.com/
  featured: false
- title: Ouracademy
  main_url: https://our-academy.org/
  url: https://our-academy.org/
  source_url: "https://github.com/ouracademy/website"
  description: >
    Ouracademy is an organization that promoves the education in software development through blog posts & videos smiley.
  categories:
    - Open Source
    - Blog
    - Education
  built_by: Ouracademy
  built_by_url: https://github.com/ouracademy
  featured: false
- title: Tenon.io
  main_url: https://tenon.io
  url: https://tenon.io
  description: >
    Tenon.io is an accessibility tooling, services and consulting company.
  categories:
    - API
    - Accessibility
    - Business
    - Consulting
    - Technology
  built_by: Tenon.io
  built_by_url: https://tenon.io
  featured: false
- title: Projectival
  url: https://www.projectival.de/
  main_url: https://www.projectival.de/
  description: >
    Freelancer Online Marketing & Web Development in Cologne, Germany
  categories:
    - Freelance
    - Marketing
    - Web Development
    - Blog
    - Consulting
    - SEO
    - Business
  built_by: Sascha Klapetz
  built_by_url: https://www.projectival.de/
  featured: false
- title: Hetzner Online Community
  main_url: https://community.hetzner.com
  url: https://community.hetzner.com
  description: >
    Hetzner Online Community provides a free collection of high-quality tutorials, which are based on free and open source software, on a variety of topics such as development, system administration, and other web technology.
  categories:
    - Web Development
    - Technology
    - Programming
    - Open Source
    - Community
  built_by: Hetzner Online GmbH
  built_by_url: https://www.hetzner.com/
  featured: false
- title: AGYNAMIX
  url: https://www.agynamix.de/
  main_url: https://www.agynamix.de/
  source_url: https://github.com/tuhlmann/agynamix.de
  description: >
    Full Stack Java, Scala, Clojure, TypeScript, React Developer in Thalheim, Germany
  categories:
    - Freelance
    - Web Development
    - Programming
    - Blog
    - Consulting
    - Portfolio
    - Business
  built_by: Torsten Uhlmann
  built_by_url: https://www.agynamix.de/
  featured: false
- title: syracuse.io
  url: https://syracuse.io
  main_url: https://syracuse.io
  source_url: https://github.com/syracuseio/syracuseio/
  description: >
    Landing page for Syracuse NY Software Development Meetup Groups
  categories:
    - Community
  built_by: Benjamin Lannon
  built_by_url: https://lannonbr.com
- title: Render Documentation
  main_url: https://render.com/docs
  url: https://render.com/docs
  description: >
    Render is the easiest place to host your sites and apps. We use Gatsby for everything on https://render.com, including our documentation. The site is deployed on Render as well! We also have a guide to deploying Gatsby apps on Render: https://render.com/docs/deploy-gatsby.
  categories:
    - Web Development
    - Programming
    - Documentation
    - Technology
  built_by: Render Developers
  built_by_url: https://render.com
  featured: false
- title: prima
  url: https://www.prima.co
  main_url: https://www.prima.co
  description: >
    Discover industry-defining wellness content and trusted organic hemp CBD products safely supporting wellness, stress, mood, skin health, and balance.
  categories:
    - Blog
    - eCommerce
    - Education
  built_by: The Couch
  built_by_url: https://thecouch.nyc
- title: Gatsby Guides
  url: https://gatsbyguides.com/
  main_url: https://gatsbyguides.com/
  description: >
    Free tutorial course about using Gatsby with a CMS.
  categories:
    - Education
    - Documentation
    - Web Development
  built_by: Osio Labs
  built_by_url: https://osiolabs.com/
  featured: false
- title: Architude
  url: https://architudedesign.com
  main_url: https://architudedesign.com
  description: >
    筑冶 Architude International Design Consultants
  categories:
    - Design
    - Landing Page
    - Gallery
  built_by: Neo Nie
  built_by_url: https://github.com/nihgwu
  featured: false
- title: Arctica
  url: https://arctica.io
  main_url: https://arctica.io
  description: >
    Arctica specialises in purpose-built web sites and progressive web applications with user optimal experiences, tailored to meet the objectives of your business.
  categories:
    - Portfolio
    - Agency
    - Design
    - Web Development
  built_by: Arctica
  built_by_url: https://arctica.io
  featured: false
- title: Shard Ventures
  url: https://shard.vc
  main_url: https://shard.vc
  description: >
    Shard is building new online companies from scratch, partnering with other like-minded founders to start and invest in technology companies.
  categories:
    - Finance
    - Technology
    - Portfolio
  built_by: Arctica
  built_by_url: https://arctica.io
  featured: false
- title: David Brookes
  url: https://davidbrookes.me
  main_url: https://davidbrookes.me
  description: >
    Specialising in crafting stylish, high performance websites and applications that get results, using the latest cutting edge web development technologies.
  categories:
    - Portfolio
    - Freelance
    - Web Development
  built_by: Arctica
  built_by_url: https://arctica.io
  featured: false
- title: Dennis Morello
  url: https://morello.dev
  main_url: https://morello.dev
  source_url: https://gitlab.com/dennismorello/dev-blog
  description: >
    morello.dev is a development and technology blog written by Dennis Morello.
  categories:
    - Blog
    - Education
    - Web Development
    - Open Source
    - Technology
  built_by: Dennis Morello
  built_by_url: https://twitter.com/dennismorello
  featured: false
- title: BaseTable
  url: https://autodesk.github.io/react-base-table/
  main_url: https://autodesk.github.io/react-base-table/
  source_url: https://github.com/Autodesk/react-base-table
  description: >
    BaseTable is a react table component to display large data set with high performance and flexibility.
  categories:
    - Web Development
    - Documentation
    - Open Source
  built_by: Neo Nie
  built_by_url: https://github.com/nihgwu
  featured: false
- title: herper.io
  url: https://herper.io
  main_url: https://herper.io
  description: >
    Portfolio website for Jacob Herper - a Front End Web Developer with a passion for all things digital. I have more than 10 years experience working in web development.
  categories:
    - Portfolio
    - Web Development
    - Freelance
    - Design
    - SEO
  built_by: Jacob Herper
  built_by_url: https://github.com/jakeherp
  featured: false
- title: Artem Sapegin Photography
  description: >
    Photography portfolio and blog of Artem Sapegin, an award-losing photographer living in Berlin, Germany. Landscapes, cityscapes and dogs.
  main_url: "https://morning.photos/"
  url: "https://morning.photos/"
  source_url: "https://github.com/sapegin/morning.photos"
  categories:
    - Portfolio
    - Photography
  built_by: Artem Sapegin
  built_by_url: "https://github.com/sapegin"
- title: Pattyrn
  main_url: https://pattyrn.com
  url: https://pattyrn.com
  description: >
    Pattyrn uses advanced machine learning AI to analyze the platform’s your teams use, making it easy to solve performance problems, reduce bottlenecks, and monitor culture health to optimize your ROI and help boost performance without causing burn out.
  categories:
    - Marketing
    - Technology
  built_by: Pattyrn
  built_by_url: https://twitter.com/Pattyrn4
  featured: false
- title: Intranet Italia Day
  main_url: https://www.intranetitaliaday.it/en
  url: https://www.intranetitaliaday.it/en
  description: >
    The Italian event dedicated to the digital workplace that focuses on planning, governance and company intranet management
  categories:
    - Event
    - Conference
  built_by: Ariadne Digital
  built_by_url: https://www.ariadnedigital.it
  featured: false
- title: Textually Stylo
  main_url: https://www.textually.net
  url: https://www.textually.net
  description: >
    Stylo Markdown writing App marketing/documentation website by Textually Inc.
  categories:
    - Marketing
    - Technology
    - Blog
    - Documentation
  built_by: Sébastien Hamel
  built_by_url: https://www.textually.net
  featured: false
- title: OneDeck
  main_url: https://www.onedeck.co
  url: https://www.onedeck.co
  description: >
    OneDeck is a simple yet powerful tool for creating and sharing your one-page investment summary in under 10 minutes.
  categories:
    - Finance
    - Technology
  built_by: William Neill
  built_by_url: https://twitter.com/williamneill
  featured: false
- title: Assortment
  main_url: https://assortment.io
  url: https://assortment.io
  description: >
    Assortment aims to provide detailed tutorials (and more) for developers of all skill levels within the Web Development Industry. Attempting to cut out the fluff and arm you with the facts.
  categories:
    - Blog
    - Web Development
  built_by: Luke Whitehouse
  built_by_url: https://twitter.com/_lukewh
  featured: false
- title: Mission42
  main_url: https://mission42.zauberware.com
  url: https://mission42.zauberware.com
  description: >
    A landing page for the mobile app Mission42. Mission42 wants to help you learn new skills.
  categories:
    - App
    - Learning
    - Education
    - Landing Page
  built_by: Philipp Siegmund, zauberware
  built_by_url: https://www.zauberware.com
- title: Altstadtdomizil Idstein
  main_url: http://www.altstadtdomizil-idstein.de/
  url: http://www.altstadtdomizil-idstein.de/
  description: >
    A landing page for a holiday apartment in Idstein, Germany.
  categories:
    - Landing Page
    - Travel
    - Real Estate
  built_by: Simon Franzen, zauberware
  built_by_url: https://www.zauberware.com
- title: Gerald Martinez Dev
  main_url: https://gmartinez.dev/
  url: https://gmartinez.dev/
  source_url: https://github.com/nephlin7/gmartinez.dev
  description: >
    Personal web site for show my skills and my works.
  categories:
    - Web Development
    - Portfolio
  built_by: Gerald Martinez
  built_by_url: https://twitter.com/GeraldM_92
  featured: false
- title: Becreatives
  main_url: "https://becreatives.com"
  url: "https://becreatives.com"
  featured: false
  description: >
    Digital software house. Enlights ideas. Think smart execute harder.
  categories:
    - Technology
    - Web Development
    - Agency
    - Marketing
  built_by: Becreatives
  built_by_url: "https://becreatives.com"
- title: Paul Clifton Photography
  main_url: https://paulcliftonphotography.com
  url: https://paulcliftonphotography.com
  featured: false
  description: >
    A full migration from WordPress to GatsbyJS and DatoCMS. Includes custom cropping on images as viewport changes size and also an infinity scroll that doesn't preload all of the results.
  categories:
    - Blog
    - Portfolio
    - Gallery
    - Photography
  built_by: Little Wolf Studio
  built_by_url: https://littlewolfstudio.co.uk
- title: Atte Juvonen - Blog
  url: https://www.attejuvonen.fi/
  main_url: https://www.attejuvonen.fi/
  source_url: https://github.com/baobabKoodaa/blog
  description: >
    Tech-oriented personal blog covering topics like AI, data, voting, game theory, infosec and software development.
  categories:
    - Blog
    - Data
    - JavaScript
    - Programming
    - Science
    - Security
    - Technology
    - Web Development
  featured: false
- title: Kibuk Construction
  url: https://kibukconstruction.com/
  main_url: https://kibukconstruction.com/
  description: >
    Kibuk Construction is a fully licensed and insured contractor specializing in Siding, Decks, Windows & Doors!
  categories:
    - Business
  built_by: David Krasniy
  built_by_url: http://dkrasniy.com
- title: RedCarpetUp
  main_url: https://www.redcarpetup.com
  url: https://www.redcarpetup.com/
  description: >
    RedCarpetUp's home page for a predominantly mobile-only customer base in India with major constraints on bandwidth availability
  categories:
    - Finance
  built_by: RedCarpet Dev Team
  built_by_url: https://www.redcarpetup.com
  featured: false
- title: talita traveler
  url: https://talitatraveler.com/
  main_url: https://talitatraveler.com/
  source_url: https://github.com/afuh/talitatraveler
  description: >
    Talita Traveler's personal blog.
  categories:
    - Blog
  built_by: Axel Fuhrmann
  built_by_url: https://axelfuhrmann.com/
  featured: false
- title: Pastelería el Progreso
  url: https://pasteleriaelprogreso.com/
  main_url: https://pasteleriaelprogreso.com/
  source_url: https://github.com/afuh/elprogreso
  description: >
    Famous bakery in Buenos Aires.
  categories:
    - Food
    - Gallery
  built_by: Axel Fuhrmann
  built_by_url: https://axelfuhrmann.com/
  featured: false
- title: Maitrik's Portfolio
  url: https://www.maitrikpatel.com/
  main_url: https://www.maitrikpatel.com/
  source_url: https://github.com/maitrikjpatel/portfolio
  description: >
    Portfolio of a Front-End Developer / UX Designer who designs and develops pixel perfect user interface, experiences and web applications.
  categories:
    - Portfolio
    - Blog
    - Design
    - Web Development
  built_by: Maitrik Patel
  built_by_url: https://www.maitrikpatel.com/
  featured: false
- title: PicPick
  url: https://picpick.app/
  main_url: https://picpick.app/
  description: >
    All-in-one Graphic Design Tool, Screen Capture Software, Image Editor, Color Picker, Pixel Ruler and More
  categories:
    - Productivity
    - App
    - Technology
  built_by: NGWIN
  built_by_url: https://picpick.app/
  featured: false
- title: Ste O'Neill
  main_url: https://www.steoneill.dev
  url: https://www.steoneill.dev
  description: >
    MVP of a portfolio site for a full stack UK based developer.
  categories:
    - Blog
    - Portfolio
  built_by: Ste O'Neill
  built_by_url: https://steoneill.dev
  featured: false
- title: Filipe Santos Correa's Portfolio
  description: >
    Filipe's Personal About Me / Portfolio.
  main_url: "https://filipesantoscorrea.com/"
  url: "https://filipesantoscorrea.com/"
  source_url: "https://github.com/Safi1012/filipesantoscorrea.com"
  featured: false
  categories:
    - Portfolio
- title: Progressive Massachusetts Legislator Scorecard
  main_url: https://scorecard.progressivemass.com
  url: https://scorecard.progressivemass.com
  featured: false
  source_url: https://github.com/progressivemass/legislator-scorecard
  description: >
    Learn about MA state legislators' voting records through a progressive lens
  categories:
    - Government
    - Education
  built_by: Alex Holachek
  built_by_url: "https://alex.holachek.com/"
- title: Jeff Wolff – Portfolio
  main_url: https://www.jeffwolff.net
  url: https://www.jeffwolff.net
  featured: false
  description: >
    A guy from San Diego who makes websites.
  categories:
    - Blog
    - Portfolio
    - Web Development
- title: Jp Valery – Portfolio
  main_url: https://jpvalery.photo
  url: https://jpvalery.photo
  featured: false
  description: >
    Self-taught photographer documenting spaces and people
  categories:
    - Portfolio
    - Photography
- title: Prevue
  main_url: https://www.prevue.io
  url: https://www.prevue.io
  featured: false
  description: >
    All in One Prototyping Tool For Vue Developers
  categories:
    - Open Source
    - Web Development
- title: Gold Medal Flour
  main_url: https://www.goldmedalflour.com
  url: https://www.goldmedalflour.com
  description: >
    Gold Medal Four is a brand of flour products owned by General Mills. The new site was built using Gatsby v2 with data sources from WordPress and an internal recipe API, and features multifaceted recipe filtering and a modified version of Gatsby Image to support art direction images.
  categories:
    - Food
  built_by: General Mills Branded Sites Dev Team
  built_by_url: https://www.generalmills.com
  featured: false
- title: Fifth Gait Technologies
  main_url: https://5thgait.com
  url: https://5thgait.com
  featured: false
  description: >
    Fifth Gait is a small business in the defense and space industry that is run and owned by physicists and engineers that have worked together for decades. The site was built using Gatsby V2.
  categories:
    - Government
    - Science
    - Technology
  built_by: Jonathan Z. Fisher
  built_by_url: "https://jonzfisher.com"
- title: Sal's Pals
  main_url: https://www.sals-pals.net
  url: https://www.sals-pals.net
  featured: false
  description: >
    Sal's Pals is a professional dog walking and pet sitting service based in Westfield, NJ. New site built with gatsby v2.
  categories:
    - Business
- title: Zuyet Awarmatrip
  main_url: https://www.zuyetawarmatrip.com
  url: https://www.zuyetawarmatrip.com
  featured: false
  description: >
    Zuyet Awarmatrip is a subsidiary identity within the personal ecosystem of Zuyet Awarmatik, focusing on travel and photography.
  categories:
    - Travel
    - Photography
  built_by: Zuyet Awarmatik
- title: manuvel.be
  url: https://www.manuvel.be
  main_url: https://www.manuvel.be
  source_url: https://github.com/riencoertjens/manuvelsite
  description: >
    Cycling themed café coming this april in Sint Niklaas, Belgium. One page with funky css-grid and gatsby-image trickery!
  categories:
    - Food
  built_by: WEBhart
  built_by_url: https://www.web-hart.com
  featured: false
- title: WEBhart
  url: https://www.web-hart.com
  main_url: https://www.web-hart.com
  description: >
    Hi, I'm Rien (pronounced Reen) from Belgium but based in Girona, Spain. I'm an autodidact, committed to learning until the end of time.
  categories:
    - Portfolio
    - Design
    - Web Development
    - Freelance
  built_by: WEBhart
  built_by_url: https://www.web-hart.com
  featured: false
- title: nicdougall.com
  url: https://nicdougall.netlify.com/
  main_url: https://nicdougall.netlify.com/
  source_url: https://github.com/riencoertjens/nicdougall.com
  description: >
    Athlete website with Netlify CMS for blog content.
  categories:
    - Blog
  built_by: WEBhart
  built_by_url: https://www.web-hart.com
  featured: false
- title: het Groeiatelier
  url: https://www.hetgroeiatelier.be/
  main_url: https://www.hetgroeiatelier.be/
  description: >
    Workspace for talent development and logopedics. One page site with basic info and small calendar CMS.
  categories:
    - Marketing
  built_by: WEBhart
  built_by_url: https://www.web-hart.com
  featured: false
- title: Lebuin D'Haese
  url: https://www.lebuindhaese.be/
  main_url: https://www.lebuindhaese.be/
  description: >
    Artist portfolio website. Powered by a super simple Netlify CMS to easily add blog posts or new art pieces.
  categories:
    - Portfolio
    - Blog
  built_by: WEBhart
  built_by_url: https://www.web-hart.com
  featured: false
- title: Iefke Molenstra
  url: https://www.iefke.be/
  main_url: https://www.iefke.be/
  description: >
    Artist portfolio website. Powered by a super simple Netlify CMS to easily add blog posts or new art pieces.
  categories:
    - Portfolio
    - Blog
  built_by: WEBhart
  built_by_url: https://www.web-hart.com
  featured: false
- title: The Broomwagon
  url: https://www.thebroomwagongirona.com/
  main_url: https://www.thebroomwagongirona.com/
  description: >
    foodtruck style coffee by pro cyclist Robert Gesink. The site has a webshop with merchandise and coffee beans.
  categories:
    - eCommerce
  built_by: WEBhart
  built_by_url: https://www.web-hart.com
- title: Pella Windows and Doors
  main_url: https://www.pella.com
  url: https://www.pella.com
  featured: false
  description: >
    The Pella Corporation is a privately held window and door manufacturing
  categories:
    - Business
- title: tinney.dev
  url: https://tinney.dev
  main_url: https://tinney.dev
  source_url: https://github.com/cdtinney/tinney.dev
  description: >
    Personal portfolio/blog of Colin Tinney
  categories:
    - Blog
    - Portfolio
    - Open Source
  built_by: Colin Tinney
  built_by_url: https://tinney.dev
  featured: false
- title: Monkeywrench Books
  main_url: https://monkeywrenchbooks.org
  url: https://monkeywrenchbooks.org
  description: >
    Monkeywrench Books is an all-volunteer, collectively-run bookstore and event space in Austin, TX
  categories:
    - Business
    - Community
    - Education
  built_by: Monkeywrench Books
  built_by_url: https://monkeywrenchbooks.org
- title: DeepMay.io
  main_url: https://deepmay.io
  url: https://deepmay.io
  description: >
    DeepMay is an experimental new tech bootcamp in the mountains of North Carolina.
  categories:
    - Event
    - Community
    - Technology
    - Marketing
  built_by: DeepMay
  built_by_url: https://twitter.com/deepmay_io
  featured: false
- title: Liferay.Design
  main_url: https://liferay.design
  url: https://liferay.design
  source_url: https://github.com/liferay-design/liferay.design
  description: >
    Liferay.Design is home to some of the freshest open-source designers who love to share articles and other resources for the Design Community.
  categories:
    - Blog
    - Community
    - Design
    - Marketing
    - Open Source
    - Technology
    - User Experience
  built_by: Liferay Designers
  built_by_url: https://twitter.com/liferaydesign
  featured: false
- title: Front End Remote Jobs
  main_url: https://frontendremotejobs.com
  url: https://frontendremotejobs.com
  source_url: https://github.com/benjamingrobertson/remotefrontend
  description: >
    Front End Remote Jobs features fully remote jobs for front end developers.
  categories:
    - WordPress
    - Web Development
  built_by: Ben Robertson
  built_by_url: https://benrobertson.io
  featured: false
- title: Penrose Grand Del Mar
  main_url: https://penroseatthegrand.com
  url: https://penroseatthegrand.com
  description: >
    Penrose Grand Del Mar is a luxury housing project coming soon.
  categories:
    - Real Estate
    - Design
  built_by: Chase Ohlson
  built_by_url: https://chaseohlson.com
- title: JustGraphQL
  url: https://www.justgraphql.com/
  main_url: https://www.justgraphql.com/
  source_url: https://github.com/Novvum/justgraphql
  description: >
    JustGraphQL helps developers quickly search and filter through GraphQL resources, tools, and articles.
  categories:
    - Open Source
    - Web Development
    - Technology
  built_by: Novvum
  built_by_url: https://www.novvum.io/
  featured: false
- title: Peter Macinkovic Personal Blog
  url: https://peter.macinkovic.id.au/
  main_url: https://peter.macinkovic.id.au/
  source_url: https://github.com/inkovic/peter-macinkovic-static-site
  description: >
    Personal Website and Blog of eCommerce SEO Specialist and Digital Marketer Peter Macinkovic.
  categories:
    - SEO
    - Marketing
    - Blog
  featured: false
- title: NH Hydraulikzylinder
  main_url: https://nh-hydraulikzylinder.com
  url: https://nh-hydraulikzylinder.com
  description: >
    High quality & high performance hydraulic cylinders manufactured in Austria based on the clients requirements
  categories:
    - Business
  built_by: MangoART
  built_by_url: https://www.mangoart.at
  featured: false
- title: Frauennetzwerk Linz-Land
  main_url: https://frauennetzwerk-linzland.net
  url: https://frauennetzwerk-linzland.net
  description: >
    Homepage for the local women's association providing support to people in need offline and online (Livechat integration)
  categories:
    - Nonprofit
  built_by: MangoART
  built_by_url: https://www.mangoart.at
  featured: false
- title: Mein Traktor
  main_url: http://www.mein-traktor.at/
  url: http://www.mein-traktor.at/
  description: >
    Homepage of a the main importer of SAME and Lamborghini Tractors in Austria with customer support area
  categories:
    - Business
    - App
  built_by: MangoART
  built_by_url: https://www.mangoart.at
  featured: false
- title: Lamborghini Traktoren
  main_url: https://lamborghini-traktor.at
  url: https://lamborghini-traktor.at
  description: >
    Lamborghini Tractors - Landing page for the brand in Austria
  categories:
    - Business
  built_by: MangoART
  built_by_url: https://www.mangoart.at
  featured: false
- title: Holly Lodge Community Centre - Highgate, London
  main_url: https://www.hlcchl.org/
  url: https://www.hlcchl.org/
  source_url: https://github.com/eugelogic/hlcchl-gatsby
  description: >
    The Holly Lodge Community Centre - Highgate, London has a shiny new website built with Gatsby v2 that makes important contributions towards a faster, more secure and environmentally friendly web for everyone.
  categories:
    - Community
    - Event
    - Nonprofit
  built_by: Eugene Molari Developer
  built_by_url: https://twitter.com/EugeneMolari
  featured: false
- title: blackcater's blog
  url: https://www.blackcater.win
  main_url: https://www.blackcater.win
  source_url: https://github.com/blackcater/blog
  description: >
    Blog like Medium, for person and team.
  categories:
    - Blog
    - Web Development
  built_by: blackcater
  built_by_url: https://github.com/blackcater
  featured: false
- title: Kenneth Kwakye-Gyamfi Portfolio Site
  url: https://www.kwakye-gyamfi.com
  main_url: https://www.kwakye-gyamfi.com
  source_url: https://www.github.com/cross19xx/cross-site
  description: >
    Personal portfolio site for Kenneth Kwakye-Gyamfi, a mobile and web full stack applications developer currently based in Accra, Ghana.
  categories:
    - SEO
    - Web Development
    - Open Source
    - Portfolio
  featured: false
- title: Gareth Weaver
  url: https://www.garethweaver.com/
  main_url: https://www.garethweaver.com/
  source_url: https://github.com/garethweaver/public-site-react
  description: >
    A personal portfolio of a London based frontend developer built with Gatsby 2, Redux and Sass
  categories:
    - Portfolio
    - Web Development
  built_by: Gareth Weaver
  built_by_url: https://twitter.com/garethdweaver
  featured: false
- title: Mailjet
  url: https://dev.mailjet.com/
  main_url: https://dev.mailjet.com/
  description: >
    Mailjet is an easy-to-use all-in-one e-mail platform.
  categories:
    - API
    - Documentation
  featured: false
- title: Peintagone
  url: https://www.peintagone.be/
  main_url: https://www.peintagone.be/
  description: >
    Peintagone is a superior quality paint brand with Belgian tones.
  categories:
    - Portfolio
    - Gallery
  built_by: Sebastien Crepin
  built_by_url: https://github.com/opeah
  featured: false
- title: Let's Do Dish!
  url: https://letsdodish.com
  main_url: https://letsdodish.com
  description: >
    A new recipe site for people who enjoy cooking great food in their home kitchen. Find some great meal ideas! Let's do dish!
  categories:
    - Blog
    - Food
  built_by: Connerra
  featured: false
- title: AWS Amplify Community
  url: https://amplify.aws/community/
  main_url: https://amplify.aws/community/
  source_url: https://github.com/aws-amplify/community
  description: >
    Amplify Community is a hub for developers building fullstack serverless applications with Amplify to easily access content (such as events, blog posts, videos, sample projects, and tutorials) created by other members of the Amplify community.
  categories:
    - Blog
    - Directory
    - Education
    - Technology
  built_by: Nikhil Swaminathan
  built_by_url: https://github.com/swaminator
  featured: false
- title: Cal State Monterey Bay
  url: https://csumb.edu
  main_url: https://csumb.edu
  source_url: https://github.com/csumb/csumb-gatsby
  description: >
    A website for the entire campus of California State University, Monterey Bay.
  categories:
    - Education
    - Government
  built_by: CSUMB Web Team
  built_by_url: https://csumb.edu/web/team
  featured: false
- title: BestPricingPages.com
  url: https://bestpricingpages.com
  main_url: https://bestpricingpages.com
  source_url: https://github.com/jpvalery/pricingpages/
  description: >
    A repository of the best pricing pages by the best companies. Built in less than a week.
    Inspired by RGE and since pricingpages.xyz no longer exists, I felt such a resource was missing and could be helpful to many people.
  categories:
    - Business
    - Community
    - Entrepreneurship
    - Open Source
    - Technology
  built_by: Jp Valery
  built_by_url: https://jpvalery.me
  featured: false
- title: Lendo Austria
  url: https://lendo.at
  main_url: https://lendo.at
  description: >
    A Comparison site for best private loan offer from banks in Austria.
  categories:
    - Business
    - Finance
  built_by: Lendo developers
  featured: false
- title: Visual Cloud FX
  url: https://visualcloudfx.com
  main_url: https://visualcloudfx.com
  source_url: https://github.com/jjcav84/visualcloudfx
  description: >
    Basic static site built with MDBootstrap, React, and Gatsby
  categories:
    - Consulting
    - Portfolio
  built_by: Jacob Cavazos
  built_by_url: https://jacobcavazos.com
- title: Matthew Miller (Me4502)
  url: https://matthewmiller.dev
  main_url: https://matthewmiller.dev
  description: >
    The personal site, blog and portfolio of Matthew Miller (Me4502)
  categories:
    - Blog
    - Programming
    - Technology
    - Portfolio
  built_by: Matthew Miller
  featured: false
- title: Årets Kontor
  url: https://aretskontor.newst.se
  main_url: https://aretskontor.newst.se
  description: >
    A swedish competition for "office of the year" in sweden with a focus on design. Built with MDBootstrap and Gatsby.
  categories:
    - Real Estate
    - Marketing
  built_by: Victor Björklund
  built_by_url: https://victorbjorklund.com
  featured: false
- title: Kyma
  url: https://kyma-project.io
  main_url: https://kyma-project.io
  source_url: https://github.com/kyma-project/website
  description: >
    This website holds overview, blog and documentation for Kyma open source project that is a Kubernates based application extensibility framework.
  categories:
    - Documentation
    - Blog
    - Technology
    - Open Source
  built_by: Kyma developers
  built_by_url: https://twitter.com/kymaproject
  featured: false
- title: Verso
  main_url: https://verso.digital
  url: https://verso.digital
  description: >
    Verso is a creative technology studio based in Singapore. Site built with Gatsby and Netlify.
  categories:
    - Agency
    - Consulting
    - Design
    - Technology
  built_by: Verso
  built_by_url: https://verso.digital
  featured: false
- title: Camilo Holguin
  url: https://camiloholguin.me
  main_url: https://camiloholguin.me
  source_url: https://github.com/camiloholguin/gatsby-portfolio
  description: >
    Portfolio site using GatsbyJS and WordPress REST API.
  categories:
    - WordPress
    - Portfolio
    - Web Development
  built_by: Camilo Holguin
  built_by_url: https://camiloholguin.me
  featured: false
- title: Bennett Hardwick
  url: https://bennetthardwick.com
  main_url: https://bennetthardwick.com
  description: >
    The personal website and blog of Bennett Hardwick, an Australian software developer and human being.
  categories:
    - Blog
    - Programming
    - Technology
  source_url: https://github.com/bennetthardwick/website
  built_by: Bennett Hardwick
  built_by_url: https://bennetthardwick.com
  featured: false
- title: Kodingnesia
  url: https://kodingnesia.com/
  main_url: https://kodingnesia.com/
  description: >
    Kodingnesia is a place for learning programming & linux in Bahasa Indonesia.
  categories:
    - Blog
    - Programming
    - Technology
  built_by: Frisko Mayufid
  built_by_url: https://frisko.space
- title: Sindhuka
  url: https://sindhuka.org/
  main_url: https://sindhuka.org/
  description: >
    Official website of the Sindhuka initiative, a sustainable farmers' network in Nepal.
  categories:
    - Business
    - Community
    - Government
    - Marketing
  source_url: https://github.com/Polcius/sindhuka-serif
  built_by: Pol Milian
  built_by_url: https://github.com/Polcius/
  featured: false
- title: ERS HCL Open Source Portal
  url: https://ers-hcl.github.io/
  main_url: https://ers-hcl.github.io/
  description: >
    Official site for ERS-HCL GitHub organizational site. This is a hybrid app with static and dynamic content, providing a details of the open source projects, initiatives, innovation ideas within ERS-HCL. It pulls data from various data sources including GitHub APIs, MDX based blog posts, excel files. It also hosts an ideas app that is based on Firebase.
  categories:
    - Open Source
    - Blog
    - Technology
    - Web Development
    - Community
    - Documentation
  source_url: https://github.com/ERS-HCL/gatsby-ershcl-app
  built_by: Tarun Kumar Sukhu
  built_by_url: https://github.com/tsukhu
- title: Sandbox
  url: https://www.sandboxneu.com/
  main_url: https://www.sandboxneu.com/
  source_url: https://github.com/sandboxneu/sandboxneu.com
  description: >
    Official website of Sandbox, a Northeastern University student group that builds software for researchers.
  categories:
    - Marketing
  built_by: Sandbox at Northeastern
  built_by_url: https://github.com/sandboxneu/
  featured: false
- title: Accessible App
  main_url: https://accessible-app.com
  url: https://accessible-app.com
  source_url: https://github.com/accessible-app/accessible-app_com
  description: >
    Learn how to build inclusive web applications and Single Page Apps in modern JavaScript frameworks. This project collects strategies, links, patterns and plugins for React, Vue and Angular.
  categories:
    - Accessibility
    - Web Development
    - JavaScript
  built_by: Marcus Herrmann
  built_by_url: https://marcus.io
  featured: false
- title: PygmalionPolymorph
  url: https://pygmalionpolymorph.com
  main_url: https://pygmalionpolymorph.com
  source_url: https://github.com/PygmalionPolymorph/portfolio
  description: >
    Portfolio of artist, musician and developer PygmalionPolymorph.
  categories:
    - Portfolio
    - Gallery
    - Music
    - Photography
    - Web Development
  built_by: PygmalionPolymorph
  built_by_url: https://pygmalionpolymorph.com
  featured: false
- title: Gonzalo Nuñez Photographer
  main_url: https://www.gonzalonunez.com
  url: https://www.gonzalonunez.com
  description: >
    Website for Cancun based destination wedding photographer Gonzalo Nuñez. Site built with GatsbyJS, WordPress API and Netlify.
  categories:
    - Photography
    - Portfolio
    - WordPress
  built_by: Miguel Mayo
  built_by_url: https://www.miguelmayo.com
  featured: false
- title: Element 84
  main_url: https://www.element84.com
  url: https://www.element84.com
  description: >
    Element 84 is software engineering and design firm that helps companies and government agencies solve problems using remote sensing, life sciences, and transportation data in the cloud.
  categories:
    - Agency
    - Blog
    - Business
    - Consulting
    - Data
    - Design
    - Government
    - Portfolio
    - Programming
    - Science
    - Technology
    - User Experience
    - Web Development
- title: Raconteur Agency
  main_url: https://www.raconteur.net/agency
  url: https://www.raconteur.net/agency
  description: >
    Raconteur Agency is a London-based content marketing agency for B2B brands. We have rebuilt their site with Gatsby v2 using their existing WordPress backend as the data source. By switching from WordPress to GatsbyJS we have achieved a 200%+ improvement in page load times and went from a Lighthouse performance score of 49 to 100.
  categories:
    - Agency
    - Marketing
    - WordPress
  built_by: Jacob Herper
  built_by_url: https://herper.io
  featured: false
- title: GreenOrbit
  main_url: https://greenorbit.com/
  url: https://greenorbit.com/
  description: >
    Cloud-based intranet software. Get your people going with everything you need, built in.
  categories:
    - Business
    - App
    - Productivity
    - Technology
  built_by: Effective Digital
  built_by_url: https://effective.digital/
- title: Purple11
  main_url: https://purple11.com/
  url: https://purple11.com/
  description: >
    Purple11 is a site for photography and photo retouching tips and tricks.
  categories:
    - Blog
    - Photography
  built_by: Sébastien Noël
  built_by_url: https://blkfuel.com/
  featured: false
- title: PerfReviews
  main_url: https://perf.reviews/
  url: https://perf.reviews/
  source_url: https://github.com/PerfReviews/PerfReviews
  description: >
    The best content about web performance in spanish language.
  categories:
    - Web Development
  built_by: Joan León & José M. Pérez
  built_by_url: https://perf.reviews/nosotros/
  featured: false
- title: Un Backend - Blog
  main_url: https://www.unbackend.pro/
  url: https://www.unbackend.pro/
  description: >
    The personal website and blog of Camilo Ramírez, a backend developer :).
  categories:
    - Blog
    - Programming
    - Technology
  source_url: https://github.com/camilortte/camilortte.github.com
  built_by: Camilo Ramírez
  built_by_url: https://www.unbackend.pro/about
  featured: false
- title: Hitesh Vaghasiya
  main_url: https://hiteshvaghasiya.com/
  url: https://hiteshvaghasiya.com/
  description: >
    This is Hitesh Vaghasiya's blog. This blog is help you an E-Commerce like Magento, Shopify, and BigCommerce.
  categories:
    - Blog
    - Programming
    - Technology
    - Web Development
  built_by: Hitesh Vaghasiya
  built_by_url: https://hiteshvaghasiya.com/
  featured: false
- title: Aditus
  main_url: https://www.aditus.io
  url: https://www.aditus.io
  description: >
    Aditus is the accessibility tool for your team. We help teams build accessible websites and products.
  categories:
    - Accessibility
    - Education
  built_by: Aditus
  built_by_url: https://www.aditus.io
  featured: false
- title: Ultra Config
  main_url: https://ultraconfig.com.au/
  url: https://ultraconfig.com.au/ultra-config-generator/
  description: >
    Ultra Config Generator is a software application for Network Engineers to efficiently manage their network infrastructure.
  categories:
    - Blog
    - Technology
  built_by: Ultra Config
  built_by_url: https://ultraconfig.com.au/
  featured: false
- title: Malice
  main_url: https://malice.fr/
  url: https://malice.fr/
  description: >
    Malice is a cyber-training  platform for learning, validating and improving security related skills through simulated scenarios and challenges.
  categories:
    - Security
    - Technology
  built_by: Sysdream
  built_by_url: https://sysdream.com/
  featured: false
- title: Nash
  main_url: https://nash.io/
  url: https://nash.io/
  description: >
    Nash is a decentralized platform for trading, payment and other financial services. Our goal is to bring distributed finance to everyone by making blockchain technology fast and easy to use. We employ an off-chain engine to match trades rapidly, but never take control of customers’ assets. Our intuitive interface offers easy access to a range of trading, payment and investment functions.
  categories:
    - Portfolio
    - Security
    - Technology
  built_by: Andrej Gajdos
  built_by_url: https://andrejgajdos.com/
  featured: false
- title: Axel Fuhrmann
  url: https://axelfuhrmann.com
  main_url: https://axelfuhrmann.com
  source_url: https://github.com/afuh/axelfuhrmann.com
  description: >
    Personal portfolio.
  categories:
    - Portfolio
    - Freelance
    - Web Development
  featured: false
- title: Alaina Viau
  url: https://www.alainaviau.com
  main_url: https://www.alainaviau.com
  description: >
    Official website of Canadian opera director, creator, and producer Alaina Viau. Site designed by Stephen Bell.
  categories:
    - Portfolio
    - Music
  built_by: Michael Uloth
  built_by_url: "https://www.michaeluloth.com"
- title: Alison Moritz
  url: https://www.alisonmoritz.com
  main_url: https://www.alisonmoritz.com
  description: >
    Official website of American stage director Alison Moritz. Site designed by Stephen Bell.
  categories:
    - Portfolio
    - Music
  built_by: Michael Uloth
  built_by_url: "https://www.michaeluloth.com"
- title: Luke Secomb Digital
  url: https://lukesecomb.digital
  main_url: https://lukesecomb.digital
  source_url: https://github.com/lukethacoder/luke-secomb-simple
  description: >
    A simple portfolio site built using TypeScript, Markdown and React Spring.
  categories:
    - Portfolio
    - Web Development
  built_by: Luke Secomb
  built_by_url: https://lukesecomb.digital
  featured: false
- title: We are Brew
  url: https://www.wearebrew.co.uk
  main_url: https://www.wearebrew.co.uk
  description: >
    Official website for Brew, a Birmingham based Digital Marketing Agency.
  categories:
    - Portfolio
    - Web Development
    - Agency
    - Marketing
  built_by: Brew Digital
  built_by_url: https://www.wearebrew.co.uk
- title: Global City Data
  main_url: https://globalcitydata.com
  url: https://globalcitydata.com
  source_url: https://github.com/globalcitydata/globalcitydata
  description: >
    Global City Data is an open, easily browsable platform to showcase peer-reviewed urban datasets and models created by different research groups.
  categories:
    - Education
    - Open Source
  built_by: Rafi Barash
  built_by_url: https://rafibarash.com
  featured: false
- title: Submittable
  url: https://www.submittable.com
  main_url: https://www.submittable.com
  description: >
    Submissions made simple. Submittalbe is a cloud-based submissions manager that lets you accept, review, and make decisions on any kind of digital content.
  categories:
    - Technology
    - Marketing
  built_by: Genevieve Crow
  built_by_url: https://github.com/g-crow
- title: Appmantle
  main_url: https://appmantle.com
  url: https://appmantle.com
  description: >
    Appmantle is a new way of creating apps. A complete modern app that you build yourself quickly & easily, without programming knowledge.
  categories:
    - App
    - Marketing
    - Landing Page
    - Mobile Development
    - Technology
  built_by: Appmantle
  built_by_url: https://appmantle.com
  featured: false
- title: Acto
  main_url: https://www.acto.dk/
  url: https://www.acto.dk/
  description: >
    Tomorrows solutions - today. Acto is an innovative software engineering company, providing your business with high-quality, scalable and maintainable software solutions, to make your business shine.
  categories:
    - Agency
    - Technology
    - Web Development
    - Mobile Development
  built_by: Acto
  built_by_url: https://www.acto.dk/
- title: Gatsby GitHub Stats
  url: https://gatsby-github-stats.netlify.com
  main_url: https://gatsby-github-stats.netlify.com
  source_url: https://github.com/lannonbr/gatsby-github-stats/
  description: >
    Statistics Dashboard for Gatsby GitHub repository
  categories:
    - Data
  built_by: Benjamin Lannon
  built_by_url: https://lannonbr.com
  featured: false
- title: Graphic Intuitions
  url: https://www.graphicintuitions.com/
  main_url: https://www.graphicintuitions.com/
  description: >
    Digital marketing agency located in Morris, Manitoba.
  categories:
    - Agency
    - Web Development
    - Marketing
  featured: false
- title: Smooper
  url: https://www.smooper.com/
  main_url: https://www.smooper.com/
  description: >
    We connect you with digital marketing experts for 1 on 1 consultation sessions
  categories:
    - Marketing
    - Directory
  featured: false
- title: Lesley Barber
  url: https://www.lesleybarber.com/
  main_url: https://www.lesleybarber.com/
  description: >
    Official website of Canadian film composer Lesley Barber.
  categories:
    - Portfolio
    - Music
  built_by: Michael Uloth
  built_by_url: https://www.michaeluloth.com
- title: Timeline of Terror
  main_url: https://timelineofterror.org/
  url: https://timelineofterror.org/
  source_url: https://github.com/Symbitic/timeline-of-terror
  description: >
    Complete guide to the events of September 11, 2001.
  categories:
    - Directory
    - Government
  built_by: Alex Shaw
  built_by_url: https://github.com/Symbitic/
  featured: false
- title: Pill Club
  url: https://thepillclub.com
  main_url: https://thepillclub.com
  description: >
    Zero Copay With Insurance + Free Shipping + Bonus Gifts + Online Delivery – Birth Control Delivery and Prescription
  categories:
    - Marketing
    - Healthcare
  built_by: Pill Club
  built_by_url: https://thepillclub.com
- title: myweekinjs
  url: https://www.myweekinjs.com/
  main_url: https://www.myweekinjs.com/
  source_url: https://github.com/myweekinjs/public-website
  description: >
    Challenge to create and/or learn something new in JavaScript each week.
  categories:
    - Blog
  built_by: Adriaan Janse van Rensburg
  built_by_url: https://github.com/HurricaneInteractive/
  featured: false
- title: The Edit Suite
  main_url: https://www.theeditsuite.com.au/
  url: https://www.theeditsuite.com.au/
  source_url: https://thriveweb.com.au/portfolio/the-edit-suite/
  description: >-
    The Edit Suite is an award winning video production and photography company based out of our Mermaid Beach studio on the Gold Coast of Australia but we also have the ability to work mobile from any location.
  categories:
    - Photography
    - Marketing
  built_by: Thrive Team - Gold Coast
  built_by_url: https://thriveweb.com.au/
  featured: false
- title: CarineRoitfeld
  main_url: https://www.carineroitfeld.com/
  url: https://www.carineroitfeld.com/
  description: >
    Online shop for Carine Roitfeld parfume
  categories:
    - eCommerce
  built_by: Ask Phill
  built_by_url: https://askphill.com
- title: EngineHub.org
  url: https://enginehub.org
  main_url: https://enginehub.org
  source_url: https://github.com/EngineHub/enginehub-website
  description: >
    The landing pages for EngineHub, the organisation behind WorldEdit, WorldGuard, CraftBook, and more
  categories:
    - Landing Page
    - Technology
    - Open Source
  built_by: Matthew Miller
  built_by_url: https://matthewmiller.dev
- title: Goulburn Physiotherapy
  url: https://www.goulburnphysiotherapy.com.au/
  main_url: https://www.goulburnphysiotherapy.com.au/
  description: >
    Goulburn Physiotherapy is a leader in injury prevention, individual and community health, and workplace health solutions across Central Victoria.
  categories:
    - Blog
    - Healthcare
  built_by: KiwiSprout
  built_by_url: https://kiwisprout.nz/
  featured: false
- title: TomTom Traffic Index
  main_url: https://www.tomtom.com/en_gb/traffic-index/
  url: https://www.tomtom.com/en_gb/traffic-index/
  description: >
    The TomTom Traffic Index provides drivers, city planners, auto manufacturers and policy makers with unbiased statistics and information about congestion levels in 403 cities across 56 countries on 6 continents.
  categories:
    - Travel
    - Data
  built_by: TomTom
  built_by_url: https://tomtom.com
  featured: false
- title: PrintAWorld | A 3D Printing and Fabrication Company
  main_url: https://prtwd.com/
  url: https://prtwd.com/
  description: >
    PrintAWorld is a NYC based fabrication and manufacturing company that specializes in 3D printing, 3D scanning, CAD Design,
    laser cutting, and rapid prototyping. We help artists, agencies and engineers turn their ideas into its physical form.
  categories:
    - Business
  featured: false
- title: Asjas
  main_url: https://asjas.co.za
  url: https://asjas.co.za/blog
  source_url: https://github.com/Asjas/Personal-Webpage
  description: >
    This is a website built with Gatsby v2 that uses Netlify CMS and Gatsby-MDX as a blog (incl. portfolio page).
  categories:
    - Web Development
    - Blog
    - Portfolio
  built_by: A-J Roos
  built_by_url: https://twitter.com/_asjas
  featured: false
- title: Glug-Infinite
  main_url: https://gluginfinite.github.io
  url: https://gluginfinite.github.io
  source_url: https://github.com/crstnmac/glug
  description: >
    This is a website built with Gatsby v2 that is deployed on GitHub using GitHub Pages and Netlify.
  categories:
    - Web Development
    - Blog
    - Portfolio
    - Agency
  built_by: Criston Macarenhas
  built_by_url: https://github.com/crstnmac
  featured: false
- title: The State of CSS Survey
  main_url: https://stateofcss.com/
  url: https://stateofcss.com/
  source_url: https://github.com/StateOfJS/state-of-css-2019
  description: >
    Annual CSS survey, brother of The State of JS Survey.
  categories:
    - Web Development
  built_by: Sacha Greif & Contribs
  built_by_url: https://github.com/StateOfJS
  featured: false
- title: Bytom Blockchain
  url: https://bytom.io/
  main_url: https://bytom.io/
  source_url: https://github.com/bytomlabs/bytom.io
  description: >
    Embrace the New Era of Bytom Blockchain
  categories:
    - Finance
    - Open Source
    - Technology
  built_by: Bytom Foundation
  built_by_url: https://bytom.io/
  featured: false
- title: Oerol Festival
  url: https://www.oerol.nl/nl/
  main_url: https://www.oerol.nl/en/
  description: >
    Oerol is a cultural festival on the island of Terschelling in the Netherlands that is held annually in June.
    The ten-day festival is focused on live, public theatre as well as music and visual arts.
  categories:
    - Event
    - Entertainment
  built_by: Oberon
  built_by_url: https://oberon.nl/
  featured: false
- title: Libra
  main_url: "https://libra.org/"
  url: "https://libra.org/"
  description: Libra's mission is to enable a simple global currency and financial infrastructure that empowers billions of people.
  featured: false
  categories:
    - Open Source
    - Technology
    - Finance
- title: Riffy Blog
  main_url: https://blog.rayriffy.com/
  url: https://blog.rayriffy.com/
  source_url: https://github.com/rayriffy/rayriffy-blog
  description: >
    Riffy Blog is async based beautiful highly maintainable site built by using Gatsby v2 with SEO optimized.
  categories:
    - Web Development
    - Blog
    - Open Source
    - Technology
    - Music
    - SEO
  built_by: Phumrapee Limpianchop
  built_by_url: https://rayriffy.com/
  featured: false
- title: The Coffee Collective
  url: https://coffeecollective.dk
  main_url: https://coffeecollective.dk
  description: >
    The Coffee Collective website is a JAM-stack based, multilingual, multi currency website/shop selling coffee, related products and subscriptions.
  categories:
    - eCommerce
    - Food
  built_by: Remotely (Anders Hallundbæk)
  built_by_url: https://remotely.dk
  featured: false
- title: Leadership Development International
  url: https://ldi.global
  main_url: https://ldi.global
  description: >
    A DatoCMS-backed site for an education and training company based in the US, China and the UAE.
  categories:
    - Education
    - Nonprofit
  built_by: Grant Holle
  built_by_url: https://grantholle.com
  featured: false
- title: Canvas 1839
  main_url: "https://www.canvas1839.com/"
  url: "https://www.canvas1839.com/"
  description: >-
    Online store for Canvas 1839 products, including pharmacological-grade CBD oil and relief cream.
  categories:
    - eCommerce
    - Marketing
  built_by: Corey Ward
  built_by_url: "http://www.coreyward.me/"
- title: Sparkle Stories
  main_url: "https://app.sparklestories.com/"
  url: "https://app.sparklestories.com/"
  description: >-
    Sparkle Stories is a streaming audio platform for children with over 1,200 original audio stories.
  categories:
    - App
    - Education
  built_by: Corey Ward
  built_by_url: "http://www.coreyward.me/"
- title: nehalist.io
  main_url: https://nehalist.io
  url: https://nehalist.io
  description: >
    nehalist.io is a blog about software development, technology and all that kind of geeky stuff.
  categories:
    - Blog
    - Web Development
    - Open Source
  built_by: Kevin Hirczy
  built_by_url: https://nehalist.io
  featured: false
- title: March and Ash
  main_url: https://marchandash.com/
  url: https://marchandash.com/
  description: >-
    March and Ash is a customer-focused, licensed cannabis dispensary located in Mission Valley.
  categories:
    - eCommerce
    - Business
    - Blog
  built_by: Blueyellow
  built_by_url: https://blueyellow.io/
  featured: false
- title: T Two Industries
  description: >
    T Two Industries is a manufacturing company specializing in building custom truck decks, truck bodies, and trailers.
  main_url: https://www.ttwo.ca
  url: https://www.ttwo.ca
  categories:
    - Business
  built_by: https://www.t2.ca
  built_by_url: https://www.t2.ca
  featured: false
- title: Cali's Finest Landscaping
  url: https://www.calisfinestlandscaping.com/
  main_url: https://www.calisfinestlandscaping.com/
  description: >
    A team of hard-working, quality-obsessed landscaping professionals looking to take dreams and transform them into reality.
  categories:
    - Business
  built_by: David Krasniy
  built_by_url: http://dkrasniy.com
  featured: false
- title: Vazco
  url: https://www.vazco.eu
  main_url: https://www.vazco.eu
  description: >
    Vazco works for clients from all around the world in future-proof technologies and help them build better products.
  categories:
    - Agency
    - Web Development
    - Blog
    - Business
    - Technology
  built_by: Vazco
  built_by_url: https://www.vazco.eu
  featured: false
- title: Major League Eating
  main_url: https://majorleagueeating.com
  url: https://majorleagueeating.com
  description: >
    Major League Eating is the professional competitive eating organization that runs the Nathan’s Famous Coney Island Hot Dog eating contest on July 4th, among other eating events.
  categories:
    - Entertainment
    - Sports
  built_by: Carmen Cincotti
  built_by_url: https://github.com/ccincotti3
  featured: false
- title: APIs You Won't Hate
  url: https://apisyouwonthate.com/blog
  main_url: https://apisyouwonthate.com
  source_url: https://github.com/apisyouwonthate/apisyouwonthate.com
  description: >
    API development is a topic very close to our hearts. APIs You Won't Hate is a team and community dedicated to learning, writing, sharing ideas and bettering understanding of API practices. Together we can eradicate APIs we hate.
  categories:
    - Blog
    - Education
    - eCommerce
    - API
    - Community
    - Learning
    - Open Source
    - Technology
    - Web Development
  built_by: Mike Bifulco
  built_by_url: https://github.com/mbifulco
  featured: false
- title: Sankarsan Kampa
  main_url: "https://traction.one"
  url: "https://traction.one"
  description: Full time programmer, part time gamer, exploring the details of programmable systems and how to stretch their capabilities.
  featured: false
  categories:
    - Portfolio
    - Freelance
- title: AwesomeDocs
  main_url: "https://awesomedocs.traction.one/"
  url: "https://awesomedocs.traction.one/install"
  source_url: "https://github.com/AwesomeDocs/website"
  description: An awesome documentation website generator!
  featured: false
  categories:
    - Open Source
    - Web Development
    - Technology
    - Documentation
  built_by: Sankarsan Kampa
  built_by_url: "https://traction.one"
- title: Prism Programming Language
  main_url: "https://prism.traction.one/"
  url: "https://prism.traction.one/"
  source_url: "https://github.com/PrismLang/website"
  description: Interpreted, high-level, programming language.
  featured: false
  categories:
    - Programming
    - Open Source
    - Technology
    - Documentation
  built_by: Sankarsan Kampa
  built_by_url: "https://traction.one"
- title: Arnondora
  main_url: "https://arnondora.in.th/"
  url: "https://arnondora.in.th/"
  source_url: "https://github.com/arnondora/arnondoraBlog"
  description: Arnondora is a personal blog by Arnon Puitrakul
  categories:
    - Blog
    - Programming
    - Technology
  built_by: Arnon Puitrakul
  built_by_url: "https://arnondora.in.th/"
  featured: false
- title: KingsDesign
  url: "https://www.kingsdesign.com.au/"
  main_url: "https://www.kingsdesign.com.au/"
  description: KingsDesign is a Hobart based web design and development company. KingsDesign creates, designs, measures and improves web based solutions for businesses and organisations across Australia.
  categories:
    - Agency
    - Technology
    - Portfolio
    - Consulting
    - User Experience
  built_by: KingsDesign
  built_by_url: "https://www.kingsdesign.com.au"
- title: EasyFloh | Easy Flows for all
  url: "https://www.easyfloh.com"
  main_url: "https://www.easyfloh.com"
  description: >
    EasyFloh is for creating simple flows for your organisation. An organisation
    can design own flows with own stages.
  categories:
    - Business
    - Landing Page
  built_by: Vikram Aroskar
  built_by_url: "https://medium.com/@vikramaroskar"
  featured: false
- title: Home Alarm Report
  url: https://homealarmreport.com/
  main_url: https://homealarmreport.com/
  description: >
    Home Alarm Report is dedicated to helping consumers make informed decisions
    about home security solutions. The site was easily migrated from a legacy WordPress
    installation and the dev team chose Gatsby for its site speed and SEO capabilities.
  categories:
    - Blog
    - Business
    - SEO
    - Technology
  built_by: Centerfield Media
  built_by_url: https://www.centerfield.com
- title: Just | FX for treasurers
  url: "https://www.gojust.com"
  main_url: "https://www.gojust.com"
  description: >
    Just provides a single centralized view of FX for corporate treasurers. See interbank market prices, and access transaction cost analysis.
  categories:
    - Finance
    - Technology
  built_by: Bejamas
  built_by_url: "https://bejamas.io/"
  featured: false
- title: Bureau for Good | Nonprofit branding, web and print communications
  url: "https://www.bureauforgood.com"
  main_url: "https://www.bureauforgood.com"
  description: >
    Bureau for Good helps nonprofits explain why they matter across digital & print media. Bureau for Good crafts purpose-driven identities, websites & print materials for changemakers.
  categories:
    - Nonprofit
    - Agency
    - Design
  built_by: Bejamas
  built_by_url: "https://bejamas.io/"
  featured: false
- title: Atelier Cartier Blumen
  url: "https://www.ateliercartier.ch"
  main_url: "https://www.ateliercartier.ch"
  description: >
    Im schönen Kreis 6 in Zürich kreiert Nicole Cartier Blumenkompositionen anhand Charaktereigenschaften oder Geschichten zur Person an. Für wen ist Dein Blumenstrauss gedacht? Einzigartige Floristik Blumensträusse, Blumenabos, Events, Shootings. Site designed by https://www.stolfo.co
  categories:
    - eCommerce
    - Design
  built_by: Bejamas
  built_by_url: "https://bejamas.io/"
  featured: false
- title: Veronym – Cloud Security Service Provider
  url: "https://www.veronym.com"
  main_url: "https://www.veronym.com"
  description: >
    Veronym is securing your digital transformation. A comprehensive Internet security solution for business. Stay safe no matter how, where and when you connect.
  categories:
    - Security
    - Technology
    - Business
  built_by: Bejamas
  built_by_url: "https://bejamas.io/"
  featured: false
- title: Devahoy
  url: "https://devahoy.com/"
  main_url: "https://devahoy.com/"
  description: >
    Devahoy is a personal blog written in Thai about software development.
  categories:
    - Blog
    - Programming
  built_by: Chai Phonbopit
  built_by_url: "https://github.com/phonbopit"
  featured: false
- title: Venus Lover
  url: https://venuslover.com
  main_url: https://venuslover.com
  description: >
    Venus Lover is a mobile app for iOS and Android so you can read your daily horoscope and have your natal chart, including the interpretation of the ascendant, planets, houses and aspects.
  categories:
    - App
    - Consulting
    - Education
    - Landing Page
- title: Write/Speak/Code
  url: https://www.writespeakcode.com/
  main_url: https://www.writespeakcode.com/
  description: >
    Write/Speak/Code is a non-profit on a mission to promote the visibility and leadership of technologists with marginalized genders through peer-led professional development.
  categories:
    - Community
    - Nonprofit
    - Open Source
    - Conference
  built_by: Nicola B.
  built_by_url: https://www.linkedin.com/in/nicola-b/
  featured: false
- title: Daniel Spajic
  url: https://danieljs.tech/
  main_url: https://danieljs.tech/
  source_url: https://github.com/dspacejs/portfolio
  description: >
    Passionate front-end developer with a deep, yet diverse skillset.
  categories:
    - Portfolio
    - Programming
    - Freelance
  built_by: Daniel Spajic
  featured: false
- title: Cosmotory
  url: https://cosmotory.netlify.com/
  main_url: https://cosmotory.netlify.com/
  description: >
    This is the educational blog containing various courses,learning materials from various authors from all over the world.
  categories:
    - Blog
    - Community
    - Nonprofit
    - Open Source
    - Education
  built_by: Hanishraj B Rao.
  built_by_url: https://hanishrao.netlify.com/
  featured: false
- title: Armorblox | Security Powered by Understanding
  url: https://www.armorblox.com
  main_url: https://www.armorblox.com
  description: >
    Armorblox is a venture-backed stealth cybersecurity startup, on a mission to build a game-changing enterprise security platform.
  categories:
    - Security
    - Technology
    - Business
  built_by: Bejamas
  built_by_url: https://bejamas.io
  featured: false
- title: Mojo
  url: https://www.mojo.is
  main_url: https://www.mojo.is/
  description: >
    We help companies create beautiful digital experiences
  categories:
    - Agency
    - Technology
    - Consulting
    - User Experience
    - Web Development
  featured: false
- title: Marcel Hauri
  url: https://marcelhauri.ch/
  main_url: https://marcelhauri.ch/
  description: >
    Marcel Hauri is an award-winning Magento developer and e-commerce specialist.
  categories:
    - Portfolio
    - Blog
    - Programming
    - Community
    - Open Source
    - eCommerce
  built_by: Marcel Hauri
  built_by_url: https://marcelhauri.ch
  featured: false
- title: Projektmanagementblog
  url: https://www.projektmanagementblog.de
  main_url: https://www.projektmanagementblog.de/
  source_url: https://github.com/StephanWeinhold/pmblog
  description: >
    Thoughts about modern project management. Built with Gatsby and Tachyons, based on Advanced Starter.
  categories:
    - Blog
  built_by: Stephan Weinhold
  built_by_url: https://stephanweinhold.com/
  featured: false
- title: Anthony Boyd Graphics
  url: https://www.anthonyboyd.graphics/
  main_url: https://www.anthonyboyd.graphics/
  description: >
    Free Graphic Design Resources by Anthony Boyd
  categories:
    - Portfolio
  built_by: Anthony Boyd
  built_by_url: https://www.anthonyboyd.com/
  featured: false
- title: Relocation Hero
  url: https://relocationhero.com
  main_url: https://relocationhero.com
  description: >
    Blog with FAQs related to Germany relocation. Built with Gatsby.
  categories:
    - Blog
    - Consulting
    - Community
  featured: false
- title: Zoe Rodriguez
  url: https://zoerodrgz.com
  main_url: https://zoerodrgz.com
  description: >
    Portfolio for Los Angeles-based designer Zoe Rodriguez. Built with Gatsby.
  categories:
    - Portfolio
    - Design
  built_by: Chase Ohlson
  built_by_url: https://chaseohlson.com
  featured: false
- title: TriActive USA
  url: https://triactiveusa.com
  main_url: https://triactiveusa.com
  description: >
    Website and blog for TriActive USA. Built with Gatsby.
  categories:
    - Landing Page
    - Business
  built_by: Chase Ohlson
  built_by_url: https://chaseohlson.com
- title: LaunchDarkly
  url: https://launchdarkly.com/
  main_url: https://launchdarkly.com/
  description: >
    LaunchDarkly is the feature management platform that software teams use to build better software, faster.
  categories:
    - Technology
    - Marketing
  built_by: LaunchDarkly
  built_by_url: https://launchdarkly.com/
  featured: false
- title: Arpit Goyal
  url: https://arpitgoyal.com
  main_url: https://arpitgoyal.com
  source_url: https://github.com/92arpitgoyal/ag-blog
  description: >
    Blog and portfolio website of a Front-end Developer turned Product Manager.
  categories:
    - Blog
    - Portfolio
    - Technology
    - User Experience
  built_by: Arpit Goyal
  built_by_url: https://twitter.com/_arpitgoyal
  featured: false
- title: Portfolio of Cole Townsend
  url: https://twnsnd.co
  main_url: https://twnsnd.co
  description: Portfolio of Cole Townsend, Product Designer
  categories:
    - Portfolio
    - User Experience
    - Web Development
    - Design
  built_by: Cole Townsend
  built_by_url: https://twitter.com/twnsndco
- title: Jana Desomer
  url: https://www.janadesomer.be/
  main_url: https://www.janadesomer.be/
  description: >
    I'm Jana, a digital product designer with coding skills, based in Belgium
  categories:
    - Portfolio
  built_by: Jana Desomer Designer/Developer
  built_by_url: https://www.janadesomer.be/
  featured: false
- title: Carbon8 Regenerative Agriculture
  url: https://www.carbon8.org.au/
  main_url: https://www.carbon8.org.au/
  description: >
    Carbon8 is a Not for Profit charity that supports Aussie farmers to transition to regenerative agriculture practices and rebuild the carbon (organic matter) in their soil from 1% to 8%.
  categories:
    - Nonprofit
    - eCommerce
  built_by: Little & Big
  built_by_url: "https://www.littleandbig.com.au/"
  featured: false
- title: Reactgo blog
  url: https://reactgo.com/
  main_url: https://reactgo.com/
  description: >
    It provides tutorials & articles about modern open source web technologies such as react,vuejs and gatsby.
  categories:
    - Blog
    - Education
    - Programming
    - Web Development
  built_by: Sai gowtham
  built_by_url: "https://twitter.com/saigowthamr"
  featured: false
- title: City Springs
  url: https://citysprings.com/
  main_url: https://citysprings.com/
  description: >
    Sandy Springs is a city built on creative thinking and determination. They captured a bold vision for a unified platform to bring together new and existing information systems. To get there, the Sandy Springs communications team partnered with Mediacurrent on a new Drupal 8 decoupled platform architecture with a Gatsbyjs front end to power both the City Springs website and its digital signage network. Now, the Sandy Springs team can create content once and publish it everywhere.
  categories:
    - Community
    - Government
  built_by: Mediacurrent
  built_by_url: https://www.mediacurrent.com
  featured: false
- title: Behalf
  url: https://www.behalf.no/
  main_url: https://www.behalf.no/
  description: >
    Behalf is Norwegian based digital design agency.
  categories:
    - Agency
    - Portfolio
    - Business
    - Consulting
    - Design
    - Design System
    - Marketing
    - Web Development
    - User Experience
  built_by: Behalf
  built_by_url: https://www.behalf.no/
  featured: false
- title: Saxenhammer & Co.
  url: https://saxenhammer-co.com/
  main_url: https://saxenhammer-co.com/
  description: >
    Saxenhammer & Co. is a leading boutique investment bank in Continental Europe. The firm’s strong track record is comprised of the execution of 200 successful transactions across all major industries.
  categories:
    - Consulting
    - Finance
    - Business
  built_by: Axel Fuhrmann
  built_by_url: https://axelfuhrmann.com/
  featured: false
- title: UltronEle
  url: http://ultronele.com
  main_url: https://runbytech.github.io/ueofcweb/
  source_url: https://github.com/runbytech/ueofcweb
  description: >
    UltronEle is a light, fast, simple yet interesting serverless e-learning CMS based on GatsbyJS. It aims to provide a easy-use product for tutors, teachers, instructors from all kinks of fields with near-zero efforts to setup their own authoring tool and content publish website.
  categories:
    - Education
    - Consulting
    - Landing Page
    - Web Development
    - Open Source
    - Learning
  built_by: RunbyTech
  built_by_url: http://runbytech.co
  featured: false
- title: Nick Selvaggio
  url: https://nickgs.com/
  main_url: https://nickgs.com/
  description: >
    The personal website of Nick Selvaggio. Long Island based web developer, teacher, and technologist.
  categories:
    - Consulting
    - Programming
    - Web Development
  featured: false
- title: Free & Open Source Gatsby Themes by LekoArts
  main_url: "https://themes.lekoarts.de"
  url: "https://themes.lekoarts.de"
  source_url: "https://github.com/LekoArts/gatsby-themes/tree/master/www"
  built_by: LekoArts
  built_by_url: "https://github.com/LekoArts"
  description: >-
    Get high-quality and customizable Gatsby themes to quickly bootstrap your website! Choose from many professionally created and impressive designs with a wide variety of features and customization options. Use Gatsby Themes to take your project to the next level and let you and your customers take advantage of the many benefits Gatsby has to offer.
  categories:
    - Open Source
    - Directory
    - Marketing
    - Landing Page
  featured: false
- title: Lars Roettig
  url: https://larsroettig.dev/
  main_url: https://larsroettig.dev/
  description: >
    Lars Roettig is a Magento Maintainer and e-commerce specialist. On his Blog, he writes Software Architecture and Magento Development.
  categories:
    - Portfolio
    - Blog
    - Programming
    - Community
    - Open Source
    - eCommerce
  built_by: Lars Roettig
  built_by_url: https://larsroettig.dev/
  featured: false
- title: Cade Kynaston
  url: https://cade.codes
  main_url: https://cade.codes
  source_url: https://github.com/cadekynaston/gatsby-portfolio
  description: >
    Cade Kynaston's Portfolio
  categories:
    - Portfolio
  built_by: Cade Kynaston
  built_by_url: https://github.com/cadekynaston
  featured: false
- title: Growable Meetups
  url: https://www.growable.io/
  main_url: https://www.growable.io/
  description: >
    Growable - Events to Accelerate your career in Tech. Made with <3 with Gatsby, React & Netlify by Talent Point in London.
  categories:
    - Event
    - Technology
    - Education
    - Community
    - Conference
  built_by: Talent Point
  built_by_url: https://github.com/talent-point/
  featured: false
- title: Fantastic Metropolis
  main_url: https://fantasticmetropolis.com
  url: https://fantasticmetropolis.com
  description: >
    Fantastic Metropolis ran between 2001 and 2006, highlighting the potential of literary science fiction and fantasy.
  categories:
    - Entertainment
  built_by: Luis Rodrigues
  built_by_url: https://goblindegook.com
  featured: false
- title: Simon Koelewijn
  main_url: https://simonkoelewijn.nl
  url: https://simonkoelewijn.nl
  description: >
    Personal blog of Simon Koelewijn, where he blogs about UX, analytics and web development (in Dutch). Made awesome and fast by using Gatsby 2.x (naturally) and gratefully using Netlify and Netlify CMS.
  categories:
    - Freelance
    - Blog
    - Web Development
    - User Experience
  built_by: Simon Koelewijn
  built_by_url: https://simonkoelewijn.nl
  featured: false
- title: Raconteur Careers
  main_url: https://careers.raconteur.net
  url: https://careers.raconteur.net
  description: >
    Raconteur is a London-based publishing house and content marketing agency. We have built this careers portal Gatsby v2 with TypeScript, Styled-Components, React-Spring and Contentful.
  categories:
    - Media
    - Marketing
    - Landing Page
  built_by: Jacob Herper
  built_by_url: https://herper.io
  featured: false
- title: Frankly Steve
  url: https://www.franklysteve.com/
  main_url: https://www.franklysteve.com/
  description: >
    Wedding photography with all the hugs, tears, kisses, smiles, laughter, banter, kids up trees, friends in hedges.
  categories:
    - Photography
    - Portfolio
  built_by: Little & Big
  built_by_url: "https://www.littleandbig.com.au/"
  featured: false
- title: Eventos orellana
  description: >-
    We are a company dedicated to providing personalized and professional advice
    for the elaboration and coordination of social and business events.
  main_url: "https://eventosorellana.com/"
  url: "https://eventosorellana.com/"
  featured: false
  categories:
    - Gallery
  built_by: Ramón Chancay
  built_by_url: "https://ramonchancay.me/"
- title: DIA Supermercados
  main_url: https://dia.com.br
  url: https://dia.com.br
  description: >-
    Brazilian retailer subsidiary, with more than 1,100 stores in Brazil, focusing on low prices and exclusive DIA Products.
  categories:
    - Business
  built_by: CloudDog
  built_by_url: https://clouddog.com.br
  featured: false
- title: AntdSite
  main_url: https://antdsite.yvescoding.org
  url: https://antdsite.yvescoding.org
  description: >-
    A static docs generator based on Ant Design and GatsbyJs.
  categories:
    - Documentation
  built_by: Yves Wang
  built_by_url: https://antdsite.yvescoding.org
- title: AntV
  main_url: https://antv.vision
  url: https://antv.vision
  description: >-
    AntV is a new generation of data visualization technique from Ant Financial
  categories:
    - Documentation
  built_by: afc163
  built_by_url: https://github.com/afc163
- title: Fourpost
  url: https://www.fourpost.com
  main_url: https://www.fourpost.com
  description: >
    Fourpost is a shopping destination for today’s family that combines the best brands and experiences under one roof.
  categories:
    - Marketing
  built_by: Fourpost
  built_by_url: https://github.com/fourpost
  featured: false
- title: ReactStudy Blog
  url: https://elated-lewin-51cf0d.netlify.com
  main_url: https://elated-lewin-51cf0d.netlify.com
  description: >
    Belong to your own blog by gatsby
  categories:
    - Blog
  built_by: 97thjingba
  built_by_url: https://github.com/97thjingba
  featured: false
- title: George
  main_url: https://kind-mestorf-5a2bc0.netlify.com
  url: https://kind-mestorf-5a2bc0.netlify.com
  description: >
    shiny new web built with Gatsby
  categories:
    - Blog
    - Portfolio
    - Gallery
    - Landing Page
    - Design
    - Web Development
    - Open Source
    - Science
  built_by: George Davituri
  featured: false

- title: CEO amp
  main_url: https://www.ceoamp.com
  url: https://www.ceoamp.com
  description: >
    CEO amp is an executive training programme to amplify a CEO's voice in the media. This site was built with Gatsby v2, Styled-Components, TypeScript and React Spring.
  categories:
    - Consulting
    - Entrepreneurship
    - Marketing
    - Landing Page
  built_by: Jacob Herper
  built_by_url: https://herper.io
  featured: false
- title: QuantumBlack
  main_url: https://www.quantumblack.com/
  url: https://www.quantumblack.com/
  description: >
    We help companies use data to make distinctive, sustainable and significant improvements to their performance.
  categories:
    - Technology
    - Consulting
    - Data
    - Design
  built_by: Richard Westenra
  built_by_url: https://www.richardwestenra.com/
  featured: false
- title: Coffeeshop Creative
  url: https://www.coffeeshopcreative.ca
  main_url: https://www.coffeeshopcreative.ca
  description: >
    Marketing site for a Toronto web design and videography studio.
  categories:
    - Marketing
    - Agency
    - Design
    - Video
    - Web Development
  built_by: Michael Uloth
  built_by_url: https://www.michaeluloth.com
  featured: false
- title: Daily Hacker News
  url: https://dailyhn.com
  main_url: https://dailyhn.com
  description: >
    Daily Hacker News presents the top five stories from Hacker News daily.
  categories:
    - Entertainment
    - Design
    - Web Development
    - Technology
    - Science
  built_by: Joeri Smits
  built_by_url: https://joeri.dev
  featured: false
- title: Grüne Dresden
  main_url: https://ltw19dresden.de
  url: https://ltw19dresden.de
  description: >
    This site was built for the Green Party in Germany (Bündnis 90/Die Grünen) for their local election in Dresden, Saxony. The site was built with Gatsby v2 and Styled-Components.
  categories:
    - Government
    - Nonprofit
  built_by: Jacob Herper
  built_by_url: https://herper.io
- title: deepThreads
  main_url: https://deepthreads.com
  url: https://deepthreads.com/
  description: >
    deepThreads is a shiny new website built with Gatsby v2.  We make art using deep learning along with print on demand providers to create some cool stuff!
  categories:
    - eCommerce
  built_by: Kyle Kitlinski
  built_by_url: https://github.com/k-kit
  featured: false
- title: Mill3 Studio
  main_url: https://mill3.studio/en/
  url: https://mill3.studio/en/
  description: >
    Our agency specializes in the analysis, strategy and development of digital products.
  categories:
    - Agency
    - Portfolio
  built_by: Mill3
  built_by_url: https://mill3.studio/en/
  featured: false
- title: Zellement
  main_url: https://www.zellement.com
  url: https://www.zellement.com
  description: >
    Online portfolio of Dan Farrow from Nottingham, UK.
  categories:
    - Portfolio
  built_by: Zellement
  built_by_url: https://www.zellement.com
  featured: false
- title: Fullstack HQ
  url: https://fullstackhq.com/
  main_url: https://fullstackhq.com/
  description: >
    Get immediate access to a battle-tested team of designers and developers on a pay-as-you-go monthly subscription.
  categories:
    - Agency
    - Consulting
    - Freelance
    - Marketing
    - Portfolio
    - Web Development
    - App
    - Business
    - Design
    - JavaScript
    - Technology
    - User Experience
    - Web Development
    - eCommerce
    - WordPress
  built_by: Fullstack HQ
  built_by_url: https://fullstackhq.com/
  featured: false
- title: Cantas
  main_url: https://www.cantas.co.jp
  url: https://www.cantas.co.jp
  description: >
    Cantas is digital marketing company in Japan.
  categories:
    - Business
    - Agency
  built_by: Cantas
  built_by_url: https://www.cantas.co.jp
  featured: false
- title: Sheringham Shantymen
  main_url: https://www.shantymen.com/
  url: https://www.shantymen.com/
  description: >
    The Sheringham Shantymen are a sea shanty singing group that raise money for the RNLI in the UK.
  categories:
    - Music
    - Community
    - Entertainment
    - Nonprofit
  built_by: Zellement
  built_by_url: https://www.zellement.com/
  featured: false
- title: WP Spark
  main_url: https://wpspark.io/
  url: https://wpspark.io/
  description: >
    Create blazing fast website with WordPress and our Gatsby themes.
  categories:
    - Agency
    - Community
    - Blog
    - WordPress
  built_by: wpspark
  built_by_url: https://wpspark.io/
- title: Ronald Langeveld
  description: >
    Ronald Langeveld's blog and Web Development portfolio website.
  main_url: "https://www.ronaldlangeveld.com"
  url: "https://www.ronaldlangeveld.com"
  categories:
    - Blog
    - Web Development
    - Freelance
    - Portfolio
    - Consulting
  featured: false
- title: Golfonaut
  description: >
    Golfonaut - Golf application for Apple Watch
  main_url: https://golfonaut.io
  url: https://golfonaut.io
  categories:
    - App
    - Sports
  featured: false
- title: Anton Sten - UX Lead/Design
  url: https://www.antonsten.com
  main_url: https://www.antonsten.com
  description: Anton Sten leads UX for design-driven companies.
  categories:
    - User Experience
    - Blog
    - Freelance
    - Portfolio
    - Consulting
    - Agency
    - Design
  featured: false
- title: Rashmi AP - Front-end Developer
  main_url: http://rashmiap.me
  url: http://rashmiap.me
  featured: false
  description: >
    Rashmi AP's Personal Portfolio Website
  source_url: https://github.com/rashmiap/personal-website-react
  categories:
    - Portfolio
    - Open Source
  built_by: Rashmi AP
  built_by_url: http://rashmiap.me
- title: OpenSourceRepos - Blogs for open source repositories
  main_url: https://opensourcerepos.com
  url: https://opensourcerepos.com
  featured: false
  description: >
    Open Source Repos is a blog site for explaining the architecture, code-walkthrough and key takeways for the GitHub repository. Out main aim to is to help more developers contribute to open source projects.
  source_url: https://github.com/opensourcerepos/blogs
  categories:
    - Open Source
    - Design
    - Design System
    - Blog
  built_by: OpenSourceRepos Team
  built_by_url: https://opensourcerepos.com
- title: Sheelah Brennan - Front-End/UX Engineer
  main_url: https://sheelahb.com
  url: https://sheelahb.com
  featured: false
  description: >
    Sheelah Brennan's web development blog
  categories:
    - Blog
    - Web Development
    - Design
    - Freelance
    - Portfolio
  built_by: Sheelah Brennan
- title: Delinx.Digital - Web and Mobile Development Agency based in Sofia, Bulgaria
  main_url: https://delinx.digital
  url: https://delinx.digital/solutions
  description: >
    Delinx.digital is a software development oriented digital agency based in Sofia, Bulgaria. We develop bespoke software solutions using  WordPress, WooCommerce, Shopify, eCommerce, React.js, Node.js, PHP, Laravel and many other technologies.
  categories:
    - Agency
    - Web Development
    - Design
    - eCommerce
    - WordPress
  featured: false
- title: Cameron Nuckols - Articles, Book Notes, and More
  main_url: https://nucks.co
  url: https://nucks.co
  description: >
    This site hosts all of Cameron Nuckols's writing on entrepreneurship, startups, money, fitness, self-education, and self-improvement.
  categories:
    - Blog
    - Entrepreneurship
    - Business
    - Productivity
    - Technology
    - Marketing
  featured: false
- title: Hayato KAJIYAMA - Portfolio
  main_url: "https://hyakt.dev"
  url: "https://hyakt.dev"
  source_url: "https://github.com/hyakt/hyakt.github.io"
  featured: false
  categories:
    - Portfolio
- title: Skirtcraft - Unisex Skirts with Large Pockets
  main_url: https://skirtcraft.com
  url: https://skirtcraft.com/products
  source_url: https://github.com/jqrn/skirtcraft-web
  description: >
    Skirtcraft sells unisex skirts with large pockets, made in the USA. Site built with TypeScript and styled-components, with Tumblr-sourced blog posts.
  categories:
    - eCommerce
    - Blog
  built_by: Joe Quarion
  built_by_url: https://github.com/jqrn
  featured: false
- title: Vermarc Sport
  main_url: https://www.vermarcsport.com/
  url: https://www.vermarcsport.com/
  description: >
    Vermarc Sport offers a wide range of cycle clothing, cycling jerseys, bib shorts, rain gear and accessories, as well for the summer, the mid-season (autumn / spring) and the winter.
  categories:
    - eCommerce
  built_by: BrikL
  built_by_url: https://github.com/Brikl
- title: Cole Ruche
  main_url: https://coleruche.com
  url: https://coleruche.com
  source_url: https://github.com/kingingcole/myblog
  description: >
    The personal website and blog for Emeruche "Cole" Ikenna, front-end web developer from Nigeria.
  categories:
    - Blog
    - Portfolio
  built_by: Emeruche "Cole" Ikenna
  built_by_url: https://twitter.com/cole_ruche
  featured: false
- title: Abhith Rajan - Coder, Blogger, Biker, Full Stack Developer
  main_url: https://www.abhith.net/
  url: https://www.abhith.net/
  source_url: https://github.com/Abhith/abhith.net
  description: >
    abhith.net is a portfolio website of Abhith Rajan, a full stack developer. Sharing blog posts, recommended videos, developer stories and services with the world through this site.
  categories:
    - Portfolio
    - Blog
    - Programming
    - Open Source
    - Technology
  built_by: Abhith Rajan
  built_by_url: https://github.com/Abhith
  featured: false
- title: Mr & Mrs Wilkinson
  url: https://thewilkinsons.netlify.com/
  main_url: https://thewilkinsons.netlify.com/
  source_url: https://github.com/davemullenjnr/the-wilkinsons
  description: >
    A one-page wedding photography showcase using Gatsby Image and featuring a lovely hero and intro section.
  categories:
    - Photography
  built_by: Dave Mullen Jnr
  built_by_url: https://davemullenjnr.co.uk
  featured: false
- title: Gopesh Gopinath - Full Stack JavaScript Developer
  url: https://www.gopeshgopinath.com
  main_url: https://www.gopeshgopinath.com
  source_url: https://github.com/GopeshMedayil/gopeshgopinath.com
  description: >
    Gopesh Gopinath's Personal Portfolio Website
  categories:
    - Portfolio
    - Open Source
  built_by: Gopesh Gopinath
  built_by_url: https://www.gopeshgopinath.com
  featured: false
- title: Misael Taveras - FrontEnd Developer
  url: https://taverasmisael.com
  main_url: https://taverasmisael.com
  source_url: https://github.com/taverasmisael/taverasmisael
  description: >
    Personal site and blogging about learning FrontEnd web development in spanish.
  categories:
    - Portfolio
    - Open Source
    - Blog
    - JavaScript
    - Web Development
  built_by: Misael Taveras
  built_by_url: https://taverasmisael.com
  featured: false
- title: Le Reacteur
  url: https://www.lereacteur.io/
  main_url: https://www.lereacteur.io/
  description: >
    Le Reacteur is the first coding bootcamp dedicated to web and mobile apps development (iOS/Android). We offer intensive sessions to train students in a short time (10 weeks). Our goal is to pass on to our students in less than 3 months what they would have learned in 2 years. To achieve this ambitious challenge, our training is based on learning JavaScript (Node.js, Express, ReactJS, React Native).
  categories:
    - JavaScript
    - Learning
    - Mobile Development
    - Web Development
  built_by: Farid Safi
  built_by_url: https://twitter.com/FaridSafi
  featured: false
- title: Cinch
  url: https://www.cinch.co.uk
  main_url: https://www.cinch.co.uk
  description: >
    Cinch is a hub for car supermarkets and dealers to show off their stock. The site only lists second-hand cars that are seven years old or younger, with less than 70,000 miles on the clock.
  categories:
    - Entrepreneurship
    - Business
  built_by: Somo
  built_by_url: https://www.somoglobal.com
  featured: false
- title: Recetas El Universo
  description: >-
    Recipes and videos with the best of Ecuadorian cuisine.
    Collectable recipes from Diario El Universo.
  main_url: "https://recetas-eu.netlify.com/"
  url: "https://recetas-eu.netlify.com/"
  featured: false
  categories:
    - Blog
    - WordPress
    - Food
  built_by: Ramón Chancay
  built_by_url: "https://ramonchancay.me/"
- title: Third and Grove
  url: https://www.thirdandgrove.com
  main_url: https://www.thirdandgrove.com
  source_url: https://github.com/thirdandgrove/tagd8_gatsby
  description: >
    A digital agency slaying the mundane one pixel at a time.
  categories:
    - Agency
    - Marketing
    - Open Source
    - Technology
  built_by: Third and Grove
  built_by_url: https://www.thirdandgrove.com
  featured: false
- title: Le Bikini
  url: https://lebikini.com
  main_url: https://lebikini.com
  description: >
    New website for Toulouse's most iconic concert hall.
  categories:
    - Music
  built_by: Antoine Rousseau
  built_by_url: https://antoine.rousseau.im
  featured: false
- title: Jimmy Truong's Portfolio
  url: https://jimmytruong.ca
  main_url: https://jimmytruong.ca
  description: >
    This porfolio is a complication of all projects done during my time at BCIT D3 (Digital Design and Development) program and after graduation.
  categories:
    - Portfolio
    - Web Development
  built_by: Jimmy Truong
  built_by_url: https://jimmytruong.ca
  featured: false
- title: Quick Stop Nicaragua
  main_url: https://quickstopnicaragua.com
  url: https://quickstopnicaragua.com
  description: >
    Convenience Store Website
  categories:
    - Food
  built_by: Gerald Martinez
  built_by_url: https://twitter.com/GeraldM_92
  featured: false
- title: XIEL
  main_url: https://xiel.dev
  url: https://xiel.dev
  source_url: https://github.com/xiel/xiel
  description: >
    I'm a freelance front-end developer from Berlin who creates digital experiences that everyone likes to use.
  categories:
    - Portfolio
    - Blog
  built_by: Felix Leupold
  built_by_url: https://twitter.com/xiel
  featured: false
- title: Nicaragua Best Guides
  main_url: https://www.nicaraguasbestguides.com
  url: https://www.nicaraguasbestguides.com
  description: >
    Full-Service Tour Operator and Destination Management Company (DMC)
  categories:
    - Agency
    - Travel
  built_by: Gerald Martinez
  built_by_url: https://twitter.com/GeraldM_92
  featured: false
- title: Thoughts and Stuff
  main_url: http://thoughtsandstuff.com
  url: http://thoughtsandstuff.com
  source_url: https://github.com/robmarshall/gatsby-tns
  description: >
    A simple easy to read blog. Minimalistic, focusing on content over branding. Includes RSS feed.
  categories:
    - Accessibility
    - Blog
    - WordPress
  built_by: Robert Marshall
  built_by_url: https://robertmarshall.dev
  featured: false
- title: Tracli
  url: https://tracli.rootvan.com/
  main_url: https://tracli.rootvan.com/
  source_url: https://github.com/ridvankaradag/tracli-landing
  description: >
    A command line app that tracks your time
  categories:
    - Productivity
    - Technology
    - Landing Page
  built_by: Ridvan Karadag
  built_by_url: http://www.rootvan.com
  featured: false
- title: spon.io
  url: https://www.spon.io
  main_url: https://www.spon.io
  source_url: https://github.com/magicspon/spon.io
  description: >
    Portfolio for frontend web developer, based in Bristol UK
  categories:
    - Portfolio
  built_by: Dave Stockley
  built_by_url: https://www.spon.io
  featured: false
- title: BBS
  url: https://big-boss-studio.com
  main_url: https://big-boss-studio.com
  description: >
    For 11 years, we help great brands in their digital transformation, offering all our expertise for their needs. Technical consulting, UX, design, technical integration and maintenance.
  categories:
    - Agency
    - JavaScript
    - Web Development
  built_by: BBS
  built_by_url: https://big-boss-studio.com
  featured: false
- title: Appes - Meant to evolve
  main_url: https://appes.co
  url: https://appes.co
  description: >
    Appes is all about apps and evolution. We help companies to build mobile and
    web products.
  categories:
    - Agency
    - Mobile Development
    - Web Development
    - Technology
  built_by: Appes
  built_by_url: https://appes.co
  featured: false
- title: Intern
  url: https://intern.imedadel.me
  main_url: https://intern.imedadel.me
  description: >
    Intern is a job board for getting internships in tech, design, marketing, and more. It's built entirely with Gatsby.
  categories:
    - Directory
    - Technology
  built_by: Imed Adel
  built_by_url: https://imedadel.me
  featured: false
- title: Global Citizen Foundation
  main_url: https://www.globalcitizenfoundation.org
  url: https://www.globalcitizenfoundation.org
  description: >
    In the digital economy, we are Global Citizens and the currency is Personal Data
  categories:
    - Nonprofit
  built_by: The Delta Studio
  built_by_url: https://www.thedelta.io
  featured: false
- title: GatsbyFinds
  main_url: https://gatsbyfinds.netlify.com
  url: https://gatsbyfinds.netlify.com
  description: >
    GatsbyFinds is a website built ontop of Gatsby v2 by providing developers with a showcase of all the latest projects made with the beloved GatsbyJS.
  categories:
    - Portfolio
    - Gallery
  built_by: Bvlktech
  built_by_url: https://twitter.com/bvlktech
  featured: false
- title: AFEX Commodities Exchange
  main_url: https://afexnigeria.com
  url: https://afexnigeria.com
  description: >
    AFEX Nigeria strives to transform Nigerian agriculture by creating more bargaining power to smallholder farmers, access to information, and secure storage.
  categories:
    - Blog
    - Business
    - Finance
    - Food
    - WordPress
  built_by: Mayowa Falade
  built_by_url: http://mayowafalade.com
  featured: false
- title: VIA Data
  main_url: https://viadata.io
  url: https://viadata.io
  description: >
    The future of data management
  categories:
    - Data
  built_by: The Delta Studio
  built_by_url: https://www.thedelta.io
  featured: false
- title: Front End Day Event Website
  main_url: https://frontend-day.com/
  url: https://frontend-day.com/
  description: >
    Performant landing page for a front end workshops recurring event / conference.
  categories:
    - Event
    - Conference
    - Web Development
    - Technology
  built_by: Pagepro
  built_by_url: https://pagepro.co
  featured: false
- title: Mutual
  main_url: https://www.madebymutual.com
  url: https://www.madebymutual.com
  description: >
    Mutual is a web design and development agency. Our new website is powered by Gatsby and Craft CMS.
  categories:
    - Blog
    - Portfolio
    - Agency
    - Design
    - Web Development
  built_by: Mutual
  built_by_url: https://twitter.com/madebymutual
  featured: false
- title: Surge 3
  main_url: https://surge3.com
  url: https://surge3.com/
  description: >
    We’re Surge 3 - a premier web development agency. Our company centers around the principles of quality, speed, and service! We are founded using the latest in web technologies and are dedicated to using those exact tools to help our customers achieve their goals.
  categories:
    - Portfolio
    - Blog
    - Agency
    - Web Development
    - Marketing
  built_by: Dillon Browne
  built_by_url: https://dillonbrowne.com
- title: Adaltas
  main_url: https://www.adaltas.com
  url: https://www.adaltas.com
  description: >
    Adaltas is a team of consultants with a focus on Open Source, Big Data and Cloud Computing based in France, Canada and Morocco.
  categories:
    - Consulting
    - Data
    - Design System
    - Programming
    - Learning
  built_by: Adaltas
  built_by_url: https://www.adaltas.com
- title: Themis Attorneys
  main_url: https://themis-attorneys.com
  url: https://themis-attorneys.com
  description: >
    Themis Attorneys is Chennai based lawyers. Their new complete website is made using Gatsby.
  categories:
    - Agency
    - Consulting
    - Portfolio
    - Law
  built_by: Merbin J Anselm
  built_by_url: https://anselm.in
- title: Runlet
  main_url: https://runlet.app
  url: https://runlet.app
  source_url: https://github.com/runletapp/runlet
  description: >
    Runlet is a cloud-based job manager that offers device synchronization and reliable message delivery in a network of connected devices even after connectivity issues. Available for ARM, Linux, Mac and Windows.
  categories:
    - App
    - Landing Page
    - Productivity
    - Technology
  built_by: Vandré Leal
  built_by_url: https://vandreleal.github.io
  featured: false
- title: tiaan.dev
  main_url: https://tiaan.dev
  url: https://tiaan.dev
  featured: false
  categories:
    - Blog
    - Portfolio
    - Web Development
- title: Praveen Bisht
  main_url: https://www.prvnbist.com/
  url: https://www.prvnbist.com/
  source_url: https://github.com/prvnbist/portfolio
  categories:
    - Portfolio
    - Blog
  built_by: Praveen Bisht
  built_by_url: https://www.prvnbist.com/
  featured: false
- title: Jeff Mills The Outer Limits x NTS Radio
  url: https://www.nts.live/projects/jeff-mills-the-outer-limits/
  main_url: https://www.nts.live/projects/jeff-mills-the-outer-limits/
  source_url: https://github.com/ntslive/the-outer-limits
  description: >
    NTS Radio created a minisite for Jeff Mills' 6 part radio series The Outer Limits, including original music production and imagery curated from the NASA online image archive.
  categories:
    - Music
    - Gallery
    - Science
    - Entertainment
  built_by: NTS Radio
  built_by_url: https://www.nts.live
  featured: false
- title: BALAJIRAO676
  main_url: https://thebalajiraoecommerce.netlify.com/
  url: https://thebalajiraoecommerce.netlify.com/
  featured: false
  categories:
    - Blog
    - eCommerce
    - Web Development
- title: Mentimeter
  url: https://www.mentimeter.com/
  main_url: https://www.mentimeter.com/
  categories:
    - Business
  featured: false
- title: HYFN
  url: https://hyfn.com/
  main_url: https://hyfn.com/
  categories:
    - Business
  featured: false
- title: Mozilla India
  main_url: https://mozillaindia.org/
  url: https://mozillaindia.org/
  categories:
    - Open Source
  featured: false
- title: Primer Labs
  main_url: https://www.primerlabs.io
  url: https://www.primerlabs.io
  featured: false
  categories:
    - Education
    - Learning
- title: AJ on Purr-fect Solutions
  url: https://ajonp.com
  main_url: https://ajonp.com
  description: >
    A Community of developers, creating resources for all to use!
  categories:
    - Education
    - Learning
    - Programming
    - Web Development
    - API
    - Blog
    - SEO
  built_by: AJonP
  built_by_url: http://ajonp.com/authors/alex-patterson
- title: blog.kwst.site
  main_url: https://blog.kwst.site
  url: https://blog.kwst.site
  description: A blog of frontend engineer working in Fukuoka
  source_url: https://github.com/SatoshiKawabata/blog
  featured: false
  categories:
    - Blog
    - Technology
    - Web Development
    - JavaScript
- title: Run Leeds
  main_url: http://www.runleeds.co.uk
  url: http://www.runleeds.co.uk
  description: >
    Community running site based in Leeds,UK. Aiming to support those going through a life crisis.
  categories:
    - Accessibility
    - Blog
    - Community
    - Nonprofit
    - Sports
    - WordPress
  built_by: Robert Marshall
  built_by_url: https://www.robertmarshall.dev
- title: Arvind Kumar
  main_url: https://arvind.io
  url: https://arvind.io
  source_url: https://github.com/EnKrypt/arvind.io
  built_by: Arvind Kumar
  built_by_url: "https://arvind.io/"
  description: >
    A blog about writing code, making music and studying the skies.
  featured: false
  categories:
    - Blog
    - Music
    - Technology
- title: GlobalMoney
  url: https://global24.ua
  main_url: https://global24.ua
  description: >
    Provide payment solution for SMB, eWallet GlobalMoney
  categories:
    - Business
    - Finance
    - Technology
  built_by: NodeArt
  built_by_url: https://NodeArt.io
- title: Women's and Girls' Emergency Centre
  url: https://www.wagec.org.au/
  main_url: https://www.wagec.org.au/
  description: >
    Specialist homelessness service for women and families escaping domestic violence. Based in Redfern, Sydney, Australia.
  categories:
    - Nonprofit
    - Community
    - eCommerce
  built_by: Little & Big
  built_by_url: "https://www.littleandbig.com.au/"
  featured: false
- title: Guus van de Wal | Drupal Front-end specialist
  url: https://guusvandewal.nl
  main_url: https://guusvandewal.nl
  description: >
    Decoupled portfolio site for guusvandewal.nl, a Drupal and ReactJS front-end developer and designer.
  categories:
    - Open Source
    - Web Development
    - Design
    - Blog
    - Freelance
  built_by: Guus van de Wal
  featured: false
- title: Pixelize Web Design Gold Coast | Web Design and SEO
  url: https://www.pixelize.com.au/
  main_url: https://www.pixelize.com.au/
  description: >
    Pixelize is a tight knit group of professional web developers, graphic designers, and content creators that work together to create high performing, blazing fast, beautiful websites with a strong focus on SEO.
  categories:
    - Agency
    - Web Development
    - Marketing
    - SEO
    - Design
    - Portfolio
    - Blog
  built_by: Pixelize
  built_by_url: https://www.pixelize.com.au
  featured: false
- title: VS Code GitHub Stats
  url: https://vscode-github-stats.netlify.com
  main_url: https://vscode-github-stats.netlify.com
  source_url: https://github.com/lannonbr/vscode-github-stats/
  description: >
    Statistics Dashboard for VS Code GitHub repository
  categories:
    - Data
  built_by: Benjamin Lannon
  built_by_url: https://lannonbr.com
  featured: false
- title: MetaProjection
  main_url: https://www.metaprojection.ca
  url: https://www.metaprojection.ca
  source_url: https://github.com/rosslh/metaprojection
  description: >
    MetaProjection is a website that aggregates multiple Canadian federal electoral projections in order to provide an overview of how the election is playing out, both federally and by district.
  categories:
    - Government
    - Data
    - Open Source
  built_by: Ross Hill
  built_by_url: https://rosshill.ca
  featured: false
- title: Tamarisc VC
  url: https://www.tamarisc.vc
  main_url: https://www.tamarisc.vc
  description: >
    Tamarisc invests in and helps build companies that improve the human habitat through innovating at the intersection of real estate, health, and technology.
  categories:
    - Business
    - Technology
  built_by: Peter Hironaka
  built_by_url: "https://peterhironaka.com"
  featured: false
- title: Up Your A11y
  url: https://www.upyoura11y.com/
  main_url: https://www.upyoura11y.com/
  source_url: https://www.upyoura11y.com/
  description: >
    A web accessibility toolkit with a React focus, Up Your A11y is a resource for front-end developers to find useful information on how to make your sites more accessible. The topics covered have a React bias, but the principles in each apply to all web development, so please don't be put off if you don't work with React specifically!
  categories:
    - Accessibility
    - Blog
    - Programming
    - JavaScript
    - User Experience
    - Web Development
  built_by: Suzanne Aitchison
  built_by_url: https://twitter.com/s_aitchison
  featured: false
- title: Roman Kravets
  description: >
    Portfolio of Roman Kravets. Web Developer, HTML & CSS Coder.
  main_url: "https://romkravets.netlify.com/"
  url: "https://romkravets.netlify.com/"
  categories:
    - Portfolio
    - Open Source
    - Web Development
    - Blog
  built_by: Roman Kravets
  built_by_url: "https://github.com/romkravets/dev-page"
  featured: false
- title: Phil Tietjen Portfolio
  url: https://www.philtietjen.dev/
  main_url: https://www.philtietjen.dev/
  source_url: https://github.com/Phizzard/phil-portfolio
  description: >
    Portfolio of Phil Tietjen using Gatsby, TailwindCSS, and Emotion/styled
  categories:
    - Portfolio
    - Open Source
    - Web Development
  built_by: Phil Tietjen
  built_by_url: https://github.com/Phizzard
  featured: false
- title: Gatsby Bomb
  description: >
    A fan made version of the website Giantbomb, fully static and powered by Gatsby JS and the GiantBomb API.
  main_url: "https://gatsbybomb.netlify.com"
  url: "https://gatsbybomb.netlify.com"
  categories:
    - App
    - Entertainment
    - Media
    - Video
  built_by: Phil Tietjen
  built_by_url: "https://github.com/Phizzard"
  featured: false
- title: Divyanshu Maithani
  main_url: https://divyanshu013.dev
  url: https://divyanshu013.dev
  source_url: https://github.com/divyanshu013/blog
  description: >
    Personal blog of Divyanshu Maithani. Life, music, code and things in between...
  categories:
    - Blog
    - JavaScript
    - Open Source
    - Music
    - Programming
    - Technology
    - Web Development
  built_by: Divyanshu Maithani
  built_by_url: https://twitter.com/divyanshu013
- title: TFE Energy
  main_url: https://tfe.energy
  url: https://tfe.energy
  source_url: https://gitlab.com/marcfehrmedia/2019-07-03-tfe-energy
  description: >
    TFE Energy believes in the future. Their new website is programmed with Gatsby, Scrollmagic, Contentful, Cloudify.
  categories:
    - Technology
    - Consulting
    - Video
    - Business
  built_by: Marc Fehr
  built_by_url: https:/www.marcfehr.media
- title: AtomBuild
  url: https://atombuild.github.io/
  main_url: https://atombuild.github.io/
  source_url: https://github.com/AtomBuild/atombuild.github.io
  description: >
    Landing page for the AtomBuild project, offering a curation of Atom packages associated with the project.
  categories:
    - Directory
    - Landing Page
    - Open Source
    - Programming
    - Technology
  built_by: Kepler Sticka-Jones
  built_by_url: https://keplersj.com/
  featured: false
- title: Josh Pensky
  main_url: https://joshpensky.com
  url: https://joshpensky.com
  description: >
    Josh Pensky is an interactive developer based in Boston. He designs and builds refreshing web experiences, packed to the punch with delightful interactions.
  categories:
    - Portfolio
    - Web Development
    - Design
    - SEO
  built_by: Josh Pensky
  built_by_url: https://github.com/joshpensky
  featured: false
- title: AtomLinter
  url: https://atomlinter.github.io/
  main_url: https://atomlinter.github.io/
  source_url: https://github.com/AtomLinter/atomlinter.github.io
  description: >
    Landing page for the AtomLinter project, offering a curation of Atom packages associated with the project.
  categories:
    - Directory
    - Landing Page
    - Open Source
    - Programming
    - Technology
  built_by: Kepler Sticka-Jones
  built_by_url: https://keplersj.com/
  featured: false
- title: Dashbouquet
  url: https://dashbouquet.com/
  main_url: https://dashbouquet.com/
  categories:
    - Agency
    - Blog
    - Business
    - Mobile Development
    - Portfolio
    - Web Development
  built_by: Dashbouquet team
  featured: false
- title: rathes.me
  url: https://rathes.me/
  main_url: https://rathes.me/
  source_url: https://github.com/rathesDot/rathes.me
  description: >
    The Portfolio Website of Rathes Sachchithananthan
  categories:
    - Blog
    - Portfolio
    - Web Development
  built_by: Rathes Sachchithananthan
  built_by_url: https://rathes.me/
- title: viviGuides - Your travel guides
  url: https://vivitravels.com/en/guides/
  main_url: https://vivitravels.com/en/guides/
  description: >
    viviGuides is viviTravels' blog: here you will find travel tips, useful information about the cities and the best guides for your next vacation.
  categories:
    - Travel
    - Blog
  built_by: Kframe Interactive SA
  built_by_url: https://kframeinteractive.com/
  featured: false
- title: KNC Blog
  main_url: https://nagakonada.com
  url: https://nagakonada.com/
  description: >
    Nagakonada is my blogging and portfolio site where I list my projects, experience, capabilities and the blog mostly talks about technical and personal writings.
  categories:
    - Blog
    - Web Development
    - Portfolio
  built_by: Konada, Naga Chaitanya
  built_by_url: https://github.com/ChaituKNag
  featured: false
- title: Vishal Nakum
  url: https://nakum.tech/
  main_url: https://nakum.tech/
  source_url: https://github.com/vishalnakum011/contentful
  description: >
    Portfolio of Vishal Nakum. Made with Gatsby, Contentful. Deployed on Netlify.
  categories:
    - Portfolio
    - Blog
  built_by: Amol Tangade
  built_by_url: https://amoltangade.me/
- title: Sagar Hani Portfolio
  url: http://sagarhani.in/
  main_url: http://sagarhani.in/
  source_url: https://github.com/sagarhani
  description: >
    Sagar Hani is a Software Developer & an Open Source Enthusiast. He blogs about JavaScript, Open Source and his Life experiences.
  categories:
    - Portfolio
    - Blog
    - Web Development
    - Open Source
    - Technology
    - Programming
    - JavaScript
  built_by: Sagar Hani
  built_by_url: http://sagarhani.in/about
- title: Arturo Alviar's Portfolio
  main_url: "https://arturoalviar.com"
  url: "https://arturoalviar.com"
  source_url: "https://github.com/arturoalviar/portfolio"
  categories:
    - Portfolio
    - Open Source
    - Web Development
  built_by: Arturo Alviar
  built_by_url: "https://github.com/arturoalviar"
  featured: false
- title: Pearly
  url: https://www.pearlyplan.com
  main_url: https://www.pearlyplan.com
  description: >
    Dental Membership Growth Platform
  categories:
    - Technology
    - Healthcare
    - App
  built_by: Sean Emmer and Jeff Cole
- title: MarceloNM
  url: https://marcelonm.com
  main_url: https://marcelonm.com
  description: >
    Personal landing page and blog for MarceloNM, a frontend developer based in Brazil.
  categories:
    - Blog
    - JavaScript
    - Landing Page
    - Programming
    - Web Development
  built_by: Marcelo Nascimento Menezes
  built_by_url: https://github.com/mrcelo
  featured: false
- title: Open Source Galaxy
  main_url: https://www.opensourcegalaxy.com
  url: https://www.opensourcegalaxy.com
  description: >
    Explore the Open Source Galaxy and help other earthlings by contributing to open source.
  categories:
    - Open Source
    - Programming
    - Web Development
  built_by: Justin Juno
  built_by_url: https://www.justinjuno.dev
  featured: false
- title: enBonnet Blog
  url: https://enbonnet.me/
  main_url: https://enbonnet.me/
  source_url: https://github.com/enbonnet
  description: >
    Hola, este es mi sitio personal, estare escribiendo sobre JavaScript, Frontend y Tecnologia que utilice en mi dia a dia.
  categories:
    - Portfolio
    - Blog
    - Web Development
    - Technology
    - Programming
    - JavaScript
  built_by: Ender Bonnet
  built_by_url: https://enbonnet.me/
- title: Edenspiekermann
  url: "https://www.edenspiekermann.com/eu/"
  main_url: "https://www.edenspiekermann.com/eu/"
  description: >
    Hello. We are Edenspiekermann, an independent global creative agency.
  categories:
    - Featured
    - Agency
    - Design
    - Portfolio
  featured: true
- title: IBM Design
  url: "https://www.ibm.com/design/"
  main_url: "https://www.ibm.com/design/"
  description: >
    At IBM, our design philosophy is to help guide people so they can do their best work. Our human-centered design practices help us deliver on that goal.
  categories:
    - Featured
    - Design
    - Technology
    - Web Development
  built_by: IBM
  featured: true
- title: We Do Plugins
  url: https://wedoplugins.com
  main_url: https://wedoplugins.com
  description: >
    Free & premium WordPress plugins development studio from Wroclaw, Poland.
  categories:
    - Portfolio
    - Agency
    - Open Source
    - Web Development
  built_by: We Do Plugins
  built_by_url: https://wedoplugins.com
- title: Mevish Aslam, business coach
  url: "https://mevishaslam.com/"
  main_url: "https://mevishaslam.com/"
  description: >
    Mevish Aslam helps women build a life they love and coaches women to launch and grow businesses.
  categories:
    - Business
    - Consulting
    - Entrepreneurship
    - Freelance
    - Marketing
    - Portfolio
  built_by: Rou Hun Fan
  built_by_url: "https://flowen.me"
  featured: false
- title: Principles of wealth
  url: "https://principlesofwealth.net"
  main_url: "https://principlesofwealth.net"
  source_url: "https://github.com/flowen/principlesofwealth"
  description: >
    Principles of wealth. How to get rich without being lucky, a summary of Naval Ravikant's tweets and podcast.`
  categories:
    - Business
    - Consulting
    - Education
    - Entrepreneurship
    - Finance
    - Learning
    - Marketing
    - Media
    - Nonprofit
    - Productivity
    - Science
  built_by: Rou Hun Fan
  built_by_url: "https://flowen.me"
  featured: false
- title: Problem studio
  url: https://problem.studio
  main_url: https://problem.studio
  description: >
    Problem Studio creates unique and fun web experiences. Our enemy is "boring" if ya know what we mean: overused Wordpress templates, the top 10 shopify templates, copy of a copy of a copy of a copy. We love to support design and marketing agencies and help realize their creations into a digital product. `
  categories:
    - Agency
    - Business
    - Consulting
    - Design
    - Education
    - Entrepreneurship
    - Freelance
    - Landing Page
    - Marketing
    - Media
    - Portfolio
    - Productivity
    - Web Development
  built_by: Rou Hun Fan & Sander Visser
  built_by_url: https://flowen.me
- title: North X South
  main_url: https://northxsouth.co
  url: https://northxsouth.co
  description: >
    We work with small businesses and non-profits to develop their brands, build an online identity, create stellar designs, and give a voice to their causes.
  categories:
    - Agency
    - Consulting
    - Business
    - Design
    - Web Development
  built_by: North X South
  built_by_url: https://northxsouth.co
- title: Plenty of Fish
  main_url: https://www.pof.com/
  url: https://pof.com
  description: >
    Plenty of Fish is one of the world's largest dating platforms.
  categories:
    - Community
  featured: true
- title: Bitcoin
  main_url: https://www.bitcoin.com/
  url: https://bitcoin.com
  description: >
    One of the largest crypto-currency platforms in the world.
  categories:
    - Technology
    - Finance
  featured: true
- title: Frame.io
  main_url: https://www.frame.io/
  url: https://frame.io
  description: >
    Frame.io is a cloud-based video collaboration platform that allows its users to easily work on media projects together
  categories:
    - Technology
    - Entertainment
    - Media
  featured: true
- title: Sainsbury’s Homepage
  main_url: https://www.sainsburys.co.uk/
  url: https://www.sainsburys.co.uk
  description: >
    Sainsbury’s is an almost 150 year old supermarket chain in the United Kingdom.
  categories:
    - eCommerce
    - Food
  featured: true
- title: Haxzie, Portfolio and Blog
  url: "https://haxzie.com/"
  main_url: "https://haxzie.com/"
  source_url: "https://github.com/haxzie/haxzie.com"
  description: >
    Haxzie.com is the portfolio and personal blog of Musthaq Ahamad, UX Engineer and Visual Designer
  categories:
    - Blog
    - Portfolio
  built_by: Musthaq Ahamad
  built_by_url: "https://haxzie.com"
  featured: false
- title: GBT
  url: "https://yangmuzi.com/"
  main_url: "https://yangmuzi.com/"
  source_url: "https://github.com/yangnianbing/blog-by-gatsby"
  description: >
    It is a basic Gatsby site project
  categories:
    - Blog
    - Portfolio
  built_by: yangnianbing
  featured: false
- title: Robin Wieruch's Blog
  url: "https://www.robinwieruch.de/"
  main_url: "https://www.robinwieruch.de/"
  categories:
    - Blog
    - Education
  featured: false
- title: Roger Ramos Development Journal
  url: "https://rogerramos.me/"
  main_url: "https://rogerramos.me/"
  source_url: "https://github.com/rogerramosme/rogerramos.me/"
  description: >
    Personal development journal made with Netlify CMS
  categories:
    - Blog
  built_by: Roger Ramos
  built_by_url: https://rogerramos.me/
  featured: false
- title: Global Adviser Alpha
  main_url: "https://globaladviseralpha.com"
  url: "https://globaladviseralpha.com"
  description: >
    Lead by David Haintz, Global Adviser Alpha transforms advice business into world class firms.
  categories:
    - Business
    - Blog
    - Finance
  built_by: Handsome Creative
  built_by_url: https://www.hellohandsome.com.au
  featured: false
- title: Alcamine
  url: https://alcamine.com/
  main_url: https://alcamine.com/
  description: >
    Never apply to another job online and receive tons of tech jobs in your inbox everyday — all while keeping your information private.
  categories:
    - Blog
    - Technology
  built_by: Caldera Digital
  built_by_url: https://www.calderadigital.com/
  featured: false
- title: Caldera Digital
  url: https://www.calderadigital.com/
  main_url: https://www.calderadigital.com/
  source_url: https://github.com/caldera-digital/platform
  description: >
    Caldera is a product and application development agency that uses innovative technology to bring your vision, brand, and identity to life through user centered design.
  categories:
    - Blog
    - User Experience
    - Consulting
  built_by: Caldera Digital
  built_by_url: https://www.calderadigital.com/
  featured: false
- title: Keycodes
  url: https://www.keycodes.dev
  main_url: https://www.keycodes.dev
  source_url: https://github.com/justinjunodev/keycodes.dev
  description: >
    A developer resource for getting keyboard key codes.
  categories:
    - Programming
    - Productivity
    - Open Source
    - Web Development
  built_by: Justin Juno
  built_by_url: https://www.justinjuno.dev
  featured: false
- title: Utah Pumpkins
  url: https://www.utahpumpkins.com/
  main_url: https://www.utahpumpkins.com/
  source_url: https://github.com/cadekynaston/utah-pumpkins
  description: >
    An awesome pumpkin gallery built using Gatsby and Contentful.
  categories:
    - Gallery
    - Blog
    - Photography
  built_by: Cade Kynaston
  built_by_url: https://cade.codes
- title: diff001a's blog
  main_url: https://diff001a.netlify.com/
  url: https://diff001a.netlify.com/
  description: >
    This is diff001a's blog which contains blogs related to programming.
  categories:
    - Blog
  built_by: diff001a
- title: Rockwong Blog
  main_url: http://rockwong.com/blog/
  url: http://rockwong.com/blog/
  description: >
    Rockwong is a technical blog containing content related to various web technologies.
  categories:
    - Technology
    - Education
    - Blog
- title: RegexGuide
  main_url: "https://regex.guide"
  url: "https://regex.guide/playground"
  source_url: "https://github.com/pacdiv/regex.guide"
  description: >
    The easiest way to learn regular expressions! The RegexGuide is a playground helping developers to discover regular expressions. Trying it is adopting regular expressions!
  categories:
    - App
    - Education
    - JavaScript
    - Nonprofit
    - Open Source
    - Programming
    - Technology
    - Web Development
  built_by: Loïc J.
  built_by_url: https://growthnotes.dev
- title: re:store
  url: https://www.visitrestore.com
  main_url: https://www.visitrestore.com
  description: >
    This is your chance to discover, connect, and shop beyond your feed and get to know the who, how, and why behind your favorite products.
  categories:
    - Marketing
  built_by: The Couch
  built_by_url: https://thecouch.nyc
  featured: false
- title: Bululu Eventos
  url: https://bululueventos.cl/
  main_url: https://bululueventos.cl/
  source_url: https://github.com/enBonnet/bululu-front
  description: >
    Sitio de organizadores de eventos
  categories:
    - Marketing
  built_by: Ender Bonnet
  built_by_url: https://enbonnet.me/
- title: MyPrograming Steps
  main_url: https://mysteps.netlify.com/
  url: https://mysteps.netlify.com/
  description: >
    FrontEnd Tutorial Information
  featured: false
  categories:
    - Blog
    - Portfolio
  source_url: https://github.com/IoT-Arduino/Gatsby-MySteps
  built_by: Maruo
  built_by_url: https://twitter.com/DengenT
- title: Brent Runs Marathons
  main_url: https://www.brentrunsmarathons.com/
  url: https://www.brentrunsmarathons.com/
  source_url: https://github.com/bingr001/brentrunsmarathonsv2
  description: >
    Brent Runs Marathons is about the training and race experience for the Comrades Ultra Marathon
  categories:
    - Blog
  built_by: Brent Ingram
  built_by_url: https://www.brentjingram.com/
  featured: false
- title: Pedro LaTorre
  main_url: https://www.pedrolatorre.com/
  url: https://www.pedrolatorre.com/
  source_url: https://github.com/bingr001/pedro-latorre-site
  description: >
    A really awesome website built for the motivational speaker Pedro LaTorre
  categories:
    - Blog
  built_by: Brent Ingram
  built_by_url: https://www.brentjingram.com/
  featured: false
- title: Veryben
  main_url: https://veryben.com/
  url: https://veryben.com/
  description: >
    be water my friend
  categories:
    - Blog
  built_by: anikijiang
  built_by_url: https://twitter.com/anikijiang
  featured: false
- title: kentarom's portfolio
  main_url: https://kentarom.com/
  url: https://kentarom.com/
  source_url: https://github.com/kentaro-m/portfolio-gatsby
  description: >
    The portfolio of kentarom, frontend developer. This site shows recent activities about him.
  categories:
    - Portfolio
    - Technology
    - Web Development
  built_by: kentarom
  built_by_url: https://twitter.com/_kentaro_m
  featured: false
- title: MotionThat
  main_url: "https://motionthat.com.au"
  url: "https://motionthat.com.au"
  description: >
    MotionThat was created to fill a void in Tabletop Product shooting, whereby the need for consistency, repetition and flexibility was required to eliminate the many variables and inaccuracies that slow the filming process down.
  categories:
    - Entertainment
    - Food
    - Media
    - Gallery
  built_by: Handsome Creative
  built_by_url: https://www.hellohandsome.com.au
  featured: false
- title: TEN ALPHAS
  main_url: "https://tenalphas.com.au"
  url: "https://tenalphas.com.au"
  description: >
    TEN ALPHAS is a content production company based in Sydney and Wollongong, telling stories through moving image and beautiful design.
  categories:
    - Media
    - Entertainment
    - Video
  built_by: Handsome Creative
  built_by_url: https://www.hellohandsome.com.au
  featured: false
- title: SalesGP
  main_url: "https://salesgp.io"
  url: "https://salesgp.io"
  description: >
    SalesGP is a specialist Sales and Operations partner offering expert skill-sets and decades of experience to companies entering the Australia, NZ (ANZ) and South East Asian (SEA) markets.
  categories:
    - Business
    - Marketing
    - Consulting
  built_by: Handsome Creative
  built_by_url: https://www.hellohandsome.com.au
  featured: false
- title: Source Separation Systems
  main_url: "https://sourceseparationsystems.com.au"
  url: "https://sourceseparationsystems.com.au"
  description: >
    Innovative waste diversion products, designed to connect Australians to a more sustainable world.
  categories:
    - Business
  built_by: Handsome Creative
  built_by_url: https://www.hellohandsome.com.au
- title: Fuzzy String Matching
  main_url: https://fuzzy-string-matching.netlify.com
  url: https://fuzzy-string-matching.netlify.com
  source_url: https://github.com/jdemieville/fuzzyStringMatching
  description: >
    This site is built to assess the performance of various approximate string matching algorithms aka fuzzy string searching.
  categories:
    - JavaScript
    - Learning
    - Programming
  built_by: Jennifer Demieville
  built_by_url: https://demieville-codes.herokuapp.com/portfolio
  featured: false
- title: Open Techiz
  main_url: "https://www.opentechiz.com/"
  url: "https://www.opentechiz.com/"
  featured: false
  description: >
    An agile software development company in Vietnam, providing wide range service from ecommerce development, mobile development, automation testing and cloud deployment with kubernets
  categories:
    - Web Development
    - Mobile Development
    - Technology
  built_by: Open Techiz
  built_by_url: "https://www.opentechiz.com/"
- title: Leave Me Alone
  url: https://leavemealone.app
  main_url: https://leavemealone.app
  description: >
    Leave Me Alone helps you unsubscribe from unwanted emails easily. It's built with Gatsby v2.
  categories:
    - Landing Page
    - Productivity
  built_by: James Ivings
  built_by_url: https://squarecat.io
  featured: false
- title: Oberion
  main_url: https://oberion.io
  url: https://oberion.io
  description: >
    Oberion analyzes your gaming library and gives you personal recommendations based on what you play
  categories:
    - Entertainment
    - Media
  built_by: Thomas Uta
  built_by_url: https://twitter.com/ThomasJanUta
  featured: false
- title: Lusta Hair
  url: https://www.lustahair.com
  main_url: https://www.lustahair.com
  description: >
    Luxury 100% Remy Human Hair Toppers. The perfect solution for volume, coverage and style. Online retailer based in Australia.
  categories:
    - eCommerce
  built_by: Jason Di Benedetto
  built_by_url: https://jason.dibenedetto.fyi
  featured: false
- title: Yoseph.tech
  main_url: https://www.yoseph.tech
  url: https://www.yoseph.tech/compilers
  source_url: https://github.com/radding/yoseph.tech_gatsby
  description: >
    Yoseph.tech is a personal blog centered around technology and software engineering
  categories:
    - Technology
    - Web Development
    - Open Source
  built_by: Yoseph Radding
  built_by_url: https://github.com/radding
  featured: false
- title: Really Fast Sites
  url: https://reallyfastsites.com
  main_url: https://reallyfastsites.com
  description: >
    Really Fast Sites showcases websites that have a speed score of 85 or higher on Google's Page Speed Insights for both mobile and desktop, along with some of the platforms and technologies those sites use.
  categories:
    - Web Development
    - Programming
  built_by: Peter Brady
  built_by_url: https://www.peterbrady.co.uk
  featured: false
- title: Mieke Frouws
  url: https://www.miekefrouws.nl
  main_url: https://www.miekefrouws.nl
  description: >
    Mieke Frouws is a freelance primary and secondary school theatre teacher based in the Netherlands.
  categories:
    - Freelance
    - Education
  built_by: Laurens Kling
  built_by_url: https://www.goedideemedia.nl
  featured: false
- title: Paul de Vries
  url: https://pauldevries1972.nl
  main_url: https://pauldevries1972.nl
  description: >
    Paul de Vries is founder of #DCDW and Spokesperson for Marktplaats Automotive (eBay) - Making the online automotive better!
  categories:
    - Blog
    - Business
    - Consulting
  built_by: Laurens Kling
  built_by_url: https://www.goedideemedia.nl
  featured: false
- title: The Fabulous Lifestyles 不藏私旅行煮藝
  url: https://thefabulouslifestyles.com/
  main_url: https://thefabulouslifestyles.com/
  description: >
    The Fabulous Lifestyles features content about travel and food. It offers practical travel advice that covers trip planning, logistics, and reviews on destination, resort & hotel...etc. Besides travelling, there are step-by-step homemade gourmet recipes that will appeal to everyone's taste buds.
  categories:
    - Blog
    - Food
    - Travel
  built_by: Kevin C Chen
  built_by_url: https://www.linkedin.com/in/kevincychen/
- title: Salexa - Estetica Venezolana
  url: https://peluqueriavenezolana.cl/
  main_url: https://peluqueriavenezolana.cl/
  source_url: https://github.com/enbonnet/salexa-front
  description: >
    Venezuelan beauty and hairdressing salon in Chile
  categories:
    - Marketing
    - Business
  built_by: Ender Bonnet
  built_by_url: https://enbonnet.me/
- title: Akshay Thakur's Portfolio
  main_url: https://akshaythakur.me
  url: https://akshaythakur.me
  categories:
    - Portfolio
    - Web Development
  built_by: Akshay Thakur
  built_by_url: https://akshaythakur.me
- title: Binaria
  description: >
    Digital product connecting technics & creativity.
  main_url: "https://binaria.com/en/"
  url: "https://binaria.com/en/"
  categories:
    - Web Development
    - Agency
    - Technology
    - App
    - Consulting
    - User Experience
  built_by: Binaria
  built_by_url: "https://binaria.com/"
- title: Quema Labs
  url: https://quemalabs.com/
  main_url: https://quemalabs.com/
  description: >
    WordPress themes for these modern times
  categories:
    - Blog
    - Web Development
    - WordPress
    - Portfolio
  built_by: Nico Andrade
  built_by_url: https://nicoandrade.com/
- title: Century 21 Financial
  url: https://century21financial.co.nz/
  main_url: https://century21financial.co.nz/
  description: Website for Century 21's mortgage broker and insurance broker business in New Zealand.
  categories:
    - Real Estate
    - Finance
    - Business
  built_by: Shannon Smith
  built_by_url: https://www.powerboard.co.nz/clients
  featured: false
- title: Base Backpackers
  url: https://www.stayatbase.com/
  main_url: https://www.stayatbase.com/
  description: Base Backpackers is one of Australasia's biggest youth adventure tourism brands. They are super stoked to have one of the fastest websites in the tourism industry.
  categories:
    - Travel
    - Business
  built_by: Shannon Smith
  built_by_url: https://www.powerboard.co.nz/clients
  featured: false
- title: Wealthsimple
  url: "https://www.wealthsimple.com/"
  main_url: "https://www.wealthsimple.com/en-us/"
  description: >
    The simple way to grow your money like the world's most sophisticated investors. Zero-maintenance portfolios, expert advisors and low fees.
  categories:
    - App
    - Business
    - Finance
  featured: false
- title: To Be Created
  description: >
    tbc is a London based styling agency that champions a modernised minimal aesthetic for both personal clients and brands.
  main_url: "https://to-be-created.com"
  url: "https://to-be-created.com"
  categories:
    - Web Development
    - Agency
    - Portfolio
    - Freelance
  built_by: Sam Goddard
  built_by_url: "https://samgoddard.dev/"
- title: Kosmos Platform
  main_url: https://kosmosplatform.com
  url: https://kosmosplatform.com
  description: >
    Explore the Kosmos - A new world is here, where every clinician now has the ability to improve cardiothoracic and abdominal assessment, in just a few minutes.
  categories:
    - Marketing
    - Science
    - Video
    - Landing Page
    - Healthcare
    - Technology
  built_by: Bryce Benson via Turnstyle Studio
  built_by_url: https://github.com/brycebenson
- title: B-Engaged
  url: https://b-engaged.se/
  main_url: https://b-engaged.se/
  description: >
    B-Engaged gives a clear picture of the organization and helps you implement the measures that makes difference for the employees. The results of our employee surveys are easily transformed into concrete improvement measures using AI technology.
  categories:
    - Business
    - Human Resources
  featured: false
- title: Rollbar
  url: https://rollbar.com/
  main_url: https://rollbar.com/
  description: >
    Rollbar automates error monitoring and triaging, so developers can fix errors that matter within minutes, and build software quickly and painlessly.
  categories:
    - Programming
    - Web Development
  featured: false
- title: EQX
  url: https://digitalexperience.equinox.com/
  main_url: https://digitalexperience.equinox.com/
  description: >
    The Equinox app, personalized to unlock your full potential.
  categories:
    - Sports
    - App
  featured: false
- title: WagWalking
  url: https://wagwalking.com/
  main_url: https://wagwalking.com/
  description: >
    Paws on the move
  categories:
    - App
  featured: false
- title: FirstBorn
  url: https://www.firstborn.com/
  main_url: https://www.firstborn.com/
  description: >
    We shape modern brands for a connected future.
  categories:
    - Agency
    - Design
- title: Pix4D
  url: https://www.pix4d.com
  main_url: https://www.pix4d.com
  description: >
    A unique suite of photogrammetry software for drone mapping. Capture images with our app, process on desktop or cloud and create maps and 3D models.
  categories:
    - Business
    - Productivity
    - Technology
  featured: false
- title: Bakken & Bæck
  url: https://bakkenbaeck.com
  main_url: https://bakkenbaeck.com
  description: >
    We’re Bakken & Bæck, a digital studio based in Oslo, Bonn and Amsterdam. Ambitious companies call us when they need an experienced team that can transform interesting ideas into powerful products.
  categories:
    - Agency
    - Design
    - Technology
  featured: false
- title: Figma Config
  url: https://config.figma.com/
  main_url: https://config.figma.com/
  description: A one-day conference where Figma users come together to learn from each other.
  categories:
    - Conference
    - Design
    - Event
    - Community
    - Learning
  built_by: Corey Ward
  built_by_url: "http://www.coreyward.me/"
  featured: false
- title: Anurag Hazra's Portfolio
  url: https://anuraghazra.github.io/
  main_url: https://anuraghazra.github.io/
  source_url: https://github.com/anuraghazra/anuraghazra.github.io
  description: >
    Anurag Hazra's portfolio & personal blog, Creative FrontEnd web developer from india.
  categories:
    - Portfolio
    - Blog
    - Open Source
    - JavaScript
  built_by: Anurag Hazra
  built_by_url: "https://github.com/anuraghazra"
- title: VeganWorks
  url: https://veganworks.com/
  main_url: https://veganworks.com/
  description: We make delicious vegan snack boxes.
  categories:
    - Food
- title: codesundar
  url: https://codesundar.com
  main_url: https://codesundar.com
  description: >
    Learn PhoneGap, Ionic, Flutter
  categories:
    - Education
    - Technology
    - Web Development
    - Blog
  built_by: codesundar
  built_by_url: https://codesundar.com
  featured: false
- title: Nordic Microfinance Initiative
  url: "https://www.nmimicro.no/"
  main_url: "https://www.nmimicro.no/"
  description: Nordic Microfinance Initiative's (NMI) vision is to contribute to the empowerment of poor people in developing countries and to the creation of jobs and wealth on a sustainable basis.
  featured: false
  categories:
    - Finance
    - Business
  built_by: Othermachines
  built_by_url: "https://othermachines.com"
- title: Subscribe Pro Documentation
  url: https://docs.subscribepro.com/
  main_url: https://docs.subscribepro.com/
  description: >
    Subscribe Pro is a subscription commerce solution that enables brands to quickly add subscription commerce models such as box, subscribe-and-save, autoship and similar to their existing eCommerce websites.
  categories:
    - Documentation
    - eCommerce
    - API
    - Technology
    - Web Development
  built_by: Subscribe Pro
  built_by_url: https://www.subscribepro.com/
- title: Software.com
  main_url: https://www.software.com
  url: https://www.software.com
  description: Our data platform helps developers learn from their data, increase productivity, and code smarter.
  categories:
    - Data
    - Productivity
    - Programming
  built_by: Brett Stevens, Joshua Cheng, Geoff Stevens
  built_by_url: https://github.com/swdotcom/
  featured: false
- title: WTL Studio Website Builder
  main_url: "https://wtlstudio.com/"
  url: "https://wtlstudio.com/"
  description: >
    Cloud-based, SEO focused website builder - helping local businesses and startups reach audiences faster.
  featured: false
  categories:
    - eCommerce
    - SEO
    - Business
- title: ToolsDB
  main_url: https://toolsdb.dev
  url: https://toolsdb.dev
  description: List of tools for better software development.
  featured: false
  categories:
    - Technology
    - Web Development
    - Programming
    - Productivity
- title: Eastman Strings
  url: https://www.eastmanstrings.com
  main_url: https://www.eastmanstrings.com
  description: >
    Site was built using GatsbyJS, Cosmic CMS, and Netlify.
  categories:
    - Business
    - Music
  built_by: Tekhaus
  built_by_url: https://www.tekha.us
  featured: false
- title: Lesley Lai
  main_url: https://lesleylai.info
  url: https://lesleylai.info
  source_url: https://github.com/LesleyLai/blog
  description: >
    lesleylai.info is the personal website of Lesley Lai, where he talks mainly about C++ and Computer Graphics.
  categories:
    - Blog
    - Open Source
    - Portfolio
    - Programming
    - Technology
  built_by: Lesley Lai
  built_by_url: https://github.com/LesleyLai
  featured: false
- title: Whipstitch Webwork
  url: https://www.whipstitchwebwork.com
  main_url: https://www.whipstitchwebwork.com
  description: >
    Websites for smart people.
  categories:
    - Agency
    - Web Development
  built_by: Matthew Russell
  featured: false
- title: Vandré Leal
  main_url: https://vandreleal.github.io
  url: https://vandreleal.github.io
  source_url: https://github.com/vandreleal/vandreleal.github.io
  description: >
    Portfolio of Vandré Leal.
  categories:
    - Portfolio
    - Web Development
  built_by: Vandré Leal
  built_by_url: https://vandreleal.github.io
  featured: false
- title: Tarokenlog
  url: https://taroken.dev/
  main_url: https://taroken.dev/
  description: >
    Blog and Gallery
  categories:
    - Blog
    - Portfolio
    - Web Development
    - Photography
  built_by: Kentaro Koga
  built_by_url: https://twitter.com/kentaro_koga
  featured: false
- title: OwlyPixel Blog
  main_url: https://owlypixel.com
  url: https://owlypixel.com
  description: >
    Notes and tutorials on coding, web development, design and other stuff.
  categories:
    - Web Development
    - Blog
    - Education
  built_by: Owlypixel
  built_by_url: https://twitter.com/owlypixel
  featured: false
- title: talkoverflow
  main_url: https://talkoverflow.com
  url: https://talkoverflow.com
  description: Blog on software engineering built with Gatsby themes and theme-ui
  categories:
    - Blog
    - Web Development
    - Technology
  built_by: Patryk Jeziorowski
  built_by_url: https://twitter.com/pjeziorowski
- title: HISTORYTalks
  main_url: https://www.history-talks.com/
  url: https://www.history-talks.com/
  description: Built using Gatsby, JSS and Contentful
  categories:
    - Conference
    - Media
  built_by: A+E Networks
  built_by_url: https://www.aenetworks.com/
- title: HISTORYCon
  main_url: https://www.historycon.com/
  url: https://www.historycon.com/
  description: Built using Gatsby, JSS and Contentful
  categories:
    - Conference
    - Media
  built_by: A+E Networks
  built_by_url: https://www.aenetworks.com/
- title: Kölliker Immobilien
  url: https://koelliker-immobilien.ch/
  main_url: https://koelliker-immobilien.ch/
  description: >
    Built using Gatsby, Netlify and Contentful
  categories:
    - Real Estate
    - Marketing
  built_by: Matthias Gemperli
  built_by_url: https://matthiasgemperli.ch
- title: Lessmess Agency website
  url: https://lessmess.agency/
  main_url: https://lessmess.agency/
  description: >
    Website of Lessmess Agency
  categories:
    - Agency
    - Web Development
  built_by: Ilya Lesik
  built_by_url: https://github.com/ilyalesik
- title: Ezekiel Ekunola Portfolio
  main_url: http://ezekielekunola.com/
  url: http://ezekielekunola.com/
  description: Built using Gatsby, Styled-Components
  categories:
    - Web Development
    - Portfolio
  built_by: Ezekiel Ekunola
  built_by_url: https://github.com/easybuoy/
  featured: false
- title: Gearbox Development
  main_url: https://gearboxbuilt.com
  url: https://gearboxbuilt.com/?no-load-in
  description: >
    Gearbox is a performance website development & optimization company based out of Canada. Built using Gatsby/WordPress.
  categories:
    - Agency
    - Web Development
    - WordPress
    - Portfolio
    - Programming
    - Technology
    - Business
  built_by: Gearbox Development
  built_by_url: https://gearboxbuilt.com
  featured: false
- title: UXWorks
  main_url: https://uxworks.org
  url: https://uxworks.org
  description: Built with Gatsby, Netlify and Markdown
  categories:
    - Web Development
    - Blog
  built_by: Amrish Kushwaha
  built_by_url: https://github.com/isamrish
  featured: false
- title: Jarod Peachey
  main_url: https://jarodpeachey.netlify.com
  url: https://jarodpeachey.netlify.com
  source_url: https://github.com/jarodpeachey/portfolio
  description: >
    Jarod Peachey is a front-end developer focused on building modern and fast websites for everyone.
  categories:
    - Blog
    - JavaScript
    - Mobile Development
    - Portfolio
  built_by: Jarod Peachey
  built_by_url: https://github.com/jarodpeachey
  featured: false
- title: Thomas Maximini
  main_url: https://www.thomasmaximini.com/
  url: https://www.thomasmaximini.com/
  source_url: https://github.com/tmaximini/maxi.io
  description: >
    Thomas Maximini is a full stack web developer from Germany
  categories:
    - Blog
    - JavaScript
    - Photography
    - Portfolio
    - Web Development
  built_by: Thomas Maximini
  built_by_url: https://github.com/tmaximini
  featured: false
- title: Aretha Iskandar
  main_url: https://arethaiskandar.com/
  url: https://arethaiskandar.com/
  source_url: https://github.com/tmaximini/arethaiskandar.com
  description: >
    Aretha Iskandar is a Jazz and Soul Singer / Songwriter from Paris
  categories:
    - Music
  built_by: Thomas Maximini
  built_by_url: https://github.com/tmaximini
  featured: false
- title: Harshil Shah
  url: https://harshil.net
  main_url: https://harshil.net
  description: >
    Harshil Shah is an iOS engineer from Mumbai, India
  categories:
    - Blog
    - Mobile Development
  built_by: Harshil Shah
  built_by_url: https://twitter.com/_HarshilShah
  featured: false
- title: Code Examples
  url: https://codeexamples.dev/
  main_url: https://codeexamples.dev/
  description: >
    Examples about various programming languages like JavaScript, Python, Rust, Angular, React, Vue.js etc.
  categories:
    - Blog
    - Education
    - Programming
    - Web Development
  built_by: Sai gowtham
  built_by_url: https://twitter.com/saigowthamr
  featured: false
- title: Samir Mujanovic
  main_url: https://www.samirmujanovic.com/
  url: https://www.samirmujanovic.com/
  description: >
    I'm a Frontend Developer with 3 years of experience. I describe myself as a developer who loves coding, open-source and web platform.
  categories:
    - Portfolio
    - Web Development
    - Design
  built_by: Samir Mujanovic
  built_by_url: https://github.com/sameerrM
- title: Yearlyglot - Fluent Every Year
  url: https://www.yearlyglot.com/blog
  main_url: https://www.yearlyglot.com
  description: >
    A popular blog on languages, second language acquisition and polyglottery.
  categories:
    - Blog
    - Education
    - Learning
    - Travel
  built_by: Donovan Nagel
  built_by_url: https://www.donovannagel.com
  featured: false
- title: Bearer - API Monitoring & Protection for your app
  url: https://www.bearer.sh/
  main_url: https://www.bearer.sh/
  description: >
    Bearer helps developers monitor API usage in real-time, protect their app against API limits and failures, and integrate APIs faster.
  categories:
    - API
    - Technology
    - Web Development
    - Open Source
  built_by: Bearer
  featured: false
- title: 8fit.com
  url: https://8fit.com/
  main_url: https://8fit.com/
  description: >
    Get personalized workouts, custom meal plans, and nutrition guidance, right in the palm of your hand. Prioritize progress over perfection with the 8fit app!
  categories:
    - App
    - Food
    - Sports
  featured: false
- title: Dispel - Remote Access for Industrial Control Systems
  url: https://dispel.io
  main_url: https://dispel.io
  description: >
    Dispel provides secure, moving target defense networks through which your teams can remotely access industrial control systems in seconds, replacing static-defense products that take 5 to 15 minutes to work through.
  categories:
    - Business
    - Technology
    - Security
  built_by: Anton Aberg
  built_by_url: https://github.com/aaaberg
  featured: false
- title: Geothermal Heat Pump DIY Project
  url: https://diyheatpump.net/
  main_url: https://diyheatpump.net/
  description: Personal project by Yuriy Logvin that demonstrates how you can switch to heating with electricity at a minimal cost. The goal here is to show that everyone can build a geothermal heat pump and start saving money.
  categories:
    - Blog
    - Education
    - Technology
  built_by: Yuriy Logvin
  built_by_url: https://powerwatcher.net
- title: Catalyst Network - Cryptocurrency
  url: https://www.cryptocatalyst.net/
  main_url: https://www.cryptocatalyst.net/
  source_url: https://github.com/n8tb1t/gatsby-starter-cryptocurrency
  description: >
    An All-in-One solution for Modern Transactions.
  categories:
    - Business
    - Technology
  built_by: n8tb1t
  built_by_url: https://github.com/n8tb1t/
  featured: false
- title: SaoBear's-Blog
  main_url: https://saobear.xyz/
  url: https://saobear.xyz/
  source_url: https://github.com/PiccoloYu/SaoBear-is-Blog
  featured: false
  categories:
    - Blog
    - Web Development
- title: Rumaan Khalander - Portfolio
  url: https://www.rumaan.me/
  main_url: https://www.rumaan.me/
  description: >
    Rumaan Khalander is a Full-Stack Dev from Bengaluru who loves to develop for mobile and web.
  categories:
    - Portfolio
  built_by: rumaan
  built_by_url: https://github.com/rumaan/
  featured: false
- title: DigiGov
  main_url: https://digigov.grnet.gr/
  url: https://digigov.grnet.gr/
  description: >
    DigiGov is an initiative for the Digital Transformation of the Greek Public Sector
  categories:
    - Government
  built_by: GRNET
  built_by_url: https://grnet.gr/
  featured: false
- title: Zeek Interactive
  main_url: https://zeek.com
  url: https://zeek.com
  description: >
    Business site for Zeek Interactive. Using WordPress as a data store via the WPGraphQL plugin.
  categories:
    - Blog
    - Web Development
    - Mobile Development
    - WordPress
    - Agency
    - Business
  built_by: Zeek Interactive
  built_by_url: https://zeek.com
  featured: false
- title: Bare Advertising & Communications
  url: https://bare.ca/
  main_url: https://bare.ca/
  description: >
    Bare is a full-service branding and production agency in Vancouver BC with deep experience in digital/traditional communications and strategy. We specialize in building headless WordPress sites with Gatsby.
  categories:
    - WordPress
    - Agency
    - Business
  built_by: Bare Advertising & Communications
  built_by_url: https://www.bare.ca/
  featured: false
- title: The Decking Superstore
  url: https://www.thedeckingsuperstore.com/
  main_url: https://www.thedeckingsuperstore.com/
  description: >
    One of Northern California's largest outdoor decking and siding providers.
  categories:
    - WordPress
    - Business
  built_by: Bare Advertising & Communications
  built_by_url: https://www.bare.ca/
  featured: false
- title: Precision Cedar Products
  url: https://www.precisioncedar.com/
  main_url: https://www.precisioncedar.com/
  description: >
    Western Red Cedar Distributor in Vancouver Canada.
  categories:
    - WordPress
    - Business
  built_by: Bare Advertising & Communications
  built_by_url: https://www.bare.ca/
  featured: false
- title: Circle Restoration
  url: https://www.circlerestoration.com/
  main_url: https://www.circlerestoration.com/
  description: >
    Restoration Services Provider in Vancouver Canada.
  categories:
    - WordPress
    - Business
  built_by: Bare Advertising & Communications
  built_by_url: https://www.bare.ca/
  featured: false
- title: ALS Rally
  url: https://www.alsrally.com/
  main_url: https://www.alsrally.com/
  description: >
    Non profit fundraiser for ALS Research.
  categories:
    - WordPress
    - Nonprofit
    - Event
  built_by: Bare Advertising & Communications
  built_by_url: https://www.bare.ca/
  featured: false
- title: Vancouver Welsh Men's Choir
  url: https://vancouverchoir.ca/
  main_url: https://vancouverchoir.ca/
  description: >
    Vancouver Welsh Men's Choir website for upcoming shows, ticket purchases and online merchandise.
  categories:
    - WordPress
    - Entertainment
    - Event
    - eCommerce
  built_by: Bare Advertising & Communications
  built_by_url: https://www.bare.ca/
  featured: false
- title: Paul Scanlon - Blog
  main_url: https://paulie.dev/
  url: https://paulie.dev/
  source_url: https://github.com/PaulieScanlon/paulie-dev-2019
  description: >
    I'm a React UI developer / UX Engineer. React, GatsbyJs, JavaScript, TypeScript/Flow, StyledComponents, Storybook, TDD (Jest/Enzyme) and a tiny bit of Node.js.
  categories:
    - Blog
    - Web Development
  built_by: Paul Scanlon
  built_by_url: http://www.pauliescanlon.io
  featured: false
- title: EF Design
  main_url: https://ef.design
  url: https://ef.design
  description: >
    Home of everything creative, digital and brand at EF.
  featured: false
  categories:
    - Marketing
    - Design
  built_by: João Matos (Global Creative Studio - Education First)
- title: Codica
  main_url: https://www.codica.com/
  url: https://www.codica.com/
  description: >
    We help startups and established brands with JAMStack, Progressive Web Apps and Marketplaces development.
  categories:
    - Agency
    - Web Development
  built_by: Codica
  built_by_url: https://www.codica.com/
- title: Bhavani Ravi's Portfolio
  url: https://bhavaniravi.com
  main_url: https://bhavaniravi.com
  description: >
    Showcase of Bhavani Ravi's skillset and blogs
  categories:
    - Blog
    - Portfolio
  built_by: Bhavani Ravi
  built_by_url: https://twitter.com/geeky_bhavani
- title: Kotoriyama
  main_url: https://kotoriyama.com/
  url: https://kotoriyama.com/
  description: >
    Japanese Indie Game Creator.
  featured: false
  categories:
    - App
    - Entertainment
    - Mobile Development
  built_by: Motoyoshi Shiine (Kotoriyama)
- title: PWA Shields
  url: https://www.pwa-shields.com
  main_url: https://www.pwa-shields.com
  source_url: https://github.com/richardtaylordawson/pwa-shields
  description: >
    Personalize your app's README with custom, fun, PWA shields in SVG
  categories:
    - Documentation
    - App
    - API
  built_by: Richard Taylor Dawson
  built_by_url: https://richardtaylordawson.com
- title: Zatsuzen
  url: https://zatsuzen.com
  main_url: https://zatsuzen.com
  description: >
    Web developer's portfolio
  categories:
    - Portfolio
  built_by: Akane
  built_by_url: https://twitter.com/akanewz
  featured: false
- title: Reeemoter
  description: >-
    Join thousands of developers from everywhere and access to job
    offers from hundreds of companies worldwide right
    at your inbox for free.
  main_url: "https://reeemoter.com/"
  url: "https://reeemoter.com/"
  featured: false
  categories:
    - Technology
    - Web Development
  built_by: Ramón Chancay
  built_by_url: "https://ramonchancay.me/"
- title: Ananya Neogi
  main_url: https://ananyaneogi.com
  url: https://ananyaneogi.com
  description: >
    Showcases Ananya's work as a frontend developer and comprises of a collection of written articles on web development, programming and, user experience.
  categories:
    - Portfolio
    - Blog
  built_by: Ananya Neogi
  built_by_url: https://ananyaneogi.com
- title: webman.pro
  main_url: https://webman.pro/
  url: https://webman.pro/
  description: >
    webman.pro is an awesome portfolio and technical blog where
    professional Front End engineer Dmytro Chumak shares his thoughts
    and experience to inspire other developers.
  featured: false
  categories:
    - Blog
    - Web Development
    - JavaScript
  built_by: Dmytro Chumak
  built_by_url: https://github.com/wwwebman
- title: borderless
  url: https://junhobaik.github.io
  main_url: https://junhobaik.github.io
  source_url: https://github.com/junhobaik/junhobaik.github.io/tree/develop
  description: >
    Junho Baik's Development Blog
  categories:
    - Blog
    - Web Development
  built_by: Junho Baik
  built_by_url: https://github.com/junhobaik
  featured: false
- title: React Resume Generator
  main_url: https://nimahkh.github.io/nima_habibkhoda
  url: https://nimahkh.github.io/nima_habibkhoda
  source_url: https://github.com/nimahkh/resume_generator
  description: >
    The resume generator is a project to create your own resume web page easily with Gatsby.
  categories:
    - Portfolio
  built_by: Nima Habibkhoda
  featured: false
- title: Thomas Wang's Blog
  main_url: "https://www.thomaswang.io"
  url: "https://www.thomaswang.io"
  description: >-
    Technical blog by Thomas Wang
  built_by: Thomas Wang
  built_by_url: https://github.com/thomaswang
  featured: false
  categories:
    - Blog
    - Web Development
- title: Engleezi
  main_url: "https://www.myengleezi.com"
  url: "https://myengleezi.com/teachers/"
  description: >-
    Affordable, accessible and fun, Engleezi is an English tutoring service that aims to make your child a better and more fluent English speaker. Our unique online approach gets your children learning English one-on-one from a native English teacher from the comfort of your home.
  built_by: Suleiman Mayow
  built_by_url: https://github.com/sullom101
  featured: false
  categories:
    - Education
    - Learning
    - Technology
- title: The Rebigulator
  main_url: "https://www.rebigulator.org/"
  source_url: "https://github.com/Me4502/Rebigulator/"
  url: "https://rebigulator.org/"
  description: A quote-based via game powered by Frinkiac
  built_by: Matthew Miller
  built_by_url: https://matthewmiller.dev/
  featured: false
  categories:
    - Open Source
    - Entertainment
    - App
- title: madewithlove
  main_url: https://www.madewithlove.be
  url: https://www.madewithlove.be
  description: >-
    We build digital products and create the teams around them. We can help with software engineering, product management, managing technical teams, audits and technical consulting.
  built_by: madewithlove
  built_by_url: https://www.madewithlove.be
  featured: false
  categories:
    - Web Development
    - Blog
    - Agency
    - Business
- title: Sprucehill
  url: https://sprucehill.ca/
  main_url: https://sprucehill.ca/
  description: >
    Sprucehill is a North Vancouver based custom home builder and renovator.
  categories:
    - WordPress
    - Business
  built_by: Bare Advertising & Communications
  built_by_url: https://www.bare.ca/
  featured: false
- title: Nathaniel Ryan Mathew
  url: https://nathanielmathew.me
  main_url: https://nathanielmathew.me
  source_url: https://github.com/nathanielmathew/MyPortfolio
  description: >
    A personal online Portfolio built using GatsbyJS, that showcases Achievements, Projects and Additional information.
  categories:
    - Portfolio
    - Open Source
    - Blog
  built_by: Nathaniel Ryan Mathew
  built_by_url: https://github.com/nathanielmathew
  featured: false
- title: Kanazawa.js Community Page
  main_url: https://kanazawajs.now.sh/
  url: https://kanazawajs.now.sh/
  source_url: https://github.com/kanazawa-js/community-page
  description: >
    Kanazawa.js is a local community for the JSer around Kanazawa to share knowledge about JavaScript.
  categories:
    - Community
    - Programming
    - Web Development
  built_by: Kanazawa.js
  built_by_url: https://twitter.com/knzw_js
  featured: false
- title: monica*dev
  url: https://www.aboutmonica.com/
  main_url: https://www.aboutmonica.com/
  description: >
    Personal site for Monica Powell, a software engineer who is passionate about making open-source more accessible and building community, online & offline.
  categories:
    - Web Development
    - Blog
    - Programming
    - Portfolio
  built_by: Monica Powell
  built_by_url: https://www.aboutmonica.com/
  featured: false
- title: Shivam Sinha
  url: https://www.helloshivam.com/
  main_url: https://www.helloshivam.com/
  description: >
    Portfolio of Shivam Sinha, Graphic Designer and Creative Coder based in New York.
  categories:
    - Portfolio
  built_by: Shivam Sinha
  built_by_url: https://www.helloshivam.com/
  featured: false
- title: Brianna Sharpe - Writer
  main_url: https://www.briannasharpe.com/
  url: https://www.briannasharpe.com/
  source_url: https://github.com/ehowey/briannasharpe
  description: >
    Brianna Sharpe is an Alberta, Canada based freelance writer and journalist focused on health, LGBTQ2S+, parenting, and the environment.
  categories:
    - Portfolio
    - Media
  built_by: Eric Howey
  built_by_url: https://www.erichowey.dev/
  featured: false
- title: Eric Howey Web Development
  main_url: https://www.erichowey.dev/
  url: https://www.erichowey.dev/
  source_url: https://github.com/ehowey/erichoweydev
  description: >
    Personal website and blog for Eric Howey. I am a freelance web developer based in Alberta, Canada specializing in Gatsby, React, WordPress and Theme-UI.
  categories:
    - Portfolio
    - Web Development
    - Freelance
    - Blog
  built_by: Eric Howey
  built_by_url: https://www.erichowey.dev/
- title: Solfej Chord Search
  url: https://www.solfej.io/chords
  main_url: https://www.solfej.io/chords
  description: >
    Solfej Chord Search helps you master every chord imaginable. It shows you notes, intervals, guitar and piano fingerings for 1000s of chords.
  categories:
    - Education
    - Music
  built_by: Shayan Javadi
  built_by_url: https://www.instagram.com/shawnjavadi/
- title: a+ Saúde
  url: https://www.amaissaude.com.br/
  main_url: https://www.amaissaude.com.br/
  description: >
    An even better experience in using health services.
  categories:
    - Healthcare
    - Marketing
    - Blog
  built_by: Grupo Fleury
  built_by_url: http://www.grupofleury.com.br/
  featured: false
- title: Mallikarjun Katakol Photography
  main_url: https://mallik.in
  url: https://mallik.in
  built_by: Arvind Kumar
  built_by_url: "https://arvind.io/"
  description: >
    Mallikarjun Katakol is an Advertising, Architecture, Editorial, Fashion and Lifestyle Photographer based in Bangalore, India.
    Shoots Corporate & Business headshots, Portfolios for Models and Actors, Documents Projects for Architects, Fashion & Interior Designers
  featured: false
  categories:
    - Gallery
    - Photography
    - Portfolio
- title: gatsby-animate-blog
  url: https://gatsby-animate-blog.luffyzh.now.sh/
  main_url: https://gatsby-animate-blog.luffyzh.now.sh/home
  source_url: https://github.com/luffyZh/gatsby-animate-blog
  description: >
    A simple && cool blog site starter kit by Gatsby.
  categories:
    - Blog
    - Open Source
    - Web Development
  built_by: luffyZh
  built_by_url: https://github.com/luffyZh
  featured: false
- title: LBI Financial
  main_url: https://lbifinancial.com/
  url: https://lbifinancial.com/
  description: >
    We help individuals and businesses with life insurance, disability, long-term care and annuities.
  categories:
    - Business
    - Consulting
    - Finance
  built_by: Pagepro
  built_by_url: https://pagepro.co
  featured: false
- title: GIS-Netzwerk
  url: https://www.gis-netzwerk.com/
  main_url: https://www.gis-netzwerk.com/
  description: >
    Multilingual (i18n) Blog with different URLs for categories, tags and posts depending on the language.
  categories:
    - Blog
    - Data
    - Technology
  built_by: Max Dietrich
  built_by_url: https://www.gis-netzwerk.com/
  featured: false
- title: Hand in Hand Preschool
  url: https://handinhand-preschool.com/
  main_url: https://handinhand-preschool.com/
  description: >
    Hand in Hand Preschool is a preschool located in Geneva, IL.
  categories:
    - Education
    - Business
  built_by: ccalamos
  built_by_url: https://github.com/ccalamos
  featured: false
- title: Krishna Gopinath
  main_url: https://krishnagopinath.me
  url: https://krishnagopinath.me
  source_url: https://github.com/krishnagopinath/website
  description: >
    Website of Krishna Gopinath, software engineer and budding teacher.
  categories:
    - Portfolio
  built_by: Krishna Gopinath
  built_by_url: https://twitter.com/krishwader
  featured: false
- title: Curology
  main_url: https://curology.com
  url: https://curology.com
  description: >
    Curology's mission is to make effective skincare accessible to everyone. We provide customized prescription skincare for our acne and anti-aging patients.
  categories:
    - Healthcare
    - Community
    - Landing Page
  built_by: Curology
  built_by_url: https://curology.com
- title: labelmake.jp
  main_url: https://labelmake.jp/
  url: https://labelmake.jp/
  description: >
    Web Application of Variable Data Printing and Blog.
  categories:
    - App
    - Data
    - Blog
  built_by: hand-dot
  built_by_url: https://twitter.com/hand_dot
  featured: false
- title: Personal website of Maarten Afink
  main_url: https://www.maarten.im/
  url: https://www.maarten.im/
  source_url: https://github.com/maartenafink/personal-website
  description: >
    Personal website of Maarten Afink, digital product designer.
  categories:
    - Portfolio
    - Open Source
    - Blog
    - Music
    - Design
- title: Adam Bowen
  main_url: https://adamcbowen.com/
  url: https://adamcbowen.com/
  source_url: https://github.com/bowenac/my-website
  description: >
    Personal website for Adam Bowen. I am a freelance web developer based in Tacoma, WA specializing in WordPress, Craft CMS, plus a lot more and recently fell in love with Gatsby.
  categories:
    - Portfolio
    - Web Development
    - Freelance
  built_by: Adam Bowen
  built_by_url: https://adamcbowen.com
  featured: false
- title: tqCoders
  main_url: https://tqcoders.com
  url: https://tqcoders.com
  description: >
    tqCoders is a software development company that focuses on the development of the most advanced websites and mobile apps. We use the most advanced technologies to make websites blazing fast, SEO-friendly and responsive for each screen resolution.
  categories:
    - Web Development
    - Mobile Development
    - SEO
    - Design
    - Programming
    - Technology
    - Business
  built_by: tqCoders
  built_by_url: https://tqcoders.com
  featured: false
- title: ErudiCAT
  main_url: https://www.erudicat.com
  url: https://www.erudicat.com
  description: >
    ErudiCAT is an educational platform created to help PMP certification candidates to prepare for the exam. There are hundreds of sample questions and PMP mock exam.
  categories:
    - Education
    - Web Development
    - Learning
  built_by: tqCoders
  built_by_url: https://tqcoders.com
  featured: false
- title: Qri.io Website and Docs
  main_url: https://qri.io
  url: https://qri.io/docs
  source_url: https://github.com/qri-io/website
  description: >
    Website and Documentation for Qri, an open source version control system for datasets
  categories:
    - Open Source
    - Community
    - Data
    - Technology
  built_by: Qri, Inc.
  built_by_url: https://qri.io
  featured: false
- title: Jellypepper
  main_url: https://jellypepper.com/
  url: https://jellypepper.com/
  description: >
    Award-winning creative studio for disrupters. We design and build beautiful brands, apps, websites and videos for startups and tech companies.
  categories:
    - Portfolio
    - Agency
  built_by: Jellypepper
  built_by_url: https://jellypepper.com/
- title: Miyamado Jinja
  main_url: https://www.miyamadojinja.com
  url: https://www.miyamadojinja.com
  description: >
    Miyamado Jinja is a Japanses Shinto Shrine in Yokkaichi, Mie, Japan.
  categories:
    - Nonprofit
    - Travel
  built_by: mnishiguchi
  built_by_url: https://mnishiguchi.com
  featured: false
- title: Hear This Idea
  main_url: https://hearthisidea.com
  url: https://hearthisidea.com/episodes/victoria
  source_url: https://github.com/finmoorhouse/podcast
  description: >
    A podcast showcasing new thinking from top academics.
  categories:
    - Podcast
    - Open Source
  built_by: Fin Moorhouse
  built_by_url: https://finmoorhouse.com
  featured: false
- title: Calisthenics Skills
  main_url: https://www.calisthenicsskills.com
  url: https://www.calisthenicsskills.com
  description: >
    A beautiful fitness progress tracker built on Gatsby.
  categories:
    - Sports
  built_by: Andrico Karoulla
  built_by_url: https://andri.co
  featured: false
- title: AutoloadIT
  main_url: https://autoloadit.com/
  url: https://autoloadit.com/
  description: >
    The world's leading Enterprise Automotive imaging solution
  categories:
    - Business
    - Landing Page
  built_by: Pagepro
  built_by_url: https://pagepro.co
  featured: false
- title: Tools of Golf
  main_url: https://toolsof.golf
  url: https://toolsof.golf/titleist-915-d2-driver
  description: >
    Tools of Golf is a community dedicated to golf nerds and gear heads.
  categories:
    - Sports
    - Data
    - Documentation
  built_by: Peter Hironaka
  built_by_url: https://peterhironaka.com
  featured: false
- title: sung.codes
  main_url: https://sung.codes/
  source_url: https://github.com/dance2die/sung.codes
  url: https://sung.codes/
  description: >
    Blog by Sung M. Kim (a.k.a. dance2die)
  categories:
    - Blog
    - Landing Page
  built_by: Sung M. Kim
  built_by_url: https://github.com/dance2die
  featured: false
- title: Choose Tap
  main_url: https://www.choosetap.com.au/
  url: https://www.choosetap.com.au/
  featured: false
  description: >
    Choose Tap aims to improve the health and wellbeing of communities and the environment by promoting tap water as the best choice of hydration for all Australians.
  built_by: Hardhat
  built_by_url: https://www.hardhat.com.au
  categories:
    - Nonprofit
    - Community
- title: Akash Rajpurohit
  main_url: https://akashwho.codes/
  url: https://akashwho.codes/
  description: >
    Personal portfolio website of Akash Rajpurohit made using Gatsby v2, where I  write short blogs related to software development and share my experiences.
  categories:
    - Portfolio
    - Blog
  built_by: Akash Rajpurohit
  built_by_url: https://github.com/AkashRajpurohit
  featured: false
- title: See Kids Dream
  url: "https://seekidsdream.org/"
  main_url: "https://seekidsdream.org/"
  description: >
    A not-for-profit organization dedicated to empower youth with the skills, motivation and confidence.
  categories:
    - Nonprofit
    - Education
    - Learning
  built_by: CapTech Consulting
  built_by_url: https://www.captechconsulting.com/
  featured: false
- title: Locale Central
  url: https://localecentral.io/
  main_url: https://localecentral.io/
  description: >
    Locale Central is a web & mobile data collection app that makes it easy to record accurate data out on the field.
  categories:
    - Technology
  built_by: KiwiSprout
  built_by_url: https://kiwisprout.nz/
  featured: false
- title: Cathy O'Shea
  url: https://cathyoshea.co.nz/
  main_url: https://cathyoshea.co.nz/
  categories:
    - Portfolio
    - Real Estate
  built_by: KiwiSprout
  built_by_url: https://kiwisprout.nz/
  featured: false
- title: DG Recruit
  url: https://dgrecruit.com
  main_url: https://dgrecruit.com
  description: >
    DG Recruit is a NYC recruitment agency
  categories:
    - Agency
    - WordPress
  built_by: Waverly Lab
  built_by_url: https://waverlylab.com
  featured: false
- title: Smile
  url: https://reasontosmile.com
  main_url: https://reasontosmile.com
  description: >
    Smile is an online store for buying CBD products that keep you balanced and happy
  categories:
    - eCommerce
    - WordPress
  built_by: Waverly Lab
  built_by_url: https://waverlylab.com
- title: Bold Oak Design
  url: https://boldoak.design/
  main_url: https://boldoak.design/
  description: >
    A Milwaukee-based web design and development studio.
  categories:
    - Blog
    - Business
    - Freelance
    - Portfolio
    - Programming
    - Technology
    - Web Development
  featured: false
- title: Lydia Rose Eiche
  url: https://lydiaroseeiche.com/
  main_url: https://lydiaroseeiche.com/
  description: >
    Lydia Rose Eiche is a soprano, opera singer, and actress based in Milwaukee.
  categories:
    - Music
    - Portfolio
  built_by: Bold Oak Design
  built_by_url: https://boldoak.design/
  featured: false
- title: Chris Otto
  url: https://chrisotto.dev/
  main_url: https://chrisotto.dev/
  source_url: https://github.com/chrisotto6/chrisottodev
  description: >
    Blog, portfolio and website for Chris Otto.
  categories:
    - Blog
    - JavaScript
    - Landing Page
    - Portfolio
    - Programming
    - Technology
    - Web Development
  built_by: Chris Otto
  built_by_url: https://github.com/chrisotto6
  featured: false
- title: Roboto Studio
  url: https://roboto.studio
  main_url: https://roboto.studio
  description: >
    Faster than a speeding bullet Website Development based in sunny old Nottingham
  categories:
    - Agency
    - Blog
    - Business
    - Design
    - Featured
    - Freelance
    - Web Development
  featured: true
- title: Viraj Chavan | Full Stack Software Engineer
  url: http://virajc.tech
  main_url: http://virajc.tech
  source_url: https://github.com/virajvchavan/portfolio
  description: >
    Portfolio and blog of a full stack software engineer from India
  categories:
    - Portfolio
    - Blog
    - Web Development
  built_by: Viraj V Chavan
  built_by_url: https://twitter.com/VirajVChavan
  featured: false
- title: Nexweave
  url: https://www.nexweave.com
  main_url: https://www.nexweave.com
  description: >
    Nexweave is a SaaS platform built by a team of experienced product, design & technology professionals in India. Nexweave allows brands to create personalized & interactive video experiences at scale. We would love for our site to be featured at the gatsby showcase since we have long been appreciating the flexibility and speed of the sites we have created using the same.
  categories:
    - Video
    - API
    - User Experience
    - Marketing
    - Design
    - Data
    - Technology
    - Media
    - Consulting
  built_by: Kashaf S
  built_by_url: https://www.linkedin.com/in/kashaf-shaikh-925117178
  featured: false
- title: Daniel Balloch
  url: https://danielballoch.com
  main_url: https://danielballoch.com
  source_url: https://github.com/danielballoch/danielballoch
  description: >
    Hey, I'm Daniel and this is my portfolio site. Made with Gatsby, React, GraphQL, Styled Emotion & Netlify. Install & local host instructions: 1. git clone https://github.com/danielballoch/danielballoch.git 2. npm install. 3. gatsby develop. Keep in mind I'm still learning myself, so these may not be best practises. If anyone's curious as to how something works flick me a message or if you have advice for me I'd love to hear it, otherwise happy coding!
  categories:
    - Portfolio
    - Business
    - Design
    - Freelance
    - Web Development
  built_by: Daniel Balloch
  built_by_url: https://danielballoch.com
- title: The Rift Metz
  url: http://theriftmetz.com/
  main_url: http://theriftmetz.com/
  description: >
    The Rift is a gaming bar based in Metz (France).
  categories:
    - Landing Page
    - Entertainment
    - Design
    - Blog
    - Food
  built_by: Hugo Torzuoli
  built_by_url: https://github.com/HZooly
  featured: false
- title: Built with Workers
  url: https://workers.cloudflare.com/built-with/
  main_url: https://workers.cloudflare.com/built-with/
  description: >
    Showcasing websites & projects built with Cloudflare Workers
  categories:
    - Portfolio
    - JavaScript
    - Web Development
  built_by: Workers who work at Cloudflare
  built_by_url: https://github.com/cloudflare/built-with-workers/graphs/contributors
- title: WebAnaya Solutions
  url: https://www.webanaya.com
  main_url: https://www.webanaya.com
  description: >
    Full Stack Web Solutions Provider.
  categories:
    - Agency
    - Web Development
    - API
    - Blog
  built_by: Durgesh Gupta
  built_by_url: https://durgeshgupta.com
  featured: false
- title: Artem Sapegin’s Blog
  description: >
    Blog of a Berlin based coffee first frontend engineer who works at Omio, makes photos and hangs out with his dogs.
  main_url: https://blog.sapegin.me/
  url: https://blog.sapegin.me/
  source_url: https://github.com/sapegin/blog.sapegin.me
  categories:
    - Blog
    - Open Source
    - Web Development
    - JavaScript
    - Programming
    - Technology
  built_by: Artem Sapegin
  built_by_url: https://github.com/sapegin
- title: adam.ai
  url: https://adam.ai/
  main_url: https://adam.ai/
  description: >
    Are you ready to make your meetings more productive? Our intelligent meeting management tool can help!
  categories:
    - Business
    - Landing Page
    - Productivity
    - Technology
  built_by: Hazem Osama
  built_by_url: https://github.com/hazem3500
  featured: false
- title: Indra Kusuma Profile Page
  url: https://indrakusuma.web.id/me/
  main_url: https://indrakusuma.web.id/me/
  description: >
    Hi! I'm Indra Kusuma. I am an optimistic and type of person of learn by doing who have an interest in Software Engineering, specifically about Web Development.
  categories:
    - Landing Page
    - Blog
  built_by: Indra Kusuma
  built_by_url: https://github.com/idindrakusuma/me
  featured: false
- title: Lukas Horak
  main_url: https://lukashorak.com
  url: https://lukashorak.com
  description: >
    Lukas Horak's personal website. Full stack JavaScript Developer, working in React on front end and Node.js on back end.
  categories:
    - Blog
    - Portfolio
    - Web Development
  built_by: Lukas Horak
  built_by_url: https://github.com/lhorak
  featured: false
- title: Alexandra Thomas
  main_url: "https://alexandracthomas.com/"
  url: "https://alexandracthomas.com/"
  description: >
    A portfolio site for Alexandra Thomas, a front-end developer with creative super powers based in Charlotte, NC.
  categories:
    - Portfolio
    - Blog
    - Web Development
  featured: false
- title: Storto Productions
  main_url: "https://www.storto-productions.com/"
  url: "https://www.storto-productions.com/about/"
  featured: false
  description: >
    A portfolio site for a video production company based out of Phoenix, AZ.
  categories:
    - Video
    - Blog
    - Portfolio
    - Business
  built_by: Alexandra Thomas
  built_by_url: "https://alexandracthomas.com/"
- title: Zatsuzen Blog
  url: https://blog.zatsuzen.com
  main_url: https://blog.zatsuzen.com
  description: >
    Web developer's tech blog
  categories:
    - Blog
  built_by: Akane
  built_by_url: https://twitter.com/akanewz
- title: Matthew Mesa
  url: "https://matthewmesa.com"
  main_url: "https://matthewmesa.com"
  description: >
    Portfolio website for freelance digital specialist Matthew Mesa.
  categories:
    - Portfolio
  built_by: Matthew Mesa
  built_by_url: "https://matthewmesa.com"
- title: Taskade
  main_url: https://taskade.com
  url: https://taskade.com
  description: >
    Taskade is the unified workspace for distributed teams. Collaborate and organize in real-time to get things done, faster and smarter.
  categories:
    - App
    - Business
    - Productivity
  built_by: Taskade
  built_by_url: https://github.com/taskade
  featured: false
- title: PWD
  url: https://pwd.com.au
  main_url: https://pwd.com.au
  description: >
    PWD is a full service web marketing, design, and development agency in Perth, Western Australia.
  categories:
    - Blog
    - Portfolio
    - WordPress
    - Business
  built_by: Alex Moon
  built_by_url: https://moonmeister.net
  featured: false
- title: Health Pro Fitness
  url: https://healthprofitness.com/
  main_url: https://healthprofitness.com/
  description: >
    Health Pro Fitness is a lifestyle blog built with Gatsby and static Markdown content.
  categories:
    - Blog
  built_by: Botox For Hair And co.
  built_by_url: https://www.botoxforhair.net/
  featured: false
- title: ramonak.io
  url: https://ramonak.io/
  main_url: https://ramonak.io/
  source_url: https://github.com/KaterinaLupacheva/ramonak.io
  description: >
    Tech blog and portfolio site of a full stack web developer Katsiaryna (Kate) Lupachova
  categories:
    - Blog
    - Portfolio
  built_by: Katsiaryna Lupachova
  built_by_url: https://ramonak.io/
  featured: false
- title: React JS Developer
  main_url: "https://reacter.dev/"
  url: "https://reacter.dev/"
  featured: false
  categories:
    - App
    - Web Development
    - Web Development
    - Agency
  built_by: App Design
  built_by_url: "https://appdesign.dev/"
- title: Guillermo Gómez-Peña
  url: https://www.guillermogomezpena.com/
  main_url: https://www.guillermogomezpena.com/
  description: >
    Personal website for the work of Guillermo Gómez-Peña: performance artist, writer, activist, radical pedagogue and artistic director of the performance troupe La Pocha Nostra. Recipient of the MacArthur Fellow, USA Artists Fellow, and a winner of the Bessie, Guggenheim, and American Book awards.
  categories:
    - Portfolio
    - Gallery
  built_by: Aveling Ray
  built_by_url: https://avelingray.com/
  featured: false
- title: Clinka
  url: https://www.clinka.com.au/
  main_url: https://www.clinka.com.au/
  description: >
    B2B website for an Australian manufacturer of environmentally friendly construction materials.
  categories:
    - Business
  built_by: Aveling Ray
  built_by_url: https://avelingray.com/
- title: Chris Vogt's Blog
  main_url: https://www.chrisvogt.me
  url: https://www.chrisvogt.me
  source_url: https://github.com/chrisvogt/gatsby-theme-private-sphere
  description: >-
    Personal blog of Chris Vogt, a software developer in San Francisco. Showcases
    my latest activity on Instagram, Goodreads, and Spotify using original widgets.
  categories:
    - Blog
    - Open Source
    - Photography
    - Portfolio
  built_by: Chris Vogt
  built_by_url: https://github.com/chrisvogt
- title: Trolley Travel
  main_url: http://trolleytravel.org/
  url: http://trolleytravel.org/
  description: >
    Travel blog website to give tips and informations for many destinations, built with Novella theme
  categories:
    - Blog
    - Travel
  built_by: Pierre Beard
  built_by_url: https://github.com/PBRT
  featured: false
- title: Playlist Detective
  main_url: https://www.playlistdetective.com/
  url: https://www.playlistdetective.com/
  source_url: https://github.com/bobylito/playlistFinder
  description: >
    Playlist Detective is an attempt to ease music discovery with playlists. Back in the days, people were sharing mixtapes - some songs we knew and others we didn't, therefore expanding our musical horizons.

    Playlists are the same, and playlist detective lets you search for songs or artists you like in order to stumble on your new favorite songs.

    It uses Algolia for the search.
  categories:
    - Media
    - Music
  built_by: Alexandre Valsamou-Stanislawski
  built_by_url: https://www.noima.xyz
- title: ProjectManager.tools
  main_url: "https://projectmanager.tools/"
  url: "https://projectmanager.tools/"
  featured: false
  categories:
    - App
    - Web Development
    - Design
    - Agency
  built_by: App Design
  built_by_url: "https://appdesign.dev/"
- title: 1902 Software
  url: https://1902software.com/
  main_url: https://1902software.com/
  description: >
    We are an IT company that specializes in e-commerce and website development on different platforms such as Magento, WordPress, and Umbraco. We are also known for custom software development, web design and mobile app solutions for iOS and Android.
  categories:
    - eCommerce
    - Web Development
    - Programming
    - Mobile Development
    - WordPress
    - Design
    - Business
    - Agency
  built_by: 1902 Software Development Corporation
  built_by_url: https://1902software.com/
  featured: false
- title: Codeful
  url: https://www.codeful.fi/
  main_url: https://www.codeful.fi/
  categories:
    - Agency
    - Consulting
  featured: false
<<<<<<< HEAD
- title: Noima
  url: https://www.noima.xyz
  main_url: https://www.noima.xyz
  categories:
    - Agency
    - Consulting
    - Blog
  featured: false
  built_by: Alexandre Valsamou-Stanislawski
  built_by_url: https://www.noima.xyz
  
=======
- title: Talent Point
  url: https://talentpoint.co
  main_url: https://talentpoint.co
  description: >
    Talent Point provide the tools that companies need to scale quickly and effectively, bridging the gap between employer brand, HR, and hiring to build teams from within.
  categories:
    - Business
    - Technology
    - Blog
    - Consulting
    - Human Resources
  built_by: Talent Point
  built_by_url: https://talentpoint.co
  featured: false
- title: Marathon Oil
  main_url: "https://www.marathonoil.com/"
  url: "https://www.marathonoil.com/"
  featured: false
  categories:
    - Business
    - Marketing
  built_by: Corey Ward
  built_by_url: "http://www.coreyward.me/"
- title: Dynobase
  url: "https://dynobase.dev/"
  main_url: "https://dynobase.dev/"
  description: >
    Professional GUI Client for DynamoDB.
  categories:
    - Data
    - Programming
    - Web Development
  built_by: Rafal Wilinski
  built_by_url: "https://rwilinski.me/"
  featured: false
- title: Vaktija.eu
  url: https://vaktija.eu
  main_url: https://vaktija.eu
  description: >
    Vaktija.eu gives information about prayer times in germany. (Built with GatsbyJS. Fast in every way that matters.)
  categories:
    - App
    - Community
    - Nonprofit
    - SEO
    - Web Development
  built_by: Rašid Redžić
  built_by_url: https://rasidre.com/
  featured: false
>>>>>>> b808143e
<|MERGE_RESOLUTION|>--- conflicted
+++ resolved
@@ -9963,7 +9963,6 @@
     - Agency
     - Consulting
   featured: false
-<<<<<<< HEAD
 - title: Noima
   url: https://www.noima.xyz
   main_url: https://www.noima.xyz
@@ -9974,8 +9973,6 @@
   featured: false
   built_by: Alexandre Valsamou-Stanislawski
   built_by_url: https://www.noima.xyz
-  
-=======
 - title: Talent Point
   url: https://talentpoint.co
   main_url: https://talentpoint.co
@@ -10024,5 +10021,4 @@
     - Web Development
   built_by: Rašid Redžić
   built_by_url: https://rasidre.com/
-  featured: false
->>>>>>> b808143e
+  featured: false