--- conflicted
+++ resolved
@@ -11195,7 +11195,6 @@
     - E-commerce
   built_by: Annie Taylor Chen
   built_by_url: https://www.annietaylorchen.com/
-<<<<<<< HEAD
 - title: Tatjana Volbeke Portfolio
   url: https://tatjanavolbeke.com/
   main_url: https://tatjanavolbeke.com/
@@ -11205,7 +11204,6 @@
     - User Experience
   built_by: Outer Studio
   built_by_url: https://outer.studio
-=======
 - title: Inbound Latino
   url: https://inboundlatino.com/
   main_url: https://inboundlatino.com/
@@ -11217,7 +11215,6 @@
     - Web Development
   built_by: José Sotelo
   built_by_url: https://inboundlatino.com/
->>>>>>> e32f7aa7
 - title: ReqView
   url: https://www.reqview.com
   main_url: https://www.reqview.com
