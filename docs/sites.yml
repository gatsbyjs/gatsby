--- conflicted
+++ resolved
@@ -9757,7 +9757,6 @@
     - Business
   built_by: Alexandra Thomas
   built_by_url: "https://alexandracthomas.com/"
-<<<<<<< HEAD
 - title: Matthew Mesa
   url: "https://matthewmesa.com"
   main_url: "https://matthewmesa.com"
@@ -9767,7 +9766,6 @@
     - Portfolio
   built_by: Matthew Mesa
   built_by_url: "https://matthewmesa.com"
-=======
 - title: Taskade
   main_url: https://taskade.com
   url: https://taskade.com
@@ -9779,5 +9777,4 @@
     - Productivity
   built_by: Taskade
   built_by_url: https://github.com/taskade
->>>>>>> 058695b3
   featured: false