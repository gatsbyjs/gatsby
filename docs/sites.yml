- title: ReactJS
  main_url: https://reactjs.org/
  url: https://reactjs.org/
  source_url: https://github.com/reactjs/reactjs.org
  featured: true
  categories:
    - Web Development
    - Featured
    - Documentation
- title: Flamingo
  main_url: https://www.shopflamingo.com/
  url: https://www.shopflamingo.com/
  description: >
    Online shop for women's body care and hair removal products.
  categories:
    - E-commerce
    - Featured
  featured: true
- title: IDEO
  url: https://www.ideo.com
  main_url: https://www.ideo.com/
  description: >
    A Global design company committed to creating positive impact.
  categories:
    - Agency
    - Technology
    - Featured
    - Consulting
    - User Experience
  featured: true
- title: Airbnb Engineering & Data Science
  description: >
    Creative engineers and data scientists building a world where you can belong
    anywhere
  main_url: https://airbnb.io/
  url: https://airbnb.io/
  categories:
    - Blog
    - Gallery
    - Featured
  featured: true
- title: Impossible Foods
  main_url: https://impossiblefoods.com/
  url: https://impossiblefoods.com/
  categories:
    - Food
    - Featured
  featured: true
- title: Braun
  description: >
    Braun offers high performance hair removal and hair care products, including dryers, straighteners, shavers, and more.
  main_url: https://ca.braun.com/en-ca
  url: https://ca.braun.com/en-ca
  categories:
    - E-commerce
    - Featured
  featured: true
- title: NYC Pride 2019 | WorldPride NYC | Stonewall50
  main_url: https://2019-worldpride-stonewall50.nycpride.org/
  url: https://2019-worldpride-stonewall50.nycpride.org/
  featured: true
  description: >-
    Join us in 2019 for NYC Pride, as we welcome WorldPride and mark the 50th
    Anniversary of the Stonewall Uprising and a half-century of LGBTQ+
    liberation.
  categories:
    - Education
    - Marketing
    - Nonprofit
    - Featured
  built_by: Canvas United
  built_by_url: https://www.canvasunited.com/
- title: The State of European Tech
  main_url: https://2017.stateofeuropeantech.com/
  url: https://2017.stateofeuropeantech.com/
  featured: true
  categories:
    - Technology
    - Featured
  built_by: Studio Lovelock
  built_by_url: http://www.studiolovelock.com/
- title: Hopper
  main_url: https://www.hopper.com/
  url: https://www.hopper.com/
  built_by: Narative
  built_by_url: https://www.narative.co/
  featured: true
  categories:
    - Technology
    - App
    - Featured
- title: GM Capital One
  description: |
    Introducing the new online experience for your GM Rewards Credit Card
  main_url: https://gm.capitalone.com/
  url: https://gm.capitalone.com/
  categories:
    - Featured
  featured: true
- title: Theodora Warre
  main_url: https://theodorawarre.eu
  url: https://theodorawarre.eu
  description: >-
    E-commerce site for jewellery designer Theodora Warre, built using Gatsby + Shopify + Prismic + Matter.js
  categories:
    - E-commerce
    - Marketing
  built_by: Pierre Nel
  built_by_url: https://pierre.io
  featured: false
- title: Life Without Barriers | Foster Care
  main_url: https://www.lwb.org.au/foster-care
  url: https://www.lwb.org.au/foster-care
  featured: true
  description: >-
    We are urgently seeking foster carers all across Australia. Can you open
    your heart and your home to a child in need? There are different types of
    foster care that can suit you. We offer training and 24/7 support.
  categories:
    - Nonprofit
    - Education
    - Documentation
    - Marketing
    - Featured
  built_by: LWB Digital Team
  built_by_url: https://twitter.com/LWBAustralia
- title: Figma
  main_url: https://www.figma.com/
  url: https://www.figma.com/
  featured: true
  categories:
    - Marketing
    - Design
    - Featured
  built_by: Corey Ward
  built_by_url: http://www.coreyward.me/
- title: Bejamas - JAM Experts for hire
  main_url: https://bejamas.io/
  url: https://bejamas.io/
  featured: true
  description: >-
    We help agencies and companies with JAMStack tools. This includes web
    development using Static Site Generators, Headless CMS, CI / CD and CDN
    setup.
  categories:
    - Technology
    - Web Development
    - Agency
    - Marketing
    - Featured
  built_by: Bejamas
  built_by_url: https://bejamas.io/
- title: The State of JavaScript
  description: >
    Data from over 20,000 developers, asking them questions on topics ranging
    from frontend frameworks and state management, to build tools and testing
    libraries.
  main_url: https://stateofjs.com/
  url: https://stateofjs.com/
  source_url: https://github.com/StateOfJS/StateOfJS
  categories:
    - Data
    - JavaScript
    - Featured
  built_by: StateOfJS
  built_by_url: https://github.com/StateOfJS/StateOfJS/graphs/contributors
  featured: true
- title: DesignSystems.com
  main_url: https://www.designsystems.com/
  url: https://www.designsystems.com/
  description: |
    A resource for learning, creating and evangelizing design systems.
  categories:
    - Design
    - Blog
    - Technology
    - Featured
  built_by: Corey Ward
  built_by_url: http://www.coreyward.me/
  featured: true
- title: Snap Kit
  main_url: https://kit.snapchat.com/
  url: https://kit.snapchat.com/
  description: >
    Snap Kit lets developers integrate some of Snapchat’s best features across
    platforms.
  categories:
    - Technology
    - Documentation
    - Featured
  featured: true
- title: SendGrid
  main_url: https://sendgrid.com/docs/
  url: https://sendgrid.com/docs/
  description: >
    SendGrid delivers your transactional and marketing emails through the
    world's largest cloud-based email delivery platform.
  categories:
    - API
    - Technology
    - Documentation
    - Featured
  featured: true
- title: Kirsten Noelle
  main_url: https://www.kirstennoelle.com/
  url: https://www.kirstennoelle.com/
  featured: true
  description: >
    Digital portfolio for San Francisco Bay Area photographer Kirsten Noelle Wiemer.
  categories:
    - Photography
    - Portfolio
    - Featured
  built_by: Ryan Wiemer
  built_by_url: https://www.ryanwiemer.com/
- title: Cajun Bowfishing
  main_url: https://cajunbowfishing.com/
  url: https://cajunbowfishing.com/
  featured: false
  categories:
    - E-commerce
    - Sports
  built_by: Escalade Sports
  built_by_url: https://www.escaladesports.com/
- title: NEON
  main_url: http://neonrated.com/
  url: http://neonrated.com/
  featured: false
  categories:
    - Gallery
- title: GraphCMS
  main_url: https://graphcms.com/
  url: https://graphcms.com/
  featured: false
  categories:
    - Marketing
    - Technology
- title: Ghost Documentation
  main_url: https://docs.ghost.org/
  url: https://docs.ghost.org/
  source_url: https://github.com/tryghost/docs
  featured: false
  description: >-
    Ghost is an open source, professional publishing platform built on a modern Node.js technology stack — designed for teams who need power, flexibility and performance.
  categories:
    - Technology
    - Documentation
    - Open Source
  built_by: Ghost Foundation
  built_by_url: https://ghost.org/
- title: Nike - Just Do It
  main_url: https://justdoit.nike.com/
  url: https://justdoit.nike.com/
  featured: true
  categories:
    - E-commerce
    - Featured
- title: AirBnB Cereal
  main_url: https://airbnb.design/cereal
  url: https://airbnb.design/cereal
  featured: false
  categories:
    - Marketing
    - Design
- title: Cardiogram
  main_url: https://cardiogr.am/
  url: https://cardiogr.am/
  featured: false
  categories:
    - Marketing
    - Technology
- title: Hack Club
  main_url: https://hackclub.com/
  url: https://hackclub.com/
  source_url: https://github.com/hackclub/site
  featured: false
  categories:
    - Education
    - Web Development
- title: Matthias Jordan Portfolio
  main_url: https://iammatthias.com/
  url: https://iammatthias.com/
  source_url: https://github.com/iammatthias/.com
  description: >-
    Photography portfolio of content creator and digital marketer Matthias Jordan
  built_by: Matthias Jordan
  built_by_url: https://github.com/iammatthias
  featured: false
  categories:
    - Photography
    - Portfolio
    - Blog
    - Gallery
- title: Investment Calculator
  main_url: https://investmentcalculator.io/
  url: https://investmentcalculator.io/
  featured: false
  categories:
    - Education
    - Finance
- title: CSS Grid Playground by MozillaDev
  main_url: https://mozilladevelopers.github.io/playground/
  url: https://mozilladevelopers.github.io/playground/
  source_url: https://github.com/MozillaDevelopers/playground
  featured: false
  categories:
    - Education
    - Web Development
- title: Piotr Fedorczyk Portfolio
  built_by: Piotr Fedorczyk
  built_by_url: https://piotrf.pl
  categories:
    - Portfolio
    - Web Development
  description: >-
    Portfolio of Piotr Fedorczyk, a digital product designer and full-stack developer specializing in shaping, designing and building news and tools for news.
  featured: false
  main_url: https://piotrf.pl/
  url: https://piotrf.pl/
- title: unrealcpp
  main_url: https://unrealcpp.com/
  url: https://unrealcpp.com/
  source_url: https://github.com/Harrison1/unrealcpp-com
  featured: false
  categories:
    - Blog
    - Web Development
- title: Andy Slezak
  main_url: https://www.aslezak.com/
  url: https://www.aslezak.com/
  source_url: https://github.com/amslezak
  featured: false
  categories:
    - Web Development
    - Portfolio
- title: Deliveroo.Design
  main_url: https://www.deliveroo.design/
  url: https://www.deliveroo.design/
  featured: false
  categories:
    - Food
    - Marketing
- title: Dona Rita
  main_url: https://www.donarita.co.uk/
  url: https://www.donarita.co.uk/
  source_url: https://github.com/peduarte/dona-rita-website
  featured: false
  categories:
    - Food
    - Marketing
- title: Fröhlich ∧ Frei
  main_url: https://www.froehlichundfrei.de/
  url: https://www.froehlichundfrei.de/
  featured: false
  categories:
    - Web Development
    - Blog
    - Open Source
- title: How to GraphQL
  main_url: https://www.howtographql.com/
  url: https://www.howtographql.com/
  source_url: https://github.com/howtographql/howtographql
  featured: false
  categories:
    - Documentation
    - Web Development
    - Open Source
- title: OnCallogy
  main_url: https://www.oncallogy.com/
  url: https://www.oncallogy.com/
  featured: false
  categories:
    - Marketing
    - Healthcare
- title: Ryan Wiemer's Portfolio
  main_url: https://www.ryanwiemer.com/
  url: https://www.ryanwiemer.com/knw-photography/
  source_url: https://github.com/ryanwiemer/rw
  featured: false
  description: >
    Digital portfolio for Oakland, CA based account manager Ryan Wiemer.
  categories:
    - Portfolio
    - Web Development
    - Design
  built_by: Ryan Wiemer
  built_by_url: https://www.ryanwiemer.com/
- title: Ventura Digitalagentur Köln
  main_url: https://www.ventura-digital.de/
  url: https://www.ventura-digital.de/
  featured: false
  built_by: Ventura Digitalagentur
  categories:
    - Agency
    - Marketing
    - Featured
- title: Azer Koçulu
  main_url: https://kodfabrik.com/
  url: https://kodfabrik.com/photography/
  featured: false
  categories:
    - Portfolio
    - Photography
    - Web Development
- title: Damir.io
  main_url: http://damir.io/
  url: http://damir.io/
  source_url: https://github.com/dvzrd/gatsby-sfiction
  featured: false
  categories:
    - Blog
- title: Digital Psychology
  main_url: http://digitalpsychology.io/
  url: http://digitalpsychology.io/
  source_url: https://github.com/danistefanovic/digitalpsychology.io
  featured: false
  categories:
    - Education
    - Library
- title: Théâtres Parisiens
  main_url: http://theatres-parisiens.fr/
  url: http://theatres-parisiens.fr/
  source_url: https://github.com/phacks/theatres-parisiens
  featured: false
  categories:
    - Education
    - Entertainment
- title: A4 纸网
  main_url: http://www.a4z.cn/
  url: http://www.a4z.cn/price
  source_url: https://github.com/hiooyUI/hiooyui.github.io
  featured: false
  categories:
    - E-commerce
- title: Steve Meredith's Portfolio
  main_url: http://www.stevemeredith.com/
  url: http://www.stevemeredith.com/
  featured: false
  categories:
    - Portfolio
- title: API Platform
  main_url: https://api-platform.com/
  url: https://api-platform.com/
  source_url: https://github.com/api-platform/website
  featured: false
  categories:
    - Documentation
    - Web Development
    - Open Source
    - Library
- title: The Audacious Project
  main_url: https://audaciousproject.org/
  url: https://audaciousproject.org/
  featured: false
  categories:
    - Nonprofit
- title: Dustin Schau's Blog
  main_url: https://blog.dustinschau.com/
  url: https://blog.dustinschau.com/
  source_url: https://github.com/dschau/blog
  featured: false
  categories:
    - Blog
    - Web Development
- title: iContract Blog
  main_url: https://blog.icontract.co.uk/
  url: http://blog.icontract.co.uk/
  featured: false
  categories:
    - Blog
- title: BRIIM
  main_url: https://bri.im/
  url: https://bri.im/
  featured: false
  description: >-
    BRIIM is a movement to enable JavaScript enthusiasts and web developers in
    machine learning. Learn about artificial intelligence and data science, two
    fields which are governed by machine learning, in JavaScript. Take it right
    to your browser with WebGL.
  categories:
    - Education
    - Web Development
    - Technology
- title: Calpa's Blog
  main_url: https://calpa.me/
  url: https://calpa.me/
  source_url: https://github.com/calpa/blog
  featured: false
  categories:
    - Blog
    - Web Development
- title: Code Bushi
  main_url: https://codebushi.com/
  url: https://codebushi.com/
  featured: false
  description: >-
    Web development resources, trends, & techniques to elevate your coding
    journey.
  categories:
    - Web Development
    - Open Source
    - Blog
  built_by: Hunter Chang
  built_by_url: https://hunterchang.com/
- title: Daniel Hollcraft
  main_url: https://danielhollcraft.com/
  url: https://danielhollcraft.com/
  source_url: https://github.com/danielbh/danielhollcraft.com
  featured: false
  categories:
    - Web Development
    - Blog
    - Portfolio
- title: Darren Britton's Portfolio
  main_url: https://darrenbritton.com/
  url: https://darrenbritton.com/
  source_url: https://github.com/darrenbritton/darrenbritton.github.io
  featured: false
  categories:
    - Web Development
    - Portfolio
- title: Dave Lindberg Marketing & Design
  url: https://davelindberg.com/
  main_url: https://davelindberg.com/
  source_url: https://github.com/Dave-Lindberg/dl-gatsby
  featured: false
  description: >-
    My work revolves around solving problems for people in business, using
    integrated design and marketing strategies to improve sales, increase brand
    engagement, generate leads and achieve goals.
  categories:
    - Design
    - Marketing
    - Portfolio
- title: Dalbinaco's Website
  main_url: https://dlbn.co/en/
  url: https://dlbn.co/en/
  source_url: https://github.com/dalbinaco/dlbn.co
  featured: false
  categories:
    - Portfolio
    - Web Development
- title: mParticle's Documentation
  main_url: https://docs.mparticle.com/
  url: https://docs.mparticle.com/
  featured: false
  categories:
    - Web Development
    - Documentation
- title: Doopoll
  main_url: https://doopoll.co/
  url: https://doopoll.co/
  featured: false
  categories:
    - Marketing
    - Technology
- title: ERC dEX
  main_url: https://ercdex.com/
  url: https://ercdex.com/aqueduct
  featured: false
  categories:
    - Marketing
- title: Fabian Schultz' Portfolio
  main_url: https://fabianschultz.com/
  url: https://fabianschultz.com/
  source_url: https://github.com/fabe/site
  featured: false
  description: >-
    Hello, I’m Fabian — a product designer and developer based in Potsdam,
    Germany. I’ve been working both as a product designer and frontend developer
    for over 5 years now. I particularly enjoy working with companies that try
    to meet broad and unique user needs.
  categories:
    - Portfolio
    - Web Development
  built_by: Fabian Schultz
  built_by_url: https://fabianschultz.com/
- title: CalState House Manager
  description: >
    Home service membership that offers proactive and on-demand maintenance for
    homeowners
  main_url: https://housemanager.calstate.aaa.com/
  url: https://housemanager.calstate.aaa.com/
  categories:
    - Marketing
- title: The freeCodeCamp Guide
  main_url: https://guide.freecodecamp.org/
  url: https://guide.freecodecamp.org/
  source_url: https://github.com/freeCodeCamp/guide
  featured: false
  categories:
    - Web Development
    - Documentation
- title: Hapticmedia
  main_url: https://hapticmedia.fr/en/
  url: https://hapticmedia.fr/en/
  featured: false
  categories:
    - Agency
- title: heml.io
  main_url: https://heml.io/
  url: https://heml.io/
  source_url: https://github.com/SparkPost/heml.io
  featured: false
  categories:
    - Documentation
    - Web Development
    - Open Source
- title: Juliette Pretot's Portfolio
  main_url: https://juliette.sh/
  url: https://juliette.sh/
  featured: false
  categories:
    - Web Development
    - Portfolio
    - Blog
- title: Kris Hedstrom's Portfolio
  main_url: https://k-create.com/
  url: https://k-create.com/portfolio/
  source_url: https://github.com/kristofferh/kristoffer
  featured: false
  description: >-
    Hey. I’m Kris. I’m an interactive designer / developer. I grew up in Umeå,
    in northern Sweden, but I now live in Brooklyn, NY. I am currently enjoying
    a hybrid Art Director + Lead Product Engineer role at a small startup called
    Nomad Health. Before that, I was a Product (Engineering) Manager at Tumblr.
    Before that, I worked at agencies. Before that, I was a baby. I like to
    design things, and then I like to build those things. I occasionally take on
    freelance projects. Feel free to get in touch if you have an interesting
    project that you want to collaborate on. Or if you just want to say hello,
    that’s cool too.
  categories:
    - Portfolio
  built_by: Kris Hedstrom
  built_by_url: https://k-create.com/
- title: knpw.rs
  main_url: https://knpw.rs/
  url: https://knpw.rs/
  source_url: https://github.com/knpwrs/knpw.rs
  featured: false
  categories:
    - Blog
    - Web Development
- title: Kostas Bariotis' Blog
  main_url: https://kostasbariotis.com/
  url: https://kostasbariotis.com/
  source_url: https://github.com/kbariotis/kostasbariotis.com
  featured: false
  categories:
    - Blog
    - Portfolio
    - Web Development
- title: LaserTime Clinic
  main_url: https://lasertime.ru/
  url: https://lasertime.ru/
  source_url: https://github.com/oleglegun/lasertime
  featured: false
  categories:
    - Marketing
- title: Jason Lengstorf
  main_url: https://lengstorf.com
  url: https://lengstorf.com
  source_url: https://github.com/jlengstorf/lengstorf.com
  featured: false
  categories:
    - Blog
  built_by: Jason Lengstorf
  built_by_url: https://github.com/jlengstorf
- title: Mannequin.io
  main_url: https://mannequin.io/
  url: https://mannequin.io/
  source_url: https://github.com/LastCallMedia/Mannequin/tree/master/site
  featured: false
  categories:
    - Open Source
    - Web Development
    - Documentation
- title: manu.ninja
  main_url: https://manu.ninja/
  url: https://manu.ninja/
  source_url: https://github.com/Lorti/manu.ninja
  featured: false
  description: >-
    manu.ninja is the personal blog of Manuel Wieser, where he talks about
    frontend development, games and digital art
  categories:
    - Blog
    - Technology
    - Web Development
- title: Fabric
  main_url: https://meetfabric.com/
  url: https://meetfabric.com/
  featured: false
  categories:
    - Marketing
- title: Nexit
  main_url: https://nexit.sk/
  url: https://nexit.sk/references
  featured: false
  categories:
    - Web Development
- title: Open FDA
  description: >
    Provides APIs and raw download access to a number of high-value, high
    priority and scalable structured datasets, including adverse events, drug
    product labeling, and recall enforcement reports.
  main_url: https://open.fda.gov/
  url: https://open.fda.gov/
  source_url: https://github.com/FDA/open.fda.gov
  featured: false
  categories:
    - Government
    - Open Source
    - Web Development
    - API
    - Data
- title: NYC Planning Labs (New York City Department of City Planning)
  main_url: https://planninglabs.nyc/
  url: https://planninglabs.nyc/about/
  source_url: https://github.com/NYCPlanning/
  featured: false
  description: >-
    We work with New York City's Urban Planners to deliver impactful, modern
    technology tools.
  categories:
    - Open Source
    - Government
- title: Preston Richey Portfolio / Blog
  main_url: https://prestonrichey.com/
  url: https://prestonrichey.com/
  source_url: https://github.com/prichey/prestonrichey.com
  featured: false
  categories:
    - Web Development
    - Portfolio
    - Blog
- title: Landing page of Put.io
  main_url: https://put.io/
  url: https://put.io/
  featured: false
  categories:
    - E-commerce
    - Technology
- title: The Rick and Morty API
  main_url: https://rickandmortyapi.com/
  url: https://rickandmortyapi.com/
  built_by: Axel Fuhrmann
  built_by_url: https://axelfuhrmann.com/
  featured: false
  categories:
    - Web Development
    - Entertainment
    - Documentation
    - Open Source
    - API
- title: Santa Compañía Creativa
  main_url: https://santacc.es/
  url: https://santacc.es/
  source_url: https://github.com/DesarrolloWebSantaCC/santacc-web
  featured: false
  categories:
    - Agency
- title: Sean Coker's Blog
  main_url: https://sean.is/
  url: https://sean.is/
  featured: false
  categories:
    - Blog
    - Portfolio
    - Web Development
- title: Several Levels
  main_url: https://severallevels.io/
  url: https://severallevels.io/
  source_url: https://github.com/Harrison1/several-levels
  featured: false
  categories:
    - Agency
    - Web Development
- title: Simply
  main_url: https://simply.co.za/
  url: https://simply.co.za/
  featured: false
  categories:
    - Marketing
- title: Storybook
  main_url: https://storybook.js.org/
  url: https://storybook.js.org/
  source_url: https://github.com/storybooks/storybook
  featured: false
  categories:
    - Web Development
    - Open Source
- title: Vibert Thio's Portfolio
  main_url: https://vibertthio.com/portfolio/
  url: https://vibertthio.com/portfolio/projects/
  source_url: https://github.com/vibertthio/portfolio
  featured: false
  categories:
    - Portfolio
    - Web Development
- title: VisitGemer
  main_url: https://visitgemer.sk/
  url: https://visitgemer.sk/
  featured: false
  categories:
    - Marketing
- title: Bricolage.io
  main_url: https://www.bricolage.io/
  url: https://www.bricolage.io/
  source_url: https://github.com/KyleAMathews/blog
  featured: false
  categories:
    - Blog
- title: Charles Pinnix Website
  main_url: https://www.charlespinnix.com/
  url: https://www.charlespinnix.com/
  featured: false
  description: >-
    I’m a senior frontend engineer with 8 years of experience building websites
    and web applications. I’m interested in leading creative, multidisciplinary
    engineering teams. I’m a creative technologist, merging photography, art,
    and design into engineering and visa versa. I take a pragmatic,
    product-oriented approach to development, allowing me to see the big picture
    and ensuring quality products are completed on time. I have a passion for
    modern frontend JavaScript frameworks such as React and Vue, and I have
    substantial experience on the backend with an interest in Node and
    container based deployment with Docker and AWS.
  categories:
    - Portfolio
    - Web Development
- title: Charlie Harrington's Blog
  main_url: https://www.charlieharrington.com/
  url: https://www.charlieharrington.com/
  source_url: https://github.com/whatrocks/blog
  featured: false
  categories:
    - Blog
    - Web Development
    - Music
- title: Gabriel Adorf's Portfolio
  main_url: https://www.gabrieladorf.com/
  url: https://www.gabrieladorf.com/
  source_url: https://github.com/gabdorf/gabriel-adorf-portfolio
  featured: false
  categories:
    - Portfolio
    - Web Development
- title: greglobinski.com
  main_url: https://www.greglobinski.com/
  url: https://www.greglobinski.com/
  source_url: https://github.com/greglobinski/www.greglobinski.com
  featured: false
  categories:
    - Portfolio
    - Web Development
- title: I am Putra
  main_url: https://www.iamputra.com/
  url: https://www.iamputra.com/
  featured: false
  categories:
    - Portfolio
    - Web Development
    - Blog
- title: In Sowerby Bridge
  main_url: https://www.insowerbybridge.co.uk/
  url: https://www.insowerbybridge.co.uk/
  featured: false
  categories:
    - Marketing
    - Government
- title: JavaScript Stuff
  main_url: https://www.javascriptstuff.com/
  url: https://www.javascriptstuff.com/
  featured: false
  categories:
    - Education
    - Web Development
    - Library
- title: Ledgy
  main_url: https://www.ledgy.com/
  url: https://github.com/morloy/ledgy.com
  featured: false
  categories:
    - Marketing
    - Finance
- title: Alec Lomas's Portfolio / Blog
  main_url: https://www.lowmess.com/
  url: https://www.lowmess.com/
  source_url: https://github.com/lowmess/lowmess
  featured: false
  categories:
    - Web Development
    - Blog
    - Portfolio
- title: Michele Mazzucco's Portfolio
  main_url: https://www.michelemazzucco.it/
  url: https://www.michelemazzucco.it/
  source_url: https://github.com/michelemazzucco/michelemazzucco.it
  featured: false
  categories:
    - Portfolio
- title: Orbit FM Podcasts
  main_url: https://www.orbit.fm/
  url: https://www.orbit.fm/
  source_url: https://github.com/agarrharr/orbit.fm
  featured: false
  categories:
    - Podcast
- title: Prosecco Springs
  main_url: https://www.proseccosprings.com/
  url: https://www.proseccosprings.com/
  featured: false
  categories:
    - Food
    - Blog
    - Marketing
- title: Verious
  main_url: https://www.verious.io/
  url: https://www.verious.io/
  source_url: https://github.com/cpinnix/verious
  featured: false
  categories:
    - Web Development
- title: Yisela
  main_url: https://www.yisela.com/
  url: https://www.yisela.com/tetris-against-trauma-gaming-as-therapy/
  featured: false
  categories:
    - Blog
- title: YouFoundRon.com
  main_url: https://www.youfoundron.com/
  url: https://www.youfoundron.com/
  source_url: https://github.com/rongierlach/yfr-dot-com
  featured: false
  categories:
    - Portfolio
    - Web Development
    - Blog
- title: Ease
  main_url: https://www.ease.com/
  url: https://www.ease.com/
  featured: false
  categories:
    - Marketing
    - Healthcare
- title: Policygenius
  main_url: https://www.policygenius.com/
  url: https://www.policygenius.com/
  featured: false
  categories:
    - Marketing
    - Healthcare
- title: Moteefe
  main_url: https://www.moteefe.com/
  url: https://www.moteefe.com/
  featured: false
  categories:
    - Marketing
    - Agency
    - Technology
- title: Athelas
  main_url: http://www.athelas.com/
  url: http://www.athelas.com/
  featured: false
  categories:
    - Marketing
    - Healthcare
- title: Pathwright
  main_url: http://www.pathwright.com/
  url: http://www.pathwright.com/
  featured: false
  categories:
    - Marketing
    - Education
- title: Lucid
  main_url: https://www.golucid.co/
  url: https://www.golucid.co/
  featured: false
  categories:
    - Marketing
    - Technology
- title: Bench
  main_url: http://www.bench.co/
  url: http://www.bench.co/
  featured: false
  categories:
    - Marketing
- title: Gin Lane
  main_url: http://www.ginlane.com/
  url: https://www.ginlane.com/
  featured: false
  categories:
    - Web Development
    - Agency
- title: Marmelab
  main_url: https://marmelab.com/en/
  url: https://marmelab.com/en/
  featured: false
  categories:
    - Web Development
    - Agency
- title: Dovetail
  main_url: https://dovetailapp.com/
  url: https://dovetailapp.com/
  featured: false
  categories:
    - Marketing
    - Technology
- title: The Bastion Bot
  main_url: https://bastionbot.org/
  url: https://bastionbot.org/
  source_url: https://github.com/TheBastionBot/Bastion-Website
  description: Give awesome perks to your Discord server!
  featured: false
  categories:
    - Open Source
    - Technology
    - Documentation
    - Community
  built_by: Sankarsan Kampa
  built_by_url: https://traction.one
- title: Smakosh
  main_url: https://smakosh.com/
  url: https://smakosh.com/
  source_url: https://github.com/smakosh/smakosh.com
  featured: false
  categories:
    - Portfolio
    - Web Development
- title: WebGazer
  main_url: https://www.webgazer.io/
  url: https://www.webgazer.io/
  featured: false
  categories:
    - Marketing
    - Web Development
    - Technology
- title: Joe Seifi's Blog
  main_url: http://seifi.org/
  url: http://seifi.org/
  featured: false
  categories:
    - Portfolio
    - Web Development
    - Blog
- title: LekoArts — Graphic Designer & Front-End Developer
  main_url: https://www.lekoarts.de
  url: https://www.lekoarts.de
  source_url: https://github.com/LekoArts/portfolio
  featured: false
  built_by: LekoArts
  built_by_url: https://github.com/LekoArts
  description: >-
    Hi, I'm Lennart — a self-taught and passionate graphic/web designer &
    frontend developer based in Darmstadt, Germany. I love it to realize complex
    projects in a creative manner and face new challenges. Since 6 years I do
    graphic design, my love for frontend development came up 3 years ago. I
    enjoy acquiring new skills and cementing this knowledge by writing blogposts
    and creating tutorials.
  categories:
    - Portfolio
    - Blog
    - Design
    - Web Development
    - Freelance
    - Open Source
- title: 杨二小的博客
  main_url: https://blog.yangerxiao.com/
  url: https://blog.yangerxiao.com/
  source_url: https://github.com/zerosoul/blog.yangerxiao.com
  featured: false
  categories:
    - Blog
    - Portfolio
- title: MOTTO x MOTTO
  main_url: https://mottox2.com
  url: https://mottox2.com
  source_url: https://github.com/mottox2/website
  description: Web developer / UI Designer in Tokyo Japan.
  featured: false
  categories:
    - Blog
    - Portfolio
  built_by: mottox2
  built_by_url: https://mottox2.com
- title: Pride of the Meadows
  main_url: https://www.prideofthemeadows.com/
  url: https://www.prideofthemeadows.com/
  featured: false
  categories:
    - E-commerce
    - Food
    - Blog
  built_by: Caldera Digital
  built_by_url: https://www.calderadigital.com/
- title: Michael Uloth
  main_url: https://www.michaeluloth.com
  url: https://www.michaeluloth.com
  featured: false
  description: Michael Uloth is a web developer, opera singer, and the creator of Up and Running Tutorials.
  categories:
    - Portfolio
    - Web Development
    - Music
  built_by: Michael Uloth
  built_by_url: https://www.michaeluloth.com
- title: Spacetime
  main_url: https://www.heyspacetime.com/
  url: https://www.heyspacetime.com/
  featured: false
  description: >-
    Spacetime is a Dallas-based digital experience agency specializing in web,
    app, startup, and digital experience creation.
  categories:
    - Marketing
    - Portfolio
    - Agency
  built_by: Spacetime
  built_by_url: https://www.heyspacetime.com/
- title: Eric Jinks
  main_url: https://ericjinks.com/
  url: https://ericjinks.com/
  featured: false
  description: Software engineer / web developer from the Gold Coast, Australia.
  categories:
    - Portfolio
    - Blog
    - Web Development
    - Technology
  built_by: Eric Jinks
  built_by_url: https://ericjinks.com/
- title: GaiAma - We are wildlife
  main_url: https://www.gaiama.org/
  url: https://www.gaiama.org/
  featured: false
  description: >-
    We founded the GaiAma conservation organization to protect wildlife in Perú
    and to create an example of a permaculture neighborhood, living
    symbiotically with the forest - because reforestation is just the beginning
  categories:
    - Nonprofit
    - Marketing
    - Blog
  source_url: https://github.com/GaiAma/gaiama.org
  built_by: GaiAma
  built_by_url: https://www.gaiama.org/
- title: Healthcare Logic
  main_url: https://www.healthcarelogic.com/
  url: https://www.healthcarelogic.com/
  featured: false
  description: >-
    Revolutionary technology that empowers clinical and managerial leaders to
    collaborate with clarity.
  categories:
    - Marketing
    - Healthcare
    - Technology
  built_by: Thrive
  built_by_url: https://thriveweb.com.au/
- title: Papergov
  main_url: https://papergov.com/
  url: https://papergov.com/
  featured: false
  description: Manage all your government services in a single place
  categories:
    - Directory
    - Government
    - Technology
  source_url: https://github.com/WeOpenly/localgov.fyi
  built_by: Openly Technologies
  built_by_url: https://papergov.com/about/
- title: Kata.ai Documentation
  main_url: https://docs.kata.ai/
  url: https://docs.kata.ai/
  source_url: https://github.com/kata-ai/kata-platform-docs
  featured: false
  description: >-
    Documentation website for the Kata Platform, an all-in-one platform for
    building chatbots using AI technologies.
  categories:
    - Documentation
    - Technology
- title: goalgetters
  main_url: https://goalgetters.space/
  url: https://goalgetters.space/
  featured: false
  description: >-
    goalgetters is a source of inspiration for people who want to change their
    career. We offer articles, success stories and expert interviews on how to
    find a new passion and how to implement change.
  categories:
    - Blog
    - Education
  built_by: Stephanie Langers (content), Adrian Wenke (development)
  built_by_url: https://twitter.com/AdrianWenke
- title: Zensum
  main_url: https://zensum.se/
  url: https://zensum.se/
  featured: false
  description: >-
    Borrow money quickly and safely through Zensum. We compare Sweden's leading
    banks and credit institutions. Choose from multiple offers and lower your
    monthly cost. [Translated from Swedish]
  categories:
    - Technology
    - Finance
    - Marketing
  built_by: Bejamas
  built_by_url: https://bejamas.io/
- title: StatusHub - Easy to use Hosted Status Page Service
  main_url: https://statushub.com/
  url: https://statushub.com/
  featured: false
  description: >-
    Set up your very own service status page in minutes with StatusHub. Allow
    customers to subscribe to be updated automatically.
  categories:
    - Technology
    - Marketing
  built_by: Bejamas
  built_by_url: https://bejamas.io/
- title: Mambu
  main_url: https://www.mambu.com/
  url: https://www.mambu.com/
  featured: false
  description: >-
    Mambu is the cloud platform for banking and lending businesses that
    puts customer relationships first.
  categories:
    - Technology
    - Finance
  built_by: Bejamas
  built_by_url: https://bejamas.io/
- title: Avenues
  main_url: https://www.avenues.org
  url: https://www.avenues.org
  featured: false
  description: >-
    One school with many campuses, providing transformative,
    world-focused learning experiences to students around the globe
  categories:
    - Education
  built_by: Bejamas
  built_by_url: https://bejamas.io/
- title: Multicoin Capital
  main_url: https://multicoin.capital
  url: https://multicoin.capital
  featured: false
  description: >-
    Multicoin Capital is a thesis-driven investment firm that
    invests in cryptocurrencies, tokens, and blockchain
    companies reshaping trillion-dollar markets.
  categories:
    - Technology
    - Finance
  built_by: Bejamas
  built_by_url: https://bejamas.io/
- title: Argent
  main_url: https://www.argent.xyz/
  url: https://www.argent.xyz/
  featured: false
  description: Argent is the simplest and safest Ethereum wallet for DeFi.
  categories:
    - Technology
    - Finance
  built_by: Bejamas
  built_by_url: https://bejamas.io/
- title: Meet Flo
  main_url: https://meetflo.com/
  url: https://meetflo.com/
  featured: false
  description: >-
    The Flo by Moen Smart Water Shutoff is a comprehensive
    water monitoringand shut-off system with leak detection
    and proactive leak prevention technologies.
  categories:
    - E-commerce
  built_by: Bejamas
  built_by_url: https://bejamas.io/
- title: Matthias Kretschmann Portfolio
  main_url: https://matthiaskretschmann.com/
  url: https://matthiaskretschmann.com/
  source_url: https://github.com/kremalicious/portfolio
  featured: false
  description: Portfolio of designer & developer Matthias Kretschmann.
  categories:
    - Portfolio
    - Web Development
  built_by: Matthias Kretschmann
  built_by_url: https://matthiaskretschmann.com/
- title: Iron Cove Solutions
  main_url: https://ironcovesolutions.com/
  url: https://ironcovesolutions.com/
  description: >-
    Iron Cove Solutions is a cloud based consulting firm. We help companies
    deliver a return on cloud usage by applying best practices
  categories:
    - Technology
    - Web Development
  built_by: Iron Cove Solutions
  built_by_url: https://ironcovesolutions.com/
  featured: false
- title: Moetez Chaabene Portfolio / Blog
  main_url: https://moetez.me/
  url: https://moetez.me/
  source_url: https://github.com/moetezch/moetez.me
  featured: false
  description: Portfolio of Moetez Chaabene
  categories:
    - Portfolio
    - Web Development
    - Blog
  built_by: Moetez Chaabene
  built_by_url: https://twitter.com/moetezch
- title: Nikita
  description: >-
    Automation of system deployments in Node.js for applications and
    infrastructures.
  main_url: https://nikita.js.org/
  url: https://nikita.js.org/
  source_url: https://github.com/adaltas/node-nikita
  categories:
    - Documentation
    - Open Source
    - Technology
  built_by: Adaltas
  built_by_url: https://www.adaltas.com
  featured: false
- title: Gourav Sood Blog & Portfolio
  main_url: https://www.gouravsood.com/
  url: https://www.gouravsood.com/
  featured: false
  categories:
    - Blog
    - Portfolio
  built_by: Gourav Sood
  built_by_url: https://www.gouravsood.com/
- title: Jonas Tebbe Portfolio
  description: |
    Hey, I’m Jonas and I create digital products.
  main_url: https://jonastebbe.com
  url: https://jonastebbe.com
  categories:
    - Portfolio
  built_by: Jonas Tebbe
  built_by_url: https://twitter.com/jonastebbe
  featured: false
- title: Parker Sarsfield Portfolio
  description: |
    I'm Parker, a software engineer and sneakerhead.
  main_url: https://parkersarsfield.com
  url: https://parkersarsfield.com
  categories:
    - Blog
    - Portfolio
  built_by: Parker Sarsfield
  built_by_url: https://parkersarsfield.com
- title: Frontend web development with Greg
  description: |
    JavaScript, GatsbyJS, ReactJS, CSS in JS... Let's learn some stuff together.
  main_url: https://dev.greglobinski.com
  url: https://dev.greglobinski.com
  categories:
    - Blog
    - Web Development
  built_by: Greg Lobinski
  built_by_url: https://github.com/greglobinski
- title: Insomnia
  description: |
    Desktop HTTP and GraphQL client for developers
  main_url: https://insomnia.rest/
  url: https://insomnia.rest/
  categories:
    - Blog
  built_by: Gregory Schier
  built_by_url: https://schier.co
  featured: false
- title: Timeline Theme Portfolio
  description: |
    I'm Aman Mittal, a software developer.
  main_url: https://amanhimself.dev/
  url: https://amanhimself.dev/
  categories:
    - Web Development
    - Portfolio
  built_by: Aman Mittal
  built_by_url: https://amanhimself.dev/
- title: Ocean artUp
  description: >
    Science outreach site built using styled-components and Contentful. It
    presents the research project "Ocean artUp" funded by an Advanced Grant of
    the European Research Council to explore the possible benefits of artificial
    uplift of nutrient-rich deep water to the ocean’s sunlit surface layer.
  main_url: https://ocean-artup.eu
  url: https://ocean-artup.eu
  source_url: https://github.com/janosh/ocean-artup
  categories:
    - Science
    - Education
    - Blog
  built_by: Janosh Riebesell
  built_by_url: https://janosh.io
  featured: false
- title: Ryan Fitzgerald
  description: |
    Personal portfolio and blog for Ryan Fitzgerald
  main_url: https://ryanfitzgerald.ca/
  url: https://ryanfitzgerald.ca/
  categories:
    - Web Development
    - Portfolio
  built_by: Ryan Fitzgerald
  built_by_url: https://github.com/RyanFitzgerald
  featured: false
- title: Kaizen
  description: |
    Content Marketing, PR & SEO Agency in London
  main_url: https://www.kaizen.co.uk/
  url: https://www.kaizen.co.uk/
  categories:
    - Agency
    - Blog
    - Design
    - Web Development
    - SEO
  built_by: Bogdan Stanciu
  built_by_url: https://github.com/b0gd4n
  featured: false
- title: HackerOne Platform Documentation
  description: |
    HackerOne's Product Documentation Center!
  url: https://docs.hackerone.com/
  main_url: https://docs.hackerone.com/
  categories:
    - Documentation
    - Security
  featured: false
- title: Mux Video
  description: |
    API to video hosting and streaming
  main_url: https://mux.com/
  url: https://mux.com/
  categories:
    - Video
    - API
  featured: false
- title: Swapcard
  description: >
    The easiest way for event organizers to instantly connect people, build a
    community of attendees and exhibitors, and increase revenue over time
  main_url: https://www.swapcard.com/
  url: https://www.swapcard.com/
  categories:
    - Event
    - Community
    - Marketing
  built_by: Swapcard
  built_by_url: https://www.swapcard.com/
  featured: false
- title: Kalix
  description: >
    Kalix is perfect for healthcare professionals starting out in private
    practice, to those with an established clinic.
  main_url: https://www.kalixhealth.com/
  url: https://www.kalixhealth.com/
  categories:
    - Healthcare
  featured: false
- title: HyperPlay
  description: |
    In Asean's 1st Ever LOL Esports X Music Festival
  main_url: https://hyperplay.leagueoflegends.com/
  url: https://hyperplay.leagueoflegends.com/
  categories:
    - Music
  featured: false
- title: Bad Credit Loans
  description: |
    Get the funds you need, from $250-$5,000
  main_url: https://www.creditloan.com/
  url: https://www.creditloan.com/
  categories:
    - Finance
  featured: false
- title: Financial Center
  description: >
    Member-owned, not-for-profit, co-operative whose members receive financial
    benefits in the form of lower loan rates, higher savings rates, and lower
    fees than banks.
  main_url: https://fcfcu.com/
  url: https://fcfcu.com/
  categories:
    - Finance
    - Nonprofit
    - Business
    - Education
  built_by: https://fcfcu.com/
  built_by_url: https://fcfcu.com/
  featured: false
- title: Office of Institutional Research and Assessment
  description: |
    Good Data, Good Decisions
  main_url: http://oira.ua.edu/
  url: http://oira.ua.edu/
  categories:
    - Data
  featured: false
- title: The Telegraph Premium
  description: |
    Exclusive stories from award-winning journalists
  main_url: https://premium.telegraph.co.uk/
  url: https://premium.telegraph.co.uk/
  categories:
    - Media
  featured: false
- title: html2canvas
  description: |
    Screenshots with JavaScript
  main_url: http://html2canvas.hertzen.com/
  url: http://html2canvas.hertzen.com/
  source_url: https://github.com/niklasvh/html2canvas/tree/master/www
  categories:
    - JavaScript
    - Documentation
  built_by: Niklas von Hertzen
  built_by_url: http://hertzen.com/
  featured: false
- title: Half Electronics
  description: |
    Personal website
  main_url: https://www.halfelectronic.com/
  url: https://www.halfelectronic.com/
  categories:
    - Blog
  built_by: Fernando Poumian
  built_by_url: https://github.com/fpoumian/halfelectronic.com
  featured: false
- title: Frithir Software Development
  main_url: https://frithir.com/
  url: https://frithir.com/
  featured: false
  description: I DRINK COFFEE, WRITE CODE AND IMPROVE MY DEVELOPMENT SKILLS EVERY DAY.
  categories:
    - Design
    - Web Development
  built_by: Frithir
  built_by_url: https://Frithir.com/
- title: Unow
  main_url: https://www.unow.fr/
  url: https://www.unow.fr/
  categories:
    - Education
    - Marketing
  featured: false
- title: Peter Hironaka
  description: |
    Freelance Web Developer based in Los Angeles.
  main_url: https://peterhironaka.com/
  url: https://peterhironaka.com/
  categories:
    - Portfolio
    - Web Development
  built_by: Peter Hironaka
  built_by_url: https://github.com/PHironaka
  featured: false
- title: Michael McQuade
  description: |
    Personal website and blog for Michael McQuade
  main_url: https://giraffesyo.io
  url: https://giraffesyo.io
  categories:
    - Blog
  built_by: Michael McQuade
  built_by_url: https://github.com/giraffesyo
  featured: false
- title: Haacht Brewery
  description: |
    Corporate website for Haacht Brewery. Designed and Developed by Gafas.
  main_url: https://haacht.com/en/
  url: https://haacht.com
  categories:
    - Marketing
  built_by: Gafas
  built_by_url: https://gafas.be
  featured: false
- title: StoutLabs
  description: |
    Portfolio of Daniel Stout, freelance developer in East Tennessee.
  main_url: https://www.stoutlabs.com/
  url: https://www.stoutlabs.com/
  categories:
    - Web Development
    - Portfolio
  built_by: Daniel Stout
  built_by_url: https://github.com/stoutlabs
  featured: false
- title: Chicago Ticket Outcomes By Neighborhood
  description: |
    ProPublica data visualization of traffic ticket court outcomes
  categories:
    - Media
    - Nonprofit
  url: >-
    https://projects.propublica.org/graphics/il/il-city-sticker-tickets-maps/ticket-status/?initialWidth=782
  main_url: >-
    https://projects.propublica.org/graphics/il/il-city-sticker-tickets-maps/ticket-status/?initialWidth=782
  built_by: David Eads
  built_by_url: https://github.com/eads
  featured: false
- title: Chicago South Side Traffic Ticketing rates
  description: |
    ProPublica data visualization of traffic ticket rates by community
  main_url: >-
    https://projects.propublica.org/graphics/il/il-city-sticker-tickets-maps/ticket-rate/?initialWidth=782
  url: >-
    https://projects.propublica.org/graphics/il/il-city-sticker-tickets-maps/ticket-rate/?initialWidth=782
  categories:
    - Media
    - Nonprofit
  built_by: David Eads
  built_by_url: https://github.com/eads
  featured: false
- title: Otsimo
  description: >
    Otsimo is a special education application for children with autism, down
    syndrome and other developmental disabilities.
  main_url: https://otsimo.com/en/
  url: https://otsimo.com/en/
  categories:
    - Blog
    - Education
  featured: false
- title: Matt Bagni Portfolio 2018
  description: >
    Mostly the result of playing with Gatsby and learning about react and
    graphql. Using the screenshot plugin to showcase the work done for my
    company in the last 2 years, and a good amount of other experiments.
  main_url: https://mattbag.github.io
  url: https://mattbag.github.io
  categories:
    - Portfolio
  featured: false
- title: Lisa Ye's Blog
  description: |
    Simple blog/portofolio for a fashion designer. Gatsby_v2 + Netlify cms
  main_url: https://lisaye.netlify.com/
  url: https://lisaye.netlify.com/
  categories:
    - Blog
    - Portfolio
  featured: false
- title: Artem Sapegin
  description: >
    Little homepage of Artem Sapegin, a frontend developer, passionate
    photographer, coffee drinker and crazy dogs’ owner.
  main_url: https://sapegin.me/
  url: https://sapegin.me/
  categories:
    - Portfolio
    - Open Source
    - Web Development
  built_by: Artem Sapegin
  built_by_url: https://github.com/sapegin
  featured: false
- title: SparkPost Developers
  main_url: https://developers.sparkpost.com/
  url: https://developers.sparkpost.com/
  source_url: https://github.com/SparkPost/developers.sparkpost.com
  categories:
    - Documentation
    - API
  featured: false
- title: Malik Browne Portfolio 2018
  description: >
    The portfolio blog of Malik Browne, a full-stack engineer, foodie, and avid
    blogger/YouTuber.
  main_url: https://www.malikbrowne.com/about
  url: https://www.malikbrowne.com
  categories:
    - Blog
    - Portfolio
  built_by: Malik Browne
  built_by_url: https://twitter.com/milkstarz
  featured: false
- title: Novatics
  description: |
    Digital products that inspire and make a difference
  main_url: https://www.novatics.com.br
  url: https://www.novatics.com.br
  categories:
    - Portfolio
    - Technology
    - Web Development
  built_by: Novatics
  built_by_url: https://github.com/Novatics
  featured: false
- title: Max McKinney
  description: >
    I’m a developer and designer with a focus in web technologies. I build cars
    on the side.
  main_url: https://maxmckinney.com/
  url: https://maxmckinney.com/
  categories:
    - Portfolio
    - Web Development
    - Design
  built_by: Max McKinney
  featured: false
- title: Stickyard
  description: |
    Make your React component sticky the easy way
  main_url: https://nihgwu.github.io/stickyard/
  url: https://nihgwu.github.io/stickyard/
  source_url: https://github.com/nihgwu/stickyard/tree/master/website
  categories:
    - Web Development
  built_by: Neo Nie
  featured: false
- title: Agata Milik
  description: |
    Website of a Polish psychologist/psychotherapist based in Gdańsk, Poland.
  main_url: https://agatamilik.pl
  url: https://agatamilik.pl
  categories:
    - Marketing
    - Healthcare
  built_by: Piotr Fedorczyk
  built_by_url: https://piotrf.pl
  featured: false
- title: WebPurple
  main_url: https://www.webpurple.net/
  url: https://www.webpurple.net/
  source_url: https://github.com/WebPurple/site
  description: >-
    Site of local (Russia, Ryazan) frontend community. Main purpose is to show
    info about meetups and keep blog.
  categories:
    - Nonprofit
    - Web Development
    - Community
    - Blog
    - Open Source
  built_by: Nikita Kirsanov
  built_by_url: https://twitter.com/kitos_kirsanov
  featured: false
- title: Papertrail.io
  description: |
    Inspection Management for the 21st Century
  main_url: https://www.papertrail.io/
  url: https://www.papertrail.io/
  categories:
    - Marketing
    - Technology
  built_by: Papertrail.io
  built_by_url: https://www.papertrail.io
  featured: false
- title: Matt Ferderer
  main_url: https://mattferderer.com
  url: https://mattferderer.com
  source_url: https://github.com/mattferderer/gatsbyblog
  description: >
    A blog built with Gatsby that discusses web related tech
    such as JavaScript, .NET, Blazor & security.
  categories:
    - Blog
    - Web Development
  built_by: Matt Ferderer
  built_by_url: https://twitter.com/mattferderer
  featured: false
- title: Sahyadri Open Source Community
  main_url: https://sosc.org.in
  url: https://sosc.org.in
  source_url: https://github.com/haxzie/sosc-website
  description: >
    Official website of Sahyadri Open Source Community for community blog, event
    details and members info.
  categories:
    - Blog
    - Community
    - Open Source
  built_by: Musthaq Ahamad
  built_by_url: https://github.com/haxzie
  featured: false
- title: Tech Confessions
  main_url: https://confessions.tech
  url: https://confessions.tech
  source_url: https://github.com/JonathanSpeek/tech-confessions
  description: A guilt-free place for us to confess our tech sins \U0001F64F\n
  categories:
    - Community
    - Open Source
  built_by: Jonathan Speek
  built_by_url: https://speek.design
  featured: false
- title: Thibault Maekelbergh
  main_url: https://thibmaek.com
  url: https://thibmaek.com
  source_url: https://github.com/thibmaek/thibmaek.github.io
  description: |
    A nice blog about development, Raspberry Pi, plants and probably records.
  categories:
    - Blog
    - Open Source
  built_by: Thibault Maekelbergh
  built_by_url: https://twitter.com/thibmaek
  featured: false
- title: LearnReact.design
  main_url: https://learnreact.design
  url: https://learnreact.design
  description: >
    React Essentials For Designers: A React course tailored for product
    designers, ux designers, ui designers.
  categories:
    - Blog
  built_by: Linton Ye
  built_by_url: https://twitter.com/lintonye
- title: Mega House Creative
  main_url: https://www.megahousecreative.com/
  url: https://www.megahousecreative.com/
  description: >
    Mega House Creative is a digital agency that provides unique goal-oriented
    web marketing solutions.
  categories:
    - Marketing
    - Agency
  built_by: Daniel Robinson
  featured: false
- title: Tobie Marier Robitaille - csc
  main_url: https://tobiemarierrobitaille.com/
  url: https://tobiemarierrobitaille.com/en/
  description: |
    Portfolio site for director of photography Tobie Marier Robitaille
  categories:
    - Portfolio
    - Gallery
  built_by: Mill3 Studio
  built_by_url: https://mill3.studio/en/
  featured: false
- title: Bestvideogame.deals
  main_url: https://bestvideogame.deals/
  url: https://bestvideogame.deals/
  description: |
    Video game comparison website for the UK, build with GatsbyJS.
  categories:
    - E-commerce
  built_by: Koen Kamphuis
  built_by_url: https://koenkamphuis.com/
  featured: false
- title: Mahipat's Portfolio
  main_url: https://mojaave.com/
  url: https://mojaave.com
  source_url: https://github.com/mhjadav/mojaave
  description: >
    mojaave.com is Mahipat's portfolio, I have developed it using Gatsby v2 and
    Bootstrap, To get in touch with people looking for full-stack developer.
  categories:
    - Portfolio
    - Web Development
  built_by: Mahipat Jadav
  built_by_url: https://mojaave.com/
  featured: false
- title: Mintfort
  main_url: https://mintfort.com/
  url: https://mintfort.com/
  source_url: https://github.com/MintFort/mintfort.com
  description: >
    Mintfort, the first crypto-friendly bank account. Store and manage assets on
    the blockchain.
  categories:
    - Technology
    - Finance
  built_by: Axel Fuhrmann
  built_by_url: https://axelfuhrmann.com/
  featured: false
- title: React Native Explorer
  main_url: https://react-native-explorer.firebaseapp.com
  url: https://react-native-explorer.firebaseapp.com
  description: |
    Explorer React Native packages and examples effortlessly.
  categories:
    - Education
  featured: false
- title: 500Tech
  main_url: https://500tech.com/
  url: https://500tech.com/
  featured: false
  categories:
    - Web Development
    - Agency
    - Open Source
- title: eworld
  main_url: https://eworld.herokuapp.com/
  url: https://eworld.herokuapp.com/
  featured: false
  categories:
    - E-commerce
    - Technology
- title: It's a Date
  description: >
    It's a Date is a dating app that actually involves dating.
  main_url: https://www.itsadate.app/
  url: https://www.itsadate.app/
  featured: false
  categories:
    - App
    - Blog
- title: Node.js HBase
  description: >
    Asynchronous HBase client for NodeJs using REST.
  main_url: https://hbase.js.org/
  url: https://hbase.js.org/
  source_url: https://github.com/adaltas/node-hbase
  categories:
    - Documentation
    - Open Source
    - Technology
  built_by: David Worms
  built_by_url: http://www.adaltas.com
  featured: false
- title: Peter Kroyer - Web Design / Web Development
  main_url: https://www.peterkroyer.at/en/
  url: https://www.peterkroyer.at/en/
  description: >
    Freelance web designer / web developer based in Vienna, Austria (Wien, Österreich).
  categories:
    - Agency
    - Web Development
    - Design
    - Portfolio
    - Freelance
  built_by: Peter Kroyer
  built_by_url: https://www.peterkroyer.at/
  featured: false
- title: Geddski
  main_url: https://gedd.ski
  url: https://gedd.ski
  description: >
    frontend mastery blog - level up your UI game.
  categories:
    - Web Development
    - Education
    - Productivity
    - User Experience
  built_by: Dave Geddes
  built_by_url: https://twitter.com/geddski
  featured: false
- title: Rung
  main_url: https://rung.com.br/
  url: https://rung.com.br/
  description: >
    Rung alerts you about the exceptionalities of your personal and professional life.
  categories:
    - API
    - Technology
    - Travel
  featured: false
- title: Mokkapps
  main_url: https://www.mokkapps.de/
  url: https://www.mokkapps.de/
  source_url: https://github.com/mokkapps/website
  description: >
    Portfolio website from Michael Hoffmann. Passionate software developer with focus on web-based technologies.
  categories:
    - Blog
    - Portfolio
    - Web Development
    - Mobile Development
  featured: false
- title: Premier Octet
  main_url: https://www.premieroctet.com/
  url: https://www.premieroctet.com/
  description: >
    Premier Octet is a React-based agency
  categories:
    - Agency
    - Web Development
    - Mobile Development
  featured: false
- title: Thorium
  main_url: https://www.thoriumsim.com/
  url: https://www.thoriumsim.com/
  source_url: https://github.com/thorium-sim/thoriumsim.com
  description: >
    Thorium - Open-source Starship Simulator Controls for Live Action Role Play
  built_by: Alex Anderson
  built_by_url: https://twitter.com/ralex1993
  categories:
    - Blog
    - Portfolio
    - Documentation
    - Marketing
    - Education
    - Entertainment
    - Open Source
    - Web Development
  featured: false
- title: Cameron Maske
  main_url: https://www.cameronmaske.com/
  url: https://www.cameronmaske.com/courses/introduction-to-pytest/
  source_url: https://github.com/cameronmaske/cameronmaske.com-v2
  description: >
    The homepage of Cameron Maske, a freelance full-stack developer, who is currently working on a free pytest video course
  categories:
    - Education
    - Video
    - Portfolio
    - Freelance
  featured: false
- title: Studenten bilden Schüler
  description: >
    Studenten bilden Schüler e.V. is a German student-run nonprofit initiative that aims to
    contribute to more equal educational opportunities by providing free tutoring to refugees
    and children from underprivileged families. The site is built on Gatsby v2, styled-components
    and Contentful. It supports Google Analytics, fluid typography and Algolia search.
  main_url: https://studenten-bilden-schueler.de
  url: https://studenten-bilden-schueler.de
  source_url: https://github.com/StudentenBildenSchueler/homepage
  categories:
    - Education
    - Nonprofit
    - Blog
  built_by: Janosh Riebesell
  built_by_url: https://janosh.io
  featured: false
- title: Mike's Remote List
  main_url: https://www.mikesremotelist.com
  url: https://www.mikesremotelist.com
  description: >
    A list of remote jobs, updated throughout the day. Built on Gatsby v1 and powered by Contentful, Google Sheets, string and sticky tape.
  categories:
    - Marketing
  featured: false
- title: Madvoid
  main_url: https://madvoid.com/
  url: https://madvoid.com/screenshot/
  featured: false
  description: >
    Madvoid is a team of expert developers dedicated to creating simple, clear, usable and blazing fast web and mobile apps.
    We are coders that help companies and agencies to create social & interactive experiences.
    This includes full-stack development using React, WebGL, Static Site Generators, Ruby On Rails, Phoenix, GraphQL, Chatbots, CI / CD, Docker and more!
  categories:
    - Portfolio
    - Technology
    - Web Development
    - Agency
    - Marketing
  built_by: Jean-Paul Bonnetouche
  built_by_url: https://twitter.com/_jpb
- title: MOMNOTEBOOK.COM
  description: >
    Sharing knowledge and experiences that make childhood and motherhood rich, vibrant and healthy.
  main_url: https://momnotebook.com/
  url: https://momnotebook.com/
  featured: false
  built_by: Aleksander Hansson
  built_by_url: https://www.linkedin.com/in/aleksanderhansson/
  categories:
    - Blog
- title: Pirate Studios
  description: >
    Reinventing music studios with 24/7 self service rehearsal, DJ & production rooms available around the world.
  main_url: https://www.piratestudios.co
  url: https://www.piratestudios.co
  featured: false
  built_by: The Pirate Studios team
  built_by_url: https://github.com/piratestudios/
  categories:
    - Music
- title: Aurora EOS
  main_url: https://www.auroraeos.com/
  url: https://www.auroraeos.com/
  featured: false
  categories:
    - Finance
    - Marketing
    - Blog
  built_by: Corey Ward
  built_by_url: http://www.coreyward.me/
- title: MadeComfy
  main_url: https://madecomfy.com.au/
  url: https://madecomfy.com.au/
  description: >
    Short term rental management startup, using Contentful + Gatsby + CircleCI
  featured: false
  categories:
    - Travel
  built_by: Lucas Vilela
  built_by_url: https://madecomfy.com.au/
- title: Tiger Facility Services
  description: >
    Tiger Facility Services combines facility management expertise with state of the art software to offer a sustainable and customer oriented cleaning and facility service.
  main_url: https://www.tigerfacilityservices.com/de-en/
  url: https://www.tigerfacilityservices.com/de-en/
  featured: false
  categories:
    - Marketing
- title: Luciano Mammino's blog
  description: >
    Tech & programming blog of Luciano Mammino a.k.a. "loige", Full-Stack Web Developer and International Speaker
  main_url: https://loige.co
  url: https://loige.co
  featured: false
  categories:
    - Blog
    - Web Development
  built_by: Luciano Mammino
  built_by_url: https://loige.co
- title: Wire • Secure collaboration platform
  description: >
    Corporate website of Wire, an open source, end-to-end encrypted collaboration platform
  main_url: https://wire.com
  url: https://wire.com
  featured: false
  categories:
    - Open Source
    - Productivity
    - Technology
    - Blog
    - App
  built_by: Wire team
  built_by_url: https://github.com/orgs/wireapp/people
- title: J. Patrick Raftery
  main_url: https://www.jpatrickraftery.com
  url: https://www.jpatrickraftery.com
  description: J. Patrick Raftery is an opera singer and voice teacher based in Vancouver, BC.
  categories:
    - Portfolio
    - Music
  built_by: Michael Uloth
  built_by_url: https://www.michaeluloth.com
  featured: false
- title: Aria Umezawa
  main_url: https://www.ariaumezawa.com
  url: https://www.ariaumezawa.com
  description: Aria Umezawa is a director, producer, and writer currently based in San Francisco. Site designed by Stephen Bell.
  categories:
    - Portfolio
    - Music
    - Entertainment
  built_by: Michael Uloth
  built_by_url: https://www.michaeluloth.com
  featured: false
- title: Pomegranate Opera
  main_url: https://pomegranateopera.netlify.com
  url: https://pomegranateopera.netlify.com
  description: Pomegranate Opera is a lesbian opera written by Amanda Hale & Kye Marshall. Site designed by Stephen Bell.
  categories:
    - Gallery
    - Music
  built_by: Michael Uloth
  built_by_url: https://www.michaeluloth.com
  featured: false
- title: Daniel Cabena
  main_url: https://www.danielcabena.com
  url: https://www.danielcabena.com
  description: Daniel Cabena is a Canadian countertenor highly regarded in both Canada and Europe for prize-winning performances ranging from baroque to contemporary repertoire. Site designed by Stephen Bell.
  categories:
    - Portfolio
    - Music
  built_by: Michael Uloth
  built_by_url: https://www.michaeluloth.com
  featured: false
- title: Artist.Center
  main_url: https://artistcenter.netlify.com
  url: https://artistcenter.netlify.com
  description: The marketing page for Artist.Center, a soon-to-launch platform designed to connect opera singers to opera companies. Site designed by Stephen Bell.
  categories:
    - Music
  built_by: Michael Uloth
  built_by_url: https://www.michaeluloth.com
  featured: false
- title: DG Volo & Company
  main_url: https://www.dgvolo.com
  url: https://www.dgvolo.com
  description: DG Volo & Company is a Toronto-based investment consultancy. Site designed by Stephen Bell.
  categories:
    - Finance
  built_by: Michael Uloth
  built_by_url: https://www.michaeluloth.com
  featured: false
- title: Shawna Lucey
  main_url: https://www.shawnalucey.com
  url: https://www.shawnalucey.com
  description: Shawna Lucey is an American theater and opera director based in New York City. Site designed by Stephen Bell.
  categories:
    - Portfolio
    - Music
    - Entertainment
  built_by: Michael Uloth
  built_by_url: https://www.michaeluloth.com
  featured: false
- title: Leyan Lo
  main_url: https://www.leyanlo.com
  url: https://www.leyanlo.com
  description: >
    Leyan Lo’s personal website
  categories:
    - Portfolio
  built_by: Leyan Lo
  built_by_url: https://www.leyanlo.com
  featured: false
- title: Hawaii National Bank
  url: https://hawaiinational.bank
  main_url: https://hawaiinational.bank
  description: Hawaii National Bank's highly personalized service has helped loyal customers & locally owned businesses achieve their financial dreams for over 50 years.
  categories:
    - Finance
  built_by: Wall-to-Wall Studios
  built_by_url: https://walltowall.com
  featured: false
- title: Coletiv
  url: https://coletiv.com
  main_url: https://coletiv.com
  description: Coletiv teams up with companies of all sizes to design, develop & launch digital products for iOS, Android & the Web.
  categories:
    - Technology
    - Agency
    - Web Development
  built_by: Coletiv
  built_by_url: https://coletiv.com
  featured: false
- title: janosh.io
  description: >
    Personal blog and portfolio of Janosh Riebesell. The site is built with Gatsby v2 and designed
    entirely with styled-components v4. Much of the layout was achieved with CSS grid. It supports
    Google Analytics, fluid typography and Algolia search.
  main_url: https://janosh.io
  url: https://janosh.io
  source_url: https://github.com/janosh/janosh.io
  categories:
    - Portfolio
    - Blog
    - Science
    - Photography
    - Travel
  built_by: Janosh Riebesell
  built_by_url: https://janosh.io
  featured: false
- title: Gold Edge Training
  url: https://www.goldedgetraining.co.uk
  main_url: https://www.goldedgetraining.co.uk
  description: >
    AAT approved online distance learning accountancy training provider. Branded landing page / mini brochure promoting competitor differentiators, student testimonials, offers, service benefits and features. Designed to both inform potential students and encourage visits to company e-commerce site or direct company contact.
  categories:
    - Education
    - Learning
    - Landing Page
    - Business
    - Finance
  built_by: Leo Furze-Waddock
  built_by_url: https://www.linkedin.com/in/lfurzewaddock
- title: Gatsby Manor
  description: >
    We build themes for gatsby. We have themes for all projects including personal,
    portfolio, e-commerce, landing pages and more. We also run an in-house
    web dev and design studio. If you cannot find what you want, we can build it for you!
    Email us at gatsbymanor@gmail.com with questions.
  main_url: https://www.gatsbymanor.com
  url: https://www.gatsbymanor.com
  source_url: https://github.com/gatsbymanor
  categories:
    - Web Development
    - Agency
    - Technology
    - Freelance
  built_by: Steven Natera
  built_by_url: https://stevennatera.com
- title: Ema Suriano's Portfolio
  main_url: https://emasuriano.com/
  url: https://emasuriano.com/
  description: >
    Ema Suriano's portfolio to display information about him, his projects and what he's writing about.
  categories:
    - Portfolio
    - Technology
    - Web Development
  built_by: Ema Suriano
  built_by_url: https://emasuriano.com/
  featured: false
- title: Luan Orlandi
  main_url: https://luanorlandi.github.io
  url: https://luanorlandi.github.io
  source_url: https://github.com/luanorlandi/luanorlandi.github.io
  description: >
    Luan Orlandi's personal website. Brazilian web developer, enthusiast in React and Gatsby.
  categories:
    - Blog
    - Portfolio
    - Web Development
  built_by: Luan Orlandi
  built_by_url: https://github.com/luanorlandi
- title: Mobius Labs
  main_url: https://mobius.ml
  url: https://mobius.ml
  description: >
    Mobius Labs landing page, a Start-up working on Computer Vision
  categories:
    - Landing Page
    - Marketing
    - Technology
  built_by: sktt
  built_by_url: https://github.com/sktt
- title: EZAgrar
  main_url: https://www.ezagrar.at/en/
  url: https://www.ezagrar.at/en/
  description: >
    EZAgrar.at is the homepage of the biggest agricultural machinery dealership in Austria. In total 8 pages will be built for this client reusing a lot of components between them.
  categories:
    - E-commerce
    - Marketing
  built_by: MangoART
  built_by_url: https://www.mangoart.at
  featured: false
- title: OAsome blog
  main_url: https://oasome.blog/
  url: https://oasome.blog/
  source_url: https://github.com/oorestisime/oasome
  description: >
    Paris-based Cypriot adventurers. A and O. Lovers of life and travel. Want to get a glimpse of the OAsome world?
  categories:
    - Blog
    - Photography
    - Travel
  built_by: Orestis Ioannou
  featured: false
- title: Brittany Chiang
  main_url: https://brittanychiang.com/
  url: https://brittanychiang.com/
  source_url: https://github.com/bchiang7/v4
  description: >
    Personal website and portfolio of Brittany Chiang built with Gatsby v2
  categories:
    - Portfolio
  built_by: Brittany Chiang
  built_by_url: https://github.com/bchiang7
  featured: false
- title: Fitekran
  description: >
    One of the most visited Turkish blogs about health, sports and healthy lifestyle, that has been rebuilt with Gatsby v2 using WordPress.
  main_url: https://www.fitekran.com
  url: https://www.fitekran.com
  categories:
    - Science
    - Healthcare
    - Blog
  built_by: Burak Tokak
  built_by_url: https://www.buraktokak.com
- title: Serverless
  main_url: https://serverless.com
  url: https://serverless.com
  description: >
    Serverless.com – Build web, mobile and IoT applications with serverless architectures using AWS Lambda, Azure Functions, Google CloudFunctions & more!
  categories:
    - Technology
    - Web Development
  built_by: Codebrahma
  built_by_url: https://codebrahma.com
  featured: false
- title: Dive Bell
  main_url: https://divebell.band/
  url: https://divebell.band/
  description: >
    Simple site for a band to list shows dates and videos (499 on lighthouse)
  categories:
    - Music
  built_by: Matt Bagni
  built_by_url: https://mattbag.github.io
  featured: false
- title: Mayer Media Co.
  main_url: https://mayermediaco.com/
  url: https://mayermediaco.com/
  description: >
    Freelance Web Development and Digital Marketing
  categories:
    - Web Development
    - Marketing
    - Blog
  source_url: https://github.com/MayerMediaCo/MayerMediaCo2.0
  built_by: Danny Mayer
  built_by_url: https://twitter.com/mayermediaco
  featured: false
- title: Jan Czizikow Portfolio
  main_url: https://www.janczizikow.com/
  url: https://www.janczizikow.com/
  source_url: https://github.com/janczizikow/janczizikow-portfolio
  description: >
    Simple personal portfolio site built with Gatsby
  categories:
    - Portfolio
    - Freelance
    - Web Development
  built_by: Jan Czizikow
  built_by_url: https://github.com/janczizikow
- title: Carbon Design Systems
  main_url: http://www.carbondesignsystem.com/
  url: http://www.carbondesignsystem.com/
  description: >
    The Carbon Design System is integrating the new IBM Design Ethos and Language. It represents a completely fresh approach to the design of all things at IBM.
  categories:
    - Design System
    - Documentation
  built_by: IBM
  built_by_url: https://www.ibm.com/
  featured: false
- title: Mozilla Mixed Reality
  main_url: https://mixedreality.mozilla.org/
  url: https://mixedreality.mozilla.org/
  description: >
    Virtual Reality for the free and open Web.
  categories:
    - Open Source
  built_by: Mozilla
  built_by_url: https://www.mozilla.org/
  featured: false
- title: Uniform Hudl Design System
  main_url: http://uniform.hudl.com/
  url: http://uniform.hudl.com/
  description: >
    A single design system to ensure every interface feels like Hudl. From the colors we use to the size of our buttons and what those buttons say, Uniform has you covered. Check the guidelines, copy the code and get to building.
  categories:
    - Design System
    - Open Source
    - Design
  built_by: Hudl
  built_by_url: https://www.hudl.com/
- title: Subtle UI
  main_url: https://subtle-ui.netlify.com/
  url: https://subtle-ui.netlify.com/
  source_url: https://github.com/ryanwiemer/subtle-ui
  description: >
    A collection of clever yet understated user interactions found on the web.
  categories:
    - Web Development
    - Open Source
    - User Experience
  built_by: Ryan Wiemer
  built_by_url: https://www.ryanwiemer.com/
  featured: false
- title: developer.bitcoin.com
  main_url: https://developer.bitcoin.com/
  url: https://developer.bitcoin.com/
  description: >
    Bitbox based bitcoin.com developer platform and resources.
  categories:
    - Finance
  featured: false
- title: Barmej
  main_url: https://app.barmej.com/
  url: https://app.barmej.com/
  description: >
    An interactive platform to learn different programming languages in Arabic for FREE
  categories:
    - Education
    - Programming
    - Learning
  built_by: Obytes
  built_by_url: https://www.obytes.com/
  featured: false
- title: Emergence
  main_url: https://emcap.com/
  url: https://emcap.com/
  description: >
    Emergence is a top enterprise cloud venture capital firm. We fund early stage ventures focusing on enterprise & SaaS applications. Emergence is one of the top VC firms in Silicon Valley.
  categories:
    - Marketing
    - Blog
  built_by: Upstatement
  built_by_url: https://www.upstatement.com/
  featured: false
- title: FPVtips
  main_url: https://fpvtips.com
  url: https://fpvtips.com
  source_url: https://github.com/jumpalottahigh/fpvtips
  description: >
    FPVtips is all about bringing racing drone pilots closer together, and getting more people into the hobby!
  categories:
    - Community
    - Education
  built_by: Georgi Yanev
  built_by_url: https://twitter.com/jumpalottahigh
  featured: false
- title: Georgi Yanev
  main_url: https://blog.georgi-yanev.com/
  url: https://blog.georgi-yanev.com/
  source_url: https://github.com/jumpalottahigh/blog.georgi-yanev.com
  description: >
    I write articles about FPV quads (building and flying), web development, smart home automation, life-long learning and other topics from my personal experience.
  categories:
    - Blog
  built_by: Georgi Yanev
  built_by_url: https://twitter.com/jumpalottahigh
  featured: false
- title: Bear Archery
  main_url: https://beararchery.com/
  url: https://beararchery.com/
  categories:
    - E-commerce
    - Sports
  built_by: Escalade Sports
  built_by_url: https://www.escaladesports.com/
  featured: false
- title: "attn:"
  main_url: https://www.attn.com/
  url: https://www.attn.com/
  categories:
    - Media
    - Entertainment
  built_by: "attn:"
  built_by_url: https://www.attn.com/
  featured: false
- title: Mirror Conf
  description: >
    Mirror Conf is a conference designed to empower designers and frontend developers who have a thirst for knowledge and want to broaden their horizons.
  main_url: https://www.mirrorconf.com/
  url: https://www.mirrorconf.com/
  categories:
    - Conference
    - Design
    - Web Development
  featured: false
- title: Startarium
  main_url: https://www.startarium.ro
  url: https://www.startarium.ro
  description: >
    Free entrepreneurship educational portal with more than 20000 users, hundreds of resources, crowdfunding, mentoring and investor pitching events facilitated.
  categories:
    - Education
    - Nonprofit
    - Entrepreneurship
  built_by: Cezar Neaga
  built_by_url: https://twitter.com/cezarneaga
  featured: false
- title: Microlink
  main_url: https://microlink.io/
  url: https://microlink.io/
  description: >
    Extract structured data from any website.
  categories:
    - Web Development
    - API
  built_by: Kiko Beats
  built_by_url: https://kikobeats.com/
  featured: false
- title: Markets.com
  main_url: https://www.markets.com/
  url: https://www.markets.com/
  featured: false
  categories:
    - Finance
- title: Kevin Legrand
  url: https://k-legrand.com
  main_url: https://k-legrand.com
  source_url: https://github.com/Manoz/k-legrand.com
  description: >
    Personal website and blog built with love with Gatsby v2
  categories:
    - Blog
    - Portfolio
    - Web Development
  built_by: Kevin Legrand
  built_by_url: https://k-legrand.com
  featured: false
- title: David James Portfolio
  main_url: https://dfjames.com/
  url: https://dfjames.com/
  source_url: https://github.com/daviddeejjames/dfjames-gatsby
  description: >
    Portfolio Site using GatsbyJS and headless WordPress
  categories:
    - WordPress
    - Portfolio
    - Blog
  built_by: David James
  built_by_url: https://twitter.com/daviddeejjames
- title: Hypertext Candy
  url: https://www.hypertextcandy.com/
  main_url: https://www.hypertextcandy.com/
  description: >
    Blog about web development. Laravel, Vue.js, etc.
  categories:
    - Blog
    - Web Development
  built_by: Masahiro Harada
  built_by_url: https://twitter.com/_Masahiro_H_
  featured: false
- title: Maxence Poutord's blog
  description: >
    Tech & programming blog of Maxence Poutord, Software Engineer, Serial Traveler and Public Speaker
  main_url: https://www.maxpou.fr
  url: https://www.maxpou.fr
  featured: false
  categories:
    - Blog
    - Web Development
  built_by: Maxence Poutord
  built_by_url: https://www.maxpou.fr
- title: The Noted Project
  url: https://thenotedproject.org
  main_url: https://thenotedproject.org
  source_url: https://github.com/ianbusko/the-noted-project
  description: >
    Website to showcase the ethnomusicology research for The Noted Project.
  categories:
    - Portfolio
    - Education
    - Gallery
  built_by: Ian Busko
  built_by_url: https://github.com/ianbusko
  featured: false
- title: People For Bikes
  url: https://2017.peopleforbikes.org/
  main_url: https://2017.peopleforbikes.org/
  categories:
    - Community
    - Sports
    - Gallery
    - Nonprofit
  built_by: PeopleForBikes
  built_by_url: https://peopleforbikes.org/about-us/who-we-are/staff/
  featured: false
- title: Wide Eye
  description: >
    Creative agency specializing in interactive design, web development, and digital communications.
  url: https://wideeye.co/
  main_url: https://wideeye.co/
  categories:
    - Design
    - Web Development
  built_by: Wide Eye
  built_by_url: https://wideeye.co/about-us/
  featured: false
- title: CodeSandbox
  description: >
    CodeSandbox is an online editor that helps you create web applications, from prototype to deployment.
  url: https://codesandbox.io/
  main_url: https://codesandbox.io/
  categories:
    - Web Development
  featured: false
- title: Marvel
  description: >
    The all-in-one platform powering design.
  url: https://marvelapp.com/
  main_url: https://marvelapp.com/
  categories:
    - Design
  featured: false
- title: Designcode.io
  description: >
    Learn to design and code React apps.
  url: https://designcode.io
  main_url: https://designcode.io
  categories:
    - Learning
  featured: false
- title: Happy Design
  description: >
    The Brand and Product Team Behind Happy Money
  url: https://design.happymoney.com/
  main_url: https://design.happymoney.com/
  categories:
    - Design
    - Finance
- title: Weihnachtsmarkt.ms
  description: >
    Explore the christmas market in Münster (Westf).
  url: https://weihnachtsmarkt.ms/
  main_url: https://weihnachtsmarkt.ms/
  source_url: https://github.com/codeformuenster/weihnachtsmarkt
  categories:
    - Gallery
    - Food
  built_by: Code for Münster during MSHACK18
  featured: false
- title: Code Championship
  description: >
    Competitive coding competitions for students from 3rd to 8th grade. Code is Sport.
  url: https://www.codechampionship.com
  main_url: https://www.codechampionship.com
  categories:
    - Learning
    - Education
    - Sports
  built_by: Abamath LLC
  built_by_url: https://www.abamath.com
  featured: false
- title: Wieden+Kennedy
  description: >
    Wieden+Kennedy is an independent, global creative company.
  categories:
    - Technology
    - Web Development
    - Agency
    - Marketing
  url: https://www.wk.com
  main_url: https://www.wk.com
  built_by: Wieden Kennedy
  built_by_url: https://www.wk.com/about/
  featured: false
- title: Testing JavaScript
  description: >
    This course will teach you the fundamentals of testing your JavaScript applications using eslint, Flow, Jest, and Cypress.
  url: https://testingjavascript.com/
  main_url: https://testingjavascript.com/
  categories:
    - Learning
    - Education
    - JavaScript
  built_by: Kent C. Dodds
  built_by_url: https://kentcdodds.com/
  featured: false
- title: Use Hooks
  description: >
    One new React Hook recipe every day.
  url: https://usehooks.com/
  main_url: https://usehooks.com/
  categories:
    - Learning
  built_by: Gabe Ragland
  built_by_url: https://twitter.com/gabe_ragland
  featured: false
- title: Ambassador
  url: https://www.getambassador.io
  main_url: https://www.getambassador.io
  description: >
    Open source, Kubernetes-native API Gateway for microservices built on Envoy.
  categories:
    - Open Source
    - Documentation
    - Technology
  built_by: Datawire
  built_by_url: https://www.datawire.io
  featured: false
- title: Clubhouse
  main_url: https://clubhouse.io
  url: https://clubhouse.io
  description: >
    The intuitive and powerful project management platform loved by software teams of all sizes. Built with Gatsby v2 and Prismic
  categories:
    - Technology
    - Blog
    - Productivity
    - Community
    - Design
    - Open Source
  built_by: Ueno.
  built_by_url: https://ueno.co
  featured: false
- title: Asian Art Collection
  url: http://artmuseum.princeton.edu/asian-art/
  main_url: http://artmuseum.princeton.edu/asian-art/
  description: >
    Princeton University has a branch dealing with state of art.They have showcased ore than 6,000 works of Asian art are presented alongside ongoing curatorial and scholarly research
  categories:
    - Marketing
  featured: false
- title: QHacks
  url: https://qhacks.io
  main_url: https://qhacks.io
  source_url: https://github.com/qhacks/qhacks-website
  description: >
    QHacks is Queen’s University’s annual hackathon! QHacks was founded in 2016 with a mission to advocate and incubate the tech community at Queen’s University and throughout Canada.
  categories:
    - Education
    - Technology
    - Podcast
  featured: false
- title: Tyler McGinnis
  url: https://tylermcginnis.com/
  main_url: https://tylermcginnis.com/
  description: >
    The linear, course based approach to learning web technologies.
  categories:
    - Education
    - Technology
    - Podcast
    - Web Development
  featured: false
- title: a11y with Lindsey
  url: https://www.a11ywithlindsey.com/
  main_url: https://www.a11ywithlindsey.com/
  source_url: https://github.com/lkopacz/a11y-with-lindsey
  description: >
    To help developers navigate accessibility jargon, write better code, and to empower them to make their Internet, Everyone's Internet.
  categories:
    - Education
    - Blog
    - Technology
  built_by: Lindsey Kopacz
  built_by_url: https://twitter.com/littlekope0903
  featured: false
- title: DEKEMA
  url: https://www.dekema.com/
  main_url: https://www.dekema.com/
  description: >
    Worldclass crafting: Furnace, fervor, fulfillment. Delivering highest demand for future craftsmanship. Built using Gatsby v2 and Prismic.
  categories:
    - Healthcare
    - Science
    - Technology
  built_by: Crisp Studio
  built_by_url: https://crisp.studio
  featured: false
- title: Ramón Chancay
  description: >-
    Front-end / Back-end Developer in Guayaquil Ecuador.
    Currently at Everymundo, previously at El Universo.
    I enjoy teaching and sharing what I know.
    I give professional advice to developers and companies.
    My wife and my children are everything in my life.
  main_url: https://ramonchancay.me/
  url: https://ramonchancay.me/
  source_url: https://github.com/devrchancay/personal-site
  featured: false
  categories:
    - Blog
    - Technology
    - Web Development
  built_by: Ramón Chancay
  built_by_url: https://ramonchancay.me/
- title: BELLHOPS
  main_url: https://www.getbellhops.com/
  url: https://www.getbellhops.com/
  description: >-
    Whether you’re moving someplace new or just want to complete a few projects around your current home, BellHops can arrange the moving services you need—at simple, straightforward rates.
  categories:
    - Business
  built_by: Bellhops, Inc.
  built_by_url: https://www.getbellhops.com/
  featured: false
- title: Acclimate Consulting
  main_url: https://www.acclimate.io/
  url: https://www.acclimate.io/
  description: >-
    Acclimate is a consulting firm that puts organizations back in control with data-driven strategies and full-stack applications.
  categories:
    - Technology
    - Consulting
  built_by: Andrew Wilson
  built_by_url: https://github.com/andwilson
  featured: false
- title: Flyright
  url: https://flyright.co/
  main_url: https://flyright.co/
  description: >-
    Flyright curates everything you need for international travel in one tidy place 💜
  categories:
    - Technology
    - App
  built_by: Ty Hopp
  built_by_url: https://github.com/tyhopp
  featured: false
- title: Vets Who Code
  url: https://vetswhocode.io/
  main_url: https://vetswhocode.io/
  description: >-
    VetsWhoCode is a non-profit organization dedicated to training military veterans & giving them the skills they need transition into tech careers.
  categories:
    - Technology
    - Nonprofit
  featured: false
- title: Patreon Blog
  url: https://blog.patreon.com/
  main_url: https://blog.patreon.com/
  description: >-
    Official blog of Patreon.com
  categories:
    - Blog
  featured: false
- title: Full Beaker
  url: https://fullbeaker.com/
  main_url: https://fullbeaker.com/
  description: >-
    Full Beaker provides independent advice online about careers and home ownership, and connect anyone who asks with companies that can help them.
  categories:
    - Consulting
  featured: false
- title: Citywide Holdup
  url: https://citywideholdup.org/
  main_url: https://citywideholdup.org/
  description: >-
    Citywide Holdup is an annual fundraising event held around early November in the city of Austin, TX hosted by the Texas Wranglers benefitting Easter Seals of Central Texas, a non-profit organization that provides exceptional services, education, outreach and advocacy so that people with disabilities can live, learn, work and play in our communities.
  categories:
    - Nonprofit
    - Event
  built_by: Cameron Rison
  built_by_url: https://github.com/killakam3084
  featured: false
- title: Dawn Labs
  url: https://dawnlabs.io
  main_url: https://dawnlabs.io
  description: >-
    Thoughtful products for inspired teams. With a holistic approach to engineering and design, we partner with startups and enterprises to build for the digital era.
  categories:
    - Technology
    - Agency
    - Web Development
  featured: false
- title: COOP by Ryder
  url: https://coop.com/
  main_url: https://coop.com/
  description: >
    COOP is a platform that connects fleet managers that have idle vehicles to businesses that are looking to rent vehicles. COOP simplifies the process and paperwork required to safely share vehicles between business owners.
  categories:
    - Marketing
  built_by: Crispin Porter Bogusky
  built_by_url: http://www.cpbgroup.com/
  featured: false
- title: Domino's Paving for Pizza
  url: https://www.pavingforpizza.com/
  main_url: https://www.pavingforpizza.com/
  description: >
    Nominate your town for a chance to have your rough drive home from Domino's fixed to pizza perfection.
  categories:
    - Marketing
  built_by: Crispin Porter Bogusky
  built_by_url: http://www.cpbgroup.com/
  featured: false
- title: Propapanda
  url: https://propapanda.eu/
  main_url: https://propapanda.eu/
  description: >
    Is a creative production house based in Tallinn, Estonia. We produce music videos, commercials, films and campaigns – from scratch to finish.
  categories:
    - Video
    - Portfolio
    - Agency
    - Media
  built_by: Henry Kehlmann
  built_by_url: https://github.com/madhenry/
  featured: false
- title: JAMstack.paris
  url: https://jamstack.paris/
  main_url: https://jamstack.paris/
  source_url: https://github.com/JAMstack-paris/jamstack.paris
  description: >
    JAMstack-focused, bi-monthly meetup in Paris
  categories:
    - Web Development
  built_by: Matthieu Auger & Nicolas Goutay
  built_by_url: https://github.com/JAMstack-paris
  featured: false
- title: DexWallet - The only Wallet you need by Dexlab
  main_url: https://www.dexwallet.io/
  url: https://www.dexwallet.io/
  source_url: https://github.com/dexlab-io/DexWallet-website
  featured: false
  description: >-
    DexWallet is a secure, multi-chain, mobile wallet with an upcoming one-click exchange for mobile.
  categories:
    - App
    - Open Source
  built_by: DexLab
  built_by_url: https://github.com/dexlab-io
- title: Kings Valley Paving
  url: https://kingsvalleypaving.com
  main_url: https://kingsvalleypaving.com
  description: >
    Kings Valley Paving is an asphalt, paving and concrete company serving the commercial, residential and industrial sectors in the Greater Toronto Area. Site designed by Stephen Bell.
  categories:
    - Marketing
  built_by: Michael Uloth
  built_by_url: https://www.michaeluloth.com
  featured: false
- title: Peter Barrett
  url: https://www.peterbarrett.ca
  main_url: https://www.peterbarrett.ca
  description: >
    Peter Barrett is a Canadian baritone from Newfoundland and Labrador who performs opera and concert repertoire in Canada, the U.S. and around the world. Site designed by Stephen Bell.
  categories:
    - Portfolio
    - Music
  built_by: Michael Uloth
  built_by_url: https://www.michaeluloth.com
  featured: false
- title: NARCAN
  main_url: https://www.narcan.com
  url: https://www.narcan.com
  description: >
    NARCAN Nasal Spray is the first and only FDA-approved nasal form of naloxone for the emergency treatment of a known or suspected opioid overdose.
  categories:
    - Healthcare
  built_by: NARCAN
  built_by_url: https://www.narcan.com
  featured: false
- title: Ritual
  main_url: https://ritual.com
  url: https://ritual.com
  description: >
    Ritual started with a simple question, what exactly is in women's multivitamins? This is the story of what happened when our founder Kat started searching for answers — the story of Ritual.
  categories:
    - Healthcare
  built_by: Ritual
  built_by_url: https://ritual.com
  featured: false
- title: Truebill
  main_url: https://www.truebill.com
  url: https://www.truebill.com
  description: >
    Truebill empowers you to take control of your money.
  categories:
    - Finance
  built_by: Truebill
  built_by_url: https://www.truebill.com
  featured: false
- title: Smartling
  main_url: https://www.smartling.com
  url: https://www.smartling.com
  description: >
    Smartling enables you to automate, manage, and professionally translate content so that you can do more with less.
  categories:
    - Marketing
  built_by: Smartling
  built_by_url: https://www.smartling.com
  featured: false
- title: Clear
  main_url: https://www.clearme.com
  url: https://www.clearme.com
  description: >
    At clear, we’re working toward a future where you are your ID, enabling you to lead an unstoppable life.
  categories:
    - Security
  built_by: Clear
  built_by_url: https://www.clearme.com
  featured: false
- title: VS Code Rocks
  main_url: https://vscode.rocks
  url: https://vscode.rocks
  source_url: https://github.com/lannonbr/vscode-rocks
  featured: false
  description: >
    VS Code Rocks is a place for weekly news on the newest features and updates to Visual Studio Code as well as trending extensions and neat tricks to continually improve your VS Code skills.
  categories:
    - Open Source
    - Blog
    - Web Development
  built_by: Benjamin Lannon
  built_by_url: https://github.com/lannonbr
- title: Particle
  main_url: https://www.particle.io
  url: https://www.particle.io
  featured: false
  description: Particle is a fully-integrated IoT platform that offers everything you need to deploy an IoT product.
  categories:
    - Marketing
- title: freeCodeCamp curriculum
  main_url: https://learn.freecodecamp.org
  url: https://learn.freecodecamp.org
  featured: false
  description: Learn to code with free online courses, programming projects, and interview preparation for developer jobs.
  categories:
    - Web Development
    - Learning
- title: Tandem
  main_url: https://www.tandem.co.uk
  url: https://www.tandem.co.uk
  description: >
    We're on a mission to free you of money misery. Our app, card and savings account are designed to help you spend less time worrying about money and more time enjoying life.
  categories:
    - Finance
    - App
  built_by: Tandem
  built_by_url: https://github.com/tandembank
  featured: false
- title: Monbanquet.fr
  main_url: https://monbanquet.fr
  url: https://monbanquet.fr
  description: >
    Give your corporate events the food and quality it deserves, thanks to the know-how of the best local artisans.
  categories:
    - E-commerce
    - Food
    - Event
  built_by: Monbanquet.fr
  built_by_url: https://github.com/monbanquet
  featured: false
- title: The Leaky Cauldron Blog
  url: https://theleakycauldronblog.com
  main_url: https://theleakycauldronblog.com
  source_url: https://github.com/v4iv/theleakycauldronblog
  description: >
    A Brew of Awesomeness with a Pinch of Magic...
  categories:
    - Blog
  built_by: Vaibhav Sharma
  built_by_url: https://github.com/v4iv
  featured: false
- title: Wild Drop Surf Camp
  main_url: https://wilddropsurfcamp.com
  url: https://wilddropsurfcamp.com
  description: >
    Welcome to Portugal's best kept secret and be amazed with our nature. Here you can explore, surf, taste the world's best gastronomy and wine, feel the North Canyon's power with the biggest waves in the world and so many other amazing things. Find us, discover yourself!
  categories:
    - Travel
  built_by: Samuel Fialho
  built_by_url: https://samuelfialho.com
  featured: false
- title: JoinUp HR chatbot
  url: https://www.joinup.io
  main_url: https://www.joinup.io
  description: Custom HR chatbot for better candidate experience
  categories:
    - App
    - Technology
  featured: false
- title: JDCastro Web Design & Development
  main_url: https://jacobdcastro.com
  url: https://jacobdcastro.com
  source_url: https://github.com/jacobdcastro/personal-site
  featured: false
  description: >
    A small business site for freelance web designer and developer Jacob D. Castro. Includes professional blog, contact forms, and soon-to-come portfolio of sites for clients. Need a new website or an extra developer to share the workload? Feel free to check out the website!
  categories:
    - Blog
    - Portfolio
    - Business
    - Freelance
  built_by: Jacob D. Castro
  built_by_url: https://twitter.com/jacobdcastro
- title: Gatsby Tutorials
  main_url: https://www.gatsbytutorials.com
  url: https://www.gatsbytutorials.com
  source_url: https://github.com/ooloth/gatsby-tutorials
  featured: false
  description: >
    Gatsby Tutorials is a community-updated list of video, audio and written tutorials to help you learn GatsbyJS.
  categories:
    - Web Development
    - Education
    - Open Source
  built_by: Michael Uloth
  built_by_url: https://www.michaeluloth.com
- title: Grooovinger
  url: https://www.grooovinger.com
  main_url: https://www.grooovinger.com
  description: >
    Martin Grubinger, a web developer from Austria
  categories:
    - Portfolio
    - Web Development
  built_by: Martin Grubinger
  built_by_url: https://www.grooovinger.com
  featured: false
- title: LXDX - the Crypto Derivatives Exchange
  main_url: https://www.lxdx.co/
  url: https://www.lxdx.co/
  description: >
    LXDX is the world's fastest crypto exchange. Our mission is to bring innovative financial products to retail crypto investors, providing access to the same speed and scalability that institutional investors already depend on us to deliver each and every day.
  categories:
    - Marketing
    - Finance
  built_by: Corey Ward
  built_by_url: http://www.coreyward.me/
  featured: false
- title: Kyle McDonald
  url: https://kylemcd.com
  main_url: https://kylemcd.com
  source_url: https://github.com/kylemcd/personal-site-react
  description: >
    Personal site + blog for Kyle McDonald
  categories:
    - Blog
  built_by: Kyle McDonald
  built_by_url: https://kylemcd.com
  featured: false
- title: VSCode Power User Course
  main_url: https://VSCode.pro
  url: https://VSCode.pro
  description: >
    After 10 years with Sublime, I switched to VSCode. Love it. Spent 1000+ hours building a premium video course to help you switch today. 200+ power user tips & tricks turn you into a VSCode.pro
  categories:
    - Education
    - Learning
    - E-commerce
    - Marketing
    - Technology
    - Web Development
  built_by: Ahmad Awais
  built_by_url: https://twitter.com/MrAhmadAwais/
  featured: false
- title: Thijs Koerselman Portfolio
  main_url: https://www.vauxlab.com
  url: https://www.vauxlab.com
  featured: false
  description: >
    Portfolio of Thijs Koerselman. A freelance software engineer, full-stack web developer and sound designer.
  categories:
    - Portfolio
    - Business
    - Freelance
    - Technology
    - Web Development
    - Music
- title: Ad Hoc Homework
  main_url: https://homework.adhoc.team
  url: https://homework.adhoc.team
  description: >
    Ad Hoc builds government digital services that are fast, efficient, and usable by everyone. Ad Hoc Homework is a collection of coding and design challenges for candidates applying to our open positions.
  categories:
    - Web Development
    - Government
    - Healthcare
    - Programming
  built_by_url: https://adhoc.team
  featured: false
- title: Birra Napoli
  main_url: http://www.birranapoli.it
  url: http://www.birranapoli.it
  built_by: Ribrain
  built_by_url: https://www.ribrainstudio.com
  featured: false
  description: >
    Birra Napoli official site
  categories:
    - Landing Page
    - Business
    - Food
- title: Satispay
  url: https://www.satispay.com
  main_url: https://www.satispay.com
  categories:
    - Business
    - Finance
    - Technology
  built_by: Satispay
  built_by_url: https://www.satispay.com
  featured: false
- title: The Movie Database - Gatsby
  url: https://tmdb.lekoarts.de
  main_url: https://tmdb.lekoarts.de
  source_url: https://github.com/LekoArts/gatsby-source-tmdb-example
  categories:
    - Open Source
    - Entertainment
    - Gallery
  featured: false
  built_by: LekoArts
  built_by_url: https://github.com/LekoArts
  description: >
    Source from The Movie Database (TMDb) API (v3) in Gatsby. This example is built with react-spring, React hooks and react-tabs and showcases the gatsby-source-tmdb plugin. It also has some client-only paths and uses gatsby-image.
- title: LANDR - Creative Tools for Musicians
  url: https://www.landr.com/
  main_url: https://www.landr.com/en/
  categories:
    - Music
    - Technology
    - Business
    - Entrepreneurship
    - Freelance
    - Marketing
    - Media
  featured: false
  built_by: LANDR
  built_by_url: https://twitter.com/landr_music
  description: >
    Marketing website built for LANDR. LANDR is a web application that provides tools for musicians to master their music (using artificial intelligence), collaborate with other musicians, and distribute their music to multiple platforms.
- title: ClinicJS
  url: https://clinicjs.org/
  main_url: https://clinicjs.org/
  categories:
    - Technology
    - Documentation
  featured: false
  built_by: NearForm
  built_by_url: https://www.nearform.com/
  description: >
    Tools to help diagnose and pinpoint Node.js performance issues.
- title: KOBIT
  main_url: https://kobit.in
  url: https://kobit.in
  description: Automated Google Analytics Report with everything you need and more
  featured: false
  categories:
    - Marketing
    - Blog
  built_by: mottox2
  built_by_url: https://mottox2.com
- title: Aleksander Hansson
  main_url: https://ahansson.com
  url: https://ahansson.com
  featured: false
  description: >
    Portfolio website for Aleksander Hansson
  categories:
    - Portfolio
    - Business
    - Freelance
    - Technology
    - Web Development
    - Consulting
  built_by: Aleksander Hansson
  built_by_url: https://www.linkedin.com/in/aleksanderhansson/
- title: Surfing Nosara
  main_url: https://www.surfingnosara.com
  url: https://www.surfingnosara.com
  description: Real estate, vacation, and surf report hub for Nosara, Costa Rica
  featured: false
  categories:
    - Business
    - Blog
    - Gallery
    - Marketing
  built_by: Desarol
  built_by_url: https://www.desarol.com
- title: Crispin Porter Bogusky
  url: https://cpbgroup.com/
  main_url: https://cpbgroup.com/
  description: >
    We solve the world’s toughest communications problems with the most quantifiably potent creative assets.
  categories:
    - Agency
    - Design
    - Marketing
  built_by: Crispin Porter Bogusky
  built_by_url: https://cpbgroup.com/
  featured: false
- title: graphene-python
  url: https://graphene-python.org
  main_url: https://graphene-python.org
  description: Graphene is a collaboratively funded project.Graphene-Python is a library for building GraphQL APIs in Python easily.
  categories:
    - Library
    - API
    - Documentation
  featured: false
- title: Engel & Völkers Ibiza Holiday Rentals
  main_url: https://www.ev-ibiza.com/
  url: https://www.ev-ibiza.com/
  featured: false
  built_by: Ventura Digitalagentur
  description: >
    Engel & Völkers, one of the most successful real estate agencies in the world, offers luxury holiday villas to rent in Ibiza.
  categories:
    - Travel
- title: Sylvain Hamann's personal website
  url: https://shamann.fr
  main_url: https://shamann.fr
  source_url: https://github.com/sylvhama/shamann-gatsby/
  description: >
    Sylvain Hamann, web developer from France
  categories:
    - Portfolio
    - Web Development
  built_by: Sylvain Hamann
  built_by_url: https://twitter.com/sylvhama
  featured: false
- title: Luca Crea's portfolio
  main_url: https://lcrea.github.io
  url: https://lcrea.github.io
  description: >
    Portfolio and personal website of Luca Crea, an Italian software engineer.
  categories:
    - Portfolio
  built_by: Luca Crea
  built_by_url: https://github.com/lcrea
  featured: false
- title: Escalade Sports
  main_url: https://www.escaladesports.com/
  url: https://www.escaladesports.com/
  categories:
    - E-commerce
    - Sports
  built_by: Escalade Sports
  built_by_url: https://www.escaladesports.com/
  featured: false
- title: Exposify
  main_url: https://www.exposify.de/
  url: https://www.exposify.de/
  description: >
    This is our German website built with Gatsby 2.0, Emotion and styled-system.
    Exposify is a proptech startup and builds technology for real estate businesses.
    We provide our customers with an elegant agent software in combination
    with beautifully designed and fast websites.
  categories:
    - Web Development
    - Real Estate
    - Agency
    - Marketing
  built_by: Exposify
  built_by_url: https://www.exposify.de/
  featured: false
- title: Steak Point
  main_url: https://www.steakpoint.at/
  url: https://www.steakpoint.at/
  description: >
    Steak Restaurant in Vienna, Austria (Wien, Österreich).
  categories:
    - Food
  built_by: Peter Kroyer
  built_by_url: https://www.peterkroyer.at/
  featured: false
- title: Takumon blog
  main_url: https://takumon.com
  url: https://takumon.com
  source_url: https://github.com/Takumon/blog
  description: Java Engineer's tech blog.
  featured: false
  categories:
    - Blog
  built_by: Takumon
  built_by_url: https://twitter.com/inouetakumon
- title: DayThirty
  main_url: https://daythirty.com
  url: https://daythirty.com
  description: DayThirty - ideas for the new year.
  featured: false
  categories:
    - Marketing
  built_by: Jack Oliver
  built_by_url: https://twitter.com/mrjackolai
- title: TheAgencyProject
  main_url: https://theagencyproject.co
  url: https://theagencyproject.co
  description: Agency model, without agency overhead.
  categories:
    - Agency
  built_by: JV-LA
  built_by_url: https://jv-la.com
- title: Karen Hou's portfolio
  main_url: https://www.karenhou.com/
  url: https://www.karenhou.com/
  categories:
    - Portfolio
  built_by: Karen H. Developer
  built_by_url: https://github.com/karenhou
  featured: false
- title: Jean Luc Ponty
  main_url: https://ponty.com
  url: https://ponty.com
  description: Official site for Jean Luc Ponty, French virtuoso violinist and jazz composer.
  featured: false
  categories:
    - Music
    - Entertainment
  built_by: Othermachines
  built_by_url: https://othermachines.com
- title: Rosewood Family Advisors
  main_url: https://www.rfallp.com/
  url: https://www.rfallp.com/
  description: Rosewood Family Advisors LLP (Palo Alto) provides a diverse range of family office services customized for ultra high net worth individuals.
  featured: false
  categories:
    - Finance
    - Business
  built_by: Othermachines
  built_by_url: https://othermachines.com
- title: Standing By Company
  main_url: https://standingby.company
  url: https://standingby.company
  description: A brand experience design company led by Scott Mackenzie and Trent Barton.
  featured: false
  categories:
    - Design
    - Web Development
  built_by: Standing By Company
  built_by_url: https://standingby.company
- title: Ashley Thouret
  main_url: https://www.ashleythouret.com
  url: https://www.ashleythouret.com
  description: Official website of Canadian soprano Ashley Thouret. Site designed by Stephen Bell.
  categories:
    - Portfolio
    - Music
  built_by: Michael Uloth
  built_by_url: https://www.michaeluloth.com
  featured: false
- title: The AZOOR Society
  main_url: https://www.azoorsociety.org
  url: https://www.azoorsociety.org
  description: The AZOOR Society is a UK-based charity committed to promoting awareness of Acute Zonal Occult Outer Retinopathy and assisting further research. Site designed by Stephen Bell.
  categories:
    - Community
    - Nonprofit
  built_by: Michael Uloth
  built_by_url: https://www.michaeluloth.com
  featured: false
- title: Gábor Fűzy pianist
  main_url: https://pianobar.hu
  url: https://pianobar.hu
  description: Gábor Fűzy pianist's official website built with Gatsby v2.
  categories:
    - Music
  built_by: Zoltán Bedi
  built_by_url: https://github.com/B3zo0
  featured: false
- title: Logicwind
  main_url: https://logicwind.com
  url: https://logicwind.com
  description: Website of Logicwind - JavaScript experts, Technology development agency & consulting.
  featured: false
  categories:
    - Portfolio
    - Agency
    - Web Development
    - Consulting
  built_by: Logicwind
  built_by_url: https://www.logicwind.com
- title: ContactBook.app
  main_url: https://contactbook.app
  url: https://contactbook.app
  description: Seamlessly share Contacts with G Suite team members
  featured: false
  categories:
    - Landing Page
    - Blog
  built_by: Logicwind
  built_by_url: https://www.logicwind.com
- title: Waterscapes
  main_url: https://waterscap.es
  url: https://waterscap.es/lake-monteynard/
  source_url: https://github.com/gaelbillon/Waterscapes-Gatsby-site
  description: Waterscap.es is a directory of bodies of water (creeks, ponds, waterfalls, lakes, etc) with information about each place such as how to get there, hike time, activities and photos and a map displayed with the Mapbox GL SJ npm package. It was developed with the goal of learning Gatsby. This website is based on the gatsby-contentful-starter and uses Contentful as CMS. It is hosted on Netlify. Hooks are setup with Bitbucket and Contentful to trigger a new build upon code or content changes. The data on Waterscap.es is a mix of original content and informations from the internets gathered and put together.
  categories:
    - Directory
    - Photography
    - Travel
  built_by: Gaël Billon
  built_by_url: https://gaelbillon.com
  featured: false
- title: Packrs
  url: https://www.packrs.co/
  main_url: https://www.packrs.co/
  description: >
    Packrs is a local delivery platform, one spot for all your daily requirements. On a single tap get everything you need at your doorstep.
  categories:
    - Marketing
    - Landing Page
    - Entrepreneurship
  built_by: Vipin Kumar Rawat
  built_by_url: https://github.com/aesthytik
  featured: false
- title: HyakuninIsshu
  main_url: https://hyakuninanki.net
  url: https://hyakuninanki.net
  source_url: https://github.com/rei-m/web_hyakuninisshu
  description: >
    HyakuninIsshu is a traditional Japanese card game.
  categories:
    - Education
    - Gallery
    - Entertainment
  built_by: Rei Matsushita
  built_by_url: https://github.com/rei-m/
  featured: false
- title: WQU Partners
  main_url: https://partners.wqu.org/
  url: https://partners.wqu.org/
  featured: false
  categories:
    - Marketing
    - Education
    - Landing Page
  built_by: Corey Ward
  built_by_url: http://www.coreyward.me/
- title: Federico Giacone
  url: https://federico.giac.one/
  main_url: https://federico.giac.one
  source_url: https://github.com/leopuleo/federico.giac.one
  description: >
    Digital portfolio for Italian Architect Federico Giacone.
  categories:
    - Portfolio
    - Gallery
  built_by: Leonardo Giacone
  built_by_url: https://github.com/leopuleo
  featured: false
- title: Station
  url: https://getstation.com/
  main_url: https://getstation.com/
  description: Station is the first smart browser for busy people. A single place for all of your web applications.
  categories:
    - Technology
    - Web Development
    - Productivity
  featured: false
- title: Vyron Vasileiadis
  url: https://fedonman.com/
  main_url: https://fedonman.com
  source_url: https://github.com/fedonman/fedonman-website
  description: Personal space of Vyron Vasileiadis aka fedonman, a Web & IoT Developer, Educator and Entrepreneur based in Athens, Greece.
  categories:
    - Portfolio
    - Technology
    - Web Development
    - Education
  built_by: Vyron Vasileiadis
  built_by_url: https://github.com/fedonman
- title: Fabien Champigny
  url: https://www.champigny.name/
  main_url: https://www.champigny.name/
  built_by_url: https://www.champigny.name/
  description: Fabien Champigny's personal blog. Entrepreneur, hacker and loves street photo.
  categories:
    - Blog
    - Gallery
    - Photography
    - Productivity
    - Entrepreneurship
  featured: false
- title: Alex Xie - Portfolio
  url: https://alexieyizhe.me/
  main_url: https://alexieyizhe.me/
  source_url: https://github.com/alexieyizhe/alexieyizhe.github.io
  description: >
    Personal website of Alex Yizhe Xie, a University of Waterloo Computer Science student and coding enthusiast.
  categories:
    - Blog
    - Portfolio
    - Web Development
  featured: false
- title: Equithon
  url: https://equithon.org/
  main_url: https://equithon.org/
  source_url: https://github.com/equithon/site-main/
  built_by: Alex Xie
  built_by_url: https://alexieyizhe.me/
  description: >
    Equithon is the largest social innovation hackathon in Waterloo, Canada. It was founded in 2016 to tackle social equity issues and create change.
  categories:
    - Education
    - Event
    - Learning
    - Open Source
    - Nonprofit
    - Technology
  featured: false
- title: Dale Blackburn - Portfolio
  url: https://dakebl.co.uk/
  main_url: https://dakebl.co.uk/
  description: >
    Dale Blackburn's personal website and blog.
  categories:
    - Blog
    - Portfolio
    - Web Development
  featured: false
- title: Portfolio of Anthony Wiktor
  url: https://www.anthonydesigner.com/
  main_url: https://www.anthonydesigner.com/
  description: >
    Anthony Wiktor is a Webby Award-Winning Creative Director and Digital Designer twice named Hot 100 by WebDesigner Magazine. Anthony has over a decade of award-winning experience in design and has worked on projects across a diverse set of industries — from entertainment to consumer products to hospitality to technology. Anthony is a frequent lecturer at USC’s Annenberg School for Communication & Journalism and serves on the board of AIGA Los Angeles.
  categories:
    - Portfolio
    - Marketing
  built_by: Maciej Leszczyński
  built_by_url: https://twitter.com/_maciej
  featured: false
- title: Frame.io Workflow Guide
  main_url: https://workflow.frame.io
  url: https://workflow.frame.io
  description: >
    The web’s most comprehensive post-production resource, written by pro filmmakers, for pro filmmakers. Always expanding, always free.
  categories:
    - Education
  built_by: Frame.io
  built_by_url: https://frame.io
  featured: false
- title: MarcySutton.com
  main_url: https://marcysutton.com
  url: https://marcysutton.com
  description: >
    The personal website of web developer and accessibility advocate Marcy Sutton.
  categories:
    - Blog
    - Accessibility
    - Video
    - Photography
  built_by: Marcy Sutton
  built_by_url: https://marcysutton.com
  featured: true
- title: WPGraphQL Docs
  main_url: https://docs.wpgraphql.com
  url: https://docs.wpgraphql.com
  description: >
    Documentation for WPGraphQL, a free open-source WordPress plugin that provides an extendable GraphQL schema and API for any WordPress site.
  categories:
    - API
    - Documentation
    - Technology
    - Web Development
    - WordPress
  built_by: WPGraphQL
  built_by_url: https://wpgraphql.com
  featured: false
- title: Shine Lawyers
  main_url: https://www.shine.com.au
  url: https://www.shine.com.au
  description: >
    Shine Lawyers is an Australian legal services website built with Gatsby v2, Elasticsearch, Isso, and Geolocation services.
  categories:
    - Business
    - Blog
- title: Parallel Polis Kosice
  url: https://www.paralelnapoliskosice.sk/
  main_url: https://www.paralelnapoliskosice.sk/
  source_url: https://github.com/ParalelnaPolisKE/paralelnapoliskosice.sk
  description: >
    Parallel Polis is a collective of people who want to live in a more opened world. We look for possibilities and technologies (Bitcoin, the blockchain, reputation systems and decentralized technologies in general) that open new ways, make processes easier and remove unnecessary barriers. We want to create an environment that aims at education, discovering and creating better systems for everybody who is interested in freedom and independence.
  categories:
    - Blog
    - Education
    - Technology
  built_by: Roman Vesely
  built_by_url: https://romanvesely.
  featured: false
- title: Unda Solutions
  url: https://unda.com.au
  main_url: https://unda.com.au
  description: >
    A custom web application development company in Perth, WA
  categories:
    - Business
    - Freelance
    - Web Development
    - Technology
  featured: false
- title: BIGBrave
  main_url: https://bigbrave.digital
  url: https://bigbrave.digital
  description: >
    BIGBrave is a strategic design firm. We partner with our clients, big and small, to design & create human-centered brands, products, services and systems that are simple, beautiful and easy to use.
  categories:
    - Agency
    - Web Development
    - Marketing
    - Technology
    - WordPress
  built_by: Francois Brill | BIGBrave
  built_by_url: https://bigbrave.digital
  featured: false
- title: 5th Avenue Properties
  main_url: https://5thavenue.co.za
  url: https://5thavenue.co.za
  description: >
    5th Avenue Properties specializes in the leasing and sales of office space and industrial property. BIGBrave built the website in Gatsby with data from an API server (CRM) for all the property and consultant data, and WordPress for all the website content data and case studies. All forms on the website was also directly integrated into the CRM system to ensure no leads are lost. People cannot stop commenting on the speed of the site and the property search.
  categories:
    - Technology
    - WordPress
    - API
  built_by: Russel Povey and Francois Brill | BIGBrave
  built_by_url: https://bigbrave.digital
  featured: false
- title: Intsha Consulting
  main_url: https://intsha.co.za
  url: https://intsha.co.za
  description: >
    Intsha is a bespoke Human Resources consultancy firm offering expert Recruitment and Talent Management services in today's competitive marketplace. BIGBrave helped Intsha design and develop a bespoke online presense helping them stand out from the crowd.
  categories:
    - Consulting
    - Marketing
    - WordPress
  built_by: Evan Janovsky | BIGBrave
  built_by_url: https://bigbrave.digital
  featured: false
- title: MHW Law
  main_url: https://mhwlaw.ca
  url: https://mhwlaw.ca
  description: >
    MHW is a full service law firm that has offered legal representation and advice to clients locally and throughout British Columbia since 1984. BIGBrave helped MHW bring their website into the 21st century by offering the best and latest Gatsby site to help them stand our from the crowd.
  categories:
    - Law
    - Marketing
    - WordPress
  built_by: Evan Janovsky and Francois Brill | BIGBrave
  built_by_url: https://bigbrave.digital
  featured: false
- title: KegTracker
  main_url: https://www.kegtracker.co.za
  url: https://www.kegtracker.co.za
  description: >
    Keg Tracker is part of the Beverage Insights family and its sole aim is to provide you with the right data about your kegs to make better decisions. In today’s business landscape having the right information at your finger tips is crucial to the agility of your business.
  categories:
    - Food
    - Business
    - Technology
  built_by: Francois Brill | BIGBrave
  built_by_url: https://bigbrave.digital
  featured: false
- title: Mike Nichols
  url: https://www.mikenichols.me
  main_url: https://www.mikenichols.me
  description: >
    Portfolio site of Mike Nichols, a UX designer and product development lead.
  categories:
    - Portfolio
    - Technology
    - Web Development
  built_by: Mike Nichols
  featured: false
- title: Steve Haid
  url: https://www.stevehaid.com
  main_url: https://www.stevehaid.com
  description: >
    Steve Haid is a real estate agent and Professional Financial Planner (PFP) who has been helping clients achieve their investment goals since 2006. Site designed by Stephen Bell.
  categories:
    - Marketing
    - Real Estate
  built_by: Michael Uloth
  built_by_url: https://www.michaeluloth.com
- title: Incremental - Loyalty, Rewards and Incentive Programs
  main_url: https://www.incremental.com.au
  url: https://www.incremental.com.au
  description: >
    Sydney-based digital agency specialising in loyalty, rewards and incentive programs. WordPress backend; Cloudinary, YouTube and Hubspot form integration; query data displayed as animated SVG graphs; video background in the header.
  categories:
    - Agency
    - Portfolio
    - WordPress
  built_by: Incremental
  built_by_url: https://www.incremental.com.au
  featured: false
- title: Technica11y
  main_url: https://www.technica11y.org
  url: https://www.technica11y.org
  description: >
    Discussing challenges in technical accessibility.
  categories:
    - Accessibility
    - Education
    - Video
  built_by: Tenon.io
  built_by_url: https://tenon.io
  featured: false
- title: Matthew Secrist
  main_url: https://www.matthewsecrist.net
  url: https://www.matthewsecrist.net
  source_url: https://github.com/matthewsecrist/v3
  description: >
    Matthew Secrist's personal portfolio using Gatsby, Prismic and Styled-Components.
  categories:
    - Portfolio
    - Technology
    - Web Development
  built_by: Matthew Secrist
  built_by_url: https://www.matthewsecrist.net
  featured: false
- title: Node.js Dev
  main_url: https://nodejs.dev
  url: https://nodejs.dev
  source_url: https://github.com/nodejs/nodejs.dev
  description: >
    Node.js Foundation Website.
  categories:
    - Documentation
    - Web Development
  built_by: Node.js Website Redesign Working Group
  built_by_url: https://github.com/nodejs/website-redesign
  featured: false
- title: Sheffielders
  main_url: https://sheffielders.org
  url: https://sheffielders.org
  source_url: https://github.com/davemullenjnr/sheffielders
  description: >
    A collective of businesses, creatives, and projects based in Sheffield, UK.
  categories:
    - Directory
  built_by: Dave Mullen Jnr
  built_by_url: https://davemullenjnr.co.uk
  featured: false
- title: Stealth Labs
  url: https://stealthlabs.io
  main_url: https://stealthlabs.io
  description: >
    We design and develop for the web, mobile and desktop
  categories:
    - Portfolio
    - Web Development
  built_by: Edvins Antonovs
  built_by_url: https://edvins.io
  featured: false
- title: Constanzia Yurashko
  main_url: https://www.constanziayurashko.com
  url: https://www.constanziayurashko.com
  description: >
    Exclusive women's ready-to-wear fashion by designer Constanzia Yurashko.
  categories:
    - Portfolio
  built_by: Maxim Andries
  featured: false
- title: Algolia
  url: https://algolia.com
  main_url: https://algolia.com
  description: >
    Algolia helps businesses across industries quickly create relevant, scalable, and lightning fast search and discovery experiences.
  categories:
    - Web Development
    - Technology
    - Open Source
    - Featured
  built_by: Algolia
  featured: true
- title: GVD Renovations
  url: https://www.gvdrenovationsinc.com/
  main_url: https://www.gvdrenovationsinc.com/
  description: >
    GVD Renovations is a home improvement contractor with a well known reputation as a professional, quality contractor in California.
  categories:
    - Business
  built_by: David Krasniy
  built_by_url: http://dkrasniy.com
  featured: false
- title: Styled System
  url: https://styled-system.com/
  main_url: https://styled-system.com/
  source_url: https://github.com/styled-system/styled-system/tree/master/docs
  description: >
    Style props for rapid UI development.
  categories:
    - Design System
  built_by: Brent Jackson
  built_by_url: https://jxnblk.com/
- title: Timehacker
  url: https://timehacker.app
  main_url: https://timehacker.app
  description: >
    Procrastination killer, automatic time tracking app to skyrocket your productivity
  categories:
    - Productivity
    - App
    - Technology
    - Marketing
    - Landing Page
  built_by: timehackers
  featured: false
- title: Little & Big
  main_url: https://www.littleandbig.com.au/
  url: https://www.littleandbig.com.au/
  description: >
    Little & Big exists with the aim to create Websites, Apps, E-commerce stores
    that are consistently unique and thoughtfully crafted, every time.
  categories:
    - Agency
    - Design
    - Web Development
    - Portfolio
  built_by: Little & Big
  built_by_url: https://www.littleandbig.com.au/
  featured: false
- title: Cat Knows
  main_url: https://catnose99.com/
  url: https://catnose99.com/
  description: >
    Personal blog built with Gatsby v2.
  categories:
    - Blog
    - Web Development
  built_by: CatNose
  built_by_url: https://twitter.com/catnose99
  featured: false
- title: just some dev
  url: https://www.iamdeveloper.com
  main_url: https://www.iamdeveloper.com
  source_url: https://github.com/nickytonline/www.iamdeveloper.com
  description: >
    Just some software developer writing things ✏️
  categories:
    - Blog
  built_by: Nick Taylor
  built_by_url: https://www.iamdeveloper.com
  featured: false
- title: Keziah Moselle Blog
  url: https://blog.keziahmoselle.fr/
  main_url: https://blog.keziahmoselle.fr/
  source_url: https://github.com/KeziahMoselle/blog.keziahmoselle.fr
  description: >
    ✍️ A place to share my thoughts.
  categories:
    - Blog
  built_by: Keziah Moselle
  built_by_url: https://keziahmoselle.fr/
- title: xfuture's blog
  url: https://www.xfuture-blog.com/
  main_url: https://www.xfuture-blog.com/
  source_url: https://github.com/xFuture603/xfuture-blog
  description: >
    A blog about Devops, Web development, and my insights as a systems engineer.
  categories:
    - Blog
  built_by: Daniel Uhlmann
  built_by_url: https://www.xfuture-blog.com/
- title: Mayne's Blog
  main_url: https://gine.me/
  url: https://gine.me/page/1
  source_url: https://github.com/mayneyao/gine-blog
  featured: false
  categories:
    - Blog
    - Web Development
- title: Bakedbird
  url: https://bakedbird.com
  main_url: https://bakedbird.com
  description: >
    Eleftherios Psitopoulos - A frontend developer from Greece ☕
  categories:
    - Portfolio
    - Blog
  built_by: Eleftherios Psitopoulos
  built_by_url: https://bakedbird.com
- title: Benjamin Lannon
  url: https://lannonbr.com
  main_url: https://lannonbr.com
  source_url: https://github.com/lannonbr/Portfolio-gatsby
  description: >
    Personal portfolio of Benjamin Lannon
  categories:
    - Portfolio
    - Web Development
  built_by: Benjamin Lannon
  built_by_url: https://lannonbr.com
  featured: false
- title: Aravind Balla
  url: https://aravindballa.com
  main_url: https://aravindballa.com
  source_url: https://github.com/aravindballa/website2017
  description: >
    Personal portfolio of Aravind Balla
  categories:
    - Portfolio
    - Blog
    - Web Development
  built_by: Aravind Balla
  built_by_url: https://aravindballa.com
- title: Kaleb McKelvey
  url: https://kalebmckelvey.com
  main_url: https://kalebmckelvey.com
  source_url: https://github.com/avatar-kaleb/kalebmckelvey-site
  description: >
    Personal portfolio of Kaleb McKelvey!
  categories:
    - Blog
    - Portfolio
  built_by: Kaleb McKelvey
  built_by_url: https://kalebmckelvey.com
  featured: false
- title: Michal Czaplinski
  url: https://czaplinski.io
  main_url: https://czaplinski.io
  source_url: https://github.com/michalczaplinski/michalczaplinski.github.io
  description: >
    Michal Czaplinski is a full-stack developer 🚀
  categories:
    - Portfolio
    - Web Development
  built_by: Michal Czaplinski mmczaplinski@gmail.com
  built_by_url: https://czaplinski.io
  featured: false
- title: Interactive Investor (ii)
  url: https://www.ii.co.uk
  main_url: https://www.ii.co.uk
  description: >
    Hybrid (static/dynamic) Gatsby web app for ii's free research, news and analysis, discussion and product marketing site.
  categories:
    - Business
    - Finance
    - Technology
  built_by: Interactive Investor (ii)
  built_by_url: https://www.ii.co.uk
  featured: false
- title: Weingut Goeschl
  url: https://www.weingut-goeschl.at/
  main_url: https://www.weingut-goeschl.at/
  description: >
    Weingut Goeschl is a family winery located in Gols, Burgenland in Austria (Österreich)
  categories:
    - E-commerce
    - Business
  built_by: Peter Kroyer
  built_by_url: https://www.peterkroyer.at/
  featured: false
- title: Hash Tech Guru
  url: https://hashtech.guru
  main_url: https://hashtech.guru
  description: >
    Software Development Training School and Tech Blog
  categories:
    - Blog
    - Education
  built_by: Htet Wai Yan Soe
  built_by_url: https://github.com/johnreginald
- title: AquaGruppen Vattenfilter
  url: https://aquagruppen.se
  main_url: https://aquagruppen.se/
  description: >
    Water filter and water treatment products in Sweden
  categories:
    - Business
    - Technology
  built_by: Johan Eliasson
  built_by_url: https://github.com/elitan
  featured: false
- title: Josef Aidt
  url: https://josefaidt.dev
  main_url: https://josefaidt.dev
  source_url: https://github.com/josefaidt/josefaidt.github.io
  description: >
    Personal website, blog, portfolio for Josef Aidt
  categories:
    - Portfolio
    - Blog
    - Web Development
  built_by: Josef Aidt
  built_by_url: https://twitter.com/garlicbred
- title: How To egghead
  main_url: https://howtoegghead.com/
  url: https://howtoegghead.com/
  source_url: https://github.com/eggheadio/how-to-egghead
  featured: false
  built_by: egghead.io
  built_by_url: https://egghead.io
  description: >
    How to become an egghead instructor or reviewer
  categories:
    - Documentation
    - Education
- title: Sherpalo Ventures
  main_url: https://www.sherpalo.com/
  url: https://www.sherpalo.com/
  featured: false
  categories:
    - Finance
    - Business
    - Technology
  built_by: Othermachines
  built_by_url: https://othermachines.com
- title: WrapCode
  url: https://www.wrapcode.com
  main_url: https://www.wrapcode.com
  description: >
    A full stack blog on Microsoft Azure, JavaScript, DevOps, AI and Bots.
  categories:
    - Blog
    - Technology
    - Web Development
  built_by: Rahul P
  built_by_url: https://twitter.com/_rahulpp
  featured: false
- title: Kirankumar Ambati's Portfolio
  url: https://www.kirankumarambati.me
  main_url: https://www.kirankumarambati.me
  description: >
    Personal website, blog, portfolio of Kirankumar Ambati
  categories:
    - Blog
    - Portfolio
    - Web Development
  built_by: Kirankumar Ambati
  built_by_url: https://github.com/kirankumarambati
  featured: false
- title: Rou Hun Fan's portfolio
  main_url: https://flowen.me
  url: https://flowen.me
  description: >
    Portfolio of creative developer Rou Hun Fan. Built with Gatsby v2 &amp; Greensock drawSVG.
  categories:
    - Portfolio
  built_by: Rou Hun Fan Developer
  built_by_url: https://flowen.me
  featured: false
- title: chadly.net
  url: https://www.chadly.net
  main_url: https://www.chadly.net
  source_url: https://github.com/chadly/chadly.net
  description: >
    Personal tech blog by Chad Lee.
  categories:
    - Blog
    - Technology
    - Web Development
  built_by: Chad Lee
  built_by_url: https://github.com/chadly
  featured: false
- title: CivicSource
  url: https://www.civicsource.com
  main_url: https://www.civicsource.com
  description: >
    Online auction site to purchase tax-distressed properties from local taxing authorities.
  categories:
    - Real Estate
    - Government
  featured: false
- title: SpotYou
  main_url: https://spotyou.joshglazer.com
  url: https://spotyou.joshglazer.com
  source_url: https://github.com/joshglazer/spotyou
  description: >
    SpotYou allows you to watch your favorite music videos on Youtube based on your Spotify Preferences
  categories:
    - Entertainment
    - Music
  built_by: Josh Glazer
  built_by_url: https://linkedin.com/in/joshglazer/
  featured: false
- title: Hesam Kaveh's blog
  description: >
    A blog with great seo that using gatsby-source-wordpress to fetch posts from backend
  main_url: https://hesamkaveh.com/
  url: https://hesamkaveh.com/
  source_url: https://github.com/hesamkaveh/sansi
  featured: false
  categories:
    - Blog
    - WordPress
- title: Oliver Gomes Portfolio
  main_url: https://oliver-gomes.github.io/v4/
  url: https://oliver-gomes.github.io/v4/
  description: >
    As an artist and a web designer/developer, I wanted to find a way to present these two portfolios in a way that made sense.  I felt with new found power of speed, Gatsby helped keep my creativity intact with amazing response and versatility. I felt my butter smooth transition felt much better in user perspective and super happy with the power of Gatsby.
  categories:
    - Portfolio
    - Web Development
    - Blog
  built_by: Oliver Gomes
  built_by_url: https://github.com/oliver-gomes
  featured: false
- title: Patrik Szewczyk
  url: https://www.szewczyk.cz/
  main_url: https://www.szewczyk.cz/
  description: >
    Patrik Szewczyk – JavaScript, TypeScript, React, Node.js developer, Redux, Reason
  categories:
    - Portfolio
  built_by: Patrik Szewczyk
  built_by_url: https://linkedin.com/in/thepatriczek/
  featured: false
- title: Jacob Cofman's Blog
  description: >
    Personal blog / portfolio about Jacob Cofman.
  main_url: https://jcofman.de/
  url: https://jcofman.de/
  source_url: https://github.com/JCofman/jc-website
  featured: false
  categories:
    - Blog
    - Portfolio
- title: re-geo
  description: >
    re-geo is react based geo cities style component.
  main_url: https://re-geo.netlify.com/
  url: https://re-geo.netlify.com/
  source_url: https://github.com/sadnessOjisan/re-geo-lp
  categories:
    - Open Source
  built_by: sadnessOjisan
  built_by_url: https://twitter.com/sadnessOjisan
  featured: false
- title: Luis Cestou Portfolio
  description: >
    Portfolio of graphic + interactive designer Luis Cestou.
  main_url: https://luiscestou.com
  url: https://luiscestou.com
  source_url: https://github.com/lcestou/luiscestou.com
  built_by: Luis Cestou contact@luiscestou.com
  built_by_url: https://luiscestou.com
  featured: false
  categories:
    - Portfolio
    - Web Development
- title: Data Hackers
  url: https://datahackers.com.br/
  main_url: https://datahackers.com.br/
  description: >
    Official website for the biggest portuguese-speaking data science community. Makes use of several data sources such as podcasts from Anchor, messages from Slack, newsletters from MailChimp and blog posts from Medium. The unique visual design also had its hurdles and was quite fun to develop!
  categories:
    - Blog
    - Education
    - Podcast
    - Technology
  built_by: Kaordica
  built_by_url: https://kaordica.design
  featured: false
- title: TROMAQ
  url: https://www.tromaq.com/
  main_url: https://www.tromaq.com/
  description: >
    TROMAQ executes earthmoving services and rents heavy machinery for construction work. Even with the lack of good photography, their new site managed to pass a solid and trustworthy feeling to visitors during testing and they're already seeing the improvement in brand awareness, being the sole player with a modern website in their industry.
  categories:
    - Marketing
  built_by: Kaordica
  built_by_url: https://kaordica.design
  featured: false
- title: Novida Consulting
  url: https://www.novidaconsultoria.com.br
  main_url: https://www.novidaconsultoria.com.br
  description: >
    Novida’s goal was to position itself as a solid, exclusive and trustworthy brand for families looking for a safe financial future… We created a narrative and visual design that highlight their exclusivity.
  categories:
    - Marketing
  built_by: Kaordica
  built_by_url: https://kaordica.design
  featured: false
- title: We Are Clarks
  url: https://www.weareclarks.com
  main_url: https://www.weareclarks.com
  source_url: https://github.com/abeaclark/weareclarks
  description: >
    A family travel blog.
  categories:
    - Blog
    - Travel
  built_by: Abe Clark
  built_by_url: https://www.linkedin.com/in/abrahamclark/
  featured: false
- title: Guillaume Briday's Blog
  main_url: https://guillaumebriday.fr/
  url: https://guillaumebriday.fr/
  source_url: https://github.com/guillaumebriday/guillaumebriday.fr
  description: >
    My personal blog built with Gatsby and Tailwind CSS.
  categories:
    - Blog
    - Web Development
    - Technology
  built_by: Guillaume Briday
  built_by_url: https://guillaumebriday.fr/
  featured: false
- title: Jean Regisser's Portfolio
  main_url: https://jeanregisser.com/
  url: https://jeanregisser.com/
  source_url: https://github.com/jeanregisser/jeanregisser.com
  featured: false
  description: >
    Portfolio of software engineer Jean Regisser.
  categories:
    - Portfolio
    - Mobile Development
  built_by: Jean Regisser
  built_by_url: https://jeanregisser.com/
- title: Chase Ohlson
  url: https://chaseohlson.com
  main_url: https://chaseohlson.com
  description: >
    Portfolio of frontend engineer & web developer Chase Ohlson.
  categories:
    - Portfolio
    - Web Development
  built_by: Chase Ohlson
  built_by_url: https://chaseohlson.com
  featured: false
- title: Zach Schnackel
  url: https://zslabs.com
  main_url: https://zslabs.com
  source_url: https://github.com/zslabs/zslabs.com
  description: >
    Portfolio site for UI/Motion Developer, Zach Schnackel.
  categories:
    - Portfolio
    - Web Development
  built_by: Zach Schnackel
  built_by_url: https://zslabs.com
- title: Gremlin
  url: https://www.gremlin.com
  main_url: https://www.gremlin.com
  description: >
    Gremlin's Failure as a Service finds weaknesses in your system before they cause problems.
  categories:
    - Marketing
- title: Headless.page
  main_url: https://headless.page/
  url: https://headless.page/
  description: >
    Headless.page is a directory of e-commerce sites featuring headless architecture, PWA features and / or the latest JavaScript technology.
  categories:
    - Directory
    - E-commerce
  built_by: Subscribe Pro
  built_by_url: https://www.subscribepro.com/
  featured: false
- title: Ouracademy
  main_url: https://our-academy.org/
  url: https://our-academy.org/
  source_url: https://github.com/ouracademy/website
  description: >
    Ouracademy is an organization that promoves the education in software development through blog posts & videos smiley.
  categories:
    - Open Source
    - Blog
    - Education
  built_by: Ouracademy
  built_by_url: https://github.com/ouracademy
  featured: false
- title: Tenon.io
  main_url: https://tenon.io
  url: https://tenon.io
  description: >
    Tenon.io is an accessibility tooling, services and consulting company.
  categories:
    - API
    - Accessibility
    - Business
    - Consulting
    - Technology
  built_by: Tenon.io
  built_by_url: https://tenon.io
  featured: false
- title: Projectival
  url: https://www.projectival.de/
  main_url: https://www.projectival.de/
  description: >
    Freelancer Online Marketing & Web Development in Cologne, Germany
  categories:
    - Freelance
    - Marketing
    - Web Development
    - Blog
    - Consulting
    - SEO
    - Business
  built_by: Sascha Klapetz
  built_by_url: https://www.projectival.de/
  featured: false
- title: Hetzner Online Community
  main_url: https://community.hetzner.com
  url: https://community.hetzner.com
  description: >
    Hetzner Online Community provides a free collection of high-quality tutorials, which are based on free and open source software, on a variety of topics such as development, system administration, and other web technology.
  categories:
    - Web Development
    - Technology
    - Programming
    - Open Source
    - Community
  built_by: Hetzner Online GmbH
  built_by_url: https://www.hetzner.com/
  featured: false
- title: AGYNAMIX
  url: https://www.agynamix.de/
  main_url: https://www.agynamix.de/
  source_url: https://github.com/tuhlmann/agynamix.de
  description: >
    Full Stack Java, Scala, Clojure, TypeScript, React Developer in Thalheim, Germany
  categories:
    - Freelance
    - Web Development
    - Programming
    - Blog
    - Consulting
    - Portfolio
    - Business
  built_by: Torsten Uhlmann
  built_by_url: https://www.agynamix.de/
  featured: false
- title: syracuse.io
  url: https://syracuse.io
  main_url: https://syracuse.io
  source_url: https://github.com/syracuseio/syracuseio/
  description: >
    Landing page for Syracuse NY Software Development Meetup Groups
  categories:
    - Community
  built_by: Benjamin Lannon
  built_by_url: https://lannonbr.com
- title: Render Documentation
  main_url: https://render.com/docs
  url: https://render.com/docs
  description: >
    Render is the easiest place to host your sites and apps. We use Gatsby for everything on https://render.com, including our documentation. The site is deployed on Render as well! We also have a guide to deploying Gatsby apps on Render: https://render.com/docs/deploy-gatsby.
  categories:
    - Web Development
    - Programming
    - Documentation
    - Technology
  built_by: Render Developers
  built_by_url: https://render.com
  featured: false
- title: prima
  url: https://www.prima.co
  main_url: https://www.prima.co
  description: >
    Discover industry-defining wellness content and trusted organic hemp CBD products safely supporting wellness, stress, mood, skin health, and balance.
  categories:
    - Blog
    - E-commerce
    - Education
  built_by: The Couch
  built_by_url: https://thecouch.nyc
- title: Gatsby Guides
  url: https://gatsbyguides.com/
  main_url: https://gatsbyguides.com/
  description: >
    Free tutorial course about using Gatsby with a CMS.
  categories:
    - Education
    - Documentation
    - Web Development
  built_by: Osio Labs
  built_by_url: https://osiolabs.com/
  featured: false
- title: Architude
  url: https://architudedesign.com
  main_url: https://architudedesign.com
  description: >
    筑冶 Architude International Design Consultants
  categories:
    - Design
    - Landing Page
    - Gallery
  built_by: Neo Nie
  built_by_url: https://github.com/nihgwu
  featured: false
- title: Arctica
  url: https://arctica.io
  main_url: https://arctica.io
  description: >
    Arctica specialises in purpose-built web sites and progressive web applications with user optimal experiences, tailored to meet the objectives of your business.
  categories:
    - Portfolio
    - Agency
    - Design
    - Web Development
  built_by: Arctica
  built_by_url: https://arctica.io
  featured: false
- title: Shard Ventures
  url: https://shard.vc
  main_url: https://shard.vc
  description: >
    Shard is building new online companies from scratch, partnering with other like-minded founders to start and invest in technology companies.
  categories:
    - Finance
    - Technology
    - Portfolio
  built_by: Arctica
  built_by_url: https://arctica.io
  featured: false
- title: David Brookes
  url: https://davidbrookes.me
  main_url: https://davidbrookes.me
  description: >
    Specialising in crafting stylish, high performance websites and applications that get results, using the latest cutting edge web development technologies.
  categories:
    - Portfolio
    - Freelance
    - Web Development
  built_by: Arctica
  built_by_url: https://arctica.io
  featured: false
- title: Dennis Morello
  url: https://morello.dev
  main_url: https://morello.dev
  source_url: https://gitlab.com/dennismorello/dev-blog
  description: >
    morello.dev is a development and technology blog written by Dennis Morello.
  categories:
    - Blog
    - Education
    - Web Development
    - Open Source
    - Technology
  built_by: Dennis Morello
  built_by_url: https://twitter.com/dennismorello
  featured: false
- title: BaseTable
  url: https://autodesk.github.io/react-base-table/
  main_url: https://autodesk.github.io/react-base-table/
  source_url: https://github.com/Autodesk/react-base-table
  description: >
    BaseTable is a react table component to display large data set with high performance and flexibility.
  categories:
    - Web Development
    - Documentation
    - Open Source
  built_by: Neo Nie
  built_by_url: https://github.com/nihgwu
  featured: false
- title: herper.io
  url: https://herper.io
  main_url: https://herper.io
  description: >
    Portfolio website for Jacob Herper - a Front End Web Developer with a passion for all things digital. I have more than 10 years experience working in web development.
  categories:
    - Portfolio
    - Web Development
    - Freelance
    - Design
    - SEO
  built_by: Jacob Herper
  built_by_url: https://github.com/jakeherp
  featured: false
- title: Artem Sapegin Photography
  description: >
    Photography portfolio and blog of Artem Sapegin, an award-losing photographer living in Berlin, Germany. Landscapes, cityscapes and dogs.
  main_url: https://morning.photos/
  url: https://morning.photos/
  source_url: https://github.com/sapegin/morning.photos
  categories:
    - Portfolio
    - Photography
  built_by: Artem Sapegin
  built_by_url: https://github.com/sapegin
- title: Pattyrn
  main_url: https://pattyrn.com
  url: https://pattyrn.com
  description: >
    Pattyrn uses advanced machine learning AI to analyze the platform’s your teams use, making it easy to solve performance problems, reduce bottlenecks, and monitor culture health to optimize your ROI and help boost performance without causing burn out.
  categories:
    - Marketing
    - Technology
  built_by: Pattyrn
  built_by_url: https://twitter.com/Pattyrn4
  featured: false
- title: Intranet Italia Day
  main_url: https://www.intranetitaliaday.it/en
  url: https://www.intranetitaliaday.it/en
  description: >
    The Italian event dedicated to the digital workplace that focuses on planning, governance and company intranet management
  categories:
    - Event
    - Conference
  built_by: Ariadne Digital
  built_by_url: https://www.ariadnedigital.it
  featured: false
- title: Textually Stylo
  main_url: https://www.textually.net
  url: https://www.textually.net
  description: >
    Stylo Markdown writing App marketing/documentation website by Textually Inc.
  categories:
    - Marketing
    - Technology
    - Blog
    - Documentation
  built_by: Sébastien Hamel
  built_by_url: https://www.textually.net
  featured: false
- title: OneDeck
  main_url: https://www.onedeck.co
  url: https://www.onedeck.co
  description: >
    OneDeck is a simple yet powerful tool for creating and sharing your one-page investment summary in under 10 minutes.
  categories:
    - Finance
    - Technology
  built_by: William Neill
  built_by_url: https://twitter.com/williamneill
  featured: false
- title: Assortment
  main_url: https://assortment.io
  url: https://assortment.io
  description: >
    Assortment aims to provide detailed tutorials (and more) for developers of all skill levels within the Web Development Industry. Attempting to cut out the fluff and arm you with the facts.
  categories:
    - Blog
    - Web Development
  built_by: Luke Whitehouse
  built_by_url: https://twitter.com/_lukewh
  featured: false
- title: Mission42
  main_url: https://mission42.zauberware.com
  url: https://mission42.zauberware.com
  description: >
    A landing page for the mobile app Mission42. Mission42 wants to help you learn new skills.
  categories:
    - App
    - Learning
    - Education
    - Landing Page
  built_by: Philipp Siegmund, zauberware
  built_by_url: https://www.zauberware.com
- title: Altstadtdomizil Idstein
  main_url: http://www.altstadtdomizil-idstein.de/
  url: http://www.altstadtdomizil-idstein.de/
  description: >
    A landing page for a holiday apartment in Idstein, Germany.
  categories:
    - Landing Page
    - Travel
    - Real Estate
  built_by: Simon Franzen, zauberware
  built_by_url: https://www.zauberware.com
- title: Gerald Martinez Dev
  main_url: https://gmartinez.dev/
  url: https://gmartinez.dev/
  source_url: https://github.com/nephlin7/gmartinez.dev
  description: >
    Personal web site for show my skills and my works.
  categories:
    - Web Development
    - Portfolio
  built_by: Gerald Martinez
  built_by_url: https://twitter.com/GeraldM_92
  featured: false
- title: Becreatives
  main_url: https://becreatives.com
  url: https://becreatives.com
  featured: false
  description: >
    Digital software house. Enlights ideas. Think smart execute harder.
  categories:
    - Technology
    - Web Development
    - Agency
    - Marketing
  built_by: Becreatives
  built_by_url: https://becreatives.com
- title: Paul Clifton Photography
  main_url: https://paulcliftonphotography.com
  url: https://paulcliftonphotography.com
  featured: false
  description: >
    A full migration from WordPress to GatsbyJS and DatoCMS. Includes custom cropping on images as viewport changes size and also an infinity scroll that doesn't preload all of the results.
  categories:
    - Blog
    - Portfolio
    - Gallery
    - Photography
  built_by: Little Wolf Studio
  built_by_url: https://littlewolfstudio.co.uk
- title: Atte Juvonen - Blog
  url: https://www.attejuvonen.fi/
  main_url: https://www.attejuvonen.fi/
  source_url: https://github.com/baobabKoodaa/blog
  description: >
    Tech-oriented personal blog covering topics like AI, data, voting, game theory, infosec and software development.
  categories:
    - Blog
    - Data
    - JavaScript
    - Programming
    - Science
    - Security
    - Technology
    - Web Development
  featured: false
- title: Kibuk Construction
  url: https://kibukconstruction.com/
  main_url: https://kibukconstruction.com/
  description: >
    Kibuk Construction is a fully licensed and insured contractor specializing in Siding, Decks, Windows & Doors!
  categories:
    - Business
  built_by: David Krasniy
  built_by_url: http://dkrasniy.com
- title: RedCarpetUp
  main_url: https://www.redcarpetup.com
  url: https://www.redcarpetup.com/
  description: >
    RedCarpetUp's home page for a predominantly mobile-only customer base in India with major constraints on bandwidth availability
  categories:
    - Finance
  built_by: RedCarpet Dev Team
  built_by_url: https://www.redcarpetup.com
  featured: false
- title: talita traveler
  url: https://talitatraveler.com/
  main_url: https://talitatraveler.com/
  source_url: https://github.com/afuh/talitatraveler
  description: >
    Talita Traveler's personal blog.
  categories:
    - Blog
  built_by: Axel Fuhrmann
  built_by_url: https://axelfuhrmann.com/
  featured: false
- title: Pastelería el Progreso
  url: https://pasteleriaelprogreso.com/
  main_url: https://pasteleriaelprogreso.com/
  source_url: https://github.com/afuh/elprogreso
  description: >
    Famous bakery in Buenos Aires.
  categories:
    - Food
    - Gallery
  built_by: Axel Fuhrmann
  built_by_url: https://axelfuhrmann.com/
  featured: false
- title: Maitrik's Portfolio
  url: https://www.maitrikpatel.com/
  main_url: https://www.maitrikpatel.com/
  source_url: https://github.com/maitrikjpatel/portfolio
  description: >
    Portfolio of a Front-End Developer / UX Designer who designs and develops pixel perfect user interface, experiences and web applications.
  categories:
    - Portfolio
    - Blog
    - Design
    - Web Development
  built_by: Maitrik Patel
  built_by_url: https://www.maitrikpatel.com/
  featured: false
- title: PicPick
  url: https://picpick.app/
  main_url: https://picpick.app/
  description: >
    All-in-one Graphic Design Tool, Screen Capture Software, Image Editor, Color Picker, Pixel Ruler and More
  categories:
    - Productivity
    - App
    - Technology
  built_by: NGWIN
  built_by_url: https://picpick.app/
  featured: false
- title: Ste O'Neill
  main_url: https://www.steoneill.dev
  url: https://www.steoneill.dev
  description: >
    MVP of a portfolio site for a full stack UK based developer.
  categories:
    - Blog
    - Portfolio
  built_by: Ste O'Neill
  built_by_url: https://steoneill.dev
  featured: false
- title: Filipe Santos Correa's Portfolio
  description: >
    Filipe's Personal About Me / Portfolio.
  main_url: https://filipesantoscorrea.com/
  url: https://filipesantoscorrea.com/
  source_url: https://github.com/Safi1012/filipesantoscorrea.com
  featured: false
  categories:
    - Portfolio
- title: Progressive Massachusetts Legislator Scorecard
  main_url: https://scorecard.progressivemass.com
  url: https://scorecard.progressivemass.com
  featured: false
  source_url: https://github.com/progressivemass/legislator-scorecard
  description: >
    Learn about MA state legislators' voting records through a progressive lens
  categories:
    - Government
    - Education
  built_by: Alex Holachek
  built_by_url: https://alex.holachek.com/
- title: Jeff Wolff – Portfolio
  main_url: https://www.jeffwolff.net
  url: https://www.jeffwolff.net
  featured: false
  description: >
    A guy from San Diego who makes websites.
  categories:
    - Blog
    - Portfolio
    - Web Development
- title: Jp Valery – Portfolio
  main_url: https://jpvalery.photo
  url: https://jpvalery.photo
  featured: false
  description: >
    Self-taught photographer documenting spaces and people
  categories:
    - Portfolio
    - Photography
- title: Prevue
  main_url: https://www.prevue.io
  url: https://www.prevue.io
  featured: false
  description: >
    All in One Prototyping Tool For Vue Developers
  categories:
    - Open Source
    - Web Development
- title: Gold Medal Flour
  main_url: https://www.goldmedalflour.com
  url: https://www.goldmedalflour.com
  description: >
    Gold Medal Four is a brand of flour products owned by General Mills. The new site was built using Gatsby v2 with data sources from WordPress and an internal recipe API, and features multifaceted recipe filtering and a modified version of Gatsby Image to support art direction images.
  categories:
    - Food
  built_by: General Mills Branded Sites Dev Team
  built_by_url: https://www.generalmills.com
  featured: false
- title: Fifth Gait Technologies
  main_url: https://5thgait.com
  url: https://5thgait.com
  featured: false
  description: >
    Fifth Gait is a small business in the defense and space industry that is run and owned by physicists and engineers that have worked together for decades. The site was built using Gatsby V2.
  categories:
    - Government
    - Science
    - Technology
  built_by: Jonathan Z. Fisher
  built_by_url: https://jonzfisher.com
- title: Sal's Pals
  main_url: https://www.sals-pals.net
  url: https://www.sals-pals.net
  featured: false
  description: >
    Sal's Pals is a professional dog walking and pet sitting service based in Westfield, NJ. New site built with gatsby v2.
  categories:
    - Business
- title: Zuyet Awarmatrip
  main_url: https://www.zuyetawarmatrip.com
  url: https://www.zuyetawarmatrip.com
  featured: false
  description: >
    Zuyet Awarmatrip is a subsidiary identity within the personal ecosystem of Zuyet Awarmatik, focusing on travel and photography.
  categories:
    - Travel
    - Photography
  built_by: Zuyet Awarmatik
- title: manuvel.be
  url: https://www.manuvel.be
  main_url: https://www.manuvel.be
  source_url: https://github.com/riencoertjens/manuvelsite
  description: >
    Cycling themed café coming this april in Sint Niklaas, Belgium. One page with funky css-grid and gatsby-image trickery!
  categories:
    - Food
  built_by: WEBhart
  built_by_url: https://www.web-hart.com
  featured: false
- title: WEBhart
  url: https://www.web-hart.com
  main_url: https://www.web-hart.com
  description: >
    Hi, I'm Rien (pronounced Reen) from Belgium but based in Girona, Spain. I'm an autodidact, committed to learning until the end of time.
  categories:
    - Portfolio
    - Design
    - Web Development
    - Freelance
  built_by: WEBhart
  built_by_url: https://www.web-hart.com
  featured: false
- title: nicdougall.com
  url: https://nicdougall.netlify.com/
  main_url: https://nicdougall.netlify.com/
  source_url: https://github.com/riencoertjens/nicdougall.com
  description: >
    Athlete website with Netlify CMS for blog content.
  categories:
    - Blog
  built_by: WEBhart
  built_by_url: https://www.web-hart.com
  featured: false
- title: Lebuin D'Haese
  url: https://www.lebuindhaese.be/
  main_url: https://www.lebuindhaese.be/
  description: >
    Artist portfolio website. Powered by a super simple Netlify CMS to easily add blog posts or new art pieces.
  categories:
    - Portfolio
    - Blog
  built_by: WEBhart
  built_by_url: https://www.web-hart.com
  featured: false
- title: Iefke Molenstra
  url: https://www.iefke.be/
  main_url: https://www.iefke.be/
  description: >
    Artist portfolio website. Powered by a super simple Netlify CMS to easily add blog posts or new art pieces.
  categories:
    - Portfolio
    - Blog
  built_by: WEBhart
  built_by_url: https://www.web-hart.com
  featured: false
- title: The Broomwagon
  url: https://www.thebroomwagongirona.com/
  main_url: https://www.thebroomwagongirona.com/
  description: >
    foodtruck style coffee by pro cyclist Robert Gesink. The site has a webshop with merchandise and coffee beans.
  categories:
    - E-commerce
  built_by: WEBhart
  built_by_url: https://www.web-hart.com
- title: Pella Windows and Doors
  main_url: https://www.pella.com
  url: https://www.pella.com
  featured: false
  description: >
    The Pella Corporation is a privately held window and door manufacturing
  categories:
    - Business
- title: tinney.dev
  url: https://tinney.dev
  main_url: https://tinney.dev
  source_url: https://github.com/cdtinney/tinney.dev
  description: >
    Personal portfolio/blog of Colin Tinney
  categories:
    - Blog
    - Portfolio
    - Open Source
  built_by: Colin Tinney
  built_by_url: https://tinney.dev
  featured: false
- title: Monkeywrench Books
  main_url: https://monkeywrenchbooks.org
  url: https://monkeywrenchbooks.org
  description: >
    Monkeywrench Books is an all-volunteer, collectively-run bookstore and event space in Austin, TX
  categories:
    - Business
    - Community
    - Education
  built_by: Monkeywrench Books
  built_by_url: https://monkeywrenchbooks.org
- title: DeepMay.io
  main_url: https://deepmay.io
  url: https://deepmay.io
  description: >
    DeepMay is an experimental new tech bootcamp in the mountains of North Carolina.
  categories:
    - Event
    - Community
    - Technology
    - Marketing
  built_by: DeepMay
  built_by_url: https://twitter.com/deepmay_io
  featured: false
- title: Liferay.Design
  main_url: https://liferay.design
  url: https://liferay.design
  source_url: https://github.com/liferay-design/liferay.design
  description: >
    Liferay.Design is home to some of the freshest open-source designers who love to share articles and other resources for the Design Community.
  categories:
    - Blog
    - Community
    - Design
    - Marketing
    - Open Source
    - Technology
    - User Experience
  built_by: Liferay Designers
  built_by_url: https://twitter.com/liferaydesign
  featured: false
- title: Front End Remote Jobs
  main_url: https://frontendremotejobs.com
  url: https://frontendremotejobs.com
  source_url: https://github.com/benjamingrobertson/remotefrontend
  description: >
    Front End Remote Jobs features fully remote jobs for front end developers.
  categories:
    - WordPress
    - Web Development
  built_by: Ben Robertson
  built_by_url: https://benrobertson.io
  featured: false
- title: Penrose Grand Del Mar
  main_url: https://penroseatthegrand.com
  url: https://penroseatthegrand.com
  description: >
    Penrose Grand Del Mar is a luxury housing project coming soon.
  categories:
    - Real Estate
    - Design
  built_by: Chase Ohlson
  built_by_url: https://chaseohlson.com
- title: JustGraphQL
  url: https://www.justgraphql.com/
  main_url: https://www.justgraphql.com/
  source_url: https://github.com/Novvum/justgraphql
  description: >
    JustGraphQL helps developers quickly search and filter through GraphQL resources, tools, and articles.
  categories:
    - Open Source
    - Web Development
    - Technology
  built_by: Novvum
  built_by_url: https://www.novvum.io/
  featured: false
- title: Peter Macinkovic Personal Blog
  url: https://peter.macinkovic.id.au/
  main_url: https://peter.macinkovic.id.au/
  source_url: https://github.com/inkovic/peter-macinkovic-static-site
  description: >
    Personal Website and Blog of e-commerce SEO Specialist and Digital Marketer Peter Macinkovic.
  categories:
    - SEO
    - Marketing
    - Blog
  featured: false
- title: NH Hydraulikzylinder
  main_url: https://nh-hydraulikzylinder.com
  url: https://nh-hydraulikzylinder.com
  description: >
    High quality & high performance hydraulic cylinders manufactured in Austria based on the clients requirements
  categories:
    - Business
  built_by: MangoART
  built_by_url: https://www.mangoart.at
  featured: false
- title: Frauennetzwerk Linz-Land
  main_url: https://frauennetzwerk-linzland.net
  url: https://frauennetzwerk-linzland.net
  description: >
    Homepage for the local women's association providing support to people in need offline and online (Livechat integration)
  categories:
    - Nonprofit
  built_by: MangoART
  built_by_url: https://www.mangoart.at
  featured: false
- title: Mein Traktor
  main_url: http://www.mein-traktor.at/
  url: http://www.mein-traktor.at/
  description: >
    Homepage of a the main importer of SAME and Lamborghini Tractors in Austria with customer support area
  categories:
    - Business
    - App
  built_by: MangoART
  built_by_url: https://www.mangoart.at
  featured: false
- title: Lamborghini Traktoren
  main_url: https://lamborghini-traktor.at
  url: https://lamborghini-traktor.at
  description: >
    Lamborghini Tractors - Landing page for the brand in Austria
  categories:
    - Business
  built_by: MangoART
  built_by_url: https://www.mangoart.at
  featured: false
- title: Holly Lodge Community Centre - Highgate, London
  main_url: https://www.hlcchl.org/
  url: https://www.hlcchl.org/
  source_url: https://github.com/eugelogic/hlcchl-gatsby
  description: >
    The Holly Lodge Community Centre - Highgate, London has a shiny new website built with Gatsby v2 that makes important contributions towards a faster, more secure and environmentally friendly web for everyone.
  categories:
    - Community
    - Event
    - Nonprofit
  built_by: Eugene Molari Developer
  built_by_url: https://twitter.com/EugeneMolari
  featured: false
- title: blackcater's blog
  url: https://www.blackcater.win
  main_url: https://www.blackcater.win
  source_url: https://github.com/blackcater/blog
  description: >
    Blog like Medium, for person and team.
  categories:
    - Blog
    - Web Development
  built_by: blackcater
  built_by_url: https://github.com/blackcater
  featured: false
- title: Kenneth Kwakye-Gyamfi Portfolio Site
  url: https://www.kwakye-gyamfi.com
  main_url: https://www.kwakye-gyamfi.com
  source_url: https://www.github.com/cross19xx/cross-site
  description: >
    Personal portfolio site for Kenneth Kwakye-Gyamfi, a mobile and web full stack applications developer currently based in Accra, Ghana.
  categories:
    - SEO
    - Web Development
    - Open Source
    - Portfolio
  featured: false
- title: Gareth Weaver
  url: https://www.garethweaver.com/
  main_url: https://www.garethweaver.com/
  source_url: https://github.com/garethweaver/public-site-react
  description: >
    A personal portfolio of a London based frontend developer built with Gatsby 2, Redux and Sass
  categories:
    - Portfolio
    - Web Development
  built_by: Gareth Weaver
  built_by_url: https://twitter.com/garethdweaver
  featured: false
- title: Mailjet
  url: https://dev.mailjet.com/
  main_url: https://dev.mailjet.com/
  description: >
    Mailjet is an easy-to-use all-in-one e-mail platform.
  categories:
    - API
    - Documentation
  featured: false
- title: Peintagone
  url: https://www.peintagone.be/
  main_url: https://www.peintagone.be/
  description: >
    Peintagone is a superior quality paint brand with Belgian tones.
  categories:
    - Portfolio
    - Gallery
  built_by: Sebastien Crepin
  built_by_url: https://github.com/opeah
  featured: false
- title: Let's Do Dish!
  url: https://letsdodish.com
  main_url: https://letsdodish.com
  description: >
    A new recipe site for people who enjoy cooking great food in their home kitchen. Find some great meal ideas! Let's do dish!
  categories:
    - Blog
    - Food
  built_by: Connerra
  featured: false
- title: AWS Amplify Community
  url: https://amplify.aws/community/
  main_url: https://amplify.aws/community/
  source_url: https://github.com/aws-amplify/community
  description: >
    Amplify Community is a hub for developers building fullstack serverless applications with Amplify to easily access content (such as events, blog posts, videos, sample projects, and tutorials) created by other members of the Amplify community.
  categories:
    - Blog
    - Directory
    - Education
    - Technology
  built_by: Nikhil Swaminathan
  built_by_url: https://github.com/swaminator
  featured: false
- title: Cal State Monterey Bay
  url: https://csumb.edu
  main_url: https://csumb.edu
  source_url: https://github.com/csumb/csumb-gatsby
  description: >
    A website for the entire campus of California State University, Monterey Bay.
  categories:
    - Education
    - Government
  built_by: CSUMB Web Team
  built_by_url: https://csumb.edu/web/team
  featured: false
- title: BestPricingPages.com
  url: https://bestpricingpages.com
  main_url: https://bestpricingpages.com
  source_url: https://github.com/jpvalery/pricingpages/
  description: >
    A repository of the best pricing pages by the best companies. Built in less than a week.
    Inspired by RGE and since pricingpages.xyz no longer exists, I felt such a resource was missing and could be helpful to many people.
  categories:
    - Business
    - Community
    - Entrepreneurship
    - Open Source
    - Technology
  built_by: Jp Valery
  built_by_url: https://jpvalery.me
  featured: false
- title: Lendo Austria
  url: https://lendo.at
  main_url: https://lendo.at
  description: >
    A Comparison site for best private loan offer from banks in Austria.
  categories:
    - Business
    - Finance
  built_by: Lendo developers
  featured: false
- title: Visual Cloud FX
  url: https://visualcloudfx.com
  main_url: https://visualcloudfx.com
  source_url: https://github.com/jjcav84/visualcloudfx
  description: >
    Basic static site built with MDBootstrap, React, and Gatsby
  categories:
    - Consulting
    - Portfolio
  built_by: Jacob Cavazos
  built_by_url: https://jacobcavazos.com
- title: Matthew Miller (Me4502)
  url: https://matthewmiller.dev
  main_url: https://matthewmiller.dev
  description: >
    The personal site, blog and portfolio of Matthew Miller (Me4502)
  categories:
    - Blog
    - Programming
    - Technology
    - Portfolio
  built_by: Matthew Miller
  featured: false
- title: Årets Kontor
  url: https://aretskontor.newst.se
  main_url: https://aretskontor.newst.se
  description: >
    A swedish competition for "office of the year" in sweden with a focus on design. Built with MDBootstrap and Gatsby.
  categories:
    - Real Estate
    - Marketing
  built_by: Victor Björklund
  built_by_url: https://victorbjorklund.com
  featured: false
- title: Kyma
  url: https://kyma-project.io
  main_url: https://kyma-project.io
  source_url: https://github.com/kyma-project/website
  description: >
    This website holds overview, blog and documentation for Kyma open source project that is a Kubernates based application extensibility framework.
  categories:
    - Documentation
    - Blog
    - Technology
    - Open Source
  built_by: Kyma developers
  built_by_url: https://twitter.com/kymaproject
  featured: false
- title: Verso
  main_url: https://verso.digital
  url: https://verso.digital
  description: >
    Verso is a creative technology studio based in Singapore. Site built with Gatsby and Netlify.
  categories:
    - Agency
    - Consulting
    - Design
    - Technology
  built_by: Verso
  built_by_url: https://verso.digital
  featured: false
- title: Camilo Holguin
  url: https://camiloholguin.me
  main_url: https://camiloholguin.me
  source_url: https://github.com/camiloholguin/gatsby-portfolio
  description: >
    Portfolio site using GatsbyJS and WordPress REST API.
  categories:
    - WordPress
    - Portfolio
    - Web Development
  built_by: Camilo Holguin
  built_by_url: https://camiloholguin.me
  featured: false
- title: Bennett Hardwick
  url: https://bennetthardwick.com
  main_url: https://bennetthardwick.com
  description: >
    The personal website and blog of Bennett Hardwick, an Australian software developer and human being.
  categories:
    - Blog
    - Programming
    - Technology
  source_url: https://github.com/bennetthardwick/website
  built_by: Bennett Hardwick
  built_by_url: https://bennetthardwick.com
  featured: false
- title: Kodingnesia
  url: https://kodingnesia.com/
  main_url: https://kodingnesia.com/
  description: >
    Kodingnesia is a place for learning programming & linux in Bahasa Indonesia.
  categories:
    - Blog
    - Programming
    - Technology
  built_by: Frisko Mayufid
  built_by_url: https://frisko.space
- title: Sindhuka
  url: https://sindhuka.org/
  main_url: https://sindhuka.org/
  description: >
    Official website of the Sindhuka initiative, a sustainable farmers' network in Nepal.
  categories:
    - Business
    - Community
    - Government
    - Marketing
  source_url: https://github.com/Polcius/sindhuka-serif
  built_by: Pol Milian
  built_by_url: https://github.com/Polcius/
  featured: false
- title: ERS HCL Open Source Portal
  url: https://ers-hcl.github.io/
  main_url: https://ers-hcl.github.io/
  description: >
    Official site for ERS-HCL GitHub organizational site. This is a hybrid app with static and dynamic content, providing a details of the open source projects, initiatives, innovation ideas within ERS-HCL. It pulls data from various data sources including GitHub APIs, MDX based blog posts, excel files. It also hosts an ideas app that is based on Firebase.
  categories:
    - Open Source
    - Blog
    - Technology
    - Web Development
    - Community
    - Documentation
  source_url: https://github.com/ERS-HCL/gatsby-ershcl-app
  built_by: Tarun Kumar Sukhu
  built_by_url: https://github.com/tsukhu
- title: Sandbox
  url: https://www.sandboxneu.com/
  main_url: https://www.sandboxneu.com/
  source_url: https://github.com/sandboxneu/sandboxneu.com
  description: >
    Official website of Sandbox, a Northeastern University student group that builds software for researchers.
  categories:
    - Marketing
  built_by: Sandbox at Northeastern
  built_by_url: https://github.com/sandboxneu/
  featured: false
- title: Accessible App
  main_url: https://accessible-app.com
  url: https://accessible-app.com
  source_url: https://github.com/accessible-app/accessible-app_com
  description: >
    Learn how to build inclusive web applications and Single Page Apps in modern JavaScript frameworks. This project collects strategies, links, patterns and plugins for React, Vue and Angular.
  categories:
    - Accessibility
    - Web Development
    - JavaScript
  built_by: Marcus Herrmann
  built_by_url: https://marcus.io
  featured: false
- title: PygmalionPolymorph
  url: https://pygmalionpolymorph.com
  main_url: https://pygmalionpolymorph.com
  source_url: https://github.com/PygmalionPolymorph/portfolio
  description: >
    Portfolio of artist, musician and developer PygmalionPolymorph.
  categories:
    - Portfolio
    - Gallery
    - Music
    - Photography
    - Web Development
  built_by: PygmalionPolymorph
  built_by_url: https://pygmalionpolymorph.com
  featured: false
- title: Gonzalo Nuñez Photographer
  main_url: https://www.gonzalonunez.com
  url: https://www.gonzalonunez.com
  description: >
    Website for Cancun based destination wedding photographer Gonzalo Nuñez. Site built with GatsbyJS, WordPress API and Netlify.
  categories:
    - Photography
    - Portfolio
    - WordPress
  built_by: Miguel Mayo
  built_by_url: https://www.miguelmayo.com
  featured: false
- title: Element 84
  main_url: https://www.element84.com
  url: https://www.element84.com
  description: >
    Element 84 is software engineering and design firm that helps companies and government agencies solve problems using remote sensing, life sciences, and transportation data in the cloud.
  categories:
    - Agency
    - Blog
    - Business
    - Consulting
    - Data
    - Design
    - Government
    - Portfolio
    - Programming
    - Science
    - Technology
    - User Experience
    - Web Development
- title: Raconteur Agency
  main_url: https://www.raconteur.net/agency
  url: https://www.raconteur.net/agency
  description: >
    Raconteur Agency is a London-based content marketing agency for B2B brands. We have rebuilt their site with Gatsby v2 using their existing WordPress backend as the data source. By switching from WordPress to GatsbyJS we have achieved a 200%+ improvement in page load times and went from a Lighthouse performance score of 49 to 100.
  categories:
    - Agency
    - Marketing
    - WordPress
  built_by: Jacob Herper
  built_by_url: https://herper.io
  featured: false
- title: Purple11
  main_url: https://purple11.com/
  url: https://purple11.com/
  description: >
    Purple11 is a site for photography and photo retouching tips and tricks.
  categories:
    - Blog
    - Photography
  built_by: Sébastien Noël
  built_by_url: https://blkfuel.com/
  featured: false
- title: PerfReviews
  main_url: https://perf.reviews/
  url: https://perf.reviews/
  source_url: https://github.com/PerfReviews/PerfReviews
  description: >
    The best content about web performance in spanish language.
  categories:
    - Web Development
  built_by: Joan León & José M. Pérez
  built_by_url: https://perf.reviews/nosotros/
  featured: false
- title: Un Backend - Blog
  main_url: https://www.unbackend.pro/
  url: https://www.unbackend.pro/
  description: >
    The personal website and blog of Camilo Ramírez, a backend developer :).
  categories:
    - Blog
    - Programming
    - Technology
  source_url: https://github.com/camilortte/camilortte.github.com
  built_by: Camilo Ramírez
  built_by_url: https://www.unbackend.pro/about
  featured: false
- title: Hitesh Vaghasiya
  main_url: https://hiteshvaghasiya.com/
  url: https://hiteshvaghasiya.com/
  description: >
    This is Hitesh Vaghasiya's blog. This blog is help you an E-Commerce like Magento, Shopify, and BigCommerce.
  categories:
    - Blog
    - Programming
    - Technology
    - Web Development
  built_by: Hitesh Vaghasiya
  built_by_url: https://hiteshvaghasiya.com/
  featured: false
- title: Aditus
  main_url: https://www.aditus.io
  url: https://www.aditus.io
  description: >
    Aditus is the accessibility tool for your team. We help teams build accessible websites and products.
  categories:
    - Accessibility
    - Education
  built_by: Aditus
  built_by_url: https://www.aditus.io
  featured: false
- title: Ultra Config
  main_url: https://ultraconfig.com.au/
  url: https://ultraconfig.com.au/ultra-config-generator/
  description: >
    Ultra Config Generator is a software application for Network Engineers to efficiently manage their network infrastructure.
  categories:
    - Blog
    - Technology
  built_by: Ultra Config
  built_by_url: https://ultraconfig.com.au/
  featured: false
- title: Malice
  main_url: https://malice.fr/
  url: https://malice.fr/
  description: >
    Malice is a cyber-training  platform for learning, validating and improving security related skills through simulated scenarios and challenges.
  categories:
    - Security
    - Technology
  built_by: Sysdream
  built_by_url: https://sysdream.com/
  featured: false
- title: Nash
  main_url: https://nash.io/
  url: https://nash.io/
  description: >
    Nash is a decentralized platform for trading, payment and other financial services. Our goal is to bring distributed finance to everyone by making blockchain technology fast and easy to use. We employ an off-chain engine to match trades rapidly, but never take control of customers’ assets. Our intuitive interface offers easy access to a range of trading, payment and investment functions.
  categories:
    - Portfolio
    - Security
    - Technology
  built_by: Andrej Gajdos
  built_by_url: https://andrejgajdos.com/
  featured: false
- title: Axel Fuhrmann
  url: https://axelfuhrmann.com
  main_url: https://axelfuhrmann.com
  source_url: https://github.com/afuh/axelfuhrmann.com
  description: >
    Personal portfolio.
  categories:
    - Portfolio
    - Freelance
    - Web Development
  featured: false
- title: Alaina Viau
  url: https://www.alainaviau.com
  main_url: https://www.alainaviau.com
  description: >
    Official website of Canadian opera director, creator, and producer Alaina Viau. Site designed by Stephen Bell.
  categories:
    - Portfolio
    - Music
  built_by: Michael Uloth
  built_by_url: https://www.michaeluloth.com
- title: Alison Moritz
  url: https://www.alisonmoritz.com
  main_url: https://www.alisonmoritz.com
  description: >
    Official website of American stage director Alison Moritz. Site designed by Stephen Bell.
  categories:
    - Portfolio
    - Music
  built_by: Michael Uloth
  built_by_url: https://www.michaeluloth.com
- title: Luke Secomb Digital
  url: https://lukesecomb.digital
  main_url: https://lukesecomb.digital
  source_url: https://github.com/lukethacoder/luke-secomb-simple
  description: >
    A simple portfolio site built using TypeScript, Markdown and React Spring.
  categories:
    - Portfolio
    - Web Development
  built_by: Luke Secomb
  built_by_url: https://lukesecomb.digital
  featured: false
- title: We are Brew
  url: https://www.wearebrew.co.uk
  main_url: https://www.wearebrew.co.uk
  description: >
    Official website for Brew, a Birmingham based Digital Marketing Agency.
  categories:
    - Portfolio
    - Web Development
    - Agency
    - Marketing
  built_by: Brew Digital
  built_by_url: https://www.wearebrew.co.uk
- title: Global City Data
  main_url: https://globalcitydata.com
  url: https://globalcitydata.com
  source_url: https://github.com/globalcitydata/globalcitydata
  description: >
    Global City Data is an open, easily browsable platform to showcase peer-reviewed urban datasets and models created by different research groups.
  categories:
    - Education
    - Open Source
  built_by: Rafi Barash
  built_by_url: https://rafibarash.com
  featured: false
- title: Submittable
  url: https://www.submittable.com
  main_url: https://www.submittable.com
  description: >
    Submissions made simple. Submittalbe is a cloud-based submissions manager that lets you accept, review, and make decisions on any kind of digital content.
  categories:
    - Technology
    - Marketing
  built_by: Genevieve Crow
  built_by_url: https://github.com/g-crow
- title: Appmantle
  main_url: https://appmantle.com
  url: https://appmantle.com
  description: >
    Appmantle is a new way of creating apps. A complete modern app that you build yourself quickly & easily, without programming knowledge.
  categories:
    - App
    - Marketing
    - Landing Page
    - Mobile Development
    - Technology
  built_by: Appmantle
  built_by_url: https://appmantle.com
  featured: false
- title: Acto
  main_url: https://www.acto.dk/
  url: https://www.acto.dk/
  description: >
    Tomorrows solutions - today. Acto is an innovative software engineering company, providing your business with high-quality, scalable and maintainable software solutions, to make your business shine.
  categories:
    - Agency
    - Technology
    - Web Development
    - Mobile Development
  built_by: Acto
  built_by_url: https://www.acto.dk/
- title: Gatsby GitHub Stats
  url: https://gatsby-github-stats.netlify.com
  main_url: https://gatsby-github-stats.netlify.com
  source_url: https://github.com/lannonbr/gatsby-github-stats/
  description: >
    Statistics Dashboard for Gatsby GitHub repository
  categories:
    - Data
  built_by: Benjamin Lannon
  built_by_url: https://lannonbr.com
  featured: false
- title: Graphic Intuitions
  url: https://www.graphicintuitions.com/
  main_url: https://www.graphicintuitions.com/
  description: >
    Digital marketing agency located in Morris, Manitoba.
  categories:
    - Agency
    - Web Development
    - Marketing
  featured: false
- title: Smooper
  url: https://www.smooper.com/
  main_url: https://www.smooper.com/
  description: >
    We connect you with digital marketing experts for 1 on 1 consultation sessions
  categories:
    - Marketing
    - Directory
  featured: false
- title: Lesley Barber
  url: https://www.lesleybarber.com/
  main_url: https://www.lesleybarber.com/
  description: >
    Official website of Canadian film composer Lesley Barber.
  categories:
    - Portfolio
    - Music
  built_by: Michael Uloth
  built_by_url: https://www.michaeluloth.com
- title: Timeline of Terror
  main_url: https://timelineofterror.org/
  url: https://timelineofterror.org/
  source_url: https://github.com/Symbitic/timeline-of-terror
  description: >
    Complete guide to the events of September 11, 2001.
  categories:
    - Directory
    - Government
  built_by: Alex Shaw
  built_by_url: https://github.com/Symbitic/
  featured: false
- title: Pill Club
  url: https://thepillclub.com
  main_url: https://thepillclub.com
  description: >
    Zero Copay With Insurance + Free Shipping + Bonus Gifts + Online Delivery – Birth Control Delivery and Prescription
  categories:
    - Marketing
    - Healthcare
  built_by: Pill Club
  built_by_url: https://thepillclub.com
- title: myweekinjs
  url: https://www.myweekinjs.com/
  main_url: https://www.myweekinjs.com/
  source_url: https://github.com/myweekinjs/public-website
  description: >
    Challenge to create and/or learn something new in JavaScript each week.
  categories:
    - Blog
  built_by: Adriaan Janse van Rensburg
  built_by_url: https://github.com/HurricaneInteractive/
  featured: false
- title: The Edit Suite
  main_url: https://www.theeditsuite.com.au/
  url: https://www.theeditsuite.com.au/
  source_url: https://thriveweb.com.au/portfolio/the-edit-suite/
  description: >-
    The Edit Suite is an award winning video production and photography company based out of our Mermaid Beach studio on the Gold Coast of Australia but we also have the ability to work mobile from any location.
  categories:
    - Photography
    - Marketing
  built_by: Thrive Team - Gold Coast
  built_by_url: https://thriveweb.com.au/
  featured: false
- title: CarineRoitfeld
  main_url: https://www.carineroitfeld.com/
  url: https://www.carineroitfeld.com/
  description: >
    Online shop for Carine Roitfeld parfume
  categories:
    - E-commerce
  built_by: Ask Phill
  built_by_url: https://askphill.com
- title: EngineHub.org
  url: https://enginehub.org
  main_url: https://enginehub.org
  source_url: https://github.com/EngineHub/enginehub-website
  description: >
    The landing pages for EngineHub, the organisation behind WorldEdit, WorldGuard, CraftBook, and more
  categories:
    - Landing Page
    - Technology
    - Open Source
  built_by: Matthew Miller
  built_by_url: https://matthewmiller.dev
- title: Goulburn Physiotherapy
  url: https://www.goulburnphysiotherapy.com.au/
  main_url: https://www.goulburnphysiotherapy.com.au/
  description: >
    Goulburn Physiotherapy is a leader in injury prevention, individual and community health, and workplace health solutions across Central Victoria.
  categories:
    - Blog
    - Healthcare
  built_by: KiwiSprout
  built_by_url: https://kiwisprout.nz/
  featured: false
- title: TomTom Traffic Index
  main_url: https://www.tomtom.com/en_gb/traffic-index/
  url: https://www.tomtom.com/en_gb/traffic-index/
  description: >
    The TomTom Traffic Index provides drivers, city planners, auto manufacturers and policy makers with unbiased statistics and information about congestion levels in 403 cities across 56 countries on 6 continents.
  categories:
    - Travel
    - Data
  built_by: TomTom
  built_by_url: https://tomtom.com
  featured: false
- title: PrintAWorld | A 3D Printing and Fabrication Company
  main_url: https://prtwd.com/
  url: https://prtwd.com/
  description: >
    PrintAWorld is a NYC based fabrication and manufacturing company that specializes in 3D printing, 3D scanning, CAD Design,
    laser cutting, and rapid prototyping. We help artists, agencies and engineers turn their ideas into its physical form.
  categories:
    - Business
  featured: false
- title: Glug-Infinite
  main_url: https://gluginfinite.github.io
  url: https://gluginfinite.github.io
  source_url: https://github.com/crstnmac/glug
  description: >
    This is a website built with Gatsby v2 that is deployed on GitHub using GitHub Pages and Netlify.
  categories:
    - Web Development
    - Blog
    - Portfolio
    - Agency
  built_by: Criston Macarenhas
  built_by_url: https://github.com/crstnmac
  featured: false
- title: The State of CSS Survey
  main_url: https://stateofcss.com/
  url: https://stateofcss.com/
  source_url: https://github.com/StateOfJS/state-of-css-2019
  description: >
    Annual CSS survey, brother of The State of JS Survey.
  categories:
    - Web Development
  built_by: Sacha Greif & Contribs
  built_by_url: https://github.com/StateOfJS
  featured: false
- title: Bytom Blockchain
  url: https://bytom.io/
  main_url: https://bytom.io/
  source_url: https://github.com/bytomlabs/bytom.io
  description: >
    Embrace the New Era of Bytom Blockchain
  categories:
    - Finance
    - Open Source
    - Technology
  built_by: Bytom Foundation
  built_by_url: https://bytom.io/
  featured: false
- title: Oerol Festival
  url: https://www.oerol.nl/nl/
  main_url: https://www.oerol.nl/en/
  description: >
    Oerol is a cultural festival on the island of Terschelling in the Netherlands that is held annually in June.
    The ten-day festival is focused on live, public theatre as well as music and visual arts.
  categories:
    - Event
    - Entertainment
  built_by: Oberon
  built_by_url: https://oberon.nl/
  featured: false
- title: Libra
  main_url: https://libra.org/
  url: https://libra.org/
  description: Libra's mission is to enable a simple global currency and financial infrastructure that empowers billions of people.
  featured: false
  categories:
    - Open Source
    - Technology
    - Finance
- title: Riffy Blog
  main_url: https://blog.rayriffy.com/
  url: https://blog.rayriffy.com/
  source_url: https://github.com/rayriffy/rayriffy-blog
  description: >
    Riffy Blog is async based beautiful highly maintainable site built by using Gatsby v2 with SEO optimized.
  categories:
    - Web Development
    - Blog
    - Open Source
    - Technology
    - Music
    - SEO
  built_by: Phumrapee Limpianchop
  built_by_url: https://rayriffy.com/
  featured: false
- title: The Coffee Collective
  url: https://coffeecollective.dk
  main_url: https://coffeecollective.dk
  description: >
    The Coffee Collective website is a JAM-stack based, multilingual, multi currency website/shop selling coffee, related products and subscriptions.
  categories:
    - E-commerce
    - Food
  built_by: Remotely (Anders Hallundbæk)
  built_by_url: https://remotely.dk
  featured: false
- title: Leadership Development International
  url: https://ldi.global
  main_url: https://ldi.global
  description: >
    A DatoCMS-backed site for an education and training company based in the US, China and the UAE.
  categories:
    - Education
    - Nonprofit
  built_by: Grant Holle
  built_by_url: https://grantholle.com
  featured: false
- title: Canvas 1839
  main_url: https://www.canvas1839.com/
  url: https://www.canvas1839.com/
  description: >-
    Online store for Canvas 1839 products, including pharmacological-grade CBD oil and relief cream.
  categories:
    - E-commerce
    - Marketing
  built_by: Corey Ward
  built_by_url: http://www.coreyward.me/
- title: Sparkle Stories
  main_url: https://app.sparklestories.com/
  url: https://app.sparklestories.com/
  description: >-
    Sparkle Stories is a streaming audio platform for children with over 1,200 original audio stories.
  categories:
    - App
    - Education
  built_by: Corey Ward
  built_by_url: http://www.coreyward.me/
- title: nehalist.io
  main_url: https://nehalist.io
  url: https://nehalist.io
  description: >
    nehalist.io is a blog about software development, technology and all that kind of geeky stuff.
  categories:
    - Blog
    - Web Development
    - Open Source
  built_by: Kevin Hirczy
  built_by_url: https://nehalist.io
  featured: false
- title: March and Ash
  main_url: https://marchandash.com/
  url: https://marchandash.com/
  description: >-
    March and Ash is a customer-focused, licensed cannabis dispensary located in Mission Valley.
  categories:
    - E-commerce
    - Business
    - Blog
  built_by: Blueyellow
  built_by_url: https://blueyellow.io/
  featured: false
- title: T Two Industries
  description: >
    T Two Industries is a manufacturing company specializing in building custom truck decks, truck bodies, and trailers.
  main_url: https://www.ttwo.ca
  url: https://www.ttwo.ca
  categories:
    - Business
  built_by: https://www.t2.ca
  built_by_url: https://www.t2.ca
  featured: false
- title: Cali's Finest Landscaping
  url: https://www.calisfinestlandscaping.com/
  main_url: https://www.calisfinestlandscaping.com/
  description: >
    A team of hard-working, quality-obsessed landscaping professionals looking to take dreams and transform them into reality.
  categories:
    - Business
  built_by: David Krasniy
  built_by_url: http://dkrasniy.com
  featured: false
- title: Vazco
  url: https://www.vazco.eu
  main_url: https://www.vazco.eu
  description: >
    Vazco works for clients from all around the world in future-proof technologies and help them build better products.
  categories:
    - Agency
    - Web Development
    - Blog
    - Business
    - Technology
  built_by: Vazco
  built_by_url: https://www.vazco.eu
  featured: false
- title: Major League Eating
  main_url: https://majorleagueeating.com
  url: https://majorleagueeating.com
  description: >
    Major League Eating is the professional competitive eating organization that runs the Nathan’s Famous Coney Island Hot Dog eating contest on July 4th, among other eating events.
  categories:
    - Entertainment
    - Sports
  built_by: Carmen Cincotti
  built_by_url: https://github.com/ccincotti3
  featured: false
- title: APIs You Won't Hate
  url: https://apisyouwonthate.com/blog
  main_url: https://apisyouwonthate.com
  source_url: https://github.com/apisyouwonthate/apisyouwonthate.com
  description: >
    API development is a topic very close to our hearts. APIs You Won't Hate is a team and community dedicated to learning, writing, sharing ideas and bettering understanding of API practices. Together we can eradicate APIs we hate.
  categories:
    - Blog
    - Education
    - E-commerce
    - API
    - Community
    - Learning
    - Open Source
    - Technology
    - Web Development
  built_by: Mike Bifulco
  built_by_url: https://github.com/mbifulco
  featured: false
- title: Sankarsan Kampa
  main_url: https://traction.one
  url: https://traction.one
  description: Full time programmer, part time gamer, exploring the details of programmable systems and how to stretch their capabilities.
  featured: false
  categories:
    - Portfolio
    - Freelance
- title: AwesomeDocs
  main_url: https://awesomedocs.traction.one/
  url: https://awesomedocs.traction.one/install
  source_url: https://github.com/AwesomeDocs/website
  description: An awesome documentation website generator!
  featured: false
  categories:
    - Open Source
    - Web Development
    - Technology
    - Documentation
  built_by: Sankarsan Kampa
  built_by_url: https://traction.one
- title: Prism Programming Language
  main_url: https://prism.traction.one/
  url: https://prism.traction.one/
  source_url: https://github.com/PrismLang/website
  description: Interpreted, high-level, programming language.
  featured: false
  categories:
    - Programming
    - Open Source
    - Technology
    - Documentation
  built_by: Sankarsan Kampa
  built_by_url: https://traction.one
- title: Arnondora
  main_url: https://arnondora.in.th/
  url: https://arnondora.in.th/
  source_url: https://github.com/arnondora/arnondoraBlog
  description: Arnondora is a personal blog by Arnon Puitrakul
  categories:
    - Blog
    - Programming
    - Technology
  built_by: Arnon Puitrakul
  built_by_url: https://arnondora.in.th/
  featured: false
- title: KingsDesign
  url: https://www.kingsdesign.com.au/
  main_url: https://www.kingsdesign.com.au/
  description: KingsDesign is a Hobart based web design and development company. KingsDesign creates, designs, measures and improves web based solutions for businesses and organisations across Australia.
  categories:
    - Agency
    - Technology
    - Portfolio
    - Consulting
    - User Experience
  built_by: KingsDesign
  built_by_url: https://www.kingsdesign.com.au
- title: EasyFloh | Easy Flows for all
  url: https://www.easyfloh.com
  main_url: https://www.easyfloh.com
  description: >
    EasyFloh is for creating simple flows for your organisation. An organisation
    can design own flows with own stages.
  categories:
    - Business
    - Landing Page
  built_by: Vikram Aroskar
  built_by_url: https://medium.com/@vikramaroskar
  featured: false
- title: Home Alarm Report
  url: https://homealarmreport.com/
  main_url: https://homealarmreport.com/
  description: >
    Home Alarm Report is dedicated to helping consumers make informed decisions
    about home security solutions. The site was easily migrated from a legacy WordPress
    installation and the dev team chose Gatsby for its site speed and SEO capabilities.
  categories:
    - Blog
    - Business
    - SEO
    - Technology
  built_by: Centerfield Media
  built_by_url: https://www.centerfield.com
- title: Just | FX for treasurers
  url: https://www.gojust.com
  main_url: https://www.gojust.com
  description: >
    Just provides a single centralized view of FX for corporate treasurers. See interbank market prices, and access transaction cost analysis.
  categories:
    - Finance
    - Technology
  built_by: Bejamas
  built_by_url: https://bejamas.io/
  featured: false
- title: Bureau for Good | Nonprofit branding, web and print communications
  url: https://www.bureauforgood.com
  main_url: https://www.bureauforgood.com
  description: >
    Bureau for Good helps nonprofits explain why they matter across digital & print media. Bureau for Good crafts purpose-driven identities, websites & print materials for changemakers.
  categories:
    - Nonprofit
    - Agency
    - Design
  built_by: Bejamas
  built_by_url: https://bejamas.io/
  featured: false
- title: Atelier Cartier Blumen
  url: https://www.ateliercartier.ch
  main_url: https://www.ateliercartier.ch
  description: >
    Im schönen Kreis 6 in Zürich kreiert Nicole Cartier Blumenkompositionen anhand Charaktereigenschaften oder Geschichten zur Person an. Für wen ist Dein Blumenstrauss gedacht? Einzigartige Floristik Blumensträusse, Blumenabos, Events, Shootings. Site designed by https://www.stolfo.co
  categories:
    - E-commerce
    - Design
  built_by: Bejamas
  built_by_url: https://bejamas.io/
  featured: false
- title: Veronym – Cloud Security Service Provider
  url: https://www.veronym.com
  main_url: https://www.veronym.com
  description: >
    Veronym is securing your digital transformation. A comprehensive Internet security solution for business. Stay safe no matter how, where and when you connect.
  categories:
    - Security
    - Technology
    - Business
  built_by: Bejamas
  built_by_url: https://bejamas.io/
  featured: false
- title: Devahoy
  url: https://devahoy.com/
  main_url: https://devahoy.com/
  description: >
    Devahoy is a personal blog written in Thai about software development.
  categories:
    - Blog
    - Programming
  built_by: Chai Phonbopit
  built_by_url: https://github.com/phonbopit
  featured: false
- title: Venus Lover
  url: https://venuslover.com
  main_url: https://venuslover.com
  description: >
    Venus Lover is a mobile app for iOS and Android so you can read your daily horoscope and have your natal chart, including the interpretation of the ascendant, planets, houses and aspects.
  categories:
    - App
    - Consulting
    - Education
    - Landing Page
- title: Write/Speak/Code
  url: https://www.writespeakcode.com/
  main_url: https://www.writespeakcode.com/
  description: >
    Write/Speak/Code is a non-profit on a mission to promote the visibility and leadership of technologists with marginalized genders through peer-led professional development.
  categories:
    - Community
    - Nonprofit
    - Open Source
    - Conference
  built_by: Nicola B.
  built_by_url: https://www.linkedin.com/in/nicola-b/
  featured: false
- title: Daniel Spajic
  url: https://danieljs.tech/
  main_url: https://danieljs.tech/
  description: >
    Passionate front-end developer with a deep, yet diverse skillset.
  categories:
    - Portfolio
    - Programming
    - Freelance
  built_by: Daniel Spajic
  featured: false
- title: Cosmotory
  url: https://cosmotory.netlify.com/
  main_url: https://cosmotory.netlify.com/
  description: >
    This is the educational blog containing various courses,learning materials from various authors from all over the world.
  categories:
    - Blog
    - Community
    - Nonprofit
    - Open Source
    - Education
  built_by: Hanishraj B Rao.
  built_by_url: https://hanishrao.netlify.com/
  featured: false
- title: Armorblox | Security Powered by Understanding
  url: https://www.armorblox.com
  main_url: https://www.armorblox.com
  description: >
    Armorblox is a venture-backed stealth cybersecurity startup, on a mission to build a game-changing enterprise security platform.
  categories:
    - Security
    - Technology
    - Business
  built_by: Bejamas
  built_by_url: https://bejamas.io
  featured: false
- title: Mojo
  url: https://www.mojo.is
  main_url: https://www.mojo.is/
  description: >
    We help companies create beautiful digital experiences
  categories:
    - Agency
    - Technology
    - Consulting
    - User Experience
    - Web Development
  featured: false
- title: Marcel Hauri
  url: https://marcelhauri.ch/
  main_url: https://marcelhauri.ch/
  description: >
    Marcel Hauri is an award-winning Magento developer and e-commerce specialist.
  categories:
    - Portfolio
    - Blog
    - Programming
    - Community
    - Open Source
    - E-commerce
  built_by: Marcel Hauri
  built_by_url: https://marcelhauri.ch
  featured: false
- title: Projektmanagementblog
  url: https://www.projektmanagementblog.de
  main_url: https://www.projektmanagementblog.de/
  source_url: https://github.com/StephanWeinhold/pmblog
  description: >
    Thoughts about modern project management. Built with Gatsby and Tachyons, based on Advanced Starter.
  categories:
    - Blog
  built_by: Stephan Weinhold
  built_by_url: https://stephanweinhold.com/
  featured: false
- title: Anthony Boyd Graphics
  url: https://www.anthonyboyd.graphics/
  main_url: https://www.anthonyboyd.graphics/
  description: >
    Free Graphic Design Resources by Anthony Boyd
  categories:
    - Portfolio
  built_by: Anthony Boyd
  built_by_url: https://www.anthonyboyd.com/
  featured: false
- title: Relocation Hero
  url: https://relocationhero.com
  main_url: https://relocationhero.com
  description: >
    Blog with FAQs related to Germany relocation. Built with Gatsby.
  categories:
    - Blog
    - Consulting
    - Community
  featured: false
- title: Zoe Rodriguez
  url: https://zoerodrgz.com
  main_url: https://zoerodrgz.com
  description: >
    Portfolio for Los Angeles-based designer Zoe Rodriguez. Built with Gatsby.
  categories:
    - Portfolio
    - Design
  built_by: Chase Ohlson
  built_by_url: https://chaseohlson.com
  featured: false
- title: TriActive USA
  url: https://triactiveusa.com
  main_url: https://triactiveusa.com
  description: >
    Website and blog for TriActive USA. Built with Gatsby.
  categories:
    - Landing Page
    - Business
  built_by: Chase Ohlson
  built_by_url: https://chaseohlson.com
- title: LaunchDarkly
  url: https://launchdarkly.com/
  main_url: https://launchdarkly.com/
  description: >
    LaunchDarkly is the feature management platform that software teams use to build better software, faster.
  categories:
    - Technology
    - Marketing
  built_by: LaunchDarkly
  built_by_url: https://launchdarkly.com/
  featured: false
- title: Arpit Goyal
  url: https://arpitgoyal.com
  main_url: https://arpitgoyal.com
  source_url: https://github.com/92arpitgoyal/ag-blog
  description: >
    Blog and portfolio website of a Front-end Developer turned Product Manager.
  categories:
    - Blog
    - Portfolio
    - Technology
    - User Experience
  built_by: Arpit Goyal
  built_by_url: https://twitter.com/_arpitgoyal
  featured: false
- title: Portfolio of Cole Townsend
  url: https://twnsnd.co
  main_url: https://twnsnd.co
  description: Portfolio of Cole Townsend, Product Designer
  categories:
    - Portfolio
    - User Experience
    - Web Development
    - Design
  built_by: Cole Townsend
  built_by_url: https://twitter.com/twnsndco
- title: Jana Desomer
  url: https://www.janadesomer.be/
  main_url: https://www.janadesomer.be/
  description: >
    I'm Jana, a digital product designer with coding skills, based in Belgium
  categories:
    - Portfolio
  built_by: Jana Desomer Designer/Developer
  built_by_url: https://www.janadesomer.be/
  featured: false
- title: Carbon8 Regenerative Agriculture
  url: https://www.carbon8.org.au/
  main_url: https://www.carbon8.org.au/
  description: >
    Carbon8 is a Not for Profit charity that supports Aussie farmers to transition to regenerative agriculture practices and rebuild the carbon (organic matter) in their soil from 1% to 8%.
  categories:
    - Nonprofit
    - E-commerce
  built_by: Little & Big
  built_by_url: https://www.littleandbig.com.au/
  featured: false
- title: Reactgo blog
  url: https://reactgo.com/
  main_url: https://reactgo.com/
  description: >
    It provides tutorials & articles about modern open source web technologies such as react,vuejs and gatsby.
  categories:
    - Blog
    - Education
    - Programming
    - Web Development
  built_by: Sai gowtham
  built_by_url: https://twitter.com/saigowthamr
  featured: false
- title: City Springs
  url: https://citysprings.com/
  main_url: https://citysprings.com/
  description: >
    Sandy Springs is a city built on creative thinking and determination. They captured a bold vision for a unified platform to bring together new and existing information systems. To get there, the Sandy Springs communications team partnered with Mediacurrent on a new Drupal 8 decoupled platform architecture with a Gatsbyjs front end to power both the City Springs website and its digital signage network. Now, the Sandy Springs team can create content once and publish it everywhere.
  categories:
    - Community
    - Government
  built_by: Mediacurrent
  built_by_url: https://www.mediacurrent.com
  featured: false
- title: Behalf
  url: https://www.behalf.no/
  main_url: https://www.behalf.no/
  description: >
    Behalf is Norwegian based digital design agency.
  categories:
    - Agency
    - Portfolio
    - Business
    - Consulting
    - Design
    - Design System
    - Marketing
    - Web Development
    - User Experience
  built_by: Behalf
  built_by_url: https://www.behalf.no/
  featured: false
- title: Saxenhammer & Co.
  url: https://saxenhammer-co.com/
  main_url: https://saxenhammer-co.com/
  description: >
    Saxenhammer & Co. is a leading boutique investment bank in Continental Europe. The firm’s strong track record is comprised of the execution of 200 successful transactions across all major industries.
  categories:
    - Consulting
    - Finance
    - Business
  built_by: Axel Fuhrmann
  built_by_url: https://axelfuhrmann.com/
  featured: false
- title: UltronEle
  url: http://ultronele.com
  main_url: https://runbytech.github.io/ueofcweb/
  source_url: https://github.com/runbytech/ueofcweb
  description: >
    UltronEle is a light, fast, simple yet interesting serverless e-learning CMS based on GatsbyJS. It aims to provide a easy-use product for tutors, teachers, instructors from all kinks of fields with near-zero efforts to setup their own authoring tool and content publish website.
  categories:
    - Education
    - Consulting
    - Landing Page
    - Web Development
    - Open Source
    - Learning
  built_by: RunbyTech
  built_by_url: http://runbytech.co
  featured: false
- title: Nick Selvaggio
  url: https://nickgs.com/
  main_url: https://nickgs.com/
  description: >
    The personal website of Nick Selvaggio. Long Island based web developer, teacher, and technologist.
  categories:
    - Consulting
    - Programming
    - Web Development
  featured: false
- title: Free & Open Source Gatsby Themes by LekoArts
  main_url: https://themes.lekoarts.de
  url: https://themes.lekoarts.de
  source_url: https://github.com/LekoArts/gatsby-themes/tree/master/www
  built_by: LekoArts
  built_by_url: https://github.com/LekoArts
  description: >-
    Get high-quality and customizable Gatsby themes to quickly bootstrap your website! Choose from many professionally created and impressive designs with a wide variety of features and customization options. Use Gatsby Themes to take your project to the next level and let you and your customers take advantage of the many benefits Gatsby has to offer.
  categories:
    - Open Source
    - Directory
    - Marketing
    - Landing Page
  featured: false
- title: Lars Roettig
  url: https://larsroettig.dev/
  main_url: https://larsroettig.dev/
  description: >
    Lars Roettig is a Magento Maintainer and e-commerce specialist. On his Blog, he writes Software Architecture and Magento Development.
  categories:
    - Portfolio
    - Blog
    - Programming
    - Community
    - Open Source
    - E-commerce
  built_by: Lars Roettig
  built_by_url: https://larsroettig.dev/
  featured: false
- title: Cade Kynaston
  url: https://cade.codes
  main_url: https://cade.codes
  source_url: https://github.com/cadekynaston/gatsby-portfolio
  description: >
    Cade Kynaston's Portfolio
  categories:
    - Portfolio
  built_by: Cade Kynaston
  built_by_url: https://github.com/cadekynaston
  featured: false
- title: Growable Meetups
  url: https://www.growable.io/
  main_url: https://www.growable.io/
  description: >
    Growable - Events to Accelerate your career in Tech. Made with <3 with Gatsby, React & Netlify by Talent Point in London.
  categories:
    - Event
    - Technology
    - Education
    - Community
    - Conference
  built_by: Talent Point
  built_by_url: https://github.com/talent-point/
  featured: false
- title: Fantastic Metropolis
  main_url: https://fantasticmetropolis.com
  url: https://fantasticmetropolis.com
  description: >
    Fantastic Metropolis ran between 2001 and 2006, highlighting the potential of literary science fiction and fantasy.
  categories:
    - Entertainment
  built_by: Luis Rodrigues
  built_by_url: https://goblindegook.com
  featured: false
- title: Simon Koelewijn
  main_url: https://simonkoelewijn.nl
  url: https://simonkoelewijn.nl
  description: >
    Personal blog of Simon Koelewijn, where he blogs about UX, analytics and web development (in Dutch). Made awesome and fast by using Gatsby 2.x (naturally) and gratefully using Netlify and Netlify CMS.
  categories:
    - Freelance
    - Blog
    - Web Development
    - User Experience
  built_by: Simon Koelewijn
  built_by_url: https://simonkoelewijn.nl
  featured: false
- title: Frankly Steve
  url: https://www.franklysteve.com/
  main_url: https://www.franklysteve.com/
  description: >
    Wedding photography with all the hugs, tears, kisses, smiles, laughter, banter, kids up trees, friends in hedges.
  categories:
    - Photography
    - Portfolio
  built_by: Little & Big
  built_by_url: https://www.littleandbig.com.au/
  featured: false
- title: Eventos orellana
  description: >-
    We are a company dedicated to providing personalized and professional advice
    for the elaboration and coordination of social and business events.
  main_url: https://eventosorellana.com/
  url: https://eventosorellana.com/
  featured: false
  categories:
    - Gallery
  built_by: Ramón Chancay
  built_by_url: https://ramonchancay.me/
- title: DIA Supermercados
  main_url: https://dia.com.br
  url: https://dia.com.br
  description: >-
    Brazilian retailer subsidiary, with more than 1,100 stores in Brazil, focusing on low prices and exclusive DIA Products.
  categories:
    - Business
  built_by: CloudDog
  built_by_url: https://clouddog.com.br
  featured: false
- title: AntdSite
  main_url: https://antdsite.yvescoding.org
  url: https://antdsite.yvescoding.org
  description: >-
    A static docs generator based on Ant Design and GatsbyJs.
  categories:
    - Documentation
  built_by: Yves Wang
  built_by_url: https://antdsite.yvescoding.org
- title: AntV
  main_url: https://antv.vision
  url: https://antv.vision
  description: >-
    AntV is a new generation of data visualization technique from Ant Financial
  categories:
    - Documentation
  built_by: afc163
  built_by_url: https://github.com/afc163
- title: Fourpost
  url: https://www.fourpost.com
  main_url: https://www.fourpost.com
  description: >
    Fourpost is a shopping destination for today’s family that combines the best brands and experiences under one roof.
  categories:
    - Marketing
  built_by: Fourpost
  built_by_url: https://github.com/fourpost
  featured: false
- title: ReactStudy Blog
  url: https://elated-lewin-51cf0d.netlify.com
  main_url: https://elated-lewin-51cf0d.netlify.com
  description: >
    Belong to your own blog by gatsby
  categories:
    - Blog
  built_by: 97thjingba
  built_by_url: https://github.com/97thjingba
  featured: false
- title: George
  main_url: https://kind-mestorf-5a2bc0.netlify.com
  url: https://kind-mestorf-5a2bc0.netlify.com
  description: >
    shiny new web built with Gatsby
  categories:
    - Blog
    - Portfolio
    - Gallery
    - Landing Page
    - Design
    - Web Development
    - Open Source
    - Science
  built_by: George Davituri
  featured: false

- title: CEO amp
  main_url: https://www.ceoamp.com
  url: https://www.ceoamp.com
  description: >
    CEO amp is an executive training programme to amplify a CEO's voice in the media. This site was built with Gatsby v2, Styled-Components, TypeScript and React Spring.
  categories:
    - Consulting
    - Entrepreneurship
    - Marketing
    - Landing Page
  built_by: Jacob Herper
  built_by_url: https://herper.io
  featured: false
- title: QuantumBlack
  main_url: https://www.quantumblack.com/
  url: https://www.quantumblack.com/
  description: >
    We help companies use data to make distinctive, sustainable and significant improvements to their performance.
  categories:
    - Technology
    - Consulting
    - Data
    - Design
  built_by: Richard Westenra
  built_by_url: https://www.richardwestenra.com/
  featured: false
- title: Coffeeshop Creative
  url: https://www.coffeeshopcreative.ca
  main_url: https://www.coffeeshopcreative.ca
  description: >
    Marketing site for a Toronto web design and videography studio.
  categories:
    - Marketing
    - Agency
    - Design
    - Video
    - Web Development
  built_by: Michael Uloth
  built_by_url: https://www.michaeluloth.com
  featured: false
- title: Daily Hacker News
  url: https://dailyhn.com
  main_url: https://dailyhn.com
  description: >
    Daily Hacker News presents the top five stories from Hacker News daily.
  categories:
    - Entertainment
    - Design
    - Web Development
    - Technology
    - Science
  built_by: Joeri Smits
  built_by_url: https://joeri.dev
  featured: false
- title: Grüne Dresden
  main_url: https://ltw19dresden.de
  url: https://ltw19dresden.de
  description: >
    This site was built for the Green Party in Germany (Bündnis 90/Die Grünen) for their local election in Dresden, Saxony. The site was built with Gatsby v2 and Styled-Components.
  categories:
    - Government
    - Nonprofit
  built_by: Jacob Herper
  built_by_url: https://herper.io
- title: Mill3 Studio
  main_url: https://mill3.studio/en/
  url: https://mill3.studio/en/
  description: >
    Our agency specializes in the analysis, strategy and development of digital products.
  categories:
    - Agency
    - Portfolio
  built_by: Mill3
  built_by_url: https://mill3.studio/en/
  featured: false
- title: Zellement
  main_url: https://www.zellement.com
  url: https://www.zellement.com
  description: >
    Online portfolio of Dan Farrow from Nottingham, UK.
  categories:
    - Portfolio
  built_by: Zellement
  built_by_url: https://www.zellement.com
  featured: false
- title: Fullstack HQ
  url: https://fullstackhq.com/
  main_url: https://fullstackhq.com/
  description: >
    Get immediate access to a battle-tested team of designers and developers on a pay-as-you-go monthly subscription.
  categories:
    - Agency
    - Consulting
    - Freelance
    - Marketing
    - Portfolio
    - Web Development
    - App
    - Business
    - Design
    - JavaScript
    - Technology
    - User Experience
    - Web Development
    - E-commerce
    - WordPress
  built_by: Fullstack HQ
  built_by_url: https://fullstackhq.com/
  featured: false
- title: Cantas
  main_url: https://www.cantas.co.jp
  url: https://www.cantas.co.jp
  description: >
    Cantas is digital marketing company in Japan.
  categories:
    - Business
    - Agency
  built_by: Cantas
  built_by_url: https://www.cantas.co.jp
  featured: false
- title: Sheringham Shantymen
  main_url: https://www.shantymen.com/
  url: https://www.shantymen.com/
  description: >
    The Sheringham Shantymen are a sea shanty singing group that raise money for the RNLI in the UK.
  categories:
    - Music
    - Community
    - Entertainment
    - Nonprofit
  built_by: Zellement
  built_by_url: https://www.zellement.com/
  featured: false
- title: WP Spark
  main_url: https://wpspark.io/
  url: https://wpspark.io/
  description: >
    Create blazing fast website with WordPress and our Gatsby themes.
  categories:
    - Agency
    - Community
    - Blog
    - WordPress
  built_by: wpspark
  built_by_url: https://wpspark.io/
- title: Ronald Langeveld
  description: >
    Ronald Langeveld's blog and Web Development portfolio website.
  main_url: https://www.ronaldlangeveld.com
  url: https://www.ronaldlangeveld.com
  categories:
    - Blog
    - Web Development
    - Freelance
    - Portfolio
    - Consulting
  featured: false
- title: Golfonaut
  description: >
    Golfonaut - Golf application for Apple Watch
  main_url: https://golfonaut.io
  url: https://golfonaut.io
  categories:
    - App
    - Sports
  featured: false
- title: Anton Sten - UX Lead/Design
  url: https://www.antonsten.com
  main_url: https://www.antonsten.com
  description: Anton Sten leads UX for design-driven companies.
  categories:
    - User Experience
    - Blog
    - Freelance
    - Portfolio
    - Consulting
    - Agency
    - Design
  featured: false
- title: Rashmi AP - Front-end Developer
  main_url: http://rashmiap.me
  url: http://rashmiap.me
  featured: false
  description: >
    Rashmi AP's Personal Portfolio Website
  source_url: https://github.com/rashmiap/personal-website-react
  categories:
    - Portfolio
    - Open Source
  built_by: Rashmi AP
  built_by_url: http://rashmiap.me
- title: OpenSourceRepos - Blogs for open source repositories
  main_url: https://opensourcerepos.com
  url: https://opensourcerepos.com
  featured: false
  description: >
    Open Source Repos is a blog site for explaining the architecture, code-walkthrough and key takeways for the GitHub repository. Out main aim to is to help more developers contribute to open source projects.
  source_url: https://github.com/opensourcerepos/blogs
  categories:
    - Open Source
    - Design
    - Design System
    - Blog
  built_by: OpenSourceRepos Team
  built_by_url: https://opensourcerepos.com
- title: Sheelah Brennan - Front-End/UX Engineer
  main_url: https://sheelahb.com
  url: https://sheelahb.com
  featured: false
  description: >
    Sheelah Brennan's web development blog
  categories:
    - Blog
    - Web Development
    - Design
    - Freelance
    - Portfolio
  built_by: Sheelah Brennan
- title: Delinx.Digital - Web and Mobile Development Agency based in Sofia, Bulgaria
  main_url: https://delinx.digital
  url: https://delinx.digital/solutions
  description: >
    Delinx.digital is a software development oriented digital agency based in Sofia, Bulgaria. We develop bespoke software solutions using  WordPress, WooCommerce, Shopify, e-commerce, React.js, Node.js, PHP, Laravel and many other technologies.
  categories:
    - Agency
    - Web Development
    - Design
    - E-commerce
    - WordPress
  featured: false
- title: Cameron Nuckols - Articles, Book Notes, and More
  main_url: https://nucks.co
  url: https://nucks.co
  description: >
    This site hosts all of Cameron Nuckols's writing on entrepreneurship, startups, money, fitness, self-education, and self-improvement.
  categories:
    - Blog
    - Entrepreneurship
    - Business
    - Productivity
    - Technology
    - Marketing
  featured: false
- title: Hayato KAJIYAMA - Portfolio
  main_url: https://hyakt.dev
  url: https://hyakt.dev
  source_url: https://github.com/hyakt/hyakt.github.io
  featured: false
  categories:
    - Portfolio
- title: Skirtcraft - Unisex Skirts with Large Pockets
  main_url: https://skirtcraft.com
  url: https://skirtcraft.com/products
  source_url: https://github.com/jqrn/skirtcraft-web
  description: >
    Skirtcraft sells unisex skirts with large pockets, made in the USA. Site built with TypeScript and styled-components, with Tumblr-sourced blog posts.
  categories:
    - E-commerce
    - Blog
  built_by: Joe Quarion
  built_by_url: https://github.com/jqrn
  featured: false
- title: Vermarc Sport
  main_url: https://www.vermarcsport.com/
  url: https://www.vermarcsport.com/
  description: >
    Vermarc Sport offers a wide range of cycle clothing, cycling jerseys, bib shorts, rain gear and accessories, as well for the summer, the mid-season (autumn / spring) and the winter.
  categories:
    - E-commerce
  built_by: BrikL
  built_by_url: https://github.com/Brikl
- title: Cole Ruche
  main_url: https://coleruche.com
  url: https://coleruche.com
  source_url: https://github.com/kingingcole/myblog
  description: >
    The personal website and blog for Emeruche "Cole" Ikenna, front-end web developer from Nigeria.
  categories:
    - Blog
    - Portfolio
  built_by: Emeruche "Cole" Ikenna
  built_by_url: https://twitter.com/cole_ruche
  featured: false
- title: Abhith Rajan - Coder, Blogger, Biker, Full Stack Developer
  main_url: https://www.abhith.net/
  url: https://www.abhith.net/
  source_url: https://github.com/Abhith/abhith.net
  description: >
    abhith.net is a portfolio website of Abhith Rajan, a full stack developer. Sharing blog posts, recommended videos, developer stories and services with the world through this site.
  categories:
    - Portfolio
    - Blog
    - Programming
    - Open Source
    - Technology
  built_by: Abhith Rajan
  built_by_url: https://github.com/Abhith
  featured: false
- title: Mr & Mrs Wilkinson
  url: https://thewilkinsons.netlify.com/
  main_url: https://thewilkinsons.netlify.com/
  source_url: https://github.com/davemullenjnr/the-wilkinsons
  description: >
    A one-page wedding photography showcase using Gatsby Image and featuring a lovely hero and intro section.
  categories:
    - Photography
  built_by: Dave Mullen Jnr
  built_by_url: https://davemullenjnr.co.uk
  featured: false
- title: Gopesh Gopinath - Full Stack JavaScript Developer
  url: https://www.gopeshgopinath.com
  main_url: https://www.gopeshgopinath.com
  source_url: https://github.com/GopeshMedayil/gopeshgopinath.com
  description: >
    Gopesh Gopinath's Personal Portfolio Website
  categories:
    - Portfolio
    - Open Source
  built_by: Gopesh Gopinath
  built_by_url: https://www.gopeshgopinath.com
  featured: false
- title: Misael Taveras - FrontEnd Developer
  url: https://taverasmisael.com
  main_url: https://taverasmisael.com
  source_url: https://github.com/taverasmisael/taverasmisael
  description: >
    Personal site and blogging about learning FrontEnd web development in spanish.
  categories:
    - Portfolio
    - Open Source
    - Blog
    - JavaScript
    - Web Development
  built_by: Misael Taveras
  built_by_url: https://taverasmisael.com
  featured: false
- title: Le Reacteur
  url: https://www.lereacteur.io/
  main_url: https://www.lereacteur.io/
  description: >
    Le Reacteur is the first coding bootcamp dedicated to web and mobile apps development (iOS/Android). We offer intensive sessions to train students in a short time (10 weeks). Our goal is to pass on to our students in less than 3 months what they would have learned in 2 years. To achieve this ambitious challenge, our training is based on learning JavaScript (Node.js, Express, ReactJS, React Native).
  categories:
    - JavaScript
    - Learning
    - Mobile Development
    - Web Development
  built_by: Farid Safi
  built_by_url: https://twitter.com/FaridSafi
  featured: false
- title: Cinch
  url: https://www.cinch.co.uk
  main_url: https://www.cinch.co.uk
  description: >
    Cinch is a hub for car supermarkets and dealers to show off their stock. The site only lists second-hand cars that are seven years old or younger, with less than 70,000 miles on the clock.
  categories:
    - Entrepreneurship
    - Business
  built_by: Somo
  built_by_url: https://www.somoglobal.com
  featured: false
- title: Recetas El Universo
  description: >-
    Recipes and videos with the best of Ecuadorian cuisine.
    Collectable recipes from Diario El Universo.
  main_url: https://recetas-eu.netlify.com/
  url: https://recetas-eu.netlify.com/
  featured: false
  categories:
    - Blog
    - WordPress
    - Food
  built_by: Ramón Chancay
  built_by_url: https://ramonchancay.me/
- title: Third and Grove
  url: https://www.thirdandgrove.com
  main_url: https://www.thirdandgrove.com
  source_url: https://github.com/thirdandgrove/tagd8_gatsby
  description: >
    A digital agency slaying the mundane one pixel at a time.
  categories:
    - Agency
    - Marketing
    - Open Source
    - Technology
  built_by: Third and Grove
  built_by_url: https://www.thirdandgrove.com
  featured: false
- title: Le Bikini
  url: https://lebikini.com
  main_url: https://lebikini.com
  description: >
    New website for Toulouse's most iconic concert hall.
  categories:
    - Music
  built_by: Antoine Rousseau
  built_by_url: https://antoine.rousseau.im
  featured: false
- title: Jimmy Truong's Portfolio
  url: https://jimmytruong.ca
  main_url: https://jimmytruong.ca
  description: >
    This porfolio is a complication of all projects done during my time at BCIT D3 (Digital Design and Development) program and after graduation.
  categories:
    - Portfolio
    - Web Development
  built_by: Jimmy Truong
  built_by_url: https://jimmytruong.ca
  featured: false
- title: Quick Stop Nicaragua
  main_url: https://quickstopnicaragua.com
  url: https://quickstopnicaragua.com
  description: >
    Convenience Store Website
  categories:
    - Food
  built_by: Gerald Martinez
  built_by_url: https://twitter.com/GeraldM_92
  featured: false
- title: XIEL
  main_url: https://xiel.dev
  url: https://xiel.dev
  source_url: https://github.com/xiel/xiel
  description: >
    I'm a freelance front-end developer from Berlin who creates digital experiences that everyone likes to use.
  categories:
    - Portfolio
    - Blog
  built_by: Felix Leupold
  built_by_url: https://twitter.com/xiel
  featured: false
- title: Nicaragua Best Guides
  main_url: https://www.nicaraguasbestguides.com
  url: https://www.nicaraguasbestguides.com
  description: >
    Full-Service Tour Operator and Destination Management Company (DMC)
  categories:
    - Agency
    - Travel
  built_by: Gerald Martinez
  built_by_url: https://twitter.com/GeraldM_92
  featured: false
- title: Thoughts and Stuff
  main_url: http://thoughtsandstuff.com
  url: http://thoughtsandstuff.com
  source_url: https://github.com/robmarshall/gatsby-tns
  description: >
    A simple easy to read blog. Minimalistic, focusing on content over branding. Includes RSS feed.
  categories:
    - Accessibility
    - Blog
    - WordPress
  built_by: Robert Marshall
  built_by_url: https://robertmarshall.dev
  featured: false
- title: Tracli
  url: https://tracli.rootvan.com/
  main_url: https://tracli.rootvan.com/
  source_url: https://github.com/ridvankaradag/tracli-landing
  description: >
    A command line app that tracks your time
  categories:
    - Productivity
    - Technology
    - Landing Page
  built_by: Ridvan Karadag
  built_by_url: http://www.rootvan.com
  featured: false
- title: spon.io
  url: https://www.spon.io
  main_url: https://www.spon.io
  source_url: https://github.com/magicspon/spon.io
  description: >
    Portfolio for frontend web developer, based in Bristol UK
  categories:
    - Portfolio
  built_by: Dave Stockley
  built_by_url: https://www.spon.io
  featured: false
- title: BBS
  url: https://big-boss-studio.com
  main_url: https://big-boss-studio.com
  description: >
    For 11 years, we help great brands in their digital transformation, offering all our expertise for their needs. Technical consulting, UX, design, technical integration and maintenance.
  categories:
    - Agency
    - JavaScript
    - Web Development
  built_by: BBS
  built_by_url: https://big-boss-studio.com
  featured: false
- title: Appes - Meant to evolve
  main_url: https://appes.co
  url: https://appes.co
  description: >
    Appes is all about apps and evolution. We help companies to build mobile and
    web products.
  categories:
    - Agency
    - Mobile Development
    - Web Development
    - Technology
  built_by: Appes
  built_by_url: https://appes.co
  featured: false
- title: Intern
  url: https://intern.imedadel.me
  main_url: https://intern.imedadel.me
  description: >
    Intern is a job board for getting internships in tech, design, marketing, and more. It's built entirely with Gatsby.
  categories:
    - Directory
    - Technology
  built_by: Imed Adel
  built_by_url: https://imedadel.me
  featured: false
- title: Global Citizen Foundation
  main_url: https://www.globalcitizenfoundation.org
  url: https://www.globalcitizenfoundation.org
  description: >
    In the digital economy, we are Global Citizens and the currency is Personal Data
  categories:
    - Nonprofit
  built_by: The Delta Studio
  built_by_url: https://www.thedelta.io
  featured: false
- title: GatsbyFinds
  main_url: https://gatsbyfinds.netlify.com
  url: https://gatsbyfinds.netlify.com
  description: >
    GatsbyFinds is a website built ontop of Gatsby v2 by providing developers with a showcase of all the latest projects made with the beloved GatsbyJS.
  categories:
    - Portfolio
    - Gallery
  built_by: Bvlktech
  built_by_url: https://twitter.com/bvlktech
  featured: false
- title: AFEX Commodities Exchange
  main_url: https://afexnigeria.com
  url: https://afexnigeria.com
  description: >
    AFEX Nigeria strives to transform Nigerian agriculture by creating more bargaining power to smallholder farmers, access to information, and secure storage.
  categories:
    - Blog
    - Business
    - Finance
    - Food
    - WordPress
  built_by: Mayowa Falade
  built_by_url: http://mayowafalade.com
  featured: false
- title: VIA Data
  main_url: https://viadata.io
  url: https://viadata.io
  description: >
    The future of data management
  categories:
    - Data
  built_by: The Delta Studio
  built_by_url: https://www.thedelta.io
  featured: false
- title: Front End Day Event Website
  main_url: https://frontend-day.com/
  url: https://frontend-day.com/
  description: >
    Performant landing page for a front end workshops recurring event / conference.
  categories:
    - Event
    - Conference
    - Web Development
    - Technology
  built_by: Pagepro
  built_by_url: https://pagepro.co
  featured: false
- title: Mutual
  main_url: https://www.madebymutual.com
  url: https://www.madebymutual.com
  description: >
    Mutual is a web design and development agency. Our new website is powered by Gatsby and Craft CMS.
  categories:
    - Blog
    - Portfolio
    - Agency
    - Design
    - Web Development
  built_by: Mutual
  built_by_url: https://twitter.com/madebymutual
  featured: false
- title: Surge 3
  main_url: https://surge3.com
  url: https://surge3.com/
  description: >
    We’re Surge 3 - a premier web development agency. Our company centers around the principles of quality, speed, and service! We are founded using the latest in web technologies and are dedicated to using those exact tools to help our customers achieve their goals.
  categories:
    - Portfolio
    - Blog
    - Agency
    - Web Development
    - Marketing
  built_by: Dillon Browne
  built_by_url: https://dillonbrowne.com
- title: Adaltas
  main_url: https://www.adaltas.com
  url: https://www.adaltas.com
  description: >
    Adaltas is a team of consultants with a focus on Open Source, Big Data and Cloud Computing based in France, Canada and Morocco.
  categories:
    - Consulting
    - Data
    - Design System
    - Programming
    - Learning
  built_by: Adaltas
  built_by_url: https://www.adaltas.com
- title: Themis Attorneys
  main_url: https://themis-attorneys.com
  url: https://themis-attorneys.com
  description: >
    Themis Attorneys is Chennai based lawyers. Their new complete website is made using Gatsby.
  categories:
    - Agency
    - Consulting
    - Portfolio
    - Law
  built_by: Merbin J Anselm
  built_by_url: https://anselm.in
- title: Runlet
  main_url: https://runlet.app
  url: https://runlet.app
  source_url: https://github.com/runletapp/runlet
  description: >
    Runlet is a cloud-based job manager that offers device synchronization and reliable message delivery in a network of connected devices even after connectivity issues. Available for ARM, Linux, Mac and Windows.
  categories:
    - App
    - Landing Page
    - Productivity
    - Technology
  built_by: Vandré Leal
  built_by_url: https://vandreleal.github.io
  featured: false
- title: tiaan.dev
  main_url: https://tiaan.dev
  url: https://tiaan.dev
  featured: false
  categories:
    - Blog
    - Portfolio
    - Web Development
- title: Praveen Bisht
  main_url: https://www.prvnbist.com/
  url: https://www.prvnbist.com/
  source_url: https://github.com/prvnbist/portfolio
  categories:
    - Portfolio
    - Blog
  built_by: Praveen Bisht
  built_by_url: https://www.prvnbist.com/
  featured: false
- title: Jeff Mills The Outer Limits x NTS Radio
  url: https://www.nts.live/projects/jeff-mills-the-outer-limits/
  main_url: https://www.nts.live/projects/jeff-mills-the-outer-limits/
  source_url: https://github.com/ntslive/the-outer-limits
  description: >
    NTS Radio created a minisite for Jeff Mills' 6 part radio series The Outer Limits, including original music production and imagery curated from the NASA online image archive.
  categories:
    - Music
    - Gallery
    - Science
    - Entertainment
  built_by: NTS Radio
  built_by_url: https://www.nts.live
  featured: false
- title: BALAJIRAO676
  main_url: https://thebalajiraoecommerce.netlify.com/
  url: https://thebalajiraoecommerce.netlify.com/
  featured: false
  categories:
    - Blog
    - E-commerce
    - Web Development
- title: Mentimeter
  url: https://www.mentimeter.com/
  main_url: https://www.mentimeter.com/
  categories:
    - Business
  featured: false
- title: HYFN
  url: https://hyfn.com/
  main_url: https://hyfn.com/
  categories:
    - Business
  featured: false
- title: Mozilla India
  main_url: https://mozillaindia.org/
  url: https://mozillaindia.org/
  categories:
    - Open Source
  featured: false
- title: Primer Labs
  main_url: https://www.primerlabs.io
  url: https://www.primerlabs.io
  featured: false
  categories:
    - Education
    - Learning
- title: AJ on Purr-fect Solutions
  url: https://ajonp.com
  main_url: https://ajonp.com
  description: >
    A Community of developers, creating resources for all to use!
  categories:
    - Education
    - Learning
    - Programming
    - Web Development
    - API
    - Blog
    - SEO
  built_by: AJonP
  built_by_url: http://ajonp.com/authors/alex-patterson
- title: blog.kwst.site
  main_url: https://blog.kwst.site
  url: https://blog.kwst.site
  description: A blog of frontend engineer working in Fukuoka
  source_url: https://github.com/SatoshiKawabata/blog
  featured: false
  categories:
    - Blog
    - Technology
    - Web Development
    - JavaScript
- title: Run Leeds
  main_url: http://www.runleeds.co.uk
  url: http://www.runleeds.co.uk
  description: >
    Community running site based in Leeds,UK. Aiming to support those going through a life crisis.
  categories:
    - Accessibility
    - Blog
    - Community
    - Nonprofit
    - Sports
    - WordPress
  built_by: Robert Marshall
  built_by_url: https://www.robertmarshall.dev
- title: Arvind Kumar
  main_url: https://arvind.io
  url: https://arvind.io
  source_url: https://github.com/EnKrypt/arvind.io
  built_by: Arvind Kumar
  built_by_url: https://arvind.io/
  description: >
    A blog about writing code, making music and studying the skies.
  featured: false
  categories:
    - Blog
    - Music
    - Technology
- title: GlobalMoney
  url: https://global24.ua
  main_url: https://global24.ua
  description: >
    Provide payment solution for SMB, eWallet GlobalMoney
  categories:
    - Business
    - Finance
    - Technology
  built_by: NodeArt
  built_by_url: https://NodeArt.io
- title: Women's and Girls' Emergency Centre
  url: https://www.wagec.org.au/
  main_url: https://www.wagec.org.au/
  description: >
    Specialist homelessness service for women and families escaping domestic violence. Based in Redfern, Sydney, Australia.
  categories:
    - Nonprofit
    - Community
    - E-commerce
  built_by: Little & Big
  built_by_url: https://www.littleandbig.com.au/
  featured: false
- title: Guus van de Wal | Drupal Front-end specialist
  url: https://guusvandewal.nl
  main_url: https://guusvandewal.nl
  description: >
    Decoupled portfolio site for guusvandewal.nl, a Drupal and ReactJS front-end developer and designer.
  categories:
    - Open Source
    - Web Development
    - Design
    - Blog
    - Freelance
  built_by: Guus van de Wal
  featured: false
- title: Pixelize Web Design Gold Coast | Web Design and SEO
  url: https://www.pixelize.com.au/
  main_url: https://www.pixelize.com.au/
  description: >
    Pixelize is a tight knit group of professional web developers, graphic designers, and content creators that work together to create high performing, blazing fast, beautiful websites with a strong focus on SEO.
  categories:
    - Agency
    - Web Development
    - Marketing
    - SEO
    - Design
    - Portfolio
    - Blog
  built_by: Pixelize
  built_by_url: https://www.pixelize.com.au
  featured: false
- title: VS Code GitHub Stats
  url: https://vscode-github-stats.netlify.com
  main_url: https://vscode-github-stats.netlify.com
  source_url: https://github.com/lannonbr/vscode-github-stats/
  description: >
    Statistics Dashboard for VS Code GitHub repository
  categories:
    - Data
  built_by: Benjamin Lannon
  built_by_url: https://lannonbr.com
  featured: false
- title: MetaProjection
  main_url: https://www.metaprojection.ca
  url: https://www.metaprojection.ca
  source_url: https://github.com/rosslh/metaprojection
  description: >
    MetaProjection is a website that aggregates multiple Canadian federal electoral projections in order to provide an overview of how the election is playing out, both federally and by district.
  categories:
    - Government
    - Data
    - Open Source
  built_by: Ross Hill
  built_by_url: https://rosshill.ca
  featured: false
- title: Tamarisc VC
  url: https://www.tamarisc.vc
  main_url: https://www.tamarisc.vc
  description: >
    Tamarisc invests in and helps build companies that improve the human habitat through innovating at the intersection of real estate, health, and technology.
  categories:
    - Business
    - Technology
  built_by: Peter Hironaka
  built_by_url: https://peterhironaka.com
  featured: false
- title: Up Your A11y
  url: https://www.upyoura11y.com/
  main_url: https://www.upyoura11y.com/
  source_url: https://www.upyoura11y.com/
  description: >
    A web accessibility toolkit with a React focus, Up Your A11y is a resource for front-end developers to find useful information on how to make your sites more accessible. The topics covered have a React bias, but the principles in each apply to all web development, so please don't be put off if you don't work with React specifically!
  categories:
    - Accessibility
    - Blog
    - Programming
    - JavaScript
    - User Experience
    - Web Development
  built_by: Suzanne Aitchison
  built_by_url: https://twitter.com/s_aitchison
  featured: false
- title: Roman Kravets
  description: >
    Portfolio of Roman Kravets. Web Developer, HTML & CSS Coder.
  main_url: https://romkravets.netlify.com/
  url: https://romkravets.netlify.com/
  categories:
    - Portfolio
    - Open Source
    - Web Development
    - Blog
  built_by: Roman Kravets
  built_by_url: https://github.com/romkravets/dev-page
  featured: false
- title: Phil Tietjen Portfolio
  url: https://www.philtietjen.dev/
  main_url: https://www.philtietjen.dev/
  source_url: https://github.com/Phizzard/phil-portfolio
  description: >
    Portfolio of Phil Tietjen using Gatsby, TailwindCSS, and Emotion/styled
  categories:
    - Portfolio
    - Open Source
    - Web Development
  built_by: Phil Tietjen
  built_by_url: https://github.com/Phizzard
  featured: false
- title: Gatsby Bomb
  description: >
    A fan made version of the website Giantbomb, fully static and powered by Gatsby JS and the GiantBomb API.
  main_url: https://gatsbybomb.netlify.com
  url: https://gatsbybomb.netlify.com
  categories:
    - App
    - Entertainment
    - Media
    - Video
  built_by: Phil Tietjen
  built_by_url: https://github.com/Phizzard
  featured: false
- title: Divyanshu Maithani
  main_url: https://divyanshu013.dev
  url: https://divyanshu013.dev
  source_url: https://github.com/divyanshu013/blog
  description: >
    Personal blog of Divyanshu Maithani. Life, music, code and things in between...
  categories:
    - Blog
    - JavaScript
    - Open Source
    - Music
    - Programming
    - Technology
    - Web Development
  built_by: Divyanshu Maithani
  built_by_url: https://twitter.com/divyanshu013
- title: TFE Energy
  main_url: https://www.tfe.energy
  url: https://www.tfe.energy
  source_url: https://gitlab.com/marcfehrmedia/2019-07-03-tfe-energy
  description: >
    TFE Energy believes in the future. Their new website is programmed with Gatsby, Scrollmagic, Contentful, Cloudify.
  categories:
    - Technology
    - Consulting
    - Video
    - Business
  built_by: Marc Fehr
  built_by_url: https://www.marcfehr.ch
- title: AtomBuild
  url: https://atombuild.github.io/
  main_url: https://atombuild.github.io/
  source_url: https://github.com/AtomBuild/atombuild.github.io
  description: >
    Landing page for the AtomBuild project, offering a curation of Atom packages associated with the project.
  categories:
    - Directory
    - Landing Page
    - Open Source
    - Programming
    - Technology
  built_by: Kepler Sticka-Jones
  built_by_url: https://keplersj.com/
  featured: false
- title: Josh Pensky
  main_url: https://joshpensky.com
  url: https://joshpensky.com
  description: >
    Josh Pensky is an interactive developer based in Boston. He designs and builds refreshing web experiences, packed to the punch with delightful interactions.
  categories:
    - Portfolio
    - Web Development
    - Design
    - SEO
  built_by: Josh Pensky
  built_by_url: https://github.com/joshpensky
  featured: false
- title: AtomLinter
  url: https://atomlinter.github.io/
  main_url: https://atomlinter.github.io/
  source_url: https://github.com/AtomLinter/atomlinter.github.io
  description: >
    Landing page for the AtomLinter project, offering a curation of Atom packages associated with the project.
  categories:
    - Directory
    - Landing Page
    - Open Source
    - Programming
    - Technology
  built_by: Kepler Sticka-Jones
  built_by_url: https://keplersj.com/
  featured: false
- title: Dashbouquet
  url: https://dashbouquet.com/
  main_url: https://dashbouquet.com/
  categories:
    - Agency
    - Blog
    - Business
    - Mobile Development
    - Portfolio
    - Web Development
  built_by: Dashbouquet team
  featured: false
- title: rathes.me
  url: https://rathes.me/
  main_url: https://rathes.me/
  source_url: https://github.com/rathesDot/rathes.me
  description: >
    The Portfolio Website of Rathes Sachchithananthan
  categories:
    - Blog
    - Portfolio
    - Web Development
  built_by: Rathes Sachchithananthan
  built_by_url: https://rathes.me/
- title: viviGuides - Your travel guides
  url: https://vivitravels.com/en/guides/
  main_url: https://vivitravels.com/en/guides/
  description: >
    viviGuides is viviTravels' blog: here you will find travel tips, useful information about the cities and the best guides for your next vacation.
  categories:
    - Travel
    - Blog
  built_by: Kframe Interactive SA
  built_by_url: https://kframeinteractive.com/
  featured: false
- title: KNC Blog
  main_url: https://nagakonada.com
  url: https://nagakonada.com/
  description: >
    Nagakonada is my blogging and portfolio site where I list my projects, experience, capabilities and the blog mostly talks about technical and personal writings.
  categories:
    - Blog
    - Web Development
    - Portfolio
  built_by: Konada, Naga Chaitanya
  built_by_url: https://github.com/ChaituKNag
  featured: false
- title: Vishal Nakum
  url: https://nakum.tech/
  main_url: https://nakum.tech/
  source_url: https://github.com/vishalnakum011/contentful
  description: >
    Portfolio of Vishal Nakum. Made with Gatsby, Contentful. Deployed on Netlify.
  categories:
    - Portfolio
    - Blog
  built_by: Amol Tangade
  built_by_url: https://amoltangade.me/
- title: Sagar Hani Portfolio
  url: http://sagarhani.in/
  main_url: http://sagarhani.in/
  source_url: https://github.com/sagarhani
  description: >
    Sagar Hani is a Software Developer & an Open Source Enthusiast. He blogs about JavaScript, Open Source and his Life experiences.
  categories:
    - Portfolio
    - Blog
    - Web Development
    - Open Source
    - Technology
    - Programming
    - JavaScript
  built_by: Sagar Hani
  built_by_url: http://sagarhani.in/about
- title: Arturo Alviar's Portfolio
  main_url: https://arturoalviar.com
  url: https://arturoalviar.com
  source_url: https://github.com/arturoalviar/portfolio
  categories:
    - Portfolio
    - Open Source
    - Web Development
  built_by: Arturo Alviar
  built_by_url: https://github.com/arturoalviar
  featured: false
- title: Pearly
  url: https://www.pearlyplan.com
  main_url: https://www.pearlyplan.com
  description: >
    Dental Membership Growth Platform
  categories:
    - Technology
    - Healthcare
    - App
  built_by: Sean Emmer and Jeff Cole
- title: MarceloNM
  url: https://marcelonm.com
  main_url: https://marcelonm.com
  description: >
    Personal landing page and blog for MarceloNM, a frontend developer based in Brazil.
  categories:
    - Blog
    - JavaScript
    - Landing Page
    - Programming
    - Web Development
  built_by: Marcelo Nascimento Menezes
  built_by_url: https://github.com/mrcelo
  featured: false
- title: Open Source Galaxy
  main_url: https://www.opensourcegalaxy.com
  url: https://www.opensourcegalaxy.com
  description: >
    Explore the Open Source Galaxy and help other earthlings by contributing to open source.
  categories:
    - Open Source
    - Programming
    - Web Development
  built_by: Justin Juno
  built_by_url: https://www.justinjuno.dev
  featured: false
- title: enBonnet Blog
  url: https://enbonnet.me/
  main_url: https://enbonnet.me/
  source_url: https://github.com/enbonnet
  description: >
    Hola, este es mi sitio personal, estare escribiendo sobre JavaScript, Frontend y Tecnologia que utilice en mi dia a dia.
  categories:
    - Portfolio
    - Blog
    - Web Development
    - Technology
    - Programming
    - JavaScript
  built_by: Ender Bonnet
  built_by_url: https://enbonnet.me/
- title: Edenspiekermann
  url: https://www.edenspiekermann.com/eu/
  main_url: https://www.edenspiekermann.com/eu/
  description: >
    Hello. We are Edenspiekermann, an independent global creative agency.
  categories:
    - Featured
    - Agency
    - Design
    - Portfolio
  featured: true
- title: IBM Design
  url: https://www.ibm.com/design/
  main_url: https://www.ibm.com/design/
  description: >
    At IBM, our design philosophy is to help guide people so they can do their best work. Our human-centered design practices help us deliver on that goal.
  categories:
    - Featured
    - Design
    - Technology
    - Web Development
  built_by: IBM
  featured: true
- title: We Do Plugins
  url: https://wedoplugins.com
  main_url: https://wedoplugins.com
  description: >
    Free & premium WordPress plugins development studio from Wroclaw, Poland.
  categories:
    - Portfolio
    - Agency
    - Open Source
    - Web Development
  built_by: We Do Plugins
  built_by_url: https://wedoplugins.com
- title: Mevish Aslam, business coach
  url: https://mevishaslam.com/
  main_url: https://mevishaslam.com/
  description: >
    Mevish Aslam helps women build a life they love and coaches women to launch and grow businesses.
  categories:
    - Business
    - Consulting
    - Entrepreneurship
    - Freelance
    - Marketing
    - Portfolio
  built_by: Rou Hun Fan
  built_by_url: https://flowen.me
  featured: false
- title: Principles of wealth
  url: https://principlesofwealth.net
  main_url: https://principlesofwealth.net
  source_url: https://github.com/flowen/principlesofwealth
  description: >
    Principles of wealth. How to get rich without being lucky, a summary of Naval Ravikant's tweets and podcast.`
  categories:
    - Business
    - Consulting
    - Education
    - Entrepreneurship
    - Finance
    - Learning
    - Marketing
    - Media
    - Nonprofit
    - Productivity
    - Science
  built_by: Rou Hun Fan
  built_by_url: https://flowen.me
  featured: false
- title: Problem studio
  url: https://problem.studio
  main_url: https://problem.studio
  description: >
    Problem Studio creates unique and fun web experiences. Our enemy is "boring" if ya know what we mean: overused WordPress templates, the top 10 shopify templates, copy of a copy of a copy of a copy. We love to support design and marketing agencies and help realize their creations into a digital product. `
  categories:
    - Agency
    - Business
    - Consulting
    - Design
    - Education
    - Entrepreneurship
    - Freelance
    - Landing Page
    - Marketing
    - Media
    - Portfolio
    - Productivity
    - Web Development
  built_by: Rou Hun Fan & Sander Visser
  built_by_url: https://flowen.me
- title: North X South
  main_url: https://northxsouth.co
  url: https://northxsouth.co
  description: >
    We work with small businesses and non-profits to develop their brands, build an online identity, create stellar designs, and give a voice to their causes.
  categories:
    - Agency
    - Consulting
    - Business
    - Design
    - Web Development
  built_by: North X South
  built_by_url: https://northxsouth.co
- title: Plenty of Fish
  main_url: https://www.pof.com/
  url: https://pof.com
  description: >
    Plenty of Fish is one of the world's largest dating platforms.
  categories:
    - Community
  featured: true
- title: Bitcoin
  main_url: https://www.bitcoin.com/
  url: https://bitcoin.com
  description: >
    One of the largest crypto-currency platforms in the world.
  categories:
    - Technology
    - Finance
  featured: true
- title: Frame.io
  main_url: https://www.frame.io/
  url: https://frame.io
  description: >
    Frame.io is a cloud-based video collaboration platform that allows its users to easily work on media projects together
  categories:
    - Technology
    - Entertainment
    - Media
  featured: true
- title: Sainsbury’s Homepage
  main_url: https://www.sainsburys.co.uk/
  url: https://www.sainsburys.co.uk
  description: >
    Sainsbury’s is an almost 150 year old supermarket chain in the United Kingdom.
  categories:
    - E-commerce
    - Food
  featured: true
- title: Haxzie, Portfolio and Blog
  url: https://haxzie.com/
  main_url: https://haxzie.com/
  source_url: https://github.com/haxzie/haxzie.com
  description: >
    Haxzie.com is the portfolio and personal blog of Musthaq Ahamad, UX Engineer and Visual Designer
  categories:
    - Blog
    - Portfolio
  built_by: Musthaq Ahamad
  built_by_url: https://haxzie.com
  featured: false
- title: GBT
  url: https://yangmuzi.com/
  main_url: https://yangmuzi.com/
  source_url: https://github.com/yangnianbing/blog-by-gatsby
  description: >
    It is a basic Gatsby site project
  categories:
    - Blog
    - Portfolio
  built_by: yangnianbing
  featured: false
- title: Robin Wieruch's Blog
  url: https://www.robinwieruch.de/
  main_url: https://www.robinwieruch.de/
  categories:
    - Blog
    - Education
  featured: false
- title: Roger Ramos Development Journal
  url: https://rogerramos.me/
  main_url: https://rogerramos.me/
  source_url: https://github.com/rogerramosme/rogerramos.me/
  description: >
    Personal development journal made with Netlify CMS
  categories:
    - Blog
  built_by: Roger Ramos
  built_by_url: https://rogerramos.me/
  featured: false
- title: Global Adviser Alpha
  main_url: https://globaladviseralpha.com
  url: https://globaladviseralpha.com
  description: >
    Lead by David Haintz, Global Adviser Alpha transforms advice business into world class firms.
  categories:
    - Business
    - Blog
    - Finance
  built_by: Handsome Creative
  built_by_url: https://www.hellohandsome.com.au
  featured: false
- title: Alcamine
  url: https://alcamine.com/
  main_url: https://alcamine.com/
  description: >
    Never apply to another job online and receive tons of tech jobs in your inbox everyday — all while keeping your information private.
  categories:
    - Blog
    - Technology
  built_by: Caldera Digital
  built_by_url: https://www.calderadigital.com/
  featured: false
- title: Caldera Digital
  url: https://www.calderadigital.com/
  main_url: https://www.calderadigital.com/
  source_url: https://github.com/caldera-digital/platform
  description: >
    Caldera is a product and application development agency that uses innovative technology to bring your vision, brand, and identity to life through user centered design.
  categories:
    - Blog
    - User Experience
    - Consulting
  built_by: Caldera Digital
  built_by_url: https://www.calderadigital.com/
  featured: false
- title: Keycodes
  url: https://www.keycodes.dev
  main_url: https://www.keycodes.dev
  source_url: https://github.com/justinjunodev/keycodes.dev
  description: >
    A developer resource for getting keyboard key codes.
  categories:
    - Programming
    - Productivity
    - Open Source
    - Web Development
  built_by: Justin Juno
  built_by_url: https://www.justinjuno.dev
  featured: false
- title: Utah Pumpkins
  url: https://www.utahpumpkins.com/
  main_url: https://www.utahpumpkins.com/
  source_url: https://github.com/cadekynaston/utah-pumpkins
  description: >
    An awesome pumpkin gallery built using Gatsby and Contentful.
  categories:
    - Gallery
    - Blog
    - Photography
  built_by: Cade Kynaston
  built_by_url: https://cade.codes
- title: diff001a's blog
  main_url: https://diff001a.netlify.com/
  url: https://diff001a.netlify.com/
  description: >
    This is diff001a's blog which contains blogs related to programming.
  categories:
    - Blog
  built_by: diff001a
- title: Rockwong Blog
  main_url: http://rockwong.com/blog/
  url: http://rockwong.com/blog/
  description: >
    Rockwong is a technical blog containing content related to various web technologies.
  categories:
    - Technology
    - Education
    - Blog
- title: RegexGuide
  main_url: https://regex.guide
  url: https://regex.guide/playground
  source_url: https://github.com/pacdiv/regex.guide
  description: >
    The easiest way to learn regular expressions! The RegexGuide is a playground helping developers to discover regular expressions. Trying it is adopting regular expressions!
  categories:
    - App
    - Education
    - JavaScript
    - Nonprofit
    - Open Source
    - Programming
    - Technology
    - Web Development
  built_by: Loïc J.
  built_by_url: https://growthnotes.dev
- title: re:store
  url: https://www.visitrestore.com
  main_url: https://www.visitrestore.com
  description: >
    This is your chance to discover, connect, and shop beyond your feed and get to know the who, how, and why behind your favorite products.
  categories:
    - Marketing
  built_by: The Couch
  built_by_url: https://thecouch.nyc
  featured: false
- title: Bululu Eventos
  url: https://bululueventos.cl/
  main_url: https://bululueventos.cl/
  source_url: https://github.com/enBonnet/bululu-front
  description: >
    Sitio de organizadores de eventos
  categories:
    - Marketing
  built_by: Ender Bonnet
  built_by_url: https://enbonnet.me/
- title: MyPrograming Steps
  main_url: https://mysteps.netlify.com/
  url: https://mysteps.netlify.com/
  description: >
    FrontEnd Tutorial Information
  featured: false
  categories:
    - Blog
    - Portfolio
  source_url: https://github.com/IoT-Arduino/Gatsby-MySteps
  built_by: Maruo
  built_by_url: https://twitter.com/DengenT
- title: Brent Runs Marathons
  main_url: https://www.brentrunsmarathons.com/
  url: https://www.brentrunsmarathons.com/
  description: >
    Brent Runs Marathons is about the training and race experience for the Comrades Ultra Marathon
  categories:
    - Blog
  built_by: Brent Ingram
  built_by_url: https://www.brentjingram.com/
  featured: false
- title: Pedro LaTorre
  main_url: https://www.pedrolatorre.com/
  url: https://www.pedrolatorre.com/
  source_url: https://github.com/bingr001/pedro-latorre-site
  description: >
    A really awesome website built for the motivational speaker Pedro LaTorre
  categories:
    - Blog
  built_by: Brent Ingram
  built_by_url: https://www.brentjingram.com/
  featured: false
- title: Veryben
  main_url: https://veryben.com/
  url: https://veryben.com/
  description: >
    be water my friend
  categories:
    - Blog
  built_by: anikijiang
  built_by_url: https://twitter.com/anikijiang
  featured: false
- title: kentarom's portfolio
  main_url: https://kentarom.com/
  url: https://kentarom.com/
  source_url: https://github.com/kentaro-m/portfolio-gatsby
  description: >
    The portfolio of kentarom, frontend developer. This site shows recent activities about him.
  categories:
    - Portfolio
    - Technology
    - Web Development
  built_by: kentarom
  built_by_url: https://twitter.com/_kentaro_m
  featured: false
- title: MotionThat
  main_url: https://motionthat.com.au
  url: https://motionthat.com.au
  description: >
    MotionThat was created to fill a void in Tabletop Product shooting, whereby the need for consistency, repetition and flexibility was required to eliminate the many variables and inaccuracies that slow the filming process down.
  categories:
    - Entertainment
    - Food
    - Media
    - Gallery
  built_by: Handsome Creative
  built_by_url: https://www.hellohandsome.com.au
  featured: false
- title: TEN ALPHAS
  main_url: https://tenalphas.com.au
  url: https://tenalphas.com.au
  description: >
    TEN ALPHAS is a content production company based in Sydney and Wollongong, telling stories through moving image and beautiful design.
  categories:
    - Media
    - Entertainment
    - Video
  built_by: Handsome Creative
  built_by_url: https://www.hellohandsome.com.au
  featured: false
- title: SalesGP
  main_url: https://salesgp.io
  url: https://salesgp.io
  description: >
    SalesGP is a specialist Sales and Operations partner offering expert skill-sets and decades of experience to companies entering the Australia, NZ (ANZ) and South East Asian (SEA) markets.
  categories:
    - Business
    - Marketing
    - Consulting
  built_by: Handsome Creative
  built_by_url: https://www.hellohandsome.com.au
  featured: false
- title: Source Separation Systems
  main_url: https://sourceseparationsystems.com.au
  url: https://sourceseparationsystems.com.au
  description: >
    Innovative waste diversion products, designed to connect Australians to a more sustainable world.
  categories:
    - Business
  built_by: Handsome Creative
  built_by_url: https://www.hellohandsome.com.au
- title: Fuzzy String Matching
  main_url: https://fuzzy-string-matching.netlify.com
  url: https://fuzzy-string-matching.netlify.com
  source_url: https://github.com/jdemieville/fuzzyStringMatching
  description: >
    This site is built to assess the performance of various approximate string matching algorithms aka fuzzy string searching.
  categories:
    - JavaScript
    - Learning
    - Programming
  built_by: Jennifer Demieville
  built_by_url: https://demieville-codes.herokuapp.com/portfolio
  featured: false
- title: Open Techiz
  main_url: https://www.opentechiz.com/
  url: https://www.opentechiz.com/
  featured: false
  description: >
    An agile software development company in Vietnam, providing wide range service from e-commerce development, mobile development, automation testing and cloud deployment with kubernets
  categories:
    - Web Development
    - Mobile Development
    - Technology
  built_by: Open Techiz
  built_by_url: https://www.opentechiz.com/
- title: Leave Me Alone
  url: https://leavemealone.app
  main_url: https://leavemealone.app
  description: >
    Leave Me Alone helps you unsubscribe from unwanted emails easily. It's built with Gatsby v2.
  categories:
    - Landing Page
    - Productivity
  built_by: James Ivings
  built_by_url: https://squarecat.io
  featured: false
- title: Oberion
  main_url: https://oberion.io
  url: https://oberion.io
  description: >
    Oberion analyzes your gaming library and gives you personal recommendations based on what you play
  categories:
    - Entertainment
    - Media
  built_by: Thomas Uta
  built_by_url: https://twitter.com/ThomasJanUta
  featured: false
- title: Yoseph.tech
  main_url: https://www.yoseph.tech
  url: https://www.yoseph.tech/compilers
  source_url: https://github.com/radding/yoseph.tech_gatsby
  description: >
    Yoseph.tech is a personal blog centered around technology and software engineering
  categories:
    - Technology
    - Web Development
    - Open Source
  built_by: Yoseph Radding
  built_by_url: https://github.com/radding
  featured: false
- title: Really Fast Sites
  url: https://reallyfastsites.com
  main_url: https://reallyfastsites.com
  description: >
    Really Fast Sites showcases websites that have a speed score of 85 or higher on Google's Page Speed Insights for both mobile and desktop, along with some of the platforms and technologies those sites use.
  categories:
    - Web Development
    - Programming
  built_by: Peter Brady
  built_by_url: https://www.peterbrady.co.uk
  featured: false
- title: Mieke Frouws
  url: https://www.miekefrouws.nl
  main_url: https://www.miekefrouws.nl
  description: >
    Mieke Frouws is a freelance primary and secondary school theatre teacher based in the Netherlands.
  categories:
    - Freelance
    - Education
  built_by: Laurens Kling
  built_by_url: https://www.goedideemedia.nl
  featured: false
- title: Paul de Vries
  url: https://pauldevries1972.nl
  main_url: https://pauldevries1972.nl
  description: >
    Paul de Vries is founder of #DCDW and Spokesperson for Marktplaats Automotive (eBay) - Making the online automotive better!
  categories:
    - Blog
    - Business
    - Consulting
  built_by: Laurens Kling
  built_by_url: https://www.goedideemedia.nl
  featured: false
- title: The Fabulous Lifestyles 不藏私旅行煮藝
  url: https://thefabulouslifestyles.com/
  main_url: https://thefabulouslifestyles.com/
  description: >
    The Fabulous Lifestyles features content about travel and food. It offers practical travel advice that covers trip planning, logistics, and reviews on destination, resort & hotel...etc. Besides travelling, there are step-by-step homemade gourmet recipes that will appeal to everyone's taste buds.
  categories:
    - Blog
    - Food
    - Travel
  built_by: Kevin C Chen
  built_by_url: https://www.linkedin.com/in/kevincychen/
- title: Salexa - Estetica Venezolana
  url: https://peluqueriavenezolana.cl/
  main_url: https://peluqueriavenezolana.cl/
  source_url: https://github.com/enbonnet/salexa-front
  description: >
    Venezuelan beauty and hairdressing salon in Chile
  categories:
    - Marketing
    - Business
  built_by: Ender Bonnet
  built_by_url: https://enbonnet.me/
- title: Akshay Thakur's Portfolio
  main_url: https://akshaythakur.me
  url: https://akshaythakur.me
  categories:
    - Portfolio
    - Web Development
  built_by: Akshay Thakur
  built_by_url: https://akshaythakur.me
- title: Binaria
  description: >
    Digital product connecting technics & creativity.
  main_url: https://binaria.com/en/
  url: https://binaria.com/en/
  categories:
    - Web Development
    - Agency
    - Technology
    - App
    - Consulting
    - User Experience
  built_by: Binaria
  built_by_url: https://binaria.com/
- title: Quema Labs
  url: https://quemalabs.com/
  main_url: https://quemalabs.com/
  description: >
    WordPress themes for these modern times
  categories:
    - Blog
    - Web Development
    - WordPress
    - Portfolio
  built_by: Nico Andrade
  built_by_url: https://nicoandrade.com/
- title: Century 21 Financial
  url: https://century21financial.co.nz/
  main_url: https://century21financial.co.nz/
  description: Website for Century 21's mortgage broker and insurance broker business in New Zealand.
  categories:
    - Real Estate
    - Finance
    - Business
  built_by: Shannon Smith
  built_by_url: https://www.powerboard.co.nz/clients
  featured: false
- title: Base Backpackers
  url: https://www.stayatbase.com/
  main_url: https://www.stayatbase.com/
  description: Base Backpackers is one of Australasia's biggest youth adventure tourism brands. They are super stoked to have one of the fastest websites in the tourism industry.
  categories:
    - Travel
    - Business
  built_by: Shannon Smith
  built_by_url: https://www.powerboard.co.nz/clients
  featured: false
- title: Wealthsimple
  url: https://www.wealthsimple.com/
  main_url: https://www.wealthsimple.com/en-us/
  description: >
    The simple way to grow your money like the world's most sophisticated investors. Zero-maintenance portfolios, expert advisors and low fees.
  categories:
    - App
    - Business
    - Finance
  featured: false
- title: To Be Created
  description: >
    tbc is a London based styling agency that champions a modernised minimal aesthetic for both personal clients and brands.
  main_url: https://to-be-created.com
  url: https://to-be-created.com
  categories:
    - Web Development
    - Agency
    - Portfolio
    - Freelance
  built_by: Sam Goddard
  built_by_url: https://samgoddard.dev/
- title: Kosmos Platform
  main_url: https://kosmosplatform.com
  url: https://kosmosplatform.com
  description: >
    Explore the Kosmos - A new world is here, where every clinician now has the ability to improve cardiothoracic and abdominal assessment, in just a few minutes.
  categories:
    - Marketing
    - Science
    - Video
    - Landing Page
    - Healthcare
    - Technology
  built_by: Bryce Benson via Turnstyle Studio
  built_by_url: https://github.com/brycebenson
- title: B-Engaged
  url: https://b-engaged.se/
  main_url: https://b-engaged.se/
  description: >
    B-Engaged gives a clear picture of the organization and helps you implement the measures that makes difference for the employees. The results of our employee surveys are easily transformed into concrete improvement measures using AI technology.
  categories:
    - Business
    - Human Resources
  featured: false
- title: Rollbar
  url: https://rollbar.com/
  main_url: https://rollbar.com/
  description: >
    Rollbar automates error monitoring and triaging, so developers can fix errors that matter within minutes, and build software quickly and painlessly.
  categories:
    - Programming
    - Web Development
  featured: false
- title: EQX
  url: https://digitalexperience.equinox.com/
  main_url: https://digitalexperience.equinox.com/
  description: >
    The Equinox app, personalized to unlock your full potential.
  categories:
    - Sports
    - App
  featured: false
- title: WagWalking
  url: https://wagwalking.com/
  main_url: https://wagwalking.com/
  description: >
    Paws on the move
  categories:
    - App
  featured: false
- title: FirstBorn
  url: https://www.firstborn.com/
  main_url: https://www.firstborn.com/
  description: >
    We shape modern brands for a connected future.
  categories:
    - Agency
    - Design
- title: Pix4D
  url: https://www.pix4d.com
  main_url: https://www.pix4d.com
  description: >
    A unique suite of photogrammetry software for drone mapping. Capture images with our app, process on desktop or cloud and create maps and 3D models.
  categories:
    - Business
    - Productivity
    - Technology
  featured: false
- title: Bakken & Bæck
  url: https://bakkenbaeck.com
  main_url: https://bakkenbaeck.com
  description: >
    We’re Bakken & Bæck, a digital studio based in Oslo, Bonn and Amsterdam. Ambitious companies call us when they need an experienced team that can transform interesting ideas into powerful products.
  categories:
    - Agency
    - Design
    - Technology
  featured: false
- title: Figma Config
  url: https://config.figma.com/
  main_url: https://config.figma.com/
  description: A one-day conference where Figma users come together to learn from each other.
  categories:
    - Conference
    - Design
    - Event
    - Community
    - Learning
  built_by: Corey Ward
  built_by_url: http://www.coreyward.me/
  featured: false
- title: Anurag Hazra's Portfolio
  url: https://anuraghazra.github.io/
  main_url: https://anuraghazra.github.io/
  source_url: https://github.com/anuraghazra/anuraghazra.github.io
  description: >
    Anurag Hazra's portfolio & personal blog, Creative FrontEnd web developer from india.
  categories:
    - Portfolio
    - Blog
    - Open Source
    - JavaScript
  built_by: Anurag Hazra
  built_by_url: https://github.com/anuraghazra
- title: VeganWorks
  url: https://veganworks.com/
  main_url: https://veganworks.com/
  description: We make delicious vegan snack boxes.
  categories:
    - Food
- title: codesundar
  url: https://codesundar.com
  main_url: https://codesundar.com
  description: >
    Learn PhoneGap, Ionic, Flutter
  categories:
    - Education
    - Technology
    - Web Development
    - Blog
  built_by: codesundar
  built_by_url: https://codesundar.com
  featured: false
- title: Nordic Microfinance Initiative
  url: https://www.nmimicro.no/
  main_url: https://www.nmimicro.no/
  description: Nordic Microfinance Initiative's (NMI) vision is to contribute to the empowerment of poor people in developing countries and to the creation of jobs and wealth on a sustainable basis.
  featured: false
  categories:
    - Finance
    - Business
  built_by: Othermachines
  built_by_url: https://othermachines.com
- title: Subscribe Pro Documentation
  url: https://docs.subscribepro.com/
  main_url: https://docs.subscribepro.com/
  description: >
    Subscribe Pro is a subscription commerce solution that enables brands to quickly add subscription commerce models such as box, subscribe-and-save, autoship and similar to their existing e-commerce websites.
  categories:
    - Documentation
    - E-commerce
    - API
    - Technology
    - Web Development
  built_by: Subscribe Pro
  built_by_url: https://www.subscribepro.com/
- title: Software.com
  main_url: https://www.software.com
  url: https://www.software.com
  description: Our data platform helps developers learn from their data, increase productivity, and code smarter.
  categories:
    - Data
    - Productivity
    - Programming
  built_by: Brett Stevens, Joshua Cheng, Geoff Stevens
  built_by_url: https://github.com/swdotcom/
  featured: false
- title: WTL Studio Website Builder
  main_url: https://wtlstudio.com/
  url: https://wtlstudio.com/
  description: >
    Cloud-based, SEO focused website builder - helping local businesses and startups reach audiences faster.
  featured: false
  categories:
    - E-commerce
    - SEO
    - Business
- title: ToolsDB
  main_url: https://toolsdb.dev
  url: https://toolsdb.dev
  description: List of tools for better software development.
  featured: false
  categories:
    - Technology
    - Web Development
    - Programming
    - Productivity
- title: Eastman Strings
  url: https://www.eastmanstrings.com
  main_url: https://www.eastmanstrings.com
  description: >
    Site was built using GatsbyJS, Cosmic CMS, and Netlify.
  categories:
    - Business
    - Music
  built_by: Tekhaus
  built_by_url: https://www.tekha.us
  featured: false
- title: Lesley Lai
  main_url: https://lesleylai.info
  url: https://lesleylai.info
  source_url: https://github.com/LesleyLai/blog
  description: >
    lesleylai.info is the personal website of Lesley Lai, where he talks mainly about C++ and Computer Graphics.
  categories:
    - Blog
    - Open Source
    - Portfolio
    - Programming
    - Technology
  built_by: Lesley Lai
  built_by_url: https://github.com/LesleyLai
  featured: false
- title: Whipstitch Webwork
  url: https://www.whipstitchwebwork.com
  main_url: https://www.whipstitchwebwork.com
  description: >
    Websites for smart people.
  categories:
    - Agency
    - Web Development
  built_by: Matthew Russell
  featured: false
- title: Vandré Leal
  main_url: https://vandreleal.github.io
  url: https://vandreleal.github.io
  source_url: https://github.com/vandreleal/vandreleal.github.io
  description: >
    Portfolio of Vandré Leal.
  categories:
    - Portfolio
    - Web Development
  built_by: Vandré Leal
  built_by_url: https://vandreleal.github.io
  featured: false
- title: Tarokenlog
  url: https://taroken.dev/
  main_url: https://taroken.dev/
  description: >
    Blog and Gallery
  categories:
    - Blog
    - Portfolio
    - Web Development
    - Photography
  built_by: Kentaro Koga
  built_by_url: https://twitter.com/kentaro_koga
  featured: false
- title: OwlyPixel Blog
  main_url: https://owlypixel.com
  url: https://owlypixel.com
  description: >
    Notes and tutorials on coding, web development, design and other stuff.
  categories:
    - Web Development
    - Blog
    - Education
  built_by: Owlypixel
  built_by_url: https://twitter.com/owlypixel
  featured: false
- title: talkoverflow
  main_url: https://talkoverflow.com
  url: https://talkoverflow.com
  description: Blog on software engineering built with Gatsby themes and theme-ui
  categories:
    - Blog
    - Web Development
    - Technology
  built_by: Patryk Jeziorowski
  built_by_url: https://twitter.com/pjeziorowski
- title: HISTORYTalks
  main_url: https://www.history-talks.com/
  url: https://www.history-talks.com/
  description: Built using Gatsby, JSS and Contentful
  categories:
    - Conference
    - Media
  built_by: A+E Networks
  built_by_url: https://www.aenetworks.com/
- title: HISTORYCon
  main_url: https://www.historycon.com/
  url: https://www.historycon.com/
  description: Built using Gatsby, JSS and Contentful
  categories:
    - Conference
    - Media
  built_by: A+E Networks
  built_by_url: https://www.aenetworks.com/
- title: Kölliker Immobilien
  url: https://koelliker-immobilien.ch/
  main_url: https://koelliker-immobilien.ch/
  description: >
    Built using Gatsby, Netlify and Contentful
  categories:
    - Real Estate
    - Marketing
  built_by: Matthias Gemperli
  built_by_url: https://matthiasgemperli.ch
- title: Lessmess Agency website
  url: https://lessmess.agency/
  main_url: https://lessmess.agency/
  description: >
    Website of Lessmess Agency
  categories:
    - Agency
    - Web Development
  built_by: Ilya Lesik
  built_by_url: https://github.com/ilyalesik
- title: Ezekiel Ekunola Portfolio
  main_url: http://ezekielekunola.com/
  url: http://ezekielekunola.com/
  description: Built using Gatsby, Styled-Components
  categories:
    - Web Development
    - Portfolio
  built_by: Ezekiel Ekunola
  built_by_url: https://github.com/easybuoy/
  featured: false
- title: Gearbox Development
  main_url: https://gearboxbuilt.com
  url: https://gearboxbuilt.com/?no-load-in
  description: >
    Gearbox is a performance website development & optimization company based out of Canada. Built using Gatsby/WordPress.
  categories:
    - Agency
    - Web Development
    - WordPress
    - Portfolio
    - Programming
    - Technology
    - Business
  built_by: Gearbox Development
  built_by_url: https://gearboxbuilt.com
  featured: false
- title: UXWorks
  main_url: https://uxworks.org
  url: https://uxworks.org
  description: Built with Gatsby, Netlify and Markdown
  categories:
    - Web Development
    - Blog
  built_by: Amrish Kushwaha
  built_by_url: https://github.com/isamrish
  featured: false
- title: Jarod Peachey
  main_url: https://jarodpeachey.netlify.com
  url: https://jarodpeachey.netlify.com
  source_url: https://github.com/jarodpeachey/portfolio
  description: >
    Jarod Peachey is a front-end developer focused on building modern and fast websites for everyone.
  categories:
    - Blog
    - JavaScript
    - Mobile Development
    - Portfolio
  built_by: Jarod Peachey
  built_by_url: https://github.com/jarodpeachey
  featured: false
- title: Thomas Maximini
  main_url: https://www.thomasmaximini.com/
  url: https://www.thomasmaximini.com/
  source_url: https://github.com/tmaximini/maxi.io
  description: >
    Thomas Maximini is a full stack web developer from Germany
  categories:
    - Blog
    - JavaScript
    - Photography
    - Portfolio
    - Web Development
  built_by: Thomas Maximini
  built_by_url: https://github.com/tmaximini
  featured: false
- title: Aretha Iskandar
  main_url: https://arethaiskandar.com/
  url: https://arethaiskandar.com/
  source_url: https://github.com/tmaximini/arethaiskandar.com
  description: >
    Aretha Iskandar is a Jazz and Soul Singer / Songwriter from Paris
  categories:
    - Music
  built_by: Thomas Maximini
  built_by_url: https://github.com/tmaximini
  featured: false
- title: Harshil Shah
  url: https://harshil.net
  main_url: https://harshil.net
  description: >
    Harshil Shah is an iOS engineer from Mumbai, India
  categories:
    - Blog
    - Mobile Development
  built_by: Harshil Shah
  built_by_url: https://twitter.com/_HarshilShah
  featured: false
- title: Code Examples
  url: https://codeexamples.dev/
  main_url: https://codeexamples.dev/
  description: >
    Examples about various programming languages like JavaScript, Python, Rust, Angular, React, Vue.js etc.
  categories:
    - Blog
    - Education
    - Programming
    - Web Development
  built_by: Sai gowtham
  built_by_url: https://twitter.com/saigowthamr
  featured: false
- title: Samir Mujanovic
  main_url: https://www.samirmujanovic.com/
  url: https://www.samirmujanovic.com/
  description: >
    I'm a Frontend Developer with 3 years of experience. I describe myself as a developer who loves coding, open-source and web platform.
  categories:
    - Portfolio
    - Web Development
    - Design
  built_by: Samir Mujanovic
  built_by_url: https://github.com/sameerrM
- title: Yearlyglot - Fluent Every Year
  url: https://www.yearlyglot.com/blog
  main_url: https://www.yearlyglot.com
  description: >
    A popular blog on languages, second language acquisition and polyglottery.
  categories:
    - Blog
    - Education
    - Learning
    - Travel
  built_by: Donovan Nagel
  built_by_url: https://www.donovannagel.com
  featured: false
- title: 8fit.com
  url: https://8fit.com/
  main_url: https://8fit.com/
  description: >
    Get personalized workouts, custom meal plans, and nutrition guidance, right in the palm of your hand. Prioritize progress over perfection with the 8fit app!
  categories:
    - App
    - Food
    - Sports
  featured: false
- title: Dispel - Remote Access for Industrial Control Systems
  url: https://dispel.io
  main_url: https://dispel.io
  description: >
    Dispel provides secure, moving target defense networks through which your teams can remotely access industrial control systems in seconds, replacing static-defense products that take 5 to 15 minutes to work through.
  categories:
    - Business
    - Technology
    - Security
  built_by: Anton Aberg
  built_by_url: https://github.com/aaaberg
  featured: false
- title: Geothermal Heat Pump DIY Project
  url: https://diyheatpump.net/
  main_url: https://diyheatpump.net/
  description: Personal project by Yuriy Logvin that demonstrates how you can switch to heating with electricity at a minimal cost. The goal here is to show that everyone can build a geothermal heat pump and start saving money.
  categories:
    - Blog
    - Education
    - Technology
  built_by: Yuriy Logvin
  built_by_url: https://powerwatcher.net
- title: Catalyst Network - Cryptocurrency
  url: https://www.cryptocatalyst.net/
  main_url: https://www.cryptocatalyst.net/
  source_url: https://github.com/n8tb1t/gatsby-starter-cryptocurrency
  description: >
    An All-in-One solution for Modern Transactions.
  categories:
    - Business
    - Technology
  built_by: n8tb1t
  built_by_url: https://github.com/n8tb1t/
  featured: false
- title: SaoBear's-Blog
  main_url: https://saobear.xyz/
  url: https://saobear.xyz/
  source_url: https://github.com/PiccoloYu/SaoBear-is-Blog
  featured: false
  categories:
    - Blog
    - Web Development
- title: Rumaan Khalander - Portfolio
  url: https://www.rumaan.me/
  main_url: https://www.rumaan.me/
  description: >
    Rumaan Khalander is a Full-Stack Dev from Bengaluru who loves to develop for mobile and web.
  categories:
    - Portfolio
  built_by: rumaan
  built_by_url: https://github.com/rumaan/
  featured: false
- title: DigiGov
  main_url: https://digigov.grnet.gr/
  url: https://digigov.grnet.gr/
  description: >
    DigiGov is an initiative for the Digital Transformation of the Greek Public Sector
  categories:
    - Government
  built_by: GRNET
  built_by_url: https://grnet.gr/
  featured: false
- title: Zeek Interactive
  main_url: https://zeek.com
  url: https://zeek.com
  description: >
    Business site for Zeek Interactive. Using WordPress as a data store via the WPGraphQL plugin.
  categories:
    - Blog
    - Web Development
    - Mobile Development
    - WordPress
    - Agency
    - Business
  built_by: Zeek Interactive
  built_by_url: https://zeek.com
  featured: false
- title: Bare Advertising & Communications
  url: https://bare.ca/
  main_url: https://bare.ca/
  description: >
    Bare is a full-service branding and production agency in Vancouver BC with deep experience in digital/traditional communications and strategy. We specialize in building headless WordPress sites with Gatsby.
  categories:
    - WordPress
    - Agency
    - Business
  built_by: Bare Advertising & Communications
  built_by_url: https://www.bare.ca/
  featured: false
- title: The Decking Superstore
  url: https://www.thedeckingsuperstore.com/
  main_url: https://www.thedeckingsuperstore.com/
  description: >
    One of Northern California's largest outdoor decking and siding providers.
  categories:
    - WordPress
    - Business
  built_by: Bare Advertising & Communications
  built_by_url: https://www.bare.ca/
  featured: false
- title: Precision Cedar Products
  url: https://www.precisioncedar.com/
  main_url: https://www.precisioncedar.com/
  description: >
    Western Red Cedar Distributor in Vancouver Canada.
  categories:
    - WordPress
    - Business
  built_by: Bare Advertising & Communications
  built_by_url: https://www.bare.ca/
  featured: false
- title: Circle Restoration
  url: https://www.circlerestoration.com/
  main_url: https://www.circlerestoration.com/
  description: >
    Restoration Services Provider in Vancouver Canada.
  categories:
    - WordPress
    - Business
  built_by: Bare Advertising & Communications
  built_by_url: https://www.bare.ca/
  featured: false
- title: ALS Rally
  url: https://www.alsrally.com/
  main_url: https://www.alsrally.com/
  description: >
    Non profit fundraiser for ALS Research.
  categories:
    - WordPress
    - Nonprofit
    - Event
  built_by: Bare Advertising & Communications
  built_by_url: https://www.bare.ca/
  featured: false
- title: Vancouver Welsh Men's Choir
  url: https://vancouverchoir.ca/
  main_url: https://vancouverchoir.ca/
  description: >
    Vancouver Welsh Men's Choir website for upcoming shows, ticket purchases and online merchandise.
  categories:
    - WordPress
    - Entertainment
    - Event
    - E-commerce
  built_by: Bare Advertising & Communications
  built_by_url: https://www.bare.ca/
  featured: false
- title: Paul Scanlon - Blog
  main_url: https://paulie.dev/
  url: https://paulie.dev/
  source_url: https://github.com/PaulieScanlon/paulie-dev-2019
  description: >
    I'm a React UI developer / UX Engineer. React, GatsbyJs, JavaScript, TypeScript/Flow, StyledComponents, Storybook, TDD (Jest/Enzyme) and a tiny bit of Node.js.
  categories:
    - Blog
    - Web Development
  built_by: Paul Scanlon
  built_by_url: http://www.pauliescanlon.io
  featured: false
- title: EF Design
  main_url: https://ef.design
  url: https://ef.design
  description: >
    Home of everything creative, digital and brand at EF.
  featured: false
  categories:
    - Marketing
    - Design
  built_by: João Matos (Global Creative Studio - Education First)
- title: Codica
  main_url: https://www.codica.com/
  url: https://www.codica.com/
  description: >
    We help startups and established brands with JAMStack, Progressive Web Apps and Marketplaces development.
  categories:
    - Agency
    - Web Development
  built_by: Codica
  built_by_url: https://www.codica.com/
- title: Bhavani Ravi's Portfolio
  url: https://bhavaniravi.com
  main_url: https://bhavaniravi.com
  description: >
    Showcase of Bhavani Ravi's skillset and blogs
  categories:
    - Blog
    - Portfolio
  built_by: Bhavani Ravi
  built_by_url: https://twitter.com/geeky_bhavani
- title: Kotoriyama
  main_url: https://kotoriyama.com/
  url: https://kotoriyama.com/
  description: >
    Japanese Indie Game Creator.
  featured: false
  categories:
    - App
    - Entertainment
    - Mobile Development
  built_by: Motoyoshi Shiine (Kotoriyama)
- title: PWA Shields
  url: https://www.pwa-shields.com
  main_url: https://www.pwa-shields.com
  source_url: https://github.com/richardtaylordawson/pwa-shields
  description: >
    Personalize your app's README with custom, fun, PWA shields in SVG
  categories:
    - Documentation
    - App
    - API
  built_by: Richard Taylor Dawson
  built_by_url: https://richardtaylordawson.com
- title: Zatsuzen
  url: https://zatsuzen.com
  main_url: https://zatsuzen.com
  description: >
    Web developer's portfolio
  categories:
    - Portfolio
  built_by: Akane
  built_by_url: https://twitter.com/akanewz
  featured: false
- title: Reeemoter
  description: >-
    Join thousands of developers from everywhere and access to job
    offers from hundreds of companies worldwide right
    at your inbox for free.
  main_url: https://reeemoter.com/
  url: https://reeemoter.com/
  featured: false
  categories:
    - Technology
    - Web Development
  built_by: Ramón Chancay
  built_by_url: https://ramonchancay.me/
- title: Ananya Neogi
  main_url: https://ananyaneogi.com
  url: https://ananyaneogi.com
  description: >
    Showcases Ananya's work as a frontend developer and comprises of a collection of written articles on web development, programming and, user experience.
  categories:
    - Portfolio
    - Blog
  built_by: Ananya Neogi
  built_by_url: https://ananyaneogi.com
- title: webman.pro
  main_url: https://webman.pro/
  url: https://webman.pro/
  description: >
    webman.pro is an awesome portfolio and technical blog where
    professional Front End engineer Dmytro Chumak shares his thoughts
    and experience to inspire other developers.
  featured: false
  categories:
    - Blog
    - Web Development
    - JavaScript
  built_by: Dmytro Chumak
  built_by_url: https://github.com/wwwebman
- title: borderless
  url: https://junhobaik.github.io
  main_url: https://junhobaik.github.io
  source_url: https://github.com/junhobaik/junhobaik.github.io/tree/develop
  description: >
    Junho Baik's Development Blog
  categories:
    - Blog
    - Web Development
  built_by: Junho Baik
  built_by_url: https://github.com/junhobaik
  featured: false
- title: React Resume Generator
  main_url: https://nimahkh.github.io/nima_habibkhoda
  url: https://nimahkh.github.io/nima_habibkhoda
  source_url: https://github.com/nimahkh/resume_generator
  description: >
    The resume generator is a project to create your own resume web page easily with Gatsby.
  categories:
    - Portfolio
  built_by: Nima Habibkhoda
  featured: false
- title: Thomas Wang's Blog
  main_url: https://www.thomaswang.io
  url: https://www.thomaswang.io
  description: >-
    Technical blog by Thomas Wang
  built_by: Thomas Wang
  built_by_url: https://github.com/thomaswang
  featured: false
  categories:
    - Blog
    - Web Development
- title: Engleezi
  main_url: https://www.myengleezi.com
  url: https://myengleezi.com/teachers/
  description: >-
    Affordable, accessible and fun, Engleezi is an English tutoring service that aims to make your child a better and more fluent English speaker. Our unique online approach gets your children learning English one-on-one from a native English teacher from the comfort of your home.
  built_by: Suleiman Mayow
  built_by_url: https://github.com/sullom101
  featured: false
  categories:
    - Education
    - Learning
    - Technology
- title: The Rebigulator
  main_url: https://www.rebigulator.org/
  source_url: https://github.com/Me4502/Rebigulator/
  url: https://rebigulator.org/
  description: A quote-based via game powered by Frinkiac
  built_by: Matthew Miller
  built_by_url: https://matthewmiller.dev/
  featured: false
  categories:
    - Open Source
    - Entertainment
    - App
- title: madewithlove
  main_url: https://madewithlove.com
  url: https://madewithlove.com
  description: >-
    We build digital products and create the teams around them. We can help with software engineering, product management, managing technical teams, audits and technical consulting.
  built_by: madewithlove
  built_by_url: https://madewithlove.com
  featured: false
  categories:
    - Web Development
    - Blog
    - Agency
    - Business
- title: Sprucehill
  url: https://sprucehill.ca/
  main_url: https://sprucehill.ca/
  description: >
    Sprucehill is a North Vancouver based custom home builder and renovator.
  categories:
    - WordPress
    - Business
  built_by: Bare Advertising & Communications
  built_by_url: https://www.bare.ca/
  featured: false
- title: Nathaniel Ryan Mathew
  url: https://nathanielmathew.me
  main_url: https://nathanielmathew.me
  source_url: https://github.com/nathanielmathew/MyPortfolio
  description: >
    A personal online Portfolio built using GatsbyJS, that showcases Achievements, Projects and Additional information.
  categories:
    - Portfolio
    - Open Source
    - Blog
  built_by: Nathaniel Ryan Mathew
  built_by_url: https://github.com/nathanielmathew
  featured: false
- title: Kanazawa.js Community Page
  main_url: https://kanazawajs.now.sh/
  url: https://kanazawajs.now.sh/
  source_url: https://github.com/kanazawa-js/community-page
  description: >
    Kanazawa.js is a local community for the JSer around Kanazawa to share knowledge about JavaScript.
  categories:
    - Community
    - Programming
    - Web Development
  built_by: Kanazawa.js
  built_by_url: https://twitter.com/knzw_js
  featured: false
- title: monica*dev
  url: https://www.aboutmonica.com/
  main_url: https://www.aboutmonica.com/
  description: >
    Personal site for Monica Powell, a software engineer who is passionate about making open-source more accessible and building community, online & offline.
  categories:
    - Web Development
    - Blog
    - Programming
    - Portfolio
  built_by: Monica Powell
  built_by_url: https://www.aboutmonica.com/
  featured: false
- title: Shivam Sinha
  url: https://www.helloshivam.com/
  main_url: https://www.helloshivam.com/
  description: >
    Portfolio of Shivam Sinha, Graphic Designer and Creative Coder based in New York.
  categories:
    - Portfolio
  built_by: Shivam Sinha
  built_by_url: https://www.helloshivam.com/
  featured: false
- title: Brianna Sharpe - Writer
  main_url: https://www.briannasharpe.com/
  url: https://www.briannasharpe.com/
  source_url: https://github.com/ehowey/briannasharpe
  description: >
    Brianna Sharpe is an Alberta, Canada based freelance writer and journalist focused on health, LGBTQ2S+, parenting, and the environment.
  categories:
    - Portfolio
    - Media
  built_by: Eric Howey
  built_by_url: https://www.erichowey.dev/
  featured: false
- title: Eric Howey Web Development
  main_url: https://www.erichowey.dev/
  url: https://www.erichowey.dev/
  source_url: https://github.com/ehowey/erichoweydev
  description: >
    Personal website and blog for Eric Howey. I am a freelance web developer based in Alberta, Canada specializing in Gatsby, React, WordPress and Theme-UI.
  categories:
    - Portfolio
    - Web Development
    - Freelance
    - Blog
  built_by: Eric Howey
  built_by_url: https://www.erichowey.dev/
- title: Solfej Chord Search
  url: https://www.solfej.io/chords
  main_url: https://www.solfej.io/chords
  description: >
    Solfej Chord Search helps you master every chord imaginable. It shows you notes, intervals, guitar and piano fingerings for 1000s of chords.
  categories:
    - Education
    - Music
  built_by: Shayan Javadi
  built_by_url: https://www.instagram.com/shawnjavadi/
- title: a+ Saúde
  url: https://www.amaissaude.com.br/
  main_url: https://www.amaissaude.com.br/
  description: >
    An even better experience in using health services.
  categories:
    - Healthcare
    - Marketing
    - Blog
  built_by: Grupo Fleury
  built_by_url: http://www.grupofleury.com.br/
  featured: false
- title: Mallikarjun Katakol Photography
  main_url: https://mallik.in
  url: https://mallik.in
  built_by: Arvind Kumar
  built_by_url: https://arvind.io/
  description: >
    Mallikarjun Katakol is an Advertising, Architecture, Editorial, Fashion and Lifestyle Photographer based in Bangalore, India.
    Shoots Corporate & Business headshots, Portfolios for Models and Actors, Documents Projects for Architects, Fashion & Interior Designers
  featured: false
  categories:
    - Gallery
    - Photography
    - Portfolio
- title: gatsby-animate-blog
  url: https://gatsby-animate-blog.luffyzh.now.sh/
  main_url: https://gatsby-animate-blog.luffyzh.now.sh/home
  source_url: https://github.com/luffyZh/gatsby-animate-blog
  description: >
    A simple && cool blog site starter kit by Gatsby.
  categories:
    - Blog
    - Open Source
    - Web Development
  built_by: luffyZh
  built_by_url: https://github.com/luffyZh
  featured: false
- title: LBI Financial
  main_url: https://lbifinancial.com/
  url: https://lbifinancial.com/
  description: >
    We help individuals and businesses with life insurance, disability, long-term care and annuities.
  categories:
    - Business
    - Consulting
    - Finance
  built_by: Pagepro
  built_by_url: https://pagepro.co
  featured: false
- title: GIS-Netzwerk
  url: https://www.gis-netzwerk.com/
  main_url: https://www.gis-netzwerk.com/
  description: >
    Multilingual (i18n) Blog with different URLs for categories, tags and posts depending on the language.
  categories:
    - Blog
    - Data
    - Technology
  built_by: Max Dietrich
  built_by_url: https://www.gis-netzwerk.com/
  featured: false
- title: Hand in Hand Preschool
  url: https://handinhand-preschool.com/
  main_url: https://handinhand-preschool.com/
  description: >
    Hand in Hand Preschool is a preschool located in Geneva, IL.
  categories:
    - Education
    - Business
  built_by: ccalamos
  built_by_url: https://github.com/ccalamos
  featured: false
- title: Krishna Gopinath
  main_url: https://krishnagopinath.me
  url: https://krishnagopinath.me
  source_url: https://github.com/krishnagopinath/website
  description: >
    Website of Krishna Gopinath, software engineer and budding teacher.
  categories:
    - Portfolio
  built_by: Krishna Gopinath
  built_by_url: https://twitter.com/krishwader
  featured: false
- title: Curology
  main_url: https://curology.com
  url: https://curology.com
  description: >
    Curology's mission is to make effective skincare accessible to everyone. We provide customized prescription skincare for our acne and anti-aging patients.
  categories:
    - Healthcare
    - Community
    - Landing Page
  built_by: Curology
  built_by_url: https://curology.com
- title: labelmake.jp
  main_url: https://labelmake.jp/
  url: https://labelmake.jp/
  description: >
    Web Application of Variable Data Printing and Blog.
  categories:
    - App
    - Data
    - Blog
  built_by: hand-dot
  built_by_url: https://twitter.com/hand_dot
  featured: false
- title: Personal website of Maarten Afink
  main_url: https://www.maarten.im/
  url: https://www.maarten.im/
  source_url: https://github.com/maartenafink/personal-website
  description: >
    Personal website of Maarten Afink, digital product designer.
  categories:
    - Portfolio
    - Open Source
    - Blog
    - Music
    - Design
- title: Adam Bowen
  main_url: https://adamcbowen.com/
  url: https://adamcbowen.com/
  source_url: https://github.com/bowenac/my-website
  description: >
    Personal website for Adam Bowen. I am a freelance web developer based in Tacoma, WA specializing in WordPress, Craft CMS, plus a lot more and recently fell in love with Gatsby.
  categories:
    - Portfolio
    - Web Development
    - Freelance
  built_by: Adam Bowen
  built_by_url: https://adamcbowen.com
  featured: false
- title: tqCoders
  main_url: https://tqcoders.com
  url: https://tqcoders.com
  description: >
    tqCoders is a software development company that focuses on the development of the most advanced websites and mobile apps. We use the most advanced technologies to make websites blazing fast, SEO-friendly and responsive for each screen resolution.
  categories:
    - Web Development
    - Mobile Development
    - SEO
    - Design
    - Programming
    - Technology
    - Business
  built_by: tqCoders
  built_by_url: https://tqcoders.com
  featured: false
- title: ErudiCAT
  main_url: https://www.erudicat.com
  url: https://www.erudicat.com
  description: >
    ErudiCAT is an educational platform created to help PMP certification candidates to prepare for the exam. There are 1k+ sample questions and PMP Exam Simulator. Upon completion, there are statistics and performance chart available. Performance reports are saved in users' accounts and may be used later to review questions. The PMP Exam Simulator has a unique feature of Time Acceleration. It makes the Mock Exam even tougher and makes training even more advanced.
  categories:
    - Education
    - Web Development
    - Learning
  built_by: tqCoders
  built_by_url: https://tqcoders.com
  featured: false
- title: Qri.io Website and Docs
  main_url: https://qri.io
  url: https://qri.io/docs
  source_url: https://github.com/qri-io/website
  description: >
    Website and Documentation for Qri, an open source version control system for datasets
  categories:
    - Open Source
    - Community
    - Data
    - Technology
  built_by: Qri, Inc.
  built_by_url: https://qri.io
  featured: false
- title: Jellypepper
  main_url: https://jellypepper.com/
  url: https://jellypepper.com/
  description: >
    Award-winning creative studio for disrupters. We design and build beautiful brands, apps, websites and videos for startups and tech companies.
  categories:
    - Portfolio
    - Agency
  built_by: Jellypepper
  built_by_url: https://jellypepper.com/
- title: Miyamado Jinja
  main_url: https://www.miyamadojinja.com
  url: https://www.miyamadojinja.com
  source_url: https://github.com/mnishiguchi/miyamadojinja
  description: >
    Miyamado Jinja is a Japanese Shinto Shrine in Yokkaichi, Mie, Japan.
  categories:
    - Nonprofit
    - Travel
  built_by: mnishiguchi
  built_by_url: https://mnishiguchi.com
  featured: false
- title: Hear This Idea
  main_url: https://hearthisidea.com
  url: https://hearthisidea.com/episodes/victoria
  source_url: https://github.com/finmoorhouse/podcast
  description: >
    A podcast showcasing new thinking from top academics.
  categories:
    - Podcast
    - Open Source
  built_by: Fin Moorhouse
  built_by_url: https://finmoorhouse.com
  featured: false
- title: Calisthenics Skills
  main_url: https://www.calisthenicsskills.com
  url: https://www.calisthenicsskills.com
  description: >
    A beautiful fitness progress tracker built on Gatsby.
  categories:
    - Sports
  built_by: Andrico Karoulla
  built_by_url: https://andri.co
  featured: false
- title: AutoloadIT
  main_url: https://autoloadit.com/
  url: https://autoloadit.com/
  description: >
    The world's leading Enterprise Automotive imaging solution
  categories:
    - Business
    - Landing Page
  built_by: Pagepro
  built_by_url: https://pagepro.co
  featured: false
- title: Tools of Golf
  main_url: https://toolsof.golf
  url: https://toolsof.golf/titleist-915-d2-driver
  description: >
    Tools of Golf is a community dedicated to golf nerds and gear heads.
  categories:
    - Sports
    - Data
    - Documentation
  built_by: Peter Hironaka
  built_by_url: https://peterhironaka.com
  featured: false
- title: sung.codes
  main_url: https://sung.codes/
  source_url: https://github.com/dance2die/sung.codes
  url: https://sung.codes/
  description: >
    Blog by Sung M. Kim (a.k.a. dance2die)
  categories:
    - Blog
    - Landing Page
  built_by: Sung M. Kim
  built_by_url: https://github.com/dance2die
  featured: false
- title: Choose Tap
  main_url: https://www.choosetap.com.au/
  url: https://www.choosetap.com.au/
  featured: false
  description: >
    Choose Tap aims to improve the health and wellbeing of communities and the environment by promoting tap water as the best choice of hydration for all Australians.
  built_by: Hardhat
  built_by_url: https://www.hardhat.com.au
  categories:
    - Nonprofit
    - Community
- title: Akash Rajpurohit
  main_url: https://akashwho.codes/
  url: https://akashwho.codes/
  description: >
    Personal portfolio website of Akash Rajpurohit made using Gatsby v2, where I  write short blogs related to software development and share my experiences.
  categories:
    - Portfolio
    - Blog
  built_by: Akash Rajpurohit
  built_by_url: https://github.com/AkashRajpurohit
  featured: false
- title: See Kids Dream
  url: https://seekidsdream.org/
  main_url: https://seekidsdream.org/
  description: >
    A not-for-profit organization dedicated to empower youth with the skills, motivation and confidence.
  categories:
    - Nonprofit
    - Education
    - Learning
  built_by: CapTech Consulting
  built_by_url: https://www.captechconsulting.com/
  featured: false
- title: Locale Central
  url: https://localecentral.io/
  main_url: https://localecentral.io/
  description: >
    Locale Central is a web & mobile data collection app that makes it easy to record accurate data out on the field.
  categories:
    - Technology
  built_by: KiwiSprout
  built_by_url: https://kiwisprout.nz/
  featured: false
- title: Cathy O'Shea
  url: https://cathyoshea.co.nz/
  main_url: https://cathyoshea.co.nz/
  categories:
    - Portfolio
    - Real Estate
  built_by: KiwiSprout
  built_by_url: https://kiwisprout.nz/
  featured: false
- title: DG Recruit
  url: https://dgrecruit.com
  main_url: https://dgrecruit.com
  description: >
    DG Recruit is a NYC recruitment agency
  categories:
    - Agency
    - WordPress
  built_by: Waverly Lab
  built_by_url: https://waverlylab.com
  featured: false
- title: Smile
  url: https://reasontosmile.com
  main_url: https://reasontosmile.com
  description: >
    Smile is an online store for buying CBD products that keep you balanced and happy
  categories:
    - E-commerce
    - WordPress
  built_by: Waverly Lab
  built_by_url: https://waverlylab.com
- title: Bold Oak Design
  url: https://boldoak.design/
  main_url: https://boldoak.design/
  description: >
    A Milwaukee-based web design and development studio.
  categories:
    - Blog
    - Business
    - Freelance
    - Portfolio
    - Programming
    - Technology
    - Web Development
  featured: false
- title: Lydia Rose Eiche
  url: https://lydiaroseeiche.com/
  main_url: https://lydiaroseeiche.com/
  description: >
    Lydia Rose Eiche is a soprano, opera singer, and actress based in Milwaukee.
  categories:
    - Music
    - Portfolio
  built_by: Bold Oak Design
  built_by_url: https://boldoak.design/
  featured: false
- title: Chris Otto
  url: https://chrisotto.dev/
  main_url: https://chrisotto.dev/
  source_url: https://github.com/chrisotto6/chrisottodev
  description: >
    Blog, portfolio and website for Chris Otto.
  categories:
    - Blog
    - JavaScript
    - Landing Page
    - Portfolio
    - Programming
    - Technology
    - Web Development
  built_by: Chris Otto
  built_by_url: https://github.com/chrisotto6
  featured: false
- title: Roboto Studio
  url: https://roboto.studio
  main_url: https://roboto.studio
  description: >
    Faster than a speeding bullet Website Development based in sunny old Nottingham
  categories:
    - Agency
    - Blog
    - Business
    - Design
    - Featured
    - Freelance
    - Web Development
  featured: true
- title: Viraj Chavan | Full Stack Software Engineer
  url: http://virajc.tech
  main_url: http://virajc.tech
  source_url: https://github.com/virajvchavan/portfolio
  description: >
    Portfolio and blog of a full stack software engineer from India
  categories:
    - Portfolio
    - Blog
    - Web Development
  built_by: Viraj V Chavan
  built_by_url: https://twitter.com/VirajVChavan
  featured: false
- title: Nexweave
  url: https://www.nexweave.com
  main_url: https://www.nexweave.com
  description: >
    Nexweave is a SaaS platform built by a team of experienced product, design & technology professionals in India. Nexweave allows brands to create personalized & interactive video experiences at scale. We would love for our site to be featured at the gatsby showcase since we have long been appreciating the flexibility and speed of the sites we have created using the same.
  categories:
    - Video
    - API
    - User Experience
    - Marketing
    - Design
    - Data
    - Technology
    - Media
    - Consulting
  built_by: Kashaf S
  built_by_url: https://www.linkedin.com/in/kashaf-shaikh-925117178
  featured: false
- title: Daniel Balloch
  url: https://danielballoch.com
  main_url: https://danielballoch.com
  source_url: https://github.com/danielballoch/danielballoch
  description: >
    Hey, I'm Daniel and this is my portfolio site. Made with Gatsby, React, GraphQL, Styled Emotion & Netlify. Install & local host instructions: 1. git clone https://github.com/danielballoch/danielballoch.git 2. npm install. 3. gatsby develop. Keep in mind I'm still learning myself, so these may not be best practises. If anyone's curious as to how something works flick me a message or if you have advice for me I'd love to hear it, otherwise happy coding!
  categories:
    - Portfolio
    - Business
    - Design
    - Freelance
    - Web Development
  built_by: Daniel Balloch
  built_by_url: https://danielballoch.com
- title: The Rift Metz
  url: http://theriftmetz.com/
  main_url: http://theriftmetz.com/
  description: >
    The Rift is a gaming bar based in Metz (France).
  categories:
    - Landing Page
    - Entertainment
    - Design
    - Blog
    - Food
  built_by: Hugo Torzuoli
  built_by_url: https://github.com/HZooly
  featured: false
- title: Built with Workers
  url: https://workers.cloudflare.com/built-with/
  main_url: https://workers.cloudflare.com/built-with/
  description: >
    Showcasing websites & projects built with Cloudflare Workers
  categories:
    - Portfolio
    - JavaScript
    - Web Development
  built_by: Workers who work at Cloudflare
  built_by_url: https://github.com/cloudflare/built-with-workers/graphs/contributors
- title: WebAnaya Solutions
  url: https://www.webanaya.com
  main_url: https://www.webanaya.com
  description: >
    Full Stack Web Solutions Provider.
  categories:
    - Agency
    - Web Development
    - API
    - Blog
  built_by: Durgesh Gupta
  built_by_url: https://durgeshgupta.com
  featured: false
- title: Artem Sapegin’s Blog
  description: >
    Blog of a Berlin based coffee first frontend engineer who works at Omio, makes photos and hangs out with his dogs.
  main_url: https://blog.sapegin.me/
  url: https://blog.sapegin.me/
  source_url: https://github.com/sapegin/blog.sapegin.me
  categories:
    - Blog
    - Open Source
    - Web Development
    - JavaScript
    - Programming
    - Technology
  built_by: Artem Sapegin
  built_by_url: https://github.com/sapegin
- title: adam.ai
  url: https://adam.ai/
  main_url: https://adam.ai/
  description: >
    Are you ready to make your meetings more productive? Our intelligent meeting management tool can help!
  categories:
    - Business
    - Landing Page
    - Productivity
    - Technology
  built_by: Hazem Osama
  built_by_url: https://github.com/hazem3500
  featured: false
- title: Indra Kusuma Profile Page
  url: https://indrakusuma.web.id/me/
  main_url: https://indrakusuma.web.id/me/
  description: >
    Hi! I'm Indra Kusuma. I am an optimistic and type of person of learn by doing who have an interest in Software Engineering, specifically about Web Development.
  categories:
    - Landing Page
    - Blog
  built_by: Indra Kusuma
  built_by_url: https://github.com/idindrakusuma/me
  featured: false
- title: Lukas Horak
  main_url: https://lukashorak.com
  url: https://lukashorak.com
  description: >
    Lukas Horak's personal website. Full stack JavaScript Developer, working in React on front end and Node.js on back end.
  categories:
    - Blog
    - Portfolio
    - Web Development
  built_by: Lukas Horak
  built_by_url: https://github.com/lhorak
  featured: false
- title: Alexandra Thomas
  main_url: https://alexandracthomas.com/
  url: https://alexandracthomas.com/
  description: >
    A portfolio site for Alexandra Thomas, a front-end developer with creative super powers based in Charlotte, NC.
  categories:
    - Portfolio
    - Blog
    - Web Development
  featured: false
- title: Storto Productions
  main_url: https://www.storto-productions.com/
  url: https://www.storto-productions.com/about/
  featured: false
  description: >
    A portfolio site for a video production company based out of Phoenix, AZ.
  categories:
    - Video
    - Blog
    - Portfolio
    - Business
  built_by: Alexandra Thomas
  built_by_url: https://alexandracthomas.com/
- title: Zatsuzen Blog
  url: https://blog.zatsuzen.com
  main_url: https://blog.zatsuzen.com
  description: >
    Web developer's tech blog
  categories:
    - Blog
  built_by: Akane
  built_by_url: https://twitter.com/akanewz
- title: Matthew Mesa
  url: https://matthewmesa.com
  main_url: https://matthewmesa.com
  description: >
    Portfolio website for freelance digital specialist Matthew Mesa.
  categories:
    - Portfolio
  built_by: Matthew Mesa
  built_by_url: https://matthewmesa.com
- title: Taskade
  main_url: https://taskade.com
  url: https://taskade.com
  description: >
    Taskade is the unified workspace for distributed teams. Collaborate and organize in real-time to get things done, faster and smarter.
  categories:
    - App
    - Business
    - Productivity
  built_by: Taskade
  built_by_url: https://github.com/taskade
  featured: false
- title: PWD
  url: https://pwd.com.au
  main_url: https://pwd.com.au
  description: >
    PWD is a full service web marketing, design, and development agency in Perth, Western Australia.
  categories:
    - Blog
    - Portfolio
    - WordPress
    - Business
  built_by: Alex Moon
  built_by_url: https://moonmeister.net
  featured: false
- title: ramonak.io
  url: https://ramonak.io/
  main_url: https://ramonak.io/
  source_url: https://github.com/KaterinaLupacheva/ramonak.io
  description: >
    Tech blog and portfolio site of a full stack web developer Katsiaryna (Kate) Lupachova
  categories:
    - Blog
    - Portfolio
  built_by: Katsiaryna Lupachova
  built_by_url: https://ramonak.io/
  featured: false
- title: React JS Developer
  main_url: https://reacter.dev/
  url: https://reacter.dev/
  featured: false
  categories:
    - App
    - Web Development
    - Web Development
    - Agency
  built_by: App Design
  built_by_url: https://appdesign.dev/
- title: Guillermo Gómez-Peña
  url: https://www.guillermogomezpena.com/
  main_url: https://www.guillermogomezpena.com/
  description: >
    Personal website for the work of Guillermo Gómez-Peña: performance artist, writer, activist, radical pedagogue and artistic director of the performance troupe La Pocha Nostra. Recipient of the MacArthur Fellow, USA Artists Fellow, and a winner of the Bessie, Guggenheim, and American Book awards.
  categories:
    - Portfolio
    - Gallery
  built_by: Aveling Ray
  built_by_url: https://avelingray.com/
  featured: false
- title: Clinka
  url: https://www.clinka.com.au/
  main_url: https://www.clinka.com.au/
  description: >
    B2B website for an Australian manufacturer of environmentally friendly construction materials.
  categories:
    - Business
  built_by: Aveling Ray
  built_by_url: https://avelingray.com/
- title: Chris Vogt's Blog
  main_url: https://www.chrisvogt.me
  url: https://www.chrisvogt.me
  source_url: https://github.com/chrisvogt/gatsby-theme-private-sphere
  description: >-
    Personal blog of Chris Vogt, a software developer in San Francisco. Showcases
    my latest activity on Instagram, Goodreads, and Spotify using original widgets.
  categories:
    - Blog
    - Open Source
    - Photography
    - Portfolio
  built_by: Chris Vogt
  built_by_url: https://github.com/chrisvogt
- title: Trolley Travel
  main_url: http://trolleytravel.org/
  url: http://trolleytravel.org/
  description: >
    Travel blog website to give tips and informations for many destinations, built with Novella theme
  categories:
    - Blog
    - Travel
  built_by: Pierre Beard
  built_by_url: https://github.com/PBRT
  featured: false
- title: Playlist Detective
  main_url: https://www.playlistdetective.com/
  url: https://www.playlistdetective.com/
  source_url: https://github.com/bobylito/playlistFinder
  description: >
    Playlist Detective is an attempt to ease music discovery with playlists. Back in the days, people were sharing mixtapes - some songs we knew and others we didn't, therefore expanding our musical horizons.

    Playlists are the same, and playlist detective lets you search for songs or artists you like in order to stumble on your new favorite songs.

    It uses Algolia for the search.
  categories:
    - Media
    - Music
  built_by: Alexandre Valsamou-Stanislawski
  built_by_url: https://www.noima.xyz
- title: ProjectManager.tools
  main_url: https://projectmanager.tools/
  url: https://projectmanager.tools/
  featured: false
  categories:
    - App
    - Web Development
    - Design
    - Agency
  built_by: App Design
  built_by_url: https://appdesign.dev/
- title: 1902 Software
  url: https://1902software.com/
  main_url: https://1902software.com/
  description: >
    We are an IT company that specializes in e-commerce and website development on different platforms such as Magento, WordPress, and Umbraco. We are also known for custom software development, web design and mobile app solutions for iOS and Android.
  categories:
    - E-commerce
    - Web Development
    - Programming
    - Mobile Development
    - WordPress
    - Design
    - Business
    - Agency
  built_by: 1902 Software Development Corporation
  built_by_url: https://1902software.com/
  featured: false
- title: Codeful
  url: https://www.codeful.fi/
  main_url: https://www.codeful.fi/
  categories:
    - Agency
    - Consulting
  featured: false
- title: Noima
  url: https://www.noima.xyz
  main_url: https://www.noima.xyz
  categories:
    - Agency
    - Consulting
    - Blog
  featured: false
  built_by: Alexandre Valsamou-Stanislawski
  built_by_url: https://www.noima.xyz
- title: Talent Point
  url: https://talentpoint.co
  main_url: https://talentpoint.co
  description: >
    Talent Point provide the tools that companies need to scale quickly and effectively, bridging the gap between employer brand, HR, and hiring to build teams from within.
  categories:
    - Business
    - Technology
    - Blog
    - Consulting
    - Human Resources
  built_by: Talent Point
  built_by_url: https://talentpoint.co
  featured: false
- title: Marathon Oil
  main_url: https://www.marathonoil.com/
  url: https://www.marathonoil.com/
  featured: false
  categories:
    - Business
    - Marketing
  built_by: Corey Ward
  built_by_url: http://www.coreyward.me/
- title: Gene
  url: https://www.geneglobal.com/work
  main_url: https://www.geneglobal.com
  description: >
    We’re an experience design agency, focused on the future of health
  categories:
    - Agency
    - Technology
    - Healthcare
    - Consulting
    - User Experience
  featured: false
- title: medignition – healthcare innovations
  url: https://medignition.com/
  main_url: https://medignition.com/
  description: >
    medignition builds digital innovations in healthcare.
  categories:
    - Healthcare
    - Education
    - Technology
    - Design
    - Business
    - Portfolio
    - Entrepreneurship
    - Agency
  built_by: medignition
  built_by_url: https://medignition.com/
- title: Dynobase
  url: https://dynobase.dev/
  main_url: https://dynobase.dev/
  description: >
    Professional GUI Client for DynamoDB.
  categories:
    - Data
    - Programming
    - Web Development
  built_by: Rafal Wilinski
  built_by_url: https://rwilinski.me/
  featured: false
- title: Vaktija.eu
  url: https://vaktija.eu
  main_url: https://vaktija.eu
  description: >
    Vaktija.eu gives information about prayer times in germany. (Built with GatsbyJS. Fast in every way that matters.)
  categories:
    - App
    - Community
    - Nonprofit
    - SEO
    - Web Development
  built_by: Rašid Redžić
  built_by_url: https://rasidre.com/
  featured: false
- title: Creative code daily
  main_url: https://www.bobylito.dev/
  url: https://www.bobylito.dev/
  source_url: https://github.com/bobylito/sketches
  description: >
    Creative code daily (CCD) is a personal project for which I build a new animation made out of code every day.
  categories:
    - Blog
    - Programming
    - Gallery
    - Portfolio
  built_by: Alexandre Valsamou-Stanislawski
  built_by_url: https://www.noima.xyz
- title: Messi vs Ronaldo
  description: >
    The biggest debate in football - but who is the best, Messi or Ronaldo? This website provides all the goals and stats to help you reach your own conclusion.
  main_url: https://www.messivsronaldo.app/
  url: https://www.messivsronaldo.app/
  categories:
    - Sports
    - Data
    - App
  built_by: Stephen Greig
  built_by_url: http://ste.digital/
- title: Em Em Recipes
  url: https://ememrecipes.com
  main_url: https://ememrecipes.com
  description: >
    Finally, a recipe website that gets straight to the point.
  categories:
    - Blog
    - Food
  built_by: Matthew Mesa
  built_by_url: https://matthewmesa.com
- title: Yuuniworks Portfolio / Blog
  main_url: https://www.yuuniworks.com/
  url: https://www.yuuniworks.com/
  source_url: https://github.com/junkboy0315/gatsby-portfolio-blog
  featured: false
  categories:
    - Portfolio
    - Web Development
    - Blog
- title: Jun Chen Portfolio
  url: https://www.junchenjun.me
  main_url: https://www.junchenjun.me
  source_url: https://github.com/junchenjun/junchenjun.me
  description: >
    Get to know Jun.
  categories:
    - Portfolio
    - Blog
    - Web Development
  built_by: Jun Chen
  built_by_url: https://www.junchenjun.me
- title: Xavier Mirabelli-Montan
  url: https://xavie.mirmon.co.uk
  main_url: https://xavie.mirmon.co.uk
  source_url: https://github.com/xaviemirmon/xavier-developer-site
  description: >
    The developer portfolio and blog for Xavier Mirabelli-Montan.  Built using TinaCMS Grande hosted on Gatsby Cloud.
  categories:
    - Blog
    - Portfolio
    - Programming
  featured: false
- title: MPG Calculator
  url: https://www.mpg-calculator.co.uk
  main_url: https://www.mpg-calculator.co.uk
  description: >
    A website which allows you to calculate the MPG of your vehicle.
  categories:
    - SEO
    - Accessibility
    - Blog
  built_by: PJ
  built_by_url: https://pjsachdev.me
- title: Softblues
  main_url: https://softblues.io
  url: https://softblues.io
  description: >
    We optimize your project costs and deliver outstanding results by applying relevant technology. Plus, we create our own effective products for businesses and developers all over the world.
  categories:
    - WordPress
    - Portfolio
    - Agency
  built_by: Softblues
  built_by_url: https://softblues.io
- title: Clipchamp
  main_url: https://clipchamp.com/
  url: https://clipchamp.com/en/
  description: >
    Clipchamp is an online video editor, compressor, and converter. The Clipchamp website and blog are powered by Gatsby, Contentful, and Smartling.
  categories:
    - App
    - Blog
    - Landing Page
    - Marketing
    - Video
  featured: false
- title: Mob HQ
  main_url: https://hq.yt-mob.com/
  url: https://hq.yt-mob.com/
  description: >
    Mob HQ is the Headquarters for the World Cup winning Downhill Mountain Bike Race Team, and also a full-time Ride Center for YT bikes.
  categories:
    - Sports
    - Travel
  built_by: Built by Rebels Ltd.
  built_by_url: https://builtbyrebels.com/
  featured: false
- title: OCIUS
  url: https://www.ocius.com.au/
  main_url: https://www.ocius.com.au/
  source_url: https://github.com/ocius/website
  description: >
    Ocius Technology Ltd (formerly Solar Sailor Holdings Ltd) is an Australian public unlisted company with Research and Development facilities at the University of NSW.
  categories:
    - Business
    - Technology
    - Science
  built_by: Sergey Monin
  built_by_url: https://build-in-saratov.com/
- title: Kosmos & Kaos
  main_url: https://www.kosmosogkaos.is/
  url: https://www.kosmosogkaos.is/
  description: >
    A carefully designed user experience is good business.
  categories:
    - Design
    - Consulting
    - Agency
    - Web Development
    - JavaScript
  built_by: Kosmos & Kaos
  built_by_url: https://www.kosmosogkaos.is/
  featured: false
- title: Design Portfolio of Richard Bruskowski
  main_url: https://bruskowski.design/
  url: https://bruskowski.design/
  description: >
    My freelance design portfolio: Visual design, digital products, interactive prototypes, design systems, brand design. Uses MDX, Styled Components, Framer Motion. Started with Gatsby Starter Emilia by LekoArts.
  categories:
    - Design
    - Portfolio
    - User Experience
    - Freelance
    - Photography
  built_by: Richard Bruskowski
  built_by_url: https://github.com/richardbruskowski
- title: Kelvin DeCosta's Website
  url: https://kelvindecosta.com
  main_url: https://kelvindecosta.com
  categories:
    - Blog
    - Portfolio
  built_by: Kelvin DeCosta
  built_by_url: https://github.com/kelvindecosta
  featured: false
- title: Coronavirus (COVID-19) Tracker
  url: https://coronavirus.traction.one/
  main_url: https://coronavirus.traction.one/
  description: >
    This application shows the near real-time status based on data from JHU CSSE.
  categories:
    - Data
    - Directory
  built_by: Sankarsan Kampa
  built_by_url: https://traction.one
  featured: false
- title: Coronavirus COVID-19 Statistics Worldwide
  url: https://maxmaxinechen.github.io/COVID19-Worldwide-Stats/
  main_url: https://maxmaxinechen.github.io/COVID19-Worldwide-Stats/
  source_url: https://github.com/maxMaxineChen/COVID19-Worldwide-Stats
  description: >
    A Coronavirus COVID-19 global data statistics application built by Gatsby + Material UI + Recharts
  categories:
    - Data
    - Open Source
  built_by: Maxine Chen
  built_by_url: https://github.com/maxMaxineChen
  featured: false
- title: Folding@Home Stats
  url: https://folding.traction.one/team?id=246252
  main_url: https://folding.traction.one
  description: >
    Folding@Home Stats Report for Teams.
  categories:
    - Data
    - Science
    - Directory
  built_by: Sankarsan Kampa
  built_by_url: https://traction.one
  featured: false
- title: COVID-19 Tracking and Projections
  url: https://flattenthecurve.co.nz/
  main_url: https://flattenthecurve.co.nz/
  source_url: https://github.com/carlaiau/flatten-the-curve
  description: >
    Allowing non technical users to compare their country with other situations around the world. We present configurable cumulative graph curves. We compare your countries current status with other countries who have already been at your level and show you where they’ve ended up. Data via JHU. Further functionality added daily.
  categories:
    - Data
    - Open Source
  built_by: Carl Aiau
  built_by_url: https://github.com/carlaiau
  featured: false
- title: Takeout Tracker
  main_url: https://www.takeouttracker.com/
  url: https://www.takeouttracker.com/
  featured: false
  categories:
    - Data
    - Open Source
    - Food
    - Directory
    - Nonprofit
  built_by: Corey Ward
  built_by_url: http://www.coreyward.me/
- title: Illustration Hunt
  main_url: https://illustrationhunt.com/
  url: https://illustrationhunt.com/
  featured: false
  categories:
    - Data
    - Design
    - Entertainment
    - Productivity
    - User Experience
    - Programming
    - Gallery
    - Human Resources
    - Library
  built_by: Gilbish Kosma
  built_by_url: https://www.gil20.me/
- title: Monolit
  url: https://monolit.hr
  main_url: https://monolit.hr
  description: >
    Standard business website with sliders and contact form.
  categories:
    - Business
  built_by: Devnet
  built_by_url: https://devnet.hr
  featured: false
- title: Andrew Zeller
  main_url: https://zeller.io
  source_url: https://github.com/ajzeller/zellerio_gatsby
  url: https://zeller.io
  featured: false
  categories:
    - Portfolio
    - Blog
    - Web Development
  built_by: Andrew Zeller
  built_by_url: https://zeller.io
- title: Crushing WFH
  url: https://crushingwfh.com/
  main_url: https://crushingwfh.com/
  source_url: https://github.com/tiagofsanchez/wfh-tools
  description: >
    A directory of tools to help anyone to work from home in a productive manner
  categories:
    - Directory
    - Open Source
  built_by: Tiago Sanchez
  built_by_url: https://www.tiagofsanchez.com/
  featured: false
- title: Martin Container
  main_url: https://www.container.com/
  url: https://www.container.com/
  featured: false
  categories:
    - Business
  built_by: Vincit California
  built_by_url: https://www.vincit.com/
- title: Urban Armor Gear
  main_url: https://www.urbanarmorgear.com/
  url: https://www.urbanarmorgear.com/
  featured: false
  categories:
    - E-commerce
  built_by: Vincit California
  built_by_url: https://www.vincit.com/
- title: Jason Zheng's Portfolio
  main_url: https://jasonzy.com
  url: https://jasonzy.com
  source_url: https://github.com/bilafish/portfolio-site
  description: >
    Hey there, I'm Jason! I'm a front-end web developer from the sunny island
    of Singapore. This is my first Gatsby site developed using Gatsby and
    Netlify CMS. Feel free to get in touch if you're interested to collaborate
    or engage me on any projects. If you just want to say hello, that's cool
    too.
  featured: false
  categories:
    - Portfolio
    - Web Development
  built_by: Jason Zheng
  built_by_url: https://github.com/bilafish
- title: Fluiditype
  url: https://www.fluiditype.com/
  main_url: https://www.fluiditype.com/
  description: >
    Fluditype is small CSS library focusing on pure typographic fluidity. Recommend to be used for blogs, portfolios, documentation & and simplistic text websites.
  categories:
    - Open Source
    - Design
  built_by: Boris Kirov
  built_by_url: https://www.boriskirov.com
  featured: false
- title: Bonsaiilabs
  main_url: https://bonsaiilabs.com/
  url: https://bonsaiilabs.com/
  description: >
    We are a team of two, creating software for startups and enabling learners with our visualize, break, and solve approach.
  featured: false
  categories:
    - Education
    - Consulting
  built_by: Bonsaiilabs Team
  built_by_url: https://bonsaiilabs.com/team
- title: Tyson
  main_url: https://www.tyson.com
  url: https://www.tyson.com
  featured: false
  categories:
    - Food
    - Marketing
  built_by: Tyson Foods, Inc.
- title: Hillshire Farm
  main_url: https://www.hillshirefarm.com
  url: https://www.hillshirefarm.com
  featured: false
  categories:
    - Food
    - Marketing
  built_by: Tyson Foods, Inc.
- title: Hillshire Snacking
  main_url: https://www.hillshiresnacking.com
  url: https://www.hillshiresnacking.com
  featured: false
  categories:
    - Food
    - Marketing
  built_by: Tyson Foods, Inc.
- title: Jimmy Dean
  main_url: https://www.jimmydean.com
  url: https://www.jimmydean.com
  featured: false
  categories:
    - Food
    - Marketing
  built_by: Tyson Foods, Inc.
- title: Aidells
  main_url: https://www.aidells.com
  url: https://www.aidells.com
  featured: false
  categories:
    - Food
    - Marketing
  built_by: Tyson Foods, Inc.
- title: State Fair
  main_url: https://www.corndogs.com
  url: https://www.corndogs.com
  featured: false
  categories:
    - Food
    - Marketing
  built_by: Tyson Foods, Inc.
- title: Nudges
  main_url: https://www.nudgesdogtreats.com
  url: https://www.nudgesdogtreats.com
  featured: false
  categories:
    - Food
    - Marketing
  built_by: Tyson Foods, Inc.
- title: Tyson Ingredient Solutions
  main_url: https://www.tysoningredientsolutions.com
  url: https://www.tysoningredientsolutions.com
  featured: false
  categories:
    - Food
    - Marketing
  built_by: Tyson Foods, Inc.
- title: Wright Brand
  main_url: https://www.wrightbrand.com
  url: https://www.wrightbrand.com
  featured: false
  categories:
    - Food
    - Marketing
  built_by: Tyson Foods, Inc.
- title: TSUKUTTEMITA LAB
  main_url: https://create.kayac.com/
  url: https://create.kayac.com/
  description: KAYAC private works
  featured: false
  categories:
    - Portfolio
    - Technology
    - Entertainment
  built_by: KAYAC inc.
- title: Brad Garropy
  url: https://bradgarropy.com
  main_url: https://bradgarropy.com
  source_url: https://github.com/bradgarropy/bradgarropy.com
  categories:
    - Blog
    - Education
    - Entertainment
    - JavaScript
    - Open Source
    - Portfolio
    - Programming
    - SEO
    - Technology
    - Web Development
  built_by: Brad Garropy
  built_by_url: https://twitter.com/bradgarropy
- title: mrkaluzny
  main_url: https://mrkaluzny.com
  url: https://mrkaluzny.com
  description: >
    Web designer and web developer specializing in providing services for SME sector.
  featured: false
  categories:
    - Web Development
    - Programming
    - Business
    - Portfolio
    - Freelance
  built_by: Wojciech Kaluzny
- title: The COVID Tracking Project
  url: https://covidtracking.com/
  main_url: https://covidtracking.com/
  source_url: https://github.com/COVID19Tracking/website
  description: >
    The COVID Tracking Project collects and publishes the most complete testing data available for US states and territories.
  categories:
    - Media
    - Healthcare
  built_by: The COVID Tracking Project Web Team
  built_by_url: https://github.com/COVID19Tracking/website/graphs/contributors
- title: The Gauntlet Coverage of COVID-19 in Canada
  url: https://covid19.thegauntlet.ca
  main_url: https://covid19.thegauntlet.ca
  description: >
    Tracking The Spread of Coronavirus in Canada
  categories:
    - Media
    - Education
  built_by: Masoud Karimi
  built_by_url: https://github.com/masoudkarimif
- title: Zestard Technologies
  main_url: https://www.zestard.com
  url: https://www.zestard.com
  description: >
    Zestard Technologies is an eCommerce Specialist company focusing on Magento & Shopify as a core expertise.
  categories:
    - Web Development
    - WordPress
    - Technology
    - Agency
    - E-commerce
  built_by: Zestard Technologies
  built_by_url: https://www.zestard.com
- title: Kostas Vrouvas
  main_url: https://kosvrouvas.com
  url: https://kosvrouvas.com
  featured: false
  categories:
    - Blog
    - Portfolio
  built_by: Kostas Vrouvas
- title: Hanare Cafe in Toshijima, Toba, Japan
  main_url: https://hanarecafe.com
  url: https://hanarecafe.com
  source_url: https://github.com/mnishiguchi/hanarecafe-gatsby
  description: >
    A website for a cafe/bakery located in Toshijima, a beautiful sightseeing spot just a 20-minutes ferry ride from downtown Toba, Japan.
  categories:
    - Food
    - Travel
  built_by: Masatoshi Nishiguchi
  built_by_url: https://mnishiguchi.com
  featured: false
- title: WhileNext
  url: https://whilenext.com
  main_url: https://whilenext.com
  description: >
    A Blog on Software Development
  categories:
    - Blog
    - Learning
    - Programming
    - Web Development
  built_by: Masoud Karimi
  built_by_url: https://github.com/masoudkarimif
- title: Jamify.me
  description: >
    We build websites & PWAs with JAMstack. Delivering faster, more secure web.
  main_url: https://jamify.me
  url: https://jamify.me
  categories:
    - Agency
    - Web Development
  featured: false
- title: Shrey Sachdeva
  url: https://www.shreysachdeva.tech/
  main_url: https://www.shreysachdeva.tech/
  source_url: https://github.com/shrey-sachdeva2000/Shrey-Sachdeva
  description: >
    Personal website for Shrey Sachdeva. An abstract thinker who writes code and designs pixel-perfect user-interfaces with industry experience.
  categories:
    - Portfolio
    - Web Development
  built_by: Shrey Sachdeva
  built_by_url: https://www.shreysachdeva.tech/
- title: The Cares Family
  main_url: https://thecaresfamily.org.uk/home
  url: https://thecaresfamily.org.uk/home
  description: >
    The Cares Family helps people find connection and community in a disconnected age. They relaunched their website in Gatsby during the COVID-19 outbreak of 2020 to help connect neighbours.
  categories:
    - Nonprofit
    - Blog
    - Community
  built_by: Mutual
  built_by_url: https://www.madebymutual.com
- title: "Due to COVID-19: Documenting the Signs of the Pandemic"
  url: https://duetocovid19.com
  main_url: https://duetocovid19.com
  description: >
    A project to document all the signs that have gone up on the storefronts of our cities in response to the coronavirus pandemic.
  categories:
    - Photography
    - Community
  built_by: Andrew Louis
  built_by_url: https://hyfen.net
  featured: false
<<<<<<< HEAD
- title: Jimdo.com
  description: >
    Jimdo is an international tech company and one of the world's leading providers of online services for small and medium businesses (SMBs). The company empowers entrepreneurs to create their own website or store without coding and to digitize their business ideas.
  main_url: https://www.jimdo.com/
  url: https://www.jimdo.com/
  categories:
    - Marketing
    - Technology
    - E-commerce
    - Web Development
    - Business
  built_by: Jimdo GmbH
=======
- title: "Besoegsvenner - Visiting Friends for the Elderly"
  main_url: https://www.xn--besgsvenner-igb.dk
  url: https://www.xn--besgsvenner-igb.dk/ruths-historie
  description: >
    50.000 elderly people in Denmark feel lonely. This project seeks to inform people to become visitor friends ("Besøgsven" in Danish) to help fight loneliness and bring new friendships in to the world.
  categories:
    - Marketing
    - Nonprofit
    - Landing Page
  built_by: Hello Great Works
  built_by_url: https://hellogreatworks.com
- title: Interficie Internet Services
  main_url: https://www.interficie.com
  url: https://www.interficie.com/our-work/
  description: >
    Located in Barcelona, we develop innovative websites, ecommerce solutions and software platforms for global brands, startups and organizations.
  categories:
    - E-commerce
    - Web Development
    - Consulting
    - JavaScript
    - Agency
    - Business
  built_by: Interficie Internet Services
  built_by_url: https://github.com/InterficieIS
- title: SofaScore Corporate
  url: https://corporate.sofascore.com
  main_url: https://corporate.sofascore.com
  description: >
    SofaScore is a leading provider of advanced sports insights and content with global coverage of 20+ sports.
  categories:
    - App
    - Data
    - Sports
    - Technology
  built_by: SofaScore
  built_by_url: https://www.sofascore.com
>>>>>>> 67730fdf
  featured: false<|MERGE_RESOLUTION|>--- conflicted
+++ resolved
@@ -10447,20 +10447,6 @@
   built_by: Andrew Louis
   built_by_url: https://hyfen.net
   featured: false
-<<<<<<< HEAD
-- title: Jimdo.com
-  description: >
-    Jimdo is an international tech company and one of the world's leading providers of online services for small and medium businesses (SMBs). The company empowers entrepreneurs to create their own website or store without coding and to digitize their business ideas.
-  main_url: https://www.jimdo.com/
-  url: https://www.jimdo.com/
-  categories:
-    - Marketing
-    - Technology
-    - E-commerce
-    - Web Development
-    - Business
-  built_by: Jimdo GmbH
-=======
 - title: "Besoegsvenner - Visiting Friends for the Elderly"
   main_url: https://www.xn--besgsvenner-igb.dk
   url: https://www.xn--besgsvenner-igb.dk/ruths-historie
@@ -10498,5 +10484,16 @@
     - Technology
   built_by: SofaScore
   built_by_url: https://www.sofascore.com
->>>>>>> 67730fdf
-  featured: false+  featured: false
+- title: Jimdo.com
+  description: >
+    Jimdo is an international tech company and one of the world's leading providers of online services for small and medium businesses (SMBs). The company empowers entrepreneurs to create their own website or store without coding and to digitize their business ideas.
+  main_url: https://www.jimdo.com/
+  url: https://www.jimdo.com/
+  categories:
+    - Marketing
+    - Technology
+    - E-commerce
+    - Web Development
+    - Business
+  built_by: Jimdo GmbH