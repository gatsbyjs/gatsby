--- conflicted
+++ resolved
@@ -1921,7 +1921,6 @@
     - Personal
   built_by: Max McKinney
   featured: false
-<<<<<<< HEAD
 - title: Agata Milik
   description: >
      Website of a Polish psychologist/psychotherapist based in Gdańsk, Poland.
@@ -1933,7 +1932,7 @@
     - Healthcare
   built_by: Piotr Fedorczyk
   built_by_url: https://piotrf.pl
-=======
+  featured: false
 - title: WebPurple
   main_url: 'https://www.webpurple.net/'
   url: 'https://www.webpurple.net/'
@@ -1948,6 +1947,7 @@
   - Open Source
   built_by: Nikita Kirsanov
   built_by_url: 'https://twitter.com/kitos_kirsanov'
+  featured: false
 - title: Papertrail.io
   description: >
      Inspection Management for the 21st Century
@@ -1959,5 +1959,4 @@
     - Landing
   built_by: Papertrail.io
   built_by_url: https://www.papertrail.io
->>>>>>> 4c730d0c
   featured: false