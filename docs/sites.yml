--- conflicted
+++ resolved
@@ -4773,19 +4773,6 @@
   categories:
     - Blog
     - WordPress
-<<<<<<< HEAD
-- title: We Are Clarks
-  url: "https://www.weareclarks.com"
-  main_url: "https://www.weareclarks.com"
-  source_url: "https://github.com/abeaclark/weareclarks"
-  description: >
-    A family travel blog.
-  categories:
-    - Blog
-    - Travel
-  built_by: Abe Clark
-  built_by_url: https://www.linkedin.com/in/abrahamclark/
-=======
 - title: On Earth Right Now
   main_url: https://oern.tv
   url: https://oern.tv
@@ -4904,5 +4891,16 @@
     - Marketing
   built_by: Kaordica
   built_by_url: https://kaordica.design
->>>>>>> 34edfdef
+  featured: false
+- title: We Are Clarks
+  url: "https://www.weareclarks.com"
+  main_url: "https://www.weareclarks.com"
+  source_url: "https://github.com/abeaclark/weareclarks"
+  description: >
+    A family travel blog.
+  categories:
+    - Blog
+    - Travel
+  built_by: Abe Clark
+  built_by_url: https://www.linkedin.com/in/abrahamclark/
   featured: false