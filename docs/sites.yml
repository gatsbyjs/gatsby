--- conflicted
+++ resolved
@@ -10279,9 +10279,6 @@
     - Travel
   built_by: Masatoshi Nishiguchi
   built_by_url: https://mnishiguchi.com
-<<<<<<< HEAD
-  featured: false
-=======
   featured: false
 - title: WhileNext
   url: https://whilenext.com
@@ -10478,5 +10475,4 @@
     Landing page of a series of web development workshops held in Gdańsk, Poland.
   featured: false
   main_url: https://sztuka-programowania.pl/
-  url: https://sztuka-programowania.pl/
->>>>>>> 852f557a
+  url: https://sztuka-programowania.pl/