- title: ReactJS
  main_url: "https://reactjs.org/"
  url: "https://reactjs.org/"
  source_url: "https://github.com/reactjs/reactjs.org"
  featured: true
  categories:
    - Web Development
    - Featured
- title: Flamingo
  main_url: https://www.shopflamingo.com/
  url: https://www.shopflamingo.com/
  description: >
    Online shop for women's body care and hair removal products.
  categories:
    - eCommerce
    - Featured
  featured: true
- title: IDEO
  url: https://www.ideo.com
  main_url: https://www.ideo.com/
  description: >
    A Global design company committed to creating positive impact.
  categories:
    - Agency
    - Technology
    - Featured
    - Consulting
    - User Experience
  featured: true
- title: Airbnb Engineering & Data Science
  description: >
    Creative engineers and data scientists building a world where you can belong
    anywhere
  main_url: "https://airbnb.io/"
  url: "https://airbnb.io/"
  categories:
    - Blog
    - Gallery
    - Featured
  featured: true
- title: Impossible Foods
  main_url: "https://impossiblefoods.com/"
  url: "https://impossiblefoods.com/"
  categories:
    - Food
    - Featured
  featured: true
- title: Braun
  description: >
    Braun offers high performance hair removal and hair care products, including dryers, straighteners, shavers, and more.
  main_url: "https://ca.braun.com/en-ca"
  url: "https://ca.braun.com/en-ca"
  categories:
    - eCommerce
    - Featured
  featured: true
- title: NYC Pride 2019 | WorldPride NYC | Stonewall50
  main_url: "https://2019-worldpride-stonewall50.nycpride.org/"
  url: "https://2019-worldpride-stonewall50.nycpride.org/"
  featured: true
  description: >-
    Join us in 2019 for NYC Pride, as we welcome WorldPride and mark the 50th
    Anniversary of the Stonewall Uprising and a half-century of LGBTQ+
    liberation.
  categories:
    - Education
    - Marketing
    - Nonprofit
    - Featured
  built_by: Canvas United
  built_by_url: "https://www.canvasunited.com/"
- title: The State of European Tech
  main_url: "https://2017.stateofeuropeantech.com/"
  url: "https://2017.stateofeuropeantech.com/"
  featured: true
  categories:
    - Technology
    - Featured
  built_by: Studio Lovelock
  built_by_url: "http://www.studiolovelock.com/"
- title: Hopper
  main_url: "https://www.hopper.com/"
  url: "https://www.hopper.com/"
  built_by: Narative
  built_by_url: "https://www.narative.co/"
  featured: true
  categories:
    - Technology
    - App
    - Featured
- title: GM Capital One
  description: |
    Introducing the new online experience for your GM Rewards Credit Card
  main_url: "https://gm.capitalone.com/"
  url: "https://gm.capitalone.com/"
  categories:
    - Featured
  featured: true
- title: Life Without Barriers | Foster Care
  main_url: "https://www.lwb.org.au/foster-care"
  url: "https://www.lwb.org.au/foster-care"
  featured: true
  description: >-
    We are urgently seeking foster carers all across Australia. Can you open
    your heart and your home to a child in need? There are different types of
    foster care that can suit you. We offer training and 24/7 support.
  categories:
    - Nonprofit
    - Education
    - Documentation
    - Marketing
    - Featured
  built_by: LWB Digital Team
  built_by_url: "https://twitter.com/LWBAustralia"
- title: Figma
  main_url: "https://www.figma.com/"
  url: "https://www.figma.com/"
  featured: true
  categories:
    - Marketing
    - Design
    - Featured
  built_by: Corey Ward
  built_by_url: "http://www.coreyward.me/"
- title: Bejamas - JAM Experts for hire
  main_url: "https://bejamas.io/"
  url: "https://bejamas.io/"
  featured: true
  description: >-
    We help agencies and companies with JAMStack tools. This includes web
    development using Static Site Generators, Headless CMS, CI / CD and CDN
    setup.
  categories:
    - Technology
    - Web Development
    - Agency
    - Marketing
    - Featured
  built_by: Bejamas
  built_by_url: "https://bejamas.io/"
- title: The State of JavaScript
  description: >
    Data from over 20,000 developers, asking them questions on topics ranging
    from frontend frameworks and state management, to build tools and testing
    libraries.
  main_url: "https://stateofjs.com/"
  url: "https://stateofjs.com/"
  source_url: "https://github.com/StateOfJS/StateOfJS"
  categories:
    - Data
    - JavaScript
    - Featured
  built_by: StateOfJS
  built_by_url: "https://github.com/StateOfJS/StateOfJS/graphs/contributors"
  featured: true
- title: DesignSystems.com
  main_url: "https://www.designsystems.com/"
  url: "https://www.designsystems.com/"
  description: |
    A resource for learning, creating and evangelizing design systems.
  categories:
    - Design
    - Blog
    - Technology
    - Featured
  built_by: Corey Ward
  built_by_url: "http://www.coreyward.me/"
  featured: true
- title: Timely
  main_url: "https://timelyapp.com/"
  url: "https://timelyapp.com/"
  description: |
    Fully automatic time tracking. For those who trade in time.
  categories:
    - Productivity
    - Featured
  built_by: Timm Stokke
  built_by_url: "https://timm.stokke.me"
  featured: true
- title: Snap Kit
  main_url: "https://kit.snapchat.com/"
  url: "https://kit.snapchat.com/"
  description: >
    Snap Kit lets developers integrate some of Snapchat’s best features across
    platforms.
  categories:
    - Technology
    - Documentation
    - Featured
  featured: true
- title: SendGrid
  main_url: "https://sendgrid.com/docs/"
  url: "https://sendgrid.com/docs/"
  description: >
    SendGrid delivers your transactional and marketing emails through the
    world's largest cloud-based email delivery platform.
  categories:
    - API
    - Technology
    - Documentation
    - Featured
  featured: true
- title: Kirsten Noelle
  main_url: "https://www.kirstennoelle.com/"
  url: "https://www.kirstennoelle.com/"
  featured: true
  description: >
    Digital portfolio for San Francisco Bay Area photographer Kirsten Noelle Wiemer.
  categories:
    - Photography
    - Portfolio
    - Featured
  built_by: Ryan Wiemer
  built_by_url: "https://www.ryanwiemer.com/"
- title: Cajun Bowfishing
  main_url: "https://cajunbowfishing.com/"
  url: "https://cajunbowfishing.com/"
  featured: false
  categories:
    - eCommerce
    - Sports
  built_by: Escalade Sports
  built_by_url: "https://www.escaladesports.com/"
- title: NEON
  main_url: "http://neonrated.com/"
  url: "http://neonrated.com/"
  featured: false
  categories:
    - Gallery
- title: GraphCMS
  main_url: "https://graphcms.com/"
  url: "https://graphcms.com/"
  featured: false
  categories:
    - Marketing
    - Technology
- title: Bottender Docs
  main_url: "https://bottender.js.org/"
  url: "https://bottender.js.org/"
  source_url: "https://github.com/bottenderjs/bottenderjs.github.io"
  featured: false
  categories:
    - Documentation
    - Web Development
    - Open Source
- title: Ghost Documentation
  main_url: https://docs.ghost.org/
  url: https://docs.ghost.org/
  source_url: "https://github.com/tryghost/docs"
  featured: false
  description: >-
    Ghost is an open source, professional publishing platform built on a modern Node.js technology stack — designed for teams who need power, flexibility and performance.
  categories:
    - Technology
    - Documentation
    - Open Source
  built_by: Ghost Foundation
  built_by_url: https://ghost.org/
- title: Nike - Just Do It
  main_url: "https://justdoit.nike.com/"
  url: "https://justdoit.nike.com/"
  featured: true
  categories:
    - eCommerce
    - Featured
- title: AirBnB Cereal
  main_url: "https://airbnb.design/cereal"
  url: "https://airbnb.design/cereal"
  featured: false
  categories:
    - Marketing
    - Design
- title: Cardiogram
  main_url: "https://cardiogr.am/"
  url: "https://cardiogr.am/"
  featured: false
  categories:
    - Marketing
    - Technology
- title: Hack Club
  main_url: "https://hackclub.com/"
  url: "https://hackclub.com/"
  source_url: "https://github.com/hackclub/site"
  featured: false
  categories:
    - Education
    - Web Development
- title: Matthias Jordan Portfolio
  main_url: "https://iammatthias.com/"
  url: "https://iammatthias.com/"
  source_url: "https://github.com/iammatthias/net"
  description: >-
    Photography portfolio and blog built using Contentful + Netlify + Gatsby V2.
  built_by: Matthias Jordan
  built_by_url: https://github.com/iammatthias
  featured: false
  categories:
    - Photography
    - Portfolio
- title: Investment Calculator
  main_url: "https://investmentcalculator.io/"
  url: "https://investmentcalculator.io/"
  featured: false
  categories:
    - Education
    - Finance
- title: CSS Grid Playground by MozillaDev
  main_url: "https://mozilladevelopers.github.io/playground/"
  url: "https://mozilladevelopers.github.io/playground/"
  source_url: "https://github.com/MozillaDevelopers/playground"
  featured: false
  categories:
    - Education
    - Web Development
- title: Piotr Fedorczyk Portfolio
  built_by: Piotr Fedorczyk
  built_by_url: "https://piotrf.pl"
  categories:
    - Portfolio
    - Web Development
  description: >-
    Portfolio of Piotr Fedorczyk, a digital product designer and full-stack developer specializing in shaping, designing and building news and tools for news.
  featured: false
  main_url: "https://piotrf.pl/"
  url: "https://piotrf.pl/"
- title: unrealcpp
  main_url: "https://unrealcpp.com/"
  url: "https://unrealcpp.com/"
  source_url: "https://github.com/Harrison1/unrealcpp-com"
  featured: false
  categories:
    - Blog
    - Web Development
- title: Andy Slezak
  main_url: "https://www.aslezak.com/"
  url: "https://www.aslezak.com/"
  source_url: "https://github.com/amslezak"
  featured: false
  categories:
    - Web Development
    - Portfolio
- title: Deliveroo.Design
  main_url: "https://www.deliveroo.design/"
  url: "https://www.deliveroo.design/"
  featured: false
  categories:
    - Food
    - Marketing
- title: Dona Rita
  main_url: "https://www.donarita.co.uk/"
  url: "https://www.donarita.co.uk/"
  source_url: "https://github.com/peduarte/dona-rita-website"
  featured: false
  categories:
    - Food
    - Marketing
- title: Fröhlich ∧ Frei
  main_url: "https://www.froehlichundfrei.de/"
  url: "https://www.froehlichundfrei.de/"
  featured: false
  categories:
    - Web Development
    - Blog
    - Open Source
- title: How to GraphQL
  main_url: "https://www.howtographql.com/"
  url: "https://www.howtographql.com/"
  source_url: "https://github.com/howtographql/howtographql"
  featured: false
  categories:
    - Documentation
    - Web Development
    - Open Source
- title: OnCallogy
  main_url: "https://www.oncallogy.com/"
  url: "https://www.oncallogy.com/"
  featured: false
  categories:
    - Marketing
    - Healthcare
- title: Ryan Wiemer's Portfolio
  main_url: "https://www.ryanwiemer.com/"
  url: "https://www.ryanwiemer.com/knw-photography/"
  source_url: "https://github.com/ryanwiemer/rw"
  featured: false
  description: >
    Digital portfolio for Oakland, CA based account manager Ryan Wiemer.
  categories:
    - Portfolio
    - Web Development
    - Design
  built_by: Ryan Wiemer
  built_by_url: "https://www.ryanwiemer.com/"
- title: Ventura Digitalagentur Köln
  main_url: "https://www.ventura-digital.de/"
  url: "https://www.ventura-digital.de/"
  featured: false
  built_by: Ventura Digitalagentur
  categories:
    - Agency
    - Marketing
    - Featured
- title: Azer Koçulu
  main_url: "https://kodfabrik.com/"
  url: "https://kodfabrik.com/photography/"
  featured: false
  categories:
    - Portfolio
    - Photography
    - Web Development
- title: Damir.io
  main_url: "http://damir.io/"
  url: "http://damir.io/"
  source_url: "https://github.com/dvzrd/gatsby-sfiction"
  featured: false
  categories:
    - Blog
- title: Digital Psychology
  main_url: "http://digitalpsychology.io/"
  url: "http://digitalpsychology.io/"
  source_url: "https://github.com/danistefanovic/digitalpsychology.io"
  featured: false
  categories:
    - Education
    - Library
- title: Théâtres Parisiens
  main_url: "http://theatres-parisiens.fr/"
  url: "http://theatres-parisiens.fr/"
  source_url: "https://github.com/phacks/theatres-parisiens"
  featured: false
  categories:
    - Education
    - Entertainment
# - title: William Owen UK Portfolio / Blog
#   main_url: "http://william-owen.co.uk/"
#   url: "http://william-owen.co.uk/"
#   featured: false
#   description: >-
#     Over 20 years experience delivering customer-facing websites, internet-based
#     solutions and creative visual design for a wide range of companies and
#     organisations.
#   categories:
#     - Portfolio
#     - Blog
#   built_by: William Owen
#   built_by_url: "https://twitter.com/twilowen"
- title: A4 纸网
  main_url: "http://www.a4z.cn/"
  url: "http://www.a4z.cn/price"
  source_url: "https://github.com/hiooyUI/hiooyui.github.io"
  featured: false
  categories:
    - eCommerce
- title: Steve Meredith's Portfolio
  main_url: "http://www.stevemeredith.com/"
  url: "http://www.stevemeredith.com/"
  featured: false
  categories:
    - Portfolio
- title: API Platform
  main_url: "https://api-platform.com/"
  url: "https://api-platform.com/"
  source_url: "https://github.com/api-platform/website"
  featured: false
  categories:
    - Documentation
    - Web Development
    - Open Source
    - Library
- title: Artivest
  main_url: "https://artivest.co/"
  url: "https://artivest.co/what-we-do/for-advisors-and-investors/"
  featured: false
  categories:
    - Marketing
    - Blog
    - Documentation
    - Finance
- title: The Audacious Project
  main_url: "https://audaciousproject.org/"
  url: "https://audaciousproject.org/"
  featured: false
  categories:
    - Nonprofit
- title: Dustin Schau's Blog
  main_url: "https://blog.dustinschau.com/"
  url: "https://blog.dustinschau.com/"
  source_url: "https://github.com/dschau/blog"
  featured: false
  categories:
    - Blog
    - Web Development
- title: iContract Blog
  main_url: "https://blog.icontract.co.uk/"
  url: "http://blog.icontract.co.uk/"
  featured: false
  categories:
    - Blog
- title: BRIIM
  main_url: "https://bri.im/"
  url: "https://bri.im/"
  featured: false
  description: >-
    BRIIM is a movement to enable JavaScript enthusiasts and web developers in
    machine learning. Learn about artificial intelligence and data science, two
    fields which are governed by machine learning, in JavaScript. Take it right
    to your browser with WebGL.
  categories:
    - Education
    - Web Development
    - Technology
- title: Calpa's Blog
  main_url: "https://calpa.me/"
  url: "https://calpa.me/"
  source_url: "https://github.com/calpa/blog"
  featured: false
  categories:
    - Blog
    - Web Development
- title: Chocolate Free
  main_url: "https://chocolate-free.com/"
  url: "https://chocolate-free.com/"
  source_url: "https://github.com/Khaledgarbaya/chocolate-free-website"
  featured: false
  description: "A full time foodie \U0001F60D a forever Parisian \"patisserie\" lover and \U0001F382 \U0001F369 \U0001F370 \U0001F36A explorer and finally an under construction #foodblogger #foodblog"
  categories:
    - Blog
    - Food
- title: Code Bushi
  main_url: "https://codebushi.com/"
  url: "https://codebushi.com/"
  featured: false
  description: >-
    Web development resources, trends, & techniques to elevate your coding
    journey.
  categories:
    - Web Development
    - Open Source
    - Blog
  built_by: Hunter Chang
  built_by_url: "https://hunterchang.com/"
- title: Daniel Hollcraft
  main_url: "https://danielhollcraft.com/"
  url: "https://danielhollcraft.com/"
  source_url: "https://github.com/danielbh/danielhollcraft.com"
  featured: false
  categories:
    - Web Development
    - Blog
    - Portfolio
- title: Darren Britton's Portfolio
  main_url: "https://darrenbritton.com/"
  url: "https://darrenbritton.com/"
  source_url: "https://github.com/darrenbritton/darrenbritton.github.io"
  featured: false
  categories:
    - Web Development
    - Portfolio
- title: Dave Lindberg Marketing & Design
  url: "https://davelindberg.com/"
  main_url: "https://davelindberg.com/"
  source_url: "https://github.com/Dave-Lindberg/dl-gatsby"
  featured: false
  description: >-
    My work revolves around solving problems for people in business, using
    integrated design and marketing strategies to improve sales, increase brand
    engagement, generate leads and achieve goals.
  categories:
    - Design
    - Marketing
    - Portfolio
- title: Design Systems Weekly
  main_url: "https://designsystems.email/"
  url: "https://designsystems.email/"
  featured: false
  categories:
    - Education
    - Web Development
- title: Dalbinaco's Website
  main_url: "https://dlbn.co/en/"
  url: "https://dlbn.co/en/"
  source_url: "https://github.com/dalbinaco/dlbn.co"
  featured: false
  categories:
    - Portfolio
    - Web Development
- title: mParticle's Documentation
  main_url: "https://docs.mparticle.com/"
  url: "https://docs.mparticle.com/"
  featured: false
  categories:
    - Web Development
    - Documentation
- title: Doopoll
  main_url: "https://doopoll.co/"
  url: "https://doopoll.co/"
  featured: false
  categories:
    - Marketing
    - Technology
- title: ERC dEX
  main_url: "https://ercdex.com/"
  url: "https://ercdex.com/aqueduct"
  featured: false
  categories:
    - Marketing
- title: Fabian Schultz' Portfolio
  main_url: "https://fabianschultz.com/"
  url: "https://fabianschultz.com/"
  source_url: "https://github.com/fabe/site"
  featured: false
  description: >-
    Hello, I’m Fabian — a product designer and developer based in Potsdam,
    Germany. I’ve been working both as a product designer and frontend developer
    for over 5 years now. I particularly enjoy working with companies that try
    to meet broad and unique user needs.
  categories:
    - Portfolio
    - Web Development
  built_by: Fabian Schultz
  built_by_url: "https://fabianschultz.com/"
- title: CalState House Manager
  description: >
    Home service membership that offers proactive and on-demand maintenance for
    homeowners
  main_url: "https://housemanager.calstate.aaa.com/"
  url: "https://housemanager.calstate.aaa.com/"
  categories:
    - Marketing
- title: The freeCodeCamp Guide
  main_url: "https://guide.freecodecamp.org/"
  url: "https://guide.freecodecamp.org/"
  source_url: "https://github.com/freeCodeCamp/guide"
  featured: false
  categories:
    - Web Development
    - Documentation
- title: High School Hackathons
  main_url: "https://hackathons.hackclub.com/"
  url: "https://hackathons.hackclub.com/"
  source_url: "https://github.com/hackclub/hackathons"
  featured: false
  categories:
    - Education
    - Web Development
- title: Hapticmedia
  main_url: "https://hapticmedia.fr/en/"
  url: "https://hapticmedia.fr/en/"
  featured: false
  categories:
    - Agency
- title: heml.io
  main_url: "https://heml.io/"
  url: "https://heml.io/"
  source_url: "https://github.com/SparkPost/heml.io"
  featured: false
  categories:
    - Documentation
    - Web Development
    - Open Source
- title: Juliette Pretot's Portfolio
  main_url: "https://juliette.sh/"
  url: "https://juliette.sh/"
  featured: false
  categories:
    - Web Development
    - Portfolio
    - Blog
- title: Kris Hedstrom's Portfolio
  main_url: "https://k-create.com/"
  url: "https://k-create.com/portfolio/"
  source_url: "https://github.com/kristofferh/kristoffer"
  featured: false
  description: >-
    Hey. I’m Kris. I’m an interactive designer / developer. I grew up in Umeå,
    in northern Sweden, but I now live in Brooklyn, NY. I am currently enjoying
    a hybrid Art Director + Lead Product Engineer role at a small startup called
    Nomad Health. Before that, I was a Product (Engineering) Manager at Tumblr.
    Before that, I worked at agencies. Before that, I was a baby. I like to
    design things, and then I like to build those things. I occasionally take on
    freelance projects. Feel free to get in touch if you have an interesting
    project that you want to collaborate on. Or if you just want to say hello,
    that’s cool too.
  categories:
    - Portfolio
  built_by: Kris Hedstrom
  built_by_url: "https://k-create.com/"
- title: knpw.rs
  main_url: "https://knpw.rs/"
  url: "https://knpw.rs/"
  source_url: "https://github.com/knpwrs/knpw.rs"
  featured: false
  categories:
    - Blog
    - Web Development
- title: Kostas Bariotis' Blog
  main_url: "https://kostasbariotis.com/"
  url: "https://kostasbariotis.com/"
  source_url: "https://github.com/kbariotis/kostasbariotis.com"
  featured: false
  categories:
    - Blog
    - Portfolio
    - Web Development
- title: LaserTime Clinic
  main_url: "https://lasertime.ru/"
  url: "https://lasertime.ru/"
  source_url: "https://github.com/oleglegun/lasertime"
  featured: false
  categories:
    - Marketing
- title: Jason Lengstorf
  main_url: "https://lengstorf.com"
  url: "https://lengstorf.com"
  source_url: "https://github.com/jlengstorf/lengstorf.com"
  featured: false
  categories:
    - Blog
  built_by: Jason Lengstorf
  built_by_url: "https://github.com/jlengstorf"
- title: Mannequin.io
  main_url: "https://mannequin.io/"
  url: "https://mannequin.io/"
  source_url: "https://github.com/LastCallMedia/Mannequin/tree/master/site"
  featured: false
  categories:
    - Open Source
    - Web Development
    - Documentation
- title: manu.ninja
  main_url: "https://manu.ninja/"
  url: "https://manu.ninja/"
  source_url: "https://github.com/Lorti/manu.ninja"
  featured: false
  description: >-
    manu.ninja is the personal blog of Manuel Wieser, where he talks about
    frontend development, games and digital art
  categories:
    - Blog
    - Technology
    - Web Development
- title: Fabric
  main_url: "https://meetfabric.com/"
  url: "https://meetfabric.com/"
  featured: false
  categories:
    - Marketing
- title: Nexit
  main_url: "https://nexit.sk/"
  url: "https://nexit.sk/references"
  featured: false
  categories:
    - Web Development
- title: Open FDA
  description: >
    Provides APIs and raw download access to a number of high-value, high
    priority and scalable structured datasets, including adverse events, drug
    product labeling, and recall enforcement reports.
  main_url: "https://open.fda.gov/"
  url: "https://open.fda.gov/"
  source_url: "https://github.com/FDA/open.fda.gov"
  featured: false
  categories:
    - Government
    - Open Source
    - Web Development
    - API
    - Data
- title: NYC Planning Labs (New York City Department of City Planning)
  main_url: "https://planninglabs.nyc/"
  url: "https://planninglabs.nyc/about/"
  source_url: "https://github.com/NYCPlanning/"
  featured: false
  description: >-
    We work with New York City's Urban Planners to deliver impactful, modern
    technology tools.
  categories:
    - Open Source
    - Government
- title: Pravdomil
  main_url: "https://pravdomil.com/"
  url: "https://pravdomil.com/"
  source_url: "https://github.com/pravdomil/pravdomil.com"
  featured: false
  description: >-
    I’ve been working both as a product designer and frontend developer for over
    5 years now. I particularly enjoy working with companies that try to meet
    broad and unique user needs.
  categories:
    - Portfolio
- title: Preston Richey Portfolio / Blog
  main_url: "https://prestonrichey.com/"
  url: "https://prestonrichey.com/"
  source_url: "https://github.com/prichey/prestonrichey.com"
  featured: false
  categories:
    - Web Development
    - Portfolio
    - Blog
- title: Landing page of Put.io
  main_url: "https://put.io/"
  url: "https://put.io/"
  featured: false
  categories:
    - eCommerce
    - Technology
- title: The Rick and Morty API
  main_url: "https://rickandmortyapi.com/"
  url: "https://rickandmortyapi.com/"
  built_by: Axel Fuhrmann
  built_by_url: "https://axelfuhrmann.com/"
  featured: false
  categories:
    - Web Development
    - Entertainment
    - Documentation
    - Open Source
    - API
- title: Santa Compañía Creativa
  main_url: "https://santacc.es/"
  url: "https://santacc.es/"
  source_url: "https://github.com/DesarrolloWebSantaCC/santacc-web"
  featured: false
  categories:
    - Agency
- title: Sean Coker's Blog
  main_url: "https://sean.is/"
  url: "https://sean.is/"
  featured: false
  categories:
    - Blog
    - Portfolio
    - Web Development
- title: Several Levels
  main_url: "https://severallevels.io/"
  url: "https://severallevels.io/"
  source_url: "https://github.com/Harrison1/several-levels"
  featured: false
  categories:
    - Agency
    - Web Development
- title: Simply
  main_url: "https://simply.co.za/"
  url: "https://simply.co.za/"
  featured: false
  categories:
    - Marketing
- title: Storybook
  main_url: "https://storybook.js.org/"
  url: "https://storybook.js.org/"
  source_url: "https://github.com/storybooks/storybook"
  featured: false
  categories:
    - Web Development
    - Open Source
- title: Vibert Thio's Portfolio
  main_url: "https://vibertthio.com/portfolio/"
  url: "https://vibertthio.com/portfolio/projects/"
  source_url: "https://github.com/vibertthio/portfolio"
  featured: false
  categories:
    - Portfolio
    - Web Development
- title: VisitGemer
  main_url: "https://visitgemer.sk/"
  url: "https://visitgemer.sk/"
  featured: false
  categories:
    - Marketing
- title: Bricolage.io
  main_url: "https://www.bricolage.io/"
  url: "https://www.bricolage.io/"
  source_url: "https://github.com/KyleAMathews/blog"
  featured: false
  categories:
    - Blog
- title: Charles Pinnix Website
  main_url: "https://www.charlespinnix.com/"
  url: "https://www.charlespinnix.com/"
  featured: false
  description: >-
    I’m a senior frontend engineer with 8 years of experience building websites
    and web applications. I’m interested in leading creative, multidisciplinary
    engineering teams. I’m a creative technologist, merging photography, art,
    and design into engineering and visa versa. I take a pragmatic,
    product-oriented approach to development, allowing me to see the big picture
    and ensuring quality products are completed on time. I have a passion for
    modern frontend JavaScript frameworks such as React and Vue, and I have
    substantial experience on the backend with an interest in Node and
    container based deployment with Docker and AWS.
  categories:
    - Portfolio
    - Web Development
- title: Charlie Harrington's Blog
  main_url: "https://www.charlieharrington.com/"
  url: "https://www.charlieharrington.com/"
  source_url: "https://github.com/whatrocks/blog"
  featured: false
  categories:
    - Blog
    - Web Development
    - Music
- title: Gabriel Adorf's Portfolio
  main_url: "https://www.gabrieladorf.com/"
  url: "https://www.gabrieladorf.com/"
  source_url: "https://github.com/gabdorf/gabriel-adorf-portfolio"
  featured: false
  categories:
    - Portfolio
    - Web Development
- title: greglobinski.com
  main_url: "https://www.greglobinski.com/"
  url: "https://www.greglobinski.com/"
  source_url: "https://github.com/greglobinski/www.greglobinski.com"
  featured: false
  categories:
    - Portfolio
    - Web Development
- title: I am Putra
  main_url: "https://www.iamputra.com/"
  url: "https://www.iamputra.com/"
  featured: false
  categories:
    - Portfolio
    - Web Development
    - Blog
- title: In Sowerby Bridge
  main_url: "https://www.insowerbybridge.co.uk/"
  url: "https://www.insowerbybridge.co.uk/"
  featured: false
  categories:
    - Marketing
    - Government
- title: JavaScript Stuff
  main_url: "https://www.javascriptstuff.com/"
  url: "https://www.javascriptstuff.com/"
  featured: false
  categories:
    - Education
    - Web Development
    - Library
- title: Ledgy
  main_url: "https://www.ledgy.com/"
  url: "https://github.com/morloy/ledgy.com"
  featured: false
  categories:
    - Marketing
    - Finance
- title: Alec Lomas's Portfolio / Blog
  main_url: "https://www.lowmess.com/"
  url: "https://www.lowmess.com/"
  source_url: "https://github.com/lowmess/lowmess"
  featured: false
  categories:
    - Web Development
    - Blog
    - Portfolio
- title: Michele Mazzucco's Portfolio
  main_url: "https://www.michelemazzucco.it/"
  url: "https://www.michelemazzucco.it/"
  source_url: "https://github.com/michelemazzucco/michelemazzucco.it"
  featured: false
  categories:
    - Portfolio
- title: Orbit FM Podcasts
  main_url: "https://www.orbit.fm/"
  url: "https://www.orbit.fm/"
  source_url: "https://github.com/agarrharr/orbit.fm"
  featured: false
  categories:
    - Podcast
- title: Prosecco Springs
  main_url: "https://www.proseccosprings.com/"
  url: "https://www.proseccosprings.com/"
  featured: false
  categories:
    - Food
    - Blog
    - Marketing
- title: Verious
  main_url: "https://www.verious.io/"
  url: "https://www.verious.io/"
  source_url: "https://github.com/cpinnix/verious"
  featured: false
  categories:
    - Web Development
- title: Yisela
  main_url: "https://www.yisela.com/"
  url: "https://www.yisela.com/tetris-against-trauma-gaming-as-therapy/"
  featured: false
  categories:
    - Blog
- title: YouFoundRon.com
  main_url: "https://www.youfoundron.com/"
  url: "https://www.youfoundron.com/"
  source_url: "https://github.com/rongierlach/yfr-dot-com"
  featured: false
  categories:
    - Portfolio
    - Web Development
    - Blog
- title: yerevancoder
  main_url: "https://yerevancoder.com/"
  url: "https://forum.yerevancoder.com/categories"
  source_url: "https://github.com/yerevancoder/yerevancoder.github.io"
  featured: false
  categories:
    - Blog
    - Web Development
- title: Ease
  main_url: "https://www.ease.com/"
  url: "https://www.ease.com/"
  featured: false
  categories:
    - Marketing
    - Healthcare
- title: Policygenius
  main_url: "https://www.policygenius.com/"
  url: "https://www.policygenius.com/"
  featured: false
  categories:
    - Marketing
    - Healthcare
- title: Moteefe
  main_url: "http://www.moteefe.com/"
  url: "http://www.moteefe.com/"
  featured: false
  categories:
    - Marketing
    - Agency
    - Technology
- title: Athelas
  main_url: "http://www.athelas.com/"
  url: "http://www.athelas.com/"
  featured: false
  categories:
    - Marketing
    - Healthcare
- title: Pathwright
  main_url: "http://www.pathwright.com/"
  url: "http://www.pathwright.com/"
  featured: false
  categories:
    - Marketing
    - Education
- title: Lucid
  main_url: "https://www.golucid.co/"
  url: "https://www.golucid.co/"
  featured: false
  categories:
    - Marketing
    - Technology
- title: Bench
  main_url: "http://www.bench.co/"
  url: "http://www.bench.co/"
  featured: false
  categories:
    - Marketing
- title: Union Plus Credit Card
  main_url: "http://www.unionpluscard.com"
  url: "https://unionplus.capitalone.com/"
  featured: false
  categories:
    - Marketing
    - Finance
- title: Gin Lane
  main_url: "http://www.ginlane.com/"
  url: "https://www.ginlane.com/"
  featured: false
  categories:
    - Web Development
    - Agency
- title: Marmelab
  main_url: "https://marmelab.com/en/"
  url: "https://marmelab.com/en/"
  featured: false
  categories:
    - Web Development
    - Agency
- title: Fusion Media Group
  main_url: "http://thefmg.com/"
  url: "http://thefmg.com/"
  featured: false
  categories:
    - Entertainment
- title: Dovetail
  main_url: "https://dovetailapp.com/"
  url: "https://dovetailapp.com/"
  featured: false
  categories:
    - Marketing
    - Technology
- title: Yuuniworks Portfolio / Blog
  main_url: "https://www.yuuniworks.com/"
  url: "https://www.yuuniworks.com/"
  source_url: "https://github.com/junkboy0315/yuuni-web"
  featured: false
  categories:
    - Portfolio
    - Web Development
    - Blog
- title: The Bastion Bot
  main_url: "https://bastionbot.org/"
  url: "https://bastionbot.org/"
  source_url: "https://github.com/TheBastionBot/Bastion-Website"
  description: Give awesome perks to your Discord server!
  featured: false
  categories:
    - Open Source
    - Technology
    - Documentation
    - Community
  built_by: Sankarsan Kampa
  built_by_url: "https://sankarsankampa.com"
- title: Smakosh
  main_url: "https://smakosh.com/"
  url: "https://smakosh.com/"
  source_url: "https://github.com/smakosh/smakosh.com"
  featured: false
  categories:
    - Portfolio
    - Web Development
# - title: Philipp Czernitzki - Blog/Website
#   main_url: "http://philippczernitzki.me/"
#   url: "http://philippczernitzki.me/"
#   featured: false
#   categories:
#     - Portfolio
#     - Web Development
#     - Blog
- title: WebGazer
  main_url: "https://www.webgazer.io/"
  url: "https://www.webgazer.io/"
  featured: false
  categories:
    - Marketing
    - Web Development
    - Technology
- title: Joe Seifi's Blog
  main_url: "http://seifi.org/"
  url: "http://seifi.org/"
  featured: false
  categories:
    - Portfolio
    - Web Development
    - Blog
- title: LekoArts
  main_url: "https://www.lekoarts.de"
  url: "https://www.lekoarts.de"
  source_url: "https://github.com/LekoArts/portfolio"
  featured: false
  built_by: LekoArts
  built_by_url: "https://github.com/LekoArts"
  description: >-
    Hi, I'm Lennart — a self-taught and passionate graphic/web designer &
    frontend developer based in Darmstadt, Germany. I love it to realize complex
    projects in a creative manner and face new challenges. Since 6 years I do
    graphic design, my love for frontend development came up 3 years ago. I
    enjoy acquiring new skills and cementing this knowledge by writing blogposts
    and creating tutorials.
  categories:
    - Portfolio
    - Blog
    - Design
    - Web Development
    - Freelance
- title: 杨二小的博客
  main_url: "https://blog.yangerxiao.com/"
  url: "https://blog.yangerxiao.com/"
  source_url: "https://github.com/zerosoul/blog.yangerxiao.com"
  featured: false
  categories:
    - Blog
    - Portfolio
- title: MOTTO x MOTTO
  main_url: "https://mottox2.com"
  url: "https://mottox2.com"
  source_url: "https://github.com/mottox2/website"
  description: Web developer / UI Designer in Tokyo Japan.
  featured: false
  categories:
    - Blog
    - Portfolio
  built_by: mottox2
  built_by_url: "https://mottox2.com"
- title: Pride of the Meadows
  main_url: "https://www.prideofthemeadows.com/"
  url: "https://www.prideofthemeadows.com/"
  featured: false
  categories:
    - eCommerce
    - Food
    - Blog
- title: Michael Uloth
  main_url: "https://www.michaeluloth.com"
  url: "https://www.michaeluloth.com"
  featured: false
  description: Michael Uloth is a web developer, opera singer, and the creator of Up and Running Tutorials.
  categories:
    - Portfolio
    - Web Development
    - Music
  built_by: Michael Uloth
  built_by_url: "https://www.michaeluloth.com"
- title: Spacetime
  main_url: "https://www.heyspacetime.com/"
  url: "https://www.heyspacetime.com/"
  featured: false
  description: >-
    Spacetime is a Dallas-based digital experience agency specializing in web,
    app, startup, and digital experience creation.
  categories:
    - Marketing
    - Portfolio
    - Agency
  built_by: Spacetime
  built_by_url: "https://www.heyspacetime.com/"
- title: Eric Jinks
  main_url: "https://ericjinks.com/"
  url: "https://ericjinks.com/"
  featured: false
  description: "Software engineer / web developer from the Gold Coast, Australia."
  categories:
    - Portfolio
    - Blog
    - Web Development
    - Technology
  built_by: Eric Jinks
  built_by_url: "https://ericjinks.com/"
- title: GaiAma - We are wildlife
  main_url: "https://www.gaiama.org/"
  url: "https://www.gaiama.org/"
  featured: false
  description: >-
    We founded the GaiAma conservation organization to protect wildlife in Perú
    and to create an example of a permaculture neighborhood, living
    symbiotically with the forest - because reforestation is just the beginning
  categories:
    - Nonprofit
    - Marketing
    - Blog
  source_url: "https://github.com/GaiAma/gaiama.org"
  built_by: GaiAma
  built_by_url: "https://www.gaiama.org/"
- title: Healthcare Logic
  main_url: "https://www.healthcarelogic.com/"
  url: "https://www.healthcarelogic.com/"
  featured: false
  description: >-
    Revolutionary technology that empowers clinical and managerial leaders to
    collaborate with clarity.
  categories:
    - Marketing
    - Healthcare
    - Technology
  built_by: Thrive
  built_by_url: "https://thriveweb.com.au/"
- title: Evergov
  main_url: "https://evergov.com/"
  url: "https://evergov.com/"
  featured: false
  description: Finding local government services made easier.
  categories:
    - Directory
    - Government
    - Technology
  source_url: "https://github.com/WeOpenly/localgov.fyi"
  built_by: Evergov
  built_by_url: "https://evergov.com/about/"
- title: Kata.ai Documentation
  main_url: "https://docs.kata.ai/"
  url: "https://docs.kata.ai/"
  source_url: "https://github.com/kata-ai/kata-platform-docs"
  featured: false
  description: >-
    Documentation website for the Kata Platform, an all-in-one platform for
    building chatbots using AI technologies.
  categories:
    - Documentation
    - Technology
- title: goalgetters
  main_url: "https://goalgetters.space/"
  url: "https://goalgetters.space/"
  featured: false
  description: >-
    goalgetters is a source of inspiration for people who want to change their
    career. We offer articles, success stories and expert interviews on how to
    find a new passion and how to implement change.
  categories:
    - Blog
    - Education
  built_by: "Stephanie Langers (content), Adrian Wenke (development)"
  built_by_url: "https://twitter.com/AdrianWenke"
- title: Zensum
  main_url: "https://zensum.se/"
  url: "https://zensum.se/"
  featured: false
  description: >-
    Borrow money quickly and safely through Zensum. We compare Sweden's leading
    banks and credit institutions. Choose from multiple offers and lower your
    monthly cost. [Translated from Swedish]
  categories:
    - Technology
    - Finance
    - Marketing
  built_by: Bejamas
  built_by_url: "https://bejamas.io/"
- title: StatusHub - Easy to use Hosted Status Page Service
  main_url: "https://statushub.com/"
  url: "https://statushub.com/"
  featured: false
  description: >-
    Set up your very own service status page in minutes with StatusHub. Allow
    customers to subscribe to be updated automatically.
  categories:
    - Technology
    - Marketing
  built_by: Bejamas
  built_by_url: "https://bejamas.io/"
- title: Matthias Kretschmann Portfolio
  main_url: "https://matthiaskretschmann.com/"
  url: "https://matthiaskretschmann.com/"
  source_url: "https://github.com/kremalicious/portfolio"
  featured: false
  description: Portfolio of designer & developer Matthias Kretschmann.
  categories:
    - Portfolio
    - Web Development
  built_by: Matthias Kretschmann
  built_by_url: "https://matthiaskretschmann.com/"
- title: Iron Cove Solutions
  main_url: "https://ironcovesolutions.com/"
  url: "https://ironcovesolutions.com/"
  description: >-
    Iron Cove Solutions is a cloud based consulting firm. We help companies
    deliver a return on cloud usage by applying best practices
  categories:
    - Technology
    - Web Development
  built_by: Iron Cove Solutions
  built_by_url: "https://ironcovesolutions.com/"
  featured: false
- title: Moetez Chaabene Portfolio / Blog
  main_url: "https://moetez.me/"
  url: "https://moetez.me/"
  source_url: "https://github.com/moetezch/moetez.me"
  featured: false
  description: Portfolio of Moetez Chaabene
  categories:
    - Portfolio
    - Web Development
    - Blog
  built_by: Moetez Chaabene
  built_by_url: "https://twitter.com/moetezch"
- title: Nikita
  description: >-
    Automation of system deployments in Node.js for applications and
    infrastructures.
  main_url: "https://nikita.js.org/"
  url: "https://nikita.js.org/"
  source_url: "https://github.com/adaltas/node-nikita"
  categories:
    - Documentation
    - Open Source
    - Technology
  built_by: David Worms
  built_by_url: "http://www.adaltas.com"
  featured: false
- title: Gourav Sood Blog & Portfolio
  main_url: "https://www.gouravsood.com/"
  url: "https://www.gouravsood.com/"
  featured: false
  categories:
    - Blog
    - Portfolio
  built_by: Gourav Sood
  built_by_url: "https://www.gouravsood.com/"
- title: Jonas Tebbe Portfolio
  description: |
    Hey, I’m Jonas and I create digital products.
  main_url: "https://jonastebbe.com"
  url: "https://jonastebbe.com"
  categories:
    - Portfolio
  built_by: Jonas Tebbe
  built_by_url: "http://twitter.com/jonastebbe"
  featured: false
- title: Parker Sarsfield Portfolio
  description: |
    I'm Parker, a software engineer and sneakerhead.
  main_url: "https://parkersarsfield.com"
  url: "https://parkersarsfield.com"
  categories:
    - Blog
    - Portfolio
  built_by: Parker Sarsfield
  built_by_url: "https://parkersarsfield.com"
- title: Frontend web development with Greg
  description: |
    JavaScript, GatsbyJS, ReactJS, CSS in JS... Let's learn some stuff together.
  main_url: "https://dev.greglobinski.com"
  url: "https://dev.greglobinski.com"
  categories:
    - Blog
    - Web Development
  built_by: Greg Lobinski
  built_by_url: "https://github.com/greglobinski"
- title: Insomnia
  description: |
    Desktop HTTP and GraphQL client for developers
  main_url: "https://insomnia.rest/"
  url: "https://insomnia.rest/"
  categories:
    - Blog
  built_by: Gregory Schier
  built_by_url: "https://schier.co"
  featured: false
- title: Timeline Theme Portfolio
  description: |
    I'm Aman Mittal, a software developer.
  main_url: "https://amanhimself.dev/"
  url: "https://amanhimself.dev/"
  categories:
    - Web Development
    - Portfolio
  built_by: Aman Mittal
  built_by_url: "https://amanhimself.dev/"
- title: Ocean artUp
  description: >
    Science outreach site built using styled-components and Contentful. It
    presents the research project "Ocean artUp" funded by an Advanced Grant of
    the European Research Council to explore the possible benefits of artificial
    uplift of nutrient-rich deep water to the ocean’s sunlit surface layer.
  main_url: "https://ocean-artup.eu"
  url: "https://ocean-artup.eu"
  source_url: "https://github.com/janosh/ocean-artup"
  categories:
    - Science
    - Education
    - Blog
  built_by: Janosh Riebesell
  built_by_url: "https://janosh.io"
  featured: false
- title: Ryan Fitzgerald
  description: |
    Personal portfolio and blog for Ryan Fitzgerald
  main_url: "https://ryanfitzgerald.ca/"
  url: "https://ryanfitzgerald.ca/"
  categories:
    - Web Development
    - Portfolio
  built_by: Ryan Fitzgerald
  built_by_url: "https://github.com/RyanFitzgerald"
  featured: false
- title: Kaizen
  description: |
    Content Marketing, PR & SEO Agency in London
  main_url: "https://www.kaizen.co.uk/"
  url: "https://www.kaizen.co.uk/"
  categories:
    - Agency
    - Blog
    - Design
    - Web Development
    - SEO
  built_by: Bogdan Stanciu
  built_by_url: "https://github.com/b0gd4n"
  featured: false
- title: HackerOne Platform Documentation
  description: |
    HackerOne's Product Documentation Center!
  url: "https://docs.hackerone.com/"
  main_url: "https://docs.hackerone.com/"
  categories:
    - Documentation
    - Security
  featured: false
- title: Mux Video
  description: |
    API to video hosting and streaming
  main_url: "https://mux.com/"
  url: "https://mux.com/"
  categories:
    - Video
    - API
  featured: false
- title: Swapcard
  description: >
    The easiest way for event organizers to instantly connect people, build a
    community of attendees and exhibitors, and increase revenue over time
  main_url: "https://www.swapcard.com/"
  url: "https://www.swapcard.com/"
  categories:
    - Event
    - Community
    - Marketing
  built_by: Swapcard
  built_by_url: "https://www.swapcard.com/"
  featured: false
- title: Kalix
  description: >
    Kalix is perfect for healthcare professionals starting out in private
    practice, to those with an established clinic.
  main_url: "https://www.kalixhealth.com/"
  url: "https://www.kalixhealth.com/"
  categories:
    - Healthcare
  featured: false
- title: Hubba
  description: |
    Buy wholesale products from thousands of independent, verified Brands.
  main_url: "https://join.hubba.com/"
  url: "https://join.hubba.com/"
  categories:
    - eCommerce
  featured: false
- title: HyperPlay
  description: |
    In Asean's 1st Ever LOL Esports X Music Festival
  main_url: "https://hyperplay.leagueoflegends.com/"
  url: "https://hyperplay.leagueoflegends.com/"
  categories:
    - Music
  featured: false
- title: Bad Credit Loans
  description: |
    Get the funds you need, from $250-$5,000
  main_url: "https://www.creditloan.com/"
  url: "https://www.creditloan.com/"
  categories:
    - Finance
  featured: false
- title: Financial Center
  description: >
    Member-owned, not-for-profit, co-operative whose members receive financial
    benefits in the form of lower loan rates, higher savings rates, and lower
    fees than banks.
  main_url: "https://fcfcu.com/"
  url: "https://fcfcu.com/"
  categories:
    - Finance
    - Nonprofit
    - Business
    - Education
  built_by: "https://fcfcu.com/"
  built_by_url: "https://fcfcu.com/"
  featured: false
- title: Office of Institutional Research and Assessment
  description: |
    Good Data, Good Decisions
  main_url: "http://oira.ua.edu/"
  url: "http://oira.ua.edu/"
  categories:
    - Data
  featured: false
- title: The Telegraph Premium
  description: |
    Exclusive stories from award-winning journalists
  main_url: "https://premium.telegraph.co.uk/"
  url: "https://premium.telegraph.co.uk/"
  categories:
    - Media
  featured: false
- title: html2canvas
  description: |
    Screenshots with JavaScript
  main_url: "http://html2canvas.hertzen.com/"
  url: "http://html2canvas.hertzen.com/"
  source_url: "https://github.com/niklasvh/html2canvas/tree/master/www"
  categories:
    - JavaScript
    - Documentation
  built_by: Niklas von Hertzen
  built_by_url: "http://hertzen.com/"
  featured: false
- title: Dato CMS
  description: |
    The API-based CMS your editors will love
  main_url: "https://www.datocms.com/"
  url: "https://www.datocms.com/"
  categories:
    - API
  featured: false
- title: Half Electronics
  description: |
    Personal website
  main_url: "https://www.halfelectronic.com/"
  url: "https://www.halfelectronic.com/"
  categories:
    - Blog
  built_by: Fernando Poumian
  built_by_url: "https://github.com/fpoumian/halfelectronic.com"
  featured: false
- title: Frithir Software Development
  main_url: "https://frithir.com/"
  url: "https://frithir.com/"
  featured: false
  description: "I DRINK COFFEE, WRITE CODE AND IMPROVE MY DEVELOPMENT SKILLS EVERY DAY."
  categories:
    - Design
    - Web Development
  built_by: Frithir
  built_by_url: "https://Frithir.com/"
- title: Unow
  main_url: "https://www.unow.fr/"
  url: "https://www.unow.fr/"
  categories:
    - Education
    - Marketing
  featured: false
- title: Peter Hironaka
  description: |
    Freelance Web Developer based in Los Angeles.
  main_url: "https://peterhironaka.com/"
  url: "https://peterhironaka.com/"
  categories:
    - Portfolio
    - Web Development
  built_by: Peter Hironaka
  built_by_url: "https://github.com/PHironaka"
  featured: false
- title: Michael McQuade
  description: |
    Personal website and blog for Michael McQuade
  main_url: "https://giraffesyo.io"
  url: "https://giraffesyo.io"
  categories:
    - Blog
  built_by: Michael McQuade
  built_by_url: "https://github.com/giraffesyo"
  featured: false
- title: Haacht Brewery
  description: |
    Corporate website for Haacht Brewery. Designed and Developed by Gafas.
  main_url: "https://haacht.com/en/"
  url: "https://haacht.com"
  categories:
    - Marketing
  built_by: Gafas
  built_by_url: "https://gafas.be"
  featured: false
- title: StoutLabs
  description: |
    Portfolio of Daniel Stout, freelance developer in East Tennessee.
  main_url: "https://www.stoutlabs.com/"
  url: "https://www.stoutlabs.com/"
  categories:
    - Web Development
    - Portfolio
  built_by: Daniel Stout
  built_by_url: "https://github.com/stoutlabs"
  featured: false
- title: Chicago Ticket Outcomes By Neighborhood
  description: |
    ProPublica data visualization of traffic ticket court outcomes
  categories:
    - Media
    - Nonprofit
  url: >-
    https://projects.propublica.org/graphics/il/il-city-sticker-tickets-maps/ticket-status/?initialWidth=782
  main_url: >-
    https://projects.propublica.org/graphics/il/il-city-sticker-tickets-maps/ticket-status/?initialWidth=782
  built_by: David Eads
  built_by_url: "https://github.com/eads"
  featured: false
- title: Chicago South Side Traffic Ticketing rates
  description: |
    ProPublica data visualization of traffic ticket rates by community
  main_url: >-
    https://projects.propublica.org/graphics/il/il-city-sticker-tickets-maps/ticket-rate/?initialWidth=782
  url: >-
    https://projects.propublica.org/graphics/il/il-city-sticker-tickets-maps/ticket-rate/?initialWidth=782
  categories:
    - Media
    - Nonprofit
  built_by: David Eads
  built_by_url: "https://github.com/eads"
  featured: false
- title: Otsimo
  description: >
    Otsimo is a special education application for children with autism, down
    syndrome and other developmental disabilities.
  main_url: "https://otsimo.com/en/"
  url: "https://otsimo.com/en/"
  categories:
    - Blog
    - Education
  featured: false
- title: Matt Bagni Portfolio 2018
  description: >
    Mostly the result of playing with Gatsby and learning about react and
    graphql. Using the screenshot plugin to showcase the work done for my
    company in the last 2 years, and a good amount of other experiments.
  main_url: "https://mattbag.github.io"
  url: "https://mattbag.github.io"
  categories:
    - Portfolio
  featured: false
- title: Lisa Ye's Blog
  description: |
    Simple blog/portofolio for a fashion designer. Gatsby_v2 + Netlify cms
  main_url: "https://lisaye.netlify.com/"
  url: "https://lisaye.netlify.com/"
  categories:
    - Blog
    - Portfolio
  featured: false
- title: Artem Sapegin
  description: >
    Little homepage of Artem Sapegin, a frontend developer, passionate
    photographer, coffee drinker and crazy dogs’ owner.
  main_url: "https://sapegin.me/"
  url: "https://sapegin.me/"
  categories:
    - Portfolio
    - Open Source
    - Web Development
  built_by: Artem Sapegin
  built_by_url: "https://github.com/sapegin"
  featured: false
- title: SparkPost Developers
  main_url: "https://developers.sparkpost.com/"
  url: "https://developers.sparkpost.com/"
  source_url: "https://github.com/SparkPost/developers.sparkpost.com"
  categories:
    - Documentation
    - API
  featured: false
- title: Malik Browne Portfolio 2018
  description: >
    The portfolio blog of Malik Browne, a full-stack engineer, foodie, and avid
    blogger/YouTuber.
  main_url: "https://www.malikbrowne.com/about"
  url: "https://www.malikbrowne.com"
  categories:
    - Blog
    - Portfolio
  built_by: Malik Browne
  built_by_url: "https://twitter.com/milkstarz"
  featured: false
- title: Novatics
  description: |
    Digital products that inspire and make a difference
  main_url: "https://www.novatics.com.br"
  url: "https://www.novatics.com.br"
  categories:
    - Portfolio
    - Technology
    - Web Development
  built_by: Novatics
  built_by_url: "https://github.com/Novatics"
  featured: false
- title: Max McKinney
  description: >
    I’m a developer and designer with a focus in web technologies. I build cars
    on the side.
  main_url: "https://maxmckinney.com/"
  url: "https://maxmckinney.com/"
  categories:
    - Portfolio
    - Web Development
    - Design
  built_by: Max McKinney
  featured: false
- title: Stickyard
  description: |
    Make your React component sticky the easy way
  main_url: "https://nihgwu.github.io/stickyard/"
  url: "https://nihgwu.github.io/stickyard/"
  source_url: "https://github.com/nihgwu/stickyard/tree/master/website"
  categories:
    - Web Development
  built_by: Neo Nie
  featured: false
- title: Agata Milik
  description: |
    Website of a Polish psychologist/psychotherapist based in Gdańsk, Poland.
  main_url: "https://agatamilik.pl"
  url: "https://agatamilik.pl"
  categories:
    - Marketing
    - Healthcare
  built_by: Piotr Fedorczyk
  built_by_url: "https://piotrf.pl"
  featured: false
- title: WebPurple
  main_url: "https://www.webpurple.net/"
  url: "https://www.webpurple.net/"
  source_url: "https://github.com/WebPurple/site"
  description: >-
    Site of local (Russia, Ryazan) frontend community. Main purpose is to show
    info about meetups and keep blog.
  categories:
    - Nonprofit
    - Web Development
    - Community
    - Blog
    - Open Source
  built_by: Nikita Kirsanov
  built_by_url: "https://twitter.com/kitos_kirsanov"
  featured: false
- title: Papertrail.io
  description: |
    Inspection Management for the 21st Century
  main_url: "https://www.papertrail.io/"
  url: "https://www.papertrail.io/"
  categories:
    - Marketing
    - Technology
  built_by: Papertrail.io
  built_by_url: "https://www.papertrail.io"
  featured: false
- title: Matt Ferderer
  main_url: "https://mattferderer.com"
  url: "https://mattferderer.com"
  source_url: "https://github.com/mattferderer/gatsbyblog"
  description: >
    {titleofthesite} is a blog built with Gatsby that discusses web related tech
    such as JavaScript, .NET, Blazor & security.
  categories:
    - Blog
    - Web Development
  built_by: Matt Ferderer
  built_by_url: "https://twitter.com/mattferderer"
  featured: false
- title: Sahyadri Open Source Community
  main_url: "https://sosc.org.in"
  url: "https://sosc.org.in"
  source_url: "https://github.com/haxzie/sosc-website"
  description: >
    Official website of Sahyadri Open Source Community for community blog, event
    details and members info.
  categories:
    - Blog
    - Community
    - Open Source
  built_by: Musthaq Ahamad
  built_by_url: "https://github.com/haxzie"
  featured: false
- title: Tech Confessions
  main_url: "https://confessions.tech"
  url: "https://confessions.tech"
  source_url: "https://github.com/JonathanSpeek/tech-confessions"
  description: "A guilt-free place for us to confess our tech sins \U0001F64F\n"
  categories:
    - Community
    - Open Source
  built_by: Jonathan Speek
  built_by_url: "https://speek.design"
  featured: false
- title: Thibault Maekelbergh
  main_url: "https://thibmaek.com"
  url: "https://thibmaek.com"
  source_url: "https://github.com/thibmaek/thibmaek.github.io"
  description: |
    A nice blog about development, Raspberry Pi, plants and probably records.
  categories:
    - Blog
    - Open Source
  built_by: Thibault Maekelbergh
  built_by_url: "https://twitter.com/thibmaek"
  featured: false
- title: LearnReact.design
  main_url: "https://learnreact.design"
  url: "https://learnreact.design"
  description: >
    React Essentials For Designers: A React course tailored for product
    designers, ux designers, ui designers.
  categories:
    - Blog
  built_by: Linton Ye
  built_by_url: "https://twitter.com/lintonye"
- title: Mega House Creative
  main_url: "https://www.megahousecreative.com/"
  url: "https://www.megahousecreative.com/"
  description: >
    Mega House Creative is a digital agency that provides unique goal-oriented
    web marketing solutions.
  categories:
    - Marketing
    - Agency
  built_by: Daniel Robinson
  featured: false
- title: Tobie Marier Robitaille - csc
  main_url: "https://tobiemarierrobitaille.com/"
  url: "https://tobiemarierrobitaille.com/en/"
  description: |
    Portfolio site for director of photography Tobie Marier Robitaille
  categories:
    - Portfolio
    - Gallery
  built_by: Mill3 Studio
  built_by_url: "https://mill3.studio/en/"
  featured: false
- title: Bestvideogame.deals
  main_url: "https://bestvideogame.deals/"
  url: "https://bestvideogame.deals/"
  description: |
    Video game comparison website for the UK, build with GatsbyJS.
  categories:
    - eCommerce
  built_by: Koen Kamphuis
  built_by_url: "https://koenkamphuis.com/"
  featured: false
- title: Mahipat's Portfolio
  main_url: "https://mojaave.com/"
  url: "https://mojaave.com"
  source_url: "https://github.com/mhjadav/mojaave"
  description: >
    mojaave.com is Mahipat's portfolio, I have developed it using Gatsby v2 and
    Bootstrap, To get in touch with people looking for full-stack developer.
  categories:
    - Portfolio
    - Web Development
  built_by: Mahipat Jadav
  built_by_url: "https://mojaave.com/"
  featured: false
- title: Insights
  main_url: "https://justaskusers.com/"
  url: "https://justaskusers.com/"
  description: >
    Insights helps user experience (UX) researchers conduct their research and
    make sense of the findings.
  categories:
    - User Experience
    - Design
  built_by: Just Ask Users
  built_by_url: "https://justaskusers.com/"
  featured: false
- title: Tensiq
  main_url: "https://tensiq.com"
  url: "https://tensiq.com"
  source_url: "https://github.com/Tensiq/tensiq-site"
  description: >
    Tensiq is an e-Residency startup, that provides development in cutting-edge
    technology while delivering secure, resilient, performant solutions.
  categories:
    - Web Development
    - Mobile Development
    - Agency
    - Open Source
  built_by: Jens
  built_by_url: "https://github.com/arrkiin"
  featured: false
- title: Mintfort
  main_url: "https://mintfort.com/"
  url: "https://mintfort.com/"
  source_url: "https://github.com/MintFort/mintfort.com"
  description: >
    Mintfort, the first crypto-friendly bank account. Store and manage assets on
    the blockchain.
  categories:
    - Technology
    - Finance
  built_by: Axel Fuhrmann
  built_by_url: "https://axelfuhrmann.com/"
  featured: false
- title: React Native Explorer
  main_url: "https://react-native-explorer.firebaseapp.com"
  url: "https://react-native-explorer.firebaseapp.com"
  description: |
    Explorer React Native packages and examples effortlessly.
  categories:
    - Education
  featured: false
- title: 500Tech
  main_url: "https://500tech.com/"
  url: "https://500tech.com/"
  featured: false
  categories:
    - Web Development
    - Agency
    - Open Source
- title: eworld
  main_url: "http://eworld.herokuapp.com/"
  url: "http://eworld.herokuapp.com/"
  featured: false
  categories:
    - eCommerce
    - Technology
- title: It's a Date
  description: >
    It's a Date is a dating app that actually involves dating.
  main_url: "https://www.itsadate.app/"
  url: "https://www.itsadate.app/"
  featured: false
  categories:
    - App
    - Blog
- title: Node.js HBase
  description: >
    Asynchronous HBase client for NodeJs using REST.
  main_url: https://hbase.js.org/
  url: https://hbase.js.org/
  source_url: "https://github.com/adaltas/node-hbase"
  categories:
    - Documentation
    - Open Source
    - Technology
  built_by: David Worms
  built_by_url: http://www.adaltas.com
  featured: false
- title: Peter Kroyer - Web Design / Web Development
  main_url: https://www.peterkroyer.at/en/
  url: https://www.peterkroyer.at/en/
  description: >
    Freelance web designer / web developer based in Vienna, Austria (Wien, Österreich).
  categories:
    - Agency
    - Web Development
    - Design
    - Portfolio
    - Freelance
  built_by: Peter Kroyer
  built_by_url: https://www.peterkroyer.at/
  featured: false
- title: Geddski
  main_url: https://gedd.ski
  url: https://gedd.ski
  description: >
    frontend mastery blog - level up your UI game.
  categories:
    - Web Development
    - Education
    - Productivity
    - User Experience
  built_by: Dave Geddes
  built_by_url: https://twitter.com/geddski
  featured: false
- title: Rung
  main_url: "https://rung.com.br/"
  url: "https://rung.com.br/"
  description: >
    Rung alerts you about the exceptionalities of your personal and professional life.
  categories:
    - API
    - Technology
    - Travel
  featured: false
- title: Mokkapps
  main_url: "https://www.mokkapps.de/"
  url: "https://www.mokkapps.de/"
  source_url: "https://github.com/mokkapps/website"
  description: >
    Portfolio website from Michael Hoffmann. Passionate software developer with focus on web-based technologies.
  categories:
    - Blog
    - Portfolio
    - Web Development
    - Mobile Development
  featured: false
- title: Premier Octet
  main_url: "https://www.premieroctet.com/"
  url: "https://www.premieroctet.com/"
  description: >
    Premier Octet is a React-based agency
  categories:
    - Agency
    - Web Development
    - Mobile Development
  featured: false
- title: Thorium
  main_url: "https://www.thoriumsim.com/"
  url: "https://www.thoriumsim.com/"
  source_url: "https://github.com/thorium-sim/thoriumsim.com"
  description: >
    Thorium - Open-source Starship Simulator Controls for Live Action Role Play
  built_by: Alex Anderson
  built_by_url: https://twitter.com/ralex1993
  categories:
    - Blog
    - Portfolio
    - Documentation
    - Marketing
    - Education
    - Entertainment
    - Open Source
    - Web Development
  featured: false
- title: Cameron Maske
  main_url: "https://www.cameronmaske.com/"
  url: "https://www.cameronmaske.com/courses/introduction-to-pytest/"
  source_url: "https://github.com/cameronmaske/cameronmaske.com-v2"
  description: >
    The homepage of Cameron Maske, a freelance full-stack developer, who is currently working on a free pytest video course
  categories:
    - Education
    - Video
    - Portfolio
    - Freelance
  featured: false
- title: Studenten bilden Schüler
  description: >
    Studenten bilden Schüler e.V. is a German student-run nonprofit initiative that aims to
    contribute to more equal educational opportunities by providing free tutoring to refugees
    and children from underprivileged families. The site is built on Gatsby v2, styled-components
    and Contentful. It supports Google Analytics, fluid typography and Algolia search.
  main_url: "https://studenten-bilden-schueler.de"
  url: "https://studenten-bilden-schueler.de"
  source_url: "https://github.com/StudentenBildenSchueler/homepage"
  categories:
    - Education
    - Nonprofit
    - Blog
  built_by: Janosh Riebesell
  built_by_url: "https://janosh.io"
  featured: false
- title: Mike's Remote List
  main_url: "https://www.mikesremotelist.com"
  url: "https://www.mikesremotelist.com"
  description: >
    A list of remote jobs, updated throughout the day. Built on Gatsby v1 and powered by Contentful, Google Sheets, string and sticky tape.
  categories:
    - Marketing
  featured: false
- title: Madvoid
  main_url: "https://madvoid.com/"
  url: "https://madvoid.com/screenshot/"
  featured: false
  description: >
    Madvoid is a team of expert developers dedicated to creating simple, clear, usable and blazing fast web and mobile apps.
    We are coders that help companies and agencies to create social & interactive experiences.
    This includes full-stack development using React, WebGL, Static Site Generators, Ruby On Rails, Phoenix, GraphQL, Chatbots, CI / CD, Docker and more!
  categories:
    - Portfolio
    - Technology
    - Web Development
    - Agency
    - Marketing
  built_by: Jean-Paul Bonnetouche
  built_by_url: https://twitter.com/_jpb
- title: MOMNOTEBOOK.COM
  description: >
    Sharing knowledge and experiences that make childhood and motherhood rich, vibrant and healthy.
  main_url: "https://momnotebook.com/"
  url: "https://momnotebook.com/"
  featured: false
  built_by: Aleksander Hansson
  built_by_url: https://www.linkedin.com/in/aleksanderhansson/
  categories:
    - Blog
- title: Pirate Studios
  description: >
    Reinventing music studios with 24/7 self service rehearsal, DJ & production rooms available around the world.
  main_url: "https://www.piratestudios.co"
  url: "https://www.piratestudios.co"
  featured: false
  built_by: The Pirate Studios team
  built_by_url: https://github.com/piratestudios/
  categories:
    - Music
- title: Aurora EOS
  main_url: "https://www.auroraeos.com/"
  url: "https://www.auroraeos.com/"
  featured: false
  categories:
    - Finance
    - Marketing
    - Blog
  built_by: Corey Ward
  built_by_url: "http://www.coreyward.me/"
- title: MadeComfy
  main_url: "https://madecomfy.com.au/"
  url: "https://madecomfy.com.au/"
  description: >
    Short term rental management startup, using Contentful + Gatsby + CicleCI
  featured: false
  categories:
    - Travel
  built_by: Lucas Vilela
  built_by_url: "https://madecomfy.com.au/"
- title: How To Book Cheap Flights
  description: >
    A travel blog built with Gatsby and adopting the AMP technology.
  main_url: "https://howtobookcheapflights.com"
  url: "https://howtobookcheapflights.com"
  source_url: "https://github.com/flaviolivolsi/howtobookcheapflights"
  featured: false
  categories:
    - Travel
    - Blog
  built_by: Flavio Li Volsi
  built_by_url: "http://github.com/flaviolivolsi"
- title: Tiger Facility Services
  description: >
    Tiger Facility Services combines facility management expertise with state of the art software to offer a sustainable and customer oriented cleaning and facility service.
  main_url: https://www.tigerfacilityservices.com/de-en/
  url: https://www.tigerfacilityservices.com/de-en/
  featured: false
  categories:
    - Marketing
- title: "Luciano Mammino's blog"
  description: >
    Tech & programming blog of Luciano Mammino a.k.a. "loige", Full-Stack Web Developer and International Speaker
  main_url: https://loige.co
  url: https://loige.co
  featured: false
  categories:
    - Blog
    - Web Development
  built_by: Luciano Mammino
  built_by_url: https://loige.co
- title: Wire • Secure collaboration platform
  description: >
    Corporate website of Wire, an open source, end-to-end encrypted collaboration platform
  main_url: "https://wire.com"
  url: "https://wire.com"
  featured: false
  categories:
    - Open Source
    - Productivity
    - Technology
    - Blog
    - App
  built_by: Wire team
  built_by_url: "https://github.com/orgs/wireapp/people"
- title: J. Patrick Raftery
  main_url: "https://www.jpatrickraftery.com"
  url: "https://www.jpatrickraftery.com"
  description: J. Patrick Raftery is an opera singer and voice teacher based in Vancouver, BC.
  categories:
    - Portfolio
    - Music
  built_by: Michael Uloth
  built_by_url: "https://www.michaeluloth.com"
  featured: false
- title: Aria Umezawa
  main_url: "https://www.ariaumezawa.com"
  url: "https://www.ariaumezawa.com"
  description: Aria Umezawa is a director, producer, and writer currently based in San Francisco. Site designed by Stephen Bell.
  categories:
    - Portfolio
    - Music
    - Entertainment
  built_by: Michael Uloth
  built_by_url: "https://www.michaeluloth.com"
  featured: false
- title: Pomegranate Opera
  main_url: "https://www.pomegranateopera.com"
  url: "https://www.pomegranateopera.com"
  description: Pomegranate Opera is a lesbian opera written by Amanda Hale & Kye Marshall. Site designed by Stephen Bell.
  categories:
    - Gallery
    - Music
  built_by: Michael Uloth
  built_by_url: "https://www.michaeluloth.com"
  featured: false
- title: Daniel Cabena
  main_url: "https://www.danielcabena.com"
  url: "https://www.danielcabena.com"
  description: Daniel Cabena is a Canadian countertenor highly regarded in both Canada and Europe for prize-winning performances ranging from baroque to contemporary repertoire. Site designed by Stephen Bell.
  categories:
    - Portfolio
    - Music
  built_by: Michael Uloth
  built_by_url: "https://www.michaeluloth.com"
  featured: false
- title: Artist.Center
  main_url: "https://artistcenter.netlify.com"
  url: "https://artistcenter.netlify.com"
  description: The marketing page for Artist.Center, a soon-to-launch platform designed to connect opera singers to opera companies. Site designed by Stephen Bell.
  categories:
    - Music
  built_by: Michael Uloth
  built_by_url: "https://www.michaeluloth.com"
  featured: false
- title: DG Volo & Company
  main_url: "https://www.dgvolo.com"
  url: "https://www.dgvolo.com"
  description: DG Volo & Company is a Toronto-based investment consultancy. Site designed by Stephen Bell.
  categories:
    - Finance
  built_by: Michael Uloth
  built_by_url: "https://www.michaeluloth.com"
  featured: false
- title: Shawna Lucey
  main_url: "https://www.shawnalucey.com"
  url: "https://www.shawnalucey.com"
  description: Shawna Lucey is an American theater and opera director based in New York City. Site designed by Stephen Bell.
  categories:
    - Portfolio
    - Music
    - Entertainment
  built_by: Michael Uloth
  built_by_url: "https://www.michaeluloth.com"
  featured: false
- title: Leyan Lo
  main_url: https://www.leyanlo.com
  url: https://www.leyanlo.com
  description: >
    Leyan Lo’s personal website
  categories:
    - Portfolio
  built_by: Leyan Lo
  built_by_url: https://www.leyanlo.com
  featured: false
- title: Hawaii National Bank
  url: https://hawaiinational.bank
  main_url: https://hawaiinational.bank
  description: Hawaii National Bank's highly personalized service has helped loyal customers & locally owned businesses achieve their financial dreams for over 50 years.
  categories:
    - Finance
  built_by: Wall-to-Wall Studios
  built_by_url: https://walltowall.com
  featured: false
- title: Coletiv
  url: https://coletiv.com
  main_url: https://coletiv.com
  description: Coletiv teams up with companies of all sizes to design, develop & launch digital products for iOS, Android & the Web.
  categories:
    - Technology
    - Agency
    - Web Development
  built_by: Coletiv
  built_by_url: https://coletiv.com
  featured: false
- title: janosh.io
  description: >
    Personal blog and portfolio of Janosh Riebesell. The site is built with Gatsby v2 and designed
    entirely with styled-components v4. Much of the layout was achieved with CSS grid. It supports
    Google Analytics, fluid typography and Algolia search.
  main_url: "https://janosh.io"
  url: "https://janosh.io"
  source_url: "https://github.com/janosh/janosh.io"
  categories:
    - Portfolio
    - Blog
    - Science
    - Photography
    - Travel
  built_by: Janosh Riebesell
  built_by_url: "https://janosh.io"
  featured: false
- title: Gatsby Manor
  description: >
    We build themes for gatsby. We have themes for all projects including personal,
    portfolio, ecommerce, landing pages and more. We also run an in-house
    web dev and design studio. If you cannot find what you want, we can build it for you!
    Email us at gatsbymanor@gmail.com with questions.
  main_url: "https://www.gatsbymanor.com"
  url: "https://www.gatsbymanor.com"
  source_url: "https://github.com/gatsbymanor"
  categories:
    - Web Development
    - Agency
    - Technology
    - Freelance
  built_by: Steven Natera
  built_by_url: "https://stevennatera.com"
- title: Ema Suriano's Portfolio
  main_url: https://emasuriano.com/
  url: https://emasuriano.com/
  source_url: https://github.com/EmaSuriano/emasuriano.github.io
  description: >
    Ema Suriano's portfolio to display information about him, his projects and what he's writing about.
  categories:
    - Portfolio
    - Technology
    - Web Development
  built_by: Ema Suriano
  built_by_url: https://emasuriano.com/
  featured: false
- title: Luan Orlandi
  main_url: https://luanorlandi.github.io
  url: https://luanorlandi.github.io
  source_url: https://github.com/luanorlandi/luanorlandi.github.io
  description: >
    Luan Orlandi's personal website. Brazilian web developer, enthusiast in React and Gatsby.
  categories:
    - Blog
    - Portfolio
    - Web Development
  built_by: Luan Orlandi
  built_by_url: https://github.com/luanorlandi
- title: Mobius Labs
  main_url: https://mobius.ml
  url: https://mobius.ml
  description: >
    Mobius Labs landing page, a Start-up working on Computer Vision
  categories:
    - Landing Page
    - Marketing
    - Technology
  built_by: sktt
  built_by_url: https://github.com/sktt
- title: EZAgrar
  main_url: https://www.ezagrar.at/en/
  url: https://www.ezagrar.at/en/
  description: >
    EZAgrar.at is the homepage of the biggest agricultural machinery dealership in Austria. In total 8 pages will be built for this client reusing a lot of components between them.
  categories:
    - eCommerce
    - Marketing
  built_by: MangoART
  built_by_url: https://www.mangoart.at
  featured: false
- title: OAsome blog
  main_url: https://oasome.blog/
  url: https://oasome.blog/
  source_url: https://github.com/oorestisime/oasome
  description: >
    Paris-based Cypriot adventurers. A and O. Lovers of life and travel. Want to get a glimpse of the OAsome world?
  categories:
    - Blog
    - Photography
    - Travel
  built_by: Orestis Ioannou
  featured: false
- title: Brittany Chiang
  main_url: https://brittanychiang.com/
  url: https://brittanychiang.com/
  source_url: https://github.com/bchiang7/v4
  description: >
    Personal website and portfolio of Brittany Chiang built with Gatsby v2
  categories:
    - Portfolio
  built_by: Brittany Chiang
  built_by_url: https://github.com/bchiang7
  featured: false
- title: Fitekran
  description: >
    One of the most visited Turkish blogs about health, sports and healthy lifestyle, that has been rebuilt with Gatsby v2 using Wordpress.
  main_url: "https://www.fitekran.com"
  url: "https://www.fitekran.com"
  categories:
    - Science
    - Healthcare
    - Blog
  built_by: Burak Tokak
  built_by_url: "https://www.buraktokak.com"
- title: Serverless
  main_url: https://serverless.com
  url: https://serverless.com
  source_url: https://github.com/serverless/site
  description: >
    Serverless.com – Build web, mobile and IoT applications with serverless architectures using AWS Lambda, Azure Functions, Google CloudFunctions & more!
  categories:
    - Technology
    - Web Development
  built_by: Codebrahma
  built_by_url: https://codebrahma.com
  featured: false
- title: Dive Bell
  main_url: https://divebell.band/
  url: https://divebell.band/
  description: >
    Simple site for a band to list shows dates and videos (499 on lighthouse)
  categories:
    - Music
  built_by: Matt Bagni
  built_by_url: https://mattbag.github.io
  featured: false
- title: Mayer Media Co.
  main_url: https://mayermediaco.com/
  url: https://mayermediaco.com/
  description: >
    Freelance Web Development and Digital Marketing
  categories:
    - Web Development
    - Marketing
    - Blog
  source_url: https://github.com/MayerMediaCo/MayerMediaCo2.0
  built_by: Danny Mayer
  built_by_url: https://twitter.com/mayermediaco
  featured: false
- title: Jan Czizikow Portfolio
  main_url: https://www.janczizikow.com/
  url: https://www.janczizikow.com/
  source_url: https://github.com/janczizikow/janczizikow-portfolio
  description: >
    Simple personal portfolio site built with Gatsby
  categories:
    - Portfolio
    - Freelance
    - Web Development
  built_by: Jan Czizikow
  built_by_url: https://github.com/janczizikow
- title: Carbon Design Systems
  main_url: http://www.carbondesignsystem.com/
  url: http://www.carbondesignsystem.com/
  description: >
    The Carbon Design System is integrating the new IBM Design Ethos and Language. It represents a completely fresh approach to the design of all things at IBM.
  categories:
    - Design System
    - Documentation
  built_by: IBM
  built_by_url: https://www.ibm.com/
  featured: false
- title: Mozilla Mixed Reality
  main_url: https://mixedreality.mozilla.org/
  url: https://mixedreality.mozilla.org/
  description: >
    Virtual Reality for the free and open Web.
  categories:
    - Open Source
  built_by: Mozilla
  built_by_url: https://www.mozilla.org/
  featured: false
- title: Uniform Hudl Design System
  main_url: http://uniform.hudl.com/
  url: http://uniform.hudl.com/
  description: >
    A single design system to ensure every interface feels like Hudl. From the colors we use to the size of our buttons and what those buttons say, Uniform has you covered. Check the guidelines, copy the code and get to building.
  categories:
    - Design System
    - Open Source
    - Design
  built_by: Hudl
  built_by_url: https://www.hudl.com/
- title: Subtle UI
  main_url: "https://subtle-ui.netlify.com/"
  url: "https://subtle-ui.netlify.com/"
  source_url: "https://github.com/ryanwiemer/subtle-ui"
  description: >
    A collection of clever yet understated user interactions found on the web.
  categories:
    - Web Development
    - Open Source
    - User Experience
  built_by: Ryan Wiemer
  built_by_url: "https://www.ryanwiemer.com/"
  featured: false
- title: developer.bitcoin.com
  main_url: "https://developer.bitcoin.com/"
  url: "https://developer.bitcoin.com/"
  description: >
    Bitbox based bitcoin.com developer platform and resources.
  categories:
    - Finance
  featured: false
- title: Barmej
  main_url: "https://app.barmej.com/"
  url: "https://app.barmej.com/"
  description: >
    An interactive platform to learn different programming languages in Arabic for FREE
  categories:
    - Education
    - Programming
    - Learning
  built_by: Obytes
  built_by_url: "https://www.obytes.com/"
  featured: false
- title: Vote Save America
  main_url: "https://votesaveamerica.com"
  url: "https://votesaveamerica.com"
  description: >
    Be a voter. Save America.
  categories:
    - Education
    - Government
  featured: false
  built_by: Jeremy E. Miller
  built_by_url: "https://jeremyemiller.com/"
- title: Emergence
  main_url: https://emcap.com/
  url: https://emcap.com/
  description: >
    Emergence is a top enterprise cloud venture capital firm. We fund early stage ventures focusing on enterprise & SaaS applications. Emergence is one of the top VC firms in Silicon Valley.
  categories:
    - Marketing
    - Blog
  built_by: Upstatement
  built_by_url: https://www.upstatement.com/
  featured: false
- title: FPVtips
  main_url: https://fpvtips.com
  url: https://fpvtips.com
  source_url: https://github.com/jumpalottahigh/fpvtips
  description: >
    FPVtips is all about bringing racing drone pilots closer together, and getting more people into the hobby!
  categories:
    - Community
    - Education
  built_by: Georgi Yanev
  built_by_url: https://twitter.com/jumpalottahigh
  featured: false
- title: Georgi Yanev
  main_url: https://blog.georgi-yanev.com/
  url: https://blog.georgi-yanev.com/
  source_url: https://github.com/jumpalottahigh/blog.georgi-yanev.com
  description: >
    I write articles about FPV quads (building and flying), web development, smart home automation, life-long learning and other topics from my personal experience.
  categories:
    - Blog
  built_by: Georgi Yanev
  built_by_url: https://twitter.com/jumpalottahigh
  featured: false
- title: Bear Archery
  main_url: "https://beararchery.com/"
  url: "https://beararchery.com/"
  categories:
    - eCommerce
    - Sports
  built_by: Escalade Sports
  built_by_url: "https://www.escaladesports.com/"
  featured: false
- title: "attn:"
  main_url: "https://www.attn.com/"
  url: "https://www.attn.com/"
  categories:
    - Media
    - Entertainment
  built_by: "attn:"
  built_by_url: "https://www.attn.com/"
  featured: false
- title: Mirror Conf
  description: >
    Mirror Conf is a conference designed to empower designers and frontend developers who have a thirst for knowledge and want to broaden their horizons.
  main_url: "https://www.mirrorconf.com/"
  url: "https://www.mirrorconf.com/"
  categories:
    - Conference
    - Design
    - Web Development
  featured: false
- title: Startarium
  main_url: https://www.startarium.ro
  url: https://www.startarium.ro
  description: >
    Free entrepreneurship educational portal with more than 20000 users, hundreds of resources, crowdfunding, mentoring and investor pitching events facilitated.
  categories:
    - Education
    - Nonprofit
    - Entrepreneurship
  built_by: Cezar Neaga
  built_by_url: https://twitter.com/cezarneaga
  featured: false
- title: Microlink
  main_url: https://microlink.io/
  url: https://microlink.io/
  description: >
    Extract structured data from any website.
  categories:
    - Web Development
    - API
  built_by: Kiko Beats
  built_by_url: https://kikobeats.com/
  featured: false
- title: Markets.com
  main_url: "https://www.markets.com/"
  url: "https://www.markets.com/"
  featured: false
  categories:
    - Finance
- title: Kevin Legrand
  url: "https://k-legrand.com"
  main_url: "https://k-legrand.com"
  source_url: "https://github.com/Manoz/k-legrand.com"
  description: >
    Personal website and blog built with love with Gatsby v2
  categories:
    - Blog
    - Portfolio
    - Web Development
  built_by: Kevin Legrand
  built_by_url: https://k-legrand.com
  featured: false
- title: David James Portfolio
  main_url: https://dfjames.com/
  url: https://dfjames.com/
  source_url: https://github.com/daviddeejjames/dfjames-gatsby
  description: >
    Portfolio Site using GatsbyJS and headless WordPress
  categories:
    - WordPress
    - Portfolio
    - Blog
  built_by: David James
  built_by_url: https://twitter.com/daviddeejjames
- title: Hypertext Candy
  url: https://www.hypertextcandy.com/
  main_url: https://www.hypertextcandy.com/
  description: >
    Blog about web development. Laravel, Vue.js, etc.
  categories:
    - Blog
    - Web Development
  built_by: Masahiro Harada
  built_by_url: https://twitter.com/_Masahiro_H_
  featured: false
- title: "Maxence Poutord's blog"
  description: >
    Tech & programming blog of Maxence Poutord, Software Engineer, Serial Traveler and Public Speaker
  main_url: https://www.maxpou.fr
  url: https://www.maxpou.fr
  featured: false
  categories:
    - Blog
    - Web Development
  built_by: Maxence Poutord
  built_by_url: https://www.maxpou.fr
- title: "The Noted Project"
  url: https://thenotedproject.org
  main_url: https://thenotedproject.org
  source_url: https://github.com/ianbusko/the-noted-project
  description: >
    Website to showcase the ethnomusicology research for The Noted Project.
  categories:
    - Portfolio
    - Education
    - Gallery
  built_by: Ian Busko
  built_by_url: https://github.com/ianbusko
  featured: false
- title: Got Milk
  main_url: "https://www.gotmilk.com/"
  url: "https://www.gotmilk.com/"
  featured: false
  categories:
    - Food
- title: People For Bikes
  url: "https://2017.peopleforbikes.org/"
  main_url: "https://2017.peopleforbikes.org/"
  categories:
    - Community
    - Sports
    - Gallery
    - Nonprofit
  built_by: PeopleForBikes
  built_by_url: "https://peopleforbikes.org/about-us/who-we-are/staff/"
  featured: false
- title: Wide Eye
  description: >
    Creative agency specializing in interactive design, web development, and digital communications.
  url: https://wideeye.co/
  main_url: https://wideeye.co/
  categories:
    - Design
    - Web Development
  built_by: Wide Eye
  built_by_url: https://wideeye.co/about-us/
  featured: false
- title: CodeSandbox
  description: >
    CodeSandbox is an online editor that helps you create web applications, from prototype to deployment.
  url: https://codesandbox.io/
  main_url: https://codesandbox.io/
  categories:
    - Web Development
  featured: false
- title: Marvel
  description: >
    The all-in-one platform powering design.
  url: https://marvelapp.com/
  main_url: https://marvelapp.com/
  categories:
    - Design
  featured: false
- title: Designcode.io
  description: >
    Learn to design and code React apps.
  url: https://designcode.io
  main_url: https://designcode.io
  categories:
    - Learning
  featured: false
- title: Happy Design
  description: >
    The Brand and Product Team Behind Happy Money
  url: https://design.happymoney.com/
  main_url: https://design.happymoney.com/
  categories:
    - Design
    - Finance
- title: Weihnachtsmarkt.ms
  description: >
    Explore the christmas market in Münster (Westf).
  url: https://weihnachtsmarkt.ms/
  main_url: https://weihnachtsmarkt.ms/
  source_url: https://github.com/codeformuenster/weihnachtsmarkt
  categories:
    - Gallery
    - Food
  built_by: "Code for Münster during #MSHACK18"
  featured: false
- title: Code Championship
  description: >
    Competitive coding competitions for students from 3rd to 8th grade. Code is Sport.
  url: https://www.codechampionship.com
  main_url: https://www.codechampionship.com
  categories:
    - Learning
    - Education
    - Sports
  built_by: Abamath LLC
  built_by_url: https://www.abamath.com
  featured: false
- title: Wieden+Kennedy
  description: >
    Wieden+Kennedy is an independent, global creative company.
  categories:
    - Technology
    - Web Development
    - Agency
    - Marketing
  url: https://www.wk.com
  main_url: https://www.wk.com
  built_by: Wieden Kennedy
  built_by_url: https://www.wk.com/about/
  featured: false
- title: Testing JavaScript
  description: >
    This course will teach you the fundamentals of testing your JavaScript applications using eslint, Flow, Jest, and Cypress.
  url: https://testingjavascript.com/
  main_url: https://testingjavascript.com/
  categories:
    - Learning
    - Education
    - JavaScript
  built_by: Kent C. Dodds
  built_by_url: https://kentcdodds.com/
  featured: false
- title: Use Hooks
  description: >
    One new React Hook recipe every day.
  url: https://usehooks.com/
  main_url: https://usehooks.com/
  categories:
    - Learning
  built_by: Gabe Ragland
  built_by_url: https://twitter.com/gabe_ragland
  featured: false
- title: Disrupting Nate
  description: >
    Ketogenic Diet, Podcasts, and Blockchain.
  url: https://www.disruptingnate.com/
  main_url: https://www.disruptingnate.com/
  categories:
    - Technology
    - Podcast
  built_by: Nathan Olmstead
  built_by_url: https://twitter.com/disruptingnate
  featured: false
- title: Ambassador
  url: https://www.getambassador.io
  main_url: https://www.getambassador.io
  description: >
    Open source, Kubernetes-native API Gateway for microservices built on Envoy.
  categories:
    - Open Source
    - Documentation
    - Technology
  built_by: Datawire
  built_by_url: https://www.datawire.io
  featured: false
- title: Clubhouse
  main_url: https://clubhouse.io
  url: https://clubhouse.io
  description: >
    The intuitive and powerful project management platform loved by software teams of all sizes. Built with Gatsby v2 and Prismic
  categories:
    - Technology
    - Blog
    - Productivity
    - Community
    - Design
    - Open Source
  built_by: Ueno.
  built_by_url: https://ueno.co
  featured: false
- title: Asian Art Collection
  url: http://artmuseum.princeton.edu/asian-art/
  main_url: http://artmuseum.princeton.edu/asian-art/
  description: >
    Princeton University has a branch dealing with state of art.They have showcased ore than 6,000 works of Asian art are presented alongside ongoing curatorial and scholarly research
  categories:
    - Marketing
  featured: false
- title: QHacks
  url: https://qhacks.io
  main_url: https://qhacks.io
  source_url: https://github.com/qhacks/qhacks-website
  description: >
    QHacks is Queen’s University’s annual hackathon! QHacks was founded in 2016 with a mission to advocate and incubate the tech community at Queen’s University and throughout Canada.
  categories:
    - Education
    - Technology
    - Podcast
  featured: false
- title: Tyler McGinnis
  url: https://tylermcginnis.com/
  main_url: https://tylermcginnis.com/
  description: >
    The linear, course based approach to learning web technologies.
  categories:
    - Education
    - Technology
    - Podcast
    - Web Development
  featured: false
- title: a11y with Lindsey
  url: https://www.a11ywithlindsey.com/
  main_url: https://www.a11ywithlindsey.com/
  source_url: https://github.com/lkopacz/a11y-with-lindsey
  description: >
    To help developers navigate accessibility jargon, write better code, and to empower them to make their Internet, Everyone's Internet.
  categories:
    - Education
    - Blog
    - Technology
  built_by: Lindsey Kopacz
  built_by_url: https://twitter.com/littlekope0903
  featured: false
- title: DEKEMA
  url: https://www.dekema.com/
  main_url: https://www.dekema.com/
  description: >
    Worldclass crafting: Furnace, fervor, fulfillment. Delivering highest demand for future craftsmanship. Built using Gatsby v2 and Prismic.
  categories:
    - Healthcare
    - Science
    - Technology
  built_by: Crisp Studio
  built_by_url: https://crisp.studio
  featured: false
- title: FOX Circus
  main_url: "https://www.foxcircus.it/"
  url: "https://www.foxcircus.it/"
  categories:
    - Event
    - Conference
    - Entertainment
  built_by: Kframe Interactive SA
  built_by_url: http://kframeinteractive.com
  featured: false
- title: Ramón Chancay
  description: >-
    Frontend / Backend Developer in Guayaquil Ecuador.
    Currently at Everymundo, previously at El Universo.
    I enjoy teaching and sharing what I know.
    I give professional advice to developers and companies.
    My wife and my children are everything in my life.
  main_url: "https://ramonchancay.me/"
  url: "https://ramonchancay.me/"
  source_url: "https://github.com/devrchancay/personal-site"
  featured: false
  categories:
    - Blog
    - Technology
    - Web Development
  built_by: Codedebug
  built_by_url: "https://codedebug.co/"
- title: BELLHOPS
  main_url: https://www.getbellhops.com/
  url: https://www.getbellhops.com/
  description: >-
    Whether you’re moving someplace new or just want to complete a few projects around your current home, BellHops can arrange the moving services you need—at simple, straightforward rates.
  categories:
    - Business
  built_by: Bellhops, Inc.
  built_by_url: https://www.getbellhops.com/
  featured: false
- title: Acclimate Consulting
  main_url: https://www.acclimate.io/
  url: https://www.acclimate.io/
  description: >-
    Acclimate is a consulting firm that puts organizations back in control with data-driven strategies and full-stack applications.
  categories:
    - Technology
    - Consulting
  built_by: Andrew Wilson
  built_by_url: https://github.com/andwilson
  featured: false
- title: Flyright
  url: https://flyright.co/
  main_url: https://flyright.co/
  description: >-
    Flyright curates everything you need for international travel in one tidy place 💜
  categories:
    - Technology
    - App
  built_by: Ty Hopp
  built_by_url: https://github.com/tyhopp
  featured: false
- title: Vets Who Code
  url: https://vetswhocode.io/
  main_url: https://vetswhocode.io/
  description: >-
    VetsWhoCode is a non-profit organization dedicated to training military veterans & giving them the skills they need transition into tech careers.
  categories:
    - Technology
    - Nonprofit
  featured: false
- title: Patreon Blog
  url: https://blog.patreon.com/
  main_url: https://blog.patreon.com/
  description: >-
    Official blog of Patreon.com
  categories:
    - Blog
  featured: false
- title: Full Beaker
  url: https://fullbeaker.com/
  main_url: https://fullbeaker.com/
  description: >-
    Full Beaker provides independent advice online about careers and home ownership, and connect anyone who asks with companies that can help them.
  categories:
    - Consulting
  featured: false
- title: Citywide Holdup
  url: https://citywideholdup.org/
  main_url: https://citywideholdup.org/
  source_url: https://github.com/killakam3084/citywide-site
  description: >-
    Citywide Holdup is an annual fundraising event held around early November in the city of Austin, TX hosted by the Texas Wranglers benefitting Easter Seals of Central Texas, a non-profit organization that provides exceptional services, education, outreach and advocacy so that people with disabilities can live, learn, work and play in our communities.
  categories:
    - Nonprofit
    - Event
  built_by: Cameron Rison
  built_by_url: https://github.com/killakam3084
  featured: false
- title: Dawn Labs
  url: https://dawnlabs.io
  main_url: https://dawnlabs.io
  description: >-
    Thoughtful products for inspired teams. With a holistic approach to engineering and design, we partner with startups and enterprises to build for the digital era.
  categories:
    - Technology
    - Agency
    - Web Development
  featured: false
- title: COOP by Ryder
  url: https://coop.com/
  main_url: https://coop.com/
  description: >
    COOP is a platform that connects fleet managers that have idle vehicles to businesses that are looking to rent vehicles. COOP simplifies the process and paperwork required to safely share vehicles between business owners.
  categories:
    - Marketing
  built_by: Crispin Porter Bogusky
  built_by_url: http://www.cpbgroup.com/
  featured: false
- title: Domino's Paving for Pizza
  url: https://www.pavingforpizza.com/
  main_url: https://www.pavingforpizza.com/
  description: >
    Nominate your town for a chance to have your rough drive home from Domino's fixed to pizza perfection.
  categories:
    - Marketing
  built_by: Crispin Porter Bogusky
  built_by_url: http://www.cpbgroup.com/
  featured: false
- title: Propapanda
  url: https://propapanda.eu/
  main_url: https://propapanda.eu/
  description: >
    Is a creative production house based in Tallinn, Estonia. We produce music videos, commercials, films and campaigns – from scratch to finish.
  categories:
    - Video
    - Portfolio
    - Agency
    - Media
  built_by: Henry Kehlmann
  built_by_url: https://github.com/madhenry/
  featured: false
- title: JAMstack.paris
  url: https://jamstack.paris/
  main_url: https://jamstack.paris/
  source_url: https://github.com/JAMstack-paris/jamstack.paris
  description: >
    JAMstack-focused, bi-monthly meetup in Paris
  categories:
    - Web Development
  built_by: Matthieu Auger & Nicolas Goutay
  built_by_url: https://github.com/JAMstack-paris
  featured: false
- title: DexWallet - The only Wallet you need by Dexlab
  main_url: "https://www.dexwallet.io/"
  url: "https://www.dexwallet.io/"
  source_url: "https://github.com/dexlab-io/DexWallet-website"
  featured: false
  description: >-
    DexWallet is a secure, multi-chain, mobile wallet with an upcoming one-click exchange for mobile.
  categories:
    - App
    - Open Source
  built_by: DexLab
  built_by_url: "https://github.com/dexlab-io"
- title: Kings Valley Paving
  url: https://kingsvalleypaving.com
  main_url: https://kingsvalleypaving.com
  description: >
    Kings Valley Paving is an asphalt, paving and concrete company serving the commercial, residential and industrial sectors in the Greater Toronto Area. Site designed by Stephen Bell.
  categories:
    - Marketing
  built_by: Michael Uloth
  built_by_url: https://www.michaeluloth.com
  featured: false
- title: Peter Barrett
  url: https://www.peterbarrett.ca
  main_url: https://www.peterbarrett.ca
  description: >
    Peter Barrett is a Canadian baritone from Newfoundland and Labrador who performs opera and concert repertoire in Canada, the U.S. and around the world. Site designed by Stephen Bell.
  categories:
    - Portfolio
    - Music
  built_by: Michael Uloth
  built_by_url: https://www.michaeluloth.com
  featured: false
- title: NARCAN
  main_url: https://www.narcan.com
  url: https://www.narcan.com
  description: >
    NARCAN Nasal Spray is the first and only FDA-approved nasal form of naloxone for the emergency treatment of a known or suspected opioid overdose.
  categories:
    - Healthcare
  built_by: NARCAN
  built_by_url: https://www.narcan.com
  featured: false
- title: Ritual
  main_url: https://ritual.com
  url: https://ritual.com
  description: >
    Ritual started with a simple question, what exactly is in women's multivitamins? This is the story of what happened when our founder Kat started searching for answers — the story of Ritual.
  categories:
    - Healthcare
  built_by: Ritual
  built_by_url: https://ritual.com
  featured: false
- title: Truebill
  main_url: https://www.truebill.com
  url: https://www.truebill.com
  description: >
    Truebill empowers you to take control of your money.
  categories:
    - Finance
  built_by: Truebill
  built_by_url: https://www.truebill.com
  featured: false
- title: Smartling
  main_url: https://www.smartling.com
  url: https://www.smartling.com
  description: >
    Smartling enables you to automate, manage, and professionally translate content so that you can do more with less.
  categories:
    - Marketing
  built_by: Smartling
  built_by_url: https://www.smartling.com
  featured: false
- title: Clear
  main_url: https://www.clearme.com
  url: https://www.clearme.com
  description: >
    At clear, we’re working toward a future where you are your ID, enabling you to lead an unstoppable life.
  categories:
    - Security
  built_by: Clear
  built_by_url: https://www.clearme.com
  featured: false
- title: VS Code Rocks
  main_url: "https://vscode.rocks"
  url: "https://vscode.rocks"
  source_url: "https://github.com/lannonbr/vscode-rocks"
  featured: false
  description: >
    VS Code Rocks is a place for weekly news on the newest features and updates to Visual Studio Code as well as trending extensions and neat tricks to continually improve your VS Code skills.
  categories:
    - Open Source
    - Blog
    - Web Development
  built_by: Benjamin Lannon
  built_by_url: "https://github.com/lannonbr"
- title: Particle
  main_url: "https://www.particle.io"
  url: "https://www.particle.io"
  featured: false
  description: Particle is a fully-integrated IoT platform that offers everything you need to deploy an IoT product.
  categories:
    - Marketing
- title: freeCodeCamp curriculum
  main_url: "https://learn.freecodecamp.org"
  url: "https://learn.freecodecamp.org"
  featured: false
  description: Learn to code with free online courses, programming projects, and interview preparation for developer jobs.
  categories:
    - Web Development
    - Learning
- title: Tandem
  main_url: "https://www.tandem.co.uk"
  url: "https://www.tandem.co.uk"
  description: >
    We're on a mission to free you of money misery. Our app, card and savings account are designed to help you spend less time worrying about money and more time enjoying life.
  categories:
    - Finance
    - App
  built_by: Tandem
  built_by_url: https://github.com/tandembank
  featured: false
- title: Monbanquet.fr
  main_url: "https://monbanquet.fr"
  url: "https://monbanquet.fr"
  description: >
    Give your corporate events the food and quality it deserves, thanks to the know-how of the best local artisans.
  categories:
    - eCommerce
    - Food
    - Event
  built_by: Monbanquet.fr
  built_by_url: https://github.com/monbanquet
  featured: false
- title: The Leaky Cauldron Blog
  url: https://theleakycauldronblog.com
  main_url: https://theleakycauldronblog.com
  source_url: https://github.com/v4iv/theleakycauldronblog
  description: >
    A Brew of Awesomeness with a Pinch of Magic...
  categories:
    - Blog
  built_by: Vaibhav Sharma
  built_by_url: https://github.com/v4iv
  featured: false
- title: Wild Drop Surf Camp
  main_url: "https://wilddropsurfcamp.com"
  url: "https://wilddropsurfcamp.com"
  description: >
    Welcome to Portugal's best kept secret and be amazed with our nature. Here you can explore, surf, taste the world's best gastronomy and wine, feel the North Canyon's power with the biggest waves in the world and so many other amazing things. Find us, discover yourself!
  categories:
    - Travel
  built_by: Samuel Fialho
  built_by_url: https://samuelfialho.com
  featured: false
- title: JoinUp HR chatbot
  url: https://www.joinup.io
  main_url: https://www.joinup.io
  description: Custom HR chatbot for better candidate experience
  categories:
    - App
    - Technology
  featured: false
- title: JDCastro Web Design & Development
  main_url: https://jacobdcastro.com
  url: https://jacobdcastro.com
  source_url: https://github.com/jacobdcastro/personal-site
  featured: false
  description: >
    A small business site for freelance web designer and developer Jacob D. Castro. Includes professional blog, contact forms, and soon-to-come portfolio of sites for clients. Need a new website or an extra developer to share the workload? Feel free to check out the website!
  categories:
    - Blog
    - Portfolio
    - Business
    - Freelance
  built_by: Jacob D. Castro
  built_by_url: https://twitter.com/jacobdcastro
- title: Gatsby Tutorials
  main_url: https://www.gatsbytutorials.com
  url: https://www.gatsbytutorials.com
  source_url: https://github.com/ooloth/gatsby-tutorials
  featured: false
  description: >
    Gatsby Tutorials is a community-updated list of video, audio and written tutorials to help you learn GatsbyJS.
  categories:
    - Web Development
    - Education
    - Open Source
  built_by: Michael Uloth
  built_by_url: "https://www.michaeluloth.com"
- title: Up & Running Tutorials
  main_url: https://www.upandrunningtutorials.com
  url: https://www.upandrunningtutorials.com
  featured: false
  description: >
    Free coding tutorials for web developers. Get your web development career up and running by learning to build better, faster websites.
  categories:
    - Web Development
    - Education
  built_by: Michael Uloth
  built_by_url: "https://www.michaeluloth.com"
- title: Grooovinger
  url: https://www.grooovinger.com
  main_url: https://www.grooovinger.com
  description: >
    Martin Grubinger, a web developer from Austria
  categories:
    - Portfolio
    - Web Development
  built_by: Martin Grubinger
  built_by_url: https://www.grooovinger.com
  featured: false
- title: LXDX - the Crypto Derivatives Exchange
  main_url: https://www.lxdx.co/
  url: https://www.lxdx.co/
  description: >
    LXDX is the world's fastest crypto exchange. Our mission is to bring innovative financial products to retail crypto investors, providing access to the same speed and scalability that institutional investors already depend on us to deliver each and every day.
  categories:
    - Marketing
    - Finance
  built_by: Corey Ward
  built_by_url: http://www.coreyward.me/
  featured: false
- title: Kyle McDonald
  url: https://kylemcd.com
  main_url: https://kylemcd.com
  source_url: https://github.com/kylemcd/personal-site-react
  description: >
    Personal site + blog for Kyle McDonald
  categories:
    - Blog
  built_by: Kyle McDonald
  built_by_url: https://kylemcd.com
  featured: false
- title: VSCode Power User Course
  main_url: https://VSCode.pro
  url: https://VSCode.pro
  description: >
    After 10 years with Sublime, I switched to VSCode. Love it. Spent 1000+ hours building a premium video course to help you switch today. 200+ power user tips & tricks turn you into a VSCode.pro
  categories:
    - Education
    - Learning
    - eCommerce
    - Marketing
    - Technology
    - Web Development
  built_by: Ahmad Awais
  built_by_url: https://twitter.com/MrAhmadAwais/
  featured: false
- title: Thijs Koerselman Portfolio
  main_url: https://www.vauxlab.com
  url: https://www.vauxlab.com
  featured: false
  description: >
    Portfolio of Thijs Koerselman. A freelance software engineer, full-stack web developer and sound designer.
  categories:
    - Portfolio
    - Business
    - Freelance
    - Technology
    - Web Development
    - Music
- title: Ad Hoc Homework
  main_url: https://homework.adhoc.team
  url: https://homework.adhoc.team
  description: >
    Ad Hoc builds government digital services that are fast, efficient, and usable by everyone. Ad Hoc Homework is a collection of coding and design challenges for candidates applying to our open positions.
  categories:
    - Web Development
    - Government
    - Healthcare
    - Programming
  built_by_url: https://adhoc.team
  featured: false
- title: BetterDocs | Discord Themes & Plugins
  main_url: https://betterdocs.us
  url: https://betterdocs.us
  description: >
    All Discord enhancement projects in 1! Free quality Themes and Plugins for Discord and easy installation instructions for BetterDiscord and more!
  categories:
    - Web Development
    - Programming
    - Open Source
  built_by: Christopher R. | Owner
  built_by_url: https://github.com/MrRobotjs/
  featured: false
- title: Birra Napoli
  main_url: http://www.birranapoli.it
  url: http://www.birranapoli.it
  built_by: Ribrain
  built_by_url: https://www.ribrainstudio.com
  featured: false
  description: >
    Birra Napoli official site
  categories:
    - Landing Page
    - Business
    - Food
- title: Satispay
  url: https://www.satispay.com
  main_url: https://www.satispay.com
  categories:
    - Business
    - Finance
    - Technology
  built_by: Satispay
  built_by_url: https://www.satispay.com
  featured: false
- title: The Movie Database - Gatsby
  url: https://tmdb.lekoarts.de
  main_url: https://tmdb.lekoarts.de
  source_url: https://github.com/LekoArts/gatsby-source-tmdb-example
  categories:
    - Open Source
    - Entertainment
    - Gallery
  featured: false
  built_by: LekoArts
  built_by_url: "https://github.com/LekoArts"
  description: >
    Source from The Movie Database (TMDb) API (v3) in Gatsby. This example is built with react-spring, React hooks and react-tabs and showcases the gatsby-source-tmdb plugin. It also has some client-only paths and uses gatsby-image.
- title: LANDR - Creative Tools for Musicians
  url: https://www.landr.com/
  main_url: https://www.landr.com/en/
  categories:
    - Music
    - Technology
    - Business
    - Entrepreneurship
    - Freelance
    - Marketing
    - Media
  featured: false
  built_by: LANDR
  built_by_url: https://twitter.com/landr_music
  description: >
    Marketing website built for LANDR. LANDR is a web application that provides tools for musicians to master their music (using artificial intelligence), collaborate with other musicians, and distribute their music to multiple platforms.
- title: ClinicJS
  url: https://clinicjs.org/
  main_url: https://clinicjs.org/
  categories:
    - Technology
    - Documentation
  featured: false
  built_by: NearForm
  built_by_url: "https://www.nearform.com/"
  description: >
    Tools to help diagnose and pinpoint Node.js performance issues.
- title: KOBIT
  main_url: "https://kobit.in"
  url: "https://kobit.in"
  description: Automated Google Analytics Report with everything you need and more
  featured: false
  categories:
    - Marketing
    - Blog
  built_by: mottox2
  built_by_url: "https://mottox2.com"
- title: Aleksander Hansson
  main_url: https://ahansson.com
  url: https://ahansson.com
  featured: false
  description: >
    Portfolio website for Aleksander Hansson
  categories:
    - Portfolio
    - Business
    - Freelance
    - Technology
    - Web Development
    - Consulting
  built_by: Aleksander Hansson
  built_by_url: https://www.linkedin.com/in/aleksanderhansson/
- title: Surfing Nosara
  main_url: "https://www.surfingnosara.com"
  url: "https://www.surfingnosara.com"
  description: Real estate, vacation, and surf report hub for Nosara, Costa Rica
  featured: false
  categories:
    - Business
    - Blog
    - Gallery
    - Marketing
  built_by: Desarol
  built_by_url: "https://www.desarol.com"
- title: Crispin Porter Bogusky
  url: https://cpbgroup.com/
  main_url: https://cpbgroup.com/
  description: >
    We solve the world’s toughest communications problems with the most quantifiably potent creative assets.
  categories:
    - Agency
    - Design
    - Marketing
  built_by: Crispin Porter Bogusky
  built_by_url: https://cpbgroup.com/
  featured: false
- title: graphene-python
  url: https://graphene-python.org
  main_url: https://graphene-python.org
  description: Graphene is a collaboratively funded project.Graphene-Python is a library for building GraphQL APIs in Python easily.
  categories:
    - Library
    - API
    - Documentation
  featured: false
- title: Engel & Völkers Ibiza Holiday Rentals
  main_url: "https://www.ev-ibiza.com/"
  url: "https://www.ev-ibiza.com/"
  featured: false
  built_by: Ventura Digitalagentur
  description: >
    Engel & Völkers, one of the most successful real estate agencies in the world, offers luxury holiday villas to rent in Ibiza.
  categories:
    - Travel
- title: Sylvain Hamann's personal website
  url: "https://shamann.fr"
  main_url: "https://shamann.fr"
  source_url: "https://github.com/sylvhama/shamann-gatsby/"
  description: >
    Sylvain Hamann, web developer from France
  categories:
    - Portfolio
    - Web Development
  built_by: Sylvain Hamann
  built_by_url: "https://twitter.com/sylvhama"
  featured: false
- title: Luca Crea's portfolio
  main_url: https://lcrea.github.io
  url: https://lcrea.github.io
  description: >
    Portfolio and personal website of Luca Crea, an Italian software engineer.
  categories:
    - Portfolio
  built_by: Luca Crea
  built_by_url: https://github.com/lcrea
  featured: false
- title: Escalade Sports
  main_url: "https://www.escaladesports.com/"
  url: "https://www.escaladesports.com/"
  categories:
    - eCommerce
    - Sports
  built_by: Escalade Sports
  built_by_url: "https://www.escaladesports.com/"
  featured: false
- title: Exposify
  main_url: "https://www.exposify.de/"
  url: "https://www.exposify.de/"
  description: >
    This is our German website built with Gatsby 2.0, Emotion and styled-system.
    Exposify is a proptech startup and builds technology for real estate businesses.
    We provide our customers with an elegant agent software in combination
    with beautifully designed and fast websites.
  categories:
    - Web Development
    - Real Estate
    - Agency
    - Marketing
  built_by: Exposify
  built_by_url: "https://www.exposify.de/"
  featured: false
- title: Steak Point
  main_url: https://www.steakpoint.at/
  url: https://www.steakpoint.at/
  description: >
    Steak Restaurant in Vienna, Austria (Wien, Österreich).
  categories:
    - Food
  built_by: Peter Kroyer
  built_by_url: https://www.peterkroyer.at/
  featured: false
- title: Takumon blog
  main_url: "https://takumon.com"
  url: "https://takumon.com"
  source_url: "https://github.com/Takumon/blog"
  description: Java Engineer's tech blog.
  featured: false
  categories:
    - Blog
  built_by: Takumon
  built_by_url: "https://twitter.com/inouetakumon"
- title: DayThirty
  main_url: "https://daythirty.com"
  url: "https://daythirty.com"
  description: DayThirty - ideas for the new year.
  featured: false
  categories:
    - Marketing
  built_by: Jack Oliver
  built_by_url: "https://twitter.com/mrjackolai"
- title: TheAgencyProject
  main_url: "https://theagencyproject.co"
  url: "https://theagencyproject.co"
  description: Agency model, without agency overhead.
  categories:
    - Agency
  built_by: JV-LA
  built_by_url: https://jv-la.com
- title: Karen Hou's portfolio
  main_url: https://www.karenhou.com/
  url: https://www.karenhou.com/
  categories:
    - Portfolio
  built_by: Karen H. Developer
  built_by_url: https://github.com/karenhou
  featured: false
- title: Jean Luc Ponty
  main_url: "https://ponty.com"
  url: "https://ponty.com"
  description: Official site for Jean Luc Ponty, French virtuoso violinist and jazz composer.
  featured: false
  categories:
    - Music
    - Entertainment
  built_by: Othermachines
  built_by_url: "https://othermachines.com"
- title: Rosewood Family Advisors
  main_url: "https://www.rfallp.com/"
  url: "https://www.rfallp.com/"
  description: Rosewood Family Advisors LLP (Palo Alto) provides a diverse range of family office services customized for ultra high net worth individuals.
  featured: false
  categories:
    - Finance
    - Business
  built_by: Othermachines
  built_by_url: "https://othermachines.com"
- title: Cole Walker's Portfolio
  main_url: "https://www.walkermakes.com"
  url: "https://www.walkermakes.com"
  source_url: "https://github.com/ColeWalker/portfolio"
  description: The portfolio of web developer Cole Walker, built with the help of Gatsby v2, React-Spring, and SASS.
  featured: false
  categories:
    - Portfolio
    - Web Development
  built_by: Cole Walker
  built_by_url: "https://www.walkermakes.com"
- title: Standing By Company
  main_url: "https://standingby.company"
  url: "https://standingby.company"
  description: A brand experience design company led by Scott Mackenzie and Trent Barton.
  featured: false
  categories:
    - Design
    - Web Development
  built_by: Standing By Company
  built_by_url: "https://standingby.company"
- title: Ashley Thouret
  main_url: "https://www.ashleythouret.com"
  url: "https://www.ashleythouret.com"
  description: Official website of Canadian soprano Ashley Thouret. Site designed by Stephen Bell.
  categories:
    - Portfolio
    - Music
  built_by: Michael Uloth
  built_by_url: "https://www.michaeluloth.com"
  featured: false
- title: The AZOOR Society
  main_url: "https://www.theazoorsociety.org"
  url: "https://www.theazoorsociety.org"
  description: The AZOOR Society is a UK-based charity committed to promoting awareness of Acute Zonal Occult Outer Retinopathy and assisting further research. Site designed by Stephen Bell.
  categories:
    - Community
    - Nonprofit
  built_by: Michael Uloth
  built_by_url: "https://www.michaeluloth.com"
  featured: false
- title: Gábor Fűzy pianist
  main_url: "https://pianobar.hu"
  url: "https://pianobar.hu"
  description: Gábor Fűzy pianist's official website built with Gatsby v2.
  categories:
    - Music
  built_by: Zoltán Bedi
  built_by_url: "https://github.com/B3zo0"
  featured: false
- title: Logicwind
  main_url: "https://logicwind.com"
  url: "https://logicwind.com"
  description: Website of Logicwind - JavaScript experts, Technology development agency & consulting.
  featured: false
  categories:
    - Portfolio
    - Agency
    - Web Development
    - Consulting
  built_by: Logicwind
  built_by_url: "https://www.logicwind.com"
- title: ContactBook.app
  main_url: "https://contactbook.app"
  url: "https://contactbook.app"
  description: Seamlessly share Contacts with G Suite team members
  featured: false
  categories:
    - Landing Page
    - Blog
  built_by: Logicwind
  built_by_url: "https://www.logicwind.com"
- title: npm-bookmarks
  url: https://npm-bookmarks.netlify.com
  main_url: https://npm-bookmarks.netlify.com
  source_url: https://github.com/crstnio/npm-bookmarks
  description: >
    A site to collect personal favorites of NPM packages – sorted by downloads count with a tags filter and search by title. Fork it and bookmark your favorite packages!
  categories:
    - Directory
    - JavaScript
    - Library
    - Open Source
    - Programming
    - Web Development
  built_by: crstnio
  built_by_url: https://github.com/crstnio/
  featured: false
- title: Waterscapes
  main_url: "https://waterscap.es"
  url: "https://waterscap.es/lake-monteynard/"
  source_url: "https://github.com/gaelbillon/Waterscapes-Gatsby-site"
  description: Waterscap.es is a directory of bodies of water (creeks, ponds, waterfalls, lakes, etc) with information about each place such as how to get there, hike time, activities and photos and a map displayed with the Mapbox GL SJ npm package. It was developed with the goal of learning Gatsby. This website is based on the gatsby-contentful-starter and uses Contentful as CMS. It is hosted on Netlify. Hooks are setup with Bitbucket and Contentful to trigger a new build upon code or content changes. The data on Waterscap.es is a mix of original content and informations from the internets gathered and put together.
  categories:
    - Directory
    - Photography
    - Travel
  built_by: Gaël Billon
  built_by_url: "https://gaelbillon.com"
  featured: false
- title: Packrs
  url: "https://www.packrs.co/"
  main_url: "https://www.packrs.co/"
  description: >
    Packrs is a local delivery platform, one spot for all your daily requirements. On a single tap get everything you need at your doorstep.
  categories:
    - Marketing
    - Landing Page
    - Entrepreneurship
  built_by: Vipin Kumar Rawat
  built_by_url: "https://github.com/aesthytik"
  featured: false
- title: HyakuninIsshu
  main_url: "https://hyakuninanki.net"
  url: "https://hyakuninanki.net"
  source_url: "https://github.com/rei-m/web_hyakuninisshu"
  description: >
    HyakuninIsshu is a traditional Japanese card game.
  categories:
    - Education
    - Gallery
    - Entertainment
  built_by: Rei Matsushita
  built_by_url: "https://github.com/rei-m/"
  featured: false
- title: WQU Partners
  main_url: "https://partners.wqu.org/"
  url: "https://partners.wqu.org/"
  featured: false
  categories:
    - Marketing
    - Education
    - Landing Page
  built_by: Corey Ward
  built_by_url: "http://www.coreyward.me/"
- title: Federico Giacone
  url: "https://federico.giac.one/"
  main_url: "https://federico.giac.one"
  source_url: "https://github.com/leopuleo/federico.giac.one"
  description: >
    Digital portfolio for Italian Architect Federico Giacone.
  categories:
    - Portfolio
    - Gallery
  built_by: Leonardo Giacone
  built_by_url: "https://github.com/leopuleo"
  featured: false
- title: Station
  url: "https://getstation.com/"
  main_url: "https://getstation.com/"
  description: Station is the first smart browser for busy people. A single place for all of your web applications.
  categories:
    - Technology
    - Web Development
    - Productivity
  featured: false
- title: Vyron Vasileiadis
  url: "https://fedonman.com/"
  main_url: "https://fedonman.com"
  source_url: "https://github.com/fedonman/fedonman-website"
  description: Personal space of Vyron Vasileiadis aka fedonman, a Web & IoT Developer, Educator and Entrepreneur based in Athens, Greece.
  categories:
    - Portfolio
    - Technology
    - Web Development
    - Education
  built_by: Vyron Vasileiadis
  built_by_url: "https://github.com/fedonman"
- title: Fabien Champigny
  url: "https://www.champigny.name/"
  main_url: "https://www.champigny.name/"
  built_by_url: "https://www.champigny.name/"
  description: Fabien Champigny's personal blog. Entrepreneur, hacker and loves street photo.
  categories:
    - Blog
    - Gallery
    - Photography
    - Productivity
    - Entrepreneurship
  featured: false
- title: Alex Xie - Portfolio
  url: https://alexieyizhe.me/
  main_url: https://alexieyizhe.me/
  source_url: https://github.com/alexieyizhe/alexieyizhe.github.io
  description: >
    Personal website of Alex Yizhe Xie, a University of Waterloo Computer Science student and coding enthusiast.
  categories:
    - Blog
    - Portfolio
    - Web Development
  featured: false
- title: Equithon
  url: https://equithon.org/
  main_url: https://equithon.org/
  source_url: https://github.com/equithon/site-main/
  built_by: Alex Xie
  built_by_url: https://alexieyizhe.me/
  description: >
    Equithon is the largest social innovation hackathon in Waterloo, Canada. It was founded in 2016 to tackle social equity issues and create change.
  categories:
    - Education
    - Event
    - Learning
    - Open Source
    - Nonprofit
    - Technology
  featured: false
- title: Dale Blackburn - Portfolio
  url: https://dakebl.co.uk/
  main_url: https://dakebl.co.uk/
  source_url: https://github.com/dakebl/dakebl.co.uk
  description: >
    Dale Blackburn's personal website and blog.
  categories:
    - Blog
    - Portfolio
    - Web Development
  featured: false
- title: Portfolio of Anthony Wiktor
  url: https://www.anthonydesigner.com/
  main_url: https://www.anthonydesigner.com/
  description: >
    Anthony Wiktor is a Webby Award-Winning Creative Director and Digital Designer twice named Hot 100 by WebDesigner Magazine. Anthony has over a decade of award-winning experience in design and has worked on projects across a diverse set of industries — from entertainment to consumer products to hospitality to technology. Anthony is a frequent lecturer at USC’s Annenberg School for Communication & Journalism and serves on the board of AIGA Los Angeles.
  categories:
    - Portfolio
    - Marketing
  built_by: Maciej Leszczyński
  built_by_url: http://twitter.com/_maciej
  featured: false
- title: Frame.io Workflow Guide
  main_url: https://workflow.frame.io
  url: https://workflow.frame.io
  description: >
    The web’s most comprehensive post-production resource, written by pro filmmakers, for pro filmmakers. Always expanding, always free.
  categories:
    - Education
  built_by: Frame.io
  built_by_url: https://frame.io
  featured: false
- title: MarcySutton.com
  main_url: https://marcysutton.com
  url: https://marcysutton.com
  description: >
    The personal website of web developer and accessibility advocate Marcy Sutton.
  categories:
    - Blog
    - Accessibility
    - Video
    - Photography
  built_by: Marcy Sutton
  built_by_url: https://marcysutton.com
  featured: true
- title: Kepinski.me
  main_url: https://kepinski.me
  url: https://kepinski.me
  description: >
    The personal site of Antoni Kepinski, Node.js Developer.
  categories:
    - Portfolio
    - Open Source
  built_by: Antoni Kepinski
  built_by_url: https://kepinski.me
  featured: false
- title: WPGraphQL Docs
  main_url: https://docs.wpgraphql.com
  url: https://docs.wpgraphql.com
  description: >
    Documentation for WPGraphQL, a free open-source WordPress plugin that provides an extendable GraphQL schema and API for any WordPress site.
  categories:
    - API
    - Documentation
    - Technology
    - Web Development
    - WordPress
  built_by: WPGraphQL
  built_by_url: https://wpgraphql.com
  featured: false
- title: Shine Lawyers
  main_url: https://www.shine.com.au
  url: https://www.shine.com.au
  description: >
    Shine Lawyers is an Australian legal services website built with Gatsby v2, Elasticsearch, Isso, and Geolocation services.
  categories:
    - Business
    - Blog
- title: Parallel Polis Kosice
  url: https://www.paralelnapoliskosice.sk/
  main_url: https://www.paralelnapoliskosice.sk/
  source_url: https://github.com/ParalelnaPolisKE/paralelnapoliskosice.sk
  description: >
    Parallel Polis is a collective of people who want to live in a more opened world. We look for possibilities and technologies (Bitcoin, the blockchain, reputation systems and decentralized technologies in general) that open new ways, make processes easier and remove unnecessary barriers. We want to create an environment that aims at education, discovering and creating better systems for everybody who is interested in freedom and independence.
  categories:
    - Blog
    - Education
    - Technology
  built_by: Roman Vesely
  built_by_url: https://romanvesely.
  featured: false
- title: Unda Solutions
  url: https://unda.com.au
  main_url: https://unda.com.au
  description: >
    A custom web application development company in Perth, WA
  categories:
    - Business
    - Freelance
    - Web Development
    - Technology
  featured: false
- title: BIGBrave
  main_url: https://bigbrave.digital
  url: https://bigbrave.digital
  description: >
    BIGBrave is a strategic design firm. We partner with our clients, big and small, to design & create human-centered brands, products, services and systems that are simple, beautiful and easy to use.
  categories:
    - Agency
    - Web Development
    - Marketing
    - Technology
    - WordPress
  built_by: Francois Brill
  built_by_url: https://bigbrave.digital
  featured: false
- title: KegTracker
  main_url: https://www.kegtracker.co.za
  url: https://www.kegtracker.co.za
  description: >
    Keg Tracker is part of the Beverage Insights family and its sole aim is to provide you with the right data about your kegs to make better decisions. In today’s business landscape having the right information at your finger tips is crucial to the agility of your business.
  categories:
    - Food
    - Business
    - Technology
  built_by: Francois Brill
  built_by_url: https://bigbrave.digital
  featured: false
- title: Mike Nichols
  url: https://www.mikenichols.me
  main_url: https://www.mikenichols.me
  description: >
    Portfolio site of Mike Nichols, a UX designer and product development lead.
  categories:
    - Portfolio
    - Technology
    - Web Development
  built_by: Mike Nichols
  featured: false
- title: Steve Haid
  url: https://www.stevehaid.com
  main_url: https://www.stevehaid.com
  description: >
    Steve Haid is a real estate agent and Professional Financial Planner (PFP) who has been helping clients achieve their investment goals since 2006. Site designed by Stephen Bell.
  categories:
    - Marketing
    - Real Estate
  built_by: Michael Uloth
  built_by_url: "https://www.michaeluloth.com"
- title: Incremental - Loyalty, Rewards and Incentive Programs
  main_url: https://www.incremental.com.au
  url: https://www.incremental.com.au
  description: >
    Sydney-based digital agency specialising in loyalty, rewards and incentive programs. WordPress backend; Cloudinary, YouTube and Hubspot form integration; query data displayed as animated SVG graphs; video background in the header.
  categories:
    - Agency
    - Portfolio
    - WordPress
  built_by: Incremental
  built_by_url: https://www.incremental.com.au
  featured: false
- title: Technica11y
  main_url: https://www.technica11y.org
  url: https://www.technica11y.org
  description: >
    Discussing challenges in technical accessibility.
  categories:
    - Accessibility
    - Education
    - Video
  built_by: Tenon.io
  built_by_url: https://tenon.io
  featured: false
- title: Tenon-UI Documentation
  main_url: https://www.tenon-ui.info
  url: https://www.tenon-ui.info
  description: >
    Documentation site for Tenon-UI: Tenon.io's accessible components library.
  categories:
    - Accessibility
    - Documentation
    - Library
    - Web Development
  built_by: Tenon.io
  built_by_url: https://tenon.io
  featured: false
- title: Matthew Secrist
  main_url: https://www.matthewsecrist.net
  url: https://www.matthewsecrist.net
  source_url: https://github.com/matthewsecrist/v3
  description: >
    Matthew Secrist's personal portfolio using Gatsby, Prismic and Styled-Components.
  categories:
    - Portfolio
    - Technology
    - Web Development
  built_by: Matthew Secrist
  built_by_url: https://www.matthewsecrist.net
  featured: false
- title: Node.js Dev
  main_url: https://nodejs.dev
  url: https://nodejs.dev
  source_url: https://github.com/nodejs/nodejs.dev
  description: >
    Node.js Foundation Website.
  categories:
    - Documentation
    - Web Development
  built_by: Node.js Website Redesign Working Group
  built_by_url: https://github.com/nodejs/website-redesign
  featured: false
- title: Sheffielders
  main_url: https://sheffielders.org
  url: https://sheffielders.org
  source_url: https://github.com/davemullenjnr/sheffielders
  description: >
    A collective of businesses, creatives, and projects based in Sheffield, UK.
  categories:
    - Directory
  built_by: Dave Mullen Jnr
  built_by_url: https://davemullenjnr.co.uk
  featured: false
- title: Stealth Labs
  url: https://stealthlabs.io
  main_url: https://stealthlabs.io
  description: >
    We design and develop for the web, mobile and desktop
  categories:
    - Portfolio
    - Web Development
  built_by: Edvins Antonovs
  built_by_url: https://edvins.io
  featured: false
- title: Constanzia Yurashko
  main_url: https://www.constanziayurashko.com
  url: https://www.constanziayurashko.com
  description: >
    Exclusive women's ready-to-wear fashion by designer Constanzia Yurashko.
  categories:
    - Portfolio
  built_by: Maxim Andries
  featured: false
- title: The Tenon.io blog
  main_url: https://blog.tenon.io/
  url: https://blog.tenon.io/
  description: >
    The Tenon.io blog features articles on accessibility written by some of the industry's leading lights and includes news, guidance, and education.
  categories:
    - Accessibility
    - Blog
    - Education
  built_by: Tenon.io
  built_by_url: https://tenon.io
  featured: false
- title: Algolia
  url: https://algolia.com
  main_url: https://algolia.com
  description: >
    Algolia helps businesses across industries quickly create relevant, scalable, and lightning fast search and discovery experiences.
  categories:
    - Web Development
    - Technology
    - Open Source
    - Featured
  built_by: Algolia
  featured: true
- title: GVD Renovations
  url: https://www.gvdrenovationsinc.com/
  main_url: https://www.gvdrenovationsinc.com/
  description: >
    GVD Renovations is a home improvement contractor with a well known reputation as a professional, quality contractor in California.
  categories:
    - Business
  built_by: David Krasniy
  built_by_url: http://dkrasniy.com
  featured: false
- title: Styled System
  url: https://styled-system.com/
  main_url: https://styled-system.com/
  source_url: https://github.com/styled-system/styled-system/tree/master/docs
  description: >
    Style props for rapid UI development.
  categories:
    - Design System
  built_by: Brent Jackson
  built_by_url: https://jxnblk.com/
- title: Timehacker
  url: https://timehacker.app
  main_url: https://timehacker.app
  description: >
    Procrastination killer, automatic time tracking app to skyrocket your productivity
  categories:
    - Productivity
    - App
    - Technology
    - Marketing
    - Landing Page
  built_by: timehackers
  featured: false
- title: Little & Big
  main_url: "https://www.littleandbig.com.au/"
  url: "https://www.littleandbig.com.au/"
  description: >
    Little & Big exists with the aim to create Websites, Apps, E-commerce stores
    that are consistently unique and thoughtfully crafted, every time.
  categories:
    - Agency
    - Design
    - Web Development
    - Portfolio
  built_by: Little & Big
  built_by_url: "https://www.littleandbig.com.au/"
  featured: false
- title: Cat Knows
  main_url: "https://catnose99.com/"
  url: "https://catnose99.com/"
  description: >
    Personal blog built with Gatsby v2.
  categories:
    - Blog
    - Web Development
  built_by: CatNose
  built_by_url: "https://twitter.com/catnose99"
  featured: false
- title: just some dev
  url: https://www.iamdeveloper.com
  main_url: https://www.iamdeveloper.com
  source_url: https://github.com/nickytonline/www.iamdeveloper.com
  description: >
    Just some software developer writing things ✏️
  categories:
    - Blog
  built_by: Nick Taylor
  built_by_url: https://www.iamdeveloper.com
  featured: false
- title: Keziah Moselle Blog
  url: https://blog.keziahmoselle.fr/
  main_url: https://blog.keziahmoselle.fr/
  source_url: https://github.com/KeziahMoselle/blog.keziahmoselle.fr
  description: >
    ✍️ A place to share my thoughts.
  categories:
    - Blog
  built_by: Keziah Moselle
  built_by_url: https://keziahmoselle.fr/
- title: xfuture's blog
  url: https://www.xfuture-blog.com/
  main_url: https://www.xfuture-blog.com/
  source_url: https://github.com/xFuture603/xfuture-blog
  description: >
    A blog about Devops, Web development, and my insights as a systems engineer.
  categories:
    - Blog
  built_by: Daniel Uhlmann
  built_by_url: https://www.xfuture-blog.com/
- title: Mayne's Blog
  main_url: "https://gine.me/"
  url: "https://gine.me/page/1"
  source_url: "https://github.com/mayneyao/gine-blog"
  featured: false
  categories:
    - Blog
    - Web Development
- title: Bakedbird
  url: https://bakedbird.com
  main_url: https://bakedbird.com
  description: >
    Eleftherios Psitopoulos - A frontend developer from Greece ☕
  categories:
    - Portfolio
    - Blog
  built_by: Eleftherios Psitopoulos
  built_by_url: https://bakedbird.com
- title: Benjamin Lannon
  url: https://lannonbr.com
  main_url: https://lannonbr.com
  source_url: https://github.com/lannonbr/Portfolio-gatsby
  description: >
    Personal portfolio of Benjamin Lannon
  categories:
    - Portfolio
    - Web Development
  built_by: Benjamin Lannon
  built_by_url: https://lannonbr.com
  featured: false
- title: Aravind Balla
  url: https://aravindballa.com
  main_url: https://aravindballa.com
  source_url: https://github.com/aravindballa/website2017
  description: >
    Personal portfolio of Aravind Balla
  categories:
    - Portfolio
    - Blog
    - Web Development
  built_by: Aravind Balla
  built_by_url: https://aravindballa.com
- title: Kaleb McKelvey
  url: https://kalebmckelvey.com
  main_url: https://kalebmckelvey.com
  source_url: https://github.com/avatar-kaleb/kalebmckelvey-site
  description: >
    Personal portfolio of Kaleb McKelvey!
  categories:
    - Blog
    - Portfolio
  built_by: Kaleb McKelvey
  built_by_url: https://kalebmckelvey.com
  featured: false
- title: Michal Czaplinski
  url: https://czaplinski.io
  main_url: https://czaplinski.io
  source_url: https://github.com/michalczaplinski/michalczaplinski.github.io
  description: >
    Michal Czaplinski is a full-stack developer 🚀
  categories:
    - Portfolio
    - Web Development
  built_by: Michal Czaplinski mmczaplinski@gmail.com
  built_by_url: https://czaplinski.io
  featured: false
- title: Interactive Investor (ii)
  url: https://www.ii.co.uk
  main_url: https://www.ii.co.uk
  description: >
    Hybrid (static/dynamic) Gatsby web app for ii's free research, news and analysis, discussion and product marketing site.
  categories:
    - Business
    - Finance
    - Technology
  built_by: Interactive Investor (ii)
  built_by_url: https://www.ii.co.uk
  featured: false
- title: Weingut Goeschl
  url: https://www.weingut-goeschl.at/
  main_url: https://www.weingut-goeschl.at/
  description: >
    Weingut Goeschl is a family winery located in Gols, Burgenland in Austria (Österreich)
  categories:
    - eCommerce
    - Business
  built_by: Peter Kroyer
  built_by_url: https://www.peterkroyer.at/
  featured: false
- title: Hash Tech Guru
  url: https://hashtech.guru
  main_url: https://hashtech.guru
  description: >
    Software Development Training School and Tech Blog
  categories:
    - Blog
    - Education
  built_by: Htet Wai Yan Soe
  built_by_url: https://github.com/johnreginald
- title: AquaGruppen Vattenfilter
  url: https://aquagruppen.se
  main_url: https://aquagruppen.se/
  description: >
    Water filter and water treatment products in Sweden
  categories:
    - Business
    - Technology
  built_by: Johan Eliasson
  built_by_url: https://github.com/elitan
  featured: false
- title: Josef Aidt
  url: https://josefaidt.dev
  main_url: https://josefaidt.dev
  source_url: https://github.com/josefaidt/josefaidt.github.io
  description: >
    Personal website, blog, portfolio for Josef Aidt
  categories:
    - Portfolio
    - Blog
    - Web Development
  built_by: Josef Aidt
  built_by_url: https://twitter.com/garlicbred
- title: How To egghead
  main_url: https://howtoegghead.com/
  url: https://howtoegghead.com/
  source_url: https://github.com/eggheadio/how-to-egghead
  featured: false
  built_by: egghead.io
  built_by_url: https://egghead.io
  description: >
    How to become an egghead instructor or reviewer
  categories:
    - Documentation
    - Education
- title: Sherpalo Ventures
  main_url: "https://www.sherpalo.com/"
  url: "https://www.sherpalo.com/"
  featured: false
  categories:
    - Finance
    - Business
    - Technology
  built_by: Othermachines
  built_by_url: "https://othermachines.com"
- title: WrapCode
  url: https://www.wrapcode.com
  main_url: https://www.wrapcode.com
  description: >
    A full stack blog on Microsoft Azure, JavaScript, DevOps, AI and Bots.
  categories:
    - Blog
    - Technology
    - Web Development
  built_by: Rahul P
  built_by_url: https://twitter.com/_rahulpp
  featured: false
- title: Kirankumar Ambati's Portfolio
  url: https://www.kirankumarambati.me
  main_url: https://www.kirankumarambati.me
  description: >
    Personal website, blog, portfolio of Kirankumar Ambati
  categories:
    - Blog
    - Portfolio
    - Web Development
  built_by: Kirankumar Ambati
  built_by_url: https://github.com/kirankumarambati
  featured: false
- title: Mixkit by Envato
  url: https://mixkit.co
  main_url: https://mixkit.co
  description: >
    Extraordinary free HD videos
  categories:
    - Video
    - Design
    - Gallery
    - Video
  built_by: Envato
  built_by_url: https://github.com/envato
  featured: false
- title: Rou Hun Fan's portfolio
  main_url: https://flowen.me
  url: https://flowen.me
  source_url: https://github.com/flowen/flowen.me/tree/master/2019/v3
  description: >
    Portfolio of creative developer Rou Hun Fan. Built with Gatsby v2 &amp; Greensock drawSVG.
  categories:
    - Portfolio
  built_by: Rou Hun Fan Developer
  built_by_url: https://flowen.me
  featured: false
- title: chadly.net
  url: https://www.chadly.net
  main_url: https://www.chadly.net
  source_url: https://github.com/chadly/chadly.net
  description: >
    Personal tech blog by Chad Lee.
  categories:
    - Blog
    - Technology
    - Web Development
  built_by: Chad Lee
  built_by_url: https://github.com/chadly
  featured: false
- title: CivicSource
  url: https://www.civicsource.com
  main_url: https://www.civicsource.com
  description: >
    Online auction site to purchase tax-distressed properties from local taxing authorities.
  categories:
    - Real Estate
    - Government
  featured: false
- title: SpotYou
  main_url: "https://spotyou.joshglazer.com"
  url: "https://spotyou.joshglazer.com"
  source_url: "https://github.com/joshglazer/spotyou"
  description: >
    SpotYou allows you to watch your favorite music videos on Youtube based on your Spotify Preferences
  categories:
    - Entertainment
    - Music
  built_by: Josh Glazer
  built_by_url: https://linkedin.com/in/joshglazer/
  featured: false
- title: Hesam Kaveh's blog
  description: >
    A blog with great seo that using gatsby-source-wordpress to fetch posts from backend
  main_url: "https://hesamkaveh.com/"
  url: "https://hesamkaveh.com/"
  source_url: "https://github.com/hesamkaveh/sansi"
  featured: false
  categories:
    - Blog
    - WordPress
- title: On Earth Right Now
  main_url: https://oern.tv
  url: https://oern.tv
  source_url: https://github.com/cadejscroggins/oern.tv
  description: >
    A curated list of live video feeds from around the world—built with GatsbyJS.
  categories:
    - Directory
    - Entertainment
    - Gallery
  built_by: Cade Scroggins
  built_by_url: https://cadejs.com
  featured: false
- title: Oliver Gomes Portfolio
  main_url: https://oliver-gomes.github.io/v4/
  url: https://oliver-gomes.github.io/v4/
  description: >
    As an artist and a web designer/developer, I wanted to find a way to present these two portfolios in a way that made sense.  I felt with new found power of speed, Gatsby helped keep my creativity intact with amazing response and versatility. I felt my butter smooth transition felt much better in user perspective and super happy with the power of Gatsby.
  categories:
    - Portfolio
    - Web Development
    - Blog
  built_by: Oliver Gomes
  built_by_url: https://github.com/oliver-gomes
  featured: false
- title: Patrik Szewczyk
  url: https://www.szewczyk.cz/
  main_url: https://www.szewczyk.cz/
  description: >
    Patrik Szewczyk – JavaScript, TypeScript, React, Node.js developer, Redux, Reason
  categories:
    - Portfolio
  built_by: Patrik Szewczyk
  built_by_url: https://linkedin.com/in/thepatriczek/
  featured: false
- title: Patrik Arvidsson's portfolio
  url: https://www.patrikarvidsson.com
  main_url: https://www.patrikarvidsson.com
  source_url: https://github.com/patrikarvidsson/portfolio-gatsby-contentful
  description: >
    Personal portfolio site of Swedish interaction designer Patrik Arvidsson. Built with Gatsby, Tailwind CSS, Emotion JS and Contentful.
  categories:
    - Blog
    - Design
    - Portfolio
    - Web Development
    - Technology
  built_by: Patrik Arvidsson
  built_by_url: https://www.patrikarvidsson.com
  featured: false
- title: Jacob Cofman's Blog
  description: >
    Personal blog / portfolio about Jacob Cofman.
  main_url: "https://jcofman.de/"
  url: "https://jcofman.de/"
  source_url: "https://github.com/JCofman/jc-website"
  featured: false
  categories:
    - Blog
    - Portfolio
- title: re-geo
  description: >
    re-geo is react based geo cities style component.
  main_url: "https://re-geo.netlify.com/"
  url: "https://re-geo.netlify.com/"
  source_url: "https://github.com/sadnessOjisan/re-geo-lp"
  categories:
    - Open Source
  built_by: sadnessOjisan
  built_by_url: https://twitter.com/sadnessOjisan
  featured: false
- title: Luis Cestou Portfolio
  description: >
    Portfolio of graphic + interactive designer Luis Cestou.
  main_url: "https://luiscestou.com"
  url: "https://luiscestou.com"
  source_url: "https://github.com/lcestou/luiscestou.com"
  built_by: Luis Cestou contact@luiscestou.com
  built_by_url: https://luiscestou.com
  featured: false
  categories:
    - Portfolio
    - Web Development
- title: Data Hackers
  url: https://datahackers.com.br/
  main_url: https://datahackers.com.br/
  description: >
    Official website for the biggest portuguese-speaking data science community. Makes use of several data sources such as podcasts from Anchor, messages from Slack, newsletters from MailChimp and blog posts from Medium. The unique visual design also had its hurdles and was quite fun to develop!
  categories:
    - Blog
    - Education
    - Podcast
    - Technology
  built_by: Kaordica
  built_by_url: https://kaordica.design
  featured: false
- title: TROMAQ
  url: https://www.tromaq.com/
  main_url: https://www.tromaq.com/
  description: >
    TROMAQ executes earthmoving services and rents heavy machinery for construction work. Even with the lack of good photography, their new site managed to pass a solid and trustworthy feeling to visitors during testing and they're already seeing the improvement in brand awareness, being the sole player with a modern website in their industry.
  categories:
    - Marketing
  built_by: Kaordica
  built_by_url: https://kaordica.design
  featured: false
- title: Novida Consulting
  url: https://www.novidaconsultoria.com.br
  main_url: https://www.novidaconsultoria.com.br
  description: >
    Novida’s goal was to position itself as a solid, exclusive and trustworthy brand for families looking for a safe financial future… We created a narrative and visual design that highlight their exclusivity.
  categories:
    - Marketing
  built_by: Kaordica
  built_by_url: https://kaordica.design
  featured: false
- title: We Are Clarks
  url: "https://www.weareclarks.com"
  main_url: "https://www.weareclarks.com"
  source_url: "https://github.com/abeaclark/weareclarks"
  description: >
    A family travel blog.
  categories:
    - Blog
    - Travel
  built_by: Abe Clark
  built_by_url: https://www.linkedin.com/in/abrahamclark/
  featured: false
- title: Guillaume Briday's Blog
  main_url: "https://guillaumebriday.fr/"
  url: "https://guillaumebriday.fr/"
  source_url: "https://github.com/guillaumebriday/guillaumebriday.fr"
  description: >
    My personal blog built with Gatsby and Tailwind CSS.
  categories:
    - Blog
    - Web Development
    - Technology
  built_by: Guillaume Briday
  built_by_url: https://guillaumebriday.fr/
  featured: false
- title: SEOmonitor
  main_url: "https://www.seomonitor.com"
  url: "https://www.seomonitor.com"
  description: >
    SEOmonitor is a suite of SEO tools dedicated to agencies.
  categories:
    - Blog
    - Portfolio
    - Agency
  built_by: Bejamas
  built_by_url: https://bejamas.io/
  featured: false
- title: Jean Regisser's Portfolio
  main_url: "https://jeanregisser.com/"
  url: "https://jeanregisser.com/"
  source_url: "https://github.com/jeanregisser/jeanregisser.com"
  featured: false
  description: >
    Portfolio of software engineer Jean Regisser.
  categories:
    - Portfolio
    - Mobile Development
  built_by: Jean Regisser
  built_by_url: "https://jeanregisser.com/"
- title: Axcept - Visual Screenshot Testing
  url: https://axcept.io
  main_url: https://axcept.io
  description: >
    Visual Testing for everyone
  categories:
    - Documentation
    - Web Development
  built_by: d:code:it
  built_by_url: https://dcodeit.com
  featured: false
- title: Chase Ohlson
  url: https://chaseohlson.com
  main_url: https://chaseohlson.com
  description: >
    Portfolio of frontend engineer & web developer Chase Ohlson.
  categories:
    - Portfolio
    - Web Development
  built_by: Chase Ohlson
  built_by_url: https://chaseohlson.com
  featured: false
- title: Zach Schnackel
  url: https://zslabs.com
  main_url: https://zslabs.com
  source_url: "https://github.com/zslabs/zslabs.com"
  description: >
    Portfolio site for UI/Motion Developer, Zach Schnackel.
  categories:
    - Portfolio
    - Web Development
  built_by: Zach Schnackel
  built_by_url: "https://zslabs.com"
- title: Gremlin
  url: https://www.gremlin.com
  main_url: https://www.gremlin.com
  description: >
    Gremlin's Failure as a Service finds weaknesses in your system before they cause problems.
  categories:
    - Marketing
- title: Headless.page
  main_url: https://headless.page/
  url: https://headless.page/
  description: >
    Headless.page is a directory of eCommerce sites featuring headless architecture, PWA features and / or the latest JavaScript technology.
  categories:
    - Directory
    - eCommerce
  built_by: Pilon
  built_by_url: https://pilon.io/
  featured: false
- title: Ouracademy
  main_url: https://our-academy.org/
  url: https://our-academy.org/
  source_url: "https://github.com/ouracademy/website"
  description: >
    Ouracademy is an organization that promoves the education in software development through blog posts & videos smiley.
  categories:
    - Open Source
    - Blog
    - Education
  built_by: Ouracademy
  built_by_url: https://github.com/ouracademy
  featured: false
- title: Tenon.io
  main_url: https://tenon.io
  url: https://tenon.io
  description: >
    Tenon.io is an accessibility tooling, services and consulting company.
  categories:
    - API
    - Accessibility
    - Business
    - Consulting
    - Technology
  built_by: Tenon.io
  built_by_url: https://tenon.io
  featured: false
- title: Projectival
  url: https://www.projectival.de/
  main_url: https://www.projectival.de/
  description: >
    Freelancer Online Marketing & Web Development in Cologne, Germany
  categories:
    - Freelance
    - Marketing
    - Web Development
    - Blog
    - Consulting
    - SEO
    - Business
  built_by: Sascha Klapetz
  built_by_url: https://www.projectival.de/
  featured: false
- title: Herman Starikov
  url: https://starikov.dev
  main_url: https://starikov.dev
  source_url: https://github.com/Hermanya/hermanya.github.io
  description: >
    Web Developer specializing in React, Toronto Canada
  categories:
    - Portfolio
    - Web Development
    - Blog
  built_by: Herman Starikov
  built_by_url: https://github.com/Hermanya
  featured: false
- title: Hetzner Online Community
  main_url: https://community.hetzner.com
  url: https://community.hetzner.com
  description: >
    Hetzner Online Community provides a free collection of high-quality tutorials, which are based on free and open source software, on a variety of topics such as development, system administration, and other web technology.
  categories:
    - Web Development
    - Technology
    - Programming
    - Open Source
    - Community
  built_by: Hetzner Online GmbH
  built_by_url: https://www.hetzner.com/
  featured: false
- title: AGYNAMIX
  url: https://www.agynamix.de/
  main_url: https://www.agynamix.de/
  source_url: https://github.com/tuhlmann/agynamix.de
  description: >
    Full Stack Java, Scala, Clojure, TypeScript, React Developer in Thalheim, Germany
  categories:
    - Freelance
    - Web Development
    - Programming
    - Blog
    - Consulting
    - Portfolio
    - Business
  built_by: Torsten Uhlmann
  built_by_url: https://www.agynamix.de/
  featured: false
- title: syracuse.io
  url: https://syracuse.io
  main_url: https://syracuse.io
  source_url: https://github.com/syracuseio/syracuseio/
  description: >
    Landing page for Syracuse NY Software Development Meetup Groups
  categories:
    - Community
  built_by: Benjamin Lannon
  built_by_url: https://lannonbr.com
- title: Render Documentation
  main_url: https://render.com/docs
  url: https://render.com/docs
  description: >
    Render is the easiest place to host your sites and apps. We use Gatsby for everything on https://render.com, including our documentation. The site is deployed on Render as well! We also have a guide to deploying Gatsby apps on Render: https://render.com/docs/deploy-gatsby.
  categories:
    - Web Development
    - Programming
    - Documentation
    - Technology
  built_by: Render Developers
  built_by_url: https://render.com
  featured: false
- title: prima
  url: https://www.prima.co
  main_url: https://www.prima.co
  description: >
    Discover industry-defining wellness content and trusted organic hemp CBD products safely supporting wellness, stress, mood, skin health, and balance.
  categories:
    - Blog
    - eCommerce
    - Education
  built_by: The Couch
  built_by_url: https://thecouch.nyc
- title: Gatsby Guides
  url: https://gatsbyguides.com/
  main_url: https://gatsbyguides.com/
  description: >
    Free tutorial course about using Gatsby with a CMS.
  categories:
    - Education
    - Documentation
    - Web Development
  built_by: Osio Labs
  built_by_url: https://osiolabs.com/
  featured: false
- title: Architude
  url: https://architudedesign.com
  main_url: https://architudedesign.com
  description: >
    筑冶 Architude International Design Consultants
  categories:
    - Design
    - Landing Page
    - Gallery
  built_by: Neo Nie
  built_by_url: https://github.com/nihgwu
  featured: false
- title: Arctica
  url: https://arctica.io
  main_url: https://arctica.io
  description: >
    Arctica specialises in purpose-built web sites and progressive web applications with user optimal experiences, tailored to meet the objectives of your business.
  categories:
    - Portfolio
    - Agency
    - Design
    - Web Development
  built_by: Arctica
  built_by_url: https://arctica.io
  featured: false
- title: Shard Ventures
  url: https://shard.vc
  main_url: https://shard.vc
  description: >
    Shard is building new online companies from scratch, partnering with other like-minded founders to start and invest in technology companies.
  categories:
    - Finance
    - Technology
    - Portfolio
  built_by: Arctica
  built_by_url: https://arctica.io
  featured: false
- title: David Brookes
  url: https://davidbrookes.me
  main_url: https://davidbrookes.me
  description: >
    Specialising in crafting stylish, high performance websites and applications that get results, using the latest cutting edge web development technologies.
  categories:
    - Portfolio
    - Freelance
    - Web Development
  built_by: Arctica
  built_by_url: https://arctica.io
  featured: false
- title: Dennis Morello
  url: https://morello.dev
  main_url: https://morello.dev
  source_url: https://gitlab.com/dennismorello/dev-blog
  description: >
    morello.dev is a development and techology blog written by Dennis Morello.
  categories:
    - Blog
    - Education
    - Web Development
    - Open Source
    - Technology
  built_by: Dennis Morello
  built_by_url: https://twitter.com/dennismorello
  featured: false
- title: BaseTable
  url: https://autodesk.github.io/react-base-table/
  main_url: https://autodesk.github.io/react-base-table/
  source_url: https://github.com/Autodesk/react-base-table
  description: >
    BaseTable is a react table component to display large data set with high performance and flexibility.
  categories:
    - Web Development
    - Documentation
    - Open Source
  built_by: Neo Nie
  built_by_url: https://github.com/nihgwu
  featured: false
- title: herper.io
  url: https://herper.io
  main_url: https://herper.io
  description: >
    Portfolio website for Jacob Herper - a Front End Web Developer with a passion for all things digital. I have more than 10 years experience working in web development.
  categories:
    - Portfolio
    - Web Development
    - Freelance
    - Design
    - SEO
  built_by: Jacob Herper
  built_by_url: https://github.com/jakeherp
  featured: false
- title: Artem Sapegin Photography
  description: >
    Photography portfolio and blog of Artem Sapegin, an award-losing photographer living in Berlin, Germany. Landscapes, cityscapes and dogs.
  main_url: "https://morning.photos/"
  url: "https://morning.photos/"
  source_url: "https://github.com/sapegin/morning.photos"
  categories:
    - Portfolio
    - Photography
  built_by: Artem Sapegin
  built_by_url: "https://github.com/sapegin"
- title: Pattyrn
  main_url: https://pattyrn.com
  url: https://pattyrn.com
  # optional: short paragraph describing the content and/or purpose of the site that will appear in the modal detail view and permalink views for your site
  description: >
    Pattyrn uses advanced machine learning AI to analyze the platform’s your teams use, making it easy to solve performance problems, reduce bottlenecks, and monitor culture health to optimize your ROI and help boost performance without causing burn out.
  categories:
    - Marketing
    - Technology
  built_by: Pattyrn
  built_by_url: https://twitter.com/Pattyrn4
  featured: false
- title: Intranet Italia Day
  main_url: https://www.intranetitaliaday.it/en
  url: https://www.intranetitaliaday.it/en
  description: >
    The Italian event dedicated to the digital workplace that focuses on planning, governance and company intranet management
  categories:
    - Event
    - Conference
  built_by: Ariadne Digital
  built_by_url: https://www.ariadnedigital.it
  featured: false
- title: Textually Stylo
  main_url: https://www.textually.net
  url: https://www.textually.net
  description: >
    Stylo Markdown writing App marketing/documentation website by Textually Inc.
  categories:
    - Marketing
    - Technology
    - Blog
    - Documentation
  built_by: Sébastien Hamel
  built_by_url: https://www.textually.net
  featured: false
- title: OneDeck
  main_url: https://www.onedeck.co
  url: https://www.onedeck.co
  description: >
    OneDeck is a simple yet powerful tool for creating and sharing your one-page investment summary in under 10 minutes.
  categories:
    - Finance
    - Technology
  built_by: William Neill
  built_by_url: https://twitter.com/williamneill
  featured: false
- title: Assortment
  main_url: https://assortment.io
  url: https://assortment.io
  description: >
    Assortment aims to provide detailed tutorials (and more) for developers of all skill levels within the Web Development Industry. Attempting to cut out the fluff and arm you with the facts.
  categories:
    - Blog
    - Web Development
  built_by: Luke Whitehouse
  built_by_url: https://twitter.com/_lukewh
  featured: false
- title: Mission42
  main_url: https://mission42.zauberware.com
  url: https://mission42.zauberware.com
  description: >
    A landing page for the mobile app Mission42. Mission42 wants to help you learn new skills.
  categories:
    - App
    - Learning
    - Education
    - Landing Page
  built_by: Philipp Siegmund, zauberware
  built_by_url: https://www.zauberware.com
- title: Altstadtdomizil Idstein
  main_url: http://www.altstadtdomizil-idstein.de/
  url: http://www.altstadtdomizil-idstein.de/
  description: >
    A landing page for a holiday apartment in Idstein, Germany.
  categories:
    - Landing Page
    - Travel
    - Real Estate
  built_by: Simon Franzen, zauberware
  built_by_url: https://www.zauberware.com
- title: Gerald Martinez Dev
  main_url: https://gmartinez.dev/
  url: https://gmartinez.dev/
  description: >
    Personal web site for show my skills and my works.
  categories:
    - Web Development
    - Portfolio
  built_by: Gerald Martinez
  built_by_url: https://twitter.com/GeraldM_92
  featured: false
- title: Becreatives
  main_url: "https://becreatives.com"
  url: "https://becreatives.com"
  featured: false
  description: >
    Digital software house. Enlights ideas. Think smart execute harder.
  categories:
    - Technology
    - Web Development
    - Agency
    - Marketing
  built_by: Becreatives
  built_by_url: "https://becreatives.com"
- title: Paul Clifton Photography
  main_url: https://paulcliftonphotography.com
  url: https://paulcliftonphotography.com
  featured: false
  description: >
    A full migration from WordPress to GatsbyJS and DatoCMS. Includes custom cropping on images as viewport changes size and also an infinity scroll that doesn't preload all of the results.
  categories:
    - Blog
    - Portfolio
    - Gallery
    - Photography
  built_by: Little Wolf Studio
  built_by_url: https://littlewolfstudio.co.uk
- title: Atte Juvonen - Blog
  url: https://www.attejuvonen.fi/
  main_url: https://www.attejuvonen.fi/
  source_url: https://github.com/baobabKoodaa/blog
  description: >
    A blog with streamlined design and smooth UX
  categories:
    - Blog
    - Technology
    - Web Development
  featured: false
- title: Kibuk Construction
  url: https://kibukconstruction.com/
  main_url: https://kibukconstruction.com/
  description: >
    Kibuk Construction is a fully licensed and insured contractor specializing in Siding, Decks, Windows & Doors!
  categories:
    - Business
  built_by: David Krasniy
  built_by_url: http://dkrasniy.com
- title: RedCarpetUp
  main_url: https://www.redcarpetup.com
  url: https://www.redcarpetup.com/
  description: >
    RedCarpetUp's home page for a predominantly mobile-only customer base in India with major constraints on bandwidth availability
  categories:
    - Finance
  built_by: RedCarpet Dev Team
  built_by_url: https://www.redcarpetup.com
  featured: false
- title: talita traveler
  url: https://talitatraveler.com/
  main_url: https://talitatraveler.com/
  source_url: https://github.com/afuh/talitatraveler
  description: >
    Talita Traveler's personal blog.
  categories:
    - Blog
  built_by: Axel Fuhrmann
  built_by_url: https://axelfuhrmann.com/
  featured: false
- title: Pastelería el Progreso
  url: https://pasteleriaelprogreso.com/
  main_url: https://pasteleriaelprogreso.com/
  source_url: https://github.com/afuh/elprogreso
  description: >
    Famous bakery in Buenos Aires.
  categories:
    - Food
    - Gallery
  built_by: Axel Fuhrmann
  built_by_url: https://axelfuhrmann.com/
  featured: false
- title: Maitrik's Portfolio
  url: https://www.maitrikpatel.com/
  main_url: https://www.maitrikpatel.com/
  source_url: https://github.com/maitrikjpatel/portfolio
  description: >
    Portfolio of a Front-End Developer / UX Designer who designs and develops pixel perfect user interface, experiences and web applications.
  categories:
    - Portfolio
    - Blog
    - Design
    - Web Development
  built_by: Maitrik Patel
  built_by_url: https://www.maitrikpatel.com/
  featured: false
- title: PicPick
  url: https://picpick.app/
  main_url: https://picpick.app/
  description: >
    All-in-one Graphic Design Tool, Screen Capture Software, Image Editor, Color Picker, Pixel Ruler and More
  categories:
    - Productivity
    - App
    - Technology
  built_by: NGWIN
  built_by_url: https://picpick.app/
  featured: false
- title: Ste O'Neill
  main_url: https://www.steoneill.dev
  url: https://www.steoneill.dev
  description: >
    MVP of a portfolio site for a full stack UK based developer.
  categories:
    - Blog
    - Portfolio
  built_by: Ste O'Neill
  built_by_url: https://steoneill.dev
  featured: false
- title: Filipe Santos Correa's Portfolio
  description: >
    Filipe's Personal About Me / Portfolio.
  main_url: "https://filipesantoscorrea.com/"
  url: "https://filipesantoscorrea.com/"
  source_url: "https://github.com/Safi1012/filipesantoscorrea.com"
  featured: false
  categories:
    - Portfolio
- title: Progressive Massachusetts Legislator Scorecard
  main_url: https://scorecard.progressivemass.com
  url: https://scorecard.progressivemass.com
  featured: false
  source_url: https://github.com/progressivemass/legislator-scorecard
  description: >
    Learn about MA state legislators' voting records through a progressive lens
  categories:
    - Government
    - Education
  built_by: Alex Holachek
  built_by_url: "https://alex.holachek.com/"
- title: Jeff Wolff – Portfolio
  main_url: https://www.jeffwolff.net
  url: https://www.jeffwolff.net
  featured: false
  description: >
    A guy from San Diego who makes websites.
  categories:
    - Blog
    - Portfolio
    - Web Development
- title: Jp Valery – Portfolio
  main_url: https://jpvalery.photo
  url: https://jpvalery.photo
  featured: false
  description: >
    Self-taught photographer documenting spaces and people
  categories:
    - Portfolio
    - Photography
- title: Pantene
  main_url: https://pantene.com
  url: https://pantene.com
  featured: false
  description: >
    Pantene is a Swiss-created American brand of hair care products owned by Procter & Gamble
  categories:
    - Business
- title: Prevue
  main_url: https://www.prevue.io
  url: https://www.prevue.io
  featured: false
  description: >
    All in One Prototyping Tool For Vue Developers
  categories:
    - Open Source
    - Web Development
- title: Gold Medal Flour
  main_url: https://www.goldmedalflour.com
  url: https://www.goldmedalflour.com
  description: >
    Gold Medal Four is a brand of flour products owned by General Mills. The new site was built using Gatsby v2 with data sources from Wordpress and an internal recipe API, and features multifaceted recipe filtering and a modified version of Gatsby Image to support art direction images.
  categories:
    - Food
  built_by: General Mills Branded Sites Dev Team
  built_by_url: https://www.generalmills.com
  featured: false
- title: Fifth Gait Technologies
  main_url: https://5thgait.com
  url: https://5thgait.com
  featured: false
  description: >
    Fifth Gait is a small business in the defense and space industry that is run and owned by physicists and engineers that have worked together for decades. The site was built using Gatsby V2.
  categories:
    - Government
    - Science
    - Technology
  built_by: Jonathan Z. Fisher
  built_by_url: "https://jonzfisher.com"
- title: Sal's Pals
  main_url: https://www.sals-pals.net
  url: https://www.sals-pals.net
  featured: false
  description: >
    Sal's Pals is a professional dog walking and pet sitting service based in Westfield, NJ. New site built with gatsby v2.
  categories:
    - Business
- title: Zuyet Awarmatrip
  main_url: https://www.zuyetawarmatrip.com
  url: https://www.zuyetawarmatrip.com
  featured: false
  description: >
    Zuyet Awarmatrip is a subsidiary identity within the personal ecosystem of Zuyet Awarmatik, focusing on travel and photography.
  categories:
    - Travel
    - Photography
  built_by: Zuyet Awarmatik
- title: nikodemdeja.pl
  main_url: https://nikodemdeja.pl
  url: https://nikodemdeja.pl
  source_url: https://github.com/Norem80/nikodemdeja.pl
  description: >
    Portfolio of Nikodem Deja
  categories:
    - Portfolio
    - Open Source
  built_by: Nikodem Deja
  built_by_url: https://nikodemdeja.pl
  featured: false
- title: manuvel.be
  url: https://www.manuvel.be
  main_url: https://www.manuvel.be
  source_url: https://github.com/riencoertjens/manuvelsite
  description: >
    Cycling themed café coming this april in Sint Niklaas, Belgium. One page with funky css-grid and gatsby-image trickery!
  categories:
    - Food
  built_by: WEBhart
  built_by_url: https://www.web-hart.com
  featured: false
- title: WEBhart
  url: https://www.web-hart.com
  main_url: https://www.web-hart.com
  description: >
    Hi, I'm Rien (pronounced Reen) from Belgium but based in Girona, Spain. I'm an autodidact, committed to learning until the end of time.
  categories:
    - Portfolio
    - Design
    - Web Development
    - Freelance
  built_by: WEBhart
  built_by_url: https://www.web-hart.com
  featured: false
- title: nicdougall.com
  url: https://nicdougall.netlify.com/
  main_url: https://nicdougall.netlify.com/
  source_url: https://github.com/riencoertjens/nicdougall.com
  description: >
    Athlete website with Netlify CMS for blog content.
  categories:
    - Blog
  built_by: WEBhart
  built_by_url: https://www.web-hart.com
  featured: false
- title: het Groeiatelier
  url: https://www.hetgroeiatelier.be/
  main_url: https://www.hetgroeiatelier.be/
  description: >
    Workspace for talent development and logopedics. One page site with basic info and small calendar CMS.
  categories:
    - Marketing
  built_by: WEBhart
  built_by_url: https://www.web-hart.com
  featured: false
- title: Lebuin D'Haese
  url: https://www.lebuindhaese.be/
  main_url: https://www.lebuindhaese.be/
  description: >
    Artist portfolio website. Powered by a super simple Netlify CMS to easily add blog posts or new art pieces.
  categories:
    - Portfolio
    - Blog
  built_by: WEBhart
  built_by_url: https://www.web-hart.com
  featured: false
- title: Iefke Molenstra
  url: https://www.iefke.be/
  main_url: https://www.iefke.be/
  description: >
    Artist portfolio website. Powered by a super simple Netlify CMS to easily add blog posts or new art pieces.
  categories:
    - Portfolio
    - Blog
  built_by: WEBhart
  built_by_url: https://www.web-hart.com
  featured: false
- title: The Broomwagon
  url: https://www.thebroomwagongirona.com/
  main_url: https://www.thebroomwagongirona.com/
  description: >
    foodtruck style coffee by pro cyclist Robert Gesink. The site has a webshop with merchandise and coffee beans.
  categories:
    - eCommerce
  built_by: WEBhart
  built_by_url: https://www.web-hart.com
- title: blog.nikodemdeja.pl
  main_url: https://blog.nikodemdeja.pl
  url: https://blog.nikodemdeja.pl
  source_url: https://github.com/Norem80/blog.nikodemdeja.pl
  description: >
    Personal blog of Nikodem Deja
  categories:
    - Blog
    - Open Source
  built_by: Nikodem Deja
  built_by_url: https://nikodemdeja.pl
  featured: false
- title: Pella Windows and Doors
  main_url: https://www.pella.com
  url: https://www.pella.com
  featured: false
  description: >
    The Pella Corporation is a privately held window and door manufacturing
  categories:
    - Business
- title: tinney.dev
  url: https://tinney.dev
  main_url: https://tinney.dev
  source_url: https://github.com/cdtinney/tinney.dev
  description: >
    Personal portfolio/blog of Colin Tinney
  categories:
    - Blog
    - Portfolio
    - Open Source
  built_by: Colin Tinney
  built_by_url: https://tinney.dev
  featured: false
- title: Monkeywrench Books
  main_url: https://monkeywrenchbooks.org
  url: https://monkeywrenchbooks.org
  description: >
    Monkeywrench Books is an all-volunteer, collectively-run bookstore and event space in Austin, TX
  categories:
    - Business
    - Community
    - Education
  built_by: Monkeywrench Books
  built_by_url: https://monkeywrenchbooks.org
- title: DeepMay.io
  main_url: https://deepmay.io
  url: https://deepmay.io
  description: >
    DeepMay is an experimental new tech bootcamp in the mountains of North Carolina.
  categories:
    - Event
    - Community
    - Technology
    - Marketing
  built_by: DeepMay
  built_by_url: https://twitter.com/deepmay_io
  featured: false
- title: Liferay.Design
  main_url: https://liferay.design
  url: https://liferay.design
  source_url: https://github.com/liferay-design/liferay.design
  description: >
    Liferay.Design is home to some of the freshest open-source designers who love to share articles and other resources for the Design Community.
  categories:
    - Blog
    - Community
    - Design
    - Marketing
    - Open Source
    - Technology
    - User Experience
  built_by: Liferay Designers
  built_by_url: https://twitter.com/liferaydesign
  featured: false
- title: Front End Remote Jobs
  main_url: https://frontendremotejobs.com
  url: https://frontendremotejobs.com
  source_url: https://github.com/benjamingrobertson/remotefrontend
  description: >
    Front End Remote Jobs features fully remote jobs for front end developers.
  categories:
    - WordPress
    - Web Development
  built_by: Ben Robertson
  built_by_url: https://benrobertson.io
  featured: false
- title: Penrose Grand Del Mar
  main_url: https://penroseatthegrand.com
  url: https://penroseatthegrand.com
  description: >
    Penrose Grand Del Mar is a luxury housing project coming soon.
  categories:
    - Real Estate
    - Design
  built_by: Chase Ohlson
  built_by_url: https://chaseohlson.com
- title: JustGraphQL
  url: https://www.justgraphql.com/
  main_url: https://www.justgraphql.com/
  source_url: https://github.com/Novvum/justgraphql
  description: >
    JustGraphQL helps developers quickly search and filter through GraphQL resources, tools, and articles.
  categories:
    - Open Source
    - Web Development
    - Technology
  built_by: Novvum
  built_by_url: https://www.novvum.io/
  featured: false
- title: Peter Macinkovic Personal Blog
  url: https://peter.macinkovic.id.au/
  main_url: https://peter.macinkovic.id.au/
  source_url: https://github.com/inkovic/peter-macinkovic-static-site
  description: >
    Personal Website and Blog of eCommerce SEO Specilaist and Digital Marketer Peter Macinkovic.
  categories:
    - SEO
    - Marketing
    - Blog
  featured: false
- title: NH Hydraulikzylinder
  main_url: https://nh-hydraulikzylinder.com
  url: https://nh-hydraulikzylinder.com
  description: >
    High quality & high performance hydraulic cylinders manufactured in Austria based on the clients requirements
  categories:
    - Business
  built_by: MangoART
  built_by_url: https://www.mangoart.at
  featured: false
- title: Frauennetzwerk Linz-Land
  main_url: https://frauennetzwerk-linzland.net
  url: https://frauennetzwerk-linzland.net
  description: >
    Homepage for the local women's association providing support to people in need offline and online (Livechat integration)
  categories:
    - Nonprofit
  built_by: MangoART
  built_by_url: https://www.mangoart.at
  featured: false
- title: Mein Traktor
  main_url: http://www.mein-traktor.at/
  url: http://www.mein-traktor.at/
  description: >
    Homepage of a the main importer of SAME and Lamborghini Tractors in Austria with customer support area
  categories:
    - Business
    - App
  built_by: MangoART
  built_by_url: https://www.mangoart.at
  featured: false
- title: Lamborghini Traktoren
  main_url: https://lamborghini-traktor.at
  url: https://lamborghini-traktor.at
  description: >
    Lamborghini Tractors - Landing page for the brand in Austria
  categories:
    - Business
  built_by: MangoART
  built_by_url: https://www.mangoart.at
  featured: false
- title: Holly Lodge Community Centre - Highgate, London
  main_url: https://www.hlcchl.org/
  url: https://www.hlcchl.org/
  source_url: https://github.com/eugelogic/hlcchl-gatsby
  description: >
    The Holly Lodge Community Centre - Highgate, London has a shiny new website built with Gatsby v2 that makes important contributions towards a faster, more secure and environmentally friendly web for everyone.
  categories:
    - Community
    - Event
    - Nonprofit
  built_by: Eugene Molari Developer
  built_by_url: https://twitter.com/EugeneMolari
  featured: false
- title: blackcater's blog
  url: https://www.blackcater.win
  main_url: https://www.blackcater.win
  source_url: https://github.com/blackcater/blog
  description: >
    Blog like Medium, for person and team.
  categories:
    - Blog
    - Web Development
  built_by: blackcater
  built_by_url: https://github.com/blackcater
  featured: false
- title: Kenneth Kwakye-Gyamfi Portfolio Site
  url: https://www.kwakye-gyamfi.com
  main_url: https://www.kwakye-gyamfi.com
  source_url: https://github.com/cr05s19xx/cross-site
  description: >
    Personal portfolio site for Kenneth Kwakye-Gyamfi, a mobile and web full stack applications developer currently based in Accra, Ghana.
  categories:
    - SEO
    - Web Development
    - Open Source
    - Portfolio
  featured: false
- title: Gareth Weaver
  url: https://www.garethweaver.com/
  main_url: https://www.garethweaver.com/
  source_url: https://github.com/garethweaver/public-site-react
  description: >
    A personal portofolio of a London based frontend developer built with Gatsby 2, Redux and Sass
  categories:
    - Portfolio
    - Web Development
  built_by: Gareth Weaver
  built_by_url: https://twitter.com/garethdweaver
  featured: false
- title: Mailjet
  url: https://dev.mailjet.com/
  main_url: https://dev.mailjet.com/
  description: >
    Mailjet is an easy-to-use all-in-one e-mail platform.
  categories:
    - API
    - Documentation
  featured: false
- title: Peintagone
  url: https://www.peintagone.be/
  main_url: https://www.peintagone.be/
  description: >
    Peintagone is a superior quality paint brand with Belgian tones.
  categories:
    - Portfolio
    - Gallery
  built_by: Sebastien Crepin
  built_by_url: https://github.com/opeah
  featured: false
- title: Let's Do Dish!
  url: https://letsdodish.com
  main_url: https://letsdodish.com
  description: >
    A new recipe site for people who enjoy cooking great food in their home kitchen. Find some great meal ideas! Let's do dish!
  categories:
    - Blog
    - Food
  built_by: Connerra
  featured: false
- title: AWS Amplify Community
  url: https://amplify.aws/community/
  main_url: https://amplify.aws/community/
  source_url: https://github.com/aws-amplify/community
  description: >
    Amplify Community is a hub for developers building fullstack serverless applications with Amplify to easily access content (such as events, blog posts, videos, sample projects, and tutorials) created by other members of the Amplify community.
  categories:
    - Blog
    - Directory
    - Education
    - Technology
  built_by: Nikhil Swaminathan
  built_by_url: https://github.com/swaminator
  featured: false
- title: Cal State Monterey Bay
  url: https://csumb.edu
  main_url: https://csumb.edu
  source_url: https://github.com/csumb/csumb-gatsby
  description: >
    A website for the entire campus of California State University, Monterey Bay.
  categories:
    - Education
    - Government
  built_by: CSUMB Web Team
  built_by_url: https://csumb.edu/web/team
  featured: false
- title: BestPricingPages.com
  url: https://bestpricingpages.com
  main_url: https://bestpricingpages.com
  source_url: https://github.com/jpvalery/pricingpages/
  description: >
    A repository of the best pricing pages by the best companies. Built in less than a week.
    Inspired by RGE and since pricingpages.xyz no longer exists, I felt such a resource was missing and could be helpful to many people.
  categories:
    - Business
    - Community
    - Entrepreneurship
    - Open Source
    - Technology
  built_by: Jp Valery
  built_by_url: https://jpvalery.me
  featured: false
- title: Lendo Austria
  url: https://lendo.at
  main_url: https://lendo.at
  description: >
    A Comparison site for best private loan offer from banks in Austria.
  categories:
    - Business
    - Finance
  built_by: Lendo developers
  featured: false
- title: Visual Cloud FX
  url: https://visualcloudfx.com
  main_url: https://visualcloudfx.com
  source_url: https://github.com/jjcav84/visualcloudfx
  description: >
    Basic static site built with MDBootstrap, React, and Gatsby
  categories:
    - Consulting
    - Portfolio
  built_by: Jacob Cavazos
  built_by_url: https://jacobcavazos.com
- title: Matthew Miller (Me4502)
  url: https://matthewmiller.dev
  main_url: https://matthewmiller.dev
  description: >
    The personal site, blog and portfolio of Matthew Miller (Me4502)
  categories:
    - Blog
    - Programming
    - Technology
    - Portfolio
  built_by: Matthew Miller
  featured: false
- title: Årets Kontor
  url: https://aretskontor.newst.se
  main_url: https://aretskontor.newst.se
  description: >
    A swedish competition for "office of the year" in sweden with a focus on design. Built with MDBootstrap and Gatsby.
  categories:
    - Real Estate
    - Marketing
  built_by: Victor Björklund
  built_by_url: https://victorbjorklund.com
  featured: false
- title: Kyma
  url: https://kyma-project.io
  main_url: https://kyma-project.io
  source_url: https://github.com/kyma-project/website
  description: >
    This website holds overview, blog and documentation for Kyma open source project that is a Kubernates based application extensibility framework.
  categories:
    - Documentation
    - Blog
    - Technology
    - Open Source
  built_by: Kyma developers
  built_by_url: https://twitter.com/kymaproject
  featured: false
- title: Verso
  main_url: https://verso.digital
  url: https://verso.digital
  description: >
    Verso is a creative technology studio based in Singapore. Site built with Gatsby and Netlify.
  categories:
    - Agency
    - Consulting
    - Design
    - Technology
  built_by: Verso
  built_by_url: https://verso.digital
  featured: false
- title: Camilo Holguin
  url: https://camiloholguin.me
  main_url: https://camiloholguin.me
  source_url: https://github.com/camiloholguin/gatsby-portfolio
  description: >
    Portfolio site using GatsbyJS and Wordpress REST API.
  categories:
    - WordPress
    - Portfolio
    - Web Development
  built_by: Camilo Holguin
  built_by_url: https://camiloholguin.me
  featured: false
- title: Bennett Hardwick
  url: https://bennetthardwick.com
  main_url: https://bennetthardwick.com
  description: >
    The personal website and blog of Bennett Hardwick, an Australian software developer and human being.
  categories:
    - Blog
    - Programming
    - Technology
  source_url: https://github.com/bennetthardwick/website
  built_by: Bennett Hardwick
  built_by_url: https://bennetthardwick.com
  featured: false
- title: Sindhuka
  url: https://sindhuka.org/
  main_url: https://sindhuka.org/
  description: >
    Official website of the Sindhuka initiative, a sustainable farmers' network in Nepal.
  categories:
    - Business
    - Community
    - Government
    - Marketing
  source_url: https://github.com/Polcius/sindhuka-serif
  built_by: Pol Milian
  built_by_url: https://github.com/Polcius/
  featured: false
- title: ERS HCL Open Source Portal
  url: https://ers-hcl.github.io/
  main_url: https://ers-hcl.github.io/
  description: >
    Official site for ERS-HCL GitHub organizational site. This is a hybrid app with static and dynamic content, providing a details of the open source projects, initiatives, innovation ideas within ERS-HCL. It pulls data from various data sources including GitHub APIs, MDX based blog posts, excel files. It also hosts an ideas app that is based on Firebase.
  categories:
    - Open Source
    - Blog
    - Technology
    - Web Development
    - Community
    - Documentation
  source_url: https://github.com/ERS-HCL/gatsby-ershcl-app
  built_by: Tarun Kumar Sukhu
  built_by_url: https://github.com/tsukhu
- title: Sandbox
  url: https://www.sandboxneu.com/
  main_url: https://www.sandboxneu.com/
  source_url: https://github.com/sandboxneu/sandboxneu.com
  description: >
    Official website of Sandbox, a Northeastern University student group that builds software for researchers.
  categories:
    - Marketing
  built_by: Sandbox at Northeastern
  built_by_url: https://github.com/sandboxneu/
  featured: false
- title: Accessible App
  main_url: https://accessible-app.com
  url: https://accessible-app.com
  source_url: https://github.com/accessible-app/accessible-app_com
  description: >
    Learn how to build inclusive web applications and Single Page Apps in modern JavaScript frameworks. This project collects strategies, links, patterns and plugins for React, Vue and Angular.
  categories:
    - Accessibility
    - Web Development
    - JavaScript
  built_by: Marcus Herrmann
  built_by_url: https://marcus.io
  featured: false
- title: PygmalionPolymorph
  url: https://pygmalionpolymorph.com
  main_url: https://pygmalionpolymorph.com
  source_url: https://github.com/PygmalionPolymorph/portfolio
  description: >
    Portfolio of artist, musician and developer PygmalionPolymorph.
  categories:
    - Portfolio
    - Gallery
    - Music
    - Photography
    - Web Development
  built_by: PygmalionPolymorph
  built_by_url: https://pygmalionpolymorph.com
  featured: false
- title: Gonzalo Nuñez Photographer
  main_url: https://www.gonzalonunez.com
  url: https://www.gonzalonunez.com
  description: >
    Website for Cancun based destination wedding photographer Gonzalo Nuñez. Site built with GatsbyJS, WordPress API and Netlify.
  categories:
    - Photography
    - Portfolio
    - WordPress
  built_by: Miguel Mayo
  built_by_url: https://www.miguelmayo.com
  featured: false
- title: Element 84
  main_url: https://www.element84.com
  url: https://www.element84.com
  description: >
    A software development firm that designs and builds ambitious software products engineered for high scalability.
  categories:
    - Agency
    - Blog
    - Consulting
    - Portfolio
    - Programming
    - Science
    - Technology
    - Web Development
- title: Measures for Justice
  main_url: https://www.measuresforjustice.org
  url: https://www.measuresforjustice.org
  description: >
    Measures for Justice gathers criminal justice data at the county level and makes it available on a free public Data Portal. Site rebuilt from scratch with GatsbyJS.
  categories:
    - Nonprofit
    - Marketing
  featured: false
- title: Raconteur Agency
  main_url: https://www.raconteur.net/agency
  url: https://www.raconteur.net/agency
  description: >
    Raconteur Agency is a London-based content marketing agency for B2B brands. We have rebuilt their site with Gatsby v2 using their existing WordPress backend as the data source. By switching from WordPress to GatsbyJS we have achieved a 200%+ improvement in page load times and went from a Lighthouse performance score of 49 to 100.
  categories:
    - Agency
    - Marketing
    - WordPress
  built_by: Jacob Herper
  built_by_url: https://herper.io
  featured: false
- title: GreenOrbit
  main_url: https://greenorbit.com/
  url: https://greenorbit.com/
  description: >
    Cloud-based intranet software. Get your people going with everything you need, built in.
  categories:
    - Business
    - App
    - Productivity
    - Technology
  built_by: Effective Digital
  built_by_url: https://effective.digital/
- title: Purple11
  main_url: https://purple11.com/
  url: https://purple11.com/
  description: >
    Purple11 is a site for photography and photo retouching tips and tricks.
  categories:
    - Blog
    - Photography
  built_by: Sébastien Noël
  built_by_url: https://blkfuel.com/
  featured: false
- title: PerfReviews
  main_url: https://perf.reviews/
  url: https://perf.reviews/
  source_url: https://github.com/PerfReviews/PerfReviews
  description: >
    The best content about web performance in spanish language.
  categories:
    - Web Development
  built_by: Joan León & José M. Pérez
  built_by_url: https://perf.reviews/nosotros/
  featured: false
- title: Un Backend - Blog
  main_url: https://www.unbackend.pro/
  url: https://www.unbackend.pro/
  description: >
    The personal website and blog of Camilo Ramírez, a backend developer :).
  categories:
    - Blog
    - Programming
    - Technology
  source_url: https://github.com/camilortte/camilortte.github.com
  built_by: Camilo Ramírez
  built_by_url: https://www.unbackend.pro/about
  featured: false
- title: Hitesh Vaghasiya
  main_url: https://hiteshvaghasiya.com/
  url: https://hiteshvaghasiya.com/
  description: >
    This is Hitesh Vaghasiya's blog. This blog is help you an E-Commerce like Magento, Shopify, and BigCommece.
  categories:
    - Blog
    - Programming
    - Technology
    - Web Development
  built_by: Hitesh Vaghasiya
  built_by_url: https://hiteshvaghasiya.com/
  featured: false
- title: Aditus
  main_url: https://www.aditus.io
  url: https://www.aditus.io
  description: >
    Aditus is the accessibility tool for your team. We help teams build accessible websites and products.
  categories:
    - Accessibility
    - Education
  built_by: Aditus
  built_by_url: https://www.aditus.io
  featured: false
- title: Ultra Config
  main_url: https://ultraconfig.com.au/
  url: https://ultraconfig.com.au/ultra-config-generator/
  description: >
    Ultra Config Generator is a software application for Network Engineers to efficiently manage their network infrastructure.
  categories:
    - Blog
    - Technology
  built_by: Ultra Config
  built_by_url: https://ultraconfig.com.au/
  featured: false
- title: Malice
  main_url: https://malice.fr/
  url: https://malice.fr/
  description: >
    Malice is a cyber-training  platform for learning, validating and improving security related skills through simulated scenarios and challenges.
  categories:
    - Security
    - Technology
  built_by: Sysdream
  built_by_url: https://sysdream.com/
  featured: false
- title: Nash
  main_url: https://nash.io/
  url: https://nash.io/
  description: >
    Nash is a decentralized platform for trading, payment and other financial services. Our goal is to bring distributed finance to everyone by making blockchain technology fast and easy to use. We employ an off-chain engine to match trades rapidly, but never take control of customers’ assets. Our intuitive interface offers easy access to a range of trading, payment and investment functions.
  categories:
    - Portfolio
    - Security
    - Technology
  built_by: Andrej Gajdos
  built_by_url: https://andrejgajdos.com/
  featured: false
- title: Axel Fuhrmann
  url: https://axelfuhrmann.com
  main_url: https://axelfuhrmann.com
  source_url: https://github.com/afuh/axelfuhrmann.com
  description: >
    Personal portfolio.
  categories:
    - Portfolio
    - Freelance
    - Web Development
  featured: false
- title: Alaina Viau
  url: https://www.alainaviau.com
  main_url: https://www.alainaviau.com
  description: >
    Official website of Canadian opera director, creator, and producer Alaina Viau. Site designed by Stephen Bell.
  categories:
    - Portfolio
    - Music
  built_by: Michael Uloth
  built_by_url: "https://www.michaeluloth.com"
- title: Alison Moritz
  url: https://www.alisonmoritz.com
  main_url: https://www.alisonmoritz.com
  description: >
    Official website of American stage director Alison Moritz. Site designed by Stephen Bell.
  categories:
    - Portfolio
    - Music
  built_by: Michael Uloth
  built_by_url: "https://www.michaeluloth.com"
- title: Luke Secomb Digital
  url: https://lukesecomb.digital
  main_url: https://lukesecomb.digital
  source_url: https://github.com/lukethacoder/luke-secomb-simple
  description: >
    A simple portfolio site built using TypeScript, Markdown and React Spring.
  categories:
    - Portfolio
    - Web Development
  built_by: Luke Secomb
  built_by_url: https://lukesecomb.digital
  featured: false
- title: We are Brew
  url: https://www.wearebrew.co.uk
  main_url: https://www.wearebrew.co.uk
  description: >
    Official website for Brew, a Birmingham based Digital Marketing Agency.
  categories:
    - Portfolio
    - Web Development
    - Agency
    - Marketing
  built_by: Brew Digital
  built_by_url: https://www.wearebrew.co.uk
- title: Global City Data
  main_url: https://globalcitydata.com
  url: https://globalcitydata.com
  source_url: https://github.com/globalcitydata/globalcitydata
  description: >
    Global City Data is an open, easily browsable platform to showcase peer-reviewed urban datasets and models created by different research groups.
  categories:
    - Education
    - Open Source
  built_by: Rafi Barash
  built_by_url: https://rafibarash.com
  featured: false
- title: Submittable
  url: https://www.submittable.com
  main_url: https://www.submittable.com
  description: >
    Submissions made simple. Submittalbe is a cloud-based submissions manager that lets you accept, review, and make decisions on any kind of digital content.
  categories:
    - Technology
    - Marketing
  built_by: Genevieve Crow
  built_by_url: https://github.com/g-crow
- title: Appmantle
  main_url: https://appmantle.com
  url: https://appmantle.com
  description: >
    Appmantle is a new way of creating apps. A complete modern app that you build yourself quickly & easily, without programming knowledge.
  categories:
    - App
    - Marketing
    - Landing Page
    - Mobile Development
    - Technology
  built_by: Appmantle
  built_by_url: https://appmantle.com
  featured: false
- title: Acto
  main_url: https://www.acto.dk/
  url: https://www.acto.dk/
  description: >
    Tomorrows solutions - today. Acto is an innovative software engineering company, providing your business with high-quality, scalable and maintainable software solutions, to make your business shine.
  categories:
    - Agency
    - Technology
    - Web Development
    - Mobile Development
  built_by: Acto
  built_by_url: https://www.acto.dk/
- title: Gatsby GitHub Stats
  url: https://gatsby-github-stats.netlify.com
  main_url: https://gatsby-github-stats.netlify.com
  source_url: https://github.com/lannonbr/gatsby-github-stats/
  description: >
    Statistics Dashboard for Gatsby GitHub repository
  categories:
    - Data
  built_by: Benjamin Lannon
  built_by_url: https://lannonbr.com
  featured: false
- title: Graphic Intuitions
  url: https://www.graphicintuitions.com/
  main_url: https://www.graphicintuitions.com/
  description: >
    Digital marketing agency located in Morris, Manitoba.
  categories:
    - Agency
    - Web Development
    - Marketing
  featured: false
- title: Smooper
  url: https://www.smooper.com/
  main_url: https://www.smooper.com/
  description: >
    We connect you with digital marketing experts for 1 on 1 consultation sessions
  categories:
    - Marketing
    - Directory
  featured: false
- title: Lesley Barber
  url: https://www.lesleybarber.com/
  main_url: https://www.lesleybarber.com/
  description: >
    Official website of Canadian film composer Lesley Barber.
  categories:
    - Portfolio
    - Music
  built_by: Michael Uloth
  built_by_url: https://www.michaeluloth.com
- title: Timeline of Terror
  main_url: https://timelineofterror.org/
  url: https://timelineofterror.org/
  source_url: https://github.com/Symbitic/timeline-of-terror
  description: >
    Complete guide to the events of September 11, 2001.
  categories:
    - Directory
    - Government
  built_by: Alex Shaw
  built_by_url: https://github.com/Symbitic/
  featured: false
- title: Pill Club
  url: https://thepillclub.com
  main_url: https://thepillclub.com
  description: >
    Zero Copay With Insurance + Free Shipping + Bonus Gifts + Online Delivery – Birth Control Delivery and Prescription
  categories:
    - Marketing
    - Healthcare
  built_by: Pill Club
  built_by_url: https://thepillclub.com
- title: myweekinjs
  url: https://www.myweekinjs.com/
  main_url: https://www.myweekinjs.com/
  source_url: https://github.com/myweekinjs/public-website
  description: >
    Challenge to create and/or learn something new in JavaScript each week.
  categories:
    - Blog
  built_by: Adriaan Janse van Rensburg
  built_by_url: https://github.com/HurricaneInteractive/
  featured: false
- title: The Edit Suite
  main_url: https://www.theeditsuite.com.au/
  url: https://www.theeditsuite.com.au/
  source_url: https://thriveweb.com.au/portfolio/the-edit-suite/
  description: >-
    The Edit Suite is an award winning video production and photography company based out of our Mermaid Beach studio on the Gold Coast of Australia but we also have the ability to work mobile from any location.
  categories:
    - Photography
    - Marketing
  built_by: Thrive Team - Gold Coast
  built_by_url: https://thriveweb.com.au/
  featured: false
- title: CarineRoitfeld
  main_url: https://www.carineroitfeld.com/
  url: https://www.carineroitfeld.com/
  description: >
    Online shop for Carine Roitfeld parfume
  categories:
    - eCommerce
  built_by: Ask Phill
  built_by_url: https://askphill.com
- title: EngineHub.org
  url: https://enginehub.org
  main_url: https://enginehub.org
  source_url: https://github.com/EngineHub/enginehub-website
  description: >
    The landing pages for EngineHub, the organisation behind WorldEdit, WorldGuard, CraftBook, and more
  categories:
    - Landing Page
    - Technology
    - Open Source
  built_by: Matthew Miller
  built_by_url: https://matthewmiller.dev
- title: Goulburn Physiotherapy
  url: https://www.goulburnphysiotherapy.com.au/
  main_url: https://www.goulburnphysiotherapy.com.au/
  description: >
    Goulburn Physiotherapy is a leader in injury prevention, individual and community health, and workplace health solutions across Central Victoria.
  categories:
    - Blog
    - Healthcare
  built_by: KiwiSprout
  built_by_url: https://kiwisprout.nz/
  featured: false
- title: TomTom Traffic Index
  main_url: https://www.tomtom.com/en_gb/traffic-index/
  url: https://www.tomtom.com/en_gb/traffic-index/
  description: >
    The TomTom Traffic Index provides drivers, city planners, auto manufacturers and policy makers with unbiased statistics and information about congestion levels in 403 cities across 56 countries on 6 continents.
  categories:
    - Travel
    - Data
  built_by: TomTom
  built_by_url: https://tomtom.com
  featured: false
- title: PrintAWorld | A 3D Printing and Fabrication Company
  main_url: https://prtwd.com/
  url: https://prtwd.com/
  description: >
    PrintAWorld is a NYC based fabrication and manufacturing company that specializes in 3D printing, 3D scanning, CAD Design,
    laser cutting, and rapid prototyping. We help artists, agencies and engineers turn their ideas into its physical form.
  categories:
    - Business
  featured: false
- title: Asjas
  main_url: https://asjas.co.za
  url: https://asjas.co.za/blog
  source_url: https://github.com/Asjas/Personal-Webpage
  description: >
    This is a website built with Gatsby v2 that uses Netlify CMS and Gatsby-MDX as a blog (incl. portfolio page).
  categories:
    - Web Development
    - Blog
    - Portfolio
  built_by: A-J Roos
  built_by_url: https://twitter.com/_asjas
  featured: false
- title: Glug-Infinite
  main_url: https://gluginfinite.github.io
  url: https://gluginfinite.github.io
  source_url: https://github.com/crstnmac/glug
  description: >
    This is a website built with Gatsby v2 that is deployed on GitHub using GitHub Pages and Netlify.
  categories:
    - Web Development
    - Blog
    - Portfolio
    - Agency
  built_by: Criston Macarenhas
  built_by_url: https://github.com/crstnmac
  featured: false
- title: The State of CSS Survey
  main_url: https://stateofcss.com/
  url: https://stateofcss.com/
  source_url: https://github.com/StateOfJS/state-of-css-2019
  description: >
    Annual CSS survey, brother of The State of JS Survey.
  categories:
    - Web Development
  built_by: Sacha Greif & Contribs
  built_by_url: https://github.com/StateOfJS
  featured: false
- title: Bytom Blockchain
  url: https://bytom.io/
  main_url: https://bytom.io/
  source_url: https://github.com/bytomlabs/bytom.io
  description: >
    Embrace the New Era of Bytom Blockchain
  categories:
    - Finance
    - Open Source
    - Technology
  built_by: Bytom Foundation
  built_by_url: https://bytom.io/
  featured: false
- title: Oerol Festival
  url: https://www.oerol.nl/nl/
  main_url: https://www.oerol.nl/en/
  description: >
    Oerol is a cultural festival on the island of Terschelling in the Netherlands that is held annually in June.
    The ten-day festival is focused on live, public theatre as well as music and visual arts.
  categories:
    - Event
    - Entertainment
  built_by: Oberon
  built_by_url: https://oberon.nl/
  featured: false
- title: Libra
  main_url: "https://libra.org/"
  url: "https://libra.org/"
  description: Libra's mission is to enable a simple global currency and financial infrastructure that empowers billions of people.
  featured: false
  categories:
    - Open Source
    - Technology
    - Finance
- title: Riffy Blog
  main_url: https://blog.rayriffy.com/
  url: https://blog.rayriffy.com/
  source_url: https://github.com/rayriffy/rayriffy-blog
  description: >
    Riffy Blog is async based beautiful highly maintainable site built by using Gatsby v2 with SEO optimized.
  categories:
    - Web Development
    - Blog
    - Open Source
    - Technology
    - Music
    - SEO
  built_by: Phumrapee Limpianchop
  built_by_url: https://rayriffy.com/
  featured: false
- title: The Coffee Collective
  url: https://coffeecollective.dk
  main_url: https://coffeecollective.dk
  description: >
    The Coffee Collective website is a JAM-stack based, multilingual, multi currency website/shop selling coffee, related products and subscriptions.
  categories:
    - eCommerce
    - Food
  built_by: Remotely (Anders Hallundbæk)
  built_by_url: https://remotely.dk
  featured: false
- title: Leadership Development International
  url: https://ldi.global
  main_url: https://ldi.global
  description: >
    A DatoCMS-backed site for an education and training company based in the US, China and the UAE.
  categories:
    - Education
    - Nonprofit
  built_by: Grant Holle
  built_by_url: https://grantholle.com
  featured: false
- title: Canvas 1839
  main_url: "https://www.canvas1839.com/"
  url: "https://www.canvas1839.com/"
  description: >-
    Online store for Canvas 1839 products, including pharmacological-grade CBD oil and relief cream.
  categories:
    - eCommerce
    - Marketing
  built_by: Corey Ward
  built_by_url: "http://www.coreyward.me/"
- title: Sparkle Stories
  main_url: "https://app.sparklestories.com/"
  url: "https://app.sparklestories.com/"
  description: >-
    Sparkle Stories is a streaming audio platform for children with over 1,200 original audio stories.
  categories:
    - App
    - Education
  built_by: Corey Ward
  built_by_url: "http://www.coreyward.me/"
- title: nehalist.io
  main_url: https://nehalist.io
  url: https://nehalist.io
  source_url: https://github.com/nehalist/nehalist.io
  description: >
    nehalist.io is a blog about software development, technology and all that kind of geeky stuff.
  categories:
    - Blog
    - Web Development
    - Open Source
  built_by: Kevin Hirczy
  built_by_url: https://nehalist.io
  featured: false
- title: March and Ash
  main_url: https://marchandash.com/
  url: https://marchandash.com/
  description: >-
    March and Ash is a customer-focused, licensed cannabis dispensary located in Mission Valley.
  categories:
    - eCommerce
    - Business
    - Blog
  built_by: Blueyellow
  built_by_url: https://blueyellow.io/
  featured: false
- title: T Two Industries
  description: >
    T Two Industries is a manufacturing company specializing in building custom truck decks, truck bodies, and trailers.
  main_url: https://www.ttwo.ca
  url: https://www.ttwo.ca
  categories:
    - Business
  built_by: https://www.t2.ca
  built_by_url: https://www.t2.ca
  featured: false
- title: Cali's Finest Landscaping
  url: https://www.calisfinestlandscaping.com/
  main_url: https://www.calisfinestlandscaping.com/
  description: >
    A team of hard-working, quality-obsessed landscaping professionals looking to take dreams and transform them into reality.
  categories:
    - Business
  built_by: David Krasniy
  built_by_url: http://dkrasniy.com
  featured: false
- title: Vazco
  url: https://www.vazco.eu
  main_url: https://www.vazco.eu
  description: >
    Vazco works for clients from all around the world in future-proof technologies and help them build better products.
  categories:
    - Agency
    - Web Development
    - Blog
    - Business
    - Technology
  built_by: Vazco
  built_by_url: https://www.vazco.eu
  featured: false
- title: Major League Eating
  main_url: https://majorleagueeating.com
  url: https://majorleagueeating.com
  description: >
    Major League Eating is the professional competitive eating organization that runs the Nathan’s Famous Coney Island Hot Dog eating contest on July 4th, among other eating events.
  categories:
    - Entertainment
    - Sports
  built_by: Carmen Cincotti
  built_by_url: https://github.com/ccincotti3
  featured: false
- title: APIs You Won't Hate
  url: https://apisyouwonthate.com/blog
  main_url: https://apisyouwonthate.com
  source_url: http://github.com/apisyouwonthate/apisyouwonthate.com
  description: >
    API development is a topic very close to our hearts. APIs You Won't Hate is a team and community dedicated to learning, writing, sharing ideas and bettering understanding of API practices. Together we can erradicate APIs we hate.
  categories:
    - Blog
    - Education
    - eCommerce
    - API
    - Community
    - Learning
    - Open Source
    - Technology
    - Web Development
  built_by: Mike Bifulco
  built_by_url: https://github.com/mbifulco
  featured: false
- title: Sankarsan Kampa
  main_url: "https://traction.one"
  url: "https://traction.one"
  description: Full time programmer, part time gamer, exploring the details of programmable systems and how to stretch their capabilities.
  featured: false
  categories:
    - Portfolio
    - Freelance
- title: AwesomeDocs
  main_url: "https://awesomedocs.traction.one/"
  url: "https://awesomedocs.traction.one/install"
  source_url: "https://github.com/AwesomeDocs/website"
  description: An awesome documentation website generator!
  featured: false
  categories:
    - Open Source
    - Web Development
    - Technology
    - Documentation
  built_by: Sankarsan Kampa
  built_by_url: "https://traction.one"
- title: Prism Programming Language
  main_url: "https://prism.traction.one/"
  url: "https://prism.traction.one/"
  source_url: "https://github.com/PrismLang/website"
  description: Interpreted, high-level, programming language.
  featured: false
  categories:
    - Programming
    - Open Source
    - Technology
    - Documentation
  built_by: Sankarsan Kampa
  built_by_url: "https://traction.one"
- title: Arnondora
  main_url: "https://arnondora.in.th/"
  url: "https://arnondora.in.th/"
  source_url: "https://github.com/arnondora/arnondoraBlog"
  description: Arnondora is a personal blog by Arnon Puitrakul
  categories:
    - Blog
    - Programming
    - Technology
  built_by: Arnon Puitrakul
  built_by_url: "https://arnondora.in.th/"
  featured: false
- title: KingsDesign
  url: "https://www.kingsdesign.com.au/"
  main_url: "https://www.kingsdesign.com.au/"
  description: KingsDesign is a Hobart based web design and development company. KingsDesign creates, designs, measures and improves web based solutions for businesses and organisations across Australia.
  categories:
    - Agency
    - Technology
    - Portfolio
    - Consulting
    - User Experience
  built_by: KingsDesign
  built_by_url: "https://www.kingsdesign.com.au"
- title: EasyFloh | Easy Flows for all
  url: "https://www.easyfloh.com"
  main_url: "https://www.easyfloh.com"
  description: >
    EasyFloh is for creating simple flows for your organisation. An organisation
    can design own flows with own stages.
  categories:
    - Business
    - Landing Page
  built_by: Vikram Aroskar
  built_by_url: "https://medium.com/@vikramaroskar"
  featured: false
- title: Home Alarm Report
  url: https://homealarmreport.com/
  main_url: https://homealarmreport.com/
  description: >
    Home Alarm Report is dedicated to helping consumers make informed decisions
    about home security solutions. The site was easily migrated from a legacy WordPress
    installation and the dev team chose Gatsby for its site speed and SEO capabilities.
  categories:
    - Blog
    - Business
    - SEO
    - Technology
  built_by: Centerfield Media
  built_by_url: https://www.centerfield.com
- title: Just | FX for treasurers
  url: "https://www.gojust.com"
  main_url: "https://www.gojust.com"
  description: >
    Just provides a single centralized view of FX for corporate treasurers. See interbank market prices, and access transaction cost analysis.
  categories:
    - Finance
    - Technology
  built_by: Bejamas
  built_by_url: "https://bejamas.io/"
  featured: false
- title: Bureau for Good | Nonprofit branding, web and print communications
  url: "https://www.bureauforgood.com"
  main_url: "https://www.bureauforgood.com"
  description: >
    Bureau for Good helps nonprofits explain why they matter across digital & print media. Bureau for Good crafts purpose-driven identities, websites & print materials for changemakers.
  categories:
    - Nonprofit
    - Agency
    - Design
  built_by: Bejamas
  built_by_url: "https://bejamas.io/"
  featured: false
- title: Atelier Cartier Blumen
  url: "https://www.ateliercartier.ch"
  main_url: "https://www.ateliercartier.ch"
  description: >
    Im schönen Kreis 6 in Zürich kreiert Nicole Cartier Blumenkompositionen anhand Charaktereigenschaften oder Geschichten zur Person an. Für wen ist Dein Blumenstrauss gedacht? Einzigartige Floristik Blumensträusse, Blumenabos, Events, Shootings. Site designed by https://www.stolfo.co
  categories:
    - eCommerce
    - Design
  built_by: Bejamas
  built_by_url: "https://bejamas.io/"
  featured: false
- title: Veronym – Cloud Security Service Provider
  url: "https://www.veronym.com"
  main_url: "https://www.veronym.com"
  description: >
    Veronym is securing your digital transformation. A comprehensive Internet security solution for business. Stay safe no matter how, where and when you connect.
  categories:
    - Security
    - Technology
    - Business
  built_by: Bejamas
  built_by_url: "https://bejamas.io/"
  featured: false
- title: Devahoy
  url: "https://devahoy.com/"
  main_url: "https://devahoy.com/"
  description: >
    Devahoy is a personal blog written in Thai about software development.
  categories:
    - Blog
    - Programming
  built_by: Chai Phonbopit
  built_by_url: "https://github.com/phonbopit"
  featured: false
- title: Venus Lover
  url: https://venuslover.com
  main_url: https://venuslover.com
  description: >
    Venus Lover is a mobile app for iOS and Android so you can read your daily horoscope and have your natal chart, including the interpretation of the ascendant, planets, houses and aspects.
  categories:
    - App
    - Consulting
    - Education
    - Landing Page
- title: Onramp
  url: https://www.onramp.io/
  main_url: https://www.onramp.io/
  description: >
    Onramp is a technical workforce solutions company. We help corporate clients build new pipelines of talent to meet their technical and HR goals. We specialize in discovering new pools of talent and provide customized training so candidates are qualified and better prepared employees.
  categories:
    - Business
    - Education
    - Landing Page
  built_by: Nicola B.
  built_by_url: https://www.linkedin.com/in/nicola-b/
  featured: false
- title: Write/Speak/Code
  url: https://www.writespeakcode.com/
  main_url: https://www.writespeakcode.com/
  description: >
    Write/Speak/Code is a non-profit on a mission to promote the visibility and leadership of technologists with marginalized genders through peer-led professional development.
  categories:
    - Community
    - Nonprofit
    - Open Source
    - Conference
  built_by: Nicola B.
  built_by_url: https://www.linkedin.com/in/nicola-b/
  featured: false
- title: Daniel Spajic
  url: https://danieljs.tech/
  main_url: https://danieljs.tech/
  source_url: https://github.com/dspacejs/portfolio
  description: >
    Passionate front-end developer with a deep, yet diverse skillset.
  categories:
    - Portfolio
    - Programming
    - Freelance
  built_by: Daniel Spajic
  featured: false
- title: Cosmotory
  url: https://cosmotory.netlify.com/
  main_url: https://cosmotory.netlify.com/
  description: >
    This is the educational blog containing various courses,learning materials from various authors from all over the world.
  categories:
    - Blog
    - Community
    - Nonprofit
    - Open Source
    - Education
  built_by: Hanishraj B Rao.
  built_by_url: https://hanishrao.netlify.com/
  featured: false
- title: Armorblox | Security Powered by Understanding
  url: https://www.armorblox.com
  main_url: https://www.armorblox.com
  description: >
    Armorblox is a venture-backed stealth cybersecurity startup, on a mission to build a game-changing enterprise security platform.
  categories:
    - Security
    - Technology
    - Business
  built_by: Bejamas
  built_by_url: https://bejamas.io
  featured: false
- title: Mojo
  url: https://www.mojo.is
  main_url: https://www.mojo.is/
  description: >
    We help companies create beautiful digital experiences
  categories:
    - Agency
    - Technology
    - Consulting
    - User Experience
    - Web Development
  featured: false
- title: Marcel Hauri
  url: https://marcelhauri.ch/
  main_url: https://marcelhauri.ch/
  description: >
    Marcel Hauri is an award-winning Magento developer and e-commerce specialist.
  categories:
    - Portfolio
    - Blog
    - Programming
    - Community
    - Open Source
    - eCommerce
  built_by: Marcel Hauri
  built_by_url: https://marcelhauri.ch
  featured: false
- title: Projektmanagementblog
  url: https://www.projektmanagementblog.de
  main_url: https://www.projektmanagementblog.de/
  source_url: https://github.com/StephanWeinhold/pmblog
  description: >
    Thoughts about modern project management. Built with Gatsby and Tachyons, based on Advanced Starter.
  categories:
    - Blog
  built_by: Stephan Weinhold
  built_by_url: https://stephanweinhold.com/
  featured: false
- title: Anthony Boyd Graphics
  url: https://www.anthonyboyd.graphics/
  main_url: https://www.anthonyboyd.graphics/
  description: >
    Free Graphic Design Resources by Anthony Boyd
  categories:
    - Portfolio
  built_by: Anthony Boyd
  built_by_url: https://www.anthonyboyd.com/
  featured: false
- title: Relocation Hero
  url: https://relocationhero.com
  main_url: https://relocationhero.com
  description: >
    Blog with FAQs related to Germany relocation. Built with Gatsby.
  categories:
    - Blog
    - Consulting
    - Community
  featured: false
<<<<<<< HEAD
- title: Zoe Rodriguez
  url: https://zoerodrgz.com
  main_url: https://zoerodrgz.com
  description: >
    Portfolio for Los Angeles-based designer Zoe Rodriguez. Built with Gatsby.
  categories:
    - Portfolio
    - Design
  built_by: Chase Ohlson
  built_by_url: https://chaseohlson.com
  featured: false
- title: TriActive USA
  url: https://triactiveusa.com
  main_url: https://triactiveusa.com
  description: >
    Website and blog for TriActive USA. Built with Gatsby.
  categories:
    - Landing Pages
    - Business
  built_by: Chase Ohlson
  built_by_url: https://chaseohlson.com
=======
- title: LaunchDarkly
  url: https://launchdarkly.com/
  main_url: https://launchdarkly.com/
  description: >
    LaunchDarkly is the feature management platform that software teams use to build better software, faster.
  categories:
    - Technology
    - Marketing
  built_by: LaunchDarkly
  built_by_url: https://launchdarkly.com/
  featured: false
- title: Portfolio of Cole Townsend
  url: https://twnsnd.co
  main_url: https://twnsnd.co
  description: Portfolio of Cole Townsend, Product Designer
  categories:
    - Portfolio
    - User Experience
    - Web Development
    - Design
  built_by: Cole Townsend
  built_by_url: https://twitter.com/twnsndco
- title: Jana Desomer
  url: https://www.janadesomer.be/
  main_url: https://www.janadesomer.be/
  description: >
    I'm Jana, a digital product designer with coding skills, based in Belgium
  categories:
    - Portfolio
  built_by: Jana Desomer Designer/Developer
  built_by_url: https://www.janadesomer.be/
  featured: false
- title: Carbon8 Regenerative Agriculture
  url: https://www.carbon8.org.au/
  main_url: https://www.carbon8.org.au/
  description: >
    Carbon8 is a Not for Profit charity that supports Aussie farmers to transition to regenerative agriculture practices and rebuild the carbon (organic matter) in their soil from 1% to 8%.
  categories:
    - Nonprofit
    - eCommerce
  built_by: Little & Big
  built_by_url: "https://www.littleandbig.com.au/"
>>>>>>> 135987df
  featured: false<|MERGE_RESOLUTION|>--- conflicted
+++ resolved
@@ -6562,7 +6562,6 @@
     - Consulting
     - Community
   featured: false
-<<<<<<< HEAD
 - title: Zoe Rodriguez
   url: https://zoerodrgz.com
   main_url: https://zoerodrgz.com
@@ -6584,7 +6583,6 @@
     - Business
   built_by: Chase Ohlson
   built_by_url: https://chaseohlson.com
-=======
 - title: LaunchDarkly
   url: https://launchdarkly.com/
   main_url: https://launchdarkly.com/
@@ -6627,5 +6625,4 @@
     - eCommerce
   built_by: Little & Big
   built_by_url: "https://www.littleandbig.com.au/"
->>>>>>> 135987df
   featured: false