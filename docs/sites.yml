--- conflicted
+++ resolved
@@ -9069,22 +9069,6 @@
     - Marketing
     - Design
   built_by: João Matos (Global Creative Studio - Education First)
-<<<<<<< HEAD
-- title: webman.pro
-  main_url: https://webman.pro/
-  url: https://webman.pro/
-  description: >
-    webman.pro is an awesome portfolio and technical blog where
-    professional Front End engineer Dmytro Chumak shares his thoughts
-    and experience to inspire other developers.
-  featured: false
-  categories:
-    - Blog
-    - Web Development
-    - JavaScript
-  built_by: Dmytro Chumak
-  built_by_url: https://github.com/wwwebman
-=======
 - title: Reeemoter
   description: >-
     Join thousands of developers from everywhere and access to job 
@@ -9098,4 +9082,17 @@
     - Web Development
   built_by: Ramón Chancay
   built_by_url: "https://ramonchancay.me/"
->>>>>>> db8755ca
+- title: webman.pro
+  main_url: https://webman.pro/
+  url: https://webman.pro/
+  description: >
+    webman.pro is an awesome portfolio and technical blog where
+    professional Front End engineer Dmytro Chumak shares his thoughts
+    and experience to inspire other developers.
+  featured: false
+  categories:
+    - Blog
+    - Web Development
+    - JavaScript
+  built_by: Dmytro Chumak
+  built_by_url: https://github.com/wwwebman