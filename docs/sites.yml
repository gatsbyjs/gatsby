- title: MobileUI
  main_url: https://mobileui.dev
  url: https://mobileui.dev
  description: >
    A java-based framework for cross-platform app development with Java and Kotlin.
  categories:
    - Mobile Development
    - Technology
    - Programming
    - Landing Page
    - Blog
    - WordPress
    - E-commerce
  built_by: NeverNull GmbH
  built_by_url: https://nevernull.io
  featured: false
- title: ReactJS
  main_url: https://reactjs.org/
  url: https://reactjs.org/
  source_url: https://github.com/reactjs/reactjs.org
  featured: true
  categories:
    - Web Development
    - Featured
    - Documentation
- title: Spotify.Design
  main_url: https://spotify.design/
  url: https://spotify.design/
  description: >
    Spotify Design's team site! Read their blog and meet Spotify designers.
  featured: true
  categories:
    - Featured
    - Music
    - Blog
- title: Flamingo
  main_url: https://www.shopflamingo.com/
  url: https://www.shopflamingo.com/
  description: >
    Online shop for women's body care and hair removal products.
  categories:
    - E-commerce
    - Featured
  featured: true
- title: IDEO
  url: https://www.ideo.com
  main_url: https://www.ideo.com/
  description: >
    A Global design company committed to creating positive impact.
  categories:
    - Agency
    - Technology
    - Featured
    - Consulting
    - User Experience
  featured: true
- title: Airbnb Engineering & Data Science
  description: >
    Creative engineers and data scientists building a world where you can belong
    anywhere
  main_url: https://airbnb.io/
  url: https://airbnb.io/
  categories:
    - Blog
    - Gallery
    - Featured
  featured: true
- title: Impossible Foods
  main_url: https://impossiblefoods.com/
  url: https://impossiblefoods.com/
  categories:
    - Food
    - Featured
  featured: true
- title: Braun
  description: >
    Braun offers high performance hair removal and hair care products, including dryers, straighteners, shavers, and more.
  main_url: https://ca.braun.com/en-ca
  url: https://ca.braun.com/en-ca
  categories:
    - E-commerce
    - Featured
  featured: true
- title: NYC Pride 2019 | WorldPride NYC | Stonewall50
  main_url: https://2019-worldpride-stonewall50.nycpride.org/
  url: https://2019-worldpride-stonewall50.nycpride.org/
  featured: true
  description: >-
    Join us in 2019 for NYC Pride, as we welcome WorldPride and mark the 50th
    Anniversary of the Stonewall Uprising and a half-century of LGBTQ+
    liberation.
  categories:
    - Education
    - Marketing
    - Nonprofit
    - Featured
  built_by: Canvas United
  built_by_url: https://www.canvasunited.com/
- title: The State of European Tech
  main_url: https://2017.stateofeuropeantech.com/
  url: https://2017.stateofeuropeantech.com/
  featured: true
  categories:
    - Technology
    - Featured
  built_by: Studio Lovelock
  built_by_url: http://www.studiolovelock.com/
- title: Hopper
  main_url: https://www.hopper.com/
  url: https://www.hopper.com/
  built_by: Narative
  built_by_url: https://www.narative.co/
  featured: true
  categories:
    - Technology
    - App
    - Featured
- title: Theodora Warre
  main_url: https://theodorawarre.eu
  url: https://theodorawarre.eu
  description: >-
    E-commerce site for jewellery designer Theodora Warre, built using Gatsby +
    + Prismic + Matter.js
  categories:
    - E-commerce
    - Marketing
  built_by: Pierre Nel
  built_by_url: https://pierre.io
  featured: false
- title: Life Without Barriers | Foster Care
  main_url: https://www.lwb.org.au/foster-care
  url: https://www.lwb.org.au/foster-care
  featured: true
  description: >-
    We are urgently seeking foster carers all across Australia. Can you open
    your heart and your home to a child in need? There are different types of
    foster care that can suit you. We offer training and 24/7 support.
  categories:
    - Nonprofit
    - Education
    - Documentation
    - Marketing
    - Featured
  built_by: LWB Digital Team
  built_by_url: https://twitter.com/LWBAustralia
- title: Figma
  main_url: https://www.figma.com/
  url: https://www.figma.com/
  featured: true
  categories:
    - Marketing
    - Design
    - Featured
  built_by: Corey Ward
  built_by_url: http://www.coreyward.me/
- title: Bejamas - JAM Experts for hire
  main_url: https://bejamas.io/
  url: https://bejamas.io/
  featured: true
  description: >-
    We help agencies and companies with JAMStack tools. This includes web
    development using Static Site Generators, Headless CMS, CI / CD and CDN
    setup.
  categories:
    - Technology
    - Web Development
    - Agency
    - Marketing
    - Featured
  built_by: Bejamas
  built_by_url: https://bejamas.io/
- title: The State of JavaScript
  description: >
    Data from over 20,000 developers, asking them questions on topics ranging
    from frontend frameworks and state management, to build tools and testing
    libraries.
  main_url: https://stateofjs.com/
  url: https://stateofjs.com/
  source_url: https://github.com/StateOfJS/StateOfJS
  categories:
    - Data
    - JavaScript
    - Featured
  built_by: StateOfJS
  built_by_url: https://github.com/StateOfJS/StateOfJS/graphs/contributors
  featured: true
- title: DesignSystems.com
  main_url: https://www.designsystems.com/
  url: https://www.designsystems.com/
  description: |
    A resource for learning, creating and evangelizing design systems.
  categories:
    - Design
    - Blog
    - Technology
    - Featured
  built_by: Corey Ward
  built_by_url: http://www.coreyward.me/
  featured: true
- title: Snap Kit
  main_url: https://kit.snapchat.com/
  url: https://kit.snapchat.com/
  description: >
    Snap Kit lets developers integrate some of Snapchat’s best features across
    platforms.
  categories:
    - Technology
    - Documentation
    - Featured
  featured: true
- title: SendGrid
  main_url: https://sendgrid.com/docs/
  url: https://sendgrid.com/docs/
  description: >
    SendGrid delivers your transactional and marketing emails through the
    world's largest cloud-based email delivery platform.
  categories:
    - API
    - Technology
    - Documentation
    - Featured
  featured: true
- title: Kirsten Noelle
  main_url: https://www.kirstennoelle.com/
  url: https://www.kirstennoelle.com/
  featured: true
  description: >
    Digital portfolio for San Francisco Bay Area photographer Kirsten Noelle Wiemer.
  categories:
    - Photography
    - Portfolio
    - Featured
  built_by: Ryan Wiemer
  built_by_url: https://www.ryanwiemer.com/
- title: Cajun Bowfishing
  main_url: https://cajunbowfishing.com/
  url: https://cajunbowfishing.com/
  featured: false
  categories:
    - E-commerce
    - Sports
  built_by: Escalade Sports
  built_by_url: https://www.escaladesports.com/
- title: GraphCMS
  main_url: https://graphcms.com/
  url: https://graphcms.com/
  featured: false
  categories:
    - Marketing
    - Technology
- title: Ghost Documentation
  main_url: https://docs.ghost.org/
  url: https://docs.ghost.org/
  source_url: https://github.com/tryghost/docs
  featured: false
  description: >-
    Ghost is an open source, professional publishing platform built on a modern Node.js technology stack — designed for teams who need power, flexibility and performance.
  categories:
    - Technology
    - Documentation
    - Open Source
  built_by: Ghost Foundation
  built_by_url: https://ghost.org/
- title: Nike - Just Do It
  main_url: https://justdoit.nike.com/
  url: https://justdoit.nike.com/
  featured: true
  categories:
    - E-commerce
    - Featured
- title: AirBnB Cereal
  main_url: https://airbnb.design/cereal
  url: https://airbnb.design/cereal
  featured: false
  categories:
    - Marketing
    - Design
- title: Cardiogram
  main_url: https://cardiogr.am/
  url: https://cardiogr.am/
  featured: false
  categories:
    - Marketing
    - Technology
- title: Matthias Jordan Portfolio
  main_url: https://iammatthias.com/
  url: https://iammatthias.com/
  source_url: https://github.com/iammatthias/.com
  description: >-
    Photography portfolio of content creator and digital marketer Matthias Jordan
  built_by: Matthias Jordan
  built_by_url: https://github.com/iammatthias
  featured: false
  categories:
    - Photography
    - Portfolio
    - Blog
    - Gallery
- title: Investment Calculator
  main_url: https://investmentcalculator.io/
  url: https://investmentcalculator.io/
  featured: false
  categories:
    - Education
    - Finance
- title: CSS Grid Playground by MozillaDev
  main_url: https://mozilladevelopers.github.io/playground/
  url: https://mozilladevelopers.github.io/playground/
  source_url: https://github.com/MozillaDevelopers/playground
  featured: false
  categories:
    - Education
    - Web Development
- title: Piotr Fedorczyk Portfolio
  built_by: Piotr Fedorczyk
  built_by_url: https://piotrf.pl
  categories:
    - Portfolio
    - Web Development
  description: >-
    Portfolio of Piotr Fedorczyk, a digital product designer and full-stack developer specializing in shaping, designing and building news and tools for news.
  featured: false
  main_url: https://piotrf.pl/
  url: https://piotrf.pl/
- title: unrealcpp
  main_url: https://unrealcpp.com/
  url: https://unrealcpp.com/
  source_url: https://github.com/Harrison1/unrealcpp-com
  featured: false
  categories:
    - Blog
    - Web Development
- title: Andy Slezak
  main_url: https://www.aslezak.com/
  url: https://www.aslezak.com/
  source_url: https://github.com/amslezak
  featured: false
  categories:
    - Web Development
    - Portfolio
- title: Deliveroo.Design
  main_url: https://www.deliveroo.design/
  url: https://www.deliveroo.design/
  featured: false
  categories:
    - Food
    - Marketing
- title: Dona Rita
  main_url: https://www.donarita.co.uk/
  url: https://www.donarita.co.uk/
  source_url: https://github.com/peduarte/dona-rita-website
  featured: false
  categories:
    - Food
    - Marketing
- title: Fröhlich ∧ Frei
  main_url: https://www.froehlichundfrei.de/
  url: https://www.froehlichundfrei.de/
  featured: false
  categories:
    - Web Development
    - Blog
    - Open Source
- title: How to GraphQL
  main_url: https://www.howtographql.com/
  url: https://www.howtographql.com/
  source_url: https://github.com/howtographql/howtographql
  featured: false
  categories:
    - Documentation
    - Web Development
    - Open Source
- title: OnCallogy
  main_url: https://www.oncallogy.com/
  url: https://www.oncallogy.com/
  featured: false
  categories:
    - Marketing
    - Healthcare
- title: Ryan Wiemer's Portfolio
  main_url: https://www.ryanwiemer.com/
  url: https://www.ryanwiemer.com/knw-photography/
  source_url: https://github.com/ryanwiemer/rw
  featured: false
  description: >
    Digital portfolio for Oakland, CA based account manager Ryan Wiemer.
  categories:
    - Portfolio
    - Web Development
    - Design
  built_by: Ryan Wiemer
  built_by_url: https://www.ryanwiemer.com/
- title: Ventura Digitalagentur Köln
  main_url: https://www.ventura-digital.de/
  url: https://www.ventura-digital.de/
  featured: false
  built_by: Ventura Digitalagentur
  categories:
    - Agency
    - Marketing
    - Featured
- title: Azer Koçulu
  main_url: https://kodfabrik.com/
  url: https://kodfabrik.com/photography/
  featured: false
  categories:
    - Portfolio
    - Photography
    - Web Development
- title: Damir.io
  main_url: http://damir.io/
  url: http://damir.io/
  source_url: https://github.com/dvzrd/gatsby-sfiction
  featured: false
  categories:
    - Blog
- title: Digital Psychology
  main_url: http://digitalpsychology.io/
  url: http://digitalpsychology.io/
  source_url: https://github.com/danistefanovic/digitalpsychology.io
  featured: false
  categories:
    - Education
    - Library
- title: Théâtres Parisiens
  main_url: http://theatres-parisiens.fr/
  url: http://theatres-parisiens.fr/
  source_url: https://github.com/phacks/theatres-parisiens
  featured: false
  categories:
    - Education
    - Entertainment
- title: A4 纸网
  main_url: http://www.a4z.cn/
  url: http://www.a4z.cn/price
  source_url: https://github.com/hiooyUI/hiooyui.github.io
  featured: false
  categories:
    - E-commerce
- title: Steve Meredith's Portfolio
  main_url: http://www.stevemeredith.com/
  url: http://www.stevemeredith.com/
  featured: false
  categories:
    - Portfolio
- title: API Platform
  main_url: https://api-platform.com/
  url: https://api-platform.com/
  source_url: https://github.com/api-platform/website
  featured: false
  categories:
    - Documentation
    - Web Development
    - Open Source
    - Library
- title: The Audacious Project
  main_url: https://audaciousproject.org/
  url: https://audaciousproject.org/
  featured: false
  categories:
    - Nonprofit
- title: Dustin Schau's Blog
  main_url: https://blog.dustinschau.com/
  url: https://blog.dustinschau.com/
  source_url: https://github.com/dschau/blog
  featured: false
  categories:
    - Blog
    - Web Development
- title: iContract Blog
  main_url: https://blog.icontract.co.uk/
  url: http://blog.icontract.co.uk/
  featured: false
  categories:
    - Blog
- title: BRIIM
  main_url: https://bri.im/
  url: https://bri.im/
  featured: false
  description: >-
    BRIIM is a movement to enable JavaScript enthusiasts and web developers in
    machine learning. Learn about artificial intelligence and data science, two
    fields which are governed by machine learning, in JavaScript. Take it right
    to your browser with WebGL.
  categories:
    - Education
    - Web Development
    - Technology
- title: Calpa's Blog
  main_url: https://calpa.me/
  url: https://calpa.me/
  source_url: https://github.com/calpa/blog
  featured: false
  categories:
    - Blog
    - Web Development
- title: Code Bushi
  main_url: https://codebushi.com/
  url: https://codebushi.com/
  featured: false
  description: >-
    Web development resources, trends, & techniques to elevate your coding
    journey.
  categories:
    - Web Development
    - Open Source
    - Blog
  built_by: Hunter Chang
  built_by_url: https://hunterchang.com/
- title: Daniel Hollcraft
  main_url: https://danielhollcraft.com/
  url: https://danielhollcraft.com/
  source_url: https://github.com/danielbh/danielhollcraft.com
  featured: false
  categories:
    - Web Development
    - Blog
    - Portfolio
- title: Darren Britton's Portfolio
  main_url: https://darrenbritton.com/
  url: https://darrenbritton.com/
  source_url: https://github.com/darrenbritton/darrenbritton.github.io
  featured: false
  categories:
    - Web Development
    - Portfolio
- title: Dave Lindberg Marketing & Design
  url: https://davelindberg.com/
  main_url: https://davelindberg.com/
  source_url: https://github.com/Dave-Lindberg/dl-gatsby
  featured: false
  description: >-
    My work revolves around solving problems for people in business, using
    integrated design and marketing strategies to improve sales, increase brand
    engagement, generate leads and achieve goals.
  categories:
    - Design
    - Marketing
    - Portfolio
- title: Dalbinaco's Website
  main_url: https://dlbn.co/en/
  url: https://dlbn.co/en/
  source_url: https://github.com/dalbinaco/dlbn.co
  featured: false
  categories:
    - Portfolio
    - Web Development
- title: mParticle's Documentation
  main_url: https://docs.mparticle.com/
  url: https://docs.mparticle.com/
  featured: false
  categories:
    - Web Development
    - Documentation
- title: Doopoll
  main_url: https://doopoll.co/
  url: https://doopoll.co/
  featured: false
  categories:
    - Marketing
    - Technology
- title: ERC dEX
  main_url: https://ercdex.com/
  url: https://ercdex.com/aqueduct
  featured: false
  categories:
    - Marketing
- title: CalState House Manager
  description: >
    Home service membership that offers proactive and on-demand maintenance for
    homeowners
  main_url: https://housemanager.calstate.aaa.com/
  url: https://housemanager.calstate.aaa.com/
  categories:
    - Marketing
- title: Hapticmedia
  main_url: https://hapticmedia.fr/en/
  url: https://hapticmedia.fr/en/
  featured: false
  categories:
    - Agency
- title: heml.io
  main_url: https://heml.io/
  url: https://heml.io/
  source_url: https://github.com/SparkPost/heml.io
  featured: false
  categories:
    - Documentation
    - Web Development
    - Open Source
- title: Juliette Pretot's Portfolio
  main_url: https://juliette.sh/
  url: https://juliette.sh/
  featured: false
  categories:
    - Web Development
    - Portfolio
    - Blog
- title: Kris Hedstrom's Portfolio
  main_url: https://k-create.com/
  url: https://k-create.com/portfolio/
  source_url: https://github.com/kristofferh/kristoffer
  featured: false
  description: >-
    Hey. I’m Kris. I’m an interactive designer / developer. I grew up in Umeå,
    in northern Sweden, but I now live in Brooklyn, NY. I am currently enjoying
    a hybrid Art Director + Lead Product Engineer role at a small startup called
    Nomad Health. Before that, I was a Product (Engineering) Manager at Tumblr.
    Before that, I worked at agencies. Before that, I was a baby. I like to
    design things, and then I like to build those things. I occasionally take on
    freelance projects. Feel free to get in touch if you have an interesting
    project that you want to collaborate on. Or if you just want to say hello,
    that’s cool too.
  categories:
    - Portfolio
  built_by: Kris Hedstrom
  built_by_url: https://k-create.com/
- title: knpw.rs
  main_url: https://knpw.rs/
  url: https://knpw.rs/
  source_url: https://github.com/knpwrs/knpw.rs
  featured: false
  categories:
    - Blog
    - Web Development
- title: Kostas Bariotis' Blog
  main_url: https://kostasbariotis.com/
  url: https://kostasbariotis.com/
  source_url: https://github.com/kbariotis/kostasbariotis.com
  featured: false
  categories:
    - Blog
    - Portfolio
    - Web Development
- title: LaserTime Clinic
  main_url: https://lasertime.ru/
  url: https://lasertime.ru/
  source_url: https://github.com/oleglegun/lasertime
  featured: false
  categories:
    - Marketing
- title: Jason Lengstorf
  main_url: https://lengstorf.com
  url: https://lengstorf.com
  source_url: https://github.com/jlengstorf/lengstorf.com
  featured: false
  categories:
    - Blog
  built_by: Jason Lengstorf
  built_by_url: https://github.com/jlengstorf
- title: Mannequin.io
  main_url: https://mannequin.io/
  url: https://mannequin.io/
  source_url: https://github.com/LastCallMedia/Mannequin/tree/master/site
  featured: false
  categories:
    - Open Source
    - Web Development
    - Documentation
- title: Fabric
  main_url: https://meetfabric.com/
  url: https://meetfabric.com/
  featured: false
  categories:
    - Marketing
- title: Nexit
  main_url: https://nexit.sk/
  url: https://nexit.sk/references
  featured: false
  categories:
    - Web Development
- title: Open FDA
  description: >
    Provides APIs and raw download access to a number of high-value, high
    priority and scalable structured datasets, including adverse events, drug
    product labeling, and recall enforcement reports.
  main_url: https://open.fda.gov/
  url: https://open.fda.gov/
  source_url: https://github.com/FDA/open.fda.gov
  featured: false
  categories:
    - Government
    - Open Source
    - Web Development
    - API
    - Data
- title: NYC Planning Labs (New York City Department of City Planning)
  main_url: https://planninglabs.nyc/
  url: https://planninglabs.nyc/about/
  source_url: https://github.com/NYCPlanning/
  featured: false
  description: >-
    We work with New York City's Urban Planners to deliver impactful, modern
    technology tools.
  categories:
    - Open Source
    - Government
- title: Preston Richey Portfolio / Blog
  main_url: https://prestonrichey.com/
  url: https://prestonrichey.com/
  source_url: https://github.com/prichey/prestonrichey.com
  featured: false
  categories:
    - Web Development
    - Portfolio
    - Blog
- title: Landing page of Put.io
  main_url: https://put.io/
  url: https://put.io/
  featured: false
  categories:
    - E-commerce
    - Technology
- title: The Rick and Morty API
  main_url: https://rickandmortyapi.com/
  url: https://rickandmortyapi.com/
  built_by: Axel Fuhrmann
  built_by_url: https://axelfuhrmann.com/
  featured: false
  categories:
    - Web Development
    - Entertainment
    - Documentation
    - Open Source
    - API
- title: Santa Compañía Creativa
  main_url: https://santacc.es/
  url: https://santacc.es/
  source_url: https://github.com/DesarrolloWebSantaCC/santacc-web
  featured: false
  categories:
    - Agency
- title: Sean Coker's Blog
  main_url: https://sean.is/
  url: https://sean.is/
  featured: false
  categories:
    - Blog
    - Portfolio
    - Web Development
- title: Several Levels
  main_url: https://severallevels.io/
  url: https://severallevels.io/
  source_url: https://github.com/Harrison1/several-levels
  featured: false
  categories:
    - Agency
    - Web Development
- title: Simply
  main_url: https://simply.co.za/
  url: https://simply.co.za/
  featured: false
  categories:
    - Marketing
- title: Storybook
  main_url: https://storybook.js.org/
  url: https://storybook.js.org/
  source_url: https://github.com/storybooks/storybook
  featured: false
  categories:
    - Web Development
    - Open Source
- title: Vibert Thio's Portfolio
  main_url: https://vibertthio.com/portfolio/
  url: https://vibertthio.com/portfolio/projects/
  source_url: https://github.com/vibertthio/portfolio
  featured: false
  categories:
    - Portfolio
    - Web Development
- title: VisitGemer
  main_url: https://visitgemer.sk/
  url: https://visitgemer.sk/
  featured: false
  categories:
    - Marketing
- title: Bricolage.io
  main_url: https://www.bricolage.io/
  url: https://www.bricolage.io/
  source_url: https://github.com/KyleAMathews/blog
  featured: false
  categories:
    - Blog
- title: Charles Pinnix Website
  main_url: https://www.charlespinnix.com/
  url: https://www.charlespinnix.com/
  featured: false
  description: >-
    I’m a senior frontend engineer with 8 years of experience building websites
    and web applications. I’m interested in leading creative, multidisciplinary
    engineering teams. I’m a creative technologist, merging photography, art,
    and design into engineering and visa versa. I take a pragmatic,
    product-oriented approach to development, allowing me to see the big picture
    and ensuring quality products are completed on time. I have a passion for
    modern frontend JavaScript frameworks such as React and Vue, and I have
    substantial experience on the backend with an interest in Node and
    container based deployment with Docker and AWS.
  categories:
    - Portfolio
    - Web Development
- title: Charlie Harrington's Blog
  main_url: https://www.charlieharrington.com/
  url: https://www.charlieharrington.com/
  source_url: https://github.com/whatrocks/blog
  featured: false
  categories:
    - Blog
    - Web Development
    - Music
- title: Gabriel Adorf's Portfolio
  main_url: https://www.gabrieladorf.com/
  url: https://www.gabrieladorf.com/
  source_url: https://github.com/gabdorf/gabriel-adorf-portfolio
  featured: false
  categories:
    - Portfolio
    - Web Development
- title: greglobinski.com
  main_url: https://www.greglobinski.com/
  url: https://www.greglobinski.com/
  source_url: https://github.com/greglobinski/www.greglobinski.com
  featured: false
  categories:
    - Portfolio
    - Web Development
- title: I am Putra
  main_url: https://www.iamputra.com/
  url: https://www.iamputra.com/
  featured: false
  categories:
    - Portfolio
    - Web Development
    - Blog
- title: In Sowerby Bridge
  main_url: https://www.insowerbybridge.co.uk/
  url: https://www.insowerbybridge.co.uk/
  featured: false
  categories:
    - Marketing
    - Government
- title: JavaScript Stuff
  main_url: https://www.javascriptstuff.com/
  url: https://www.javascriptstuff.com/
  featured: false
  categories:
    - Education
    - Web Development
    - Library
- title: Ledgy
  main_url: https://www.ledgy.com/
  url: https://github.com/morloy/ledgy.com
  featured: false
  categories:
    - Marketing
    - Finance
- title: Alec Lomas's Portfolio / Blog
  main_url: https://www.lowmess.com/
  url: https://www.lowmess.com/
  source_url: https://github.com/lowmess/lowmess.com
  featured: false
  categories:
    - Web Development
    - Blog
    - Portfolio
- title: Michele Mazzucco's Portfolio
  main_url: https://www.michelemazzucco.it/
  url: https://www.michelemazzucco.it/
  source_url: https://github.com/michelemazzucco/michelemazzucco.it
  featured: false
  categories:
    - Portfolio
- title: Orbit FM Podcasts
  main_url: https://www.orbit.fm/
  url: https://www.orbit.fm/
  source_url: https://github.com/agarrharr/orbit.fm
  featured: false
  categories:
    - Podcast
- title: Prosecco Springs
  main_url: https://www.proseccosprings.com/
  url: https://www.proseccosprings.com/
  featured: false
  categories:
    - Food
    - Blog
    - Marketing
- title: Verious
  main_url: https://www.verious.io/
  url: https://www.verious.io/
  source_url: https://github.com/cpinnix/verious
  featured: false
  categories:
    - Web Development
- title: Yisela
  main_url: https://www.yisela.com/
  url: https://www.yisela.com/tetris-against-trauma-gaming-as-therapy/
  featured: false
  categories:
    - Blog
- title: YouFoundRon.com
  main_url: https://www.youfoundron.com/
  url: https://www.youfoundron.com/
  source_url: https://github.com/rongierlach/yfr-dot-com
  featured: false
  categories:
    - Portfolio
    - Web Development
    - Blog
- title: Ease
  main_url: https://www.ease.com/
  url: https://www.ease.com/
  featured: false
  categories:
    - Marketing
    - Healthcare
- title: Policygenius
  main_url: https://www.policygenius.com/
  url: https://www.policygenius.com/
  featured: false
  categories:
    - Marketing
    - Healthcare
- title: Moteefe
  main_url: https://www.moteefe.com/
  url: https://www.moteefe.com/
  featured: false
  categories:
    - Marketing
    - Agency
    - Technology
- title: Athelas
  main_url: http://www.athelas.com/
  url: http://www.athelas.com/
  featured: false
  categories:
    - Marketing
    - Healthcare
- title: Pathwright
  main_url: http://www.pathwright.com/
  url: http://www.pathwright.com/
  featured: false
  categories:
    - Marketing
    - Education
- title: Lucid
  main_url: https://www.golucid.co/
  url: https://www.golucid.co/
  featured: false
  categories:
    - Marketing
    - Technology
- title: Bench
  main_url: http://www.bench.co/
  url: http://www.bench.co/
  featured: false
  categories:
    - Marketing
- title: Gin Lane
  main_url: http://www.ginlane.com/
  url: https://www.ginlane.com/
  featured: false
  categories:
    - Web Development
    - Agency
- title: Marmelab
  main_url: https://marmelab.com/en/
  url: https://marmelab.com/en/
  featured: false
  categories:
    - Web Development
    - Agency
- title: Dovetail
  main_url: https://dovetailapp.com/
  url: https://dovetailapp.com/
  featured: false
  categories:
    - Marketing
    - Technology
- title: The Bastion Bot
  main_url: https://bastionbot.org/
  url: https://bastionbot.org/
  description: Give awesome perks to your Discord server!
  featured: false
  categories:
    - Open Source
    - Technology
    - Documentation
    - Community
  built_by: Sankarsan Kampa
  built_by_url: https://traction.one
- title: Smakosh
  main_url: https://smakosh.com/
  url: https://smakosh.com/
  source_url: https://github.com/smakosh/smakosh.com
  featured: false
  categories:
    - Portfolio
    - Web Development
- title: WebGazer
  main_url: https://www.webgazer.io/
  url: https://www.webgazer.io/
  featured: false
  categories:
    - Marketing
    - Web Development
    - Technology
- title: Joe Seifi's Blog
  main_url: http://seifi.org/
  url: http://seifi.org/
  featured: false
  categories:
    - Portfolio
    - Web Development
    - Blog
- title: LekoArts — Graphic Designer & Front-End Developer
  main_url: https://www.lekoarts.de
  url: https://www.lekoarts.de
  source_url: https://github.com/LekoArts/portfolio
  featured: false
  built_by: LekoArts
  built_by_url: https://github.com/LekoArts
  description: >-
    Hi, I'm Lennart — a self-taught and passionate graphic/web designer &
    frontend developer based in Darmstadt, Germany. I love it to realize complex
    projects in a creative manner and face new challenges. Since 6 years I do
    graphic design, my love for frontend development came up 3 years ago. I
    enjoy acquiring new skills and cementing this knowledge by writing blogposts
    and creating tutorials.
  categories:
    - Portfolio
    - Blog
    - Design
    - Web Development
    - Freelance
    - Open Source
- title: 杨二小的博客
  main_url: https://blog.yangerxiao.com/
  url: https://blog.yangerxiao.com/
  source_url: https://github.com/zerosoul/blog.yangerxiao.com
  featured: false
  categories:
    - Blog
    - Portfolio
- title: MOTTO x MOTTO
  main_url: https://mottox2.com
  url: https://mottox2.com
  source_url: https://github.com/mottox2/website
  description: Web developer / UI Designer in Tokyo Japan.
  featured: false
  categories:
    - Blog
    - Portfolio
  built_by: mottox2
  built_by_url: https://mottox2.com
- title: Pride of the Meadows
  main_url: https://www.prideofthemeadows.com/
  url: https://www.prideofthemeadows.com/
  featured: false
  categories:
    - E-commerce
    - Food
    - Blog
  built_by: Caldera Digital
  built_by_url: https://www.calderadigital.com/
- title: Michael Uloth
  main_url: https://www.michaeluloth.com
  url: https://www.michaeluloth.com
  featured: false
  description: Michael Uloth is a web developer, opera singer, and the creator of Up and Running Tutorials.
  categories:
    - Portfolio
    - Web Development
    - Music
  built_by: Michael Uloth
  built_by_url: https://www.michaeluloth.com
- title: Spacetime
  main_url: https://www.heyspacetime.com/
  url: https://www.heyspacetime.com/
  featured: false
  description: >-
    Spacetime is a Dallas-based digital experience agency specializing in web,
    app, startup, and digital experience creation.
  categories:
    - Marketing
    - Portfolio
    - Agency
  built_by: Spacetime
  built_by_url: https://www.heyspacetime.com/
- title: Eric Jinks
  main_url: https://ericjinks.com/
  url: https://ericjinks.com/
  featured: false
  description: Software engineer / web developer from the Gold Coast, Australia.
  categories:
    - Portfolio
    - Blog
    - Web Development
    - Technology
  built_by: Eric Jinks
  built_by_url: https://ericjinks.com/
- title: GaiAma - We are wildlife
  main_url: https://www.gaiama.org/
  url: https://www.gaiama.org/
  featured: false
  description: >-
    We founded the GaiAma conservation organization to protect wildlife in Perú
    and to create an example of a permaculture neighborhood, living
    symbiotically with the forest - because reforestation is just the beginning
  categories:
    - Nonprofit
    - Marketing
    - Blog
  source_url: https://github.com/GaiAma/gaiama.org
  built_by: GaiAma
  built_by_url: https://www.gaiama.org/
- title: Healthcare Logic
  main_url: https://www.healthcarelogic.com/
  url: https://www.healthcarelogic.com/
  featured: false
  description: >-
    Revolutionary technology that empowers clinical and managerial leaders to
    collaborate with clarity.
  categories:
    - Marketing
    - Healthcare
    - Technology
  built_by: Thrive
  built_by_url: https://thriveweb.com.au/
- title: Papergov
  main_url: https://papergov.com/
  url: https://papergov.com/
  featured: false
  description: Manage all your government services in a single place
  categories:
    - Directory
    - Government
    - Technology
  source_url: https://github.com/WeOpenly/localgov.fyi
  built_by: Openly Technologies
  built_by_url: https://papergov.com/about/
- title: Kata.ai Documentation
  main_url: https://docs.kata.ai/
  url: https://docs.kata.ai/
  source_url: https://github.com/kata-ai/kata-platform-docs
  featured: false
  description: >-
    Documentation website for the Kata Platform, an all-in-one platform for
    building chatbots using AI technologies.
  categories:
    - Documentation
    - Technology
- title: goalgetters
  main_url: https://goalgetters.space/
  url: https://goalgetters.space/
  featured: false
  description: >-
    goalgetters is a source of inspiration for people who want to change their
    career. We offer articles, success stories and expert interviews on how to
    find a new passion and how to implement change.
  categories:
    - Blog
    - Education
  built_by: Stephanie Langers (content), Adrian Wenke (development)
  built_by_url: https://twitter.com/AdrianWenke
- title: StatusHub - Easy to use Hosted Status Page Service
  main_url: https://statushub.com/
  url: https://statushub.com/
  featured: false
  description: >-
    Set up your very own service status page in minutes with StatusHub. Allow
    customers to subscribe to be updated automatically.
  categories:
    - Technology
    - Marketing
  built_by: Bejamas
  built_by_url: https://bejamas.io/
- title: Mambu
  main_url: https://www.mambu.com/
  url: https://www.mambu.com/
  featured: false
  description: >-
    Mambu is the cloud platform for banking and lending businesses that
    puts customer relationships first.
  categories:
    - Technology
    - Finance
  built_by: Bejamas
  built_by_url: https://bejamas.io/
- title: Avenues
  main_url: https://www.avenues.org
  url: https://www.avenues.org
  featured: false
  description: >-
    One school with many campuses, providing transformative,
    world-focused learning experiences to students around the globe
  categories:
    - Education
  built_by: Bejamas
  built_by_url: https://bejamas.io/
- title: Multicoin Capital
  main_url: https://multicoin.capital
  url: https://multicoin.capital
  featured: false
  description: >-
    Multicoin Capital is a thesis-driven investment firm that
    invests in cryptocurrencies, tokens, and blockchain
    companies reshaping trillion-dollar markets.
  categories:
    - Technology
    - Finance
  built_by: Bejamas
  built_by_url: https://bejamas.io/
- title: Argent
  main_url: https://www.argent.xyz/
  url: https://www.argent.xyz/
  featured: false
  description: Argent is the simplest and safest Ethereum wallet for DeFi.
  categories:
    - Technology
    - Finance
  built_by: Bejamas
  built_by_url: https://bejamas.io/
- title: Meet Flo
  main_url: https://meetflo.com/
  url: https://meetflo.com/
  featured: false
  description: >-
    The Flo by Moen Smart Water Shutoff is a comprehensive
    water monitoringand shut-off system with leak detection
    and proactive leak prevention technologies.
  categories:
    - E-commerce
  built_by: Bejamas
  built_by_url: https://bejamas.io/
- title: Matthias Kretschmann Portfolio
  main_url: https://matthiaskretschmann.com/
  url: https://matthiaskretschmann.com/
  source_url: https://github.com/kremalicious/portfolio
  featured: false
  description: Portfolio of designer & developer Matthias Kretschmann.
  categories:
    - Portfolio
    - Web Development
  built_by: Matthias Kretschmann
  built_by_url: https://matthiaskretschmann.com/
- title: Iron Cove Solutions
  main_url: https://ironcovesolutions.com/
  url: https://ironcovesolutions.com/
  description: >-
    Iron Cove Solutions is a cloud based consulting firm. We help companies
    deliver a return on cloud usage by applying best practices
  categories:
    - Technology
    - Web Development
  built_by: Iron Cove Solutions
  built_by_url: https://ironcovesolutions.com/
  featured: false
- title: Moetez Chaabene Portfolio / Blog
  main_url: https://moetez.me/
  url: https://moetez.me/
  source_url: https://github.com/moetezch/moetez.me
  featured: false
  description: Portfolio of Moetez Chaabene
  categories:
    - Portfolio
    - Web Development
    - Blog
  built_by: Moetez Chaabene
  built_by_url: https://twitter.com/moetezch
- title: Nikita
  description: >-
    Automation of system deployments in Node.js for applications and
    infrastructures.
  main_url: https://nikita.js.org/
  url: https://nikita.js.org/
  source_url: https://github.com/adaltas/node-nikita
  categories:
    - Documentation
    - Open Source
    - Technology
  built_by: Adaltas
  built_by_url: https://www.adaltas.com
  featured: false
- title: Gourav Sood Blog & Portfolio
  main_url: https://www.gouravsood.com/
  url: https://www.gouravsood.com/
  featured: false
  categories:
    - Blog
    - Portfolio
  built_by: Gourav Sood
  built_by_url: https://www.gouravsood.com/
- title: Jonas Tebbe Portfolio
  description: |
    Hey, I’m Jonas and I create digital products.
  main_url: https://jonastebbe.com
  url: https://jonastebbe.com
  categories:
    - Portfolio
  built_by: Jonas Tebbe
  built_by_url: https://twitter.com/jonastebbe
  featured: false
- title: Parker Sarsfield
  description: |
    I'm Parker, a software engineer.
  main_url: https://sarsfield.io
  url: https://sarsfield.io
  categories:
    - Blog
    - Portfolio
  built_by: Parker Sarsfield
  built_by_url: https://sarsfield.io
- title: Frontend web development with Greg
  description: |
    JavaScript, GatsbyJS, ReactJS, CSS in JS... Let's learn some stuff together.
  main_url: https://dev.greglobinski.com
  url: https://dev.greglobinski.com
  categories:
    - Blog
    - Web Development
  built_by: Greg Lobinski
  built_by_url: https://github.com/greglobinski
- title: Insomnia
  description: |
    Desktop HTTP and GraphQL client for developers
  main_url: https://insomnia.rest/
  url: https://insomnia.rest/
  categories:
    - Blog
  built_by: Gregory Schier
  built_by_url: https://schier.co
  featured: false
- title: Timeline Theme Portfolio
  description: |
    I'm Aman Mittal, a software developer.
  main_url: https://amanhimself.dev/
  url: https://amanhimself.dev/
  categories:
    - Web Development
    - Portfolio
  built_by: Aman Mittal
  built_by_url: https://amanhimself.dev/
- title: janosh.dev
  description: >
    Janosh Riebesell's blog. Writes about physics, machine learning, sustainability
    and web development. Site is fully responsive and has fluid typography. Built with
    MDX (for interactive content), styled-components (for design), KaTeX (for math),
    gatsby-remark-vscode (for syntax highlighting), Disqus (for reader comments),
    Algolia (for search), react-spring (for animations).
  main_url: https://janosh.dev
  url: https://janosh.dev
  source_url: https://github.com/janosh/blog
  categories:
    - Portfolio
    - Blog
    - Science
    - Photography
    - Travel
  built_by: Janosh Riebesell
  built_by_url: https://janosh.dev
  featured: false
- title: Ocean artUp
  description: >
    Science outreach site built using styled-components and Contentful. Ocean artUp
    is a research project funded by an Advanced Grant of the European Research
    Council (ERC) to explore the possible benefits of artificial upwelling, i.e.
    pumping nutrient-rich deep water to the ocean’s sunlit surface layer. Potential
    benefits include increased bioactivity and CO2 sequestration.
  main_url: https://ocean-artup.eu
  url: https://ocean-artup.eu
  source_url: https://github.com/janosh/ocean-artup
  categories:
    - Science
    - Education
    - Blog
  built_by: Janosh Riebesell
  built_by_url: https://janosh.dev
  featured: false
- title: Studenten bilden Schüler
  description: >
    Studenten bilden Schüler e.V. is a German student-run nonprofit initiative that aims to
    contribute to more equal educational opportunities by providing free tutoring to refugees
    and children from underprivileged families. The site is built with styled-components,
    Contentful, CSS grid, fluid typography, Algolia search.
  main_url: https://studenten-bilden-schueler.de
  url: https://studenten-bilden-schueler.de
  source_url: https://github.com/StudentenBildenSchueler/homepage
  categories:
    - Education
    - Nonprofit
    - Blog
  built_by: Janosh Riebesell
  built_by_url: https://janosh.dev
  featured: false
- title: Ryan Fitzgerald
  description: |
    Personal portfolio and blog for Ryan Fitzgerald
  main_url: https://ryanfitzgerald.ca/
  url: https://ryanfitzgerald.ca/
  categories:
    - Web Development
    - Portfolio
  built_by: Ryan Fitzgerald
  built_by_url: https://github.com/RyanFitzgerald
  featured: false
- title: Kaizen
  description: |
    Content Marketing, PR & SEO Agency in London
  main_url: https://www.kaizen.co.uk/
  url: https://www.kaizen.co.uk/
  categories:
    - Agency
    - Blog
    - Design
    - Web Development
    - SEO
  built_by: Bogdan Stanciu
  built_by_url: https://github.com/b0gd4n
  featured: false
- title: HackerOne Platform Documentation
  description: |
    HackerOne's Product Documentation Center!
  url: https://docs.hackerone.com/
  main_url: https://docs.hackerone.com/
  categories:
    - Documentation
    - Security
  featured: false
- title: Mux Video
  description: |
    API to video hosting and streaming
  main_url: https://mux.com/
  url: https://mux.com/
  categories:
    - Video
    - API
  featured: false
- title: Swapcard
  description: >
    The easiest way for event organizers to instantly connect people, build a
    community of attendees and exhibitors, and increase revenue over time
  main_url: https://www.swapcard.com/
  url: https://www.swapcard.com/
  categories:
    - Event
    - Community
    - Marketing
  built_by: Swapcard
  built_by_url: https://www.swapcard.com/
  featured: false
- title: Kalix
  description: >
    Kalix is perfect for healthcare professionals starting out in private
    practice, to those with an established clinic.
  main_url: https://www.kalixhealth.com/
  url: https://www.kalixhealth.com/
  categories:
    - Healthcare
  featured: false
- title: Bad Credit Loans
  description: |
    Get the funds you need, from $250-$5,000
  main_url: https://www.creditloan.com/
  url: https://www.creditloan.com/
  categories:
    - Finance
  featured: false
- title: Financial Center
  description: >
    Member-owned, not-for-profit, co-operative whose members receive financial
    benefits in the form of lower loan rates, higher savings rates, and lower
    fees than banks.
  main_url: https://fcfcu.com/
  url: https://fcfcu.com/
  categories:
    - Finance
    - Nonprofit
    - Business
    - Education
  built_by: https://fcfcu.com/
  built_by_url: https://fcfcu.com/
  featured: false
- title: Office of Institutional Research and Assessment
  description: |
    Good Data, Good Decisions
  main_url: http://oira.ua.edu/
  url: http://oira.ua.edu/
  categories:
    - Data
  featured: false
- title: The Telegraph Premium
  description: |
    Exclusive stories from award-winning journalists
  main_url: https://premium.telegraph.co.uk/
  url: https://premium.telegraph.co.uk/
  categories:
    - Media
  featured: false
- title: html2canvas
  description: |
    Screenshots with JavaScript
  main_url: http://html2canvas.hertzen.com/
  url: http://html2canvas.hertzen.com/
  source_url: https://github.com/niklasvh/html2canvas/tree/master/www
  categories:
    - JavaScript
    - Documentation
  built_by: Niklas von Hertzen
  built_by_url: http://hertzen.com/
  featured: false
- title: Half Electronics
  description: |
    Personal website
  main_url: https://www.halfelectronic.com/
  url: https://www.halfelectronic.com/
  categories:
    - Blog
  built_by: Fernando Poumian
  built_by_url: https://github.com/fpoumian/halfelectronic.com
  featured: false
- title: Frithir Software Development
  main_url: https://frithir.com/
  url: https://frithir.com/
  featured: false
  description: I DRINK COFFEE, WRITE CODE AND IMPROVE MY DEVELOPMENT SKILLS EVERY DAY.
  categories:
    - Design
    - Web Development
  built_by: Frithir
  built_by_url: https://Frithir.com/
- title: Unow
  main_url: https://www.unow.fr/
  url: https://www.unow.fr/
  categories:
    - Education
    - Marketing
  featured: false
- title: Peter Hironaka
  description: |
    Freelance Web Developer based in Los Angeles.
  main_url: https://peterhironaka.com/
  url: https://peterhironaka.com/
  categories:
    - Portfolio
    - Web Development
  built_by: Peter Hironaka
  built_by_url: https://github.com/PHironaka
  featured: false
- title: Michael McQuade
  description: |
    Personal website and blog for Michael McQuade
  main_url: https://giraffesyo.io
  url: https://giraffesyo.io
  categories:
    - Blog
  built_by: Michael McQuade
  built_by_url: https://github.com/giraffesyo
  featured: false
- title: Haacht Brewery
  description: |
    Corporate website for Haacht Brewery. Designed and Developed by Gafas.
  main_url: https://haacht.com/en/
  url: https://haacht.com
  categories:
    - Marketing
  built_by: Gafas
  built_by_url: https://gafas.be
  featured: false
- title: StoutLabs
  description: |
    Portfolio of Daniel Stout, freelance developer in East Tennessee.
  main_url: https://www.stoutlabs.com/
  url: https://www.stoutlabs.com/
  categories:
    - Web Development
    - Portfolio
  built_by: Daniel Stout
  built_by_url: https://github.com/stoutlabs
  featured: false
- title: Chicago Ticket Outcomes By Neighborhood
  description: |
    ProPublica data visualization of traffic ticket court outcomes
  categories:
    - Media
    - Nonprofit
  url: >-
    https://projects.propublica.org/graphics/il/il-city-sticker-tickets-maps/ticket-status/?initialWidth=782
  main_url: >-
    https://projects.propublica.org/graphics/il/il-city-sticker-tickets-maps/ticket-status/?initialWidth=782
  built_by: David Eads
  built_by_url: https://github.com/eads
  featured: false
- title: Chicago South Side Traffic Ticketing rates
  description: |
    ProPublica data visualization of traffic ticket rates by community
  main_url: >-
    https://projects.propublica.org/graphics/il/il-city-sticker-tickets-maps/ticket-rate/?initialWidth=782
  url: >-
    https://projects.propublica.org/graphics/il/il-city-sticker-tickets-maps/ticket-rate/?initialWidth=782
  categories:
    - Media
    - Nonprofit
  built_by: David Eads
  built_by_url: https://github.com/eads
  featured: false
- title: Otsimo
  description: >
    Otsimo is a special education application for children with autism, down
    syndrome and other developmental disabilities.
  main_url: https://otsimo.com/en/
  url: https://otsimo.com/en/
  categories:
    - Blog
    - Education
  featured: false
- title: Matt Bagni Portfolio 2018
  description: >
    Mostly the result of playing with Gatsby and learning about react and
    graphql. Using the screenshot plugin to showcase the work done for my
    company in the last 2 years, and a good amount of other experiments.
  main_url: https://mattbag.github.io
  url: https://mattbag.github.io
  categories:
    - Portfolio
  featured: false
- title: Lisa Ye's Blog
  description: |
    Simple blog/portofolio for a fashion designer. Gatsby_v2 + Netlify cms
  main_url: https://lisaye.netlify.app/
  url: https://lisaye.netlify.app/
  categories:
    - Blog
    - Portfolio
  featured: false
- title: Artem Sapegin
  description: >
    Little homepage of Artem Sapegin, a frontend developer, passionate
    photographer, coffee drinker and crazy dogs’ owner.
  main_url: https://sapegin.me/
  url: https://sapegin.me/
  categories:
    - Portfolio
    - Open Source
    - Web Development
  built_by: Artem Sapegin
  built_by_url: https://github.com/sapegin
  featured: false
- title: SparkPost Developers
  main_url: https://developers.sparkpost.com/
  url: https://developers.sparkpost.com/
  source_url: https://github.com/SparkPost/developers.sparkpost.com
  categories:
    - Documentation
    - API
  featured: false
- title: Malik Browne Portfolio 2018
  description: >
    The portfolio blog of Malik Browne, a full-stack engineer, foodie, and avid
    blogger/YouTuber.
  main_url: https://www.malikbrowne.com/about
  url: https://www.malikbrowne.com
  categories:
    - Blog
    - Portfolio
  built_by: Malik Browne
  built_by_url: https://twitter.com/milkstarz
  featured: false
- title: Novatics
  description: |
    Digital products that inspire and make a difference
  main_url: https://www.novatics.com.br
  url: https://www.novatics.com.br
  categories:
    - Portfolio
    - Technology
    - Web Development
  built_by: Novatics
  built_by_url: https://github.com/Novatics
  featured: false
- title: Max McKinney
  description: >
    I’m a developer and designer with a focus in web technologies. I build cars
    on the side.
  main_url: https://maxmckinney.com/
  url: https://maxmckinney.com/
  categories:
    - Portfolio
    - Web Development
    - Design
  built_by: Max McKinney
  featured: false
- title: Stickyard
  description: |
    Make your React component sticky the easy way
  main_url: https://nihgwu.github.io/stickyard/
  url: https://nihgwu.github.io/stickyard/
  source_url: https://github.com/nihgwu/stickyard/tree/master/website
  categories:
    - Web Development
  built_by: Neo Nie
  featured: false
- title: Agata Milik
  description: |
    Website of a Polish psychologist/psychotherapist based in Gdańsk, Poland.
  main_url: https://agatamilik.pl
  url: https://agatamilik.pl
  categories:
    - Marketing
    - Healthcare
  built_by: Piotr Fedorczyk
  built_by_url: https://piotrf.pl
  featured: false
- title: WebPurple
  main_url: https://www.webpurple.net/
  url: https://www.webpurple.net/
  source_url: https://github.com/WebPurple/site
  description: >-
    Site of local (Russia, Ryazan) frontend community. Main purpose is to show
    info about meetups and keep blog.
  categories:
    - Nonprofit
    - Web Development
    - Community
    - Blog
    - Open Source
  built_by: Nikita Kirsanov
  built_by_url: https://twitter.com/kitos_kirsanov
  featured: false
- title: Papertrail.io
  description: |
    Inspection Management for the 21st Century
  main_url: https://www.papertrail.io/
  url: https://www.papertrail.io/
  categories:
    - Marketing
    - Technology
  built_by: Papertrail.io
  built_by_url: https://www.papertrail.io
  featured: false
- title: Matt Ferderer
  main_url: https://mattferderer.com
  url: https://mattferderer.com
  source_url: https://github.com/mattferderer/gatsbyblog
  description: >
    A blog built with Gatsby that discusses web related tech
    such as JavaScript, .NET, Blazor & security.
  categories:
    - Blog
    - Web Development
  built_by: Matt Ferderer
  built_by_url: https://twitter.com/mattferderer
  featured: false
- title: Sahyadri Open Source Community
  main_url: https://sosc.org.in
  url: https://sosc.org.in
  source_url: https://github.com/haxzie/sosc-website
  description: >
    Official website of Sahyadri Open Source Community for community blog, event
    details and members info.
  categories:
    - Blog
    - Community
    - Open Source
  built_by: Musthaq Ahamad
  built_by_url: https://github.com/haxzie
  featured: false
- title: Tech Confessions
  main_url: https://confessions.tech
  url: https://confessions.tech
  source_url: https://github.com/JonathanSpeek/tech-confessions
  description: A guilt-free place for us to confess our tech sins \U0001F64F\n
  categories:
    - Community
    - Open Source
  built_by: Jonathan Speek
  built_by_url: https://speek.design
  featured: false
- title: Thibault Maekelbergh
  main_url: https://thibmaek.com
  url: https://thibmaek.com
  source_url: https://github.com/thibmaek/thibmaek.github.io
  description: |
    A nice blog about development, Raspberry Pi, plants and probably records.
  categories:
    - Blog
    - Open Source
  built_by: Thibault Maekelbergh
  built_by_url: https://twitter.com/thibmaek
  featured: false
- title: LearnReact.design
  main_url: https://learnreact.design
  url: https://learnreact.design
  description: >
    React Essentials For Designers: A React course tailored for product
    designers, ux designers, ui designers.
  categories:
    - Blog
  built_by: Linton Ye
  built_by_url: https://twitter.com/lintonye
- title: Mega House Creative
  main_url: https://www.megahousecreative.com/
  url: https://www.megahousecreative.com/
  description: >
    Mega House Creative is a digital agency that provides unique goal-oriented
    web marketing solutions.
  categories:
    - Marketing
    - Agency
  built_by: Daniel Robinson
  featured: false
- title: Tobie Marier Robitaille - csc
  main_url: https://tobiemarierrobitaille.com/
  url: https://tobiemarierrobitaille.com/en/
  description: |
    Portfolio site for director of photography Tobie Marier Robitaille
  categories:
    - Portfolio
    - Gallery
  built_by: Mill3 Studio
  built_by_url: https://mill3.studio/en/
  featured: false
- title: Mahipat's Portfolio
  main_url: https://mojaave.com/
  url: https://mojaave.com
  source_url: https://github.com/mhjadav/mojaave
  description: >
    mojaave.com is Mahipat's portfolio, I have developed it using Gatsby v2 and
    Bootstrap, To get in touch with people looking for full-stack developer.
  categories:
    - Portfolio
    - Web Development
  built_by: Mahipat Jadav
  built_by_url: https://mojaave.com/
  featured: false
- title: Mintfort
  main_url: https://mintfort.com/
  url: https://mintfort.com/
  source_url: https://github.com/MintFort/mintfort.com
  description: >
    Mintfort, the first crypto-friendly bank account. Store and manage assets on
    the blockchain.
  categories:
    - Technology
    - Finance
  built_by: Axel Fuhrmann
  built_by_url: https://axelfuhrmann.com/
  featured: false
- title: React Native Explorer
  main_url: https://react-native-explorer.firebaseapp.com
  url: https://react-native-explorer.firebaseapp.com
  description: |
    Explorer React Native packages and examples effortlessly.
  categories:
    - Education
  featured: false
- title: 500Tech
  main_url: https://500tech.com/
  url: https://500tech.com/
  featured: false
  categories:
    - Web Development
    - Agency
    - Open Source
- title: eworld
  main_url: https://eworld.herokuapp.com/
  url: https://eworld.herokuapp.com/
  featured: false
  categories:
    - E-commerce
    - Technology
- title: It's a Date
  description: >
    It's a Date is a dating app that actually involves dating.
  main_url: https://www.itsadate.app/
  url: https://www.itsadate.app/
  featured: false
  categories:
    - App
    - Blog
- title: Node.js HBase
  description: >
    Asynchronous HBase client for NodeJs using REST.
  main_url: https://hbase.js.org/
  url: https://hbase.js.org/
  source_url: https://github.com/adaltas/node-hbase
  categories:
    - Documentation
    - Open Source
    - Technology
  built_by: David Worms
  built_by_url: http://www.adaltas.com
  featured: false
- title: Peter Kroyer - Web Design / Web Development
  main_url: https://www.peterkroyer.at/en/
  url: https://www.peterkroyer.at/en/
  description: >
    Freelance web designer / web developer based in Vienna, Austria (Wien, Österreich).
  categories:
    - Agency
    - Web Development
    - Design
    - Portfolio
    - Freelance
  built_by: Peter Kroyer
  built_by_url: https://www.peterkroyer.at/
  featured: false
- title: Geddski
  main_url: https://gedd.ski
  url: https://gedd.ski
  description: >
    frontend mastery blog - level up your UI game.
  categories:
    - Web Development
    - Education
    - Productivity
    - User Experience
  built_by: Dave Geddes
  built_by_url: https://twitter.com/geddski
  featured: false
- title: Rung
  main_url: https://rung.com.br/
  url: https://rung.com.br/
  description: >
    Rung alerts you about the exceptionalities of your personal and professional life.
  categories:
    - API
    - Technology
    - Travel
  featured: false
- title: Mokkapps
  main_url: https://www.mokkapps.de/
  url: https://www.mokkapps.de/
  source_url: https://github.com/mokkapps/website
  description: >
    Portfolio website from Michael Hoffmann. Passionate software developer with focus on web-based technologies.
  categories:
    - Blog
    - Portfolio
    - Web Development
    - Mobile Development
  featured: false
- title: Premier Octet
  main_url: https://www.premieroctet.com/
  url: https://www.premieroctet.com/
  description: >
    Premier Octet is a React-based agency
  categories:
    - Agency
    - Web Development
    - Mobile Development
  featured: false
- title: Thorium
  main_url: https://www.thoriumsim.com/
  url: https://www.thoriumsim.com/
  source_url: https://github.com/thorium-sim/thoriumsim.com
  description: >
    Thorium - Open-source Starship Simulator Controls for Live Action Role Play
  built_by: Alex Anderson
  built_by_url: https://twitter.com/ralex1993
  categories:
    - Blog
    - Portfolio
    - Documentation
    - Marketing
    - Education
    - Entertainment
    - Open Source
    - Web Development
  featured: false
- title: Cameron Maske
  main_url: https://www.cameronmaske.com/
  url: https://www.cameronmaske.com/courses/introduction-to-pytest/
  source_url: https://github.com/cameronmaske/cameronmaske.com-v2
  description: >
    The homepage of Cameron Maske, a freelance full-stack developer, who is currently working on a free pytest video course
  categories:
    - Education
    - Video
    - Portfolio
    - Freelance
  featured: false
- title: Mike's Remote List
  main_url: https://www.mikesremotelist.com
  url: https://www.mikesremotelist.com
  description: >
    A list of remote jobs, updated throughout the day. Built on Gatsby v1 and powered by Contentful, Google Sheets, string and sticky tape.
  categories:
    - Marketing
  featured: false
- title: Madvoid
  main_url: https://madvoid.com/
  url: https://madvoid.com/screenshot/
  featured: false
  description: >
    Madvoid is a team of expert developers dedicated to creating simple, clear, usable and blazing fast web and mobile apps.
    We are coders that help companies and agencies to create social & interactive experiences.
    This includes full-stack development using React, WebGL, Static Site Generators, Ruby On Rails, Phoenix, GraphQL, Chatbots, CI / CD, Docker and more!
  categories:
    - Portfolio
    - Technology
    - Web Development
    - Agency
    - Marketing
  built_by: Jean-Paul Bonnetouche
  built_by_url: https://twitter.com/_jpb
- title: MOMNOTEBOOK.COM
  description: >
    Sharing knowledge and experiences that make childhood and motherhood rich, vibrant and healthy.
  main_url: https://momnotebook.com/
  url: https://momnotebook.com/
  featured: false
  built_by: Aleksander Hansson
  built_by_url: https://www.linkedin.com/in/aleksanderhansson/
  categories:
    - Blog
- title: Pirate Studios
  description: >
    Reinventing music studios with 24/7 self service rehearsal, DJ & production rooms available around the world.
  main_url: https://www.piratestudios.co
  url: https://www.piratestudios.co
  featured: false
  built_by: The Pirate Studios team
  built_by_url: https://github.com/piratestudios/
  categories:
    - Music
- title: Aurora EOS
  main_url: https://www.auroraeos.com/
  url: https://www.auroraeos.com/
  featured: false
  categories:
    - Finance
    - Marketing
    - Blog
  built_by: Corey Ward
  built_by_url: http://www.coreyward.me/
- title: MadeComfy
  main_url: https://madecomfy.com.au/
  url: https://madecomfy.com.au/
  description: >
    Short term rental management startup, using Contentful + Gatsby + CircleCI
  featured: false
  categories:
    - Travel
  built_by: Lucas Vilela
  built_by_url: https://madecomfy.com.au/
- title: Tiger Facility Services
  description: >
    Tiger Facility Services combines facility management expertise with state of the art software to offer a sustainable and customer oriented cleaning and facility service.
  main_url: https://www.tigerfacilityservices.com/de-en/
  url: https://www.tigerfacilityservices.com/de-en/
  featured: false
  categories:
    - Marketing
- title: Luciano Mammino's blog
  description: >
    Tech & programming blog of Luciano Mammino a.k.a. "loige", Full-Stack Web Developer and International Speaker
  main_url: https://loige.co
  url: https://loige.co
  featured: false
  categories:
    - Blog
    - Web Development
  built_by: Luciano Mammino
  built_by_url: https://loige.co
- title: Wire • Secure collaboration platform
  description: >
    Corporate website of Wire, an open source, end-to-end encrypted collaboration platform
  main_url: https://wire.com
  url: https://wire.com
  featured: false
  categories:
    - Open Source
    - Productivity
    - Technology
    - Blog
    - App
  built_by: Wire team
  built_by_url: https://github.com/orgs/wireapp/people
- title: J. Patrick Raftery
  main_url: https://www.jpatrickraftery.com
  url: https://www.jpatrickraftery.com
  description: J. Patrick Raftery is an opera singer and voice teacher based in Vancouver, BC.
  categories:
    - Portfolio
    - Music
  built_by: Michael Uloth
  built_by_url: https://www.michaeluloth.com
  featured: false
- title: Aria Umezawa
  main_url: https://www.ariaumezawa.com
  url: https://www.ariaumezawa.com
  description: Aria Umezawa is a director, producer, and writer currently based in San Francisco. Site designed by Stephen Bell.
  categories:
    - Portfolio
    - Music
    - Entertainment
  built_by: Michael Uloth
  built_by_url: https://www.michaeluloth.com
  featured: false
- title: Pomegranate Opera
  main_url: https://pomegranateopera.netlify.app
  url: https://pomegranateopera.netlify.app
  description: Pomegranate Opera is a lesbian opera written by Amanda Hale & Kye Marshall. Site designed by Stephen Bell.
  categories:
    - Gallery
    - Music
  built_by: Michael Uloth
  built_by_url: https://www.michaeluloth.com
  featured: false
- title: Daniel Cabena
  main_url: https://www.danielcabena.com
  url: https://www.danielcabena.com
  description: Daniel Cabena is a Canadian countertenor highly regarded in both Canada and Europe for prize-winning performances ranging from baroque to contemporary repertoire. Site designed by Stephen Bell.
  categories:
    - Portfolio
    - Music
  built_by: Michael Uloth
  built_by_url: https://www.michaeluloth.com
  featured: false
- title: Artist.Center
  main_url: https://artistcenter.netlify.app
  url: https://artistcenter.netlify.app
  description: The marketing page for Artist.Center, a soon-to-launch platform designed to connect opera singers to opera companies. Site designed by Stephen Bell.
  categories:
    - Music
  built_by: Michael Uloth
  built_by_url: https://www.michaeluloth.com
  featured: false
- title: DG Volo & Company
  main_url: https://www.dgvolo.com
  url: https://www.dgvolo.com
  description: DG Volo & Company is a Toronto-based investment consultancy. Site designed by Stephen Bell.
  categories:
    - Finance
  built_by: Michael Uloth
  built_by_url: https://www.michaeluloth.com
  featured: false
- title: Shawna Lucey
  main_url: https://www.shawnalucey.com
  url: https://www.shawnalucey.com
  description: Shawna Lucey is an American theater and opera director based in New York City. Site designed by Stephen Bell.
  categories:
    - Portfolio
    - Music
    - Entertainment
  built_by: Michael Uloth
  built_by_url: https://www.michaeluloth.com
  featured: false
- title: Leyan Lo
  main_url: https://www.leyanlo.com
  url: https://www.leyanlo.com
  description: >
    Leyan Lo’s personal website
  categories:
    - Portfolio
  built_by: Leyan Lo
  built_by_url: https://www.leyanlo.com
  featured: false
- title: Hawaii National Bank
  url: https://hawaiinational.bank
  main_url: https://hawaiinational.bank
  description: Hawaii National Bank's highly personalized service has helped loyal customers & locally owned businesses achieve their financial dreams for over 50 years.
  categories:
    - Finance
  built_by: Wall-to-Wall Studios
  built_by_url: https://walltowall.com
  featured: false
- title: Coletiv
  url: https://coletiv.com
  main_url: https://coletiv.com
  description: Coletiv teams up with companies of all sizes to design, develop & launch digital products for iOS, Android & the Web.
  categories:
    - Technology
    - Agency
    - Web Development
  built_by: Coletiv
  built_by_url: https://coletiv.com
  featured: false
- title: Gold Edge Training
  url: https://www.goldedgetraining.co.uk
  main_url: https://www.goldedgetraining.co.uk
  description: >
    AAT approved online distance learning accountancy training provider. Branded landing page / mini brochure promoting competitor differentiators, student testimonials, offers, service benefits and features. Designed to both inform potential students and encourage visits to company e-commerce site or direct company contact.
  categories:
    - Education
    - Learning
    - Landing Page
    - Business
    - Finance
  built_by: Leo Furze-Waddock
  built_by_url: https://www.linkedin.com/in/lfurzewaddock
- title: Gatsby Manor
  description: >
    We build themes for gatsby. We have themes for all projects including personal,
    portfolio, e-commerce, landing pages and more. We also run an in-house
    web dev and design studio. If you cannot find what you want, we can build it for you!
    Email us at gatsbymanor@gmail.com with questions.
  main_url: https://www.gatsbymanor.com
  url: https://www.gatsbymanor.com
  source_url: https://github.com/gatsbymanor
  categories:
    - Web Development
    - Agency
    - Technology
    - Freelance
  built_by: Steven Natera
  built_by_url: https://stevennatera.com
- title: Ema Suriano's Portfolio
  main_url: https://emasuriano.com/
  url: https://emasuriano.com/
  description: >
    Ema Suriano's portfolio to display information about him, his projects and what he's writing about.
  categories:
    - Portfolio
    - Technology
    - Web Development
  built_by: Ema Suriano
  built_by_url: https://emasuriano.com/
  featured: false
- title: Luan Orlandi
  main_url: https://luanorlandi.github.io
  url: https://luanorlandi.github.io
  source_url: https://github.com/luanorlandi/luanorlandi.github.io
  description: >
    Luan Orlandi's personal website. Brazilian web developer, enthusiast in React and Gatsby.
  categories:
    - Blog
    - Portfolio
    - Web Development
  built_by: Luan Orlandi
  built_by_url: https://github.com/luanorlandi
- title: Mobius Labs
  main_url: https://mobius.ml
  url: https://mobius.ml
  description: >
    Mobius Labs landing page, a Start-up working on Computer Vision
  categories:
    - Landing Page
    - Marketing
    - Technology
  built_by: sktt
  built_by_url: https://github.com/sktt
- title: EZAgrar
  main_url: https://www.ezagrar.at/en/
  url: https://www.ezagrar.at/en/
  description: >
    EZAgrar.at is the homepage of the biggest agricultural machinery dealership in Austria. In total 8 pages will be built for this client reusing a lot of components between them.
  categories:
    - E-commerce
    - Marketing
  built_by: MangoART
  built_by_url: https://www.mangoart.at
  featured: false
- title: OAsome blog
  main_url: https://oasome.blog/
  url: https://oasome.blog/
  source_url: https://github.com/oorestisime/oasome
  description: >
    Paris-based Cypriot adventurers. A and O. Lovers of life and travel. Want to get a glimpse of the OAsome world?
  categories:
    - Blog
    - Photography
    - Travel
  built_by: Orestis Ioannou
  featured: false
- title: Brittany Chiang
  main_url: https://brittanychiang.com/
  url: https://brittanychiang.com/
  source_url: https://github.com/bchiang7/v4
  description: >
    Personal website and portfolio of Brittany Chiang built with Gatsby v2
  categories:
    - Portfolio
  built_by: Brittany Chiang
  built_by_url: https://github.com/bchiang7
  featured: false
- title: Fitekran
  description: >
    One of the most visited Turkish blogs about health, sports and healthy lifestyle, that has been rebuilt with Gatsby v2 using WordPress.
  main_url: https://www.fitekran.com
  url: https://www.fitekran.com
  categories:
    - Science
    - Healthcare
    - Blog
  built_by: Burak Tokak
  built_by_url: https://www.buraktokak.com
- title: Serverless
  main_url: https://serverless.com
  url: https://serverless.com
  description: >
    Serverless.com – Build web, mobile and IoT applications with serverless architectures using AWS Lambda, Azure Functions, Google CloudFunctions & more!
  categories:
    - Technology
    - Web Development
  built_by: Codebrahma
  built_by_url: https://codebrahma.com
  featured: false
- title: Dive Bell
  main_url: https://divebell.band/
  url: https://divebell.band/
  description: >
    Simple site for a band to list shows dates and videos (499 on lighthouse)
  categories:
    - Music
  built_by: Matt Bagni
  built_by_url: https://mattbag.github.io
  featured: false
- title: Mayer Media Co.
  main_url: https://mayermediaco.com/
  url: https://mayermediaco.com/
  description: >
    Freelance Web Development and Digital Marketing
  categories:
    - Web Development
    - Marketing
    - Blog
  source_url: https://github.com/MayerMediaCo/MayerMediaCo2.0
  built_by: Danny Mayer
  built_by_url: https://twitter.com/mayermediaco
  featured: false
- title: Jan Czizikow Portfolio
  main_url: https://www.janczizikow.com/
  url: https://www.janczizikow.com/
  source_url: https://github.com/janczizikow/janczizikow-portfolio
  description: >
    Simple personal portfolio site built with Gatsby
  categories:
    - Portfolio
    - Freelance
    - Web Development
  built_by: Jan Czizikow
  built_by_url: https://github.com/janczizikow
- title: Carbon Design Systems
  main_url: http://www.carbondesignsystem.com/
  url: http://www.carbondesignsystem.com/
  description: >
    The Carbon Design System is integrating the new IBM Design Ethos and Language. It represents a completely fresh approach to the design of all things at IBM.
  categories:
    - Design System
    - Documentation
  built_by: IBM
  built_by_url: https://www.ibm.com/
  featured: false
- title: Mozilla Mixed Reality
  main_url: https://mixedreality.mozilla.org/
  url: https://mixedreality.mozilla.org/
  description: >
    Virtual Reality for the free and open Web.
  categories:
    - Open Source
  built_by: Mozilla
  built_by_url: https://www.mozilla.org/
  featured: false
- title: Uniform Hudl Design System
  main_url: http://uniform.hudl.com/
  url: http://uniform.hudl.com/
  description: >
    A single design system to ensure every interface feels like Hudl. From the colors we use to the size of our buttons and what those buttons say, Uniform has you covered. Check the guidelines, copy the code and get to building.
  categories:
    - Design System
    - Open Source
    - Design
  built_by: Hudl
  built_by_url: https://www.hudl.com/
- title: Subtle UI
  main_url: https://subtle-ui.netlify.app/
  url: https://subtle-ui.netlify.app/
  source_url: https://github.com/ryanwiemer/subtle-ui
  description: >
    A collection of clever yet understated user interactions found on the web.
  categories:
    - Web Development
    - Open Source
    - User Experience
  built_by: Ryan Wiemer
  built_by_url: https://www.ryanwiemer.com/
  featured: false
- title: developer.bitcoin.com
  main_url: https://developer.bitcoin.com/
  url: https://developer.bitcoin.com/
  description: >
    Bitbox based bitcoin.com developer platform and resources.
  categories:
    - Finance
  featured: false
- title: Barmej
  main_url: https://app.barmej.com/
  url: https://app.barmej.com/
  description: >
    An interactive platform to learn different programming languages in Arabic for FREE
  categories:
    - Education
    - Programming
    - Learning
  built_by: Obytes
  built_by_url: https://www.obytes.com/
  featured: false
- title: Emergence
  main_url: https://emcap.com/
  url: https://emcap.com/
  description: >
    Emergence is a top enterprise cloud venture capital firm. We fund early stage ventures focusing on enterprise & SaaS applications. Emergence is one of the top VC firms in Silicon Valley.
  categories:
    - Marketing
    - Blog
  built_by: Upstatement
  built_by_url: https://www.upstatement.com/
  featured: false
- title: FPVtips
  main_url: https://fpvtips.com
  url: https://fpvtips.com
  source_url: https://github.com/jumpalottahigh/fpvtips
  description: >
    FPVtips is all about bringing racing drone pilots closer together, and getting more people into the hobby!
  categories:
    - Community
    - Education
  built_by: Georgi Yanev
  built_by_url: https://twitter.com/jumpalottahigh
  featured: false
- title: Georgi Yanev
  main_url: https://blog.georgi-yanev.com/
  url: https://blog.georgi-yanev.com/
  source_url: https://github.com/jumpalottahigh/blog.georgi-yanev.com
  description: >
    I write articles about FPV quads (building and flying), web development, smart home automation, life-long learning and other topics from my personal experience.
  categories:
    - Blog
  built_by: Georgi Yanev
  built_by_url: https://twitter.com/jumpalottahigh
  featured: false
- title: Bear Archery
  main_url: https://beararchery.com/
  url: https://beararchery.com/
  categories:
    - E-commerce
    - Sports
  built_by: Escalade Sports
  built_by_url: https://www.escaladesports.com/
  featured: false
- title: "attn:"
  main_url: https://www.attn.com/
  url: https://www.attn.com/
  categories:
    - Media
    - Entertainment
  built_by: "attn:"
  built_by_url: https://www.attn.com/
  featured: false
- title: Mirror Conf
  description: >
    Mirror Conf is a conference designed to empower designers and frontend developers who have a thirst for knowledge and want to broaden their horizons.
  main_url: https://www.mirrorconf.com/
  url: https://www.mirrorconf.com/
  categories:
    - Conference
    - Design
    - Web Development
  featured: false
- title: Startarium
  main_url: https://www.startarium.ro
  url: https://www.startarium.ro
  description: >
    Free entrepreneurship educational portal with more than 20000 users, hundreds of resources, crowdfunding, mentoring and investor pitching events facilitated.
  categories:
    - Education
    - Nonprofit
    - Entrepreneurship
  built_by: Cezar Neaga
  built_by_url: https://twitter.com/cezarneaga
  featured: false
- title: Microlink
  main_url: https://microlink.io/
  url: https://microlink.io/
  description: >
    Extract structured data from any website.
  categories:
    - Web Development
    - API
  built_by: Kiko Beats
  built_by_url: https://kikobeats.com/
  featured: false
- title: Kevin Legrand
  url: https://k-legrand.com
  main_url: https://k-legrand.com
  source_url: https://github.com/Manoz/k-legrand.com
  description: >
    Personal website and blog built with love with Gatsby v2
  categories:
    - Blog
    - Portfolio
    - Web Development
  built_by: Kevin Legrand
  built_by_url: https://k-legrand.com
  featured: false
- title: David James Portfolio
  main_url: https://dfjames.com/
  url: https://dfjames.com/
  source_url: https://github.com/daviddeejjames/dfjames-gatsby
  description: >
    Portfolio Site using GatsbyJS and headless WordPress
  categories:
    - WordPress
    - Portfolio
    - Blog
  built_by: David James
  built_by_url: https://twitter.com/daviddeejjames
- title: Hypertext Candy
  url: https://www.hypertextcandy.com/
  main_url: https://www.hypertextcandy.com/
  description: >
    Blog about web development. Laravel, Vue.js, etc.
  categories:
    - Blog
    - Web Development
  built_by: Masahiro Harada
  built_by_url: https://twitter.com/_Masahiro_H_
  featured: false
- title: Maxence Poutord's blog
  description: >
    Tech & programming blog of Maxence Poutord, Software Engineer, Serial Traveler and Public Speaker
  main_url: https://www.maxpou.fr
  url: https://www.maxpou.fr
  featured: false
  categories:
    - Blog
    - Web Development
  built_by: Maxence Poutord
  built_by_url: https://www.maxpou.fr
- title: The Noted Project
  url: https://thenotedproject.org
  main_url: https://thenotedproject.org
  source_url: https://github.com/ianbusko/the-noted-project
  description: >
    Website to showcase the ethnomusicology research for The Noted Project.
  categories:
    - Portfolio
    - Education
    - Gallery
  built_by: Ian Busko
  built_by_url: https://github.com/ianbusko
  featured: false
- title: People For Bikes
  url: https://2017.peopleforbikes.org/
  main_url: https://2017.peopleforbikes.org/
  categories:
    - Community
    - Sports
    - Gallery
    - Nonprofit
  built_by: PeopleForBikes
  built_by_url: https://peopleforbikes.org/about-us/who-we-are/staff/
  featured: false
- title: Wide Eye
  description: >
    Creative agency specializing in interactive design, web development, and digital communications.
  url: https://wideeye.co/
  main_url: https://wideeye.co/
  categories:
    - Design
    - Web Development
  built_by: Wide Eye
  built_by_url: https://wideeye.co/about-us/
  featured: false
- title: CodeSandbox
  description: >
    CodeSandbox is an online editor that helps you create web applications, from prototype to deployment.
  url: https://codesandbox.io/
  main_url: https://codesandbox.io/
  categories:
    - Web Development
  featured: false
- title: Marvel
  description: >
    The all-in-one platform powering design.
  url: https://marvelapp.com/
  main_url: https://marvelapp.com/
  categories:
    - Design
  featured: false
- title: Designcode.io
  description: >
    Learn to design and code React apps.
  url: https://designcode.io
  main_url: https://designcode.io
  categories:
    - Learning
  featured: false
- title: Happy Design
  description: >
    The Brand and Product Team Behind Happy Money
  url: https://design.happymoney.com/
  main_url: https://design.happymoney.com/
  categories:
    - Design
    - Finance
- title: Weihnachtsmarkt.ms
  description: >
    Explore the christmas market in Münster (Westf).
  url: https://weihnachtsmarkt.ms/
  main_url: https://weihnachtsmarkt.ms/
  source_url: https://github.com/codeformuenster/weihnachtsmarkt
  categories:
    - Gallery
    - Food
  built_by: Code for Münster during MSHACK18
  featured: false
- title: Code Championship
  description: >
    Competitive coding competitions for students from 3rd to 8th grade. Code is Sport.
  url: https://www.codechampionship.com
  main_url: https://www.codechampionship.com
  categories:
    - Learning
    - Education
    - Sports
  built_by: Abamath LLC
  built_by_url: https://www.abamath.com
  featured: false
- title: Wieden+Kennedy
  description: >
    Wieden+Kennedy is an independent, global creative company.
  categories:
    - Technology
    - Web Development
    - Agency
    - Marketing
  url: https://www.wk.com
  main_url: https://www.wk.com
  built_by: Wieden Kennedy
  built_by_url: https://www.wk.com/about/
  featured: false
- title: Testing JavaScript
  description: >
    This course will teach you the fundamentals of testing your JavaScript applications using eslint, Flow, Jest, and Cypress.
  url: https://testingjavascript.com/
  main_url: https://testingjavascript.com/
  categories:
    - Learning
    - Education
    - JavaScript
  built_by: Kent C. Dodds
  built_by_url: https://kentcdodds.com/
  featured: false
- title: Use Hooks
  description: >
    One new React Hook recipe every day.
  url: https://usehooks.com/
  main_url: https://usehooks.com/
  categories:
    - Learning
  built_by: Gabe Ragland
  built_by_url: https://twitter.com/gabe_ragland
  featured: false
- title: Ambassador
  url: https://www.getambassador.io
  main_url: https://www.getambassador.io
  description: >
    Open source, Kubernetes-native API Gateway for microservices built on Envoy.
  categories:
    - Open Source
    - Documentation
    - Technology
  built_by: Datawire
  built_by_url: https://www.datawire.io
  featured: false
- title: Clubhouse
  main_url: https://clubhouse.io
  url: https://clubhouse.io
  description: >
    The intuitive and powerful project management platform loved by software teams of all sizes. Built with Gatsby v2 and Prismic
  categories:
    - Technology
    - Blog
    - Productivity
    - Community
    - Design
    - Open Source
  built_by: Ueno.
  built_by_url: https://ueno.co
  featured: false
- title: Asian Art Collection
  url: http://artmuseum.princeton.edu/asian-art/
  main_url: http://artmuseum.princeton.edu/asian-art/
  description: >
    Princeton University has a branch dealing with state of art.They have showcased ore than 6,000 works of Asian art are presented alongside ongoing curatorial and scholarly research
  categories:
    - Marketing
  featured: false
- title: QHacks
  url: https://qhacks.io
  main_url: https://qhacks.io
  source_url: https://github.com/qhacks/qhacks-website
  description: >
    QHacks is Queen’s University’s annual hackathon! QHacks was founded in 2016 with a mission to advocate and incubate the tech community at Queen’s University and throughout Canada.
  categories:
    - Education
    - Technology
    - Podcast
  featured: false
- title: Tyler McGinnis
  url: https://tylermcginnis.com/
  main_url: https://tylermcginnis.com/
  description: >
    The linear, course based approach to learning web technologies.
  categories:
    - Education
    - Technology
    - Podcast
    - Web Development
  featured: false
- title: a11y with Lindsey
  url: https://www.a11ywithlindsey.com/
  main_url: https://www.a11ywithlindsey.com/
  source_url: https://github.com/lkopacz/a11y-with-lindsey
  description: >
    To help developers navigate accessibility jargon, write better code, and to empower them to make their Internet, Everyone's Internet.
  categories:
    - Education
    - Blog
    - Technology
  built_by: Lindsey Kopacz
  built_by_url: https://twitter.com/littlekope0903
  featured: false
- title: DEKEMA
  url: https://www.dekema.com/
  main_url: https://www.dekema.com/
  description: >
    Worldclass crafting: Furnace, fervor, fulfillment. Delivering highest demand for future craftsmanship. Built using Gatsby v2 and Prismic.
  categories:
    - Healthcare
    - Science
    - Technology
  built_by: Crisp Studio
  built_by_url: https://crisp.studio
  featured: false
- title: Ramón Chancay
  description: >-
    Front-end / Back-end Developer in Guayaquil Ecuador.
    Currently at Everymundo, previously at El Universo.
    I enjoy teaching and sharing what I know.
    I give professional advice to developers and companies.
    My wife and my children are everything in my life.
  main_url: https://ramonchancay.me/
  url: https://ramonchancay.me/
  source_url: https://github.com/devrchancay/personal-site
  featured: false
  categories:
    - Blog
    - Technology
    - Web Development
  built_by: Ramón Chancay
  built_by_url: https://ramonchancay.me/
- title: Acclimate Consulting
  main_url: https://www.acclimate.io/
  url: https://www.acclimate.io/
  description: >-
    Acclimate is a consulting firm that puts organizations back in control with data-driven strategies and full-stack applications.
  categories:
    - Technology
    - Consulting
  built_by: Andrew Wilson
  built_by_url: https://github.com/andwilson
  featured: false
- title: Flyright
  url: https://flyright.co/
  main_url: https://flyright.co/
  description: >-
    Flyright curates everything you need for international travel in one tidy place 💜
  categories:
    - Technology
    - App
  built_by: Ty Hopp
  built_by_url: https://github.com/tyhopp
  featured: false
- title: Vets Who Code
  url: https://vetswhocode.io/
  main_url: https://vetswhocode.io/
  description: >-
    VetsWhoCode is a non-profit organization dedicated to training military veterans & giving them the skills they need transition into tech careers.
  categories:
    - Technology
    - Nonprofit
  featured: false
- title: Patreon Blog
  url: https://blog.patreon.com/
  main_url: https://blog.patreon.com/
  description: >-
    Official blog of Patreon.com
  categories:
    - Blog
  featured: false
- title: Full Beaker
  url: https://fullbeaker.com/
  main_url: https://fullbeaker.com/
  description: >-
    Full Beaker provides independent advice online about careers and home ownership, and connect anyone who asks with companies that can help them.
  categories:
    - Consulting
  featured: false
- title: Citywide Holdup
  url: https://citywideholdup.org/
  main_url: https://citywideholdup.org/
  description: >-
    Citywide Holdup is an annual fundraising event held around early November in the city of Austin, TX hosted by the Texas Wranglers benefitting Easter Seals of Central Texas, a non-profit organization that provides exceptional services, education, outreach and advocacy so that people with disabilities can live, learn, work and play in our communities.
  categories:
    - Nonprofit
    - Event
  built_by: Cameron Rison
  built_by_url: https://github.com/killakam3084
  featured: false
- title: Dawn Labs
  url: https://dawnlabs.io
  main_url: https://dawnlabs.io
  description: >-
    Thoughtful products for inspired teams. With a holistic approach to engineering and design, we partner with startups and enterprises to build for the digital era.
  categories:
    - Technology
    - Agency
    - Web Development
  featured: false
- title: COOP by Ryder
  url: https://coop.com/
  main_url: https://coop.com/
  description: >
    COOP is a platform that connects fleet managers that have idle vehicles to businesses that are looking to rent vehicles. COOP simplifies the process and paperwork required to safely share vehicles between business owners.
  categories:
    - Marketing
  built_by: Crispin Porter Bogusky
  built_by_url: http://www.cpbgroup.com/
  featured: false
- title: Propapanda
  url: https://propapanda.eu/
  main_url: https://propapanda.eu/
  description: >
    Is a creative production house based in Tallinn, Estonia. We produce music videos, commercials, films and campaigns – from scratch to finish.
  categories:
    - Video
    - Portfolio
    - Agency
    - Media
  built_by: Henry Kehlmann
  built_by_url: https://github.com/madhenry/
  featured: false
- title: JAMstack.paris
  url: https://jamstack.paris/
  main_url: https://jamstack.paris/
  source_url: https://github.com/JAMstack-paris/jamstack.paris
  description: >
    JAMstack-focused, bi-monthly meetup in Paris
  categories:
    - Web Development
  built_by: Matthieu Auger & Nicolas Goutay
  built_by_url: https://github.com/JAMstack-paris
  featured: false
- title: DexWallet - The only Wallet you need by Dexlab
  main_url: https://www.dexwallet.io/
  url: https://www.dexwallet.io/
  source_url: https://github.com/dexlab-io/DexWallet-website
  featured: false
  description: >-
    DexWallet is a secure, multi-chain, mobile wallet with an upcoming one-click exchange for mobile.
  categories:
    - App
    - Open Source
  built_by: DexLab
  built_by_url: https://github.com/dexlab-io
- title: Kings Valley Paving
  url: https://kingsvalleypaving.com
  main_url: https://kingsvalleypaving.com
  description: >
    Kings Valley Paving is an asphalt, paving and concrete company serving the commercial, residential and industrial sectors in the Greater Toronto Area. Site designed by Stephen Bell.
  categories:
    - Marketing
  built_by: Michael Uloth
  built_by_url: https://www.michaeluloth.com
  featured: false
- title: Peter Barrett
  url: https://www.peterbarrett.ca
  main_url: https://www.peterbarrett.ca
  description: >
    Peter Barrett is a Canadian baritone from Newfoundland and Labrador who performs opera and concert repertoire in Canada, the U.S. and around the world. Site designed by Stephen Bell.
  categories:
    - Portfolio
    - Music
  built_by: Michael Uloth
  built_by_url: https://www.michaeluloth.com
  featured: false
- title: NARCAN
  main_url: https://www.narcan.com
  url: https://www.narcan.com
  description: >
    NARCAN Nasal Spray is the first and only FDA-approved nasal form of naloxone for the emergency treatment of a known or suspected opioid overdose.
  categories:
    - Healthcare
  built_by: NARCAN
  built_by_url: https://www.narcan.com
  featured: false
- title: Ritual
  main_url: https://ritual.com
  url: https://ritual.com
  description: >
    Ritual started with a simple question, what exactly is in women's multivitamins? This is the story of what happened when our founder Kat started searching for answers — the story of Ritual.
  categories:
    - Healthcare
  built_by: Ritual
  built_by_url: https://ritual.com
  featured: false
- title: Truebill
  main_url: https://www.truebill.com
  url: https://www.truebill.com
  description: >
    Truebill empowers you to take control of your money.
  categories:
    - Finance
  built_by: Truebill
  built_by_url: https://www.truebill.com
  featured: false
- title: Smartling
  main_url: https://www.smartling.com
  url: https://www.smartling.com
  description: >
    Smartling enables you to automate, manage, and professionally translate content so that you can do more with less.
  categories:
    - Marketing
  built_by: Smartling
  built_by_url: https://www.smartling.com
  featured: false
- title: Clear
  main_url: https://www.clearme.com
  url: https://www.clearme.com
  description: >
    At clear, we’re working toward a future where you are your ID, enabling you to lead an unstoppable life.
  categories:
    - Security
  built_by: Clear
  built_by_url: https://www.clearme.com
  featured: false
- title: VS Code Rocks
  main_url: https://vscode.rocks
  url: https://vscode.rocks
  source_url: https://github.com/lannonbr/vscode-rocks
  featured: false
  description: >
    VS Code Rocks is a place for weekly news on the newest features and updates to Visual Studio Code as well as trending extensions and neat tricks to continually improve your VS Code skills.
  categories:
    - Open Source
    - Blog
    - Web Development
  built_by: Benjamin Lannon
  built_by_url: https://github.com/lannonbr
- title: Particle
  main_url: https://www.particle.io
  url: https://www.particle.io
  featured: false
  description: Particle is a fully-integrated IoT platform that offers everything you need to deploy an IoT product.
  categories:
    - Marketing
- title: freeCodeCamp curriculum
  main_url: https://learn.freecodecamp.org
  url: https://learn.freecodecamp.org
  featured: false
  description: Learn to code with free online courses, programming projects, and interview preparation for developer jobs.
  categories:
    - Web Development
    - Learning
- title: Tandem
  main_url: https://www.tandem.co.uk
  url: https://www.tandem.co.uk
  description: >
    We're on a mission to free you of money misery. Our app, card and savings account are designed to help you spend less time worrying about money and more time enjoying life.
  categories:
    - Finance
    - App
  built_by: Tandem
  built_by_url: https://github.com/tandembank
  featured: false
- title: Monbanquet.fr
  main_url: https://monbanquet.fr
  url: https://monbanquet.fr
  description: >
    Give your corporate events the food and quality it deserves, thanks to the know-how of the best local artisans.
  categories:
    - E-commerce
    - Food
    - Event
  built_by: Monbanquet.fr
  built_by_url: https://github.com/monbanquet
  featured: false
- title: The Leaky Cauldron Blog
  url: https://theleakycauldronblog.com
  main_url: https://theleakycauldronblog.com
  source_url: https://github.com/v4iv/theleakycauldronblog
  description: >
    A Brew of Awesomeness with a Pinch of Magic...
  categories:
    - Blog
  built_by: Vaibhav Sharma
  built_by_url: https://github.com/v4iv
  featured: false
- title: Wild Drop Surf Camp
  main_url: https://wilddropsurfcamp.com
  url: https://wilddropsurfcamp.com
  description: >
    Welcome to Portugal's best kept secret and be amazed with our nature. Here you can explore, surf, taste the world's best gastronomy and wine, feel the North Canyon's power with the biggest waves in the world and so many other amazing things. Find us, discover yourself!
  categories:
    - Travel
  built_by: Samuel Fialho
  built_by_url: https://samuelfialho.com
  featured: false
- title: JoinUp HR chatbot
  url: https://www.joinup.io
  main_url: https://www.joinup.io
  description: Custom HR chatbot for better candidate experience
  categories:
    - App
    - Technology
  featured: false
- title: JDCastro Web Design & Development
  main_url: https://jacobdcastro.com
  url: https://jacobdcastro.com
  source_url: https://github.com/jacobdcastro/personal-site
  featured: false
  description: >
    A small business site for freelance web designer and developer Jacob D. Castro. Includes professional blog, contact forms, and soon-to-come portfolio of sites for clients. Need a new website or an extra developer to share the workload? Feel free to check out the website!
  categories:
    - Blog
    - Portfolio
    - Business
    - Freelance
  built_by: Jacob D. Castro
  built_by_url: https://twitter.com/jacobdcastro
- title: Gatsby Tutorials
  main_url: https://www.gatsbytutorials.com
  url: https://www.gatsbytutorials.com
  source_url: https://github.com/ooloth/gatsby-tutorials
  featured: false
  description: >
    Gatsby Tutorials is a community-updated list of video, audio and written tutorials to help you learn GatsbyJS.
  categories:
    - Web Development
    - Education
    - Open Source
  built_by: Michael Uloth
  built_by_url: https://www.michaeluloth.com
- title: Grooovinger
  url: https://www.grooovinger.com
  main_url: https://www.grooovinger.com
  description: >
    Martin Grubinger, a web developer from Austria
  categories:
    - Portfolio
    - Web Development
  built_by: Martin Grubinger
  built_by_url: https://www.grooovinger.com
  featured: false
- title: LXDX - the Crypto Derivatives Exchange
  main_url: https://www.lxdx.co/
  url: https://www.lxdx.co/
  description: >
    LXDX is the world's fastest crypto exchange. Our mission is to bring innovative financial products to retail crypto investors, providing access to the same speed and scalability that institutional investors already depend on us to deliver each and every day.
  categories:
    - Marketing
    - Finance
  built_by: Corey Ward
  built_by_url: http://www.coreyward.me/
  featured: false
- title: Kyle McDonald
  url: https://kylemcd.com
  main_url: https://kylemcd.com
  source_url: https://github.com/kylemcd/personal-site-react
  description: >
    Personal site + blog for Kyle McDonald
  categories:
    - Blog
  built_by: Kyle McDonald
  built_by_url: https://kylemcd.com
  featured: false
- title: VSCode Power User Course
  main_url: https://VSCode.pro
  url: https://VSCode.pro
  description: >
    After 10 years with Sublime, I switched to VSCode. Love it. Spent 1000+ hours building a premium video course to help you switch today. 200+ power user tips & tricks turn you into a VSCode.pro
  categories:
    - Education
    - Learning
    - E-commerce
    - Marketing
    - Technology
    - Web Development
  built_by: Ahmad Awais
  built_by_url: https://twitter.com/MrAhmadAwais/
  featured: false
- title: Thijs Koerselman Portfolio
  main_url: https://www.vauxlab.com
  url: https://www.vauxlab.com
  featured: false
  description: >
    Portfolio of Thijs Koerselman. A freelance software engineer, full-stack web developer and sound designer.
  categories:
    - Portfolio
    - Business
    - Freelance
    - Technology
    - Web Development
    - Music
- title: Ad Hoc Homework
  main_url: https://homework.adhoc.team
  url: https://homework.adhoc.team
  description: >
    Ad Hoc builds government digital services that are fast, efficient, and usable by everyone. Ad Hoc Homework is a collection of coding and design challenges for candidates applying to our open positions.
  categories:
    - Web Development
    - Government
    - Healthcare
    - Programming
  built_by_url: https://adhoc.team
  featured: false
- title: Birra Napoli
  main_url: http://www.birranapoli.it
  url: http://www.birranapoli.it
  built_by: Ribrain
  built_by_url: https://www.ribrainstudio.com
  featured: false
  description: >
    Birra Napoli official site
  categories:
    - Landing Page
    - Business
    - Food
- title: Satispay
  url: https://www.satispay.com
  main_url: https://www.satispay.com
  categories:
    - Business
    - Finance
    - Technology
  built_by: Satispay
  built_by_url: https://www.satispay.com
  featured: false
- title: The Movie Database - Gatsby
  url: https://tmdb.lekoarts.de
  main_url: https://tmdb.lekoarts.de
  source_url: https://github.com/LekoArts/gatsby-source-tmdb-example
  categories:
    - Open Source
    - Entertainment
    - Gallery
  featured: false
  built_by: LekoArts
  built_by_url: https://github.com/LekoArts
  description: >
    Source from The Movie Database (TMDb) API (v3) in Gatsby. This example is built with react-spring, React hooks and react-tabs and showcases the gatsby-source-tmdb plugin. It also has some client-only paths and uses gatsby-image.
- title: LANDR - Creative Tools for Musicians
  url: https://www.landr.com/
  main_url: https://www.landr.com/en/
  categories:
    - Music
    - Technology
    - Business
    - Entrepreneurship
    - Freelance
    - Marketing
    - Media
  featured: false
  built_by: LANDR
  built_by_url: https://twitter.com/landr_music
  description: >
    Marketing website built for LANDR. LANDR is a web application that provides tools for musicians to master their music (using artificial intelligence), collaborate with other musicians, and distribute their music to multiple platforms.
- title: ClinicJS
  url: https://clinicjs.org/
  main_url: https://clinicjs.org/
  categories:
    - Technology
    - Documentation
  featured: false
  built_by: NearForm
  built_by_url: https://www.nearform.com/
  description: >
    Tools to help diagnose and pinpoint Node.js performance issues.
- title: KOBIT
  main_url: https://kobit.in
  url: https://kobit.in
  description: Automated Google Analytics Report with everything you need and more
  featured: false
  categories:
    - Marketing
    - Blog
  built_by: mottox2
  built_by_url: https://mottox2.com
- title: Aleksander Hansson
  main_url: https://ahansson.com
  url: https://ahansson.com
  featured: false
  description: >
    Portfolio website for Aleksander Hansson
  categories:
    - Portfolio
    - Business
    - Freelance
    - Technology
    - Web Development
    - Consulting
  built_by: Aleksander Hansson
  built_by_url: https://www.linkedin.com/in/aleksanderhansson/
- title: Surfing Nosara
  main_url: https://www.surfingnosara.com
  url: https://www.surfingnosara.com
  description: Real estate, vacation, and surf report hub for Nosara, Costa Rica
  featured: false
  categories:
    - Business
    - Blog
    - Gallery
    - Marketing
  built_by: Desarol
  built_by_url: https://www.desarol.com
- title: Crispin Porter Bogusky
  url: https://cpbgroup.com/
  main_url: https://cpbgroup.com/
  description: >
    We solve the world’s toughest communications problems with the most quantifiably potent creative assets.
  categories:
    - Agency
    - Design
    - Marketing
  built_by: Crispin Porter Bogusky
  built_by_url: https://cpbgroup.com/
  featured: false
- title: graphene-python
  url: https://graphene-python.org
  main_url: https://graphene-python.org
  description: Graphene is a collaboratively funded project.Graphene-Python is a library for building GraphQL APIs in Python easily.
  categories:
    - Library
    - API
    - Documentation
  featured: false
- title: Engel & Völkers Ibiza Holiday Rentals
  main_url: https://www.ev-ibiza.com/
  url: https://www.ev-ibiza.com/
  featured: false
  built_by: Ventura Digitalagentur
  description: >
    Engel & Völkers, one of the most successful real estate agencies in the world, offers luxury holiday villas to rent in Ibiza.
  categories:
    - Travel
- title: Sylvain Hamann's personal website
  url: https://shamann.fr
  main_url: https://shamann.fr
  source_url: https://github.com/sylvhama/shamann-gatsby/
  description: >
    Sylvain Hamann, web developer from France
  categories:
    - Portfolio
    - Web Development
  built_by: Sylvain Hamann
  built_by_url: https://twitter.com/sylvhama
  featured: false
- title: Luca Crea's portfolio
  main_url: https://lcrea.github.io
  url: https://lcrea.github.io
  description: >
    Portfolio and personal website of Luca Crea, an Italian software engineer.
  categories:
    - Portfolio
  built_by: Luca Crea
  built_by_url: https://github.com/lcrea
  featured: false
- title: Escalade Sports
  main_url: https://www.escaladesports.com/
  url: https://www.escaladesports.com/
  categories:
    - E-commerce
    - Sports
  built_by: Escalade Sports
  built_by_url: https://www.escaladesports.com/
  featured: false
- title: Exposify
  main_url: https://www.exposify.de/
  url: https://www.exposify.de/
  description: >
    This is our German website built with Gatsby 2.0, Emotion and styled-system.
    Exposify is a proptech startup and builds technology for real estate businesses.
    We provide our customers with an elegant agent software in combination
    with beautifully designed and fast websites.
  categories:
    - Web Development
    - Real Estate
    - Agency
    - Marketing
  built_by: Exposify
  built_by_url: https://www.exposify.de/
  featured: false
- title: Steak Point
  main_url: https://www.steakpoint.at/
  url: https://www.steakpoint.at/
  description: >
    Steak Restaurant in Vienna, Austria (Wien, Österreich).
  categories:
    - Food
  built_by: Peter Kroyer
  built_by_url: https://www.peterkroyer.at/
  featured: false
- title: Takumon blog
  main_url: https://takumon.com
  url: https://takumon.com
  source_url: https://github.com/Takumon/blog
  description: Java Engineer's tech blog.
  featured: false
  categories:
    - Blog
  built_by: Takumon
  built_by_url: https://twitter.com/inouetakumon
- title: DayThirty
  main_url: https://daythirty.com
  url: https://daythirty.com
  description: DayThirty - ideas for the new year.
  featured: false
  categories:
    - Marketing
  built_by: Jack Oliver
  built_by_url: https://twitter.com/mrjackolai
- title: TheAgencyProject
  main_url: https://theagencyproject.co
  url: https://theagencyproject.co
  description: Agency model, without agency overhead.
  categories:
    - Agency
  built_by: JV-LA
  built_by_url: https://jv-la.com
- title: Karen Hou's portfolio
  main_url: https://www.karenhou.com/
  url: https://www.karenhou.com/
  categories:
    - Portfolio
  built_by: Karen H. Developer
  built_by_url: https://github.com/karenhou
  featured: false
- title: Jean Luc Ponty
  main_url: https://ponty.com
  url: https://ponty.com
  description: Official site for Jean Luc Ponty, French virtuoso violinist and jazz composer.
  featured: false
  categories:
    - Music
    - Entertainment
  built_by: Othermachines
  built_by_url: https://othermachines.com
- title: Rosewood Family Advisors
  main_url: https://www.rfallp.com/
  url: https://www.rfallp.com/
  description: Rosewood Family Advisors LLP (Palo Alto) provides a diverse range of family office services customized for ultra high net worth individuals.
  featured: false
  categories:
    - Finance
    - Business
  built_by: Othermachines
  built_by_url: https://othermachines.com
- title: Standing By Company
  main_url: https://standingby.company
  url: https://standingby.company
  description: A brand experience design company led by Scott Mackenzie and Trent Barton.
  featured: false
  categories:
    - Design
    - Web Development
  built_by: Standing By Company
  built_by_url: https://standingby.company
- title: Ashley Thouret
  main_url: https://www.ashleythouret.com
  url: https://www.ashleythouret.com
  description: Official website of Canadian soprano Ashley Thouret. Site designed by Stephen Bell.
  categories:
    - Portfolio
    - Music
  built_by: Michael Uloth
  built_by_url: https://www.michaeluloth.com
  featured: false
- title: The AZOOR Society
  main_url: https://www.azoorsociety.org
  url: https://www.azoorsociety.org
  description: The AZOOR Society is a UK-based charity committed to promoting awareness of Acute Zonal Occult Outer Retinopathy and assisting further research. Site designed by Stephen Bell.
  categories:
    - Community
    - Nonprofit
  built_by: Michael Uloth
  built_by_url: https://www.michaeluloth.com
  featured: false
- title: Gábor Fűzy pianist
  main_url: https://pianobar.hu
  url: https://pianobar.hu
  description: Gábor Fűzy pianist's official website built with Gatsby v2.
  categories:
    - Music
  built_by: Zoltán Bedi
  built_by_url: https://github.com/B3zo0
  featured: false
- title: Logicwind
  main_url: https://logicwind.com
  url: https://logicwind.com
  description: Website of Logicwind - JavaScript experts, Technology development agency & consulting.
  featured: false
  categories:
    - Portfolio
    - Agency
    - Web Development
    - Consulting
  built_by: Logicwind
  built_by_url: https://www.logicwind.com
- title: ContactBook.app
  main_url: https://contactbook.app
  url: https://contactbook.app
  description: Seamlessly share Contacts with G Suite team members
  featured: false
  categories:
    - Landing Page
    - Blog
  built_by: Logicwind
  built_by_url: https://www.logicwind.com
- title: Waterscapes
  main_url: https://waterscap.es
  url: https://waterscap.es/lake-monteynard/
  source_url: https://github.com/gaelbillon/Waterscapes-Gatsby-site
  description: Waterscap.es is a directory of bodies of water (creeks, ponds, waterfalls, lakes, etc) with information about each place such as how to get there, hike time, activities and photos and a map displayed with the Mapbox GL SJ npm package. It was developed with the goal of learning Gatsby. This website is based on the gatsby-contentful-starter and uses Contentful as CMS. It is hosted on Netlify. Hooks are setup with Bitbucket and Contentful to trigger a new build upon code or content changes. The data on Waterscap.es is a mix of original content and informations from the internets gathered and put together.
  categories:
    - Directory
    - Photography
    - Travel
  built_by: Gaël Billon
  built_by_url: https://gaelbillon.com
  featured: false
- title: Packrs
  url: https://www.packrs.co/
  main_url: https://www.packrs.co/
  description: >
    Packrs is a local delivery platform, one spot for all your daily requirements. On a single tap get everything you need at your doorstep.
  categories:
    - Marketing
    - Landing Page
    - Entrepreneurship
  built_by: Vipin Kumar Rawat
  built_by_url: https://github.com/aesthytik
  featured: false
- title: HyakuninIsshu
  main_url: https://hyakuninanki.net
  url: https://hyakuninanki.net
  source_url: https://github.com/rei-m/web_hyakuninisshu
  description: >
    HyakuninIsshu is a traditional Japanese card game.
  categories:
    - Education
    - Gallery
    - Entertainment
  built_by: Rei Matsushita
  built_by_url: https://github.com/rei-m/
  featured: false
- title: WQU Partners
  main_url: https://partners.wqu.org/
  url: https://partners.wqu.org/
  featured: false
  categories:
    - Marketing
    - Education
    - Landing Page
  built_by: Corey Ward
  built_by_url: http://www.coreyward.me/
- title: Federico Giacone
  url: https://federico.giac.one/
  main_url: https://federico.giac.one
  source_url: https://github.com/leopuleo/federico.giac.one
  description: >
    Digital portfolio for Italian Architect Federico Giacone.
  categories:
    - Portfolio
    - Gallery
  built_by: Leonardo Giacone
  built_by_url: https://github.com/leopuleo
  featured: false
- title: Station
  url: https://getstation.com/
  main_url: https://getstation.com/
  description: Station is the first smart browser for busy people. A single place for all of your web applications.
  categories:
    - Technology
    - Web Development
    - Productivity
  featured: false
- title: Vyron Vasileiadis
  url: https://fedonman.com/
  main_url: https://fedonman.com
  source_url: https://github.com/fedonman/fedonman-website
  description: Personal space of Vyron Vasileiadis aka fedonman, a Web & IoT Developer, Educator and Entrepreneur based in Athens, Greece.
  categories:
    - Portfolio
    - Technology
    - Web Development
    - Education
  built_by: Vyron Vasileiadis
  built_by_url: https://github.com/fedonman
- title: Fabien Champigny
  url: https://www.champigny.name/
  main_url: https://www.champigny.name/
  built_by_url: https://www.champigny.name/
  description: Fabien Champigny's personal blog. Entrepreneur, hacker and loves street photo.
  categories:
    - Blog
    - Gallery
    - Photography
    - Productivity
    - Entrepreneurship
  featured: false
- title: Alex Xie - Portfolio
  url: https://alexieyizhe.me/
  main_url: https://alexieyizhe.me/
  source_url: https://github.com/alexieyizhe/alexieyizhe.github.io
  description: >
    Personal website of Alex Yizhe Xie, a University of Waterloo Computer Science student and coding enthusiast.
  categories:
    - Blog
    - Portfolio
    - Web Development
  featured: false
- title: Dale Blackburn - Portfolio
  url: https://dakebl.co.uk/
  main_url: https://dakebl.co.uk/
  description: >
    Dale Blackburn's personal website and blog.
  categories:
    - Blog
    - Portfolio
    - Web Development
  featured: false
- title: Portfolio of Anthony Wiktor
  url: https://www.anthonydesigner.com/
  main_url: https://www.anthonydesigner.com/
  description: >
    Anthony Wiktor is a Webby Award-Winning Creative Director and Digital Designer twice named Hot 100 by WebDesigner Magazine. Anthony has over a decade of award-winning experience in design and has worked on projects across a diverse set of industries — from entertainment to consumer products to hospitality to technology. Anthony is a frequent lecturer at USC’s Annenberg School for Communication & Journalism and serves on the board of AIGA Los Angeles.
  categories:
    - Portfolio
    - Marketing
  built_by: Maciej Leszczyński
  built_by_url: https://twitter.com/_maciej
  featured: false
- title: Frame.io Workflow Guide
  main_url: https://workflow.frame.io
  url: https://workflow.frame.io
  description: >
    The web’s most comprehensive post-production resource, written by pro filmmakers, for pro filmmakers. Always expanding, always free.
  categories:
    - Education
  built_by: Frame.io
  built_by_url: https://frame.io
  featured: false
- title: MarcySutton.com
  main_url: https://marcysutton.com
  url: https://marcysutton.com
  description: >
    The personal website of web developer and accessibility advocate Marcy Sutton.
  categories:
    - Blog
    - Accessibility
    - Video
    - Photography
  built_by: Marcy Sutton
  built_by_url: https://marcysutton.com
  featured: true
- title: WPGraphQL Docs
  main_url: https://docs.wpgraphql.com
  url: https://docs.wpgraphql.com
  description: >
    Documentation for WPGraphQL, a free open-source WordPress plugin that provides an extendable GraphQL schema and API for any WordPress site.
  categories:
    - API
    - Documentation
    - Technology
    - Web Development
    - WordPress
  built_by: WPGraphQL
  built_by_url: https://wpgraphql.com
  featured: false
- title: Shine Lawyers
  main_url: https://www.shine.com.au
  url: https://www.shine.com.au
  description: >
    Shine Lawyers is an Australian legal services website built with Gatsby v2, Elasticsearch, Isso, and Geolocation services.
  categories:
    - Business
    - Blog
- title: Parallel Polis Kosice
  url: https://www.paralelnapoliskosice.sk/
  main_url: https://www.paralelnapoliskosice.sk/
  source_url: https://github.com/ParalelnaPolisKE/paralelnapoliskosice.sk
  description: >
    Parallel Polis is a collective of people who want to live in a more opened world. We look for possibilities and technologies (Bitcoin, the blockchain, reputation systems and decentralized technologies in general) that open new ways, make processes easier and remove unnecessary barriers. We want to create an environment that aims at education, discovering and creating better systems for everybody who is interested in freedom and independence.
  categories:
    - Blog
    - Education
    - Technology
  built_by: Roman Vesely
  built_by_url: https://romanvesely.
  featured: false
- title: Unda Solutions
  url: https://unda.com.au
  main_url: https://unda.com.au
  description: >
    A custom web application development company in Perth, WA
  categories:
    - Business
    - Freelance
    - Web Development
    - Technology
  featured: false
- title: BIGBrave
  main_url: https://bigbrave.digital
  url: https://bigbrave.digital
  description: >
    BIGBrave is a strategic design firm. We partner with our clients, big and small, to design & create human-centered brands, products, services and systems that are simple, beautiful and easy to use.
  categories:
    - Agency
    - Web Development
    - Marketing
    - Technology
    - WordPress
  built_by: Francois Brill | BIGBrave
  built_by_url: https://bigbrave.digital
  featured: false
- title: 5th Avenue Properties
  main_url: https://5thavenue.co.za
  url: https://5thavenue.co.za
  description: >
    5th Avenue Properties specializes in the leasing and sales of office space and industrial property. BIGBrave built the website in Gatsby with data from an API server (CRM) for all the property and consultant data, and WordPress for all the website content data and case studies. All forms on the website was also directly integrated into the CRM system to ensure no leads are lost. People cannot stop commenting on the speed of the site and the property search.
  categories:
    - Technology
    - WordPress
    - API
  built_by: Russel Povey and Francois Brill | BIGBrave
  built_by_url: https://bigbrave.digital
  featured: false
- title: Intsha Consulting
  main_url: https://intsha.co.za
  url: https://intsha.co.za
  description: >
    Intsha is a bespoke Human Resources consultancy firm offering expert Recruitment and Talent Management services in today's competitive marketplace. BIGBrave helped Intsha design and develop a bespoke online presense helping them stand out from the crowd.
  categories:
    - Consulting
    - Marketing
    - WordPress
  built_by: Evan Janovsky | BIGBrave
  built_by_url: https://bigbrave.digital
  featured: false
- title: MHW Law
  main_url: https://mhwlaw.ca
  url: https://mhwlaw.ca
  description: >
    MHW is a full service law firm that has offered legal representation and advice to clients locally and throughout British Columbia since 1984. BIGBrave helped MHW bring their website into the 21st century by offering the best and latest Gatsby site to help them stand our from the crowd.
  categories:
    - Law
    - Marketing
    - WordPress
  built_by: Evan Janovsky and Francois Brill | BIGBrave
  built_by_url: https://bigbrave.digital
  featured: false
- title: KegTracker
  main_url: https://www.kegtracker.co.za
  url: https://www.kegtracker.co.za
  description: >
    Keg Tracker is part of the Beverage Insights family and its sole aim is to provide you with the right data about your kegs to make better decisions. In today’s business landscape having the right information at your finger tips is crucial to the agility of your business.
  categories:
    - Food
    - Business
    - Technology
  built_by: Francois Brill | BIGBrave
  built_by_url: https://bigbrave.digital
  featured: false
- title: Mike Nichols
  url: https://www.mikenichols.me
  main_url: https://www.mikenichols.me
  description: >
    Portfolio site of Mike Nichols, a UX designer and product development lead.
  categories:
    - Portfolio
    - Technology
    - Web Development
  built_by: Mike Nichols
  featured: false
- title: Steve Haid
  url: https://www.stevehaid.com
  main_url: https://www.stevehaid.com
  description: >
    Steve Haid is a real estate agent and Professional Financial Planner (PFP) who has been helping clients achieve their investment goals since 2006. Site designed by Stephen Bell.
  categories:
    - Marketing
    - Real Estate
  built_by: Michael Uloth
  built_by_url: https://www.michaeluloth.com
- title: Incremental - Loyalty, Rewards and Incentive Programs
  main_url: https://www.incremental.com.au
  url: https://www.incremental.com.au
  description: >
    Sydney-based digital agency specialising in loyalty, rewards and incentive programs. WordPress backend; Cloudinary, YouTube and Hubspot form integration; query data displayed as animated SVG graphs; video background in the header.
  categories:
    - Agency
    - Portfolio
    - WordPress
  built_by: Incremental
  built_by_url: https://www.incremental.com.au
  featured: false
- title: Technica11y
  main_url: https://www.technica11y.org
  url: https://www.technica11y.org
  description: >
    Discussing challenges in technical accessibility.
  categories:
    - Accessibility
    - Education
    - Video
  built_by: Tenon.io
  built_by_url: https://tenon.io
  featured: false
- title: Matthew Secrist
  main_url: https://www.matthewsecrist.net
  url: https://www.matthewsecrist.net
  source_url: https://github.com/matthewsecrist/v3
  description: >
    Matthew Secrist's personal portfolio using Gatsby, Prismic and Styled-Components.
  categories:
    - Portfolio
    - Technology
    - Web Development
  built_by: Matthew Secrist
  built_by_url: https://www.matthewsecrist.net
  featured: false
- title: Node.js Dev
  main_url: https://nodejs.dev
  url: https://nodejs.dev
  source_url: https://github.com/nodejs/nodejs.dev
  description: >
    Node.js Foundation Website.
  categories:
    - Documentation
    - Web Development
  built_by: Node.js Website Redesign Working Group
  built_by_url: https://github.com/nodejs/website-redesign
  featured: false
- title: Sheffielders
  main_url: https://sheffielders.org
  url: https://sheffielders.org
  source_url: https://github.com/davemullenjnr/sheffielders
  description: >
    A collective of businesses, creatives, and projects based in Sheffield, UK.
  categories:
    - Directory
  built_by: Dave Mullen Jnr
  built_by_url: https://davemullenjnr.co.uk
  featured: false
- title: Stealth Labs
  url: https://stealthlabs.io
  main_url: https://stealthlabs.io
  description: >
    We design and develop for the web, mobile and desktop
  categories:
    - Portfolio
    - Web Development
  built_by: Edvins Antonovs
  built_by_url: https://edvins.io
  featured: false
- title: Constanzia Yurashko
  main_url: https://www.constanziayurashko.com
  url: https://www.constanziayurashko.com
  description: >
    Exclusive women's ready-to-wear fashion by designer Constanzia Yurashko.
  categories:
    - Portfolio
  built_by: Maxim Andries
  featured: false
- title: Algolia
  url: https://algolia.com
  main_url: https://algolia.com
  description: >
    Algolia helps businesses across industries quickly create relevant, scalable, and lightning fast search and discovery experiences.
  categories:
    - Web Development
    - Technology
    - Open Source
    - Featured
  built_by: Algolia
  featured: true
- title: GVD Renovations
  url: https://www.gvdrenovationsinc.com/
  main_url: https://www.gvdrenovationsinc.com/
  description: >
    GVD Renovations is a home improvement contractor with a well known reputation as a professional, quality contractor in California.
  categories:
    - Business
  built_by: David Krasniy
  built_by_url: http://dkrasniy.com
  featured: false
- title: Styled System
  url: https://styled-system.com/
  main_url: https://styled-system.com/
  source_url: https://github.com/styled-system/styled-system/tree/master/docs
  description: >
    Style props for rapid UI development.
  categories:
    - Design System
  built_by: Brent Jackson
  built_by_url: https://jxnblk.com/
- title: Timehacker
  url: https://timehacker.app
  main_url: https://timehacker.app
  description: >
    Procrastination killer, automatic time tracking app to skyrocket your productivity
  categories:
    - Productivity
    - App
    - Technology
    - Marketing
    - Landing Page
  built_by: timehackers
  featured: false
- title: Little & Big
  main_url: https://www.littleandbig.com.au/
  url: https://www.littleandbig.com.au/
  description: >
    Little & Big exists with the aim to create Websites, Apps, E-commerce stores
    that are consistently unique and thoughtfully crafted, every time.
  categories:
    - Agency
    - Design
    - Web Development
    - Portfolio
  built_by: Little & Big
  built_by_url: https://www.littleandbig.com.au/
  featured: false
- title: Cat Knows
  main_url: https://catnose99.com/
  url: https://catnose99.com/
  description: >
    Personal blog built with Gatsby v2.
  categories:
    - Blog
    - Web Development
  built_by: CatNose
  built_by_url: https://twitter.com/catnose99
  featured: false
- title: just some dev
  url: https://www.iamdeveloper.com
  main_url: https://www.iamdeveloper.com
  source_url: https://github.com/nickytonline/www.iamdeveloper.com
  description: >
    Just some software developer writing things ✏️
  categories:
    - Blog
  built_by: Nick Taylor
  built_by_url: https://www.iamdeveloper.com
  featured: false
- title: Keziah Moselle Blog
  url: https://blog.keziahmoselle.fr/
  main_url: https://blog.keziahmoselle.fr/
  source_url: https://github.com/KeziahMoselle/blog.keziahmoselle.fr
  description: >
    ✍️ A place to share my thoughts.
  categories:
    - Blog
  built_by: Keziah Moselle
  built_by_url: https://keziahmoselle.fr/
- title: xfuture's blog
  url: https://www.xfuture-blog.com/
  main_url: https://www.xfuture-blog.com/
  source_url: https://github.com/xFuture603/xfuture-blog
  description: >
    A blog about Devops, Web development, and my insights as a systems engineer.
  categories:
    - Blog
  built_by: Daniel Uhlmann
  built_by_url: https://www.xfuture-blog.com/
- title: Mayne's Blog
  main_url: https://gine.me/
  url: https://gine.me/page/1
  source_url: https://github.com/mayneyao/gine-blog
  featured: false
  categories:
    - Blog
    - Web Development
- title: Bakedbird
  url: https://bakedbird.com
  main_url: https://bakedbird.com
  description: >
    Eleftherios Psitopoulos - A frontend developer from Greece ☕
  categories:
    - Portfolio
    - Blog
  built_by: Eleftherios Psitopoulos
  built_by_url: https://bakedbird.com
- title: Aravind Balla
  url: https://aravindballa.com
  main_url: https://aravindballa.com
  source_url: https://github.com/aravindballa/website2017
  description: >
    Personal portfolio of Aravind Balla
  categories:
    - Portfolio
    - Blog
    - Web Development
  built_by: Aravind Balla
  built_by_url: https://aravindballa.com
- title: Kaleb McKelvey
  url: https://kalebmckelvey.com
  main_url: https://kalebmckelvey.com
  source_url: https://github.com/avatar-kaleb/kalebmckelvey-site
  description: >
    Personal portfolio of Kaleb McKelvey!
  categories:
    - Blog
    - Portfolio
  built_by: Kaleb McKelvey
  built_by_url: https://kalebmckelvey.com
  featured: false
- title: Michal Czaplinski
  url: https://czaplinski.io
  main_url: https://czaplinski.io
  source_url: https://github.com/michalczaplinski/michalczaplinski.github.io
  description: >
    Michal Czaplinski is a full-stack developer 🚀
  categories:
    - Portfolio
    - Web Development
  built_by: Michal Czaplinski mmczaplinski@gmail.com
  built_by_url: https://czaplinski.io
  featured: false
- title: Interactive Investor (ii)
  url: https://www.ii.co.uk
  main_url: https://www.ii.co.uk
  description: >
    Hybrid (static/dynamic) Gatsby web app for ii's free research, news and analysis, discussion and product marketing site.
  categories:
    - Business
    - Finance
    - Technology
  built_by: Interactive Investor (ii)
  built_by_url: https://www.ii.co.uk
  featured: false
- title: Weingut Goeschl
  url: https://www.weingut-goeschl.at/
  main_url: https://www.weingut-goeschl.at/
  description: >
    Weingut Goeschl is a family winery located in Gols, Burgenland in Austria (Österreich)
  categories:
    - E-commerce
    - Business
  built_by: Peter Kroyer
  built_by_url: https://www.peterkroyer.at/
  featured: false
- title: Hash Tech Guru
  url: https://hashtech.guru
  main_url: https://hashtech.guru
  description: >
    Software Development Training School and Tech Blog
  categories:
    - Blog
    - Education
  built_by: Htet Wai Yan Soe
  built_by_url: https://github.com/johnreginald
- title: AquaGruppen Vattenfilter
  url: https://aquagruppen.se
  main_url: https://aquagruppen.se/
  description: >
    Water filter and water treatment products in Sweden
  categories:
    - Business
    - Technology
  built_by: Johan Eliasson
  built_by_url: https://github.com/elitan
  featured: false
- title: Josef Aidt
  url: https://josefaidt.dev
  main_url: https://josefaidt.dev
  source_url: https://github.com/josefaidt/josefaidt.github.io
  description: >
    Personal website, blog, portfolio for Josef Aidt
  categories:
    - Portfolio
    - Blog
    - Web Development
  built_by: Josef Aidt
  built_by_url: https://twitter.com/garlicbred
- title: How To egghead
  main_url: https://howtoegghead.com/
  url: https://howtoegghead.com/
  source_url: https://github.com/eggheadio/how-to-egghead
  featured: false
  built_by: egghead.io
  built_by_url: https://egghead.io
  description: >
    How to become an egghead instructor or reviewer
  categories:
    - Documentation
    - Education
- title: Sherpalo Ventures
  main_url: https://www.sherpalo.com/
  url: https://www.sherpalo.com/
  featured: false
  categories:
    - Finance
    - Business
    - Technology
  built_by: Othermachines
  built_by_url: https://othermachines.com
- title: WrapCode
  url: https://www.wrapcode.com
  main_url: https://www.wrapcode.com
  description: >
    A full stack blog on Microsoft Azure, JavaScript, DevOps, AI and Bots.
  categories:
    - Blog
    - Technology
    - Web Development
  built_by: Rahul P
  built_by_url: https://twitter.com/_rahulpp
  featured: false
- title: Kirankumar Ambati's Portfolio
  url: https://www.kirankumarambati.me
  main_url: https://www.kirankumarambati.me
  description: >
    Personal website, blog, portfolio of Kirankumar Ambati
  categories:
    - Blog
    - Portfolio
    - Web Development
  built_by: Kirankumar Ambati
  built_by_url: https://github.com/kirankumarambati
  featured: false
- title: Rou Hun Fan's portfolio
  main_url: https://flowen.me
  url: https://flowen.me
  description: >
    Portfolio of creative developer Rou Hun Fan. Built with Gatsby v2 &amp; Greensock drawSVG.
  categories:
    - Portfolio
  built_by: Rou Hun Fan Developer
  built_by_url: https://flowen.me
  featured: false
- title: chadly.net
  url: https://www.chadly.net
  main_url: https://www.chadly.net
  source_url: https://github.com/chadly/chadly.net
  description: >
    Personal tech blog by Chad Lee.
  categories:
    - Blog
    - Technology
    - Web Development
  built_by: Chad Lee
  built_by_url: https://github.com/chadly
  featured: false
- title: CivicSource
  url: https://www.civicsource.com
  main_url: https://www.civicsource.com
  description: >
    Online auction site to purchase tax-distressed properties from local taxing authorities.
  categories:
    - Real Estate
    - Government
  featured: false
- title: SpotYou
  main_url: https://spotyou.joshglazer.com
  url: https://spotyou.joshglazer.com
  source_url: https://github.com/joshglazer/spotyou
  description: >
    SpotYou allows you to watch your favorite music videos on Youtube based on your Spotify Preferences
  categories:
    - Entertainment
    - Music
  built_by: Josh Glazer
  built_by_url: https://linkedin.com/in/joshglazer/
  featured: false
- title: Hesam Kaveh's blog
  description: >
    A blog with great seo that using gatsby-source-wordpress to fetch posts from backend
  main_url: https://hesamkaveh.com/
  url: https://hesamkaveh.com/
  source_url: https://github.com/hesamkaveh/sansi
  featured: false
  categories:
    - Blog
    - WordPress
- title: Oliver Gomes Portfolio
  main_url: https://oliver-gomes.github.io/v4/
  url: https://oliver-gomes.github.io/v4/
  description: >
    As an artist and a web designer/developer, I wanted to find a way to present these two portfolios in a way that made sense.  I felt with new found power of speed, Gatsby helped keep my creativity intact with amazing response and versatility. I felt my butter smooth transition felt much better in user perspective and super happy with the power of Gatsby.
  categories:
    - Portfolio
    - Web Development
    - Blog
  built_by: Oliver Gomes
  built_by_url: https://github.com/oliver-gomes
  featured: false
- title: Patrik Szewczyk
  url: https://www.szewczyk.cz/
  main_url: https://www.szewczyk.cz/
  description: >
    Patrik Szewczyk – JavaScript, TypeScript, React, Node.js developer, Redux, Reason
  categories:
    - Portfolio
  built_by: Patrik Szewczyk
  built_by_url: https://linkedin.com/in/thepatriczek/
  featured: false
- title: Jacob Cofman's Blog
  description: >
    Personal blog / portfolio about Jacob Cofman.
  main_url: https://jcofman.de/
  url: https://jcofman.de/
  source_url: https://github.com/JCofman/jc-website
  featured: false
  categories:
    - Blog
    - Portfolio
- title: re-geo
  description: >
    re-geo is react based geo cities style component.
  main_url: https://re-geo.netlify.app/
  url: https://re-geo.netlify.app/
  source_url: https://github.com/sadnessOjisan/re-geo-lp
  categories:
    - Open Source
  built_by: sadnessOjisan
  built_by_url: https://twitter.com/sadnessOjisan
  featured: false
- title: Luis Cestou Portfolio
  description: >
    Portfolio of graphic + interactive designer Luis Cestou.
  main_url: https://luiscestou.com
  url: https://luiscestou.com
  source_url: https://github.com/lcestou/luiscestou.com
  built_by: Luis Cestou contact@luiscestou.com
  built_by_url: https://luiscestou.com
  featured: false
  categories:
    - Portfolio
    - Web Development
- title: Data Hackers
  url: https://datahackers.com.br/
  main_url: https://datahackers.com.br/
  description: >
    Official website for the biggest portuguese-speaking data science community. Makes use of several data sources such as podcasts from Anchor, messages from Slack, newsletters from MailChimp and blog posts from Medium. The unique visual design also had its hurdles and was quite fun to develop!
  categories:
    - Blog
    - Education
    - Podcast
    - Technology
  built_by: Kaordica
  built_by_url: https://kaordica.design
  featured: false
- title: TROMAQ
  url: https://www.tromaq.com/
  main_url: https://www.tromaq.com/
  description: >
    TROMAQ executes earthmoving services and rents heavy machinery for construction work. Even with the lack of good photography, their new site managed to pass a solid and trustworthy feeling to visitors during testing and they're already seeing the improvement in brand awareness, being the sole player with a modern website in their industry.
  categories:
    - Marketing
  built_by: Kaordica
  built_by_url: https://kaordica.design
  featured: false
- title: Novida Consulting
  url: https://www.novidaconsultoria.com.br
  main_url: https://www.novidaconsultoria.com.br
  description: >
    Novida’s goal was to position itself as a solid, exclusive and trustworthy brand for families looking for a safe financial future… We created a narrative and visual design that highlight their exclusivity.
  categories:
    - Marketing
  built_by: Kaordica
  built_by_url: https://kaordica.design
  featured: false
- title: We Are Clarks
  url: https://www.weareclarks.com
  main_url: https://www.weareclarks.com
  source_url: https://github.com/abeaclark/weareclarks
  description: >
    A family travel blog.
  categories:
    - Blog
    - Travel
  built_by: Abe Clark
  built_by_url: https://www.linkedin.com/in/abrahamclark/
  featured: false
- title: Guillaume Briday's Blog
  main_url: https://guillaumebriday.fr/
  url: https://guillaumebriday.fr/
  source_url: https://github.com/guillaumebriday/guillaumebriday.fr
  description: >
    My personal blog built with Gatsby and Tailwind CSS.
  categories:
    - Blog
    - Web Development
    - Technology
  built_by: Guillaume Briday
  built_by_url: https://guillaumebriday.fr/
  featured: false
- title: Jean Regisser's Portfolio
  main_url: https://jeanregisser.com/
  url: https://jeanregisser.com/
  source_url: https://github.com/jeanregisser/jeanregisser.com
  featured: false
  description: >
    Portfolio of software engineer Jean Regisser.
  categories:
    - Portfolio
    - Mobile Development
  built_by: Jean Regisser
  built_by_url: https://jeanregisser.com/
- title: Chase Ohlson
  url: https://chaseohlson.com
  main_url: https://chaseohlson.com
  description: >
    Portfolio of frontend engineer & web developer Chase Ohlson.
  categories:
    - Portfolio
    - Web Development
  built_by: Chase Ohlson
  built_by_url: https://chaseohlson.com
  featured: false
- title: Zach Schnackel
  url: https://zslabs.com
  main_url: https://zslabs.com
  source_url: https://github.com/zslabs/zslabs.com
  description: >
    Portfolio site for UI/Motion Developer, Zach Schnackel.
  categories:
    - Portfolio
    - Web Development
  built_by: Zach Schnackel
  built_by_url: https://zslabs.com
- title: Gremlin
  url: https://www.gremlin.com
  main_url: https://www.gremlin.com
  description: >
    Gremlin's Failure as a Service finds weaknesses in your system before they cause problems.
  categories:
    - Marketing
- title: Headless.page
  main_url: https://headless.page/
  url: https://headless.page/
  description: >
    Headless.page is a directory of e-commerce sites featuring headless architecture, PWA features and / or the latest JavaScript technology.
  categories:
    - Directory
    - E-commerce
  built_by: Subscribe Pro
  built_by_url: https://www.subscribepro.com/
  featured: false
- title: Ouracademy
  main_url: https://our-academy.org/
  url: https://our-academy.org/
  source_url: https://github.com/ouracademy/website
  description: >
    Ouracademy is an organization that promoves the education in software development through blog posts & videos smiley.
  categories:
    - Open Source
    - Blog
    - Education
  built_by: Ouracademy
  built_by_url: https://github.com/ouracademy
  featured: false
- title: Tenon.io
  main_url: https://tenon.io
  url: https://tenon.io
  description: >
    Tenon.io is an accessibility tooling, services and consulting company.
  categories:
    - API
    - Accessibility
    - Business
    - Consulting
    - Technology
  built_by: Tenon.io
  built_by_url: https://tenon.io
  featured: false
- title: Projectival
  url: https://www.projectival.de/
  main_url: https://www.projectival.de/
  description: >
    Freelancer Online Marketing & Web Development in Cologne, Germany
  categories:
    - Freelance
    - Marketing
    - Web Development
    - Blog
    - Consulting
    - SEO
    - Business
  built_by: Sascha Klapetz
  built_by_url: https://www.projectival.de/
  featured: false
- title: Hetzner Online Community
  main_url: https://community.hetzner.com
  url: https://community.hetzner.com
  description: >
    Hetzner Online Community provides a free collection of high-quality tutorials, which are based on free and open source software, on a variety of topics such as development, system administration, and other web technology.
  categories:
    - Web Development
    - Technology
    - Programming
    - Open Source
    - Community
  built_by: Hetzner Online GmbH
  built_by_url: https://www.hetzner.com/
  featured: false
- title: AGYNAMIX
  url: https://www.agynamix.de/
  main_url: https://www.agynamix.de/
  source_url: https://github.com/tuhlmann/agynamix.de
  description: >
    Full Stack Java, Scala, Clojure, TypeScript, React Developer in Thalheim, Germany
  categories:
    - Freelance
    - Web Development
    - Programming
    - Blog
    - Consulting
    - Portfolio
    - Business
  built_by: Torsten Uhlmann
  built_by_url: https://www.agynamix.de/
  featured: false
- title: syracuse.io
  url: https://syracuse.io
  main_url: https://syracuse.io
  source_url: https://github.com/syracuseio/syracuseio/
  description: >
    Landing page for Syracuse NY Software Development Meetup Groups
  categories:
    - Community
  built_by: Benjamin Lannon
  built_by_url: https://lannonbr.com
- title: Render Documentation
  main_url: https://render.com/docs
  url: https://render.com/docs
  description: >
    Render is the easiest place to host your sites and apps. We use Gatsby for everything on https://render.com, including our documentation. The site is deployed on Render as well! We also have a guide to deploying Gatsby apps on Render: https://render.com/docs/deploy-gatsby.
  categories:
    - Web Development
    - Programming
    - Documentation
    - Technology
  built_by: Render Developers
  built_by_url: https://render.com
  featured: false
- title: prima
  url: https://www.prima.co
  main_url: https://www.prima.co
  description: >
    Discover industry-defining wellness content and trusted organic hemp CBD products safely supporting wellness, stress, mood, skin health, and balance.
  categories:
    - Blog
    - E-commerce
    - Education
  built_by: The Couch
  built_by_url: https://thecouch.nyc
- title: Gatsby Guides
  url: https://gatsbyguides.com/
  main_url: https://gatsbyguides.com/
  description: >
    Free tutorial course about using Gatsby with a CMS.
  categories:
    - Education
    - Documentation
    - Web Development
  built_by: Osio Labs
  built_by_url: https://osiolabs.com/
  featured: false
- title: Architude
  url: https://architudedesign.com
  main_url: https://architudedesign.com
  description: >
    筑冶 Architude International Design Consultants
  categories:
    - Design
    - Landing Page
    - Gallery
  built_by: Neo Nie
  built_by_url: https://github.com/nihgwu
  featured: false
- title: Arctica
  url: https://arctica.io
  main_url: https://arctica.io
  description: >
    Arctica specialises in purpose-built websites and progressive web applications with user optimal experiences, tailored to meet the objectives of your business.
  categories:
    - Portfolio
    - Agency
    - Design
    - Web Development
  built_by: Arctica
  built_by_url: https://arctica.io
  featured: false
- title: David Brookes
  url: https://davidbrookes.me
  main_url: https://davidbrookes.me
  description: >
    Specialising in crafting stylish, high performance websites and applications that get results, using the latest cutting edge web development technologies.
  categories:
    - Portfolio
    - Freelance
    - Web Development
  built_by: Arctica
  built_by_url: https://arctica.io
  featured: false
- title: Dennis Morello
  url: https://morello.dev
  main_url: https://morello.dev
  source_url: https://gitlab.com/dennismorello/dev-blog
  description: >
    morello.dev is a development and technology blog written by Dennis Morello.
  categories:
    - Blog
    - Education
    - Web Development
    - Open Source
    - Technology
  built_by: Dennis Morello
  built_by_url: https://twitter.com/dennismorello
  featured: false
- title: BaseTable
  url: https://autodesk.github.io/react-base-table/
  main_url: https://autodesk.github.io/react-base-table/
  source_url: https://github.com/Autodesk/react-base-table
  description: >
    BaseTable is a react table component to display large data set with high performance and flexibility.
  categories:
    - Web Development
    - Documentation
    - Open Source
  built_by: Neo Nie
  built_by_url: https://github.com/nihgwu
  featured: false
- title: herper.io
  url: https://herper.io/
  main_url: https://herper.io/
  description: >
    Portfolio website for Jacob Herper - a Front End Web Developer with a passion for all things digital. I have more than 10 years experience working in web development.
  categories:
    - Portfolio
    - Web Development
    - Freelance
    - Design
    - SEO
  built_by: Jacob Herper
  built_by_url: https://github.com/jakeherp
  source_url: https://github.com/jakeherp/portfolio
  featured: false
- title: Artem Sapegin Photography
  description: >
    Photography portfolio and blog of Artem Sapegin, an award-losing photographer living in Berlin, Germany. Landscapes, cityscapes and dogs.
  main_url: https://morning.photos/
  url: https://morning.photos/
  source_url: https://github.com/sapegin/morning.photos
  categories:
    - Portfolio
    - Photography
  built_by: Artem Sapegin
  built_by_url: https://github.com/sapegin
- title: Pattyrn
  main_url: https://pattyrn.com
  url: https://pattyrn.com
  description: >
    Pattyrn uses advanced machine learning AI to analyze the platform’s your teams use, making it easy to solve performance problems, reduce bottlenecks, and monitor culture health to optimize your ROI and help boost performance without causing burn out.
  categories:
    - Marketing
    - Technology
  built_by: Pattyrn
  built_by_url: https://twitter.com/Pattyrn4
  featured: false
- title: Intranet Italia Day
  main_url: https://www.intranetitaliaday.it/en
  url: https://www.intranetitaliaday.it/en
  description: >
    The Italian event dedicated to the digital workplace that focuses on planning, governance and company intranet management
  categories:
    - Event
    - Conference
  built_by: Ariadne Digital
  built_by_url: https://www.ariadnedigital.it
  featured: false
- title: Textually Stylo
  main_url: https://www.textually.net
  url: https://www.textually.net
  description: >
    Stylo Markdown writing App marketing/documentation website by Textually Inc.
  categories:
    - Marketing
    - Technology
    - Blog
    - Documentation
  built_by: Sébastien Hamel
  built_by_url: https://www.textually.net
  featured: false
- title: OneDeck
  main_url: https://www.onedeck.co
  url: https://www.onedeck.co
  description: >
    OneDeck is a simple yet powerful tool for creating and sharing your one-page investment summary in under 10 minutes.
  categories:
    - Finance
    - Technology
  built_by: William Neill
  built_by_url: https://twitter.com/williamneill
  featured: false
- title: Assortment
  main_url: https://assortment.io
  url: https://assortment.io
  description: >
    Assortment aims to provide detailed tutorials (and more) for developers of all skill levels within the Web Development Industry. Attempting to cut out the fluff and arm you with the facts.
  categories:
    - Blog
    - Web Development
  built_by: Luke Whitehouse
  built_by_url: https://twitter.com/_lukewh
  featured: false
- title: Mission42
  main_url: https://mission42.zauberware.com
  url: https://mission42.zauberware.com
  description: >
    A landing page for the mobile app Mission42. Mission42 wants to help you learn new skills.
  categories:
    - App
    - Learning
    - Education
    - Landing Page
  built_by: Philipp Siegmund, zauberware
  built_by_url: https://www.zauberware.com
- title: Altstadtdomizil Idstein
  main_url: http://www.altstadtdomizil-idstein.de/
  url: http://www.altstadtdomizil-idstein.de/
  description: >
    A landing page for a holiday apartment in Idstein, Germany.
  categories:
    - Landing Page
    - Travel
    - Real Estate
  built_by: Simon Franzen, zauberware
  built_by_url: https://www.zauberware.com
- title: Gerald Martinez Dev
  main_url: https://gmartinez.dev/
  url: https://gmartinez.dev/
  source_url: https://github.com/nephlin7/gmartinez.dev
  description: >
    Personal website for show my skills and my works.
  categories:
    - Web Development
    - Portfolio
  built_by: Gerald Martinez
  built_by_url: https://twitter.com/GeraldM_92
  featured: false
- title: Becreatives
  main_url: https://becreatives.com
  url: https://becreatives.com
  featured: false
  description: >
    Digital software house. Enlights ideas. Think smart execute harder.
  categories:
    - Technology
    - Web Development
    - Agency
    - Marketing
  built_by: Becreatives
  built_by_url: https://becreatives.com
- title: Paul Clifton Photography
  main_url: https://paulcliftonphotography.com
  url: https://paulcliftonphotography.com
  featured: false
  description: >
    A full migration from WordPress to GatsbyJS and DatoCMS. Includes custom cropping on images as viewport changes size and also an infinity scroll that doesn't preload all of the results.
  categories:
    - Blog
    - Portfolio
    - Gallery
    - Photography
  built_by: Little Wolf Studio
  built_by_url: https://littlewolfstudio.co.uk
- title: Atte Juvonen - Blog
  url: https://www.attejuvonen.fi/
  main_url: https://www.attejuvonen.fi/
  source_url: https://github.com/baobabKoodaa/blog
  description: >
    Tech-oriented personal blog covering topics like AI, data, voting, game theory, infosec and software development.
  categories:
    - Blog
    - Data
    - JavaScript
    - Programming
    - Science
    - Security
    - Technology
    - Web Development
  featured: false
- title: Kibuk Construction
  url: https://kibukconstruction.com/
  main_url: https://kibukconstruction.com/
  description: >
    Kibuk Construction is a fully licensed and insured contractor specializing in Siding, Decks, Windows & Doors!
  categories:
    - Business
  built_by: David Krasniy
  built_by_url: http://dkrasniy.com
- title: RedCarpetUp
  main_url: https://www.redcarpetup.com
  url: https://www.redcarpetup.com/
  description: >
    RedCarpetUp's home page for a predominantly mobile-only customer base in India with major constraints on bandwidth availability
  categories:
    - Finance
  built_by: RedCarpet Dev Team
  built_by_url: https://www.redcarpetup.com
  featured: false
- title: talita traveler
  url: https://talitatraveler.com/
  main_url: https://talitatraveler.com/
  source_url: https://github.com/afuh/talitatraveler
  description: >
    Talita Traveler's personal blog.
  categories:
    - Blog
  built_by: Axel Fuhrmann
  built_by_url: https://axelfuhrmann.com/
  featured: false
- title: Pastelería el Progreso
  url: https://pasteleriaelprogreso.com/
  main_url: https://pasteleriaelprogreso.com/
  source_url: https://github.com/afuh/elprogreso
  description: >
    Famous bakery in Buenos Aires.
  categories:
    - Food
    - Gallery
  built_by: Axel Fuhrmann
  built_by_url: https://axelfuhrmann.com/
  featured: false
- title: Maitrik's Portfolio
  url: https://www.maitrikpatel.com/
  main_url: https://www.maitrikpatel.com/
  source_url: https://github.com/maitrikjpatel/portfolio
  description: >
    Portfolio of a Front-End Developer / UX Designer who designs and develops pixel perfect user interface, experiences and web applications.
  categories:
    - Portfolio
    - Blog
    - Design
    - Web Development
  built_by: Maitrik Patel
  built_by_url: https://www.maitrikpatel.com/
  featured: false
- title: PicPick
  url: https://picpick.app/
  main_url: https://picpick.app/
  description: >
    All-in-one Graphic Design Tool, Screen Capture Software, Image Editor, Color Picker, Pixel Ruler and More
  categories:
    - Productivity
    - App
    - Technology
  built_by: NGWIN
  built_by_url: https://picpick.app/
  featured: false
- title: Ste O'Neill
  main_url: https://www.steoneill.dev
  url: https://www.steoneill.dev
  description: >
    MVP of a portfolio site for a full stack UK based developer.
  categories:
    - Blog
    - Portfolio
  built_by: Ste O'Neill
  built_by_url: https://steoneill.dev
  featured: false
- title: Filipe Santos Correa's Portfolio
  description: >
    Filipe's Personal About Me / Portfolio.
  main_url: https://filipesantoscorrea.com/
  url: https://filipesantoscorrea.com/
  source_url: https://github.com/Safi1012/filipesantoscorrea.com
  featured: false
  categories:
    - Portfolio
- title: Progressive Massachusetts Legislator Scorecard
  main_url: https://scorecard.progressivemass.com
  url: https://scorecard.progressivemass.com
  featured: false
  source_url: https://github.com/progressivemass/legislator-scorecard
  description: >
    Learn about MA state legislators' voting records through a progressive lens
  categories:
    - Government
    - Education
  built_by: Alex Holachek
  built_by_url: https://alex.holachek.com/
- title: Jeff Wolff – Portfolio
  main_url: https://www.jeffwolff.net
  url: https://www.jeffwolff.net
  featured: false
  description: >
    A guy from San Diego who makes websites.
  categories:
    - Blog
    - Portfolio
    - Web Development
- title: Jp Valery – Portfolio
  main_url: https://jpvalery.photo
  url: https://jpvalery.photo
  featured: false
  description: >
    Self-taught photographer documenting spaces and people
  categories:
    - Portfolio
    - Photography
- title: Prevue
  main_url: https://www.prevue.io
  url: https://www.prevue.io
  featured: false
  description: >
    All in One Prototyping Tool For Vue Developers
  categories:
    - Open Source
    - Web Development
- title: Gold Medal Flour
  main_url: https://www.goldmedalflour.com
  url: https://www.goldmedalflour.com
  description: >
    Gold Medal Four is a brand of flour products owned by General Mills. The new site was built using Gatsby v2 with data sources from WordPress and an internal recipe API, and features multifaceted recipe filtering and a modified version of Gatsby Image to support art direction images.
  categories:
    - Food
  built_by: General Mills Branded Sites Dev Team
  built_by_url: https://www.generalmills.com
  featured: false
- title: Fifth Gait Technologies
  main_url: https://5thgait.com
  url: https://5thgait.com
  featured: false
  description: >
    Fifth Gait is a small business in the defense and space industry that is run and owned by physicists and engineers that have worked together for decades. The site was built using Gatsby V2.
  categories:
    - Government
    - Science
    - Technology
  built_by: Jonathan Z. Fisher
  built_by_url: https://jonzfisher.com
- title: Sal's Pals
  main_url: https://www.sals-pals.net
  url: https://www.sals-pals.net
  featured: false
  description: >
    Sal's Pals is a professional dog walking and pet sitting service based in Westfield, NJ. New site built with gatsby v2.
  categories:
    - Business
- title: Zuyet Awarmatrip
  main_url: https://www.zuyetawarmatrip.com
  url: https://www.zuyetawarmatrip.com
  featured: false
  description: >
    Zuyet Awarmatrip is a subsidiary identity within the personal ecosystem of Zuyet Awarmatik, focusing on travel and photography.
  categories:
    - Travel
    - Photography
  built_by: Zuyet Awarmatik
- title: manuvel.be
  url: https://www.manuvel.be
  main_url: https://www.manuvel.be
  source_url: https://github.com/riencoertjens/manuvelsite
  description: >
    Cycling themed café coming this april in Sint Niklaas, Belgium. One page with funky css-grid and gatsby-image trickery!
  categories:
    - Food
  built_by: WEBhart
  built_by_url: https://www.web-hart.com
  featured: false
- title: WEBhart
  url: https://www.web-hart.com
  main_url: https://www.web-hart.com
  description: >
    Hi, I'm Rien (pronounced Reen) from Belgium but based in Girona, Spain. I'm an autodidact, committed to learning until the end of time.
  categories:
    - Portfolio
    - Design
    - Web Development
    - Freelance
  built_by: WEBhart
  built_by_url: https://www.web-hart.com
  featured: false
- title: nicdougall.com
  url: https://nicdougall.netlify.app/
  main_url: https://nicdougall.netlify.app/
  source_url: https://github.com/riencoertjens/nicdougall.com
  description: >
    Athlete website with Netlify CMS for blog content.
  categories:
    - Blog
  built_by: WEBhart
  built_by_url: https://www.web-hart.com
  featured: false
- title: Lebuin D'Haese
  url: https://www.lebuindhaese.be/
  main_url: https://www.lebuindhaese.be/
  description: >
    Artist portfolio website. Powered by a super simple Netlify CMS to easily add blog posts or new art pieces.
  categories:
    - Portfolio
    - Blog
  built_by: WEBhart
  built_by_url: https://www.web-hart.com
  featured: false
- title: Iefke Molenstra
  url: https://www.iefke.be/
  main_url: https://www.iefke.be/
  description: >
    Artist portfolio website. Powered by a super simple Netlify CMS to easily add blog posts or new art pieces.
  categories:
    - Portfolio
    - Blog
  built_by: WEBhart
  built_by_url: https://www.web-hart.com
  featured: false
- title: The Broomwagon
  url: https://www.thebroomwagongirona.com/
  main_url: https://www.thebroomwagongirona.com/
  description: >
    foodtruck style coffee by pro cyclist Robert Gesink. The site has a webshop with merchandise and coffee beans.
  categories:
    - E-commerce
  built_by: WEBhart
  built_by_url: https://www.web-hart.com
- title: Pella Windows and Doors
  main_url: https://www.pella.com
  url: https://www.pella.com
  featured: false
  description: >
    The Pella Corporation is a privately held window and door manufacturing
  categories:
    - Business
- title: tinney.dev
  url: https://tinney.dev
  main_url: https://tinney.dev
  source_url: https://github.com/cdtinney/tinney.dev
  description: >
    Personal portfolio/blog of Colin Tinney
  categories:
    - Blog
    - Portfolio
    - Open Source
  built_by: Colin Tinney
  built_by_url: https://tinney.dev
  featured: false
- title: Monkeywrench Books
  main_url: https://monkeywrenchbooks.org
  url: https://monkeywrenchbooks.org
  description: >
    Monkeywrench Books is an all-volunteer, collectively-run bookstore and event space in Austin, TX
  categories:
    - Business
    - Community
    - Education
  built_by: Monkeywrench Books
  built_by_url: https://monkeywrenchbooks.org
- title: DeepMay.io
  main_url: https://deepmay.io
  url: https://deepmay.io
  description: >
    DeepMay is an experimental new tech bootcamp in the mountains of North Carolina.
  categories:
    - Event
    - Community
    - Technology
    - Marketing
  built_by: DeepMay
  built_by_url: https://twitter.com/deepmay_io
  featured: false
- title: Liferay.Design
  main_url: https://liferay.design
  url: https://liferay.design
  source_url: https://github.com/liferay-design/liferay.design
  description: >
    Liferay.Design is home to some of the freshest open-source designers who love to share articles and other resources for the Design Community.
  categories:
    - Blog
    - Community
    - Design
    - Marketing
    - Open Source
    - Technology
    - User Experience
  built_by: Liferay Designers
  built_by_url: https://twitter.com/liferaydesign
  featured: false
- title: Front End Remote Jobs
  main_url: https://frontendremotejobs.com
  url: https://frontendremotejobs.com
  source_url: https://github.com/benjamingrobertson/remotefrontend
  description: >
    Front End Remote Jobs features fully remote jobs for front end developers.
  categories:
    - WordPress
    - Web Development
  built_by: Ben Robertson
  built_by_url: https://benrobertson.io
  featured: false
- title: Penrose Grand Del Mar
  main_url: https://penroseatthegrand.com
  url: https://penroseatthegrand.com
  description: >
    Penrose Grand Del Mar is a luxury housing project coming soon.
  categories:
    - Real Estate
    - Design
  built_by: Chase Ohlson
  built_by_url: https://chaseohlson.com
- title: JustGraphQL
  url: https://www.justgraphql.com/
  main_url: https://www.justgraphql.com/
  source_url: https://github.com/Novvum/justgraphql
  description: >
    JustGraphQL helps developers quickly search and filter through GraphQL resources, tools, and articles.
  categories:
    - Open Source
    - Web Development
    - Technology
  built_by: Novvum
  built_by_url: https://www.novvum.io/
  featured: false
- title: Peter Macinkovic Personal Blog
  url: https://peter.macinkovic.id.au/
  main_url: https://peter.macinkovic.id.au/
  source_url: https://github.com/inkovic/peter-macinkovic-static-site
  description: >
    Personal Website and Blog of e-commerce SEO Specialist and Digital Marketer Peter Macinkovic.
  categories:
    - SEO
    - Marketing
    - Blog
  featured: false
- title: NH Hydraulikzylinder
  main_url: https://nh-hydraulikzylinder.com
  url: https://nh-hydraulikzylinder.com
  description: >
    High quality & high performance hydraulic cylinders manufactured in Austria based on the clients requirements
  categories:
    - Business
  built_by: MangoART
  built_by_url: https://www.mangoart.at
  featured: false
- title: Frauennetzwerk Linz-Land
  main_url: https://frauennetzwerk-linzland.net
  url: https://frauennetzwerk-linzland.net
  description: >
    Homepage for the local women's association providing support to people in need offline and online (Livechat integration)
  categories:
    - Nonprofit
  built_by: MangoART
  built_by_url: https://www.mangoart.at
  featured: false
- title: Mein Traktor
  main_url: http://www.mein-traktor.at/
  url: http://www.mein-traktor.at/
  description: >
    Homepage of a the main importer of SAME and Lamborghini Tractors in Austria with customer support area
  categories:
    - Business
    - App
  built_by: MangoART
  built_by_url: https://www.mangoart.at
  featured: false
- title: Lamborghini Traktoren
  main_url: https://lamborghini-traktor.at
  url: https://lamborghini-traktor.at
  description: >
    Lamborghini Tractors - Landing page for the brand in Austria
  categories:
    - Business
  built_by: MangoART
  built_by_url: https://www.mangoart.at
  featured: false
- title: Holly Lodge Community Centre - Highgate, London
  main_url: https://www.hlcchl.org/
  url: https://www.hlcchl.org/
  source_url: https://github.com/eugelogic/hlcchl-gatsby
  description: >
    The Holly Lodge Community Centre - Highgate, London has a shiny new website built with Gatsby v2 that makes important contributions towards a faster, more secure and environmentally friendly web for everyone.
  categories:
    - Community
    - Event
    - Nonprofit
  built_by: Eugene Molari Developer
  built_by_url: https://twitter.com/EugeneMolari
  featured: false
- title: blackcater's blog
  url: https://www.blackcater.win
  main_url: https://www.blackcater.win
  source_url: https://github.com/blackcater/blog
  description: >
    Blog like Medium, for person and team.
  categories:
    - Blog
    - Web Development
  built_by: blackcater
  built_by_url: https://github.com/blackcater
  featured: false
- title: Kenneth Kwakye-Gyamfi Portfolio Site
  url: https://www.kwakye-gyamfi.com
  main_url: https://www.kwakye-gyamfi.com
  source_url: https://www.github.com/cross19xx/cross-site
  description: >
    Personal portfolio site for Kenneth Kwakye-Gyamfi, a mobile and web full stack applications developer currently based in Accra, Ghana.
  categories:
    - SEO
    - Web Development
    - Open Source
    - Portfolio
  featured: false
- title: Gareth Weaver
  url: https://www.garethweaver.com/
  main_url: https://www.garethweaver.com/
  source_url: https://github.com/garethweaver/public-site-react
  description: >
    A personal portfolio of a London based frontend developer built with Gatsby 2, Redux and Sass
  categories:
    - Portfolio
    - Web Development
  built_by: Gareth Weaver
  built_by_url: https://twitter.com/garethdweaver
  featured: false
- title: Mailjet
  url: https://dev.mailjet.com/
  main_url: https://dev.mailjet.com/
  description: >
    Mailjet is an easy-to-use all-in-one e-mail platform.
  categories:
    - API
    - Documentation
  featured: false
- title: Peintagone
  url: https://www.peintagone.be/
  main_url: https://www.peintagone.be/
  description: >
    Peintagone is a superior quality paint brand with Belgian tones.
  categories:
    - Portfolio
    - Gallery
  built_by: Sebastien Crepin
  built_by_url: https://github.com/opeah
  featured: false
- title: Let's Do Dish!
  url: https://letsdodish.com
  main_url: https://letsdodish.com
  description: >
    A new recipe site for people who enjoy cooking great food in their home kitchen. Find some great meal ideas! Let's do dish!
  categories:
    - Blog
    - Food
  built_by: Connerra
  featured: false
- title: AWS Amplify Community
  url: https://amplify.aws/community/
  main_url: https://amplify.aws/community/
  source_url: https://github.com/aws-amplify/community
  description: >
    Amplify Community is a hub for developers building fullstack serverless applications with Amplify to easily access content (such as events, blog posts, videos, sample projects, and tutorials) created by other members of the Amplify community.
  categories:
    - Blog
    - Directory
    - Education
    - Technology
  built_by: Nikhil Swaminathan
  built_by_url: https://github.com/swaminator
  featured: false
- title: Cal State Monterey Bay
  url: https://csumb.edu
  main_url: https://csumb.edu
  source_url: https://github.com/csumb/csumb-gatsby
  description: >
    A website for the entire campus of California State University, Monterey Bay.
  categories:
    - Education
    - Government
  built_by: CSUMB Web Team
  built_by_url: https://csumb.edu/web/team
  featured: false
- title: BestPricingPages.com
  url: https://bestpricingpages.com
  main_url: https://bestpricingpages.com
  source_url: https://github.com/jpvalery/pricingpages/
  description: >
    A repository of the best pricing pages by the best companies. Built in less than a week.
    Inspired by RGE and since pricingpages.xyz no longer exists, I felt such a resource was missing and could be helpful to many people.
  categories:
    - Business
    - Community
    - Entrepreneurship
    - Open Source
    - Technology
  built_by: Jp Valery
  built_by_url: https://jpvalery.me
  featured: false
- title: Lendo Austria
  url: https://lendo.at
  main_url: https://lendo.at
  description: >
    A Comparison site for best private loan offer from banks in Austria.
  categories:
    - Business
    - Finance
  built_by: Lendo developers
  featured: false
- title: Visual Cloud FX
  url: https://visualcloudfx.com
  main_url: https://visualcloudfx.com
  source_url: https://github.com/jjcav84/visualcloudfx
  description: >
    Basic static site built with MDBootstrap, React, and Gatsby
  categories:
    - Consulting
    - Portfolio
  built_by: Jacob Cavazos
  built_by_url: https://jacobcavazos.com
- title: Matthew Miller (Me4502)
  url: https://matthewmiller.dev
  main_url: https://matthewmiller.dev
  description: >
    The personal site, blog and portfolio of Matthew Miller (Me4502)
  categories:
    - Blog
    - Programming
    - Technology
    - Portfolio
  built_by: Matthew Miller
  featured: false
- title: Årets Kontor
  url: https://aretskontor.newst.se
  main_url: https://aretskontor.newst.se
  description: >
    A swedish competition for "office of the year" in sweden with a focus on design. Built with MDBootstrap and Gatsby.
  categories:
    - Real Estate
    - Marketing
  built_by: Victor Björklund
  built_by_url: https://victorbjorklund.com
  featured: false
- title: Kyma
  url: https://kyma-project.io
  main_url: https://kyma-project.io
  source_url: https://github.com/kyma-project/website
  description: >
    This website holds overview, blog and documentation for Kyma open source project that is a Kubernates based application extensibility framework.
  categories:
    - Documentation
    - Blog
    - Technology
    - Open Source
  built_by: Kyma developers
  built_by_url: https://twitter.com/kymaproject
  featured: false
- title: Verso
  main_url: https://verso.digital
  url: https://verso.digital
  description: >
    Verso is a creative technology studio based in Singapore. Site built with Gatsby and Netlify.
  categories:
    - Agency
    - Consulting
    - Design
    - Technology
  built_by: Verso
  built_by_url: https://verso.digital
  featured: false
- title: Camilo Holguin
  url: https://camiloholguin.me
  main_url: https://camiloholguin.me
  source_url: https://github.com/camiloholguin/gatsby-portfolio
  description: >
    Portfolio site using GatsbyJS and WordPress REST API.
  categories:
    - WordPress
    - Portfolio
    - Web Development
  built_by: Camilo Holguin
  built_by_url: https://camiloholguin.me
  featured: false
- title: Kodingnesia
  url: https://kodingnesia.com/
  main_url: https://kodingnesia.com/
  description: >
    Kodingnesia is a place for learning programming & linux in Bahasa Indonesia.
  categories:
    - Blog
    - Programming
    - Technology
  built_by: Frisko Mayufid
  built_by_url: https://frisko.space
- title: ERS HCL Open Source Portal
  url: https://ers-hcl.github.io/
  main_url: https://ers-hcl.github.io/
  description: >
    Official site for ERS-HCL GitHub organizational site. This is a hybrid app with static and dynamic content, providing a details of the open source projects, initiatives, innovation ideas within ERS-HCL. It pulls data from various data sources including GitHub APIs, MDX based blog posts, excel files. It also hosts an ideas app that is based on Firebase.
  categories:
    - Open Source
    - Blog
    - Technology
    - Web Development
    - Community
    - Documentation
  source_url: https://github.com/ERS-HCL/gatsby-ershcl-app
  built_by: Tarun Kumar Sukhu
  built_by_url: https://github.com/tsukhu
- title: Ben Shi
  url: https://hbish.com/
  main_url: https://hbish.com/
  source_url: https://github.com/hbish/hbish.com
  description: >
    A personal website of Ben Shi, a technologist from Sydney, Australia.
  categories:
    - Blog
    - Programming
    - Technology
  built_by: Ben Shi
  built_by_url: https://hbish.com/
  featured: false
- title: Sandbox
  url: https://www.sandboxneu.com/
  main_url: https://www.sandboxneu.com/
  source_url: https://github.com/sandboxneu/sandboxneu.com
  description: >
    Official website of Sandbox, a Northeastern University student group that builds software for researchers.
  categories:
    - Marketing
  built_by: Sandbox at Northeastern
  built_by_url: https://github.com/sandboxneu/
  featured: false
- title: Accessible App
  main_url: https://accessible-app.com
  url: https://accessible-app.com
  source_url: https://github.com/accessible-app/accessible-app_com
  description: >
    Learn how to build inclusive web applications and Single Page Apps in modern JavaScript frameworks. This project collects strategies, links, patterns and plugins for React, Vue and Angular.
  categories:
    - Accessibility
    - Web Development
    - JavaScript
  built_by: Marcus Herrmann
  built_by_url: https://marcus.io
  featured: false
- title: PygmalionPolymorph
  url: https://pygmalionpolymorph.com
  main_url: https://pygmalionpolymorph.com
  source_url: https://github.com/PygmalionPolymorph/portfolio
  description: >
    Portfolio of artist, musician and developer PygmalionPolymorph.
  categories:
    - Portfolio
    - Gallery
    - Music
    - Photography
    - Web Development
  built_by: PygmalionPolymorph
  built_by_url: https://pygmalionpolymorph.com
  featured: false
- title: Gonzalo Nuñez Photographer
  main_url: https://www.gonzalonunez.com
  url: https://www.gonzalonunez.com
  description: >
    Website for Cancun based destination wedding photographer Gonzalo Nuñez. Site built with GatsbyJS, WordPress API and Netlify.
  categories:
    - Photography
    - Portfolio
    - WordPress
  built_by: Miguel Mayo
  built_by_url: https://www.miguelmayo.com
  featured: false
- title: Element 84
  main_url: https://www.element84.com
  url: https://www.element84.com
  description: >
    Element 84 is software engineering and design firm that helps companies and government agencies solve problems using remote sensing, life sciences, and transportation data in the cloud.
  categories:
    - Agency
    - Blog
    - Business
    - Consulting
    - Data
    - Design
    - Government
    - Portfolio
    - Programming
    - Science
    - Technology
    - User Experience
    - Web Development
- title: Raconteur Agency
  main_url: https://www.raconteur.net/agency
  url: https://www.raconteur.net/agency
  description: >
    Raconteur Agency is a London-based content marketing agency for B2B brands. We have rebuilt their site with Gatsby v2 using their existing WordPress backend as the data source. By switching from WordPress to GatsbyJS we have achieved a 200%+ improvement in page load times and went from a Lighthouse performance score of 49 to 100.
  categories:
    - Agency
    - Marketing
    - WordPress
  built_by: Jacob Herper
  built_by_url: https://herper.io
  featured: false
- title: Purple11
  main_url: https://purple11.com/
  url: https://purple11.com/
  description: >
    Purple11 is a site for photography and photo retouching tips and tricks.
  categories:
    - Blog
    - Photography
  built_by: Sébastien Noël
  built_by_url: https://blkfuel.com/
  featured: false
- title: PerfReviews
  main_url: https://perf.reviews/
  url: https://perf.reviews/
  source_url: https://github.com/PerfReviews/PerfReviews
  description: >
    The best content about web performance in spanish language.
  categories:
    - Web Development
  built_by: Joan León & José M. Pérez
  built_by_url: https://perf.reviews/nosotros/
  featured: false
- title: Un Backend - Blog
  main_url: https://www.unbackend.pro/
  url: https://www.unbackend.pro/
  description: >
    The personal website and blog of Camilo Ramírez, a backend developer :).
  categories:
    - Blog
    - Programming
    - Technology
  source_url: https://github.com/camilortte/camilortte.github.com
  built_by: Camilo Ramírez
  built_by_url: https://www.unbackend.pro/about
  featured: false
- title: Hitesh Vaghasiya
  main_url: https://hiteshvaghasiya.com/
  url: https://hiteshvaghasiya.com/
  description: >
    This is Hitesh Vaghasiya's blog. This blog is help you an E-Commerce like Magento, Shopify, and BigCommerce.
  categories:
    - Blog
    - Programming
    - Technology
    - Web Development
  built_by: Hitesh Vaghasiya
  built_by_url: https://hiteshvaghasiya.com/
  featured: false
- title: Aditus
  main_url: https://www.aditus.io
  url: https://www.aditus.io
  description: >
    Aditus is the accessibility tool for your team. We help teams build accessible websites and products.
  categories:
    - Accessibility
    - Education
  built_by: Aditus
  built_by_url: https://www.aditus.io
  featured: false
- title: Ultra Config
  main_url: https://ultraconfig.com.au/
  url: https://ultraconfig.com.au/ultra-config-generator/
  description: >
    Ultra Config Generator is a software application for Network Engineers to efficiently manage their network infrastructure.
  categories:
    - Blog
    - Technology
  built_by: Ultra Config
  built_by_url: https://ultraconfig.com.au/
  featured: false
- title: Malice
  main_url: https://malice.fr/
  url: https://malice.fr/
  description: >
    Malice is a cyber-training  platform for learning, validating and improving security related skills through simulated scenarios and challenges.
  categories:
    - Security
    - Technology
  built_by: Sysdream
  built_by_url: https://sysdream.com/
  featured: false
- title: Nash
  main_url: https://nash.io/
  url: https://nash.io/
  description: >
    Nash is a decentralized platform for trading, payment and other financial services. Our goal is to bring distributed finance to everyone by making blockchain technology fast and easy to use. We employ an off-chain engine to match trades rapidly, but never take control of customers’ assets. Our intuitive interface offers easy access to a range of trading, payment and investment functions.
  categories:
    - Portfolio
    - Security
    - Technology
  built_by: Andrej Gajdos
  built_by_url: https://andrejgajdos.com/
  featured: false
- title: Axel Fuhrmann
  url: https://axelfuhrmann.com
  main_url: https://axelfuhrmann.com
  source_url: https://github.com/afuh/axelfuhrmann.com
  description: >
    Personal portfolio.
  categories:
    - Portfolio
    - Freelance
    - Web Development
  featured: false
- title: Alaina Viau
  url: https://www.alainaviau.com
  main_url: https://www.alainaviau.com
  description: >
    Official website of Canadian opera director, creator, and producer Alaina Viau. Site designed by Stephen Bell.
  categories:
    - Portfolio
    - Music
  built_by: Michael Uloth
  built_by_url: https://www.michaeluloth.com
- title: Alison Moritz
  url: https://www.alisonmoritz.com
  main_url: https://www.alisonmoritz.com
  description: >
    Official website of American stage director Alison Moritz. Site designed by Stephen Bell.
  categories:
    - Portfolio
    - Music
  built_by: Michael Uloth
  built_by_url: https://www.michaeluloth.com
- title: Luke Secomb Digital
  url: https://lukesecomb.digital
  main_url: https://lukesecomb.digital
  source_url: https://github.com/lukethacoder/luke-secomb-simple
  description: >
    A simple portfolio site built using TypeScript, Markdown and React Spring.
  categories:
    - Portfolio
    - Web Development
  built_by: Luke Secomb
  built_by_url: https://lukesecomb.digital
  featured: false
- title: We are Brew
  url: https://www.wearebrew.co.uk
  main_url: https://www.wearebrew.co.uk
  description: >
    Official website for Brew, a Birmingham based Digital Marketing Agency.
  categories:
    - Portfolio
    - Web Development
    - Agency
    - Marketing
  built_by: Brew Digital
  built_by_url: https://www.wearebrew.co.uk
- title: Global City Data
  main_url: https://globalcitydata.com
  url: https://globalcitydata.com
  source_url: https://github.com/globalcitydata/globalcitydata
  description: >
    Global City Data is an open, easily browsable platform to showcase peer-reviewed urban datasets and models created by different research groups.
  categories:
    - Education
    - Open Source
  built_by: Rafi Barash
  built_by_url: https://rafibarash.com
  featured: false
- title: Submittable
  url: https://www.submittable.com
  main_url: https://www.submittable.com
  description: >
    Submissions made simple. Submittalbe is a cloud-based submissions manager that lets you accept, review, and make decisions on any kind of digital content.
  categories:
    - Technology
    - Marketing
  built_by: Genevieve Crow
  built_by_url: https://github.com/g-crow
- title: Appmantle
  main_url: https://appmantle.com
  url: https://appmantle.com
  description: >
    Appmantle is a new way of creating apps. A complete modern app that you build yourself quickly & easily, without programming knowledge.
  categories:
    - App
    - Marketing
    - Landing Page
    - Mobile Development
    - Technology
  built_by: Appmantle
  built_by_url: https://appmantle.com
  featured: false
- title: Acto
  main_url: https://www.acto.dk/
  url: https://www.acto.dk/
  description: >
    Tomorrows solutions - today. Acto is an innovative software engineering company, providing your business with high-quality, scalable and maintainable software solutions, to make your business shine.
  categories:
    - Agency
    - Technology
    - Web Development
    - Mobile Development
  built_by: Acto
  built_by_url: https://www.acto.dk/
- title: Gatsby GitHub Stats
  url: https://gatsby-github-stats.netlify.app
  main_url: https://gatsby-github-stats.netlify.app
  source_url: https://github.com/lannonbr/gatsby-github-stats/
  description: >
    Statistics Dashboard for Gatsby GitHub repository
  categories:
    - Data
  built_by: Benjamin Lannon
  built_by_url: https://lannonbr.com
  featured: false
- title: Graphic Intuitions
  url: https://www.graphicintuitions.com/
  main_url: https://www.graphicintuitions.com/
  description: >
    Digital marketing agency located in Morris, Manitoba.
  categories:
    - Agency
    - Web Development
    - Marketing
  featured: false
- title: Smooper
  url: https://www.smooper.com/
  main_url: https://www.smooper.com/
  description: >
    We connect you with digital marketing experts for 1 on 1 consultation sessions
  categories:
    - Marketing
    - Directory
  featured: false
- title: Lesley Barber
  url: https://www.lesleybarber.com/
  main_url: https://www.lesleybarber.com/
  description: >
    Official website of Canadian film composer Lesley Barber.
  categories:
    - Portfolio
    - Music
  built_by: Michael Uloth
  built_by_url: https://www.michaeluloth.com
- title: Timeline of Terror
  main_url: https://timelineofterror.org/
  url: https://timelineofterror.org/
  source_url: https://github.com/Symbitic/timeline-of-terror
  description: >
    Complete guide to the events of September 11, 2001.
  categories:
    - Directory
    - Government
  built_by: Alex Shaw
  built_by_url: https://github.com/Symbitic/
  featured: false
- title: Pill Club
  url: https://thepillclub.com
  main_url: https://thepillclub.com
  description: >
    Zero Copay With Insurance + Free Shipping + Bonus Gifts + Online Delivery – Birth Control Delivery and Prescription
  categories:
    - Marketing
    - Healthcare
  built_by: Pill Club
  built_by_url: https://thepillclub.com
- title: myweekinjs
  url: https://www.myweekinjs.com/
  main_url: https://www.myweekinjs.com/
  source_url: https://github.com/myweekinjs/public-website
  description: >
    Challenge to create and/or learn something new in JavaScript each week.
  categories:
    - Blog
  built_by: Adriaan Janse van Rensburg
  built_by_url: https://github.com/HurricaneInteractive/
  featured: false
- title: The Edit Suite
  main_url: https://www.theeditsuite.com.au/
  url: https://www.theeditsuite.com.au/
  source_url: https://thriveweb.com.au/portfolio/the-edit-suite/
  description: >-
    The Edit Suite is an award winning video production and photography company based out of our Mermaid Beach studio on the Gold Coast of Australia but we also have the ability to work mobile from any location.
  categories:
    - Photography
    - Marketing
  built_by: Thrive Team - Gold Coast
  built_by_url: https://thriveweb.com.au/
  featured: false
- title: CarineRoitfeld
  main_url: https://www.carineroitfeld.com/
  url: https://www.carineroitfeld.com/
  description: >
    Online shop for Carine Roitfeld parfume
  categories:
    - E-commerce
  built_by: Ask Phill
  built_by_url: https://askphill.com
- title: EngineHub.org
  url: https://enginehub.org
  main_url: https://enginehub.org
  source_url: https://github.com/EngineHub/enginehub-website
  description: >
    The landing pages for EngineHub, the organisation behind WorldEdit, WorldGuard, CraftBook, and more
  categories:
    - Landing Page
    - Technology
    - Open Source
  built_by: Matthew Miller
  built_by_url: https://matthewmiller.dev
- title: Goulburn Physiotherapy
  url: https://www.goulburnphysiotherapy.com.au/
  main_url: https://www.goulburnphysiotherapy.com.au/
  description: >
    Goulburn Physiotherapy is a leader in injury prevention, individual and community health, and workplace health solutions across Central Victoria.
  categories:
    - Blog
    - Healthcare
  built_by: KiwiSprout
  built_by_url: https://kiwisprout.nz/
  featured: false
- title: TomTom Traffic Index
  main_url: https://www.tomtom.com/en_gb/traffic-index/
  url: https://www.tomtom.com/en_gb/traffic-index/
  description: >
    The TomTom Traffic Index provides drivers, city planners, auto manufacturers and policy makers with unbiased statistics and information about congestion levels in 403 cities across 56 countries on 6 continents.
  categories:
    - Travel
    - Data
  built_by: TomTom
  built_by_url: https://tomtom.com
  featured: false
- title: PrintAWorld | A 3D Printing and Fabrication Company
  main_url: https://prtwd.com/
  url: https://prtwd.com/
  description: >
    PrintAWorld is a NYC based fabrication and manufacturing company that specializes in 3D printing, 3D scanning, CAD Design,
    laser cutting, and rapid prototyping. We help artists, agencies and engineers turn their ideas into its physical form.
  categories:
    - Business
  featured: false
- title: Glug-Infinite
  main_url: https://gluginfinite.github.io
  url: https://gluginfinite.github.io
  source_url: https://github.com/crstnmac/glug
  description: >
    This is a website built with Gatsby v2 that is deployed on GitHub using GitHub Pages and Netlify.
  categories:
    - Web Development
    - Blog
    - Portfolio
    - Agency
  built_by: Criston Macarenhas
  built_by_url: https://github.com/crstnmac
  featured: false
- title: The State of CSS Survey
  main_url: https://stateofcss.com/
  url: https://stateofcss.com/
  source_url: https://github.com/StateOfJS/state-of-css-2019
  description: >
    Annual CSS survey, brother of The State of JS Survey.
  categories:
    - Web Development
  built_by: Sacha Greif & Contribs
  built_by_url: https://github.com/StateOfJS
  featured: false
- title: Bytom Blockchain
  url: https://bytom.io/
  main_url: https://bytom.io/
  source_url: https://github.com/bytomlabs/bytom.io
  description: >
    Embrace the New Era of Bytom Blockchain
  categories:
    - Finance
    - Open Source
    - Technology
  built_by: Bytom Foundation
  built_by_url: https://bytom.io/
  featured: false
- title: Oerol Festival
  url: https://www.oerol.nl/nl/
  main_url: https://www.oerol.nl/en/
  description: >
    Oerol is a cultural festival on the island of Terschelling in the Netherlands that is held annually in June.
    The ten-day festival is focused on live, public theatre as well as music and visual arts.
  categories:
    - Event
    - Entertainment
  built_by: Oberon
  built_by_url: https://oberon.nl/
  featured: false
- title: Libra
  main_url: https://libra.org/
  url: https://libra.org/
  description: Libra's mission is to enable a simple global currency and financial infrastructure that empowers billions of people.
  featured: false
  categories:
    - Open Source
    - Technology
    - Finance
- title: Riffy Blog
  main_url: https://blog.rayriffy.com/
  url: https://blog.rayriffy.com/
  source_url: https://github.com/rayriffy/rayriffy-blog
  description: >
    Riffy Blog is async based beautiful highly maintainable site built by using Gatsby v2 with SEO optimized.
  categories:
    - Web Development
    - Blog
    - Open Source
    - Technology
    - Music
    - SEO
  built_by: Phumrapee Limpianchop
  built_by_url: https://rayriffy.com/
  featured: false
- title: The Coffee Collective
  url: https://coffeecollective.dk
  main_url: https://coffeecollective.dk
  description: >
    The Coffee Collective website is a JAM-stack based, multilingual, multi currency website/shop selling coffee, related products and subscriptions.
  categories:
    - E-commerce
    - Food
  built_by: Remotely (Anders Hallundbæk)
  built_by_url: https://remotely.dk
  featured: false
- title: Leadership Development International
  url: https://ldi.global
  main_url: https://ldi.global
  description: >
    A DatoCMS-backed site for an education and training company based in the US, China and the UAE.
  categories:
    - Education
    - Nonprofit
  built_by: Grant Holle
  built_by_url: https://grantholle.com
  featured: false
- title: Canvas 1839
  main_url: https://www.canvas1839.com/
  url: https://www.canvas1839.com/
  description: >-
    Online store for Canvas 1839 products, including pharmacological-grade CBD oil and relief cream.
  categories:
    - E-commerce
    - Marketing
  built_by: Corey Ward
  built_by_url: http://www.coreyward.me/
- title: Sparkle Stories
  main_url: https://app.sparklestories.com/
  url: https://app.sparklestories.com/
  description: >-
    Sparkle Stories is a streaming audio platform for children with over 1,200 original audio stories.
  categories:
    - App
    - Education
  built_by: Corey Ward
  built_by_url: http://www.coreyward.me/
- title: nehalist.io
  main_url: https://nehalist.io
  url: https://nehalist.io
  description: >
    nehalist.io is a blog about software development, technology and all that kind of geeky stuff.
  categories:
    - Blog
    - Web Development
    - Open Source
  built_by: Kevin Hirczy
  built_by_url: https://nehalist.io
  featured: false
- title: March and Ash
  main_url: https://marchandash.com/
  url: https://marchandash.com/
  description: >-
    March and Ash is a customer-focused, licensed cannabis dispensary located in Mission Valley.
  categories:
    - E-commerce
    - Business
    - Blog
  built_by: Blueyellow
  built_by_url: https://blueyellow.io/
  featured: false
- title: T Two Industries
  description: >
    T Two Industries is a manufacturing company specializing in building custom truck decks, truck bodies, and trailers.
  main_url: https://www.ttwo.ca
  url: https://www.ttwo.ca
  categories:
    - Business
  built_by: https://www.t2.ca
  built_by_url: https://www.t2.ca
  featured: false
- title: Cali's Finest Landscaping
  url: https://www.calisfinestlandscaping.com/
  main_url: https://www.calisfinestlandscaping.com/
  description: >
    A team of hard-working, quality-obsessed landscaping professionals looking to take dreams and transform them into reality.
  categories:
    - Business
  built_by: David Krasniy
  built_by_url: http://dkrasniy.com
  featured: false
- title: Vazco
  url: https://www.vazco.eu
  main_url: https://www.vazco.eu
  description: >
    Vazco works for clients from all around the world in future-proof technologies and help them build better products.
  categories:
    - Agency
    - Web Development
    - Blog
    - Business
    - Technology
  built_by: Vazco
  built_by_url: https://www.vazco.eu
  featured: false
- title: Major League Eating
  main_url: https://majorleagueeating.com
  url: https://majorleagueeating.com
  description: >
    Major League Eating is the professional competitive eating organization that runs the Nathan’s Famous Coney Island Hot Dog eating contest on July 4th, among other eating events.
  categories:
    - Entertainment
    - Sports
  built_by: Carmen Cincotti
  built_by_url: https://github.com/ccincotti3
  featured: false
- title: APIs You Won't Hate
  url: https://apisyouwonthate.com/blog
  main_url: https://apisyouwonthate.com
  source_url: https://github.com/apisyouwonthate/apisyouwonthate.com
  description: >
    API development is a topic very close to our hearts. APIs You Won't Hate is a team and community dedicated to learning, writing, sharing ideas and bettering understanding of API practices. Together we can eradicate APIs we hate.
  categories:
    - Blog
    - Education
    - E-commerce
    - API
    - Community
    - Learning
    - Open Source
    - Technology
    - Web Development
  built_by: Mike Bifulco
  built_by_url: https://github.com/mbifulco
  featured: false
- title: Sankarsan Kampa
  main_url: https://traction.one
  url: https://traction.one
  description: Full time programmer, part time gamer, exploring the details of programmable systems and how to stretch their capabilities.
  featured: false
  categories:
    - Portfolio
    - Freelance
- title: AwesomeDocs
  main_url: https://awesomedocs.traction.one/
  url: https://awesomedocs.traction.one/install
  source_url: https://github.com/AwesomeDocs/website
  description: An awesome documentation website generator!
  featured: false
  categories:
    - Open Source
    - Web Development
    - Technology
    - Documentation
  built_by: Sankarsan Kampa
  built_by_url: https://traction.one
- title: Prism Programming Language
  main_url: https://prism.traction.one/
  url: https://prism.traction.one/
  source_url: https://github.com/PrismLang/website
  description: Interpreted, high-level, programming language.
  featured: false
  categories:
    - Programming
    - Open Source
    - Technology
    - Documentation
  built_by: Sankarsan Kampa
  built_by_url: https://traction.one
- title: KingsDesign
  url: https://www.kingsdesign.com.au/
  main_url: https://www.kingsdesign.com.au/
  description: KingsDesign is a Hobart based web design and development company. KingsDesign creates, designs, measures and improves web based solutions for businesses and organisations across Australia.
  categories:
    - Agency
    - Technology
    - Portfolio
    - Consulting
    - User Experience
  built_by: KingsDesign
  built_by_url: https://www.kingsdesign.com.au
- title: EasyFloh | Easy Flows for all
  url: https://www.easyfloh.com
  main_url: https://www.easyfloh.com
  description: >
    EasyFloh is for creating simple flows for your organisation. An organisation
    can design own flows with own stages.
  categories:
    - Business
    - Landing Page
  built_by: Vikram Aroskar
  built_by_url: https://medium.com/@vikramaroskar
  featured: false
- title: Home Alarm Report
  url: https://homealarmreport.com/
  main_url: https://homealarmreport.com/
  description: >
    Home Alarm Report is dedicated to helping consumers make informed decisions
    about home security solutions. The site was easily migrated from a legacy WordPress
    installation and the dev team chose Gatsby for its site speed and SEO capabilities.
  categories:
    - Blog
    - Business
    - SEO
    - Technology
  built_by: Centerfield Media
  built_by_url: https://www.centerfield.com
- title: Just | FX for treasurers
  url: https://www.gojust.com
  main_url: https://www.gojust.com
  description: >
    Just provides a single centralized view of FX for corporate treasurers. See interbank market prices, and access transaction cost analysis.
  categories:
    - Finance
    - Technology
  built_by: Bejamas
  built_by_url: https://bejamas.io/
  featured: false
- title: Bureau for Good | Nonprofit branding, web and print communications
  url: https://www.bureauforgood.com
  main_url: https://www.bureauforgood.com
  description: >
    Bureau for Good helps nonprofits explain why they matter across digital & print media. Bureau for Good crafts purpose-driven identities, websites & print materials for changemakers.
  categories:
    - Nonprofit
    - Agency
    - Design
  built_by: Bejamas
  built_by_url: https://bejamas.io/
  featured: false
- title: Atelier Cartier Blumen
  url: https://www.ateliercartier.ch
  main_url: https://www.ateliercartier.ch
  description: >
    Im schönen Kreis 6 in Zürich kreiert Nicole Cartier Blumenkompositionen anhand Charaktereigenschaften oder Geschichten zur Person an. Für wen ist Dein Blumenstrauss gedacht? Einzigartige Floristik Blumensträusse, Blumenabos, Events, Shootings. Site designed by https://www.stolfo.co
  categories:
    - E-commerce
    - Design
  built_by: Bejamas
  built_by_url: https://bejamas.io/
  featured: false
- title: Veronym – Cloud Security Service Provider
  url: https://www.veronym.com
  main_url: https://www.veronym.com
  description: >
    Veronym is securing your digital transformation. A comprehensive Internet security solution for business. Stay safe no matter how, where and when you connect.
  categories:
    - Security
    - Technology
    - Business
  built_by: Bejamas
  built_by_url: https://bejamas.io/
  featured: false
- title: Devahoy
  url: https://devahoy.com/
  main_url: https://devahoy.com/
  description: >
    Devahoy is a personal blog written in Thai about software development.
  categories:
    - Blog
    - Programming
  built_by: Chai Phonbopit
  built_by_url: https://github.com/phonbopit
  featured: false
- title: Venus Lover
  url: https://venuslover.com
  main_url: https://venuslover.com
  description: >
    Venus Lover is a mobile app for iOS and Android so you can read your daily horoscope and have your natal chart, including the interpretation of the ascendant, planets, houses and aspects.
  categories:
    - App
    - Consulting
    - Education
    - Landing Page
- title: Write/Speak/Code
  url: https://www.writespeakcode.com/
  main_url: https://www.writespeakcode.com/
  description: >
    Write/Speak/Code is a non-profit on a mission to promote the visibility and leadership of technologists with marginalized genders through peer-led professional development.
  categories:
    - Community
    - Nonprofit
    - Open Source
    - Conference
  built_by: Nicola B.
  built_by_url: https://www.linkedin.com/in/nicola-b/
  featured: false
- title: Daniel Spajic
  url: https://danieljs.tech/
  main_url: https://danieljs.tech/
  description: >
    Passionate front-end developer with a deep, yet diverse skillset.
  categories:
    - Portfolio
    - Programming
    - Freelance
  built_by: Daniel Spajic
  featured: false
- title: Cosmotory
  url: https://cosmotory.netlify.app/
  main_url: https://cosmotory.netlify.app/
  description: >
    This is the educational blog containing various courses,learning materials from various authors from all over the world.
  categories:
    - Blog
    - Community
    - Nonprofit
    - Open Source
    - Education
  built_by: Hanishraj B Rao.
  built_by_url: https://hanishrao.netlify.app/
  featured: false
- title: Armorblox | Security Powered by Understanding
  url: https://www.armorblox.com
  main_url: https://www.armorblox.com
  description: >
    Armorblox is a venture-backed stealth cybersecurity startup, on a mission to build a game-changing enterprise security platform.
  categories:
    - Security
    - Technology
    - Business
  built_by: Bejamas
  built_by_url: https://bejamas.io
  featured: false
- title: Mojo
  url: https://www.mojo.is
  main_url: https://www.mojo.is/
  description: >
    We help companies create beautiful digital experiences
  categories:
    - Agency
    - Technology
    - Consulting
    - User Experience
    - Web Development
  featured: false
- title: Marcel Hauri
  url: https://marcelhauri.ch/
  main_url: https://marcelhauri.ch/
  description: >
    Marcel Hauri is an award-winning Magento developer and e-commerce specialist.
  categories:
    - Portfolio
    - Blog
    - Programming
    - Community
    - Open Source
    - E-commerce
  built_by: Marcel Hauri
  built_by_url: https://marcelhauri.ch
  featured: false
- title: Projektmanagementblog
  url: https://www.projektmanagementblog.de
  main_url: https://www.projektmanagementblog.de/
  source_url: https://github.com/StephanWeinhold/pmblog
  description: >
    Thoughts about modern project management. Built with Gatsby and Tachyons, based on Advanced Starter.
  categories:
    - Blog
  built_by: Stephan Weinhold
  built_by_url: https://stephanweinhold.com/
  featured: false
- title: Anthony Boyd Graphics
  url: https://www.anthonyboyd.graphics/
  main_url: https://www.anthonyboyd.graphics/
  description: >
    Free Graphic Design Resources by Anthony Boyd
  categories:
    - Portfolio
  built_by: Anthony Boyd
  built_by_url: https://www.anthonyboyd.com/
  featured: false
- title: Relocation Hero
  url: https://relocationhero.com
  main_url: https://relocationhero.com
  description: >
    Blog with FAQs related to Germany relocation. Built with Gatsby.
  categories:
    - Blog
    - Consulting
    - Community
  featured: false
- title: Zoe Rodriguez
  url: https://zoerodrgz.com
  main_url: https://zoerodrgz.com
  description: >
    Portfolio for Los Angeles-based designer Zoe Rodriguez. Built with Gatsby.
  categories:
    - Portfolio
    - Design
  built_by: Chase Ohlson
  built_by_url: https://chaseohlson.com
  featured: false
- title: TriActive USA
  url: https://triactiveusa.com
  main_url: https://triactiveusa.com
  description: >
    Website and blog for TriActive USA. Built with Gatsby.
  categories:
    - Landing Page
    - Business
  built_by: Chase Ohlson
  built_by_url: https://chaseohlson.com
- title: LaunchDarkly
  url: https://launchdarkly.com/
  main_url: https://launchdarkly.com/
  description: >
    LaunchDarkly is the feature management platform that software teams use to build better software, faster.
  categories:
    - Technology
    - Marketing
  built_by: LaunchDarkly
  built_by_url: https://launchdarkly.com/
  featured: false
- title: Arpit Goyal
  url: https://arpitgoyal.com
  main_url: https://arpitgoyal.com
  source_url: https://github.com/92arpitgoyal/ag-blog
  description: >
    Blog and portfolio website of a Front-end Developer turned Product Manager.
  categories:
    - Blog
    - Portfolio
    - Technology
    - User Experience
  built_by: Arpit Goyal
  built_by_url: https://twitter.com/_arpitgoyal
  featured: false
- title: Portfolio of Cole Townsend
  url: https://twnsnd.co
  main_url: https://twnsnd.co
  description: Portfolio of Cole Townsend, Product Designer
  categories:
    - Portfolio
    - User Experience
    - Web Development
    - Design
  built_by: Cole Townsend
  built_by_url: https://twitter.com/twnsndco
- title: Jana Desomer
  url: https://www.janadesomer.be/
  main_url: https://www.janadesomer.be/
  description: >
    I'm Jana, a digital product designer with coding skills, based in Belgium
  categories:
    - Portfolio
  built_by: Jana Desomer Designer/Developer
  built_by_url: https://www.janadesomer.be/
  featured: false
- title: Carbon8 Regenerative Agriculture
  url: https://www.carbon8.org.au/
  main_url: https://www.carbon8.org.au/
  description: >
    Carbon8 is a Not for Profit charity that supports Aussie farmers to transition to regenerative agriculture practices and rebuild the carbon (organic matter) in their soil from 1% to 8%.
  categories:
    - Nonprofit
    - E-commerce
  built_by: Little & Big
  built_by_url: https://www.littleandbig.com.au/
  featured: false
- title: Reactgo blog
  url: https://reactgo.com/
  main_url: https://reactgo.com/
  description: >
    It provides tutorials & articles about modern open source web technologies such as react,vuejs and gatsby.
  categories:
    - Blog
    - Education
    - Programming
    - Web Development
  built_by: Sai gowtham
  built_by_url: https://twitter.com/saigowthamr
  featured: false
- title: City Springs
  url: https://citysprings.com/
  main_url: https://citysprings.com/
  description: >
    Sandy Springs is a city built on creative thinking and determination. They captured a bold vision for a unified platform to bring together new and existing information systems. To get there, the Sandy Springs communications team partnered with Mediacurrent on a new Drupal 8 decoupled platform architecture with a Gatsbyjs front end to power both the City Springs website and its digital signage network. Now, the Sandy Springs team can create content once and publish it everywhere.
  categories:
    - Community
    - Government
  built_by: Mediacurrent
  built_by_url: https://www.mediacurrent.com
  featured: false
- title: Behalf
  url: https://www.behalf.no/
  main_url: https://www.behalf.no/
  description: >
    Behalf is Norwegian based digital design agency.
  categories:
    - Agency
    - Portfolio
    - Business
    - Consulting
    - Design
    - Design System
    - Marketing
    - Web Development
    - User Experience
  built_by: Behalf
  built_by_url: https://www.behalf.no/
  featured: false
- title: Saxenhammer & Co.
  url: https://saxenhammer-co.com/
  main_url: https://saxenhammer-co.com/
  description: >
    Saxenhammer & Co. is a leading boutique investment bank in Continental Europe. The firm’s strong track record is comprised of the execution of 200 successful transactions across all major industries.
  categories:
    - Consulting
    - Finance
    - Business
  built_by: Axel Fuhrmann
  built_by_url: https://axelfuhrmann.com/
  featured: false
- title: UltronEle
  url: http://ultronele.com
  main_url: https://runbytech.github.io/ueofcweb/
  source_url: https://github.com/runbytech/ueofcweb
  description: >
    UltronEle is a light, fast, simple yet interesting serverless e-learning CMS based on GatsbyJS. It aims to provide a easy-use product for tutors, teachers, instructors from all kinks of fields with near-zero efforts to setup their own authoring tool and content publish website.
  categories:
    - Education
    - Consulting
    - Landing Page
    - Web Development
    - Open Source
    - Learning
  built_by: RunbyTech
  built_by_url: http://runbytech.co
  featured: false
- title: Nick Selvaggio
  url: https://nickgs.com/
  main_url: https://nickgs.com/
  description: >
    The personal website of Nick Selvaggio. Long Island based web developer, teacher, and technologist.
  categories:
    - Consulting
    - Programming
    - Web Development
  featured: false
- title: Free & Open Source Gatsby Themes by LekoArts
  main_url: https://themes.lekoarts.de
  url: https://themes.lekoarts.de
  source_url: https://github.com/LekoArts/gatsby-themes/tree/master/www
  built_by: LekoArts
  built_by_url: https://github.com/LekoArts
  description: >-
    Get high-quality and customizable Gatsby themes to quickly bootstrap your website! Choose from many professionally created and impressive designs with a wide variety of features and customization options. Use Gatsby Themes to take your project to the next level and let you and your customers take advantage of the many benefits Gatsby has to offer.
  categories:
    - Open Source
    - Directory
    - Marketing
    - Landing Page
  featured: false
- title: Lars Roettig
  url: https://larsroettig.dev/
  main_url: https://larsroettig.dev/
  description: >
    Lars Roettig is a Magento Maintainer and e-commerce specialist. On his Blog, he writes Software Architecture and Magento Development.
  categories:
    - Portfolio
    - Blog
    - Programming
    - Community
    - Open Source
    - E-commerce
  built_by: Lars Roettig
  built_by_url: https://larsroettig.dev/
  featured: false
- title: Cade Kynaston
  url: https://cade.codes
  main_url: https://cade.codes
  source_url: https://github.com/cadekynaston/gatsby-portfolio
  description: >
    Cade Kynaston's Portfolio
  categories:
    - Portfolio
  built_by: Cade Kynaston
  built_by_url: https://github.com/cadekynaston
  featured: false
- title: Growable Meetups
  url: https://www.growable.io/
  main_url: https://www.growable.io/
  description: >
    Growable - Events to Accelerate your career in Tech. Made with <3 with Gatsby, React & Netlify by Talent Point in London.
  categories:
    - Event
    - Technology
    - Education
    - Community
    - Conference
  built_by: Talent Point
  built_by_url: https://github.com/talent-point/
  featured: false
- title: Fantastic Metropolis
  main_url: https://fantasticmetropolis.com
  url: https://fantasticmetropolis.com
  description: >
    Fantastic Metropolis ran between 2001 and 2006, highlighting the potential of literary science fiction and fantasy.
  categories:
    - Entertainment
  built_by: Luis Rodrigues
  built_by_url: https://goblindegook.com
  featured: false
- title: Simon Koelewijn
  main_url: https://simonkoelewijn.nl
  url: https://simonkoelewijn.nl
  description: >
    Personal blog of Simon Koelewijn, where he blogs about UX, analytics and web development (in Dutch). Made awesome and fast by using Gatsby 2.x (naturally) and gratefully using Netlify and Netlify CMS.
  categories:
    - Freelance
    - Blog
    - Web Development
    - User Experience
  built_by: Simon Koelewijn
  built_by_url: https://simonkoelewijn.nl
  featured: false
- title: Frankly Steve
  url: https://www.franklysteve.com/
  main_url: https://www.franklysteve.com/
  description: >
    Wedding photography with all the hugs, tears, kisses, smiles, laughter, banter, kids up trees, friends in hedges.
  categories:
    - Photography
    - Portfolio
  built_by: Little & Big
  built_by_url: https://www.littleandbig.com.au/
  featured: false
- title: Eventos orellana
  description: >-
    We are a company dedicated to providing personalized and professional advice
    for the elaboration and coordination of social and business events.
  main_url: https://eventosorellana.com/
  url: https://eventosorellana.com/
  featured: false
  categories:
    - Gallery
  built_by: Ramón Chancay
  built_by_url: https://ramonchancay.me/
- title: DIA Supermercados
  main_url: https://dia.com.br
  url: https://dia.com.br
  description: >-
    Brazilian retailer subsidiary, with more than 1,100 stores in Brazil, focusing on low prices and exclusive DIA Products.
  categories:
    - Business
  built_by: CloudDog
  built_by_url: https://clouddog.com.br
  featured: false
- title: AntdSite
  main_url: https://antdsite.yvescoding.org
  url: https://antdsite.yvescoding.org
  description: >-
    A static docs generator based on Ant Design and GatsbyJs.
  categories:
    - Documentation
  built_by: Yves Wang
  built_by_url: https://antdsite.yvescoding.org
- title: AntV
  main_url: https://antv.vision
  url: https://antv.vision
  description: >-
    AntV is a new generation of data visualization technique from Ant Financial
  categories:
    - Documentation
  built_by: afc163
  built_by_url: https://github.com/afc163
- title: ReactStudy Blog
  url: https://elated-lewin-51cf0d.netlify.app
  main_url: https://elated-lewin-51cf0d.netlify.app
  description: >
    Belong to your own blog by gatsby
  categories:
    - Blog
  built_by: 97thjingba
  built_by_url: https://github.com/97thjingba
  featured: false
- title: George
  main_url: https://kind-mestorf-5a2bc0.netlify.app
  url: https://kind-mestorf-5a2bc0.netlify.app
  description: >
    shiny new web built with Gatsby
  categories:
    - Blog
    - Portfolio
    - Gallery
    - Landing Page
    - Design
    - Web Development
    - Open Source
    - Science
  built_by: George Davituri
  featured: false

- title: CEO amp
  main_url: https://www.ceoamp.com
  url: https://www.ceoamp.com
  description: >
    CEO amp is an executive training programme to amplify a CEO's voice in the media. This site was built with Gatsby v2, Styled-Components, TypeScript and React Spring.
  categories:
    - Consulting
    - Entrepreneurship
    - Marketing
    - Landing Page
  built_by: Jacob Herper
  built_by_url: https://herper.io
  featured: false
- title: QuantumBlack
  main_url: https://www.quantumblack.com/
  url: https://www.quantumblack.com/
  description: >
    We help companies use data to make distinctive, sustainable and significant improvements to their performance.
  categories:
    - Technology
    - Consulting
    - Data
    - Design
  built_by: Richard Westenra
  built_by_url: https://www.richardwestenra.com/
  featured: false
- title: Coffeeshop Creative
  url: https://www.coffeeshopcreative.ca
  main_url: https://www.coffeeshopcreative.ca
  description: >
    Marketing site for a Toronto web design and videography studio.
  categories:
    - Marketing
    - Agency
    - Design
    - Video
    - Web Development
  built_by: Michael Uloth
  built_by_url: https://www.michaeluloth.com
  featured: false
- title: Daily Hacker News
  url: https://dailyhn.com
  main_url: https://dailyhn.com
  description: >
    Daily Hacker News presents the top five stories from Hacker News daily.
  categories:
    - Entertainment
    - Design
    - Web Development
    - Technology
    - Science
  built_by: Joeri Smits
  built_by_url: https://joeri.dev
  featured: false
- title: Grüne Dresden
  main_url: https://ltw19dresden.de
  url: https://ltw19dresden.de
  description: >
    This site was built for the Green Party in Germany (Bündnis 90/Die Grünen) for their local election in Dresden, Saxony. The site was built with Gatsby v2 and Styled-Components.
  categories:
    - Government
    - Nonprofit
  built_by: Jacob Herper
  built_by_url: https://herper.io
- title: Mill3 Studio
  main_url: https://mill3.studio/en/
  url: https://mill3.studio/en/
  description: >
    Our agency specializes in the analysis, strategy and development of digital products.
  categories:
    - Agency
    - Portfolio
  built_by: Mill3
  built_by_url: https://mill3.studio/en/
  featured: false
- title: Zellement
  main_url: https://www.zellement.com
  url: https://www.zellement.com
  description: >
    Online portfolio of Dan Farrow from Nottingham, UK.
  categories:
    - Portfolio
  built_by: Zellement
  built_by_url: https://www.zellement.com
  featured: false
- title: Fullstack HQ
  url: https://fullstackhq.com/
  main_url: https://fullstackhq.com/
  description: >
    Get immediate access to a battle-tested team of designers and developers on a pay-as-you-go monthly subscription.
  categories:
    - Agency
    - Consulting
    - Freelance
    - Marketing
    - Portfolio
    - Web Development
    - App
    - Business
    - Design
    - JavaScript
    - Technology
    - User Experience
    - Web Development
    - E-commerce
    - WordPress
  built_by: Fullstack HQ
  built_by_url: https://fullstackhq.com/
  featured: false
- title: Cantas
  main_url: https://www.cantas.co.jp
  url: https://www.cantas.co.jp
  description: >
    Cantas is digital marketing company in Japan.
  categories:
    - Business
    - Agency
  built_by: Cantas
  built_by_url: https://www.cantas.co.jp
  featured: false
- title: Sheringham Shantymen
  main_url: https://www.shantymen.com/
  url: https://www.shantymen.com/
  description: >
    The Sheringham Shantymen are a sea shanty singing group that raise money for the RNLI in the UK.
  categories:
    - Music
    - Community
    - Entertainment
    - Nonprofit
  built_by: Zellement
  built_by_url: https://www.zellement.com/
  featured: false
- title: WP Spark
  main_url: https://wpspark.io/
  url: https://wpspark.io/
  description: >
    Create blazing fast website with WordPress and our Gatsby themes.
  categories:
    - Agency
    - Community
    - Blog
    - WordPress
  built_by: wpspark
  built_by_url: https://wpspark.io/
- title: Ronald Langeveld
  description: >
    Ronald Langeveld's blog and Web Development portfolio website.
  main_url: https://www.ronaldlangeveld.com
  url: https://www.ronaldlangeveld.com
  categories:
    - Blog
    - Web Development
    - Freelance
    - Portfolio
    - Consulting
  featured: false
- title: Golfonaut
  description: >
    Golfonaut - Golf application for Apple Watch
  main_url: https://golfonaut.io
  url: https://golfonaut.io
  categories:
    - App
    - Sports
  featured: false
- title: Anton Sten - UX Lead/Design
  url: https://www.antonsten.com
  main_url: https://www.antonsten.com
  description: Anton Sten leads UX for design-driven companies.
  categories:
    - User Experience
    - Blog
    - Freelance
    - Portfolio
    - Consulting
    - Agency
    - Design
  featured: false
- title: Rashmi AP - Front-end Developer
  main_url: http://rashmiap.me
  url: http://rashmiap.me
  featured: false
  description: >
    Rashmi AP's Personal Portfolio Website
  source_url: https://github.com/rashmiap/personal-website-react
  categories:
    - Portfolio
    - Open Source
  built_by: Rashmi AP
  built_by_url: http://rashmiap.me
- title: OpenSourceRepos - Blogs for open source repositories
  main_url: https://opensourcerepos.com
  url: https://opensourcerepos.com
  featured: false
  description: >
    Open Source Repos is a blog site for explaining the architecture, code-walkthrough and key takeways for the GitHub repository. Out main aim to is to help more developers contribute to open source projects.
  source_url: https://github.com/opensourcerepos/blogs
  categories:
    - Open Source
    - Design
    - Design System
    - Blog
  built_by: OpenSourceRepos Team
  built_by_url: https://opensourcerepos.com
- title: Sheelah Brennan - Front-End/UX Engineer
  main_url: https://sheelahb.com
  url: https://sheelahb.com
  featured: false
  description: >
    Sheelah Brennan's web development blog
  categories:
    - Blog
    - Web Development
    - Design
    - Freelance
    - Portfolio
  built_by: Sheelah Brennan
- title: Delinx.Digital - Web and Mobile Development Agency based in Sofia, Bulgaria
  main_url: https://delinx.digital
  url: https://delinx.digital/solutions
  description: >
    Delinx.digital is a software development oriented digital agency based in Sofia, Bulgaria. We develop bespoke software solutions using  WordPress, WooCommerce, Shopify, e-commerce, React.js, Node.js, PHP, Laravel and many other technologies.
  categories:
    - Agency
    - Web Development
    - Design
    - E-commerce
    - WordPress
  featured: false
- title: Cameron Nuckols - Articles, Book Notes, and More
  main_url: https://nucks.co
  url: https://nucks.co
  description: >
    This site hosts all of Cameron Nuckols's writing on entrepreneurship, startups, money, fitness, self-education, and self-improvement.
  categories:
    - Blog
    - Entrepreneurship
    - Business
    - Productivity
    - Technology
    - Marketing
  featured: false
- title: Hayato KAJIYAMA - Portfolio
  main_url: https://hyakt.dev
  url: https://hyakt.dev
  source_url: https://github.com/hyakt/hyakt.github.io
  featured: false
  categories:
    - Portfolio
- title: Skirtcraft - Unisex Skirts with Large Pockets
  main_url: https://skirtcraft.com
  url: https://skirtcraft.com/products
  source_url: https://github.com/jqrn/skirtcraft-web
  description: >
    Skirtcraft sells unisex skirts with large pockets, made in the USA. Site built with TypeScript and styled-components, with Tumblr-sourced blog posts.
  categories:
    - E-commerce
    - Blog
  built_by: Joe Quarion
  built_by_url: https://github.com/jqrn
  featured: false
- title: Vermarc Sport
  main_url: https://www.vermarcsport.com/
  url: https://www.vermarcsport.com/
  description: >
    Vermarc Sport offers a wide range of cycle clothing, cycling jerseys, bib shorts, rain gear and accessories, as well for the summer, the mid-season (autumn / spring) and the winter.
  categories:
    - E-commerce
  built_by: BRIKL
  built_by_url: https://github.com/Brikl
- title: Cole Ruche
  main_url: https://coleruche.com
  url: https://coleruche.com
  source_url: https://github.com/kingingcole/myblog
  description: >
    The personal website and blog for Emeruche "Cole" Ikenna, front-end web developer from Nigeria.
  categories:
    - Blog
    - Portfolio
  built_by: Emeruche "Cole" Ikenna
  built_by_url: https://twitter.com/cole_ruche
  featured: false
- title: Abhith Rajan - Coder, Blogger, Biker, Full Stack Developer
  main_url: https://www.abhith.net/
  url: https://www.abhith.net/
  source_url: https://github.com/Abhith/abhith.net
  description: >
    abhith.net is a portfolio website of Abhith Rajan, a full stack developer. Sharing blog posts, recommended videos, developer stories and services with the world through this site.
  categories:
    - Portfolio
    - Blog
    - Programming
    - Open Source
    - Technology
  built_by: Abhith Rajan
  built_by_url: https://github.com/Abhith
  featured: false
- title: Mr & Mrs Wilkinson
  url: https://thewilkinsons.netlify.app/
  main_url: https://thewilkinsons.netlify.app/
  source_url: https://github.com/davemullenjnr/the-wilkinsons
  description: >
    A one-page wedding photography showcase using Gatsby Image and featuring a lovely hero and intro section.
  categories:
    - Photography
  built_by: Dave Mullen Jnr
  built_by_url: https://davemullenjnr.co.uk
  featured: false
- title: Gopesh Gopinath - Full Stack JavaScript Developer
  url: https://www.gopeshgopinath.com
  main_url: https://www.gopeshgopinath.com
  source_url: https://github.com/GopeshMedayil/gopeshgopinath.com
  description: >
    Gopesh Gopinath's Personal Portfolio Website
  categories:
    - Portfolio
    - Open Source
  built_by: Gopesh Gopinath
  built_by_url: https://www.gopeshgopinath.com
  featured: false
- title: Misael Taveras - FrontEnd Developer
  url: https://taverasmisael.com
  main_url: https://taverasmisael.com
  source_url: https://github.com/taverasmisael/taverasmisael
  description: >
    Personal site and blogging about learning FrontEnd web development in spanish.
  categories:
    - Portfolio
    - Open Source
    - Blog
    - JavaScript
    - Web Development
  built_by: Misael Taveras
  built_by_url: https://taverasmisael.com
  featured: false
- title: Le Reacteur
  url: https://www.lereacteur.io/
  main_url: https://www.lereacteur.io/
  description: >
    Le Reacteur is the first coding bootcamp dedicated to web and mobile apps development (iOS/Android). We offer intensive sessions to train students in a short time (10 weeks). Our goal is to pass on to our students in less than 3 months what they would have learned in 2 years. To achieve this ambitious challenge, our training is based on learning JavaScript (Node.js, Express, ReactJS, React Native).
  categories:
    - JavaScript
    - Learning
    - Mobile Development
    - Web Development
  built_by: Farid Safi
  built_by_url: https://twitter.com/FaridSafi
  featured: false
- title: Cinch
  url: https://www.cinch.co.uk
  main_url: https://www.cinch.co.uk
  description: >
    Cinch is a hub for car supermarkets and dealers to show off their stock. The site only lists second-hand cars that are seven years old or younger, with less than 70,000 miles on the clock.
  categories:
    - Entrepreneurship
    - Business
  built_by: Somo
  built_by_url: https://www.somoglobal.com
  featured: false
- title: Recetas El Universo
  description: >-
    Recipes and videos with the best of Ecuadorian cuisine.
    Collectable recipes from Diario El Universo.
  main_url: https://recetas-eu.now.sh/
  url: https://recetas-eu.now.sh/
  featured: false
  categories:
    - Blog
    - WordPress
    - Food
  built_by: Ramón Chancay
  built_by_url: https://ramonchancay.me/
- title: Third and Grove
  url: https://www.thirdandgrove.com
  main_url: https://www.thirdandgrove.com
  source_url: https://github.com/thirdandgrove/tagd8_gatsby
  description: >
    A digital agency slaying the mundane one pixel at a time.
  categories:
    - Agency
    - Marketing
    - Open Source
    - Technology
  built_by: Third and Grove
  built_by_url: https://www.thirdandgrove.com
  featured: false
- title: Le Bikini
  url: https://lebikini.com
  main_url: https://lebikini.com
  description: >
    New website for Toulouse's most iconic concert hall.
  categories:
    - Music
  built_by: Antoine Rousseau
  built_by_url: https://antoine.rousseau.im
  featured: false
- title: Jimmy Truong's Portfolio
  url: https://jimmytruong.ca
  main_url: https://jimmytruong.ca
  description: >
    This porfolio is a complication of all projects done during my time at BCIT D3 (Digital Design and Development) program and after graduation.
  categories:
    - Portfolio
    - Web Development
  built_by: Jimmy Truong
  built_by_url: https://jimmytruong.ca
  featured: false
- title: Quick Stop Nicaragua
  main_url: https://quickstopnicaragua.com
  url: https://quickstopnicaragua.com
  description: >
    Convenience Store Website
  categories:
    - Food
  built_by: Gerald Martinez
  built_by_url: https://twitter.com/GeraldM_92
  featured: false
- title: XIEL
  main_url: https://xiel.dev
  url: https://xiel.dev
  source_url: https://github.com/xiel/xiel
  description: >
    I'm a freelance front-end developer from Berlin who creates digital experiences that everyone likes to use.
  categories:
    - Portfolio
    - Blog
  built_by: Felix Leupold
  built_by_url: https://twitter.com/xiel
  featured: false
- title: Nicaragua Best Guides
  main_url: https://www.nicaraguasbestguides.com
  url: https://www.nicaraguasbestguides.com
  description: >
    Full-Service Tour Operator and Destination Management Company (DMC)
  categories:
    - Agency
    - Travel
  built_by: Gerald Martinez
  built_by_url: https://twitter.com/GeraldM_92
  featured: false
- title: Thoughts and Stuff
  main_url: http://thoughtsandstuff.com
  url: http://thoughtsandstuff.com
  source_url: https://github.com/robmarshall/gatsby-tns
  description: >
    A simple easy to read blog. Minimalistic, focusing on content over branding. Includes RSS feed.
  categories:
    - Accessibility
    - Blog
    - WordPress
  built_by: Robert Marshall
  built_by_url: https://robertmarshall.dev
  featured: false
- title: Tracli
  url: https://tracli.rootvan.com/
  main_url: https://tracli.rootvan.com/
  source_url: https://github.com/ridvankaradag/tracli-landing
  description: >
    A command line app that tracks your time
  categories:
    - Productivity
    - Technology
    - Landing Page
  built_by: Ridvan Karadag
  built_by_url: http://www.rootvan.com
  featured: false
- title: spon.io
  url: https://www.spon.io
  main_url: https://www.spon.io
  source_url: https://github.com/magicspon/spon.io
  description: >
    Portfolio for frontend web developer, based in Bristol UK
  categories:
    - Portfolio
  built_by: Dave Stockley
  built_by_url: https://www.spon.io
  featured: false
- title: BBS
  url: https://big-boss-studio.com
  main_url: https://big-boss-studio.com
  description: >
    For 11 years, we help great brands in their digital transformation, offering all our expertise for their needs. Technical consulting, UX, design, technical integration and maintenance.
  categories:
    - Agency
    - JavaScript
    - Web Development
  built_by: BBS
  built_by_url: https://big-boss-studio.com
  featured: false
- title: Appes - Meant to evolve
  main_url: https://appes.co
  url: https://appes.co
  description: >
    Appes is all about apps and evolution. We help companies to build mobile and
    web products.
  categories:
    - Agency
    - Mobile Development
    - Web Development
    - Technology
  built_by: Appes
  built_by_url: https://appes.co
  featured: false
- title: Intern
  url: https://intern.imedadel.me
  main_url: https://intern.imedadel.me
  description: >
    Intern is a job board for getting internships in tech, design, marketing, and more. It's built entirely with Gatsby.
  categories:
    - Directory
    - Technology
  built_by: Imed Adel
  built_by_url: https://imedadel.me
  featured: false
- title: Global Citizen Foundation
  main_url: https://www.globalcitizenfoundation.org
  url: https://www.globalcitizenfoundation.org
  description: >
    In the digital economy, we are Global Citizens and the currency is Personal Data
  categories:
    - Nonprofit
  built_by: The Delta Studio
  built_by_url: https://www.thedelta.io
  featured: false
- title: GatsbyFinds
  main_url: https://gatsbyfinds.netlify.app
  url: https://gatsbyfinds.netlify.app
  description: >
    GatsbyFinds is a website built ontop of Gatsby v2 by providing developers with a showcase of all the latest projects made with the beloved GatsbyJS.
  categories:
    - Portfolio
    - Gallery
  built_by: Bvlktech
  built_by_url: https://twitter.com/bvlktech
  featured: false
- title: AFEX Commodities Exchange
  main_url: https://afexnigeria.com
  url: https://afexnigeria.com
  description: >
    AFEX Nigeria strives to transform Nigerian agriculture by creating more bargaining power to smallholder farmers, access to information, and secure storage.
  categories:
    - Blog
    - Business
    - Finance
    - Food
    - WordPress
  built_by: Mayowa Falade
  built_by_url: http://mayowafalade.com
  featured: false
- title: VIA Data
  main_url: https://viadata.io
  url: https://viadata.io
  description: >
    The future of data management
  categories:
    - Data
  built_by: The Delta Studio
  built_by_url: https://www.thedelta.io
  featured: false
- title: Front End Day Event Website
  main_url: https://frontend-day.com/
  url: https://frontend-day.com/
  description: >
    Performant landing page for a front end workshops recurring event / conference.
  categories:
    - Event
    - Conference
    - Web Development
    - Technology
  built_by: Pagepro
  built_by_url: https://pagepro.co
  featured: false
- title: Mutual
  main_url: https://www.madebymutual.com
  url: https://www.madebymutual.com
  description: >
    Mutual is a web design and development agency. Our new website is powered by Gatsby and Craft CMS.
  categories:
    - Blog
    - Portfolio
    - Agency
    - Design
    - Web Development
  built_by: Mutual
  built_by_url: https://twitter.com/madebymutual
  featured: false
- title: Surge 3
  main_url: https://surge3.com
  url: https://surge3.com/
  description: >
    We’re Surge 3 - a premier web development agency. Our company centers around the principles of quality, speed, and service! We are founded using the latest in web technologies and are dedicated to using those exact tools to help our customers achieve their goals.
  categories:
    - Portfolio
    - Blog
    - Agency
    - Web Development
    - Marketing
  built_by: Dillon Browne
  built_by_url: https://dillonbrowne.com
- title: Adaltas
  main_url: https://www.adaltas.com
  url: https://www.adaltas.com
  description: >
    Adaltas is a team of consultants with a focus on Open Source, Big Data and Cloud Computing based in France, Canada and Morocco.
  categories:
    - Consulting
    - Data
    - Design System
    - Programming
    - Learning
  built_by: Adaltas
  built_by_url: https://www.adaltas.com
- title: Themis Attorneys
  main_url: https://themis-attorneys.com
  url: https://themis-attorneys.com
  description: >
    Themis Attorneys is Chennai based lawyers. Their new complete website is made using Gatsby.
  categories:
    - Agency
    - Consulting
    - Portfolio
    - Law
  built_by: Merbin J Anselm
  built_by_url: https://anselm.in
- title: Runlet
  main_url: https://runlet.app
  url: https://runlet.app
  source_url: https://github.com/runletapp/runlet
  description: >
    Runlet is a cloud-based job manager that offers device synchronization and reliable message delivery in a network of connected devices even after connectivity issues. Available for ARM, Linux, Mac and Windows.
  categories:
    - App
    - Landing Page
    - Productivity
    - Technology
  built_by: Vandré Leal
  built_by_url: https://vandreleal.github.io
  featured: false
- title: tiaan.dev
  main_url: https://tiaan.dev
  url: https://tiaan.dev
  featured: false
  categories:
    - Blog
    - Portfolio
    - Web Development
- title: Praveen Bisht
  main_url: https://www.prvnbist.com/
  url: https://www.prvnbist.com/
  source_url: https://github.com/prvnbist/portfolio
  categories:
    - Portfolio
    - Blog
  built_by: Praveen Bisht
  built_by_url: https://www.prvnbist.com/
  featured: false
- title: Jeff Mills The Outer Limits x NTS Radio
  url: https://www.nts.live/projects/jeff-mills-the-outer-limits/
  main_url: https://www.nts.live/projects/jeff-mills-the-outer-limits/
  source_url: https://github.com/ntslive/the-outer-limits
  description: >
    NTS Radio created a minisite for Jeff Mills' 6 part radio series The Outer Limits, including original music production and imagery curated from the NASA online image archive.
  categories:
    - Music
    - Gallery
    - Science
    - Entertainment
  built_by: NTS Radio
  built_by_url: https://www.nts.live
  featured: false
- title: BALAJIRAO676
  main_url: https://thebalajiraoecommerce.netlify.app/
  url: https://thebalajiraoecommerce.netlify.app/
  featured: false
  categories:
    - Blog
    - E-commerce
    - Web Development
- title: Mentimeter
  url: https://www.mentimeter.com/
  main_url: https://www.mentimeter.com/
  categories:
    - Business
  featured: false
- title: HYFN
  url: https://hyfn.com/
  main_url: https://hyfn.com/
  categories:
    - Business
  featured: false
- title: Mozilla India
  main_url: https://mozillaindia.org/
  url: https://mozillaindia.org/
  categories:
    - Open Source
  featured: false
- title: Primer Labs
  main_url: https://www.primerlabs.io
  url: https://www.primerlabs.io
  featured: false
  categories:
    - Education
    - Learning
- title: AJ on Purr-fect Solutions
  url: https://ajonp.com
  main_url: https://ajonp.com
  description: >
    A Community of developers, creating resources for all to use!
  categories:
    - Education
    - Learning
    - Programming
    - Web Development
    - API
    - Blog
    - SEO
  built_by: AJonP
  built_by_url: http://ajonp.com/authors/alex-patterson
- title: blog.kwst.site
  main_url: https://blog.kwst.site
  url: https://blog.kwst.site
  description: A blog of frontend engineer working in Fukuoka
  source_url: https://github.com/SatoshiKawabata/blog
  featured: false
  categories:
    - Blog
    - Technology
    - Web Development
    - JavaScript
- title: Run Leeds
  main_url: http://www.runleeds.co.uk
  url: http://www.runleeds.co.uk
  description: >
    Community running site based in Leeds,UK. Aiming to support those going through a life crisis.
  categories:
    - Accessibility
    - Blog
    - Community
    - Nonprofit
    - Sports
    - WordPress
  built_by: Robert Marshall
  built_by_url: https://www.robertmarshall.dev
- title: Arvind Kumar
  main_url: https://arvind.io
  url: https://arvind.io
  source_url: https://github.com/EnKrypt/arvind.io
  built_by: Arvind Kumar
  built_by_url: https://arvind.io/
  description: >
    A blog about writing code, making music and studying the skies.
  featured: false
  categories:
    - Blog
    - Music
    - Technology
- title: GlobalMoney
  url: https://global24.ua
  main_url: https://global24.ua
  description: >
    Provide payment solution for SMB, eWallet GlobalMoney
  categories:
    - Business
    - Finance
    - Technology
  built_by: NodeArt
  built_by_url: https://NodeArt.io
- title: Women's and Girls' Emergency Centre
  url: https://www.wagec.org.au/
  main_url: https://www.wagec.org.au/
  description: >
    Specialist homelessness service for women and families escaping domestic violence. Based in Redfern, Sydney, Australia.
  categories:
    - Nonprofit
    - Community
    - E-commerce
  built_by: Little & Big
  built_by_url: https://www.littleandbig.com.au/
  featured: false
- title: Guus van de Wal | Drupal Front-end specialist
  url: https://guusvandewal.nl
  main_url: https://guusvandewal.nl
  description: >
    Decoupled portfolio site for guusvandewal.nl, a Drupal and ReactJS front-end developer and designer.
  categories:
    - Open Source
    - Web Development
    - Design
    - Blog
    - Freelance
  built_by: Guus van de Wal
  featured: false
- title: Pixelize Web Design Gold Coast | Web Design and SEO
  url: https://www.pixelize.com.au/
  main_url: https://www.pixelize.com.au/
  description: >
    Pixelize is a tight knit group of professional web developers, graphic designers, and content creators that work together to create high performing, blazing fast, beautiful websites with a strong focus on SEO.
  categories:
    - Agency
    - Web Development
    - Marketing
    - SEO
    - Design
    - Portfolio
    - Blog
  built_by: Pixelize
  built_by_url: https://www.pixelize.com.au
  featured: false
- title: VS Code GitHub Stats
  url: https://vscode-github-stats.netlify.app
  main_url: https://vscode-github-stats.netlify.app
  source_url: https://github.com/lannonbr/vscode-github-stats/
  description: >
    Statistics Dashboard for VS Code GitHub repository
  categories:
    - Data
  built_by: Benjamin Lannon
  built_by_url: https://lannonbr.com
  featured: false
- title: MetaProjection
  main_url: https://www.metaprojection.ca
  url: https://www.metaprojection.ca
  source_url: https://github.com/rosslh/metaprojection
  description: >
    MetaProjection is a website that aggregates multiple Canadian federal electoral projections in order to provide an overview of how the election is playing out, both federally and by district.
  categories:
    - Government
    - Data
    - Open Source
  built_by: Ross Hill
  built_by_url: https://rosshill.ca
  featured: false
- title: Tamarisc VC
  url: https://www.tamarisc.vc
  main_url: https://www.tamarisc.vc
  description: >
    Tamarisc invests in and helps build companies that improve the human habitat through innovating at the intersection of real estate, health, and technology.
  categories:
    - Business
    - Technology
  built_by: Peter Hironaka
  built_by_url: https://peterhironaka.com
  featured: false
- title: Up Your A11y
  url: https://www.upyoura11y.com/
  main_url: https://www.upyoura11y.com/
  source_url: https://www.upyoura11y.com/
  description: >
    A web accessibility toolkit with a React focus, Up Your A11y is a resource for front-end developers to find useful information on how to make your sites more accessible. The topics covered have a React bias, but the principles in each apply to all web development, so please don't be put off if you don't work with React specifically!
  categories:
    - Accessibility
    - Blog
    - Programming
    - JavaScript
    - User Experience
    - Web Development
  built_by: Suzanne Aitchison
  built_by_url: https://twitter.com/s_aitchison
  featured: false
- title: Roman Kravets
  description: >
    Portfolio of Roman Kravets. Web Developer, HTML & CSS Coder.
  main_url: https://romkravets.netlify.app/
  url: https://romkravets.netlify.app/
  categories:
    - Portfolio
    - Open Source
    - Web Development
    - Blog
  built_by: Roman Kravets
  built_by_url: https://github.com/romkravets/dev-page
  featured: false
- title: Phil Tietjen Portfolio
  url: https://www.philtietjen.dev/
  main_url: https://www.philtietjen.dev/
  source_url: https://github.com/Phizzard/phil-portfolio
  description: >
    Portfolio of Phil Tietjen using Gatsby, Tailwind CSS, and Emotion/styled
  categories:
    - Portfolio
    - Open Source
    - Web Development
  built_by: Phil Tietjen
  built_by_url: https://github.com/Phizzard
  featured: false
- title: Gatsby Bomb
  description: >
    A fan made version of the website Giantbomb, fully static and powered by Gatsby JS and the GiantBomb API.
  main_url: https://gatsbybomb.netlify.app
  url: https://gatsbybomb.netlify.app
  categories:
    - App
    - Entertainment
    - Media
    - Video
  built_by: Phil Tietjen
  built_by_url: https://github.com/Phizzard
  featured: false
- title: Divyanshu Maithani
  main_url: https://divyanshu013.dev
  url: https://divyanshu013.dev
  source_url: https://github.com/divyanshu013/blog
  description: >
    Personal blog of Divyanshu Maithani. Life, music, code and things in between...
  categories:
    - Blog
    - JavaScript
    - Open Source
    - Music
    - Programming
    - Technology
    - Web Development
  built_by: Divyanshu Maithani
  built_by_url: https://twitter.com/divyanshu013
- title: TFE Energy
  main_url: https://www.tfe.energy
  url: https://www.tfe.energy
  source_url: https://gitlab.com/marcfehrmedia/2019-07-03-tfe-energy
  description: >
    TFE Energy believes in the future. Their new website is programmed with Gatsby, Scrollmagic, Contentful, Cloudify.
  categories:
    - Technology
    - Consulting
    - Video
    - Business
  built_by: Marc Fehr
  built_by_url: https://www.marcfehr.ch
- title: AtomBuild
  url: https://atombuild.github.io/
  main_url: https://atombuild.github.io/
  source_url: https://github.com/AtomBuild/atombuild.github.io
  description: >
    Landing page for the AtomBuild project, offering a curation of Atom packages associated with the project.
  categories:
    - Directory
    - Landing Page
    - Open Source
    - Programming
    - Technology
  built_by: Kepler Sticka-Jones
  built_by_url: https://keplersj.com/
  featured: false
- title: Josh Pensky
  main_url: https://joshpensky.com
  url: https://joshpensky.com
  description: >
    Josh Pensky is an interactive developer based in Boston. He designs and builds refreshing web experiences, packed to the punch with delightful interactions.
  categories:
    - Portfolio
    - Web Development
    - Design
    - SEO
  built_by: Josh Pensky
  built_by_url: https://github.com/joshpensky
  featured: false
- title: AtomLinter
  url: https://atomlinter.github.io/
  main_url: https://atomlinter.github.io/
  source_url: https://github.com/AtomLinter/atomlinter.github.io
  description: >
    Landing page for the AtomLinter project, offering a curation of Atom packages associated with the project.
  categories:
    - Directory
    - Landing Page
    - Open Source
    - Programming
    - Technology
  built_by: Kepler Sticka-Jones
  built_by_url: https://keplersj.com/
  featured: false
- title: Dashbouquet
  url: https://dashbouquet.com/
  main_url: https://dashbouquet.com/
  categories:
    - Agency
    - Blog
    - Business
    - Mobile Development
    - Portfolio
    - Web Development
  built_by: Dashbouquet team
  featured: false
- title: rathes.me
  url: https://rathes.me/
  main_url: https://rathes.me/
  source_url: https://github.com/rathesDot/rathes.me
  description: >
    The Portfolio Website of Rathes Sachchithananthan
  categories:
    - Blog
    - Portfolio
    - Web Development
  built_by: Rathes Sachchithananthan
  built_by_url: https://rathes.me/
- title: viviGuides - Your travel guides
  url: https://vivitravels.com/en/guides/
  main_url: https://vivitravels.com/en/guides/
  description: >
    viviGuides is viviTravels' blog: here you will find travel tips, useful information about the cities and the best guides for your next vacation.
  categories:
    - Travel
    - Blog
  built_by: Kframe Interactive SA
  built_by_url: https://kframeinteractive.com/
  featured: false
- title: KNC Blog
  main_url: https://nagakonada.com
  url: https://nagakonada.com/
  description: >
    Nagakonada is my blogging and portfolio site where I list my projects, experience, capabilities and the blog mostly talks about technical and personal writings.
  categories:
    - Blog
    - Web Development
    - Portfolio
  built_by: Konada, Naga Chaitanya
  built_by_url: https://github.com/ChaituKNag
  featured: false
- title: Vishal Nakum
  url: https://nakum.tech/
  main_url: https://nakum.tech/
  source_url: https://github.com/vishalnakum011/contentful
  description: >
    Portfolio of Vishal Nakum. Made with Gatsby, Contentful. Deployed on Netlify.
  categories:
    - Portfolio
    - Blog
  built_by: Amol Tangade
  built_by_url: https://amoltangade.me/
- title: Sagar Hani Portfolio
  url: http://sagarhani.in/
  main_url: http://sagarhani.in/
  source_url: https://github.com/sagarhani
  description: >
    Sagar Hani is a Software Developer & an Open Source Enthusiast. He blogs about JavaScript, Open Source and his Life experiences.
  categories:
    - Portfolio
    - Blog
    - Web Development
    - Open Source
    - Technology
    - Programming
    - JavaScript
  built_by: Sagar Hani
  built_by_url: http://sagarhani.in/about
- title: Arturo Alviar's Portfolio
  main_url: https://arturoalviar.com
  url: https://arturoalviar.com
  source_url: https://github.com/arturoalviar/portfolio
  categories:
    - Portfolio
    - Open Source
    - Web Development
  built_by: Arturo Alviar
  built_by_url: https://github.com/arturoalviar
  featured: false
- title: Pearly
  url: https://www.pearlyplan.com
  main_url: https://www.pearlyplan.com
  description: >
    Dental Membership Growth Platform
  categories:
    - Technology
    - Healthcare
    - App
  built_by: Sean Emmer and Jeff Cole
- title: MarceloNM
  url: https://marcelonm.com
  main_url: https://marcelonm.com
  description: >
    Personal landing page and blog for MarceloNM, a frontend developer based in Brazil.
  categories:
    - Blog
    - JavaScript
    - Landing Page
    - Programming
    - Web Development
  built_by: Marcelo Nascimento Menezes
  built_by_url: https://github.com/mrcelo
  featured: false
- title: Open Source Galaxy
  main_url: https://www.opensourcegalaxy.com
  url: https://www.opensourcegalaxy.com
  description: >
    Explore the Open Source Galaxy and help other earthlings by contributing to open source.
  categories:
    - Open Source
    - Programming
    - Web Development
  built_by: Justin Juno
  built_by_url: https://www.justinjuno.dev
  featured: false
- title: enBonnet Blog
  url: https://enbonnet.me/
  main_url: https://enbonnet.me/
  source_url: https://github.com/enbonnet
  description: >
    Hola, este es mi sitio personal, estare escribiendo sobre JavaScript, Frontend y Tecnologia que utilice en mi dia a dia.
  categories:
    - Portfolio
    - Blog
    - Web Development
    - Technology
    - Programming
    - JavaScript
  built_by: Ender Bonnet
  built_by_url: https://enbonnet.me/
- title: Edenspiekermann
  url: https://www.edenspiekermann.com/eu/
  main_url: https://www.edenspiekermann.com/eu/
  description: >
    Hello. We are Edenspiekermann, an independent global creative agency.
  categories:
    - Featured
    - Agency
    - Design
    - Portfolio
  featured: true
- title: IBM Design
  url: https://www.ibm.com/design/
  main_url: https://www.ibm.com/design/
  description: >
    At IBM, our design philosophy is to help guide people so they can do their best work. Our human-centered design practices help us deliver on that goal.
  categories:
    - Featured
    - Design
    - Technology
    - Web Development
  built_by: IBM
  featured: true
- title: We Do Plugins
  url: https://wedoplugins.com
  main_url: https://wedoplugins.com
  description: >
    Free & premium WordPress plugins development studio from Wroclaw, Poland.
  categories:
    - Portfolio
    - Agency
    - Open Source
    - Web Development
  built_by: We Do Plugins
  built_by_url: https://wedoplugins.com
- title: Mevish Aslam, business coach
  url: https://mevishaslam.com/
  main_url: https://mevishaslam.com/
  description: >
    Mevish Aslam helps women build a life they love and coaches women to launch and grow businesses.
  categories:
    - Business
    - Consulting
    - Entrepreneurship
    - Freelance
    - Marketing
    - Portfolio
  built_by: Rou Hun Fan
  built_by_url: https://flowen.me
  featured: false
- title: Principles of wealth
  url: https://principlesofwealth.net
  main_url: https://principlesofwealth.net
  source_url: https://github.com/flowen/principlesofwealth
  description: >
    Principles of wealth. How to get rich without being lucky, a summary of Naval Ravikant's tweets and podcast.`
  categories:
    - Business
    - Consulting
    - Education
    - Entrepreneurship
    - Finance
    - Learning
    - Marketing
    - Media
    - Nonprofit
    - Productivity
    - Science
  built_by: Rou Hun Fan
  built_by_url: https://flowen.me
  featured: false
- title: Problem studio
  url: https://problem.studio
  main_url: https://problem.studio
  description: >
    Problem Studio creates unique and fun web experiences. Our enemy is "boring" if ya know what we mean: overused WordPress templates, the top 10 shopify templates, copy of a copy of a copy of a copy. We love to support design and marketing agencies and help realize their creations into a digital product. `
  categories:
    - Agency
    - Business
    - Consulting
    - Design
    - Education
    - Entrepreneurship
    - Freelance
    - Landing Page
    - Marketing
    - Media
    - Portfolio
    - Productivity
    - Web Development
  built_by: Rou Hun Fan & Sander Visser
  built_by_url: https://flowen.me
- title: North X South
  main_url: https://northxsouth.co
  url: https://northxsouth.co
  description: >
    We work with small businesses and non-profits to develop their brands, build an online identity, create stellar designs, and give a voice to their causes.
  categories:
    - Agency
    - Consulting
    - Business
    - Design
    - Web Development
  built_by: North X South
  built_by_url: https://northxsouth.co
- title: Plenty of Fish
  main_url: https://www.pof.com/
  url: https://pof.com
  description: >
    Plenty of Fish is one of the world's largest dating platforms.
  categories:
    - Community
  featured: true
- title: Bitcoin
  main_url: https://www.bitcoin.com/
  url: https://bitcoin.com
  description: >
    One of the largest crypto-currency platforms in the world.
  categories:
    - Technology
    - Finance
  featured: true
- title: Frame.io
  main_url: https://www.frame.io/
  url: https://frame.io
  description: >
    Frame.io is a cloud-based video collaboration platform that allows its users to easily work on media projects together
  categories:
    - Technology
    - Entertainment
    - Media
  featured: true
- title: Sainsbury’s Homepage
  main_url: https://www.sainsburys.co.uk/
  url: https://www.sainsburys.co.uk
  description: >
    Sainsbury’s is an almost 150 year old supermarket chain in the United Kingdom.
  categories:
    - E-commerce
    - Food
  featured: true
- title: Haxzie, Portfolio and Blog
  url: https://haxzie.com/
  main_url: https://haxzie.com/
  source_url: https://github.com/haxzie/haxzie.com
  description: >
    Haxzie.com is the portfolio and personal blog of Musthaq Ahamad, UX Engineer and Visual Designer
  categories:
    - Blog
    - Portfolio
  built_by: Musthaq Ahamad
  built_by_url: https://haxzie.com
  featured: false
- title: Robin Wieruch's Blog
  url: https://www.robinwieruch.de/
  main_url: https://www.robinwieruch.de/
  categories:
    - Blog
    - Education
  featured: false
- title: Roger Ramos Development Journal
  url: https://rogerramos.me/
  main_url: https://rogerramos.me/
  source_url: https://github.com/rogerramosme/rogerramos.me/
  description: >
    Personal development journal made with Netlify CMS
  categories:
    - Blog
  built_by: Roger Ramos
  built_by_url: https://rogerramos.me/
  featured: false
- title: Global Adviser Alpha
  main_url: https://globaladviseralpha.com
  url: https://globaladviseralpha.com
  description: >
    Lead by David Haintz, Global Adviser Alpha transforms advice business into world class firms.
  categories:
    - Business
    - Blog
    - Finance
  built_by: Handsome Creative
  built_by_url: https://www.hellohandsome.com.au
  featured: false
- title: Alcamine
  url: https://alcamine.com/
  main_url: https://alcamine.com/
  description: >
    Never apply to another job online and receive tons of tech jobs in your inbox everyday — all while keeping your information private.
  categories:
    - Blog
    - Technology
  built_by: Caldera Digital
  built_by_url: https://www.calderadigital.com/
  featured: false
- title: Caldera Digital
  url: https://www.calderadigital.com/
  main_url: https://www.calderadigital.com/
  source_url: https://github.com/caldera-digital/platform
  description: >
    Caldera is a product and application development agency that uses innovative technology to bring your vision, brand, and identity to life through user centered design.
  categories:
    - Blog
    - User Experience
    - Consulting
  built_by: Caldera Digital
  built_by_url: https://www.calderadigital.com/
  featured: false
- title: Keycodes
  url: https://www.keycodes.dev
  main_url: https://www.keycodes.dev
  source_url: https://github.com/justinjunodev/keycodes.dev
  description: >
    A developer resource for getting keyboard key codes.
  categories:
    - Programming
    - Productivity
    - Open Source
    - Web Development
  built_by: Justin Juno
  built_by_url: https://www.justinjuno.dev
  featured: false
- title: Utah Pumpkins
  url: https://www.utahpumpkins.com/
  main_url: https://www.utahpumpkins.com/
  source_url: https://github.com/cadekynaston/utah-pumpkins
  description: >
    An awesome pumpkin gallery built using Gatsby and Contentful.
  categories:
    - Gallery
    - Blog
    - Photography
  built_by: Cade Kynaston
  built_by_url: https://cade.codes
- title: diff001a's blog
  main_url: https://diff001a.netlify.app/
  url: https://diff001a.netlify.app/
  description: >
    This is diff001a's blog which contains blogs related to programming.
  categories:
    - Blog
  built_by: diff001a
- title: Rockwong Blog
  main_url: http://rockwong.com/blog/
  url: http://rockwong.com/blog/
  description: >
    Rockwong is a technical blog containing content related to various web technologies.
  categories:
    - Technology
    - Education
    - Blog
- title: RegexGuide
  main_url: https://regex.guide
  url: https://regex.guide/playground
  source_url: https://github.com/pacdiv/regex.guide
  description: >
    The easiest way to learn regular expressions! The RegexGuide is a playground helping developers to discover regular expressions. Trying it is adopting regular expressions!
  categories:
    - App
    - Education
    - JavaScript
    - Nonprofit
    - Open Source
    - Programming
    - Technology
    - Web Development
  built_by: Loïc J.
  built_by_url: https://growthnotes.dev
- title: re:store
  url: https://www.visitrestore.com
  main_url: https://www.visitrestore.com
  description: >
    This is your chance to discover, connect, and shop beyond your feed and get to know the who, how, and why behind your favorite products.
  categories:
    - Marketing
  built_by: The Couch
  built_by_url: https://thecouch.nyc
  featured: false
- title: MyPrograming Steps
  main_url: https://mysteps.netlify.app/
  url: https://mysteps.netlify.app/
  description: >
    FrontEnd Tutorial Information
  featured: false
  categories:
    - Blog
    - Portfolio
  source_url: https://github.com/IoT-Arduino/Gatsby-MySteps
  built_by: Maruo
  built_by_url: https://twitter.com/DengenT
- title: Brent Runs Marathons
  main_url: https://www.brentrunsmarathons.com/
  url: https://www.brentrunsmarathons.com/
  description: >
    Brent Runs Marathons is about the training and race experience for the Comrades Ultra Marathon
  categories:
    - Blog
  built_by: Brent Ingram
  built_by_url: https://www.brentjingram.com/
  featured: false
- title: Pedro LaTorre
  main_url: https://www.pedrolatorre.com/
  url: https://www.pedrolatorre.com/
  source_url: https://github.com/bingr001/pedro-latorre-site
  description: >
    A really awesome website built for the motivational speaker Pedro LaTorre
  categories:
    - Blog
  built_by: Brent Ingram
  built_by_url: https://www.brentjingram.com/
  featured: false
- title: Veryben
  main_url: https://veryben.com/
  url: https://veryben.com/
  description: >
    be water my friend
  categories:
    - Blog
  built_by: anikijiang
  built_by_url: https://twitter.com/anikijiang
  featured: false
- title: kentarom's portfolio
  main_url: https://kentarom.com/
  url: https://kentarom.com/
  source_url: https://github.com/kentaro-m/portfolio-gatsby
  description: >
    The portfolio of kentarom, frontend developer. This site shows recent activities about him.
  categories:
    - Portfolio
    - Technology
    - Web Development
  built_by: kentarom
  built_by_url: https://twitter.com/_kentaro_m
  featured: false
- title: MotionThat
  main_url: https://motionthat.com.au
  url: https://motionthat.com.au
  description: >
    MotionThat was created to fill a void in Tabletop Product shooting, whereby the need for consistency, repetition and flexibility was required to eliminate the many variables and inaccuracies that slow the filming process down.
  categories:
    - Entertainment
    - Food
    - Media
    - Gallery
  built_by: Handsome Creative
  built_by_url: https://www.hellohandsome.com.au
  featured: false
- title: TEN ALPHAS
  main_url: https://tenalphas.com.au
  url: https://tenalphas.com.au
  description: >
    TEN ALPHAS is a content production company based in Sydney and Wollongong, telling stories through moving image and beautiful design.
  categories:
    - Media
    - Entertainment
    - Video
  built_by: Handsome Creative
  built_by_url: https://www.hellohandsome.com.au
  featured: false
- title: SalesGP
  main_url: https://salesgp.io
  url: https://salesgp.io
  description: >
    SalesGP is a specialist Sales and Operations partner offering expert skill-sets and decades of experience to companies entering the Australia, NZ (ANZ) and South East Asian (SEA) markets.
  categories:
    - Business
    - Marketing
    - Consulting
  built_by: Handsome Creative
  built_by_url: https://www.hellohandsome.com.au
  featured: false
- title: Source Separation Systems
  main_url: https://sourceseparationsystems.com.au
  url: https://sourceseparationsystems.com.au
  description: >
    Innovative waste diversion products, designed to connect Australians to a more sustainable world.
  categories:
    - Business
  built_by: Handsome Creative
  built_by_url: https://www.hellohandsome.com.au
- title: Fuzzy String Matching
  main_url: https://fuzzy-string-matching.netlify.app
  url: https://fuzzy-string-matching.netlify.app
  source_url: https://github.com/jdemieville/fuzzyStringMatching
  description: >
    This site is built to assess the performance of various approximate string matching algorithms aka fuzzy string searching.
  categories:
    - JavaScript
    - Learning
    - Programming
  built_by: Jennifer Demieville
  built_by_url: https://demieville-codes.herokuapp.com/portfolio
  featured: false
- title: Open Techiz
  main_url: https://www.opentechiz.com/
  url: https://www.opentechiz.com/
  featured: false
  description: >
    An agile software development company in Vietnam, providing wide range service from e-commerce development, mobile development, automation testing and cloud deployment with kubernets
  categories:
    - Web Development
    - Mobile Development
    - Technology
  built_by: Open Techiz
  built_by_url: https://www.opentechiz.com/
- title: Leave Me Alone
  url: https://leavemealone.app
  main_url: https://leavemealone.app
  description: >
    Leave Me Alone helps you unsubscribe from unwanted emails easily. It's built with Gatsby v2.
  categories:
    - Landing Page
    - Productivity
  built_by: James Ivings
  built_by_url: https://squarecat.io
  featured: false
- title: Oberion
  main_url: https://oberion.io
  url: https://oberion.io
  description: >
    Oberion analyzes your gaming library and gives you personal recommendations based on what you play
  categories:
    - Entertainment
    - Media
  built_by: Thomas Uta
  built_by_url: https://twitter.com/ThomasJanUta
  featured: false
- title: Yoseph.tech
  main_url: https://www.yoseph.tech
  url: https://www.yoseph.tech/compilers
  source_url: https://github.com/radding/yoseph.tech_gatsby
  description: >
    Yoseph.tech is a personal blog centered around technology and software engineering
  categories:
    - Technology
    - Web Development
    - Open Source
  built_by: Yoseph Radding
  built_by_url: https://github.com/radding
  featured: false
- title: Really Fast Sites
  url: https://reallyfastsites.com
  main_url: https://reallyfastsites.com
  description: >
    Really Fast Sites showcases websites that have a speed score of 85 or higher on Google's Page Speed Insights for both mobile and desktop, along with some of the platforms and technologies those sites use.
  categories:
    - Web Development
    - Programming
  built_by: Peter Brady
  built_by_url: https://www.peterbrady.co.uk
  featured: false
- title: Mieke Frouws
  url: https://www.miekefrouws.nl
  main_url: https://www.miekefrouws.nl
  description: >
    Mieke Frouws is a freelance primary and secondary school theatre teacher based in the Netherlands.
  categories:
    - Freelance
    - Education
  built_by: Laurens Kling
  built_by_url: https://www.goedideemedia.nl
  featured: false
- title: Paul de Vries
  url: https://pauldevries1972.nl
  main_url: https://pauldevries1972.nl
  description: >
    Paul de Vries is founder of #DCDW and Spokesperson for Marktplaats Automotive (eBay) - Making the online automotive better!
  categories:
    - Blog
    - Business
    - Consulting
  built_by: Laurens Kling
  built_by_url: https://www.goedideemedia.nl
  featured: false
- title: The Fabulous Lifestyles 不藏私旅行煮藝
  url: https://thefabulouslifestyles.com/
  main_url: https://thefabulouslifestyles.com/
  description: >
    The Fabulous Lifestyles features content about travel and food. It offers practical travel advice that covers trip planning, logistics, and reviews on destination, resort & hotel...etc. Besides travelling, there are step-by-step homemade gourmet recipes that will appeal to everyone's taste buds.
  categories:
    - Blog
    - Food
    - Travel
  built_by: Kevin C Chen
  built_by_url: https://www.linkedin.com/in/kevincychen/
- title: Salexa - Estetica Venezolana
  url: https://peluqueriavenezolana.cl/
  main_url: https://peluqueriavenezolana.cl/
  source_url: https://github.com/enbonnet/salexa-front
  description: >
    Venezuelan beauty and hairdressing salon in Chile
  categories:
    - Marketing
    - Business
  built_by: Ender Bonnet
  built_by_url: https://enbonnet.me/
- title: Akshay Thakur's Portfolio
  main_url: https://akshaythakur.me
  url: https://akshaythakur.me
  categories:
    - Portfolio
    - Web Development
  built_by: Akshay Thakur
  built_by_url: https://akshaythakur.me
- title: Binaria
  description: >
    Digital product connecting technics & creativity.
  main_url: https://binaria.com/en/
  url: https://binaria.com/en/
  categories:
    - Web Development
    - Agency
    - Technology
    - App
    - Consulting
    - User Experience
  built_by: Binaria
  built_by_url: https://binaria.com/
- title: Quema Labs
  url: https://quemalabs.com/
  main_url: https://quemalabs.com/
  description: >
    WordPress themes for these modern times
  categories:
    - Blog
    - Web Development
    - WordPress
    - Portfolio
  built_by: Nico Andrade
  built_by_url: https://nicoandrade.com/
- title: Century 21 Financial
  url: https://century21financial.co.nz/
  main_url: https://century21financial.co.nz/
  description: Website for Century 21's mortgage broker and insurance broker business in New Zealand.
  categories:
    - Real Estate
    - Finance
    - Business
  built_by: Shannon Smith
  built_by_url: https://www.powerboard.co.nz/clients
  featured: false
- title: Base Backpackers
  url: https://www.stayatbase.com/
  main_url: https://www.stayatbase.com/
  description: Base Backpackers is one of Australasia's biggest youth adventure tourism brands. They are super stoked to have one of the fastest websites in the tourism industry.
  categories:
    - Travel
    - Business
  built_by: Shannon Smith
  built_by_url: https://www.powerboard.co.nz/clients
  featured: false
- title: Wealthsimple
  url: https://www.wealthsimple.com/
  main_url: https://www.wealthsimple.com/en-us/
  description: >
    The simple way to grow your money like the world's most sophisticated investors. Zero-maintenance portfolios, expert advisors and low fees.
  categories:
    - App
    - Business
    - Finance
  featured: false
- title: To Be Created
  description: >
    tbc is a London based styling agency that champions a modernised minimal aesthetic for both personal clients and brands.
  main_url: https://to-be-created.com
  url: https://to-be-created.com
  categories:
    - Web Development
    - Agency
    - Portfolio
    - Freelance
  built_by: Sam Goddard
  built_by_url: https://samgoddard.dev/
- title: Kosmos Platform
  main_url: https://kosmosplatform.com
  url: https://kosmosplatform.com
  description: >
    Explore the Kosmos - A new world is here, where every clinician now has the ability to improve cardiothoracic and abdominal assessment, in just a few minutes.
  categories:
    - Marketing
    - Science
    - Video
    - Landing Page
    - Healthcare
    - Technology
  built_by: Bryce Benson via Turnstyle Studio
  built_by_url: https://github.com/brycebenson
- title: B-Engaged
  url: https://b-engaged.se/
  main_url: https://b-engaged.se/
  description: >
    B-Engaged gives a clear picture of the organization and helps you implement the measures that makes difference for the employees. The results of our employee surveys are easily transformed into concrete improvement measures using AI technology.
  categories:
    - Business
    - Human Resources
  featured: false
- title: Rollbar
  url: https://rollbar.com/
  main_url: https://rollbar.com/
  description: >
    Rollbar automates error monitoring and triaging, so developers can fix errors that matter within minutes, and build software quickly and painlessly.
  categories:
    - Programming
    - Web Development
  featured: false
- title: EQX
  url: https://digitalexperience.equinox.com/
  main_url: https://digitalexperience.equinox.com/
  description: >
    The Equinox app, personalized to unlock your full potential.
  categories:
    - Sports
    - App
  featured: false
- title: WagWalking
  url: https://wagwalking.com/
  main_url: https://wagwalking.com/
  description: >
    Paws on the move
  categories:
    - App
  featured: false
- title: FirstBorn
  url: https://www.firstborn.com/
  main_url: https://www.firstborn.com/
  description: >
    We shape modern brands for a connected future.
  categories:
    - Agency
    - Design
- title: Pix4D
  url: https://www.pix4d.com
  main_url: https://www.pix4d.com
  description: >
    A unique suite of photogrammetry software for drone mapping. Capture images with our app, process on desktop or cloud and create maps and 3D models.
  categories:
    - Business
    - Productivity
    - Technology
  featured: false
- title: Bakken & Bæck
  url: https://bakkenbaeck.com
  main_url: https://bakkenbaeck.com
  description: >
    We’re Bakken & Bæck, a digital studio based in Oslo, Bonn and Amsterdam. Ambitious companies call us when they need an experienced team that can transform interesting ideas into powerful products.
  categories:
    - Agency
    - Design
    - Technology
  featured: false
- title: Figma Config
  url: https://config.figma.com/
  main_url: https://config.figma.com/
  description: A one-day conference where Figma users come together to learn from each other.
  categories:
    - Conference
    - Design
    - Event
    - Community
    - Learning
  built_by: Corey Ward
  built_by_url: http://www.coreyward.me/
  featured: false
- title: Anurag Hazra's Portfolio
  url: https://anuraghazra.github.io/
  main_url: https://anuraghazra.github.io/
  source_url: https://github.com/anuraghazra/anuraghazra.github.io
  description: >
    Anurag Hazra's portfolio & personal blog, Creative FrontEnd web developer from india.
  categories:
    - Portfolio
    - Blog
    - Open Source
    - JavaScript
  built_by: Anurag Hazra
  built_by_url: https://github.com/anuraghazra
- title: VeganWorks
  url: https://veganworks.com/
  main_url: https://veganworks.com/
  description: We make delicious vegan snack boxes.
  categories:
    - Food
- title: codesundar
  url: https://codesundar.com
  main_url: https://codesundar.com
  description: >
    Learn PhoneGap, Ionic, Flutter
  categories:
    - Education
    - Technology
    - Web Development
    - Blog
  built_by: codesundar
  built_by_url: https://codesundar.com
  featured: false
- title: Nordic Microfinance Initiative
  url: https://www.nmimicro.no/
  main_url: https://www.nmimicro.no/
  description: Nordic Microfinance Initiative's (NMI) vision is to contribute to the empowerment of poor people in developing countries and to the creation of jobs and wealth on a sustainable basis.
  featured: false
  categories:
    - Finance
    - Business
  built_by: Othermachines
  built_by_url: https://othermachines.com
- title: Subscribe Pro Documentation
  url: https://docs.subscribepro.com/
  main_url: https://docs.subscribepro.com/
  description: >
    Subscribe Pro is a subscription commerce solution that enables brands to quickly add subscription commerce models such as box, subscribe-and-save, autoship and similar to their existing e-commerce websites.
  categories:
    - Documentation
    - E-commerce
    - API
    - Technology
    - Web Development
  built_by: Subscribe Pro
  built_by_url: https://www.subscribepro.com/
- title: Software.com
  main_url: https://www.software.com
  url: https://www.software.com
  description: Our data platform helps developers learn from their data, increase productivity, and code smarter.
  categories:
    - Data
    - Productivity
    - Programming
  built_by: Brett Stevens, Joshua Cheng, Geoff Stevens
  built_by_url: https://github.com/swdotcom/
  featured: false
- title: WTL Studio Website Builder
  main_url: https://wtlstudio.com/
  url: https://wtlstudio.com/
  description: >
    Cloud-based, SEO focused website builder - helping local businesses and startups reach audiences faster.
  featured: false
  categories:
    - E-commerce
    - SEO
    - Business
- title: ToolsDB
  main_url: https://toolsdb.dev
  url: https://toolsdb.dev
  description: List of tools for better software development.
  featured: false
  categories:
    - Technology
    - Web Development
    - Programming
    - Productivity
- title: Eastman Strings
  url: https://www.eastmanstrings.com
  main_url: https://www.eastmanstrings.com
  description: >
    Site was built using GatsbyJS, Cosmic CMS, and Netlify.
  categories:
    - Business
    - Music
  built_by: Tekhaus
  built_by_url: https://www.tekha.us
  featured: false
- title: Lesley Lai
  main_url: https://lesleylai.info
  url: https://lesleylai.info
  source_url: https://github.com/LesleyLai/blog
  description: >
    lesleylai.info is the personal website of Lesley Lai, where he talks mainly about C++ and Computer Graphics.
  categories:
    - Blog
    - Open Source
    - Portfolio
    - Programming
    - Technology
  built_by: Lesley Lai
  built_by_url: https://github.com/LesleyLai
  featured: false
- title: Whipstitch Webwork
  url: https://www.whipstitchwebwork.com
  main_url: https://www.whipstitchwebwork.com
  description: >
    Websites for smart people.
  categories:
    - Agency
    - Web Development
  built_by: Matthew Russell
  featured: false
- title: Vandré Leal
  main_url: https://vandreleal.github.io
  url: https://vandreleal.github.io
  source_url: https://github.com/vandreleal/vandreleal.github.io
  description: >
    Portfolio of Vandré Leal.
  categories:
    - Portfolio
    - Web Development
  built_by: Vandré Leal
  built_by_url: https://vandreleal.github.io
  featured: false
- title: Tarokenlog
  url: https://taroken.dev/
  main_url: https://taroken.dev/
  description: >
    Blog and Gallery
  categories:
    - Blog
    - Portfolio
    - Web Development
    - Photography
  built_by: Kentaro Koga
  built_by_url: https://twitter.com/kentaro_koga
  featured: false
- title: OwlyPixel Blog
  main_url: https://owlypixel.com
  url: https://owlypixel.com
  description: >
    Notes and tutorials on coding, web development, design and other stuff.
  categories:
    - Web Development
    - Blog
    - Education
  built_by: Owlypixel
  built_by_url: https://twitter.com/owlypixel
  featured: false
- title: talkoverflow
  main_url: https://talkoverflow.com
  url: https://talkoverflow.com
  description: Blog on software engineering built with Gatsby themes and theme-ui
  categories:
    - Blog
    - Web Development
    - Technology
  built_by: Patryk Jeziorowski
  built_by_url: https://twitter.com/pjeziorowski
- title: HISTORYTalks
  main_url: https://www.history-talks.com/
  url: https://www.history-talks.com/
  description: Built using Gatsby, JSS and Contentful
  categories:
    - Conference
    - Media
  built_by: A+E Networks
  built_by_url: https://www.aenetworks.com/
- title: HISTORYCon
  main_url: https://www.historycon.com/
  url: https://www.historycon.com/
  description: Built using Gatsby, JSS and Contentful
  categories:
    - Conference
    - Media
  built_by: A+E Networks
  built_by_url: https://www.aenetworks.com/
- title: Kölliker Immobilien
  url: https://koelliker-immobilien.ch/
  main_url: https://koelliker-immobilien.ch/
  description: >
    Built using Gatsby, Netlify and Contentful
  categories:
    - Real Estate
    - Marketing
  built_by: Matthias Gemperli
  built_by_url: https://matthiasgemperli.ch
- title: Lessmess Agency website
  url: https://lessmess.agency/
  main_url: https://lessmess.agency/
  description: >
    Website of Lessmess Agency
  categories:
    - Agency
    - Web Development
  built_by: Ilya Lesik
  built_by_url: https://github.com/ilyalesik
- title: Ezekiel Ekunola Portfolio
  main_url: http://ezekielekunola.com/
  url: http://ezekielekunola.com/
  description: Built using Gatsby, Styled-Components
  categories:
    - Web Development
    - Portfolio
  built_by: Ezekiel Ekunola
  built_by_url: https://github.com/easybuoy/
  featured: false
- title: Gearbox Development
  main_url: https://gearboxbuilt.com
  url: https://gearboxbuilt.com/?no-load-in
  description: >
    Gearbox is a performance website development & optimization company based out of Canada. Built using Gatsby/WordPress.
  categories:
    - Agency
    - Web Development
    - WordPress
    - Portfolio
    - Programming
    - Technology
    - Business
  built_by: Gearbox Development
  built_by_url: https://gearboxbuilt.com
  featured: false
- title: UXWorks
  main_url: https://uxworks.org
  url: https://uxworks.org
  description: Built with Gatsby, Netlify and Markdown
  categories:
    - Web Development
    - Blog
  built_by: Amrish Kushwaha
  built_by_url: https://github.com/isamrish
  featured: false
- title: Jarod Peachey
  main_url: https://jarodpeachey.netlify.app
  url: https://jarodpeachey.netlify.app
  source_url: https://github.com/jarodpeachey/portfolio
  description: >
    Jarod Peachey is a front-end developer focused on building modern and fast websites for everyone.
  categories:
    - Blog
    - JavaScript
    - Mobile Development
    - Portfolio
  built_by: Jarod Peachey
  built_by_url: https://github.com/jarodpeachey
  featured: false
- title: Thomas Maximini
  main_url: https://www.thomasmaximini.com/
  url: https://www.thomasmaximini.com/
  source_url: https://github.com/tmaximini/maxi.io
  description: >
    Thomas Maximini is a full stack web developer from Germany
  categories:
    - Blog
    - JavaScript
    - Photography
    - Portfolio
    - Web Development
  built_by: Thomas Maximini
  built_by_url: https://github.com/tmaximini
  featured: false
- title: Aretha Iskandar
  main_url: https://arethaiskandar.com/
  url: https://arethaiskandar.com/
  source_url: https://github.com/tmaximini/arethaiskandar.com
  description: >
    Aretha Iskandar is a Jazz and Soul Singer / Songwriter from Paris
  categories:
    - Music
  built_by: Thomas Maximini
  built_by_url: https://github.com/tmaximini
  featured: false
- title: Harshil Shah
  url: https://harshil.net
  main_url: https://harshil.net
  description: >
    Harshil Shah is an iOS engineer from Mumbai, India
  categories:
    - Blog
    - Mobile Development
  built_by: Harshil Shah
  built_by_url: https://twitter.com/_HarshilShah
  featured: false
- title: Code Examples
  url: https://codeexamples.dev/
  main_url: https://codeexamples.dev/
  description: >
    Examples about various programming languages like JavaScript, Python, Rust, Angular, React, Vue.js etc.
  categories:
    - Blog
    - Education
    - Programming
    - Web Development
  built_by: Sai gowtham
  built_by_url: https://twitter.com/saigowthamr
  featured: false
- title: Samir Mujanovic
  main_url: https://www.samirmujanovic.com/
  url: https://www.samirmujanovic.com/
  description: >
    I'm a Frontend Developer with 3 years of experience. I describe myself as a developer who loves coding, open-source and web platform.
  categories:
    - Portfolio
    - Web Development
    - Design
  built_by: Samir Mujanovic
  built_by_url: https://github.com/sameerrM
- title: Yearlyglot - Fluent Every Year
  url: https://www.yearlyglot.com/blog
  main_url: https://www.yearlyglot.com
  description: >
    A popular blog on languages, second language acquisition and polyglottery.
  categories:
    - Blog
    - Education
    - Learning
    - Travel
  built_by: Donovan Nagel
  built_by_url: https://www.donovannagel.com
  featured: false
- title: 8fit.com
  url: https://8fit.com/
  main_url: https://8fit.com/
  description: >
    Get personalized workouts, custom meal plans, and nutrition guidance, right in the palm of your hand. Prioritize progress over perfection with the 8fit app!
  categories:
    - App
    - Food
    - Sports
  featured: false
- title: Dispel - Remote Access for Industrial Control Systems
  url: https://dispel.io
  main_url: https://dispel.io
  description: >
    Dispel provides secure, moving target defense networks through which your teams can remotely access industrial control systems in seconds, replacing static-defense products that take 5 to 15 minutes to work through.
  categories:
    - Business
    - Technology
    - Security
  built_by: Anton Aberg
  built_by_url: https://github.com/aaaberg
  featured: false
- title: Geothermal Heat Pump DIY Project
  url: https://diyheatpump.net/
  main_url: https://diyheatpump.net/
  description: Personal project by Yuriy Logvin that demonstrates how you can switch to heating with electricity at a minimal cost. The goal here is to show that everyone can build a geothermal heat pump and start saving money.
  categories:
    - Blog
    - Education
    - Technology
  built_by: Yuriy Logvin
  built_by_url: https://powerwatcher.net
- title: Catalyst Network - Cryptocurrency
  url: https://www.cryptocatalyst.net/
  main_url: https://www.cryptocatalyst.net/
  source_url: https://github.com/n8tb1t/gatsby-starter-cryptocurrency
  description: >
    An All-in-One solution for Modern Transactions.
  categories:
    - Business
    - Technology
  built_by: n8tb1t
  built_by_url: https://github.com/n8tb1t/
  featured: false
- title: SaoBear's-Blog
  main_url: https://saobear.xyz/
  url: https://saobear.xyz/
  source_url: https://github.com/PiccoloYu/SaoBear-is-Blog
  featured: false
  categories:
    - Blog
    - Web Development
- title: Rumaan Khalander - Portfolio
  url: https://rumaan.tech/
  main_url: https://rumaan.tech/
  description: >
    Rumaan Khalander is a Full-Stack Dev from Bengaluru who loves to develop for mobile and web.
  categories:
    - Portfolio
  built_by: rumaan
  built_by_url: https://github.com/rumaan/
  featured: false
- title: DigiGov
  main_url: https://digigov.grnet.gr/
  url: https://digigov.grnet.gr/
  description: >
    DigiGov is an initiative for the Digital Transformation of the Greek Public Sector
  categories:
    - Government
  built_by: GRNET
  built_by_url: https://grnet.gr/
  featured: false
- title: Zeek Interactive
  main_url: https://zeek.com
  url: https://zeek.com
  description: >
    Business site for Zeek Interactive. Using WordPress as a data store via the WPGraphQL plugin.
  categories:
    - Blog
    - Web Development
    - Mobile Development
    - WordPress
    - Agency
    - Business
  built_by: Zeek Interactive
  built_by_url: https://zeek.com
  featured: false
- title: Bare Advertising & Communications
  url: https://bare.ca/
  main_url: https://bare.ca/
  description: >
    Bare is a full-service branding and production agency in Vancouver BC with deep experience in digital/traditional communications and strategy. We specialize in building headless WordPress sites with Gatsby.
  categories:
    - WordPress
    - Agency
    - Business
  built_by: Bare Advertising & Communications
  built_by_url: https://www.bare.ca/
  featured: false
- title: The Decking Superstore
  url: https://www.thedeckingsuperstore.com/
  main_url: https://www.thedeckingsuperstore.com/
  description: >
    One of Northern California's largest outdoor decking and siding providers.
  categories:
    - WordPress
    - Business
  built_by: Bare Advertising & Communications
  built_by_url: https://www.bare.ca/
  featured: false
- title: Precision Cedar Products
  url: https://www.precisioncedar.com/
  main_url: https://www.precisioncedar.com/
  description: >
    Western Red Cedar Distributor in Vancouver Canada.
  categories:
    - WordPress
    - Business
  built_by: Bare Advertising & Communications
  built_by_url: https://www.bare.ca/
  featured: false
- title: Circle Restoration
  url: https://www.circlerestoration.com/
  main_url: https://www.circlerestoration.com/
  description: >
    Restoration Services Provider in Vancouver Canada.
  categories:
    - WordPress
    - Business
  built_by: Bare Advertising & Communications
  built_by_url: https://www.bare.ca/
  featured: false
- title: ALS Rally
  url: https://www.alsrally.com/
  main_url: https://www.alsrally.com/
  description: >
    Non profit fundraiser for ALS Research.
  categories:
    - WordPress
    - Nonprofit
    - Event
  built_by: Bare Advertising & Communications
  built_by_url: https://www.bare.ca/
  featured: false
- title: Vancouver Welsh Men's Choir
  url: https://vancouverchoir.ca/
  main_url: https://vancouverchoir.ca/
  description: >
    Vancouver Welsh Men's Choir website for upcoming shows, ticket purchases and online merchandise.
  categories:
    - WordPress
    - Entertainment
    - Event
    - E-commerce
  built_by: Bare Advertising & Communications
  built_by_url: https://www.bare.ca/
  featured: false
- title: Paul Scanlon - Blog
  main_url: https://paulie.dev/
  url: https://paulie.dev/
  source_url: https://github.com/PaulieScanlon/paulie-dev-2019
  description: >
    I'm a React UI developer / UX Engineer. React, GatsbyJs, JavaScript, TypeScript/Flow, StyledComponents, Storybook, TDD (Jest/Enzyme) and a tiny bit of Node.js.
  categories:
    - Blog
    - Web Development
  built_by: Paul Scanlon
  built_by_url: http://www.pauliescanlon.io
  featured: false
- title: EF Design
  main_url: https://ef.design
  url: https://ef.design
  description: >
    Home of everything creative, digital and brand at EF.
  featured: false
  categories:
    - Marketing
    - Design
  built_by: João Matos (Global Creative Studio - Education First)
- title: Codica
  main_url: https://www.codica.com/
  url: https://www.codica.com/
  description: >
    We help startups and established brands with JAMStack, Progressive Web Apps and Marketplaces development.
  categories:
    - Agency
    - Web Development
  built_by: Codica
  built_by_url: https://www.codica.com/
- title: Bhavani Ravi's Portfolio
  url: https://bhavaniravi.com
  main_url: https://bhavaniravi.com
  description: >
    Showcase of Bhavani Ravi's skillset and blogs
  categories:
    - Blog
    - Portfolio
  built_by: Bhavani Ravi
  built_by_url: https://twitter.com/geeky_bhavani
- title: Kotoriyama
  main_url: https://kotoriyama.com/
  url: https://kotoriyama.com/
  description: >
    Japanese Indie Game Creator.
  featured: false
  categories:
    - App
    - Entertainment
    - Mobile Development
  built_by: Motoyoshi Shiine (Kotoriyama)
- title: PWA Shields
  url: https://www.pwa-shields.com
  main_url: https://www.pwa-shields.com
  source_url: https://github.com/richardtaylordawson/pwa-shields
  description: >
    Personalize your app's README with custom, fun, PWA shields in SVG
  categories:
    - Documentation
    - App
    - API
  built_by: Richard Taylor Dawson
  built_by_url: https://richardtaylordawson.com
- title: Zatsuzen
  url: https://zatsuzen.com
  main_url: https://zatsuzen.com
  description: >
    Web developer's portfolio
  categories:
    - Portfolio
  built_by: Akane
  built_by_url: https://twitter.com/akanewz
  featured: false
- title: Reeemoter
  description: >-
    Join thousands of developers from everywhere and access to job
    offers from hundreds of companies worldwide right
    at your inbox for free.
  main_url: https://reeemoter.com/
  url: https://reeemoter.com/
  featured: false
  categories:
    - Technology
    - Web Development
  built_by: Ramón Chancay
  built_by_url: https://ramonchancay.me/
- title: Ananya Neogi
  main_url: https://ananyaneogi.com
  url: https://ananyaneogi.com
  description: >
    Showcases Ananya's work as a frontend developer and comprises of a collection of written articles on web development, programming and, user experience.
  categories:
    - Portfolio
    - Blog
  built_by: Ananya Neogi
  built_by_url: https://ananyaneogi.com
- title: webman.pro
  main_url: https://webman.pro/
  url: https://webman.pro/
  description: >
    webman.pro is an awesome portfolio and technical blog where
    professional Front End engineer Dmytro Chumak shares his thoughts
    and experience to inspire other developers.
  featured: false
  categories:
    - Blog
    - Web Development
    - JavaScript
  built_by: Dmytro Chumak
  built_by_url: https://github.com/wwwebman
- title: borderless
  url: https://junhobaik.github.io
  main_url: https://junhobaik.github.io
  source_url: https://github.com/junhobaik/junhobaik.github.io/tree/develop
  description: >
    Junho Baik's Development Blog
  categories:
    - Blog
    - Web Development
  built_by: Junho Baik
  built_by_url: https://github.com/junhobaik
  featured: false
- title: React Resume Generator
  main_url: https://nimahkh.github.io/nima_habibkhoda
  url: https://nimahkh.github.io/nima_habibkhoda
  source_url: https://github.com/nimahkh/resume_generator
  description: >
    The resume generator is a project to create your own resume web page easily with Gatsby.
  categories:
    - Portfolio
  built_by: Nima Habibkhoda
  featured: false
- title: Thomas Wang's Blog
  main_url: https://www.thomaswang.io
  url: https://www.thomaswang.io
  description: >-
    Technical blog by Thomas Wang
  built_by: Thomas Wang
  built_by_url: https://github.com/thomaswang
  featured: false
  categories:
    - Blog
    - Web Development
- title: The Rebigulator
  main_url: https://www.rebigulator.org/
  source_url: https://github.com/Me4502/Rebigulator/
  url: https://rebigulator.org/
  description: A quote-based via game powered by Frinkiac
  built_by: Matthew Miller
  built_by_url: https://matthewmiller.dev/
  featured: false
  categories:
    - Open Source
    - Entertainment
    - App
- title: madewithlove
  main_url: https://madewithlove.com
  url: https://madewithlove.com
  description: >-
    We build digital products and create the teams around them. We can help with software engineering, product management, managing technical teams, audits and technical consulting.
  built_by: madewithlove
  built_by_url: https://madewithlove.com
  featured: false
  categories:
    - Web Development
    - Blog
    - Agency
    - Business
- title: Sprucehill
  url: https://sprucehill.ca/
  main_url: https://sprucehill.ca/
  description: >
    Sprucehill is a North Vancouver based custom home builder and renovator.
  categories:
    - WordPress
    - Business
  built_by: Bare Advertising & Communications
  built_by_url: https://www.bare.ca/
  featured: false
- title: Nathaniel Ryan Mathew
  url: https://nathanielmathew.me
  main_url: https://nathanielmathew.me
  source_url: https://github.com/nathanielmathew/MyPortfolio
  description: >
    A personal online Portfolio built using GatsbyJS, that showcases Achievements, Projects and Additional information.
  categories:
    - Portfolio
    - Open Source
    - Blog
  built_by: Nathaniel Ryan Mathew
  built_by_url: https://github.com/nathanielmathew
  featured: false
- title: Kanazawa.js Community Page
  main_url: https://kanazawajs.now.sh/
  url: https://kanazawajs.now.sh/
  source_url: https://github.com/kanazawa-js/community-page
  description: >
    Kanazawa.js is a local community for the JSer around Kanazawa to share knowledge about JavaScript.
  categories:
    - Community
    - Programming
    - Web Development
  built_by: Kanazawa.js
  built_by_url: https://twitter.com/knzw_js
  featured: false
- title: monica*dev
  url: https://www.aboutmonica.com/
  main_url: https://www.aboutmonica.com/
  description: >
    Personal site for Monica Powell, a software engineer who is passionate about making open-source more accessible and building community, online & offline.
  categories:
    - Web Development
    - Blog
    - Programming
    - Portfolio
  built_by: Monica Powell
  built_by_url: https://www.aboutmonica.com/
  featured: false
- title: Shivam Sinha
  url: https://www.helloshivam.com/
  main_url: https://www.helloshivam.com/
  description: >
    Portfolio of Shivam Sinha, Graphic Designer and Creative Coder based in New York.
  categories:
    - Portfolio
  built_by: Shivam Sinha
  built_by_url: https://www.helloshivam.com/
  featured: false
- title: Brianna Sharpe - Writer
  main_url: https://www.briannasharpe.com/
  url: https://www.briannasharpe.com/
  source_url: https://github.com/ehowey/briannasharpe
  description: >
    Brianna Sharpe is an Alberta, Canada based freelance writer and journalist focused on health, LGBTQ2S+, parenting, and the environment.
  categories:
    - Portfolio
    - Media
  built_by: Eric Howey
  built_by_url: https://www.erichowey.dev/
  featured: false
- title: Eric Howey Web Development
  main_url: https://www.erichowey.dev/
  url: https://www.erichowey.dev/
  source_url: https://github.com/ehowey/erichoweydev
  description: >
    Personal website and blog for Eric Howey. I am a freelance web developer based in Alberta, Canada specializing in Gatsby, React, WordPress and Theme-UI.
  categories:
    - Portfolio
    - Web Development
    - Freelance
    - Blog
  built_by: Eric Howey
  built_by_url: https://www.erichowey.dev/
- title: Solfej Chord Search
  url: https://www.solfej.io/chords
  main_url: https://www.solfej.io/chords
  description: >
    Solfej Chord Search helps you master every chord imaginable. It shows you notes, intervals, guitar and piano fingerings for 1000s of chords.
  categories:
    - Education
    - Music
  built_by: Shayan Javadi
  built_by_url: https://www.instagram.com/shawnjavadi/
- title: a+ Saúde
  url: https://www.amaissaude.com.br/sp/
  main_url: https://www.amaissaude.com.br/sp/
  description: >
    An even better experience in using health services.
  categories:
    - Healthcare
    - Marketing
    - Blog
  built_by: Grupo Fleury
  built_by_url: http://www.grupofleury.com.br/
  featured: false
- title: Mallikarjun Katakol Photography
  main_url: https://mallik.in
  url: https://mallik.in
  built_by: Arvind Kumar
  built_by_url: https://arvind.io/
  description: >
    Mallikarjun Katakol is an Advertising, Architecture, Editorial, Fashion and Lifestyle Photographer based in Bangalore, India.
    Shoots Corporate & Business headshots, Portfolios for Models and Actors, Documents Projects for Architects, Fashion & Interior Designers
  featured: false
  categories:
    - Gallery
    - Photography
    - Portfolio
- title: gatsby-animate-blog
  url: https://gatsby-animate-blog.luffyzh.now.sh/
  main_url: https://gatsby-animate-blog.luffyzh.now.sh/home
  source_url: https://github.com/luffyZh/gatsby-animate-blog
  description: >
    A simple && cool blog site starter kit by Gatsby.
  categories:
    - Blog
    - Open Source
    - Web Development
  built_by: luffyZh
  built_by_url: https://github.com/luffyZh
  featured: false
- title: LBI Financial
  main_url: https://lbifinancial.com/
  url: https://lbifinancial.com/
  description: >
    We help individuals and businesses with life insurance, disability, long-term care and annuities.
  categories:
    - Business
    - Consulting
    - Finance
  built_by: Pagepro
  built_by_url: https://pagepro.co
  featured: false
- title: GIS-Netzwerk
  url: https://www.gis-netzwerk.com/
  main_url: https://www.gis-netzwerk.com/
  description: >
    Multilingual (i18n) Blog with different URLs for categories, tags and posts depending on the language.
  categories:
    - Blog
    - Data
    - Technology
  built_by: Max Dietrich
  built_by_url: https://www.gis-netzwerk.com/
  featured: false
- title: Krishna Gopinath
  main_url: https://krishnagopinath.me
  url: https://krishnagopinath.me
  source_url: https://github.com/krishnagopinath/website
  description: >
    Website of Krishna Gopinath, software engineer and budding teacher.
  categories:
    - Portfolio
  built_by: Krishna Gopinath
  built_by_url: https://twitter.com/krishwader
  featured: false
- title: Curology
  main_url: https://curology.com
  url: https://curology.com
  description: >
    Curology's mission is to make effective skincare accessible to everyone. We provide customized prescription skincare for our acne and anti-aging patients.
  categories:
    - Healthcare
    - Community
    - Landing Page
  built_by: Curology
  built_by_url: https://curology.com
- title: labelmake.jp
  main_url: https://labelmake.jp/
  url: https://labelmake.jp/
  description: >
    Web Application of Variable Data Printing and Blog.
  categories:
    - App
    - Data
    - Blog
  built_by: hand-dot
  built_by_url: https://twitter.com/hand_dot
  featured: false
- title: Personal website of Maarten Afink
  main_url: https://www.maarten.im/
  url: https://www.maarten.im/
  source_url: https://github.com/maartenafink/personal-website
  description: >
    Personal website of Maarten Afink, digital product designer.
  categories:
    - Portfolio
    - Open Source
    - Blog
    - Music
    - Design
- title: Adam Bowen
  main_url: https://adamcbowen.com/
  url: https://adamcbowen.com/
  source_url: https://github.com/bowenac/my-website
  description: >
    Personal website for Adam Bowen. I am a freelance web developer based in Tacoma, WA specializing in WordPress, Craft CMS, plus a lot more and recently fell in love with Gatsby.
  categories:
    - Portfolio
    - Web Development
    - Freelance
  built_by: Adam Bowen
  built_by_url: https://adamcbowen.com
  featured: false
- title: tqCoders
  main_url: https://tqcoders.com
  url: https://tqcoders.com
  description: >
    tqCoders is a software development company that focuses on the development of the most advanced websites and mobile apps. We use the most advanced technologies to make websites blazing fast, SEO-friendly and responsive for each screen resolution.
  categories:
    - Web Development
    - Mobile Development
    - SEO
    - Design
    - Programming
    - Technology
    - Business
  built_by: tqCoders
  built_by_url: https://tqcoders.com
  featured: false
- title: ErudiCAT
  main_url: https://www.erudicat.com
  url: https://www.erudicat.com
  description: >
    ErudiCAT is an educational platform created to help PMP certification candidates to prepare for the exam. There are 1k+ sample questions and PMP Exam Simulator. Upon completion, there are statistics and performance chart available. Performance reports are saved in users' accounts and may be used later to review questions. The PMP Exam Simulator has a unique feature of Time Acceleration. It makes the Mock Exam even tougher and makes training even more advanced.
  categories:
    - Education
    - Web Development
    - Learning
  built_by: tqCoders
  built_by_url: https://tqcoders.com
  featured: false
- title: Qri.io Website and Docs
  main_url: https://qri.io
  url: https://qri.io/docs
  source_url: https://github.com/qri-io/website
  description: >
    Website and Documentation for Qri, an open source version control system for datasets
  categories:
    - Open Source
    - Community
    - Data
    - Technology
  built_by: Qri, Inc.
  built_by_url: https://qri.io
  featured: false
- title: Jellypepper
  main_url: https://jellypepper.com/
  url: https://jellypepper.com/
  description: >
    Award-winning creative studio for disrupters. We design and build beautiful brands, apps, websites and videos for startups and tech companies.
  categories:
    - Portfolio
    - Agency
  built_by: Jellypepper
  built_by_url: https://jellypepper.com/
- title: Miyamado Jinja
  main_url: https://www.miyamadojinja.com
  url: https://www.miyamadojinja.com
  source_url: https://github.com/mnishiguchi/miyamadojinja
  description: >
    Miyamado Jinja is a Japanese Shinto Shrine in Yokkaichi, Mie, Japan.
  categories:
    - Nonprofit
    - Travel
  built_by: mnishiguchi
  built_by_url: https://mnishiguchi.com
  featured: false
- title: Hear This Idea
  main_url: https://hearthisidea.com
  url: https://hearthisidea.com/episodes/victoria
  source_url: https://github.com/finmoorhouse/podcast
  description: >
    A podcast showcasing new thinking from top academics.
  categories:
    - Podcast
    - Open Source
  built_by: Fin Moorhouse
  built_by_url: https://finmoorhouse.com
  featured: false
- title: Calisthenics Skills
  main_url: https://www.calisthenicsskills.com
  url: https://www.calisthenicsskills.com
  description: >
    A beautiful fitness progress tracker built on Gatsby.
  categories:
    - Sports
  built_by: Andrico Karoulla
  built_by_url: https://andri.co
  featured: false
- title: AutoloadIT
  main_url: https://autoloadit.com/
  url: https://autoloadit.com/
  description: >
    The world's leading Enterprise Automotive imaging solution
  categories:
    - Business
    - Landing Page
  built_by: Pagepro
  built_by_url: https://pagepro.co
  featured: false
- title: Tools of Golf
  main_url: https://thetoolsofgolf.com/
  url: https://thetoolsofgolf.com//titleist-915-d2-driver
  description: >
    Tools of Golf is a community dedicated to golf nerds and gear heads.
  categories:
    - Sports
    - Data
    - Documentation
  built_by: Peter Hironaka
  built_by_url: https://peterhironaka.com
  featured: false
- title: sung.codes
  main_url: https://sung.codes/
  source_url: https://github.com/dance2die/sung.codes
  url: https://sung.codes/
  description: >
    Blog by Sung M. Kim (a.k.a. dance2die)
  categories:
    - Blog
    - Landing Page
  built_by: Sung M. Kim
  built_by_url: https://github.com/dance2die
  featured: false
- title: Choose Tap
  main_url: https://www.choosetap.com.au/
  url: https://www.choosetap.com.au/
  featured: false
  description: >
    Choose Tap aims to improve the health and wellbeing of communities and the environment by promoting tap water as the best choice of hydration for all Australians.
  built_by: Hardhat
  built_by_url: https://www.hardhat.com.au
  categories:
    - Nonprofit
    - Community
- title: Akash Rajpurohit
  main_url: https://akashwho.codes/
  url: https://akashwho.codes/
  description: >
    Personal portfolio website of Akash Rajpurohit made using Gatsby v2, where I  write short blogs related to software development and share my experiences.
  categories:
    - Portfolio
    - Blog
  built_by: Akash Rajpurohit
  built_by_url: https://github.com/AkashRajpurohit
  featured: false
- title: See Kids Dream
  url: https://seekidsdream.org/
  main_url: https://seekidsdream.org/
  description: >
    A not-for-profit organization dedicated to empower youth with the skills, motivation and confidence.
  categories:
    - Nonprofit
    - Education
    - Learning
  built_by: CapTech Consulting
  built_by_url: https://www.captechconsulting.com/
  featured: false
- title: Locale Central
  url: https://localecentral.io/
  main_url: https://localecentral.io/
  description: >
    Locale Central is a web & mobile data collection app that makes it easy to record accurate data out on the field.
  categories:
    - Technology
  built_by: KiwiSprout
  built_by_url: https://kiwisprout.nz/
  featured: false
- title: Cathy O'Shea
  url: https://cathyoshea.co.nz/
  main_url: https://cathyoshea.co.nz/
  categories:
    - Portfolio
    - Real Estate
  built_by: KiwiSprout
  built_by_url: https://kiwisprout.nz/
  featured: false
- title: DG Recruit
  url: https://dgrecruit.com
  main_url: https://dgrecruit.com
  description: >
    DG Recruit is a NYC recruitment agency
  categories:
    - Agency
    - WordPress
  built_by: Waverly Lab
  built_by_url: https://waverlylab.com
  featured: false
- title: Smile
  url: https://reasontosmile.com
  main_url: https://reasontosmile.com
  description: >
    Smile is an online store for buying CBD products that keep you balanced and happy
  categories:
    - E-commerce
    - WordPress
  built_by: Waverly Lab
  built_by_url: https://waverlylab.com
- title: Bold Oak Design
  url: https://boldoak.design/
  main_url: https://boldoak.design/
  description: >
    A Milwaukee-based web design and development studio.
  categories:
    - Blog
    - Business
    - Freelance
    - Portfolio
    - Programming
    - Technology
    - Web Development
  featured: false
- title: Lydia Rose Eiche
  url: https://lydiaroseeiche.com/
  main_url: https://lydiaroseeiche.com/
  description: >
    Lydia Rose Eiche is a soprano, opera singer, and actress based in Milwaukee.
  categories:
    - Music
    - Portfolio
  built_by: Bold Oak Design
  built_by_url: https://boldoak.design/
  featured: false
- title: Chris Otto
  url: https://chrisotto.dev/
  main_url: https://chrisotto.dev/
  source_url: https://github.com/chrisotto6/chrisottodev
  description: >
    Blog, portfolio and website for Chris Otto.
  categories:
    - Blog
    - JavaScript
    - Landing Page
    - Portfolio
    - Programming
    - Technology
    - Web Development
  built_by: Chris Otto
  built_by_url: https://github.com/chrisotto6
  featured: false
- title: Roboto Studio
  url: https://roboto.studio
  main_url: https://roboto.studio
  description: >
    Faster than a speeding bullet Website Development based in sunny old Nottingham
  categories:
    - Agency
    - Blog
    - Business
    - Design
    - Featured
    - Freelance
    - Web Development
  featured: true
- title: Viraj Chavan | Full Stack Software Engineer
  url: http://virajc.tech
  main_url: http://virajc.tech
  source_url: https://github.com/virajvchavan/portfolio
  description: >
    Portfolio and blog of a full stack software engineer from India
  categories:
    - Portfolio
    - Blog
    - Web Development
  built_by: Viraj V Chavan
  built_by_url: https://twitter.com/VirajVChavan
  featured: false
- title: Nexweave
  url: https://www.nexweave.com
  main_url: https://www.nexweave.com
  description: >
    Nexweave is a SaaS platform built by a team of experienced product, design & technology professionals in India. Nexweave allows brands to create personalized & interactive video experiences at scale. We would love for our site to be featured at the gatsby showcase since we have long been appreciating the flexibility and speed of the sites we have created using the same.
  categories:
    - Video
    - API
    - User Experience
    - Marketing
    - Design
    - Data
    - Technology
    - Media
    - Consulting
  built_by: Kashaf S
  built_by_url: https://www.linkedin.com/in/kashaf-shaikh-925117178
  featured: false
- title: Daniel Balloch
  url: https://danielballoch.com
  main_url: https://danielballoch.com
  source_url: https://github.com/danielballoch/danielballoch
  description: >
    Hey, I'm Daniel and this is my portfolio site. Made with Gatsby, React, GraphQL, Styled Emotion & Netlify. Install & local host instructions: 1. git clone https://github.com/danielballoch/danielballoch.git 2. npm install. 3. gatsby develop. Keep in mind I'm still learning myself, so these may not be best practises. If anyone's curious as to how something works flick me a message or if you have advice for me I'd love to hear it, otherwise happy coding!
  categories:
    - Portfolio
    - Business
    - Design
    - Freelance
    - Web Development
  built_by: Daniel Balloch
  built_by_url: https://danielballoch.com
- title: The Rift Metz
  url: http://theriftmetz.com/
  main_url: http://theriftmetz.com/
  description: >
    The Rift is a gaming bar based in Metz (France).
  categories:
    - Landing Page
    - Entertainment
    - Design
    - Blog
    - Food
  built_by: Hugo Torzuoli
  built_by_url: https://github.com/HZooly
  featured: false
- title: Built with Workers
  url: https://workers.cloudflare.com/built-with/
  main_url: https://workers.cloudflare.com/built-with/
  description: >
    Showcasing websites & projects built with Cloudflare Workers
  categories:
    - Portfolio
    - JavaScript
    - Web Development
  built_by: Workers who work at Cloudflare
  built_by_url: https://github.com/cloudflare/built-with-workers/graphs/contributors
- title: WebAnaya Solutions
  url: https://www.webanaya.com
  main_url: https://www.webanaya.com
  description: >
    Full Stack Web Solutions Provider.
  categories:
    - Agency
    - Web Development
    - API
    - Blog
  built_by: Durgesh Gupta
  built_by_url: https://durgeshgupta.com
  featured: false
- title: Artem Sapegin’s Blog
  description: >
    Blog of a Berlin based coffee first frontend engineer who works at Omio, makes photos and hangs out with his dogs.
  main_url: https://blog.sapegin.me/
  url: https://blog.sapegin.me/
  source_url: https://github.com/sapegin/blog.sapegin.me
  categories:
    - Blog
    - Open Source
    - Web Development
    - JavaScript
    - Programming
    - Technology
  built_by: Artem Sapegin
  built_by_url: https://github.com/sapegin
- title: adam.ai
  url: https://adam.ai/
  main_url: https://adam.ai/
  description: >
    Are you ready to make your meetings more productive? Our intelligent meeting management tool can help!
  categories:
    - Business
    - Landing Page
    - Productivity
    - Technology
  built_by: Hazem Osama
  built_by_url: https://github.com/hazem3500
  featured: false
- title: Indra Kusuma Profile Page
  url: https://indrakusuma.web.id/me/
  main_url: https://indrakusuma.web.id/me/
  description: >
    Hi! I'm Indra Kusuma. I am an optimistic and type of person of learn by doing who have an interest in Software Engineering, specifically about Web Development.
  categories:
    - Landing Page
    - Blog
  built_by: Indra Kusuma
  built_by_url: https://github.com/idindrakusuma/me
  featured: false
- title: Lukas Horak
  main_url: https://lukashorak.com
  url: https://lukashorak.com
  description: >
    Lukas Horak's personal website. Full stack JavaScript Developer, working in React on front end and Node.js on back end.
  categories:
    - Blog
    - Portfolio
    - Web Development
  built_by: Lukas Horak
  built_by_url: https://github.com/lhorak
  featured: false
- title: Alexandra Thomas
  main_url: https://alexandracthomas.com/
  url: https://alexandracthomas.com/
  description: >
    A portfolio site for Alexandra Thomas, a front-end developer with creative super powers based in Charlotte, NC.
  categories:
    - Portfolio
    - Blog
    - Web Development
  featured: false
- title: Storto Productions
  main_url: https://www.storto-productions.com/
  url: https://www.storto-productions.com/about/
  featured: false
  description: >
    A portfolio site for a video production company based out of Phoenix, AZ.
  categories:
    - Video
    - Blog
    - Portfolio
    - Business
  built_by: Alexandra Thomas
  built_by_url: https://alexandracthomas.com/
- title: Zatsuzen Blog
  url: https://blog.zatsuzen.com
  main_url: https://blog.zatsuzen.com
  description: >
    Web developer's tech blog
  categories:
    - Blog
  built_by: Akane
  built_by_url: https://twitter.com/akanewz
- title: Matthew Mesa
  url: https://matthewmesa.com
  main_url: https://matthewmesa.com
  description: >
    Portfolio website for freelance digital specialist Matthew Mesa.
  categories:
    - Portfolio
  built_by: Matthew Mesa
  built_by_url: https://matthewmesa.com
- title: Taskade
  main_url: https://taskade.com
  url: https://taskade.com
  description: >
    Taskade is the unified workspace for distributed teams. Collaborate and organize in real-time to get things done, faster and smarter.
  categories:
    - App
    - Business
    - Productivity
  built_by: Taskade
  built_by_url: https://github.com/taskade
  featured: false
- title: PWD
  url: https://pwd.com.au
  main_url: https://pwd.com.au
  description: >
    PWD is a full service web marketing, design, and development agency in Perth, Western Australia.
  categories:
    - Blog
    - Portfolio
    - WordPress
    - Business
  built_by: Alex Moon
  built_by_url: https://moonmeister.net
  featured: false
- title: ramonak.io
  url: https://ramonak.io/
  main_url: https://ramonak.io/
  source_url: https://github.com/KaterinaLupacheva/ramonak.io
  description: >
    Tech blog and portfolio site of a full stack web developer Katsiaryna (Kate) Lupachova
  categories:
    - Blog
    - Portfolio
  built_by: Katsiaryna Lupachova
  built_by_url: https://ramonak.io/
  featured: false
- title: React JS Developer
  main_url: https://reacter.dev/
  url: https://reacter.dev/
  featured: false
  categories:
    - App
    - Web Development
    - Web Development
    - Agency
  built_by: App Design
  built_by_url: https://appdesign.dev/
- title: Guillermo Gómez-Peña
  url: https://www.guillermogomezpena.com/
  main_url: https://www.guillermogomezpena.com/
  description: >
    Personal website for the work of Guillermo Gómez-Peña: performance artist, writer, activist, radical pedagogue and artistic director of the performance troupe La Pocha Nostra. Recipient of the MacArthur Fellow, USA Artists Fellow, and a winner of the Bessie, Guggenheim, and American Book awards.
  categories:
    - Portfolio
    - Gallery
  built_by: Aveling Ray
  built_by_url: https://avelingray.com/
  featured: false
- title: Clinka
  url: https://www.clinka.com.au/
  main_url: https://www.clinka.com.au/
  description: >
    B2B website for an Australian manufacturer of environmentally friendly construction materials.
  categories:
    - Business
  built_by: Aveling Ray
  built_by_url: https://avelingray.com/
- title: Chris Vogt's Blog
  main_url: https://www.chrisvogt.me
  url: https://www.chrisvogt.me
  source_url: https://github.com/chrisvogt/gatsby-theme-private-sphere
  description: >-
    Personal blog of Chris Vogt, a software developer in San Francisco. Showcases
    my latest activity on Instagram, Goodreads, and Spotify using original widgets.
  categories:
    - Blog
    - Open Source
    - Photography
    - Portfolio
  built_by: Chris Vogt
  built_by_url: https://github.com/chrisvogt
- title: Trolley Travel
  main_url: http://trolleytravel.org/
  url: http://trolleytravel.org/
  description: >
    Travel blog website to give tips and informations for many destinations, built with Novella theme
  categories:
    - Blog
    - Travel
  built_by: Pierre Beard
  built_by_url: https://github.com/PBRT
  featured: false
- title: Playlist Detective
  main_url: https://www.playlistdetective.com/
  url: https://www.playlistdetective.com/
  source_url: https://github.com/bobylito/playlistFinder
  description: >
    Playlist Detective is an attempt to ease music discovery with playlists. Back in the days, people were sharing mixtapes - some songs we knew and others we didn't, therefore expanding our musical horizons.

    Playlists are the same, and playlist detective lets you search for songs or artists you like in order to stumble on your new favorite songs.

    It uses Algolia for the search.
  categories:
    - Media
    - Music
  built_by: Alexandre Valsamou-Stanislawski
  built_by_url: https://www.noima.xyz
- title: ProjectManager.tools
  main_url: https://projectmanager.tools/
  url: https://projectmanager.tools/
  featured: false
  categories:
    - App
    - Web Development
    - Design
    - Agency
  built_by: App Design
  built_by_url: https://appdesign.dev/
- title: 1902 Software
  url: https://1902software.com/
  main_url: https://1902software.com/
  description: >
    We are an IT company that specializes in e-commerce and website development on different platforms such as Magento, WordPress, and Umbraco. We are also known for custom software development, web design and mobile app solutions for iOS and Android.
  categories:
    - E-commerce
    - Web Development
    - Programming
    - Mobile Development
    - WordPress
    - Design
    - Business
    - Agency
  built_by: 1902 Software Development Corporation
  built_by_url: https://1902software.com/
  featured: false
- title: Codeful
  url: https://www.codeful.fi/
  main_url: https://www.codeful.fi/
  categories:
    - Agency
    - Consulting
  featured: false
- title: Noima
  url: https://www.noima.xyz
  main_url: https://www.noima.xyz
  categories:
    - Agency
    - Consulting
    - Blog
  featured: false
  built_by: Alexandre Valsamou-Stanislawski
  built_by_url: https://www.noima.xyz
- title: Talent Point
  url: https://talentpoint.co
  main_url: https://talentpoint.co
  description: >
    Talent Point provide the tools that companies need to scale quickly and effectively, bridging the gap between employer brand, HR, and hiring to build teams from within.
  categories:
    - Business
    - Technology
    - Blog
    - Consulting
    - Human Resources
  built_by: Talent Point
  built_by_url: https://talentpoint.co
  featured: false
- title: Marathon Oil
  main_url: https://www.marathonoil.com/
  url: https://www.marathonoil.com/
  featured: false
  categories:
    - Business
    - Marketing
  built_by: Corey Ward
  built_by_url: http://www.coreyward.me/
- title: Gene
  url: https://www.geneglobal.com/work
  main_url: https://www.geneglobal.com
  description: >
    We’re an experience design agency, focused on the future of health
  categories:
    - Agency
    - Technology
    - Healthcare
    - Consulting
    - User Experience
  featured: false
- title: medignition – healthcare innovations
  url: https://medignition.com/
  main_url: https://medignition.com/
  description: >
    medignition builds digital innovations in healthcare.
  categories:
    - Healthcare
    - Education
    - Technology
    - Design
    - Business
    - Portfolio
    - Entrepreneurship
    - Agency
  built_by: medignition
  built_by_url: https://medignition.com/
- title: Dynobase
  url: https://dynobase.dev/
  main_url: https://dynobase.dev/
  description: >
    Professional GUI Client for DynamoDB.
  categories:
    - Data
    - Programming
    - Web Development
  built_by: Rafal Wilinski
  built_by_url: https://rwilinski.me/
  featured: false
- title: Vaktija.eu
  url: https://vaktija.eu
  main_url: https://vaktija.eu
  description: >
    Vaktija.eu gives information about prayer times in germany. (Built with GatsbyJS. Fast in every way that matters.)
  categories:
    - App
    - Community
    - Nonprofit
    - SEO
    - Web Development
  built_by: Rašid Redžić
  built_by_url: https://rasidre.com/
  featured: false
- title: Creative code daily
  main_url: https://www.bobylito.dev/
  url: https://www.bobylito.dev/
  source_url: https://github.com/bobylito/sketches
  description: >
    Creative code daily (CCD) is a personal project for which I build a new animation made out of code every day.
  categories:
    - Blog
    - Programming
    - Gallery
    - Portfolio
  built_by: Alexandre Valsamou-Stanislawski
  built_by_url: https://www.noima.xyz
- title: Messi vs Ronaldo
  description: >
    The biggest debate in football - but who is the best, Messi or Ronaldo? This website provides all the goals and stats to help you reach your own conclusion.
  main_url: https://www.messivsronaldo.app/
  url: https://www.messivsronaldo.app/
  categories:
    - Sports
    - Data
    - App
  built_by: Stephen Greig
  built_by_url: http://ste.digital/
- title: Em Em Recipes
  url: https://ememrecipes.com
  main_url: https://ememrecipes.com
  description: >
    Finally, a recipe website that gets straight to the point.
  categories:
    - Blog
    - Food
  built_by: Matthew Mesa
  built_by_url: https://matthewmesa.com
- title: Yuuniworks Portfolio / Blog
  main_url: https://www.yuuniworks.com/
  url: https://www.yuuniworks.com/
  source_url: https://github.com/junkboy0315/gatsby-portfolio-blog
  featured: false
  categories:
    - Portfolio
    - Web Development
    - Blog
- title: Jun Chen Portfolio
  url: https://www.junchenjun.me
  main_url: https://www.junchenjun.me
  source_url: https://github.com/junchenjun/junchenjun.me
  description: >
    Get to know Jun.
  categories:
    - Portfolio
    - Blog
    - Web Development
  built_by: Jun Chen
  built_by_url: https://www.junchenjun.me
- title: Xavier Mirabelli-Montan
  url: https://xavie.mirmon.co.uk
  main_url: https://xavie.mirmon.co.uk
  source_url: https://github.com/xaviemirmon/xavier-developer-site
  description: >
    The developer portfolio and blog for Xavier Mirabelli-Montan.  Built using TinaCMS Grande hosted on Gatsby Cloud.
  categories:
    - Blog
    - Portfolio
    - Programming
  featured: false
- title: MPG Calculator
  url: https://www.mpg-calculator.co.uk
  main_url: https://www.mpg-calculator.co.uk
  description: >
    A website which allows you to calculate the MPG of your vehicle.
  categories:
    - SEO
    - Accessibility
    - Blog
  built_by: PJ
  built_by_url: https://pjsachdev.me
- title: Softblues
  main_url: https://softblues.io
  url: https://softblues.io
  description: >
    We optimize your project costs and deliver outstanding results by applying relevant technology. Plus, we create our own effective products for businesses and developers all over the world.
  categories:
    - WordPress
    - Portfolio
    - Agency
  built_by: Softblues
  built_by_url: https://softblues.io
- title: Clipchamp
  main_url: https://clipchamp.com/
  url: https://clipchamp.com/en/
  description: >
    Clipchamp is an online video editor, compressor, and converter. The Clipchamp website and blog are powered by Gatsby, Contentful, and Smartling.
  categories:
    - App
    - Blog
    - Landing Page
    - Marketing
    - Video
  featured: false
- title: Mob HQ
  main_url: https://hq.yt-mob.com/
  url: https://hq.yt-mob.com/
  description: >
    Mob HQ is the Headquarters for the World Cup winning Downhill Mountain Bike Race Team, and also a full-time Ride Center for YT bikes.
  categories:
    - Sports
    - Travel
  built_by: Built by Rebels Ltd.
  built_by_url: https://builtbyrebels.com/
  featured: false
- title: OCIUS
  url: https://www.ocius.com.au/
  main_url: https://www.ocius.com.au/
  source_url: https://github.com/ocius/website
  description: >
    Ocius Technology Ltd (formerly Solar Sailor Holdings Ltd) is an Australian public unlisted company with Research and Development facilities at the University of NSW.
  categories:
    - Business
    - Technology
    - Science
  built_by: Sergey Monin
  built_by_url: https://build-in-saratov.com/
- title: Kosmos & Kaos
  main_url: https://www.kosmosogkaos.is/
  url: https://www.kosmosogkaos.is/
  description: >
    A carefully designed user experience is good business.
  categories:
    - Design
    - Consulting
    - Agency
    - Web Development
    - JavaScript
  built_by: Kosmos & Kaos
  built_by_url: https://www.kosmosogkaos.is/
  featured: false
- title: Design Portfolio of Richard Bruskowski
  main_url: https://bruskowski.design/
  url: https://bruskowski.design/
  description: >
    My freelance design portfolio: Visual design, digital products, interactive prototypes, design systems, brand design. Uses MDX, Styled Components, Framer Motion. Started with Gatsby Starter Emilia by LekoArts.
  categories:
    - Design
    - Portfolio
    - User Experience
    - Freelance
    - Photography
  built_by: Richard Bruskowski
  built_by_url: https://github.com/richardbruskowski
- title: Kelvin DeCosta's Website
  url: https://kelvindecosta.com
  main_url: https://kelvindecosta.com
  categories:
    - Blog
    - Portfolio
  built_by: Kelvin DeCosta
  built_by_url: https://github.com/kelvindecosta
  featured: false
- title: Coronavirus (COVID-19) Tracker
  url: https://coronavirus.traction.one/
  main_url: https://coronavirus.traction.one/
  description: >
    This application shows the near real-time status based on data from JHU CSSE.
  categories:
    - Data
    - Directory
  built_by: Sankarsan Kampa
  built_by_url: https://traction.one
  featured: false
- title: Coronavirus COVID-19 Statistics Worldwide
  url: https://maxmaxinechen.github.io/COVID19-Worldwide-Stats/
  main_url: https://maxmaxinechen.github.io/COVID19-Worldwide-Stats/
  source_url: https://github.com/maxMaxineChen/COVID19-Worldwide-Stats
  description: >
    A Coronavirus COVID-19 global data statistics application built by Gatsby + Material UI + Recharts
  categories:
    - Data
    - Open Source
  built_by: Maxine Chen
  built_by_url: https://github.com/maxMaxineChen
  featured: false
- title: Folding@Home Stats
  url: https://folding.traction.one/team?id=246252
  main_url: https://folding.traction.one
  description: >
    Folding@Home Stats Report for Teams.
  categories:
    - Data
    - Science
    - Directory
  built_by: Sankarsan Kampa
  built_by_url: https://traction.one
  featured: false
- title: COVID-19 Tracking and Projections
  url: https://flattenthecurve.co.nz/
  main_url: https://flattenthecurve.co.nz/
  source_url: https://github.com/carlaiau/flatten-the-curve
  description: >
    Allowing non technical users to compare their country with other situations around the world. We present configurable cumulative graph curves. We compare your countries current status with other countries who have already been at your level and show you where they’ve ended up. Data via JHU. Further functionality added daily.
  categories:
    - Data
    - Open Source
  built_by: Carl Aiau
  built_by_url: https://github.com/carlaiau
  featured: false
- title: Takeout Tracker
  main_url: https://www.takeouttracker.com/
  url: https://www.takeouttracker.com/
  featured: false
  categories:
    - Data
    - Open Source
    - Food
    - Directory
    - Nonprofit
  built_by: Corey Ward
  built_by_url: http://www.coreyward.me/
- title: Illustration Hunt
  main_url: https://illustrationhunt.com/
  url: https://illustrationhunt.com/
  featured: false
  categories:
    - Data
    - Design
    - Entertainment
    - Productivity
    - User Experience
    - Programming
    - Gallery
    - Human Resources
    - Library
  built_by: Gilbish Kosma
  built_by_url: https://www.gil20.me/
- title: Monolit
  url: https://monolit.hr
  main_url: https://monolit.hr
  description: >
    Standard business website with sliders and contact form.
  categories:
    - Business
  built_by: Devnet
  built_by_url: https://devnet.hr
  featured: false
- title: Andrew Zeller
  main_url: https://zeller.io
  source_url: https://github.com/ajzeller/zellerio_gatsby
  url: https://zeller.io
  featured: false
  categories:
    - Portfolio
    - Blog
    - Web Development
  built_by: Andrew Zeller
  built_by_url: https://zeller.io
- title: Crushing WFH
  url: https://crushingwfh.com/
  main_url: https://crushingwfh.com/
  source_url: https://github.com/tiagofsanchez/wfh-tools
  description: >
    A directory of tools to help anyone to work from home in a productive manner
  categories:
    - Directory
    - Open Source
  built_by: Tiago Sanchez
  built_by_url: https://www.tiagofsanchez.com/
  featured: false
- title: Martin Container
  main_url: https://www.container.com/
  url: https://www.container.com/
  featured: false
  categories:
    - Business
  built_by: Vincit California
  built_by_url: https://www.vincit.com/
- title: Urban Armor Gear
  main_url: https://www.urbanarmorgear.com/
  url: https://www.urbanarmorgear.com/
  featured: false
  categories:
    - E-commerce
  built_by: Vincit California
  built_by_url: https://www.vincit.com/
- title: Jason Zheng's Portfolio
  main_url: https://jasonzy.com
  url: https://jasonzy.com
  source_url: https://github.com/bilafish/portfolio-site
  description: >
    Hey there, I'm Jason! I'm a front-end web developer from the sunny island
    of Singapore. This is my first Gatsby site developed using Gatsby and
    Netlify CMS. Feel free to get in touch if you're interested to collaborate
    or engage me on any projects. If you just want to say hello, that's cool
    too.
  featured: false
  categories:
    - Portfolio
    - Web Development
  built_by: Jason Zheng
  built_by_url: https://github.com/bilafish
- title: Fluiditype
  url: https://www.fluiditype.com/
  main_url: https://www.fluiditype.com/
  description: >
    Fluditype is small CSS library focusing on pure typographic fluidity. Recommend to be used for blogs, portfolios, documentation & and simplistic text websites.
  categories:
    - Open Source
    - Design
  built_by: Boris Kirov
  built_by_url: https://www.boriskirov.com
  featured: false
- title: Bonsaiilabs
  main_url: https://bonsaiilabs.com/
  url: https://bonsaiilabs.com/
  description: >
    We are a team of two, creating software for startups and enabling learners with our visualize, break, and solve approach.
  featured: false
  categories:
    - Education
    - Consulting
  built_by: Bonsaiilabs Team
  built_by_url: https://bonsaiilabs.com/team
- title: Tyson
  main_url: https://www.tyson.com
  url: https://www.tyson.com
  featured: false
  categories:
    - Food
    - Marketing
  built_by: Tyson Foods, Inc.
- title: Hillshire Farm
  main_url: https://www.hillshirefarm.com
  url: https://www.hillshirefarm.com
  featured: false
  categories:
    - Food
    - Marketing
  built_by: Tyson Foods, Inc.
- title: Hillshire Snacking
  main_url: https://www.hillshiresnacking.com
  url: https://www.hillshiresnacking.com
  featured: false
  categories:
    - Food
    - Marketing
  built_by: Tyson Foods, Inc.
- title: Jimmy Dean
  main_url: https://www.jimmydean.com
  url: https://www.jimmydean.com
  featured: false
  categories:
    - Food
    - Marketing
  built_by: Tyson Foods, Inc.
- title: Aidells
  main_url: https://www.aidells.com
  url: https://www.aidells.com
  featured: false
  categories:
    - Food
    - Marketing
  built_by: Tyson Foods, Inc.
- title: State Fair
  main_url: https://www.corndogs.com
  url: https://www.corndogs.com
  featured: false
  categories:
    - Food
    - Marketing
  built_by: Tyson Foods, Inc.
- title: Nudges
  main_url: https://www.nudgesdogtreats.com
  url: https://www.nudgesdogtreats.com
  featured: false
  categories:
    - Food
    - Marketing
  built_by: Tyson Foods, Inc.
- title: Tyson Ingredient Solutions
  main_url: https://www.tysoningredientsolutions.com
  url: https://www.tysoningredientsolutions.com
  featured: false
  categories:
    - Food
    - Marketing
  built_by: Tyson Foods, Inc.
- title: Wright Brand
  main_url: https://www.wrightbrand.com
  url: https://www.wrightbrand.com
  featured: false
  categories:
    - Food
    - Marketing
  built_by: Tyson Foods, Inc.
- title: TSUKUTTEMITA LAB
  main_url: https://create.kayac.com/
  url: https://create.kayac.com/
  description: KAYAC private works
  featured: false
  categories:
    - Portfolio
    - Technology
    - Entertainment
  built_by: KAYAC inc.
- title: Brad Garropy
  url: https://bradgarropy.com
  main_url: https://bradgarropy.com
  source_url: https://github.com/bradgarropy/bradgarropy.com
  categories:
    - Blog
    - Education
    - Entertainment
    - JavaScript
    - Open Source
    - Portfolio
    - Programming
    - SEO
    - Technology
    - Web Development
  built_by: Brad Garropy
  built_by_url: https://twitter.com/bradgarropy
- title: mrkaluzny
  main_url: https://mrkaluzny.com
  url: https://mrkaluzny.com
  description: >
    Web designer and web developer specializing in providing services for SME sector.
  featured: false
  categories:
    - Web Development
    - Programming
    - Business
    - Portfolio
    - Freelance
  built_by: Wojciech Kaluzny
- title: The COVID Tracking Project
  url: https://covidtracking.com/
  main_url: https://covidtracking.com/
  source_url: https://github.com/COVID19Tracking/website
  description: >
    The COVID Tracking Project collects and publishes the most complete testing data available for US states and territories.
  categories:
    - Media
    - Healthcare
  built_by: The COVID Tracking Project Web Team
  built_by_url: https://github.com/COVID19Tracking/website/graphs/contributors
- title: The Gauntlet Coverage of COVID-19 in Canada
  url: https://covid19.thegauntlet.ca
  main_url: https://covid19.thegauntlet.ca
  description: >
    Tracking The Spread of Coronavirus in Canada
  categories:
    - Media
    - Education
  built_by: Masoud Karimi
  built_by_url: https://github.com/masoudkarimif
- title: Zestard Technologies
  main_url: https://www.zestard.com
  url: https://www.zestard.com
  description: >
    Zestard Technologies is an eCommerce Specialist company focusing on Magento & Shopify as a core expertise.
  categories:
    - Web Development
    - WordPress
    - Technology
    - Agency
    - E-commerce
  built_by: Zestard Technologies
  built_by_url: https://www.zestard.com
- title: Kostas Vrouvas
  main_url: https://kosvrouvas.com
  url: https://kosvrouvas.com
  featured: false
  categories:
    - Blog
    - Portfolio
  built_by: Kostas Vrouvas
- title: Hanare Cafe in Toshijima, Toba, Japan
  main_url: https://hanarecafe.com
  url: https://hanarecafe.com
  source_url: https://github.com/mnishiguchi/hanarecafe-gatsby
  description: >
    A website for a cafe/bakery located in Toshijima, a beautiful sightseeing spot just a 20-minutes ferry ride from downtown Toba, Japan.
  categories:
    - Food
    - Travel
  built_by: Masatoshi Nishiguchi
  built_by_url: https://mnishiguchi.com
  featured: false
- title: WhileNext
  url: https://whilenext.com
  main_url: https://whilenext.com
  description: >
    A Blog on Software Development
  categories:
    - Blog
    - Learning
    - Programming
    - Web Development
  built_by: Masoud Karimi
  built_by_url: https://github.com/masoudkarimif
- title: Jamify.me
  description: >
    We build websites & PWAs with JAMstack. Delivering faster, more secure web.
  main_url: https://jamify.me
  url: https://jamify.me
  categories:
    - Agency
    - Web Development
  featured: false
- title: Shrey Sachdeva
  url: https://www.shreysachdeva.tech/
  main_url: https://www.shreysachdeva.tech/
  source_url: https://github.com/shrey-sachdeva2000/Shrey-Sachdeva
  description: >
    Personal website for Shrey Sachdeva. An abstract thinker who writes code and designs pixel-perfect user-interfaces with industry experience.
  categories:
    - Portfolio
    - Web Development
  built_by: Shrey Sachdeva
  built_by_url: https://www.shreysachdeva.tech/
- title: The Cares Family
  main_url: https://thecaresfamily.org.uk/home
  url: https://thecaresfamily.org.uk/home
  description: >
    The Cares Family helps people find connection and community in a disconnected age. They relaunched their website in Gatsby during the COVID-19 outbreak of 2020 to help connect neighbours.
  categories:
    - Nonprofit
    - Blog
    - Community
  built_by: Mutual
  built_by_url: https://www.madebymutual.com
- title: "Due to COVID-19: Documenting the Signs of the Pandemic"
  url: https://duetocovid19.com
  main_url: https://duetocovid19.com
  description: >
    A project to document all the signs that have gone up on the storefronts of our cities in response to the coronavirus pandemic.
  categories:
    - Photography
    - Community
  built_by: Andrew Louis
  built_by_url: https://hyfen.net
  featured: false
- title: "Besoegsvenner - Visiting Friends for the Elderly"
  main_url: https://www.xn--besgsvenner-igb.dk
  url: https://www.xn--besgsvenner-igb.dk/ruths-historie
  description: >
    50.000 elderly people in Denmark feel lonely. This project seeks to inform people to become visitor friends ("Besøgsven" in Danish) to help fight loneliness and bring new friendships in to the world.
  categories:
    - Marketing
    - Nonprofit
    - Landing Page
  built_by: Hello Great Works
  built_by_url: https://hellogreatworks.com
- title: Interficie Internet Services
  main_url: https://www.interficie.com
  url: https://www.interficie.com/our-work/
  description: >
    Located in Barcelona, we develop innovative websites, ecommerce solutions and software platforms for global brands, startups and organizations.
  categories:
    - E-commerce
    - Web Development
    - Consulting
    - JavaScript
    - Agency
    - Business
  built_by: Interficie Internet Services
  built_by_url: https://github.com/InterficieIS
- title: SofaScore Corporate
  url: https://corporate.sofascore.com
  main_url: https://corporate.sofascore.com
  description: >
    SofaScore is a leading provider of advanced sports insights and content with global coverage of 20+ sports.
  categories:
    - App
    - Data
    - Sports
    - Technology
  built_by: SofaScore
  built_by_url: https://www.sofascore.com
- title: "#compraaospequenos: buy local during Covid-19"
  url: https://compraaospequenos.pt/
  main_url: https://compraaospequenos.pt/
  source_url: https://github.com/marzeelabs/compraaospequenos
  description: >
    Helping local stores survive and thrive during the Covid-19 crisis (Portugal).
  categories:
    - Community
    - Food
    - Data
    - Directory
  built_by: Marzee Labs
  built_by_url: https://marzeelabs.org
  featured: false
- title: Inventia
  main_url: https://inventia.life/
  url: https://inventia.life/
  description: >
    We have developed unique digital bioprinting technology and unleashed it in a complete platform designed to make complex 3D cell biology simple.
  categories:
    - Business
    - Science
  built_by: Jellypepper
  built_by_url: https://jellypepper.com/
- title: Hasura
  url: https://hasura.io
  main_url: https://hasura.io
  description: >
    Hasura is an open source engine that connects to your databases & microservices and auto-generates a production-ready GraphQL backend.
  categories:
    - API
    - Web Development
    - Technology
    - Open Source
  featured: false
- title: Jimdo.com
  description: >
    Jimdo is an international tech company and one of the world's leading providers of online services for small and medium businesses (SMBs). The company empowers entrepreneurs to create their own website or store without coding and to digitize their business ideas.
  main_url: https://www.jimdo.com/
  url: https://www.jimdo.com/
  categories:
    - Marketing
    - Technology
    - E-commerce
    - Web Development
    - Business
  built_by: Jimdo GmbH
- title: Resume on the Web
  main_url: https://amruthpillai.com
  url: https://amruthpillai.com
  source_url: https://github.com/AmruthPillai/ResumeOnTheWeb-Gatsby
  description: >
    Everyone needs their own little spot on the interwebs, and this is mine. Welcome to my resume, on the web!
  categories:
    - Blog
    - Design
    - Freelance
    - Gallery
    - JavaScript
    - Landing Page
    - Mobile Development
    - Open Source
    - Photography
    - Portfolio
    - Technology
    - Web Development
  built_by: Amruth Pillai
  built_by_url: https://amruthpillai.com
  featured: false
- title: Landmarks.ro
  main_url: https://landmarks.ro/
  url: https://landmarks.ro/
  description: >
    Lead generation technology for real estate developers
  categories:
    - Real Estate
    - Marketing
    - Technology
    - Web Development
    - Landing Page
  built_by: Horia Miron
  built_by_url: https://github.com/ancashoria
  featured: false
- title: GeneOS
  url: https://geneos.me/
  main_url: https://geneos.me/
  description: >
    GeneOS is a privacy-preserving data monetization protocol for genetic, activity, and medical data.
  categories:
    - Landing Page
    - Business
  built_by: GeneOS Team
- title: COVID KPI
  url: https://covidkpi.com/
  main_url: https://covidkpi.com/
  description: >
    COVID KPI aggregates COVID-19 data from numerous official sources then displays the Key Performance Indicators.
  categories:
    - Data
    - Media
    - Healthcare
  built_by: Albert Chen
  built_by_url: https://github.com/mralbertchen
- title: Most Recommended Books
  url: http://mostrecommendedbooks.com/
  main_url: http://mostrecommendedbooks.com/
  description: >
    Discover credibly powerful books recommendations by billionaires, icons, and world-class performers.
  categories:
    - Blog
    - Entrepreneurship
    - Books
- title: theAnubhav.com
  main_url: https://theanubhav.com/
  url: https://theanubhav.com/
  categories:
    - Web Development
    - Blog
    - Portfolio
  built_by: Anubhav Srivastava
  built_by_url: https://theanubhav.com
- title: WatchKeeper
  url: https://www.watchkeeperintl.com
  main_url: https://www.watchkeeperintl.com
  description: >
    WatchKeeper helps organisations to manage global security risks such as natural disasters, extreme weather and violent incidents.
  categories:
    - Data
    - Business
    - Technology
    - Consulting
    - Security
  built_by: WatchKeeper Engineering
  built_by_url: https://twitter.com/watchkeeper
  featured: false
- title: Sztuka Programowania
  built_by: Piotr Fedorczyk
  built_by_url: https://piotrf.pl
  categories:
    - Event
    - Learning
    - Web Development
  description: >
    Landing page of a series of web development workshops held in Gdańsk, Poland.
  featured: false
  main_url: https://sztuka-programowania.pl/
  url: https://sztuka-programowania.pl/
- title: Rivers Casino
  built_by: WILDLIFE.LA
  built_by_url: https://www.wildlife.la
  categories:
    - Entertainment
    - Food
    - Blog
    - Travel
  description: >
    Rivers Casino offers the very best in casinos, hotels, restaurants, concerts, and entertainment. Visit us in Des Plaines, IL, Philadelphia, PA, Pittsburgh, PA and Schenectady, NY.
  featured: false
  main_url: https://www.riverscasino.com/desplaines/
  url: https://www.riverscasino.com/desplaines/
- title: Mishal Shah
  built_by: Mishal Shah
  built_by_url: https://mishal23.github.io
  categories:
    - Blog
    - Portfolio
    - Open Source
    - Web Development
  description: >
    Hey, I'm Mishal Shah, a passionate developer with interests in Networks, Databases and Web Security. This website is my personal portfolio and blog with the Fresh theme. I love reading engineering articles, contributing to open-source and interacting with communities. Feel free to get in touch if you have an interesting project that you want to collaborate on.
  featured: false
  main_url: https://mishal23.github.io/
  url: https://mishal23.github.io/
- title: Chris Nager
  main_url: https://chrisnager.com
  url: https://chrisnager.com
  source_url: https://github.com/chrisnager/chrisnager-dot-com
  description: >
    Developer and designer in Brooklyn, NY passionate about performance, accessibility, and systematic design.
  categories:
    - Accessibility
    - Blog
    - Design
    - Portfolio
    - User Experience
    - Web Development
  built_by: Chris Nager
  built_by_url: https://twitter.com/chrisnager
- title: Resistbot
  url: https://resist.bot
  main_url: https://resist.bot
  description: >
    A chatbot that helps you contact your representatives, and be an informed citizen.
  categories:
    - Blog
    - Government
    - Nonprofit
- title: SVG to PNG
  url: https://www.svgtopng.me/
  main_url: https://www.svgtopng.me/
  description: >
    Online SVG to PNG batch converter. Upload and convert your SVG files to PNG with the desired size and background color for free, fast and secure.
  categories:
    - App
    - Technology
    - Productivity
    - Design
    - Web Development
  built_by: Illia Achour
  built_by_url: https://github.com/dummyco
- title: St. Jude Cloud
  url: https://www.stjude.cloud
  main_url: https://www.stjude.cloud
  description: >
    Pediatric cancer data sharing ecosystem by St. Jude Children's Research Hospital.
  categories:
    - Science
    - Technology
    - Nonprofit
    - Data
    - Healthcare
  featured: false
- title: Philip Domingo
  url: https://www.prtdomingo.com
  main_url: https://www.prtdomingo.com
  description: >
    Personal website built on top of GatsbyJS, Ghost, and Azure.
  categories:
    - Technology
    - Blog
  featured: false
- title: Vinicius Dias
  built_by: Vinicius Dias
  built_by_url: https://viniciusdias.works/
  categories:
    - Blog
    - Portfolio
    - Open Source
    - Web Development
  description: >
    Hi, I'm Vinicius Dias, a Front-End developer with focus on performance and UX. This is my personal portfolio developed with Gatsby. I'm always learning different things and I consider myself a very curious guy. I feel that it keeps me motivated and creative to solve problems.
  featured: false
  main_url: https://viniciusdias.works/
  url: https://viniciusdias.works/
- title: Cognifide Tech
  url: https://tech.cognifide.com/
  main_url: https://tech.cognifide.com/
  description: >
    Technology HUB that provides useful and specialized technical knowledge created for fellow engineers by engineers from Cognifide.
  categories:
    - Blog
    - Programming
    - Technology
  built_by: Cognifide
  built_by_url: https://www.cognifide.com/
- title: Chandraveena by S Balachander
  url: https://www.chandraveena.com
  main_url: https://www.chandraveena.com
  description: >
    Chandraveena is a contemporary Indian string instrument designed from the traditional Saraswati Veena.
    S Balachander, an Indian classical musician, is the creator and performing artist of Chandraveena.
    Chandraveena has been designed to support a systematic and contemplative exploration of Indian Ragas.
    It is endowed with a deep sustain and a rich sound allowing the artist to create elaborate musical phrases
    and subtle intonations. Visit the website to listen and learn more!
  categories:
    - Music
    - Portfolio
    - Blog
  built_by: Sadharani Music Works
  built_by_url: https://www.sadharani.com
  featured: false
- title: Anong Network
  main_url: https://anong.network
  url: https://anong.network
  description: >
    An app used to quickly identify a network provider in Philippines
  categories:
    - App
    - Directory
  built_by: Jan Harold Diaz
  built_by_url: https://janharold.com
  featured: false
- title: PayMongo
  main_url: https://paymongo.com
  url: https://paymongo.com
  description: >
    The official website of PayMongo Philippines
  categories:
    - Marketing
    - Finance
  built_by: PayMongo
  built_by_url: https://paymongo.com
- title: Zona Digital
  url: https://zonadigital.pt
  main_url: https://zonadigital.pt
  description: >
    We work with startups and small businesses building effective strategies through digital platforms. Based in Porto, Portugal.
  categories:
    - Web Development
    - Programming
    - Technology
    - Design
    - Business
  built_by: Zona Digital
  built_by_url: https://zonadigital.pt
  featured: false
- title: Ofri Lifshitz Design
  url: https://www.ofrilifshitz.com
  main_url: https://www.ofrilifshitz.com
  categories:
    - Portfolio
    - Design
  built_by: Raz Lifshitz
  built_by_url: https://www.linkedin.com/in/raz-lifshitz
- title: Runly
  url: https://www.runly.io/
  main_url: https://www.runly.io/
  description: >
    The easiest way to run background jobs with .NET Core. It's more than background jobs —
    it's an all-in-one platform to create great user experiences.
  categories:
    - API
    - App
    - Landing Page
    - Technology
    - Programming
  built_by: Chad Lee
  built_by_url: https://github.com/chadly
  featured: false
- title: Ajith's blog
  url: https://ajith.blog
  main_url: https://ajith.blog
  source_url: https://github.com/ajithrnayak/ajith_blog
  description: >
    I build apps and sometimes write about the observations and frustrations at work here.
  categories:
    - Blog
    - Mobile Development
    - Open Source
    - Programming
    - Technology
  built_by: Ajith R Nayak
  built_by_url: https://ajith.xyz
- title: I Love You Infinity
  url: https://iloveyouinfinity.com
  main_url: https://iloveyouinfinity.com
  description: >
    An infinite sound experiment to help raise awareness about autism and love.
  categories:
    - Nonprofit
    - Healthcare
  built_by: Good Praxis
  built_by_url: https://goodpraxis.coop
  featured: false
- title: KAIGO in JAPAN
  main_url: https://kaigo-in-japan.jp
  url: https://kaigo-in-japan.jp
  description: >
    KAIGO in JAPAN is a website for those who are planning to work in the care work field in Japan. We built a multilingual site on Gatsby. One of them is a special language called Easy-Japanese with various ruby tags.
  categories:
    - Healthcare
    - Nonprofit
    - Web Development
    - Programming
  built_by: hgw
  built_by_url: https://shunyahagiwara.com/
- title: Dondoko Susumu Website
  url: https://xn--28jma5da5l6e.com/en/
  main_url: https://xn--28jma5da5l6e.com/en/
  source_url: https://github.com/dondoko-susumu/website-v2
  description: >
    The Website of Dondoko Susumu, a Japanese cartoonist. His cartoons have been posted. It is internationalized into 12 languages.
  categories:
    - Blog
    - Entertainment
    - Gallery
    - Landing Page
  built_by: Dondoko Susumu
  built_by_url: https://xn--28jma5da5l6e.com/en/
- title: Raymond Ware
  url: https://www.raymondware.com
  main_url: https://www.raymondware.com
  description: >
    Seattle web developer portfolio site.
  categories:
    - Portfolio
    - Design
    - Freelance
    - Web Development
  built_by: Raymond Ware
  built_by_url: https://github.com/raymondware
  featured: false
- title: Formula One Gym
  url: https://www.formulaonegym.co.uk/
  main_url: https://www.formulaonegym.co.uk/
  source_url: https://github.com/Zellement/formula1gym
  description: A UK based fitness gym in the heart of Nottingham, built with Gatsby v2
  categories:
    - Sports
  built_by: Dan Farrow
  built_by_url: https://github.com/Zellement
  featured: false
- title: Blog - Thanawat Gulati
  main_url: https://testing.thanawatgulati.com
  url: https://testing.thanawatgulati.com
  source_url: https://github.com/thanawatgulati/thanawatgulati-blog
  description: >
    Thanawat Gulati - Blog , Work experience portfolio and more.
  categories:
    - Blog
  built_by: Thanawat Gulati
  built_by_url: https://twitter.com/mjamesvevo
  featured: false
- title: Effico Ltd
  main_url: https://www.effico.ltd
  url: https://www.effico.ltd
  source_url: https://github.com/Zellement/effico
  description: >
    Commercial and domestic electrical contractors.
  categories:
    - Business
  built_by: Dan Farrow
  built_by_url: https://www.zellement.com
  featured: false
- title: Sheringham Flooring
  main_url: https://www.sheringhamflooring.com
  url: https://www.sheringhamflooring.com
  source_url: https://github.com/Zellement/sheringham-flooring-2019
  description: >
    Sheringham Flooring - commercial and domestic flooring solutions
  categories:
    - Business
  built_by: Dan Farrow
  built_by_url: https://www.zellement.com
  featured: false
- title: Que Jamear
  description: >-
    A directory with a map of food delivery services
    to be used during the health emergency caused by covid 19.
  main_url: https://quejamear.com/encebollados
  url: https://quejamear.com/encebollados
  featured: false
  categories:
    - Food
  built_by: Ramón Chancay
  built_by_url: https://ramonchancay.me/
- title: Vim Training
  description: >
    Bite sized video tutorials for Vim
  main_url: https://vimtraining.com
  url: https://vimtraining.com
  featured: false
  categories:
    - Education
    - Programming
  built_by: Nishant Dania
  built_by_url: https://nishantdania.com
- title: CodeTisans
  url: https://codetisans.com
  main_url: https://codetisans.com
  description: >-
    Website of an agency specialized in creating Laravel and Vue apps
  categories:
    - Agency
  built_by: Przemysław Przyłucki
  built_by_url: https://twitter.com/przylucki_p
  featured: false
- title: Mox Bank
  main_url: https://mox.com/
  url: https://mox.com/
  description: >
    Mox is the new virtual bank backed by Standard Chartered in partnership with HKT, PCCW and Trip.com; created to deliver a new banking experience in Hong Kong.
  categories:
    - Business
    - Design
    - Technology
    - Finance
    - User Experience
  built_by: Mox Bank
  built_by_url: https://mox.com/
- title: Pittica
  url: https://pittica.com
  main_url: https://pittica.com
  source_url: https://github.com/pittica/site
  description: >
    Digital agency site.
  categories:
    - Design
    - Web Development
    - Agency
  built_by: Lucio Benini
  built_by_url: https://pittica.com
  featured: false
- title: MyHumus
  url: https://myhumus.com
  main_url: https://myhumus.com
  source_url: https://github.com/my-humus/site
  description: >
    Digital agency site.
  categories:
    - Blog
    - Food
  built_by: Lucio Benini
  built_by_url: https://pittica.com
- title: Wanaboat.fr
  main_url: https://www.wanaboat.fr
  url: https://www.wanaboat.fr
  description: >
    This a boating classifieds website. It presents dinghys, catamarans and anything that floats or goes on the water and is for sale in France and Europe.
  categories:
    - Directory
  built_by: Olivier L. Developer
  built_by_url: https://www.olivierlivet.net/
- title: maxemitchell.com
  url: https://www.maxemitchell.com/
  main_url: https://www.maxemitchell.com/
  source_url: https://github.com/maxemitchell/portfolio
  description: >
    This is a personal portfolio website to highlight my photography, videography, coding projects, and work/education experience.
  categories:
    - Portfolio
    - Gallery
    - Portfolio
    - Open Source
    - Design
  built_by: Max Mitchell
  built_by_url: https://github.com/maxemitchell
- title: Nick Offerman
  url: https://nickofferman.co/
  main_url: https://nickofferman.co/
  description: >
    The official website of Nick Offerman: Actor, Author, Humorist, & Woodworker.
  categories:
    - E-commerce
    - Entertainment
    - Video
  built_by: Aveling Ray
  built_by_url: https://avelingray.com/
- title: Rudra Narayan
  url: https://rudra.dev
  main_url: https://rudra.dev
  source_url: https://github.com/mrprofessor/rudra.dev
  description: >
    Rudra Narayan | Thoughts, obsessions and rants
  categories:
    - Blog
    - Portfolio
    - SEO
    - Programming
    - Landing Page
    - Technology
  built_by: Rudra Narayan
  built_by_url: https://github.com/mrprofessor
  featured: false
- title: Stackrole
  main_url: https://stackrole.com
  url: https://stackrole.com
  description: >
    We help Startups and Individuals launch their blazing fast JAMstack website with GatsbyJS and Netlify CMS, Deployed on Netlify
  categories:
    - Agency
    - Blog
    - User Experience
    - Web Development
    - Portfolio
    - JavaScript
  built_by: Stackrole
  built_by_url: https://stackrole.com
  featured: false
- title: Aparna Joshi
  url: https://aparnajoshi.netlify.app/
  main_url: https://aparnajoshi.netlify.app/
  description: >
    Hi, I`m a Software Engineer working in Citrix, Bangalore. I spend my free time learning stuff that interests me. I write articles that educates me.
  categories:
    - Blog
    - Science
    - Technology
    - Programming
  built_by: Aparna Joshi
  built_by_url: https://github.com/AparnaJoshi007/explained/
  featured: false
- title: Narration Box
  main_url: https://narrationbox.com
  url: https://narrationbox.com
  description: >
    Narration Box provides cost effective voiceovers and narrations at scale using an intuitive editor and state of the art speech synthesis.
  categories:
    - Productivity
    - Technology
    - Podcast
    - Landing Page
    - Media
    - Entertainment
    - Business
    - API
    - Video
  built_by: Chetan Malhotra
  built_by_url: https://twitter.com/narrationbox
- title: CodeWithLinda
  url: https://www.codewithlinda.com/
  main_url: https://www.codewithlinda.com/
  source_url: https://github.com/Linda-Ikechukwu/Personal-Site
  description: >
    CodeWithLinda is the personal portfolio and blog site of Linda Ikechukwu, a Frontend developer based in Lagos, Nigeria.
  categories:
    - Portfolio
    - Blog
    - Technology
    - Programming
    - Web Development
  built_by: Linda Ikechukwu
  built_by_url: https://twitter.com/_MsLinda
  featured: false
- title: Headless WordPress Blog and Portfolio by Simon Halimonov
  url: https://simonhalimonov.com/
  main_url: https://simonhalimonov.com/
  description: >
    An open source portfolio about UI/UX design and development. This is my personal website that I use to promote my work. It uses TypeScript and a headless WordPress CMS. Supports i18n and Gutenberg. I open source this site to help everyone make a nice WordPress site faster.
  categories:
    - Blog
    - Portfolio
    - Programming
    - Open Source
    - Design
    - Freelance
    - Web Development
    - WordPress
  built_by: Simon Halimonov
  built_by_url: https://simonhalimonov.com/
  featured: false
- title: Clarke Harris
  url: https://www.clarkeharris.com/
  main_url: https://www.clarkeharris.com/
  description: >
    Brooklyn based designer portfolio. Uses pretty advance animations. Content is pulled from the contentful.
  categories:
    - Portfolio
    - Design
    - Freelance
    - Web Development
  built_by: Daniel Husar
  built_by_url: https://www.danielhusar.sk/
  featured: false
- title: Daniel Husar
  url: https://www.danielhusar.sk/
  main_url: https://www.danielhusar.sk/
  source_url: https://github.com/danielhusar/danielhusar.sk
  description: >
    An open source portfolio and blog.
  categories:
    - Blog
    - Portfolio
    - JavaScript
    - Open Source
  built_by: Daniel Husar
  built_by_url: https://www.danielhusar.sk/
  featured: false
- title: SANDALBOYZ
  main_url: https://sandalboyz.com
  url: https://sandalboyz.com
  description: >
    The official website of SANDALBOYZ – home to coziness and comfort. Built in conjunction with https://planetary.co/.
  categories:
    - Retail
    - E-commerce
    - Blog
  built_by: SANDALBOYZ
  built_by_url: https://sandalboyz.com
  featured: false
- title: Tim Phillips
  url: https://www.tim-phillips.com/
  main_url: https://www.tim-phillips.com/
  source_url: https://github.com/timphillips/tim-phillips.com
  description: >
    Personal website for Tim Phillips, a software engineer and web developer.
  categories:
    - Open Source
    - Portfolio
    - Web Development
  featured: false
- title: Nagarjun Palavalli
  main_url: https://nagarjun.co/
  url: https://nagarjun.co/
  description: >
    My personal website built with Gatsby. I am a full-stack web developer and designer based in Bangalore, India.
  categories:
    - Portfolio
    - Blog
  built_by: Nagarjun Palavalli
  built_by_url: https://twitter.com/palavalli
  featured: false
- title: Diogo Rodrigues
  url: https://www.diogorodrigues.dev/
  main_url: https://www.diogorodrigues.dev/
  description: >
    As a front-end developer with UI/UX design skills, I create digital experiences through design & code.
  categories:
    - Freelance
    - Portfolio
    - Blog
    - Mobile Development
    - Web Development
    - User Experience
  built_by: Diogo Rodrigues
  built_by_url: https://www.diogorodrigues.dev/
- title: Jamstack Storefront
  main_url: https://jamstackstorefront.com/
  url: https://jamstackstorefront.com/
  categories:
    - E-commerce
    - Agency
  built_by: Peter Hironaka
  built_by_url: https://peterhironaka.com
  featured: false
- title: Support Black Business
  main_url: https://support-black.business
  url: https://support-black.business
  categories:
    - Directory
  built_by: Peter Hironaka
  built_by_url: https://peterhironaka.com
  featured: false
- title: Nyxo
  url: https://www.nyxo.app
  main_url: https://www.nyxo.app
  description: >
    Nyxo is the best aid for improving your sleep quality. We combine leading sleep research techniques with your sleep tracker’s data to provide you with personalized and actionable coaching, to improve your sleep.
  categories:
    - Healthcare
    - Blog
    - Science
    - Technology
    - Data
    - Mobile Development
  built_by: Kayla Gordon
  built_by_url: https://www.kayla-gordon.com/
  featured: false
- title: Earner
  url: https://www.earner.ai/
  main_url: https://www.earner.ai/
  source_url: https://github.com/Earner-ai/earner-website
  description: >
    Earner is here to keep you informed of services you are entitled to from the Finnish government to entrepreneurship. We are here to help you succeed.
  categories:
    - Blog
    - Open Source
    - Education
    - Technology
    - Community
    - Data
    - Entrepreneurship
    - Human Resources
  built_by: Kayla Gordon
  built_by_url: https://www.kayla-gordon.com/
  featured: false
- title: Amamos Vivir Cada Día
  main_url: https://www.amvi.org.mx/
  url: https://www.amvi.org.mx/
  description: >
    AMVI, Amamos Vivir Cada Día A.C. is a Mexican non-profit organisation helping children with degenerative illnesses by fulfilling their dreams and helping their families financially, but also with personal support. During the Covid-19 crisis, their donations have plummeted since they did not have a website, so I decided to help by building this site for them using Gatsby, TypeScript and Styled-Components, proudly hosted on Netlify who helped the cause with a free pro plan.
  featured: false
  categories:
    - Nonprofit
    - Healthcare
  built_by: Jacob Herper
  built_by_url: https://herper.io/
- title: Digital4Better
  url: https://digital4better.com
  main_url: https://digital4better.com
  description: >
    Digital4Better is an agency promoting a sustainable digital future.
  categories:
    - Accessibility
    - Agency
    - Blog
    - Consulting
    - Design
    - E-commerce
    - Mobile Development
    - Open Source
    - Programming
    - Technology
    - User Experience
    - Web Development
  built_by: Digital4Better
  built_by_url: https://digital4better.com
  featured: false
- title: With Pulp
  url: https://withpulp.com
  main_url: https://withpulp.com
  description: >
    With Pulp's agency website and blog. Meet our team, see our work and read our latest insights on design and development.
  categories:
    - Agency
    - Marketing
    - Web Development
    - Portfolio
    - Blog
  featured: false
- title: DUDOS
  main_url: https://dudos.co.uk
  url: https://dudos.co.uk
  description: >
    UK based web design agency building premium bespoke websites with light-speed performance and rock-solid security
  categories:
    - Agency
    - Web Development
    - Design
    - SEO
    - Portfolio
    - Blog
    - JavaScript
    - Mobile Development
    - Marketing
    - Photography
    - User Experience
  built_by: Mark A Hext
  built_by_url: https://dudos.co.uk/about
  featured: false
- title: Impuls-e
  main_url: https://impuls-e.works/
  url: https://impuls-e.works/
  description: >
    Digital Agency focused on helping our clients build their online digital presence. Located in Santa Catarina, Brazil
  categories:
    - Web Development
    - E-commerce
    - Mobile Development
    - Landing Page
    - Blog
    - Programming
    - Agency
  built_by: Impuls-e
  built_by_url: https://www.instagram.com/impulse.works/
  featured: false
- title: Honeycomb Creative
  main_url: https://www.honeycombcreative.com/
  url: https://www.honeycombcreative.com/
  description: >
    Honeycomb Creative has been producing websites and other print and electronic communications material since 1991. Website built with Gatsby v2 and headless WordPress.
  categories:
    - Agency
    - Web Development
    - Design
    - SEO
    - Portfolio
    - Marketing
    - Blog
    - WordPress
  built_by: Honeycomb Creative
  built_by_url: https://www.honeycombcreative.com/
- title: Personal Website of Suganthan Mohanadasan
  main_url: https://suganthan.com/
  url: https://suganthan.com/
  description: >
    Suganthan is a digital marketing consultant who works with medium and large businesses. This Gatsby site uses Contentful as the CMS and Tailwind CSS for the styling. It also uses i18n plugins to provide a site for Suganthan's Norwegian visitors.
  categories:
    - Blog
    - Business
    - Consulting
    - Entrepreneurship
    - Portfolio
    - SEO
  built_by: Shane Jones
  built_by_url: https://shanejones.co.uk/
- title: Bold.org
  url: https://bold.org/
  main_url: https://bold.org/
  description: >
    Fighting Student Debt. Create or apply to exclusive scholarships, fellowships, and grants, in minutes.
  categories:
    - Education
  built_by: Bold.org
  featured: false
- title: The Story of Dovetail and Afterpay
  url: https://dovetailstudios.com/the-story-of-dovetail-and-afterpay
  main_url: https://dovetailstudios.com/the-story-of-dovetail-and-afterpay
  description: An interactive story sharing how Dovetail helped Afterpay build the fastest growing consumer tech platform in Australian history.
  categories:
    - Agency
    - Design
    - Entrepreneurship
    - Mobile Development
    - Web Development
  built_by: Dovetail
  built_by_url: https://dovetailstudios.com
  featured: false
- title: Daily Texas Country
  url: https://dailytexascountry.com
  main_url: https://dailytexascountry.com
  source_url: https://github.com/bradgarropy/dailytexascountry.com
  description: >
    She tries to tell me that Oklahoma's better, but I ain't got time for that.
  categories:
    - Blog
    - Community
    - E-commerce
    - Entertainment
    - Marketing
    - Media
    - Music
    - Podcast
    - SEO
    - Video
  built_by: Brad Garropy
  built_by_url: https://bradgarropy.com
- title: Petite & Minimal
  url: https://www.petiteandminimal.com/
  main_url: https://www.petiteandminimal.com/
  description: >-
    Eco-friendly lifestyle website. Green, sustainable, minimal. Covering food,
    style, travel, living and featuring several eco-friendly directories.
  categories:
    - Blog
    - Food
    - Travel
    - Photography
    - Directory
  built_by: Annie Taylor Chen
  built_by_url: https://www.annietaylorchen.com/
  featured: false
- title: Petite & Minimal Concept Store DEMO
  url: https://petiteandminimalstore.netlify.app/
  main_url: https://petiteandminimalstore.netlify.app/
  source_url: https://github.com/AnnieTaylorCHEN/PetiteandMinimalStore
  description: >-
    A JAMstack e-commerce solution built with Gatsby, Contentful and
    CommerceLayer.
  categories:
    - E-commerce
  built_by: Annie Taylor Chen
  built_by_url: https://www.annietaylorchen.com/
- title: Tatjana Volbeke Portfolio
  url: https://tatjanavolbeke.com/
  main_url: https://tatjanavolbeke.com/
  categories:
    - Design
    - Portfolio
    - User Experience
- title: Inbound Latino
  url: https://inboundlatino.com/
  main_url: https://inboundlatino.com/
  source_url: https://github.com/JoseSoteloCohen/inboundlatino
  description: >-
    A portfolio website built with Gatsby, featuring websites and WordPress plugins.
  categories:
    - Portfolio
    - Web Development
  built_by: José Sotelo
  built_by_url: https://inboundlatino.com/
- title: ReqView
  url: https://www.reqview.com
  main_url: https://www.reqview.com
  description: >
    Requirements management tool for development of software and systems products
  categories:
    - App
    - Business
    - Data
    - Documentation
    - Productivity
    - Technology
  built_by: Eccam
  built_by_url: https://www.eccam.com
- title: Hippocampus's Garden
  url: https://hippocampus-garden.com/
  main_url: https://hippocampus-garden.com/
  source_url: https://github.com/shionhonda/hippocampus-garden
  description: >-
    A blog by Shion Honda. Posts on what I learn about machine learning, statistics, and programming.
  categories:
    - Blog
    - Science
    - Technology
  built_by: Shion Honda
  built_by_url: https://twitter.com/shion_honda
  featured: false
- title: mindkit
  url: https://mindkit.fr
  main_url: https://mindkit.fr
  description: >
    A collection of wellness links to help with mind and body. Built with Gatsby, Theme UI, Airtable and Netlify.
  categories:
    - Directory
    - Healthcare
  built_by: Joseph Race
  built_by_url: https://josephrace.co.uk
- title: Travel Diary - Your Digital Travelogue
  main_url: https://ontraveldiary.com
  url: https://ontraveldiary.com
  description: >
    An open to all digital platform for avid travelers to share their trips and photos with the world.
  categories:
    - Blog
    - Travel
    - Community
  built_by: Draftbox
  built_by_url: https://draftbox.co
  featured: false
- title: Ellington Hammond
  main_url: https://ellington-hammond.com
  url: https://ellington-hammond.com
  description: >
    Ellington Hammond is a photographer and film director based in the United States.
  categories:
    - Portfolio
    - E-commerce
  built_by: Peter Hironaka
  built_by_url: https://peterhironaka.com
- title: Laputan ERP
  main_url: https://erp.laputan.com.au
  url: https://erp.laputan.com.au
  description: >
    Customizable Enterprise Resource Planning (ERP) System helps companies save time and money across departments (Accounting, Finance, Human Resources, Marketing, Sales & IT) in order to improve productivity and competitiveness.
  categories:
    - Technology
    - Productivity
    - Human Resources
    - Finance
    - Marketing
  built_by: Laputan Software
  built_by_url: https://laputan.com.au
- title: Laputan Schools
  main_url: https://schools.laputan.com.au
  url: https://schools.laputan.com.au
  description: >
    Laputan Schools helps parents to research and engage with the schools around their areas.
  categories:
    - Education
  built_by: Laputan Software
  built_by_url: https://laputan.com.au
- title: LeanyLabs
  main_url: https://leanylabs.com/
  url: https://leanylabs.com/mvp-development/
  description: >
    Web Development Agency. We help startups to build successful web applications.
  categories:
    - Agency
    - Web Development
    - Programming
    - JavaScript
    - Consulting
    - Blog
  built_by: LeanyLabs
  built_by_url: https://leanylabs.com/
- title: Require Podcast
  main_url: https://require.podcast.gq
  url: https://require.podcast.gq
  source_url: https://github.com/requirepodcast/website
  description: >
    Website for Require Podcast - a Polish podcast about webdevelopment. Simple landing page + episode archive with player and episode notes generated from markdown files
  categories:
    - Entertainment
    - Landing Page
    - Podcast
    - Programming
    - Web Development
  built_by: Adam Siekierski and Artur Dudek
  built_by_url: https://siekierski.ml
- title: Lidabox
  description: >-
    Website for the sale of medical supplies and biosafety supplies.
  main_url: https://lidabox.com/
  url: https://lidabox.com/
  featured: false
  categories:
    - E-commerce
    - Marketing
  built_by: Ramón Chancay
  built_by_url: https://ramonchancay.me/
- title: Real Estate Shows
  main_url: https://realestateshows.com/
  url: https://realestateshows.com/
  description: >
    Marketing site for Real Estate Shows, a web app for making real estate video slide shows. Using WordPress as a data store for the blog via the WPGraphQL plugin.
  categories:
    - Real Estate
    - Blog
    - WordPress
    - SEO
    - Video
  built_by: Zeek Interactive
  built_by_url: https://zeek.com/
- title: Fidisys Playbook
  main_url: https://playbook.fidisys.com/
  url: https://playbook.fidisys.com/
  description: >
    Fidisys playbook is the process we follow in Fidisys to build awesome products. It shows engineering, hiring and operation process.
  categories:
    - Technology
    - Productivity
    - Human Resources
  built_by: Fidisys Technologies
  built_by_url: https://www.fidisys.com/
- title: Gabriel Giordano Portfolio
  main_url: https://gabrielgiordano.com
  url: https://gabrielgiordano.com
  source_url: https://github.com/gabrielgiordan/gabrielgiordano.com
  description: >
    Personal website for Gabriel Giordano, a Senior Software Engineer and also an open-source contributor.
  categories:
    - Open Source
    - Portfolio
    - Web Development
    - SEO
    - Technology
    - Programming
    - Freelance
  built_by: Gabriel Giordano
  built_by_url: https://gabrielgiordano.com
  featured: false
- title: Prescriptive Data Solutions
  main_url: https://www.prescriptive.solutions
  url: https://www.prescriptive.solutions
  source_url: https://github.com/prescriptive/2018Q4Website
  description: >
    IT Solution Delivery with Unique Benefits to the Enterprise Buyer.
  categories:
    - Technology
    - Consulting
- title: LANDTX
  main_url: https://www.landtx.com
  url: https://www.landtx.com
  source_url: https://github.com/ltx-digett/landtx
  description: >
    LANDTX markets investment, recreational, ranch and farm lands throughout Texas.
  categories:
    - Real Estate
    - Business
  built_by: Digett
  built_by_url: https://www.digett.com
  featured: false
- title: Raleigh Bikes
  url: https://www.raleigh.co.uk/gb/en/
  main_url: https://raleigh.co.uk/
  description: >
    Chances are that you rode a Raleigh when you were younger - and maybe you still do now. Raleigh is one of the oldest bicycle companies in the world. Website build with Algolia, Shopware & Storyblok.
  categories:
    - E-commerce
    - Sports
  built_by: Oberon (for Accell Group)
  built_by_url: https://oberon.nl
- title: Nitro Sign
  main_url: https://www.nitrosign.com
  url: https://www.nitrosign.com
  description: >
    Nitro Sign is a free to use Electronic Signature solution that helps businesses & individuals work smarter, faster, and more securely—without the need for paper or pen.
  categories:
    - Technology
    - Productivity
    - Business
  built_by: Nitro Software Inc
  built_by_url: https://www.nitrosign.com
- title: Neon Law
  main_url: https://www.neonlaw.com
  source_url: https://github.com/neonlaw/interface
  url: https://www.neonlaw.com
  description: >
    Neon Law is a general-practice law firm that uses software to improve access to justice.
  categories:
    - Consulting
    - Data
    - Open Source
  built_by: Neon Law
  built_by_url: https://twitter.com/neonlaw

- title: Developer Ecosystem
  main_url: https://www.developerecosystem.com/
  url: https://www.developerecosystem.com/
  description: >
    Theories, talks, and tools for building or being part of a Developer Ecosystem. Learn how Platform Economies are built and scaled.
  categories:
    - Blog
    - Design
    - Entrepreneurship
  built_by: Hugh Durkin
  built_by_url: https://twitter.com/hughdurkin
- title: Jose D. Santos IV
  main_url: https://ivjose.com
  url: https://ivjose.com
  source_url: https://github.com/ivjose/portfolio
  description: >
    I’m a freelance Frontend Developer specializing in React and in building a web interface with better user experiences.
  categories:
    - Freelance
    - Portfolio
    - Web Development
  built_by: Jose D. Santos IV
  built_by_url: https://ivjose.com
  featured: false
- title: Jeff Jadulco
  main_url: https://jeffjadulco.com
  url: https://jeffjadulco.com
  description: >
    Personal website for Jeff Jadulco, an experienced game developer with deep interest in modern web development.
  categories:
    - Blog
    - Portfolio
    - Web Development
  built_by: Jeff Jadulco
  built_by_url: https://jeffjadulco.com
  featured: false
- title: Château de Morey 🏰
  main_url: https://chateaudemorey.fr
  url: https://chateaudemorey.fr/en/
  description: >
    Website of Château de Morey. Built on the ruins of a Templar convent 🏰
  categories:
    - Travel
    - Blog
  built_by: Julien Karst
  built_by_url: https://julienkarst.com
- title: TRUE STORY
  main_url: https://custom.truestorysport.com/
  url: https://custom.truestorysport.com/
  description: >
    TRUE STORY is a contemporary sportswear brand offering custom products for orienteering.
  categories:
    - E-commerce
  built_by: BRIKL
  built_by_url: https://github.com/Brikl
- title: Julien Karst Freelance
  main_url: https://julienkarst.com
  url: https://julienkarst.com
  description: >
    Personal website for Julien Karst, a Mobile / Web developer.
  categories:
    - Blog
    - Portfolio
    - JavaScript
    - Programming
    - Freelance
  built_by: Julien Karst
  built_by_url: https://twitter.com/JulienKarst
- title: Chien Tai Co.
  main_url: https://www.chientai.com.tw
  url: https://www.chientai.com.tw
  description: >
    Chien Tai Co. is an electronic, motor material and magnet wire retailer in Taiwan.
  categories:
    - Retail
    - Business
    - Agency
  built_by: Chen-Tai Hou
  built_by_url: https://ctxhou.com/
- title: Glee
  main_url: https://glee.traction.one/
  url: https://glee.traction.one/
  description: Whether you're a startup, a developer, an artist, a creator, or just a handful of friends building a great product or creating interesting content, Glee makes it easy to collect, track and manage feedback from your users.
  featured: false
  categories:
    - App
    - Technology
    - Productivity
  built_by: Sankarsan Kampa
  built_by_url: https://traction.one
- title: Paths.io
  url: https://paths.io/
  main_url: https://paths.io/
  description: >
    Paths enables a new type of career discovery, in addition to being a better way to find work.
  categories:
    - Data
    - Technology
    - Landing Page
  built_by: HiringSolved
  built_by_url: https://hiringsolved.com/home/
  featured: false
- title: Carie Fisher brings accessibility + fun to the web
  url: https://cariefisher.com
  main_url: https://cariefisher.com
  source_url: https://github.com/cehfisher/cehfisher.github.io
  description: >
    Who says accessible websites have to be ugly and boring? Carie Fisher's blog/portfolio website aims to prove otherwise.
  categories:
    - Accessibility
    - Blog
    - Design
  built_by: Carie Fisher
  built_by_url: https://twitter.com/cariefisher
- title: Concept Classes
  main_url: https://conceptclassesindore.xyz/
  url: https://www.conceptclassesindore.xyz/
  description: >
    A fast and blazing website made for coaching classes
  categories:
    - Education
    - Featured
  built_by: Harsh Solanki
- title: ZN Agency
  url: https://zn.agency
  main_url: https://zn.agency
  description: >
    We are a digital consulting agency in Brisbane with UI/UX, Web Design & Development and Branding services. Our purpose is to contribute our share of positive experiences to this world.
  categories:
    - Agency
    - Business
    - Consulting
    - Portfolio
    - Technology
    - User Experience
    - Web Development
  built_by: Nate Zerk
  built_by_url: https://natezerk.com
- title: Marcus Wood
  main_url: https://www.marcuswood.io/
  url: https://www.marcuswood.io/
  description: >
    Personal website for Marcus Wood, a web developer that builds products with React, TypeScript, and GraphQL.
  categories:
    - Blog
    - Portfolio
    - Web Development
  built_by: Marcus Wood
  built_by_url: https://www.marcuswood.io/
- title: Crogic
  url: https://crogic.jp
  main_url: https://crogic.jp
  description: >
    Web and Music Creator's porfolio site.
  categories:
    - Portfolio
    - Web Development
    - Music
  built_by: Mei
  built_by_url: https://twitter.com/vo_mei0623
- title: Reactive Resume
  url: https://rxresu.me
  main_url: https://rxresu.me
  description: >
    A free and open source resume builder.
  categories:
    - App
    - Design
    - Open Source
  built_by: Amruth Pillai
  built_by_url: https://amruthpillai.com
- title: Meetup
  url: https://meetup.com/
  main_url: https://meetup.com/
  description: >
    Meetup is the leading social media platform dedicated to connecting people in person, or online during times of crisis.
  categories:
    - Accessibility
    - App
    - Community
    - Event
    - SEO
- title: John Kavanagh's Portfolio
  url: https://johnkavanagh.co.uk/
  main_url: https://johnkavanagh.co.uk/
  description: >
    Website and portfolio of John Kavanagh: a freelance front-end web developer in Brighton, UK.
  categories:
    - Portfolio
    - Technology
    - Web Development
    - Blog
    - Freelance
  built_by: John Kavanagh
  built_by_url: https://johnkavanagh.co.uk/
  featured: false
- title: Red Central
  url: https://redcentral.co.uk/
  main_url: https://redcentral.co.uk/
  description: >
    Based in Bristol in the UK, Red Central is the World's no.1 creative agency for entertainment and brand licensing.
  categories:
    - Agency
    - Entertainment
    - Media
    - Consulting
    - Design
  built_by: John Kavanagh
  built_by_url: https://johnkavanagh.co.uk/
  featured: false
- title: MongoDB Developer Hub
  url: https://developer.mongodb.com
  main_url: https://developer.mongodb.com
  description: >
    The MongoDB Developer Hub serves as the central location for all MongoDB developer content, programs, and resources.
  categories:
    - Blog
    - Data
    - Education
    - Learning
    - Programming
    - Technology
    - Web Development
  built_by: MongoDB
  featured: false
- title: Devnet
  main_url: https://devnet.hr/
  url: https://devnet.hr/
  description: >
    Business website for web development company.
  categories:
    - Web Development
    - Agency
  built_by: Devnet
  built_by_url: https://devnet.hr
- title: Leanier.com
  url: https://leanier.com
  main_url: https://leanier.com
  description: >
    Enterprise SaaS Management for Modern IT
  categories:
    - Data
    - Technology
    - Business
  built_by: leaniercode
  featured: false
<<<<<<< HEAD
- title: Common Ninja
  url: https://www.commoninja.com/
  main_url: https://www.commoninja.com/
  description: >
    Customizable plugins to embed in any website
  categories:
    - Web Development
    - Technology
    - Landing Page
    - WordPress
  built_by: Common Ninja
  built_by_url: https://www.commoninja.com
=======
- title: laury.dev
  url: https://laury.dev
  main_url: https://laury.dev
  source_url: https://github.com/laurybueno/laury.dev
  description: >
    Blog and portfolio of Laury Bueno, software developer and journalist
  categories:
    - Open Source
    - Blog
    - Portfolio
    - Programming
    - Technology
  built_by: Laury Bueno
  built_by_url: https://github.com/laurybueno/
- title: Github Profile README Generator
  url: https://rahuldkjain.github.io/gh-profile-readme-generator/
  main_url: https://rahuldkjain.github.io/gh-profile-readme-generator/
  source_url: https://github.com/rahuldkjain/github-profile-readme-generator
  description: >
    Generate github profile README easily with latest add-ons like visitors count, github stats, etc using minimal UI.
  categories:
    - Portfolio
    - Open Source
  built_by: Rahul Jain
  built_by_url: https://rahuldkjain.github.io
- title: KuliahSG
  url: https://kuliah.sg
  main_url: https://kuliah.sg
  categories:
    - Education
  description: Online Islamic content in Singapore
- title: Ámbito Dólar
  url: https://ambito-dolar.app
  main_url: https://ambito-dolar.app
  description: >
    Free mobile application that informs the different exchange rates USD vs ARS in Argentina.
  categories:
    - App
    - Landing Page
    - Finance
  built_by: Ariel Falduto
  built_by_url: https://outa.im
- title: UP42
  main_url: https://up42.com/
  url: https://up42.com/
  description: UP42 is an open marketplace to buy and sell Earth Observation data and analytics algorithms. UP42 is also a platform to build and run analytics algorithms.
  built_by: Axel Fuhrmann
  built_by_url: https://axelfuhrmann.com/
  featured: false
  categories:
    - Data
    - Technology
    - Business
    - Blog
    - API
- title: Webplace
  url: https:/www.webplace.com.au
  main_url: https:/www.webplace.com.au
  description: Corporate website for the Webplace Digital Agency
  categories:
    - Web Development
    - Agency
    - Portfolio
  built_by: Webplace
  built_by_url: https://www.webplace.com.au
  featured: false
- title: Motherhost
  main_url: https://motherhost.com/
  url: https://motherhost.com/
  description: >
    Ecommerce website for web hosting company.
  categories:
    - Web Development
    - E-commerce
  built_by: Motherhost
  built_by_url: https://motherhost.com
- title: Oomph
  url: https://www.oomphinc.com/agency
  main_url: https://www.oomphinc.com
  description: >
    We craft digital products — but we make so much more. We design delight. We make a lasting first impression. We communicate value & purpose. We build lifelong relationships.
  categories:
    - Accessibility
    - Agency
    - Business
    - Design
    - Marketing
    - Technology
    - User Experience
    - Web Development
  built_by: Oomph, Inc.
  built_by_url: https://www.oomphinc.com
- title: FatihaTV
  url: https://fatihatv.com
  main_url: https://fatihatv.com
  description: A distaction-free platform to consume Islamic content from reputable Youtube Channels
  categories:
    - Community
    - Library
    - Media
    - Nonprofit
    - SEO
  built_by: TengkuHafidz
  built_by_url: https://fidz.dev
- title: WebSheets Generator
  url: https://my.websheets.co
  main_url: https://demo.websheets.co
  source_url: https://github.com/tengkuhafidz/websheets-generator
  description: Generate websites with just Google Sheets
  categories:
    - Open Source
    - Web Development
    - Directory
    - Gallery
    - Portfolio
    - Documentation
  built_by: Tengku Hafidz
  built_by_url: https://twitter.com/sohafidz
>>>>>>> 75add7b0
- title: The Mezzofanti Guild - Language Learning Made Simple
  url: https://www.mezzoguild.com
  main_url: https://www.mezzoguild.com
  description: >
    Learning a foreign language and don't know where to start? The Mezzofanti Guild will teach you the best tips, tricks and hacks to simplify your language learning.
  categories:
    - Blog
    - Education
    - Learning
    - Travel
  built_by: Donovan Nagel
  built_by_url: https://www.donovannagel.com
  featured: false
- title: Alex Perronnet Personal Website
  url: https://alexperronnet.io
  main_url: https://alexperronnet.io
  source_url: https://github.com/alexperronnet/alexperronnet.io
  description: >
    I'm Alex Perronnet, a french freelance developer and designer. I'm also an open-source contributor and a content creator.
  categories:
    - Open Source
    - Freelance
  built_by: Alex Perronnet
  built_by_url: https://alexperronnet.io
  featured: false<|MERGE_RESOLUTION|>--- conflicted
+++ resolved
@@ -11692,7 +11692,6 @@
     - Business
   built_by: leaniercode
   featured: false
-<<<<<<< HEAD
 - title: Common Ninja
   url: https://www.commoninja.com/
   main_url: https://www.commoninja.com/
@@ -11705,7 +11704,6 @@
     - WordPress
   built_by: Common Ninja
   built_by_url: https://www.commoninja.com
-=======
 - title: laury.dev
   url: https://laury.dev
   main_url: https://laury.dev
@@ -11824,7 +11822,6 @@
     - Documentation
   built_by: Tengku Hafidz
   built_by_url: https://twitter.com/sohafidz
->>>>>>> 75add7b0
 - title: The Mezzofanti Guild - Language Learning Made Simple
   url: https://www.mezzoguild.com
   main_url: https://www.mezzoguild.com
