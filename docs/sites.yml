- title: ReactJS
  main_url: https://reactjs.org/
  url: https://reactjs.org/
  source_url: https://github.com/reactjs/reactjs.org
  featured: true
  categories:
    - Web Development
    - Featured
    - Documentation
- title: Flamingo
  main_url: https://www.shopflamingo.com/
  url: https://www.shopflamingo.com/
  description: >
    Online shop for women's body care and hair removal products.
  categories:
    - E-commerce
    - Featured
  featured: true
- title: IDEO
  url: https://www.ideo.com
  main_url: https://www.ideo.com/
  description: >
    A Global design company committed to creating positive impact.
  categories:
    - Agency
    - Technology
    - Featured
    - Consulting
    - User Experience
  featured: true
- title: Airbnb Engineering & Data Science
  description: >
    Creative engineers and data scientists building a world where you can belong
    anywhere
  main_url: https://airbnb.io/
  url: https://airbnb.io/
  categories:
    - Blog
    - Gallery
    - Featured
  featured: true
- title: Impossible Foods
  main_url: https://impossiblefoods.com/
  url: https://impossiblefoods.com/
  categories:
    - Food
    - Featured
  featured: true
- title: Braun
  description: >
    Braun offers high performance hair removal and hair care products, including dryers, straighteners, shavers, and more.
  main_url: https://ca.braun.com/en-ca
  url: https://ca.braun.com/en-ca
  categories:
    - E-commerce
    - Featured
  featured: true
- title: NYC Pride 2019 | WorldPride NYC | Stonewall50
  main_url: https://2019-worldpride-stonewall50.nycpride.org/
  url: https://2019-worldpride-stonewall50.nycpride.org/
  featured: true
  description: >-
    Join us in 2019 for NYC Pride, as we welcome WorldPride and mark the 50th
    Anniversary of the Stonewall Uprising and a half-century of LGBTQ+
    liberation.
  categories:
    - Education
    - Marketing
    - Nonprofit
    - Featured
  built_by: Canvas United
  built_by_url: https://www.canvasunited.com/
- title: The State of European Tech
  main_url: https://2017.stateofeuropeantech.com/
  url: https://2017.stateofeuropeantech.com/
  featured: true
  categories:
    - Technology
    - Featured
  built_by: Studio Lovelock
  built_by_url: http://www.studiolovelock.com/
- title: Hopper
  main_url: https://www.hopper.com/
  url: https://www.hopper.com/
  built_by: Narative
  built_by_url: https://www.narative.co/
  featured: true
  categories:
    - Technology
    - App
    - Featured
- title: GM Capital One
  description: |
    Introducing the new online experience for your GM Rewards Credit Card
  main_url: https://gm.capitalone.com/
  url: https://gm.capitalone.com/
  categories:
    - Featured
  featured: true
- title: Theodora Warre
  main_url: https://theodorawarre.eu
  url: https://theodorawarre.eu
  description: >-
    E-commerce site for jewellery designer Theodora Warre, built using Gatsby + Shopify + Prismic + Matter.js
  categories:
    - E-commerce
    - Marketing
  built_by: Pierre Nel
  built_by_url: https://pierre.io
  featured: false
- title: Life Without Barriers | Foster Care
  main_url: https://www.lwb.org.au/foster-care
  url: https://www.lwb.org.au/foster-care
  featured: true
  description: >-
    We are urgently seeking foster carers all across Australia. Can you open
    your heart and your home to a child in need? There are different types of
    foster care that can suit you. We offer training and 24/7 support.
  categories:
    - Nonprofit
    - Education
    - Documentation
    - Marketing
    - Featured
  built_by: LWB Digital Team
  built_by_url: https://twitter.com/LWBAustralia
- title: Figma
  main_url: https://www.figma.com/
  url: https://www.figma.com/
  featured: true
  categories:
    - Marketing
    - Design
    - Featured
  built_by: Corey Ward
  built_by_url: http://www.coreyward.me/
- title: Bejamas - JAM Experts for hire
  main_url: https://bejamas.io/
  url: https://bejamas.io/
  featured: true
  description: >-
    We help agencies and companies with JAMStack tools. This includes web
    development using Static Site Generators, Headless CMS, CI / CD and CDN
    setup.
  categories:
    - Technology
    - Web Development
    - Agency
    - Marketing
    - Featured
  built_by: Bejamas
  built_by_url: https://bejamas.io/
- title: The State of JavaScript
  description: >
    Data from over 20,000 developers, asking them questions on topics ranging
    from frontend frameworks and state management, to build tools and testing
    libraries.
  main_url: https://stateofjs.com/
  url: https://stateofjs.com/
  source_url: https://github.com/StateOfJS/StateOfJS
  categories:
    - Data
    - JavaScript
    - Featured
  built_by: StateOfJS
  built_by_url: https://github.com/StateOfJS/StateOfJS/graphs/contributors
  featured: true
- title: DesignSystems.com
  main_url: https://www.designsystems.com/
  url: https://www.designsystems.com/
  description: |
    A resource for learning, creating and evangelizing design systems.
  categories:
    - Design
    - Blog
    - Technology
    - Featured
  built_by: Corey Ward
  built_by_url: http://www.coreyward.me/
  featured: true
- title: Snap Kit
  main_url: https://kit.snapchat.com/
  url: https://kit.snapchat.com/
  description: >
    Snap Kit lets developers integrate some of Snapchat’s best features across
    platforms.
  categories:
    - Technology
    - Documentation
    - Featured
  featured: true
- title: SendGrid
  main_url: https://sendgrid.com/docs/
  url: https://sendgrid.com/docs/
  description: >
    SendGrid delivers your transactional and marketing emails through the
    world's largest cloud-based email delivery platform.
  categories:
    - API
    - Technology
    - Documentation
    - Featured
  featured: true
- title: Kirsten Noelle
  main_url: https://www.kirstennoelle.com/
  url: https://www.kirstennoelle.com/
  featured: true
  description: >
    Digital portfolio for San Francisco Bay Area photographer Kirsten Noelle Wiemer.
  categories:
    - Photography
    - Portfolio
    - Featured
  built_by: Ryan Wiemer
  built_by_url: https://www.ryanwiemer.com/
- title: Cajun Bowfishing
  main_url: https://cajunbowfishing.com/
  url: https://cajunbowfishing.com/
  featured: false
  categories:
    - E-commerce
    - Sports
  built_by: Escalade Sports
  built_by_url: https://www.escaladesports.com/
- title: NEON
  main_url: http://neonrated.com/
  url: http://neonrated.com/
  featured: false
  categories:
    - Gallery
- title: GraphCMS
  main_url: https://graphcms.com/
  url: https://graphcms.com/
  featured: false
  categories:
    - Marketing
    - Technology
- title: Ghost Documentation
  main_url: https://docs.ghost.org/
  url: https://docs.ghost.org/
  source_url: https://github.com/tryghost/docs
  featured: false
  description: >-
    Ghost is an open source, professional publishing platform built on a modern Node.js technology stack — designed for teams who need power, flexibility and performance.
  categories:
    - Technology
    - Documentation
    - Open Source
  built_by: Ghost Foundation
  built_by_url: https://ghost.org/
- title: Nike - Just Do It
  main_url: https://justdoit.nike.com/
  url: https://justdoit.nike.com/
  featured: true
  categories:
    - E-commerce
    - Featured
- title: AirBnB Cereal
  main_url: https://airbnb.design/cereal
  url: https://airbnb.design/cereal
  featured: false
  categories:
    - Marketing
    - Design
- title: Cardiogram
  main_url: https://cardiogr.am/
  url: https://cardiogr.am/
  featured: false
  categories:
    - Marketing
    - Technology
- title: Matthias Jordan Portfolio
  main_url: https://iammatthias.com/
  url: https://iammatthias.com/
  source_url: https://github.com/iammatthias/.com
  description: >-
    Photography portfolio of content creator and digital marketer Matthias Jordan
  built_by: Matthias Jordan
  built_by_url: https://github.com/iammatthias
  featured: false
  categories:
    - Photography
    - Portfolio
    - Blog
    - Gallery
- title: Investment Calculator
  main_url: https://investmentcalculator.io/
  url: https://investmentcalculator.io/
  featured: false
  categories:
    - Education
    - Finance
- title: CSS Grid Playground by MozillaDev
  main_url: https://mozilladevelopers.github.io/playground/
  url: https://mozilladevelopers.github.io/playground/
  source_url: https://github.com/MozillaDevelopers/playground
  featured: false
  categories:
    - Education
    - Web Development
- title: Piotr Fedorczyk Portfolio
  built_by: Piotr Fedorczyk
  built_by_url: https://piotrf.pl
  categories:
    - Portfolio
    - Web Development
  description: >-
    Portfolio of Piotr Fedorczyk, a digital product designer and full-stack developer specializing in shaping, designing and building news and tools for news.
  featured: false
  main_url: https://piotrf.pl/
  url: https://piotrf.pl/
- title: unrealcpp
  main_url: https://unrealcpp.com/
  url: https://unrealcpp.com/
  source_url: https://github.com/Harrison1/unrealcpp-com
  featured: false
  categories:
    - Blog
    - Web Development
- title: Andy Slezak
  main_url: https://www.aslezak.com/
  url: https://www.aslezak.com/
  source_url: https://github.com/amslezak
  featured: false
  categories:
    - Web Development
    - Portfolio
- title: Deliveroo.Design
  main_url: https://www.deliveroo.design/
  url: https://www.deliveroo.design/
  featured: false
  categories:
    - Food
    - Marketing
- title: Dona Rita
  main_url: https://www.donarita.co.uk/
  url: https://www.donarita.co.uk/
  source_url: https://github.com/peduarte/dona-rita-website
  featured: false
  categories:
    - Food
    - Marketing
- title: Fröhlich ∧ Frei
  main_url: https://www.froehlichundfrei.de/
  url: https://www.froehlichundfrei.de/
  featured: false
  categories:
    - Web Development
    - Blog
    - Open Source
- title: How to GraphQL
  main_url: https://www.howtographql.com/
  url: https://www.howtographql.com/
  source_url: https://github.com/howtographql/howtographql
  featured: false
  categories:
    - Documentation
    - Web Development
    - Open Source
- title: OnCallogy
  main_url: https://www.oncallogy.com/
  url: https://www.oncallogy.com/
  featured: false
  categories:
    - Marketing
    - Healthcare
- title: Ryan Wiemer's Portfolio
  main_url: https://www.ryanwiemer.com/
  url: https://www.ryanwiemer.com/knw-photography/
  source_url: https://github.com/ryanwiemer/rw
  featured: false
  description: >
    Digital portfolio for Oakland, CA based account manager Ryan Wiemer.
  categories:
    - Portfolio
    - Web Development
    - Design
  built_by: Ryan Wiemer
  built_by_url: https://www.ryanwiemer.com/
- title: Ventura Digitalagentur Köln
  main_url: https://www.ventura-digital.de/
  url: https://www.ventura-digital.de/
  featured: false
  built_by: Ventura Digitalagentur
  categories:
    - Agency
    - Marketing
    - Featured
- title: Azer Koçulu
  main_url: https://kodfabrik.com/
  url: https://kodfabrik.com/photography/
  featured: false
  categories:
    - Portfolio
    - Photography
    - Web Development
- title: Damir.io
  main_url: http://damir.io/
  url: http://damir.io/
  source_url: https://github.com/dvzrd/gatsby-sfiction
  featured: false
  categories:
    - Blog
- title: Digital Psychology
  main_url: http://digitalpsychology.io/
  url: http://digitalpsychology.io/
  source_url: https://github.com/danistefanovic/digitalpsychology.io
  featured: false
  categories:
    - Education
    - Library
- title: Théâtres Parisiens
  main_url: http://theatres-parisiens.fr/
  url: http://theatres-parisiens.fr/
  source_url: https://github.com/phacks/theatres-parisiens
  featured: false
  categories:
    - Education
    - Entertainment
- title: A4 纸网
  main_url: http://www.a4z.cn/
  url: http://www.a4z.cn/price
  source_url: https://github.com/hiooyUI/hiooyui.github.io
  featured: false
  categories:
    - E-commerce
- title: Steve Meredith's Portfolio
  main_url: http://www.stevemeredith.com/
  url: http://www.stevemeredith.com/
  featured: false
  categories:
    - Portfolio
- title: API Platform
  main_url: https://api-platform.com/
  url: https://api-platform.com/
  source_url: https://github.com/api-platform/website
  featured: false
  categories:
    - Documentation
    - Web Development
    - Open Source
    - Library
- title: The Audacious Project
  main_url: https://audaciousproject.org/
  url: https://audaciousproject.org/
  featured: false
  categories:
    - Nonprofit
- title: Dustin Schau's Blog
  main_url: https://blog.dustinschau.com/
  url: https://blog.dustinschau.com/
  source_url: https://github.com/dschau/blog
  featured: false
  categories:
    - Blog
    - Web Development
- title: iContract Blog
  main_url: https://blog.icontract.co.uk/
  url: http://blog.icontract.co.uk/
  featured: false
  categories:
    - Blog
- title: BRIIM
  main_url: https://bri.im/
  url: https://bri.im/
  featured: false
  description: >-
    BRIIM is a movement to enable JavaScript enthusiasts and web developers in
    machine learning. Learn about artificial intelligence and data science, two
    fields which are governed by machine learning, in JavaScript. Take it right
    to your browser with WebGL.
  categories:
    - Education
    - Web Development
    - Technology
- title: Calpa's Blog
  main_url: https://calpa.me/
  url: https://calpa.me/
  source_url: https://github.com/calpa/blog
  featured: false
  categories:
    - Blog
    - Web Development
- title: Code Bushi
  main_url: https://codebushi.com/
  url: https://codebushi.com/
  featured: false
  description: >-
    Web development resources, trends, & techniques to elevate your coding
    journey.
  categories:
    - Web Development
    - Open Source
    - Blog
  built_by: Hunter Chang
  built_by_url: https://hunterchang.com/
- title: Daniel Hollcraft
  main_url: https://danielhollcraft.com/
  url: https://danielhollcraft.com/
  source_url: https://github.com/danielbh/danielhollcraft.com
  featured: false
  categories:
    - Web Development
    - Blog
    - Portfolio
- title: Darren Britton's Portfolio
  main_url: https://darrenbritton.com/
  url: https://darrenbritton.com/
  source_url: https://github.com/darrenbritton/darrenbritton.github.io
  featured: false
  categories:
    - Web Development
    - Portfolio
- title: Dave Lindberg Marketing & Design
  url: https://davelindberg.com/
  main_url: https://davelindberg.com/
  source_url: https://github.com/Dave-Lindberg/dl-gatsby
  featured: false
  description: >-
    My work revolves around solving problems for people in business, using
    integrated design and marketing strategies to improve sales, increase brand
    engagement, generate leads and achieve goals.
  categories:
    - Design
    - Marketing
    - Portfolio
- title: Dalbinaco's Website
  main_url: https://dlbn.co/en/
  url: https://dlbn.co/en/
  source_url: https://github.com/dalbinaco/dlbn.co
  featured: false
  categories:
    - Portfolio
    - Web Development
- title: mParticle's Documentation
  main_url: https://docs.mparticle.com/
  url: https://docs.mparticle.com/
  featured: false
  categories:
    - Web Development
    - Documentation
- title: Doopoll
  main_url: https://doopoll.co/
  url: https://doopoll.co/
  featured: false
  categories:
    - Marketing
    - Technology
- title: ERC dEX
  main_url: https://ercdex.com/
  url: https://ercdex.com/aqueduct
  featured: false
  categories:
    - Marketing
- title: Fabian Schultz' Portfolio
  main_url: https://fabianschultz.com/
  url: https://fabianschultz.com/
  source_url: https://github.com/fabe/site
  featured: false
  description: >-
    Hello, I’m Fabian — a product designer and developer based in Potsdam,
    Germany. I’ve been working both as a product designer and frontend developer
    for over 5 years now. I particularly enjoy working with companies that try
    to meet broad and unique user needs.
  categories:
    - Portfolio
    - Web Development
  built_by: Fabian Schultz
  built_by_url: https://fabianschultz.com/
- title: CalState House Manager
  description: >
    Home service membership that offers proactive and on-demand maintenance for
    homeowners
  main_url: https://housemanager.calstate.aaa.com/
  url: https://housemanager.calstate.aaa.com/
  categories:
    - Marketing
- title: The freeCodeCamp Guide
  main_url: https://guide.freecodecamp.org/
  url: https://guide.freecodecamp.org/
  source_url: https://github.com/freeCodeCamp/guide
  featured: false
  categories:
    - Web Development
    - Documentation
- title: Hapticmedia
  main_url: https://hapticmedia.fr/en/
  url: https://hapticmedia.fr/en/
  featured: false
  categories:
    - Agency
- title: heml.io
  main_url: https://heml.io/
  url: https://heml.io/
  source_url: https://github.com/SparkPost/heml.io
  featured: false
  categories:
    - Documentation
    - Web Development
    - Open Source
- title: Juliette Pretot's Portfolio
  main_url: https://juliette.sh/
  url: https://juliette.sh/
  featured: false
  categories:
    - Web Development
    - Portfolio
    - Blog
- title: Kris Hedstrom's Portfolio
  main_url: https://k-create.com/
  url: https://k-create.com/portfolio/
  source_url: https://github.com/kristofferh/kristoffer
  featured: false
  description: >-
    Hey. I’m Kris. I’m an interactive designer / developer. I grew up in Umeå,
    in northern Sweden, but I now live in Brooklyn, NY. I am currently enjoying
    a hybrid Art Director + Lead Product Engineer role at a small startup called
    Nomad Health. Before that, I was a Product (Engineering) Manager at Tumblr.
    Before that, I worked at agencies. Before that, I was a baby. I like to
    design things, and then I like to build those things. I occasionally take on
    freelance projects. Feel free to get in touch if you have an interesting
    project that you want to collaborate on. Or if you just want to say hello,
    that’s cool too.
  categories:
    - Portfolio
  built_by: Kris Hedstrom
  built_by_url: https://k-create.com/
- title: knpw.rs
  main_url: https://knpw.rs/
  url: https://knpw.rs/
  source_url: https://github.com/knpwrs/knpw.rs
  featured: false
  categories:
    - Blog
    - Web Development
- title: Kostas Bariotis' Blog
  main_url: https://kostasbariotis.com/
  url: https://kostasbariotis.com/
  source_url: https://github.com/kbariotis/kostasbariotis.com
  featured: false
  categories:
    - Blog
    - Portfolio
    - Web Development
- title: LaserTime Clinic
  main_url: https://lasertime.ru/
  url: https://lasertime.ru/
  source_url: https://github.com/oleglegun/lasertime
  featured: false
  categories:
    - Marketing
- title: Jason Lengstorf
  main_url: https://lengstorf.com
  url: https://lengstorf.com
  source_url: https://github.com/jlengstorf/lengstorf.com
  featured: false
  categories:
    - Blog
  built_by: Jason Lengstorf
  built_by_url: https://github.com/jlengstorf
- title: Mannequin.io
  main_url: https://mannequin.io/
  url: https://mannequin.io/
  source_url: https://github.com/LastCallMedia/Mannequin/tree/master/site
  featured: false
  categories:
    - Open Source
    - Web Development
    - Documentation
- title: Fabric
  main_url: https://meetfabric.com/
  url: https://meetfabric.com/
  featured: false
  categories:
    - Marketing
- title: Nexit
  main_url: https://nexit.sk/
  url: https://nexit.sk/references
  featured: false
  categories:
    - Web Development
- title: Open FDA
  description: >
    Provides APIs and raw download access to a number of high-value, high
    priority and scalable structured datasets, including adverse events, drug
    product labeling, and recall enforcement reports.
  main_url: https://open.fda.gov/
  url: https://open.fda.gov/
  source_url: https://github.com/FDA/open.fda.gov
  featured: false
  categories:
    - Government
    - Open Source
    - Web Development
    - API
    - Data
- title: NYC Planning Labs (New York City Department of City Planning)
  main_url: https://planninglabs.nyc/
  url: https://planninglabs.nyc/about/
  source_url: https://github.com/NYCPlanning/
  featured: false
  description: >-
    We work with New York City's Urban Planners to deliver impactful, modern
    technology tools.
  categories:
    - Open Source
    - Government
- title: Preston Richey Portfolio / Blog
  main_url: https://prestonrichey.com/
  url: https://prestonrichey.com/
  source_url: https://github.com/prichey/prestonrichey.com
  featured: false
  categories:
    - Web Development
    - Portfolio
    - Blog
- title: Landing page of Put.io
  main_url: https://put.io/
  url: https://put.io/
  featured: false
  categories:
    - E-commerce
    - Technology
- title: The Rick and Morty API
  main_url: https://rickandmortyapi.com/
  url: https://rickandmortyapi.com/
  built_by: Axel Fuhrmann
  built_by_url: https://axelfuhrmann.com/
  featured: false
  categories:
    - Web Development
    - Entertainment
    - Documentation
    - Open Source
    - API
- title: Santa Compañía Creativa
  main_url: https://santacc.es/
  url: https://santacc.es/
  source_url: https://github.com/DesarrolloWebSantaCC/santacc-web
  featured: false
  categories:
    - Agency
- title: Sean Coker's Blog
  main_url: https://sean.is/
  url: https://sean.is/
  featured: false
  categories:
    - Blog
    - Portfolio
    - Web Development
- title: Several Levels
  main_url: https://severallevels.io/
  url: https://severallevels.io/
  source_url: https://github.com/Harrison1/several-levels
  featured: false
  categories:
    - Agency
    - Web Development
- title: Simply
  main_url: https://simply.co.za/
  url: https://simply.co.za/
  featured: false
  categories:
    - Marketing
- title: Storybook
  main_url: https://storybook.js.org/
  url: https://storybook.js.org/
  source_url: https://github.com/storybooks/storybook
  featured: false
  categories:
    - Web Development
    - Open Source
- title: Vibert Thio's Portfolio
  main_url: https://vibertthio.com/portfolio/
  url: https://vibertthio.com/portfolio/projects/
  source_url: https://github.com/vibertthio/portfolio
  featured: false
  categories:
    - Portfolio
    - Web Development
- title: VisitGemer
  main_url: https://visitgemer.sk/
  url: https://visitgemer.sk/
  featured: false
  categories:
    - Marketing
- title: Bricolage.io
  main_url: https://www.bricolage.io/
  url: https://www.bricolage.io/
  source_url: https://github.com/KyleAMathews/blog
  featured: false
  categories:
    - Blog
- title: Charles Pinnix Website
  main_url: https://www.charlespinnix.com/
  url: https://www.charlespinnix.com/
  featured: false
  description: >-
    I’m a senior frontend engineer with 8 years of experience building websites
    and web applications. I’m interested in leading creative, multidisciplinary
    engineering teams. I’m a creative technologist, merging photography, art,
    and design into engineering and visa versa. I take a pragmatic,
    product-oriented approach to development, allowing me to see the big picture
    and ensuring quality products are completed on time. I have a passion for
    modern frontend JavaScript frameworks such as React and Vue, and I have
    substantial experience on the backend with an interest in Node and
    container based deployment with Docker and AWS.
  categories:
    - Portfolio
    - Web Development
- title: Charlie Harrington's Blog
  main_url: https://www.charlieharrington.com/
  url: https://www.charlieharrington.com/
  source_url: https://github.com/whatrocks/blog
  featured: false
  categories:
    - Blog
    - Web Development
    - Music
- title: Gabriel Adorf's Portfolio
  main_url: https://www.gabrieladorf.com/
  url: https://www.gabrieladorf.com/
  source_url: https://github.com/gabdorf/gabriel-adorf-portfolio
  featured: false
  categories:
    - Portfolio
    - Web Development
- title: greglobinski.com
  main_url: https://www.greglobinski.com/
  url: https://www.greglobinski.com/
  source_url: https://github.com/greglobinski/www.greglobinski.com
  featured: false
  categories:
    - Portfolio
    - Web Development
- title: I am Putra
  main_url: https://www.iamputra.com/
  url: https://www.iamputra.com/
  featured: false
  categories:
    - Portfolio
    - Web Development
    - Blog
- title: In Sowerby Bridge
  main_url: https://www.insowerbybridge.co.uk/
  url: https://www.insowerbybridge.co.uk/
  featured: false
  categories:
    - Marketing
    - Government
- title: JavaScript Stuff
  main_url: https://www.javascriptstuff.com/
  url: https://www.javascriptstuff.com/
  featured: false
  categories:
    - Education
    - Web Development
    - Library
- title: Ledgy
  main_url: https://www.ledgy.com/
  url: https://github.com/morloy/ledgy.com
  featured: false
  categories:
    - Marketing
    - Finance
- title: Alec Lomas's Portfolio / Blog
  main_url: https://www.lowmess.com/
  url: https://www.lowmess.com/
  source_url: https://github.com/lowmess/lowmess
  featured: false
  categories:
    - Web Development
    - Blog
    - Portfolio
- title: Michele Mazzucco's Portfolio
  main_url: https://www.michelemazzucco.it/
  url: https://www.michelemazzucco.it/
  source_url: https://github.com/michelemazzucco/michelemazzucco.it
  featured: false
  categories:
    - Portfolio
- title: Orbit FM Podcasts
  main_url: https://www.orbit.fm/
  url: https://www.orbit.fm/
  source_url: https://github.com/agarrharr/orbit.fm
  featured: false
  categories:
    - Podcast
- title: Prosecco Springs
  main_url: https://www.proseccosprings.com/
  url: https://www.proseccosprings.com/
  featured: false
  categories:
    - Food
    - Blog
    - Marketing
- title: Verious
  main_url: https://www.verious.io/
  url: https://www.verious.io/
  source_url: https://github.com/cpinnix/verious
  featured: false
  categories:
    - Web Development
- title: Yisela
  main_url: https://www.yisela.com/
  url: https://www.yisela.com/tetris-against-trauma-gaming-as-therapy/
  featured: false
  categories:
    - Blog
- title: YouFoundRon.com
  main_url: https://www.youfoundron.com/
  url: https://www.youfoundron.com/
  source_url: https://github.com/rongierlach/yfr-dot-com
  featured: false
  categories:
    - Portfolio
    - Web Development
    - Blog
- title: Ease
  main_url: https://www.ease.com/
  url: https://www.ease.com/
  featured: false
  categories:
    - Marketing
    - Healthcare
- title: Policygenius
  main_url: https://www.policygenius.com/
  url: https://www.policygenius.com/
  featured: false
  categories:
    - Marketing
    - Healthcare
- title: Moteefe
  main_url: https://www.moteefe.com/
  url: https://www.moteefe.com/
  featured: false
  categories:
    - Marketing
    - Agency
    - Technology
- title: Athelas
  main_url: http://www.athelas.com/
  url: http://www.athelas.com/
  featured: false
  categories:
    - Marketing
    - Healthcare
- title: Pathwright
  main_url: http://www.pathwright.com/
  url: http://www.pathwright.com/
  featured: false
  categories:
    - Marketing
    - Education
- title: Lucid
  main_url: https://www.golucid.co/
  url: https://www.golucid.co/
  featured: false
  categories:
    - Marketing
    - Technology
- title: Bench
  main_url: http://www.bench.co/
  url: http://www.bench.co/
  featured: false
  categories:
    - Marketing
- title: Gin Lane
  main_url: http://www.ginlane.com/
  url: https://www.ginlane.com/
  featured: false
  categories:
    - Web Development
    - Agency
- title: Marmelab
  main_url: https://marmelab.com/en/
  url: https://marmelab.com/en/
  featured: false
  categories:
    - Web Development
    - Agency
- title: Dovetail
  main_url: https://dovetailapp.com/
  url: https://dovetailapp.com/
  featured: false
  categories:
    - Marketing
    - Technology
- title: The Bastion Bot
  main_url: https://bastionbot.org/
  url: https://bastionbot.org/
  description: Give awesome perks to your Discord server!
  featured: false
  categories:
    - Open Source
    - Technology
    - Documentation
    - Community
  built_by: Sankarsan Kampa
  built_by_url: https://traction.one
- title: Smakosh
  main_url: https://smakosh.com/
  url: https://smakosh.com/
  source_url: https://github.com/smakosh/smakosh.com
  featured: false
  categories:
    - Portfolio
    - Web Development
- title: WebGazer
  main_url: https://www.webgazer.io/
  url: https://www.webgazer.io/
  featured: false
  categories:
    - Marketing
    - Web Development
    - Technology
- title: Joe Seifi's Blog
  main_url: http://seifi.org/
  url: http://seifi.org/
  featured: false
  categories:
    - Portfolio
    - Web Development
    - Blog
- title: LekoArts — Graphic Designer & Front-End Developer
  main_url: https://www.lekoarts.de
  url: https://www.lekoarts.de
  source_url: https://github.com/LekoArts/portfolio
  featured: false
  built_by: LekoArts
  built_by_url: https://github.com/LekoArts
  description: >-
    Hi, I'm Lennart — a self-taught and passionate graphic/web designer &
    frontend developer based in Darmstadt, Germany. I love it to realize complex
    projects in a creative manner and face new challenges. Since 6 years I do
    graphic design, my love for frontend development came up 3 years ago. I
    enjoy acquiring new skills and cementing this knowledge by writing blogposts
    and creating tutorials.
  categories:
    - Portfolio
    - Blog
    - Design
    - Web Development
    - Freelance
    - Open Source
- title: 杨二小的博客
  main_url: https://blog.yangerxiao.com/
  url: https://blog.yangerxiao.com/
  source_url: https://github.com/zerosoul/blog.yangerxiao.com
  featured: false
  categories:
    - Blog
    - Portfolio
- title: MOTTO x MOTTO
  main_url: https://mottox2.com
  url: https://mottox2.com
  source_url: https://github.com/mottox2/website
  description: Web developer / UI Designer in Tokyo Japan.
  featured: false
  categories:
    - Blog
    - Portfolio
  built_by: mottox2
  built_by_url: https://mottox2.com
- title: Pride of the Meadows
  main_url: https://www.prideofthemeadows.com/
  url: https://www.prideofthemeadows.com/
  featured: false
  categories:
    - E-commerce
    - Food
    - Blog
  built_by: Caldera Digital
  built_by_url: https://www.calderadigital.com/
- title: Michael Uloth
  main_url: https://www.michaeluloth.com
  url: https://www.michaeluloth.com
  featured: false
  description: Michael Uloth is a web developer, opera singer, and the creator of Up and Running Tutorials.
  categories:
    - Portfolio
    - Web Development
    - Music
  built_by: Michael Uloth
  built_by_url: https://www.michaeluloth.com
- title: Spacetime
  main_url: https://www.heyspacetime.com/
  url: https://www.heyspacetime.com/
  featured: false
  description: >-
    Spacetime is a Dallas-based digital experience agency specializing in web,
    app, startup, and digital experience creation.
  categories:
    - Marketing
    - Portfolio
    - Agency
  built_by: Spacetime
  built_by_url: https://www.heyspacetime.com/
- title: Eric Jinks
  main_url: https://ericjinks.com/
  url: https://ericjinks.com/
  featured: false
  description: Software engineer / web developer from the Gold Coast, Australia.
  categories:
    - Portfolio
    - Blog
    - Web Development
    - Technology
  built_by: Eric Jinks
  built_by_url: https://ericjinks.com/
- title: GaiAma - We are wildlife
  main_url: https://www.gaiama.org/
  url: https://www.gaiama.org/
  featured: false
  description: >-
    We founded the GaiAma conservation organization to protect wildlife in Perú
    and to create an example of a permaculture neighborhood, living
    symbiotically with the forest - because reforestation is just the beginning
  categories:
    - Nonprofit
    - Marketing
    - Blog
  source_url: https://github.com/GaiAma/gaiama.org
  built_by: GaiAma
  built_by_url: https://www.gaiama.org/
- title: Healthcare Logic
  main_url: https://www.healthcarelogic.com/
  url: https://www.healthcarelogic.com/
  featured: false
  description: >-
    Revolutionary technology that empowers clinical and managerial leaders to
    collaborate with clarity.
  categories:
    - Marketing
    - Healthcare
    - Technology
  built_by: Thrive
  built_by_url: https://thriveweb.com.au/
- title: Papergov
  main_url: https://papergov.com/
  url: https://papergov.com/
  featured: false
  description: Manage all your government services in a single place
  categories:
    - Directory
    - Government
    - Technology
  source_url: https://github.com/WeOpenly/localgov.fyi
  built_by: Openly Technologies
  built_by_url: https://papergov.com/about/
- title: Kata.ai Documentation
  main_url: https://docs.kata.ai/
  url: https://docs.kata.ai/
  source_url: https://github.com/kata-ai/kata-platform-docs
  featured: false
  description: >-
    Documentation website for the Kata Platform, an all-in-one platform for
    building chatbots using AI technologies.
  categories:
    - Documentation
    - Technology
- title: goalgetters
  main_url: https://goalgetters.space/
  url: https://goalgetters.space/
  featured: false
  description: >-
    goalgetters is a source of inspiration for people who want to change their
    career. We offer articles, success stories and expert interviews on how to
    find a new passion and how to implement change.
  categories:
    - Blog
    - Education
  built_by: Stephanie Langers (content), Adrian Wenke (development)
  built_by_url: https://twitter.com/AdrianWenke
- title: StatusHub - Easy to use Hosted Status Page Service
  main_url: https://statushub.com/
  url: https://statushub.com/
  featured: false
  description: >-
    Set up your very own service status page in minutes with StatusHub. Allow
    customers to subscribe to be updated automatically.
  categories:
    - Technology
    - Marketing
  built_by: Bejamas
  built_by_url: https://bejamas.io/
- title: Mambu
  main_url: https://www.mambu.com/
  url: https://www.mambu.com/
  featured: false
  description: >-
    Mambu is the cloud platform for banking and lending businesses that
    puts customer relationships first.
  categories:
    - Technology
    - Finance
  built_by: Bejamas
  built_by_url: https://bejamas.io/
- title: Avenues
  main_url: https://www.avenues.org
  url: https://www.avenues.org
  featured: false
  description: >-
    One school with many campuses, providing transformative,
    world-focused learning experiences to students around the globe
  categories:
    - Education
  built_by: Bejamas
  built_by_url: https://bejamas.io/
- title: Multicoin Capital
  main_url: https://multicoin.capital
  url: https://multicoin.capital
  featured: false
  description: >-
    Multicoin Capital is a thesis-driven investment firm that
    invests in cryptocurrencies, tokens, and blockchain
    companies reshaping trillion-dollar markets.
  categories:
    - Technology
    - Finance
  built_by: Bejamas
  built_by_url: https://bejamas.io/
- title: Argent
  main_url: https://www.argent.xyz/
  url: https://www.argent.xyz/
  featured: false
  description: Argent is the simplest and safest Ethereum wallet for DeFi.
  categories:
    - Technology
    - Finance
  built_by: Bejamas
  built_by_url: https://bejamas.io/
- title: Meet Flo
  main_url: https://meetflo.com/
  url: https://meetflo.com/
  featured: false
  description: >-
    The Flo by Moen Smart Water Shutoff is a comprehensive
    water monitoringand shut-off system with leak detection
    and proactive leak prevention technologies.
  categories:
    - E-commerce
  built_by: Bejamas
  built_by_url: https://bejamas.io/
- title: Matthias Kretschmann Portfolio
  main_url: https://matthiaskretschmann.com/
  url: https://matthiaskretschmann.com/
  source_url: https://github.com/kremalicious/portfolio
  featured: false
  description: Portfolio of designer & developer Matthias Kretschmann.
  categories:
    - Portfolio
    - Web Development
  built_by: Matthias Kretschmann
  built_by_url: https://matthiaskretschmann.com/
- title: Iron Cove Solutions
  main_url: https://ironcovesolutions.com/
  url: https://ironcovesolutions.com/
  description: >-
    Iron Cove Solutions is a cloud based consulting firm. We help companies
    deliver a return on cloud usage by applying best practices
  categories:
    - Technology
    - Web Development
  built_by: Iron Cove Solutions
  built_by_url: https://ironcovesolutions.com/
  featured: false
- title: Moetez Chaabene Portfolio / Blog
  main_url: https://moetez.me/
  url: https://moetez.me/
  source_url: https://github.com/moetezch/moetez.me
  featured: false
  description: Portfolio of Moetez Chaabene
  categories:
    - Portfolio
    - Web Development
    - Blog
  built_by: Moetez Chaabene
  built_by_url: https://twitter.com/moetezch
- title: Nikita
  description: >-
    Automation of system deployments in Node.js for applications and
    infrastructures.
  main_url: https://nikita.js.org/
  url: https://nikita.js.org/
  source_url: https://github.com/adaltas/node-nikita
  categories:
    - Documentation
    - Open Source
    - Technology
  built_by: Adaltas
  built_by_url: https://www.adaltas.com
  featured: false
- title: Gourav Sood Blog & Portfolio
  main_url: https://www.gouravsood.com/
  url: https://www.gouravsood.com/
  featured: false
  categories:
    - Blog
    - Portfolio
  built_by: Gourav Sood
  built_by_url: https://www.gouravsood.com/
- title: Jonas Tebbe Portfolio
  description: |
    Hey, I’m Jonas and I create digital products.
  main_url: https://jonastebbe.com
  url: https://jonastebbe.com
  categories:
    - Portfolio
  built_by: Jonas Tebbe
  built_by_url: https://twitter.com/jonastebbe
  featured: false
- title: Parker Sarsfield Portfolio
  description: |
    I'm Parker, a software engineer and sneakerhead.
  main_url: https://parkersarsfield.com
  url: https://parkersarsfield.com
  categories:
    - Blog
    - Portfolio
  built_by: Parker Sarsfield
  built_by_url: https://parkersarsfield.com
- title: Frontend web development with Greg
  description: |
    JavaScript, GatsbyJS, ReactJS, CSS in JS... Let's learn some stuff together.
  main_url: https://dev.greglobinski.com
  url: https://dev.greglobinski.com
  categories:
    - Blog
    - Web Development
  built_by: Greg Lobinski
  built_by_url: https://github.com/greglobinski
- title: Insomnia
  description: |
    Desktop HTTP and GraphQL client for developers
  main_url: https://insomnia.rest/
  url: https://insomnia.rest/
  categories:
    - Blog
  built_by: Gregory Schier
  built_by_url: https://schier.co
  featured: false
- title: Timeline Theme Portfolio
  description: |
    I'm Aman Mittal, a software developer.
  main_url: https://amanhimself.dev/
  url: https://amanhimself.dev/
  categories:
    - Web Development
    - Portfolio
  built_by: Aman Mittal
  built_by_url: https://amanhimself.dev/
- title: Ocean artUp
  description: >
    Science outreach site built using styled-components and Contentful. It
    presents the research project "Ocean artUp" funded by an Advanced Grant of
    the European Research Council to explore the possible benefits of artificial
    uplift of nutrient-rich deep water to the ocean’s sunlit surface layer.
  main_url: https://ocean-artup.eu
  url: https://ocean-artup.eu
  source_url: https://github.com/janosh/ocean-artup
  categories:
    - Science
    - Education
    - Blog
  built_by: Janosh Riebesell
  built_by_url: https://janosh.io
  featured: false
- title: Ryan Fitzgerald
  description: |
    Personal portfolio and blog for Ryan Fitzgerald
  main_url: https://ryanfitzgerald.ca/
  url: https://ryanfitzgerald.ca/
  categories:
    - Web Development
    - Portfolio
  built_by: Ryan Fitzgerald
  built_by_url: https://github.com/RyanFitzgerald
  featured: false
- title: Kaizen
  description: |
    Content Marketing, PR & SEO Agency in London
  main_url: https://www.kaizen.co.uk/
  url: https://www.kaizen.co.uk/
  categories:
    - Agency
    - Blog
    - Design
    - Web Development
    - SEO
  built_by: Bogdan Stanciu
  built_by_url: https://github.com/b0gd4n
  featured: false
- title: HackerOne Platform Documentation
  description: |
    HackerOne's Product Documentation Center!
  url: https://docs.hackerone.com/
  main_url: https://docs.hackerone.com/
  categories:
    - Documentation
    - Security
  featured: false
- title: Mux Video
  description: |
    API to video hosting and streaming
  main_url: https://mux.com/
  url: https://mux.com/
  categories:
    - Video
    - API
  featured: false
- title: Swapcard
  description: >
    The easiest way for event organizers to instantly connect people, build a
    community of attendees and exhibitors, and increase revenue over time
  main_url: https://www.swapcard.com/
  url: https://www.swapcard.com/
  categories:
    - Event
    - Community
    - Marketing
  built_by: Swapcard
  built_by_url: https://www.swapcard.com/
  featured: false
- title: Kalix
  description: >
    Kalix is perfect for healthcare professionals starting out in private
    practice, to those with an established clinic.
  main_url: https://www.kalixhealth.com/
  url: https://www.kalixhealth.com/
  categories:
    - Healthcare
  featured: false
- title: Bad Credit Loans
  description: |
    Get the funds you need, from $250-$5,000
  main_url: https://www.creditloan.com/
  url: https://www.creditloan.com/
  categories:
    - Finance
  featured: false
- title: Financial Center
  description: >
    Member-owned, not-for-profit, co-operative whose members receive financial
    benefits in the form of lower loan rates, higher savings rates, and lower
    fees than banks.
  main_url: https://fcfcu.com/
  url: https://fcfcu.com/
  categories:
    - Finance
    - Nonprofit
    - Business
    - Education
  built_by: https://fcfcu.com/
  built_by_url: https://fcfcu.com/
  featured: false
- title: Office of Institutional Research and Assessment
  description: |
    Good Data, Good Decisions
  main_url: http://oira.ua.edu/
  url: http://oira.ua.edu/
  categories:
    - Data
  featured: false
- title: The Telegraph Premium
  description: |
    Exclusive stories from award-winning journalists
  main_url: https://premium.telegraph.co.uk/
  url: https://premium.telegraph.co.uk/
  categories:
    - Media
  featured: false
- title: html2canvas
  description: |
    Screenshots with JavaScript
  main_url: http://html2canvas.hertzen.com/
  url: http://html2canvas.hertzen.com/
  source_url: https://github.com/niklasvh/html2canvas/tree/master/www
  categories:
    - JavaScript
    - Documentation
  built_by: Niklas von Hertzen
  built_by_url: http://hertzen.com/
  featured: false
- title: Half Electronics
  description: |
    Personal website
  main_url: https://www.halfelectronic.com/
  url: https://www.halfelectronic.com/
  categories:
    - Blog
  built_by: Fernando Poumian
  built_by_url: https://github.com/fpoumian/halfelectronic.com
  featured: false
- title: Frithir Software Development
  main_url: https://frithir.com/
  url: https://frithir.com/
  featured: false
  description: I DRINK COFFEE, WRITE CODE AND IMPROVE MY DEVELOPMENT SKILLS EVERY DAY.
  categories:
    - Design
    - Web Development
  built_by: Frithir
  built_by_url: https://Frithir.com/
- title: Unow
  main_url: https://www.unow.fr/
  url: https://www.unow.fr/
  categories:
    - Education
    - Marketing
  featured: false
- title: Peter Hironaka
  description: |
    Freelance Web Developer based in Los Angeles.
  main_url: https://peterhironaka.com/
  url: https://peterhironaka.com/
  categories:
    - Portfolio
    - Web Development
  built_by: Peter Hironaka
  built_by_url: https://github.com/PHironaka
  featured: false
- title: Michael McQuade
  description: |
    Personal website and blog for Michael McQuade
  main_url: https://giraffesyo.io
  url: https://giraffesyo.io
  categories:
    - Blog
  built_by: Michael McQuade
  built_by_url: https://github.com/giraffesyo
  featured: false
- title: Haacht Brewery
  description: |
    Corporate website for Haacht Brewery. Designed and Developed by Gafas.
  main_url: https://haacht.com/en/
  url: https://haacht.com
  categories:
    - Marketing
  built_by: Gafas
  built_by_url: https://gafas.be
  featured: false
- title: StoutLabs
  description: |
    Portfolio of Daniel Stout, freelance developer in East Tennessee.
  main_url: https://www.stoutlabs.com/
  url: https://www.stoutlabs.com/
  categories:
    - Web Development
    - Portfolio
  built_by: Daniel Stout
  built_by_url: https://github.com/stoutlabs
  featured: false
- title: Chicago Ticket Outcomes By Neighborhood
  description: |
    ProPublica data visualization of traffic ticket court outcomes
  categories:
    - Media
    - Nonprofit
  url: >-
    https://projects.propublica.org/graphics/il/il-city-sticker-tickets-maps/ticket-status/?initialWidth=782
  main_url: >-
    https://projects.propublica.org/graphics/il/il-city-sticker-tickets-maps/ticket-status/?initialWidth=782
  built_by: David Eads
  built_by_url: https://github.com/eads
  featured: false
- title: Chicago South Side Traffic Ticketing rates
  description: |
    ProPublica data visualization of traffic ticket rates by community
  main_url: >-
    https://projects.propublica.org/graphics/il/il-city-sticker-tickets-maps/ticket-rate/?initialWidth=782
  url: >-
    https://projects.propublica.org/graphics/il/il-city-sticker-tickets-maps/ticket-rate/?initialWidth=782
  categories:
    - Media
    - Nonprofit
  built_by: David Eads
  built_by_url: https://github.com/eads
  featured: false
- title: Otsimo
  description: >
    Otsimo is a special education application for children with autism, down
    syndrome and other developmental disabilities.
  main_url: https://otsimo.com/en/
  url: https://otsimo.com/en/
  categories:
    - Blog
    - Education
  featured: false
- title: Matt Bagni Portfolio 2018
  description: >
    Mostly the result of playing with Gatsby and learning about react and
    graphql. Using the screenshot plugin to showcase the work done for my
    company in the last 2 years, and a good amount of other experiments.
  main_url: https://mattbag.github.io
  url: https://mattbag.github.io
  categories:
    - Portfolio
  featured: false
- title: Lisa Ye's Blog
  description: |
    Simple blog/portofolio for a fashion designer. Gatsby_v2 + Netlify cms
  main_url: https://lisaye.netlify.com/
  url: https://lisaye.netlify.com/
  categories:
    - Blog
    - Portfolio
  featured: false
- title: Artem Sapegin
  description: >
    Little homepage of Artem Sapegin, a frontend developer, passionate
    photographer, coffee drinker and crazy dogs’ owner.
  main_url: https://sapegin.me/
  url: https://sapegin.me/
  categories:
    - Portfolio
    - Open Source
    - Web Development
  built_by: Artem Sapegin
  built_by_url: https://github.com/sapegin
  featured: false
- title: SparkPost Developers
  main_url: https://developers.sparkpost.com/
  url: https://developers.sparkpost.com/
  source_url: https://github.com/SparkPost/developers.sparkpost.com
  categories:
    - Documentation
    - API
  featured: false
- title: Malik Browne Portfolio 2018
  description: >
    The portfolio blog of Malik Browne, a full-stack engineer, foodie, and avid
    blogger/YouTuber.
  main_url: https://www.malikbrowne.com/about
  url: https://www.malikbrowne.com
  categories:
    - Blog
    - Portfolio
  built_by: Malik Browne
  built_by_url: https://twitter.com/milkstarz
  featured: false
- title: Novatics
  description: |
    Digital products that inspire and make a difference
  main_url: https://www.novatics.com.br
  url: https://www.novatics.com.br
  categories:
    - Portfolio
    - Technology
    - Web Development
  built_by: Novatics
  built_by_url: https://github.com/Novatics
  featured: false
- title: Max McKinney
  description: >
    I’m a developer and designer with a focus in web technologies. I build cars
    on the side.
  main_url: https://maxmckinney.com/
  url: https://maxmckinney.com/
  categories:
    - Portfolio
    - Web Development
    - Design
  built_by: Max McKinney
  featured: false
- title: Stickyard
  description: |
    Make your React component sticky the easy way
  main_url: https://nihgwu.github.io/stickyard/
  url: https://nihgwu.github.io/stickyard/
  source_url: https://github.com/nihgwu/stickyard/tree/master/website
  categories:
    - Web Development
  built_by: Neo Nie
  featured: false
- title: Agata Milik
  description: |
    Website of a Polish psychologist/psychotherapist based in Gdańsk, Poland.
  main_url: https://agatamilik.pl
  url: https://agatamilik.pl
  categories:
    - Marketing
    - Healthcare
  built_by: Piotr Fedorczyk
  built_by_url: https://piotrf.pl
  featured: false
- title: WebPurple
  main_url: https://www.webpurple.net/
  url: https://www.webpurple.net/
  source_url: https://github.com/WebPurple/site
  description: >-
    Site of local (Russia, Ryazan) frontend community. Main purpose is to show
    info about meetups and keep blog.
  categories:
    - Nonprofit
    - Web Development
    - Community
    - Blog
    - Open Source
  built_by: Nikita Kirsanov
  built_by_url: https://twitter.com/kitos_kirsanov
  featured: false
- title: Papertrail.io
  description: |
    Inspection Management for the 21st Century
  main_url: https://www.papertrail.io/
  url: https://www.papertrail.io/
  categories:
    - Marketing
    - Technology
  built_by: Papertrail.io
  built_by_url: https://www.papertrail.io
  featured: false
- title: Matt Ferderer
  main_url: https://mattferderer.com
  url: https://mattferderer.com
  source_url: https://github.com/mattferderer/gatsbyblog
  description: >
    A blog built with Gatsby that discusses web related tech
    such as JavaScript, .NET, Blazor & security.
  categories:
    - Blog
    - Web Development
  built_by: Matt Ferderer
  built_by_url: https://twitter.com/mattferderer
  featured: false
- title: Sahyadri Open Source Community
  main_url: https://sosc.org.in
  url: https://sosc.org.in
  source_url: https://github.com/haxzie/sosc-website
  description: >
    Official website of Sahyadri Open Source Community for community blog, event
    details and members info.
  categories:
    - Blog
    - Community
    - Open Source
  built_by: Musthaq Ahamad
  built_by_url: https://github.com/haxzie
  featured: false
- title: Tech Confessions
  main_url: https://confessions.tech
  url: https://confessions.tech
  source_url: https://github.com/JonathanSpeek/tech-confessions
  description: A guilt-free place for us to confess our tech sins \U0001F64F\n
  categories:
    - Community
    - Open Source
  built_by: Jonathan Speek
  built_by_url: https://speek.design
  featured: false
- title: Thibault Maekelbergh
  main_url: https://thibmaek.com
  url: https://thibmaek.com
  source_url: https://github.com/thibmaek/thibmaek.github.io
  description: |
    A nice blog about development, Raspberry Pi, plants and probably records.
  categories:
    - Blog
    - Open Source
  built_by: Thibault Maekelbergh
  built_by_url: https://twitter.com/thibmaek
  featured: false
- title: LearnReact.design
  main_url: https://learnreact.design
  url: https://learnreact.design
  description: >
    React Essentials For Designers: A React course tailored for product
    designers, ux designers, ui designers.
  categories:
    - Blog
  built_by: Linton Ye
  built_by_url: https://twitter.com/lintonye
- title: Mega House Creative
  main_url: https://www.megahousecreative.com/
  url: https://www.megahousecreative.com/
  description: >
    Mega House Creative is a digital agency that provides unique goal-oriented
    web marketing solutions.
  categories:
    - Marketing
    - Agency
  built_by: Daniel Robinson
  featured: false
- title: Tobie Marier Robitaille - csc
  main_url: https://tobiemarierrobitaille.com/
  url: https://tobiemarierrobitaille.com/en/
  description: |
    Portfolio site for director of photography Tobie Marier Robitaille
  categories:
    - Portfolio
    - Gallery
  built_by: Mill3 Studio
  built_by_url: https://mill3.studio/en/
  featured: false
- title: Bestvideogame.deals
  main_url: https://bestvideogame.deals/
  url: https://bestvideogame.deals/
  description: |
    Video game comparison website for the UK, build with GatsbyJS.
  categories:
    - E-commerce
  built_by: Koen Kamphuis
  built_by_url: https://koenkamphuis.com/
  featured: false
- title: Mahipat's Portfolio
  main_url: https://mojaave.com/
  url: https://mojaave.com
  source_url: https://github.com/mhjadav/mojaave
  description: >
    mojaave.com is Mahipat's portfolio, I have developed it using Gatsby v2 and
    Bootstrap, To get in touch with people looking for full-stack developer.
  categories:
    - Portfolio
    - Web Development
  built_by: Mahipat Jadav
  built_by_url: https://mojaave.com/
  featured: false
- title: Mintfort
  main_url: https://mintfort.com/
  url: https://mintfort.com/
  source_url: https://github.com/MintFort/mintfort.com
  description: >
    Mintfort, the first crypto-friendly bank account. Store and manage assets on
    the blockchain.
  categories:
    - Technology
    - Finance
  built_by: Axel Fuhrmann
  built_by_url: https://axelfuhrmann.com/
  featured: false
- title: React Native Explorer
  main_url: https://react-native-explorer.firebaseapp.com
  url: https://react-native-explorer.firebaseapp.com
  description: |
    Explorer React Native packages and examples effortlessly.
  categories:
    - Education
  featured: false
- title: 500Tech
  main_url: https://500tech.com/
  url: https://500tech.com/
  featured: false
  categories:
    - Web Development
    - Agency
    - Open Source
- title: eworld
  main_url: https://eworld.herokuapp.com/
  url: https://eworld.herokuapp.com/
  featured: false
  categories:
    - E-commerce
    - Technology
- title: It's a Date
  description: >
    It's a Date is a dating app that actually involves dating.
  main_url: https://www.itsadate.app/
  url: https://www.itsadate.app/
  featured: false
  categories:
    - App
    - Blog
- title: Node.js HBase
  description: >
    Asynchronous HBase client for NodeJs using REST.
  main_url: https://hbase.js.org/
  url: https://hbase.js.org/
  source_url: https://github.com/adaltas/node-hbase
  categories:
    - Documentation
    - Open Source
    - Technology
  built_by: David Worms
  built_by_url: http://www.adaltas.com
  featured: false
- title: Peter Kroyer - Web Design / Web Development
  main_url: https://www.peterkroyer.at/en/
  url: https://www.peterkroyer.at/en/
  description: >
    Freelance web designer / web developer based in Vienna, Austria (Wien, Österreich).
  categories:
    - Agency
    - Web Development
    - Design
    - Portfolio
    - Freelance
  built_by: Peter Kroyer
  built_by_url: https://www.peterkroyer.at/
  featured: false
- title: Geddski
  main_url: https://gedd.ski
  url: https://gedd.ski
  description: >
    frontend mastery blog - level up your UI game.
  categories:
    - Web Development
    - Education
    - Productivity
    - User Experience
  built_by: Dave Geddes
  built_by_url: https://twitter.com/geddski
  featured: false
- title: Rung
  main_url: https://rung.com.br/
  url: https://rung.com.br/
  description: >
    Rung alerts you about the exceptionalities of your personal and professional life.
  categories:
    - API
    - Technology
    - Travel
  featured: false
- title: Mokkapps
  main_url: https://www.mokkapps.de/
  url: https://www.mokkapps.de/
  source_url: https://github.com/mokkapps/website
  description: >
    Portfolio website from Michael Hoffmann. Passionate software developer with focus on web-based technologies.
  categories:
    - Blog
    - Portfolio
    - Web Development
    - Mobile Development
  featured: false
- title: Premier Octet
  main_url: https://www.premieroctet.com/
  url: https://www.premieroctet.com/
  description: >
    Premier Octet is a React-based agency
  categories:
    - Agency
    - Web Development
    - Mobile Development
  featured: false
- title: Thorium
  main_url: https://www.thoriumsim.com/
  url: https://www.thoriumsim.com/
  source_url: https://github.com/thorium-sim/thoriumsim.com
  description: >
    Thorium - Open-source Starship Simulator Controls for Live Action Role Play
  built_by: Alex Anderson
  built_by_url: https://twitter.com/ralex1993
  categories:
    - Blog
    - Portfolio
    - Documentation
    - Marketing
    - Education
    - Entertainment
    - Open Source
    - Web Development
  featured: false
- title: Cameron Maske
  main_url: https://www.cameronmaske.com/
  url: https://www.cameronmaske.com/courses/introduction-to-pytest/
  source_url: https://github.com/cameronmaske/cameronmaske.com-v2
  description: >
    The homepage of Cameron Maske, a freelance full-stack developer, who is currently working on a free pytest video course
  categories:
    - Education
    - Video
    - Portfolio
    - Freelance
  featured: false
- title: Studenten bilden Schüler
  description: >
    Studenten bilden Schüler e.V. is a German student-run nonprofit initiative that aims to
    contribute to more equal educational opportunities by providing free tutoring to refugees
    and children from underprivileged families. The site is built on Gatsby v2, styled-components
    and Contentful. It supports Google Analytics, fluid typography and Algolia search.
  main_url: https://studenten-bilden-schueler.de
  url: https://studenten-bilden-schueler.de
  source_url: https://github.com/StudentenBildenSchueler/homepage
  categories:
    - Education
    - Nonprofit
    - Blog
  built_by: Janosh Riebesell
  built_by_url: https://janosh.io
  featured: false
- title: Mike's Remote List
  main_url: https://www.mikesremotelist.com
  url: https://www.mikesremotelist.com
  description: >
    A list of remote jobs, updated throughout the day. Built on Gatsby v1 and powered by Contentful, Google Sheets, string and sticky tape.
  categories:
    - Marketing
  featured: false
- title: Madvoid
  main_url: https://madvoid.com/
  url: https://madvoid.com/screenshot/
  featured: false
  description: >
    Madvoid is a team of expert developers dedicated to creating simple, clear, usable and blazing fast web and mobile apps.
    We are coders that help companies and agencies to create social & interactive experiences.
    This includes full-stack development using React, WebGL, Static Site Generators, Ruby On Rails, Phoenix, GraphQL, Chatbots, CI / CD, Docker and more!
  categories:
    - Portfolio
    - Technology
    - Web Development
    - Agency
    - Marketing
  built_by: Jean-Paul Bonnetouche
  built_by_url: https://twitter.com/_jpb
- title: MOMNOTEBOOK.COM
  description: >
    Sharing knowledge and experiences that make childhood and motherhood rich, vibrant and healthy.
  main_url: https://momnotebook.com/
  url: https://momnotebook.com/
  featured: false
  built_by: Aleksander Hansson
  built_by_url: https://www.linkedin.com/in/aleksanderhansson/
  categories:
    - Blog
- title: Pirate Studios
  description: >
    Reinventing music studios with 24/7 self service rehearsal, DJ & production rooms available around the world.
  main_url: https://www.piratestudios.co
  url: https://www.piratestudios.co
  featured: false
  built_by: The Pirate Studios team
  built_by_url: https://github.com/piratestudios/
  categories:
    - Music
- title: Aurora EOS
  main_url: https://www.auroraeos.com/
  url: https://www.auroraeos.com/
  featured: false
  categories:
    - Finance
    - Marketing
    - Blog
  built_by: Corey Ward
  built_by_url: http://www.coreyward.me/
- title: MadeComfy
  main_url: https://madecomfy.com.au/
  url: https://madecomfy.com.au/
  description: >
    Short term rental management startup, using Contentful + Gatsby + CircleCI
  featured: false
  categories:
    - Travel
  built_by: Lucas Vilela
  built_by_url: https://madecomfy.com.au/
- title: Tiger Facility Services
  description: >
    Tiger Facility Services combines facility management expertise with state of the art software to offer a sustainable and customer oriented cleaning and facility service.
  main_url: https://www.tigerfacilityservices.com/de-en/
  url: https://www.tigerfacilityservices.com/de-en/
  featured: false
  categories:
    - Marketing
- title: Luciano Mammino's blog
  description: >
    Tech & programming blog of Luciano Mammino a.k.a. "loige", Full-Stack Web Developer and International Speaker
  main_url: https://loige.co
  url: https://loige.co
  featured: false
  categories:
    - Blog
    - Web Development
  built_by: Luciano Mammino
  built_by_url: https://loige.co
- title: Wire • Secure collaboration platform
  description: >
    Corporate website of Wire, an open source, end-to-end encrypted collaboration platform
  main_url: https://wire.com
  url: https://wire.com
  featured: false
  categories:
    - Open Source
    - Productivity
    - Technology
    - Blog
    - App
  built_by: Wire team
  built_by_url: https://github.com/orgs/wireapp/people
- title: J. Patrick Raftery
  main_url: https://www.jpatrickraftery.com
  url: https://www.jpatrickraftery.com
  description: J. Patrick Raftery is an opera singer and voice teacher based in Vancouver, BC.
  categories:
    - Portfolio
    - Music
  built_by: Michael Uloth
  built_by_url: https://www.michaeluloth.com
  featured: false
- title: Aria Umezawa
  main_url: https://www.ariaumezawa.com
  url: https://www.ariaumezawa.com
  description: Aria Umezawa is a director, producer, and writer currently based in San Francisco. Site designed by Stephen Bell.
  categories:
    - Portfolio
    - Music
    - Entertainment
  built_by: Michael Uloth
  built_by_url: https://www.michaeluloth.com
  featured: false
- title: Pomegranate Opera
  main_url: https://pomegranateopera.netlify.com
  url: https://pomegranateopera.netlify.com
  description: Pomegranate Opera is a lesbian opera written by Amanda Hale & Kye Marshall. Site designed by Stephen Bell.
  categories:
    - Gallery
    - Music
  built_by: Michael Uloth
  built_by_url: https://www.michaeluloth.com
  featured: false
- title: Daniel Cabena
  main_url: https://www.danielcabena.com
  url: https://www.danielcabena.com
  description: Daniel Cabena is a Canadian countertenor highly regarded in both Canada and Europe for prize-winning performances ranging from baroque to contemporary repertoire. Site designed by Stephen Bell.
  categories:
    - Portfolio
    - Music
  built_by: Michael Uloth
  built_by_url: https://www.michaeluloth.com
  featured: false
- title: Artist.Center
  main_url: https://artistcenter.netlify.com
  url: https://artistcenter.netlify.com
  description: The marketing page for Artist.Center, a soon-to-launch platform designed to connect opera singers to opera companies. Site designed by Stephen Bell.
  categories:
    - Music
  built_by: Michael Uloth
  built_by_url: https://www.michaeluloth.com
  featured: false
- title: DG Volo & Company
  main_url: https://www.dgvolo.com
  url: https://www.dgvolo.com
  description: DG Volo & Company is a Toronto-based investment consultancy. Site designed by Stephen Bell.
  categories:
    - Finance
  built_by: Michael Uloth
  built_by_url: https://www.michaeluloth.com
  featured: false
- title: Shawna Lucey
  main_url: https://www.shawnalucey.com
  url: https://www.shawnalucey.com
  description: Shawna Lucey is an American theater and opera director based in New York City. Site designed by Stephen Bell.
  categories:
    - Portfolio
    - Music
    - Entertainment
  built_by: Michael Uloth
  built_by_url: https://www.michaeluloth.com
  featured: false
- title: Leyan Lo
  main_url: https://www.leyanlo.com
  url: https://www.leyanlo.com
  description: >
    Leyan Lo’s personal website
  categories:
    - Portfolio
  built_by: Leyan Lo
  built_by_url: https://www.leyanlo.com
  featured: false
- title: Hawaii National Bank
  url: https://hawaiinational.bank
  main_url: https://hawaiinational.bank
  description: Hawaii National Bank's highly personalized service has helped loyal customers & locally owned businesses achieve their financial dreams for over 50 years.
  categories:
    - Finance
  built_by: Wall-to-Wall Studios
  built_by_url: https://walltowall.com
  featured: false
- title: Coletiv
  url: https://coletiv.com
  main_url: https://coletiv.com
  description: Coletiv teams up with companies of all sizes to design, develop & launch digital products for iOS, Android & the Web.
  categories:
    - Technology
    - Agency
    - Web Development
  built_by: Coletiv
  built_by_url: https://coletiv.com
  featured: false
- title: janosh.io
  description: >
    Personal blog and portfolio of Janosh Riebesell. The site is built with Gatsby v2 and designed
    entirely with styled-components v4. Much of the layout was achieved with CSS grid. It supports
    Google Analytics, fluid typography and Algolia search.
  main_url: https://janosh.io
  url: https://janosh.io
  source_url: https://github.com/janosh/janosh.io
  categories:
    - Portfolio
    - Blog
    - Science
    - Photography
    - Travel
  built_by: Janosh Riebesell
  built_by_url: https://janosh.io
  featured: false
- title: Gold Edge Training
  url: https://www.goldedgetraining.co.uk
  main_url: https://www.goldedgetraining.co.uk
  description: >
    AAT approved online distance learning accountancy training provider. Branded landing page / mini brochure promoting competitor differentiators, student testimonials, offers, service benefits and features. Designed to both inform potential students and encourage visits to company e-commerce site or direct company contact.
  categories:
    - Education
    - Learning
    - Landing Page
    - Business
    - Finance
  built_by: Leo Furze-Waddock
  built_by_url: https://www.linkedin.com/in/lfurzewaddock
- title: Gatsby Manor
  description: >
    We build themes for gatsby. We have themes for all projects including personal,
    portfolio, e-commerce, landing pages and more. We also run an in-house
    web dev and design studio. If you cannot find what you want, we can build it for you!
    Email us at gatsbymanor@gmail.com with questions.
  main_url: https://www.gatsbymanor.com
  url: https://www.gatsbymanor.com
  source_url: https://github.com/gatsbymanor
  categories:
    - Web Development
    - Agency
    - Technology
    - Freelance
  built_by: Steven Natera
  built_by_url: https://stevennatera.com
- title: Ema Suriano's Portfolio
  main_url: https://emasuriano.com/
  url: https://emasuriano.com/
  description: >
    Ema Suriano's portfolio to display information about him, his projects and what he's writing about.
  categories:
    - Portfolio
    - Technology
    - Web Development
  built_by: Ema Suriano
  built_by_url: https://emasuriano.com/
  featured: false
- title: Luan Orlandi
  main_url: https://luanorlandi.github.io
  url: https://luanorlandi.github.io
  source_url: https://github.com/luanorlandi/luanorlandi.github.io
  description: >
    Luan Orlandi's personal website. Brazilian web developer, enthusiast in React and Gatsby.
  categories:
    - Blog
    - Portfolio
    - Web Development
  built_by: Luan Orlandi
  built_by_url: https://github.com/luanorlandi
- title: Mobius Labs
  main_url: https://mobius.ml
  url: https://mobius.ml
  description: >
    Mobius Labs landing page, a Start-up working on Computer Vision
  categories:
    - Landing Page
    - Marketing
    - Technology
  built_by: sktt
  built_by_url: https://github.com/sktt
- title: EZAgrar
  main_url: https://www.ezagrar.at/en/
  url: https://www.ezagrar.at/en/
  description: >
    EZAgrar.at is the homepage of the biggest agricultural machinery dealership in Austria. In total 8 pages will be built for this client reusing a lot of components between them.
  categories:
    - E-commerce
    - Marketing
  built_by: MangoART
  built_by_url: https://www.mangoart.at
  featured: false
- title: OAsome blog
  main_url: https://oasome.blog/
  url: https://oasome.blog/
  source_url: https://github.com/oorestisime/oasome
  description: >
    Paris-based Cypriot adventurers. A and O. Lovers of life and travel. Want to get a glimpse of the OAsome world?
  categories:
    - Blog
    - Photography
    - Travel
  built_by: Orestis Ioannou
  featured: false
- title: Brittany Chiang
  main_url: https://brittanychiang.com/
  url: https://brittanychiang.com/
  source_url: https://github.com/bchiang7/v4
  description: >
    Personal website and portfolio of Brittany Chiang built with Gatsby v2
  categories:
    - Portfolio
  built_by: Brittany Chiang
  built_by_url: https://github.com/bchiang7
  featured: false
- title: Fitekran
  description: >
    One of the most visited Turkish blogs about health, sports and healthy lifestyle, that has been rebuilt with Gatsby v2 using WordPress.
  main_url: https://www.fitekran.com
  url: https://www.fitekran.com
  categories:
    - Science
    - Healthcare
    - Blog
  built_by: Burak Tokak
  built_by_url: https://www.buraktokak.com
- title: Serverless
  main_url: https://serverless.com
  url: https://serverless.com
  description: >
    Serverless.com – Build web, mobile and IoT applications with serverless architectures using AWS Lambda, Azure Functions, Google CloudFunctions & more!
  categories:
    - Technology
    - Web Development
  built_by: Codebrahma
  built_by_url: https://codebrahma.com
  featured: false
- title: Dive Bell
  main_url: https://divebell.band/
  url: https://divebell.band/
  description: >
    Simple site for a band to list shows dates and videos (499 on lighthouse)
  categories:
    - Music
  built_by: Matt Bagni
  built_by_url: https://mattbag.github.io
  featured: false
- title: Mayer Media Co.
  main_url: https://mayermediaco.com/
  url: https://mayermediaco.com/
  description: >
    Freelance Web Development and Digital Marketing
  categories:
    - Web Development
    - Marketing
    - Blog
  source_url: https://github.com/MayerMediaCo/MayerMediaCo2.0
  built_by: Danny Mayer
  built_by_url: https://twitter.com/mayermediaco
  featured: false
- title: Jan Czizikow Portfolio
  main_url: https://www.janczizikow.com/
  url: https://www.janczizikow.com/
  source_url: https://github.com/janczizikow/janczizikow-portfolio
  description: >
    Simple personal portfolio site built with Gatsby
  categories:
    - Portfolio
    - Freelance
    - Web Development
  built_by: Jan Czizikow
  built_by_url: https://github.com/janczizikow
- title: Carbon Design Systems
  main_url: http://www.carbondesignsystem.com/
  url: http://www.carbondesignsystem.com/
  description: >
    The Carbon Design System is integrating the new IBM Design Ethos and Language. It represents a completely fresh approach to the design of all things at IBM.
  categories:
    - Design System
    - Documentation
  built_by: IBM
  built_by_url: https://www.ibm.com/
  featured: false
- title: Mozilla Mixed Reality
  main_url: https://mixedreality.mozilla.org/
  url: https://mixedreality.mozilla.org/
  description: >
    Virtual Reality for the free and open Web.
  categories:
    - Open Source
  built_by: Mozilla
  built_by_url: https://www.mozilla.org/
  featured: false
- title: Uniform Hudl Design System
  main_url: http://uniform.hudl.com/
  url: http://uniform.hudl.com/
  description: >
    A single design system to ensure every interface feels like Hudl. From the colors we use to the size of our buttons and what those buttons say, Uniform has you covered. Check the guidelines, copy the code and get to building.
  categories:
    - Design System
    - Open Source
    - Design
  built_by: Hudl
  built_by_url: https://www.hudl.com/
- title: Subtle UI
  main_url: https://subtle-ui.netlify.com/
  url: https://subtle-ui.netlify.com/
  source_url: https://github.com/ryanwiemer/subtle-ui
  description: >
    A collection of clever yet understated user interactions found on the web.
  categories:
    - Web Development
    - Open Source
    - User Experience
  built_by: Ryan Wiemer
  built_by_url: https://www.ryanwiemer.com/
  featured: false
- title: developer.bitcoin.com
  main_url: https://developer.bitcoin.com/
  url: https://developer.bitcoin.com/
  description: >
    Bitbox based bitcoin.com developer platform and resources.
  categories:
    - Finance
  featured: false
- title: Barmej
  main_url: https://app.barmej.com/
  url: https://app.barmej.com/
  description: >
    An interactive platform to learn different programming languages in Arabic for FREE
  categories:
    - Education
    - Programming
    - Learning
  built_by: Obytes
  built_by_url: https://www.obytes.com/
  featured: false
- title: Emergence
  main_url: https://emcap.com/
  url: https://emcap.com/
  description: >
    Emergence is a top enterprise cloud venture capital firm. We fund early stage ventures focusing on enterprise & SaaS applications. Emergence is one of the top VC firms in Silicon Valley.
  categories:
    - Marketing
    - Blog
  built_by: Upstatement
  built_by_url: https://www.upstatement.com/
  featured: false
- title: FPVtips
  main_url: https://fpvtips.com
  url: https://fpvtips.com
  source_url: https://github.com/jumpalottahigh/fpvtips
  description: >
    FPVtips is all about bringing racing drone pilots closer together, and getting more people into the hobby!
  categories:
    - Community
    - Education
  built_by: Georgi Yanev
  built_by_url: https://twitter.com/jumpalottahigh
  featured: false
- title: Georgi Yanev
  main_url: https://blog.georgi-yanev.com/
  url: https://blog.georgi-yanev.com/
  source_url: https://github.com/jumpalottahigh/blog.georgi-yanev.com
  description: >
    I write articles about FPV quads (building and flying), web development, smart home automation, life-long learning and other topics from my personal experience.
  categories:
    - Blog
  built_by: Georgi Yanev
  built_by_url: https://twitter.com/jumpalottahigh
  featured: false
- title: Bear Archery
  main_url: https://beararchery.com/
  url: https://beararchery.com/
  categories:
    - E-commerce
    - Sports
  built_by: Escalade Sports
  built_by_url: https://www.escaladesports.com/
  featured: false
- title: "attn:"
  main_url: https://www.attn.com/
  url: https://www.attn.com/
  categories:
    - Media
    - Entertainment
  built_by: "attn:"
  built_by_url: https://www.attn.com/
  featured: false
- title: Mirror Conf
  description: >
    Mirror Conf is a conference designed to empower designers and frontend developers who have a thirst for knowledge and want to broaden their horizons.
  main_url: https://www.mirrorconf.com/
  url: https://www.mirrorconf.com/
  categories:
    - Conference
    - Design
    - Web Development
  featured: false
- title: Startarium
  main_url: https://www.startarium.ro
  url: https://www.startarium.ro
  description: >
    Free entrepreneurship educational portal with more than 20000 users, hundreds of resources, crowdfunding, mentoring and investor pitching events facilitated.
  categories:
    - Education
    - Nonprofit
    - Entrepreneurship
  built_by: Cezar Neaga
  built_by_url: https://twitter.com/cezarneaga
  featured: false
- title: Microlink
  main_url: https://microlink.io/
  url: https://microlink.io/
  description: >
    Extract structured data from any website.
  categories:
    - Web Development
    - API
  built_by: Kiko Beats
  built_by_url: https://kikobeats.com/
  featured: false
- title: Kevin Legrand
  url: https://k-legrand.com
  main_url: https://k-legrand.com
  source_url: https://github.com/Manoz/k-legrand.com
  description: >
    Personal website and blog built with love with Gatsby v2
  categories:
    - Blog
    - Portfolio
    - Web Development
  built_by: Kevin Legrand
  built_by_url: https://k-legrand.com
  featured: false
- title: David James Portfolio
  main_url: https://dfjames.com/
  url: https://dfjames.com/
  source_url: https://github.com/daviddeejjames/dfjames-gatsby
  description: >
    Portfolio Site using GatsbyJS and headless WordPress
  categories:
    - WordPress
    - Portfolio
    - Blog
  built_by: David James
  built_by_url: https://twitter.com/daviddeejjames
- title: Hypertext Candy
  url: https://www.hypertextcandy.com/
  main_url: https://www.hypertextcandy.com/
  description: >
    Blog about web development. Laravel, Vue.js, etc.
  categories:
    - Blog
    - Web Development
  built_by: Masahiro Harada
  built_by_url: https://twitter.com/_Masahiro_H_
  featured: false
- title: Maxence Poutord's blog
  description: >
    Tech & programming blog of Maxence Poutord, Software Engineer, Serial Traveler and Public Speaker
  main_url: https://www.maxpou.fr
  url: https://www.maxpou.fr
  featured: false
  categories:
    - Blog
    - Web Development
  built_by: Maxence Poutord
  built_by_url: https://www.maxpou.fr
- title: The Noted Project
  url: https://thenotedproject.org
  main_url: https://thenotedproject.org
  source_url: https://github.com/ianbusko/the-noted-project
  description: >
    Website to showcase the ethnomusicology research for The Noted Project.
  categories:
    - Portfolio
    - Education
    - Gallery
  built_by: Ian Busko
  built_by_url: https://github.com/ianbusko
  featured: false
- title: People For Bikes
  url: https://2017.peopleforbikes.org/
  main_url: https://2017.peopleforbikes.org/
  categories:
    - Community
    - Sports
    - Gallery
    - Nonprofit
  built_by: PeopleForBikes
  built_by_url: https://peopleforbikes.org/about-us/who-we-are/staff/
  featured: false
- title: Wide Eye
  description: >
    Creative agency specializing in interactive design, web development, and digital communications.
  url: https://wideeye.co/
  main_url: https://wideeye.co/
  categories:
    - Design
    - Web Development
  built_by: Wide Eye
  built_by_url: https://wideeye.co/about-us/
  featured: false
- title: CodeSandbox
  description: >
    CodeSandbox is an online editor that helps you create web applications, from prototype to deployment.
  url: https://codesandbox.io/
  main_url: https://codesandbox.io/
  categories:
    - Web Development
  featured: false
- title: Marvel
  description: >
    The all-in-one platform powering design.
  url: https://marvelapp.com/
  main_url: https://marvelapp.com/
  categories:
    - Design
  featured: false
- title: Designcode.io
  description: >
    Learn to design and code React apps.
  url: https://designcode.io
  main_url: https://designcode.io
  categories:
    - Learning
  featured: false
- title: Happy Design
  description: >
    The Brand and Product Team Behind Happy Money
  url: https://design.happymoney.com/
  main_url: https://design.happymoney.com/
  categories:
    - Design
    - Finance
- title: Weihnachtsmarkt.ms
  description: >
    Explore the christmas market in Münster (Westf).
  url: https://weihnachtsmarkt.ms/
  main_url: https://weihnachtsmarkt.ms/
  source_url: https://github.com/codeformuenster/weihnachtsmarkt
  categories:
    - Gallery
    - Food
  built_by: Code for Münster during MSHACK18
  featured: false
- title: Code Championship
  description: >
    Competitive coding competitions for students from 3rd to 8th grade. Code is Sport.
  url: https://www.codechampionship.com
  main_url: https://www.codechampionship.com
  categories:
    - Learning
    - Education
    - Sports
  built_by: Abamath LLC
  built_by_url: https://www.abamath.com
  featured: false
- title: Wieden+Kennedy
  description: >
    Wieden+Kennedy is an independent, global creative company.
  categories:
    - Technology
    - Web Development
    - Agency
    - Marketing
  url: https://www.wk.com
  main_url: https://www.wk.com
  built_by: Wieden Kennedy
  built_by_url: https://www.wk.com/about/
  featured: false
- title: Testing JavaScript
  description: >
    This course will teach you the fundamentals of testing your JavaScript applications using eslint, Flow, Jest, and Cypress.
  url: https://testingjavascript.com/
  main_url: https://testingjavascript.com/
  categories:
    - Learning
    - Education
    - JavaScript
  built_by: Kent C. Dodds
  built_by_url: https://kentcdodds.com/
  featured: false
- title: Use Hooks
  description: >
    One new React Hook recipe every day.
  url: https://usehooks.com/
  main_url: https://usehooks.com/
  categories:
    - Learning
  built_by: Gabe Ragland
  built_by_url: https://twitter.com/gabe_ragland
  featured: false
- title: Ambassador
  url: https://www.getambassador.io
  main_url: https://www.getambassador.io
  description: >
    Open source, Kubernetes-native API Gateway for microservices built on Envoy.
  categories:
    - Open Source
    - Documentation
    - Technology
  built_by: Datawire
  built_by_url: https://www.datawire.io
  featured: false
- title: Clubhouse
  main_url: https://clubhouse.io
  url: https://clubhouse.io
  description: >
    The intuitive and powerful project management platform loved by software teams of all sizes. Built with Gatsby v2 and Prismic
  categories:
    - Technology
    - Blog
    - Productivity
    - Community
    - Design
    - Open Source
  built_by: Ueno.
  built_by_url: https://ueno.co
  featured: false
- title: Asian Art Collection
  url: http://artmuseum.princeton.edu/asian-art/
  main_url: http://artmuseum.princeton.edu/asian-art/
  description: >
    Princeton University has a branch dealing with state of art.They have showcased ore than 6,000 works of Asian art are presented alongside ongoing curatorial and scholarly research
  categories:
    - Marketing
  featured: false
- title: QHacks
  url: https://qhacks.io
  main_url: https://qhacks.io
  source_url: https://github.com/qhacks/qhacks-website
  description: >
    QHacks is Queen’s University’s annual hackathon! QHacks was founded in 2016 with a mission to advocate and incubate the tech community at Queen’s University and throughout Canada.
  categories:
    - Education
    - Technology
    - Podcast
  featured: false
- title: Tyler McGinnis
  url: https://tylermcginnis.com/
  main_url: https://tylermcginnis.com/
  description: >
    The linear, course based approach to learning web technologies.
  categories:
    - Education
    - Technology
    - Podcast
    - Web Development
  featured: false
- title: a11y with Lindsey
  url: https://www.a11ywithlindsey.com/
  main_url: https://www.a11ywithlindsey.com/
  source_url: https://github.com/lkopacz/a11y-with-lindsey
  description: >
    To help developers navigate accessibility jargon, write better code, and to empower them to make their Internet, Everyone's Internet.
  categories:
    - Education
    - Blog
    - Technology
  built_by: Lindsey Kopacz
  built_by_url: https://twitter.com/littlekope0903
  featured: false
- title: DEKEMA
  url: https://www.dekema.com/
  main_url: https://www.dekema.com/
  description: >
    Worldclass crafting: Furnace, fervor, fulfillment. Delivering highest demand for future craftsmanship. Built using Gatsby v2 and Prismic.
  categories:
    - Healthcare
    - Science
    - Technology
  built_by: Crisp Studio
  built_by_url: https://crisp.studio
  featured: false
- title: Ramón Chancay
  description: >-
    Front-end / Back-end Developer in Guayaquil Ecuador.
    Currently at Everymundo, previously at El Universo.
    I enjoy teaching and sharing what I know.
    I give professional advice to developers and companies.
    My wife and my children are everything in my life.
  main_url: https://ramonchancay.me/
  url: https://ramonchancay.me/
  source_url: https://github.com/devrchancay/personal-site
  featured: false
  categories:
    - Blog
    - Technology
    - Web Development
  built_by: Ramón Chancay
  built_by_url: https://ramonchancay.me/
- title: BELLHOPS
  main_url: https://www.getbellhops.com/
  url: https://www.getbellhops.com/
  description: >-
    Whether you’re moving someplace new or just want to complete a few projects around your current home, BellHops can arrange the moving services you need—at simple, straightforward rates.
  categories:
    - Business
  built_by: Bellhops, Inc.
  built_by_url: https://www.getbellhops.com/
  featured: false
- title: Acclimate Consulting
  main_url: https://www.acclimate.io/
  url: https://www.acclimate.io/
  description: >-
    Acclimate is a consulting firm that puts organizations back in control with data-driven strategies and full-stack applications.
  categories:
    - Technology
    - Consulting
  built_by: Andrew Wilson
  built_by_url: https://github.com/andwilson
  featured: false
- title: Flyright
  url: https://flyright.co/
  main_url: https://flyright.co/
  description: >-
    Flyright curates everything you need for international travel in one tidy place 💜
  categories:
    - Technology
    - App
  built_by: Ty Hopp
  built_by_url: https://github.com/tyhopp
  featured: false
- title: Vets Who Code
  url: https://vetswhocode.io/
  main_url: https://vetswhocode.io/
  description: >-
    VetsWhoCode is a non-profit organization dedicated to training military veterans & giving them the skills they need transition into tech careers.
  categories:
    - Technology
    - Nonprofit
  featured: false
- title: Patreon Blog
  url: https://blog.patreon.com/
  main_url: https://blog.patreon.com/
  description: >-
    Official blog of Patreon.com
  categories:
    - Blog
  featured: false
- title: Full Beaker
  url: https://fullbeaker.com/
  main_url: https://fullbeaker.com/
  description: >-
    Full Beaker provides independent advice online about careers and home ownership, and connect anyone who asks with companies that can help them.
  categories:
    - Consulting
  featured: false
- title: Citywide Holdup
  url: https://citywideholdup.org/
  main_url: https://citywideholdup.org/
  description: >-
    Citywide Holdup is an annual fundraising event held around early November in the city of Austin, TX hosted by the Texas Wranglers benefitting Easter Seals of Central Texas, a non-profit organization that provides exceptional services, education, outreach and advocacy so that people with disabilities can live, learn, work and play in our communities.
  categories:
    - Nonprofit
    - Event
  built_by: Cameron Rison
  built_by_url: https://github.com/killakam3084
  featured: false
- title: Dawn Labs
  url: https://dawnlabs.io
  main_url: https://dawnlabs.io
  description: >-
    Thoughtful products for inspired teams. With a holistic approach to engineering and design, we partner with startups and enterprises to build for the digital era.
  categories:
    - Technology
    - Agency
    - Web Development
  featured: false
- title: COOP by Ryder
  url: https://coop.com/
  main_url: https://coop.com/
  description: >
    COOP is a platform that connects fleet managers that have idle vehicles to businesses that are looking to rent vehicles. COOP simplifies the process and paperwork required to safely share vehicles between business owners.
  categories:
    - Marketing
  built_by: Crispin Porter Bogusky
  built_by_url: http://www.cpbgroup.com/
  featured: false
- title: Domino's Paving for Pizza
  url: https://www.pavingforpizza.com/
  main_url: https://www.pavingforpizza.com/
  description: >
    Nominate your town for a chance to have your rough drive home from Domino's fixed to pizza perfection.
  categories:
    - Marketing
  built_by: Crispin Porter Bogusky
  built_by_url: http://www.cpbgroup.com/
  featured: false
- title: Propapanda
  url: https://propapanda.eu/
  main_url: https://propapanda.eu/
  description: >
    Is a creative production house based in Tallinn, Estonia. We produce music videos, commercials, films and campaigns – from scratch to finish.
  categories:
    - Video
    - Portfolio
    - Agency
    - Media
  built_by: Henry Kehlmann
  built_by_url: https://github.com/madhenry/
  featured: false
- title: JAMstack.paris
  url: https://jamstack.paris/
  main_url: https://jamstack.paris/
  source_url: https://github.com/JAMstack-paris/jamstack.paris
  description: >
    JAMstack-focused, bi-monthly meetup in Paris
  categories:
    - Web Development
  built_by: Matthieu Auger & Nicolas Goutay
  built_by_url: https://github.com/JAMstack-paris
  featured: false
- title: DexWallet - The only Wallet you need by Dexlab
  main_url: https://www.dexwallet.io/
  url: https://www.dexwallet.io/
  source_url: https://github.com/dexlab-io/DexWallet-website
  featured: false
  description: >-
    DexWallet is a secure, multi-chain, mobile wallet with an upcoming one-click exchange for mobile.
  categories:
    - App
    - Open Source
  built_by: DexLab
  built_by_url: https://github.com/dexlab-io
- title: Kings Valley Paving
  url: https://kingsvalleypaving.com
  main_url: https://kingsvalleypaving.com
  description: >
    Kings Valley Paving is an asphalt, paving and concrete company serving the commercial, residential and industrial sectors in the Greater Toronto Area. Site designed by Stephen Bell.
  categories:
    - Marketing
  built_by: Michael Uloth
  built_by_url: https://www.michaeluloth.com
  featured: false
- title: Peter Barrett
  url: https://www.peterbarrett.ca
  main_url: https://www.peterbarrett.ca
  description: >
    Peter Barrett is a Canadian baritone from Newfoundland and Labrador who performs opera and concert repertoire in Canada, the U.S. and around the world. Site designed by Stephen Bell.
  categories:
    - Portfolio
    - Music
  built_by: Michael Uloth
  built_by_url: https://www.michaeluloth.com
  featured: false
- title: NARCAN
  main_url: https://www.narcan.com
  url: https://www.narcan.com
  description: >
    NARCAN Nasal Spray is the first and only FDA-approved nasal form of naloxone for the emergency treatment of a known or suspected opioid overdose.
  categories:
    - Healthcare
  built_by: NARCAN
  built_by_url: https://www.narcan.com
  featured: false
- title: Ritual
  main_url: https://ritual.com
  url: https://ritual.com
  description: >
    Ritual started with a simple question, what exactly is in women's multivitamins? This is the story of what happened when our founder Kat started searching for answers — the story of Ritual.
  categories:
    - Healthcare
  built_by: Ritual
  built_by_url: https://ritual.com
  featured: false
- title: Truebill
  main_url: https://www.truebill.com
  url: https://www.truebill.com
  description: >
    Truebill empowers you to take control of your money.
  categories:
    - Finance
  built_by: Truebill
  built_by_url: https://www.truebill.com
  featured: false
- title: Smartling
  main_url: https://www.smartling.com
  url: https://www.smartling.com
  description: >
    Smartling enables you to automate, manage, and professionally translate content so that you can do more with less.
  categories:
    - Marketing
  built_by: Smartling
  built_by_url: https://www.smartling.com
  featured: false
- title: Clear
  main_url: https://www.clearme.com
  url: https://www.clearme.com
  description: >
    At clear, we’re working toward a future where you are your ID, enabling you to lead an unstoppable life.
  categories:
    - Security
  built_by: Clear
  built_by_url: https://www.clearme.com
  featured: false
- title: VS Code Rocks
  main_url: https://vscode.rocks
  url: https://vscode.rocks
  source_url: https://github.com/lannonbr/vscode-rocks
  featured: false
  description: >
    VS Code Rocks is a place for weekly news on the newest features and updates to Visual Studio Code as well as trending extensions and neat tricks to continually improve your VS Code skills.
  categories:
    - Open Source
    - Blog
    - Web Development
  built_by: Benjamin Lannon
  built_by_url: https://github.com/lannonbr
- title: Particle
  main_url: https://www.particle.io
  url: https://www.particle.io
  featured: false
  description: Particle is a fully-integrated IoT platform that offers everything you need to deploy an IoT product.
  categories:
    - Marketing
- title: freeCodeCamp curriculum
  main_url: https://learn.freecodecamp.org
  url: https://learn.freecodecamp.org
  featured: false
  description: Learn to code with free online courses, programming projects, and interview preparation for developer jobs.
  categories:
    - Web Development
    - Learning
- title: Tandem
  main_url: https://www.tandem.co.uk
  url: https://www.tandem.co.uk
  description: >
    We're on a mission to free you of money misery. Our app, card and savings account are designed to help you spend less time worrying about money and more time enjoying life.
  categories:
    - Finance
    - App
  built_by: Tandem
  built_by_url: https://github.com/tandembank
  featured: false
- title: Monbanquet.fr
  main_url: https://monbanquet.fr
  url: https://monbanquet.fr
  description: >
    Give your corporate events the food and quality it deserves, thanks to the know-how of the best local artisans.
  categories:
    - E-commerce
    - Food
    - Event
  built_by: Monbanquet.fr
  built_by_url: https://github.com/monbanquet
  featured: false
- title: The Leaky Cauldron Blog
  url: https://theleakycauldronblog.com
  main_url: https://theleakycauldronblog.com
  source_url: https://github.com/v4iv/theleakycauldronblog
  description: >
    A Brew of Awesomeness with a Pinch of Magic...
  categories:
    - Blog
  built_by: Vaibhav Sharma
  built_by_url: https://github.com/v4iv
  featured: false
- title: Wild Drop Surf Camp
  main_url: https://wilddropsurfcamp.com
  url: https://wilddropsurfcamp.com
  description: >
    Welcome to Portugal's best kept secret and be amazed with our nature. Here you can explore, surf, taste the world's best gastronomy and wine, feel the North Canyon's power with the biggest waves in the world and so many other amazing things. Find us, discover yourself!
  categories:
    - Travel
  built_by: Samuel Fialho
  built_by_url: https://samuelfialho.com
  featured: false
- title: JoinUp HR chatbot
  url: https://www.joinup.io
  main_url: https://www.joinup.io
  description: Custom HR chatbot for better candidate experience
  categories:
    - App
    - Technology
  featured: false
- title: JDCastro Web Design & Development
  main_url: https://jacobdcastro.com
  url: https://jacobdcastro.com
  source_url: https://github.com/jacobdcastro/personal-site
  featured: false
  description: >
    A small business site for freelance web designer and developer Jacob D. Castro. Includes professional blog, contact forms, and soon-to-come portfolio of sites for clients. Need a new website or an extra developer to share the workload? Feel free to check out the website!
  categories:
    - Blog
    - Portfolio
    - Business
    - Freelance
  built_by: Jacob D. Castro
  built_by_url: https://twitter.com/jacobdcastro
- title: Gatsby Tutorials
  main_url: https://www.gatsbytutorials.com
  url: https://www.gatsbytutorials.com
  source_url: https://github.com/ooloth/gatsby-tutorials
  featured: false
  description: >
    Gatsby Tutorials is a community-updated list of video, audio and written tutorials to help you learn GatsbyJS.
  categories:
    - Web Development
    - Education
    - Open Source
  built_by: Michael Uloth
  built_by_url: https://www.michaeluloth.com
- title: Grooovinger
  url: https://www.grooovinger.com
  main_url: https://www.grooovinger.com
  description: >
    Martin Grubinger, a web developer from Austria
  categories:
    - Portfolio
    - Web Development
  built_by: Martin Grubinger
  built_by_url: https://www.grooovinger.com
  featured: false
- title: LXDX - the Crypto Derivatives Exchange
  main_url: https://www.lxdx.co/
  url: https://www.lxdx.co/
  description: >
    LXDX is the world's fastest crypto exchange. Our mission is to bring innovative financial products to retail crypto investors, providing access to the same speed and scalability that institutional investors already depend on us to deliver each and every day.
  categories:
    - Marketing
    - Finance
  built_by: Corey Ward
  built_by_url: http://www.coreyward.me/
  featured: false
- title: Kyle McDonald
  url: https://kylemcd.com
  main_url: https://kylemcd.com
  source_url: https://github.com/kylemcd/personal-site-react
  description: >
    Personal site + blog for Kyle McDonald
  categories:
    - Blog
  built_by: Kyle McDonald
  built_by_url: https://kylemcd.com
  featured: false
- title: VSCode Power User Course
  main_url: https://VSCode.pro
  url: https://VSCode.pro
  description: >
    After 10 years with Sublime, I switched to VSCode. Love it. Spent 1000+ hours building a premium video course to help you switch today. 200+ power user tips & tricks turn you into a VSCode.pro
  categories:
    - Education
    - Learning
    - E-commerce
    - Marketing
    - Technology
    - Web Development
  built_by: Ahmad Awais
  built_by_url: https://twitter.com/MrAhmadAwais/
  featured: false
- title: Thijs Koerselman Portfolio
  main_url: https://www.vauxlab.com
  url: https://www.vauxlab.com
  featured: false
  description: >
    Portfolio of Thijs Koerselman. A freelance software engineer, full-stack web developer and sound designer.
  categories:
    - Portfolio
    - Business
    - Freelance
    - Technology
    - Web Development
    - Music
- title: Ad Hoc Homework
  main_url: https://homework.adhoc.team
  url: https://homework.adhoc.team
  description: >
    Ad Hoc builds government digital services that are fast, efficient, and usable by everyone. Ad Hoc Homework is a collection of coding and design challenges for candidates applying to our open positions.
  categories:
    - Web Development
    - Government
    - Healthcare
    - Programming
  built_by_url: https://adhoc.team
  featured: false
- title: Birra Napoli
  main_url: http://www.birranapoli.it
  url: http://www.birranapoli.it
  built_by: Ribrain
  built_by_url: https://www.ribrainstudio.com
  featured: false
  description: >
    Birra Napoli official site
  categories:
    - Landing Page
    - Business
    - Food
- title: Satispay
  url: https://www.satispay.com
  main_url: https://www.satispay.com
  categories:
    - Business
    - Finance
    - Technology
  built_by: Satispay
  built_by_url: https://www.satispay.com
  featured: false
- title: The Movie Database - Gatsby
  url: https://tmdb.lekoarts.de
  main_url: https://tmdb.lekoarts.de
  source_url: https://github.com/LekoArts/gatsby-source-tmdb-example
  categories:
    - Open Source
    - Entertainment
    - Gallery
  featured: false
  built_by: LekoArts
  built_by_url: https://github.com/LekoArts
  description: >
    Source from The Movie Database (TMDb) API (v3) in Gatsby. This example is built with react-spring, React hooks and react-tabs and showcases the gatsby-source-tmdb plugin. It also has some client-only paths and uses gatsby-image.
- title: LANDR - Creative Tools for Musicians
  url: https://www.landr.com/
  main_url: https://www.landr.com/en/
  categories:
    - Music
    - Technology
    - Business
    - Entrepreneurship
    - Freelance
    - Marketing
    - Media
  featured: false
  built_by: LANDR
  built_by_url: https://twitter.com/landr_music
  description: >
    Marketing website built for LANDR. LANDR is a web application that provides tools for musicians to master their music (using artificial intelligence), collaborate with other musicians, and distribute their music to multiple platforms.
- title: ClinicJS
  url: https://clinicjs.org/
  main_url: https://clinicjs.org/
  categories:
    - Technology
    - Documentation
  featured: false
  built_by: NearForm
  built_by_url: https://www.nearform.com/
  description: >
    Tools to help diagnose and pinpoint Node.js performance issues.
- title: KOBIT
  main_url: https://kobit.in
  url: https://kobit.in
  description: Automated Google Analytics Report with everything you need and more
  featured: false
  categories:
    - Marketing
    - Blog
  built_by: mottox2
  built_by_url: https://mottox2.com
- title: Aleksander Hansson
  main_url: https://ahansson.com
  url: https://ahansson.com
  featured: false
  description: >
    Portfolio website for Aleksander Hansson
  categories:
    - Portfolio
    - Business
    - Freelance
    - Technology
    - Web Development
    - Consulting
  built_by: Aleksander Hansson
  built_by_url: https://www.linkedin.com/in/aleksanderhansson/
- title: Surfing Nosara
  main_url: https://www.surfingnosara.com
  url: https://www.surfingnosara.com
  description: Real estate, vacation, and surf report hub for Nosara, Costa Rica
  featured: false
  categories:
    - Business
    - Blog
    - Gallery
    - Marketing
  built_by: Desarol
  built_by_url: https://www.desarol.com
- title: Crispin Porter Bogusky
  url: https://cpbgroup.com/
  main_url: https://cpbgroup.com/
  description: >
    We solve the world’s toughest communications problems with the most quantifiably potent creative assets.
  categories:
    - Agency
    - Design
    - Marketing
  built_by: Crispin Porter Bogusky
  built_by_url: https://cpbgroup.com/
  featured: false
- title: graphene-python
  url: https://graphene-python.org
  main_url: https://graphene-python.org
  description: Graphene is a collaboratively funded project.Graphene-Python is a library for building GraphQL APIs in Python easily.
  categories:
    - Library
    - API
    - Documentation
  featured: false
- title: Engel & Völkers Ibiza Holiday Rentals
  main_url: https://www.ev-ibiza.com/
  url: https://www.ev-ibiza.com/
  featured: false
  built_by: Ventura Digitalagentur
  description: >
    Engel & Völkers, one of the most successful real estate agencies in the world, offers luxury holiday villas to rent in Ibiza.
  categories:
    - Travel
- title: Sylvain Hamann's personal website
  url: https://shamann.fr
  main_url: https://shamann.fr
  source_url: https://github.com/sylvhama/shamann-gatsby/
  description: >
    Sylvain Hamann, web developer from France
  categories:
    - Portfolio
    - Web Development
  built_by: Sylvain Hamann
  built_by_url: https://twitter.com/sylvhama
  featured: false
- title: Luca Crea's portfolio
  main_url: https://lcrea.github.io
  url: https://lcrea.github.io
  description: >
    Portfolio and personal website of Luca Crea, an Italian software engineer.
  categories:
    - Portfolio
  built_by: Luca Crea
  built_by_url: https://github.com/lcrea
  featured: false
- title: Escalade Sports
  main_url: https://www.escaladesports.com/
  url: https://www.escaladesports.com/
  categories:
    - E-commerce
    - Sports
  built_by: Escalade Sports
  built_by_url: https://www.escaladesports.com/
  featured: false
- title: Exposify
  main_url: https://www.exposify.de/
  url: https://www.exposify.de/
  description: >
    This is our German website built with Gatsby 2.0, Emotion and styled-system.
    Exposify is a proptech startup and builds technology for real estate businesses.
    We provide our customers with an elegant agent software in combination
    with beautifully designed and fast websites.
  categories:
    - Web Development
    - Real Estate
    - Agency
    - Marketing
  built_by: Exposify
  built_by_url: https://www.exposify.de/
  featured: false
- title: Steak Point
  main_url: https://www.steakpoint.at/
  url: https://www.steakpoint.at/
  description: >
    Steak Restaurant in Vienna, Austria (Wien, Österreich).
  categories:
    - Food
  built_by: Peter Kroyer
  built_by_url: https://www.peterkroyer.at/
  featured: false
- title: Takumon blog
  main_url: https://takumon.com
  url: https://takumon.com
  source_url: https://github.com/Takumon/blog
  description: Java Engineer's tech blog.
  featured: false
  categories:
    - Blog
  built_by: Takumon
  built_by_url: https://twitter.com/inouetakumon
- title: DayThirty
  main_url: https://daythirty.com
  url: https://daythirty.com
  description: DayThirty - ideas for the new year.
  featured: false
  categories:
    - Marketing
  built_by: Jack Oliver
  built_by_url: https://twitter.com/mrjackolai
- title: TheAgencyProject
  main_url: https://theagencyproject.co
  url: https://theagencyproject.co
  description: Agency model, without agency overhead.
  categories:
    - Agency
  built_by: JV-LA
  built_by_url: https://jv-la.com
- title: Karen Hou's portfolio
  main_url: https://www.karenhou.com/
  url: https://www.karenhou.com/
  categories:
    - Portfolio
  built_by: Karen H. Developer
  built_by_url: https://github.com/karenhou
  featured: false
- title: Jean Luc Ponty
  main_url: https://ponty.com
  url: https://ponty.com
  description: Official site for Jean Luc Ponty, French virtuoso violinist and jazz composer.
  featured: false
  categories:
    - Music
    - Entertainment
  built_by: Othermachines
  built_by_url: https://othermachines.com
- title: Rosewood Family Advisors
  main_url: https://www.rfallp.com/
  url: https://www.rfallp.com/
  description: Rosewood Family Advisors LLP (Palo Alto) provides a diverse range of family office services customized for ultra high net worth individuals.
  featured: false
  categories:
    - Finance
    - Business
  built_by: Othermachines
  built_by_url: https://othermachines.com
- title: Standing By Company
  main_url: https://standingby.company
  url: https://standingby.company
  description: A brand experience design company led by Scott Mackenzie and Trent Barton.
  featured: false
  categories:
    - Design
    - Web Development
  built_by: Standing By Company
  built_by_url: https://standingby.company
- title: Ashley Thouret
  main_url: https://www.ashleythouret.com
  url: https://www.ashleythouret.com
  description: Official website of Canadian soprano Ashley Thouret. Site designed by Stephen Bell.
  categories:
    - Portfolio
    - Music
  built_by: Michael Uloth
  built_by_url: https://www.michaeluloth.com
  featured: false
- title: The AZOOR Society
  main_url: https://www.azoorsociety.org
  url: https://www.azoorsociety.org
  description: The AZOOR Society is a UK-based charity committed to promoting awareness of Acute Zonal Occult Outer Retinopathy and assisting further research. Site designed by Stephen Bell.
  categories:
    - Community
    - Nonprofit
  built_by: Michael Uloth
  built_by_url: https://www.michaeluloth.com
  featured: false
- title: Gábor Fűzy pianist
  main_url: https://pianobar.hu
  url: https://pianobar.hu
  description: Gábor Fűzy pianist's official website built with Gatsby v2.
  categories:
    - Music
  built_by: Zoltán Bedi
  built_by_url: https://github.com/B3zo0
  featured: false
- title: Logicwind
  main_url: https://logicwind.com
  url: https://logicwind.com
  description: Website of Logicwind - JavaScript experts, Technology development agency & consulting.
  featured: false
  categories:
    - Portfolio
    - Agency
    - Web Development
    - Consulting
  built_by: Logicwind
  built_by_url: https://www.logicwind.com
- title: ContactBook.app
  main_url: https://contactbook.app
  url: https://contactbook.app
  description: Seamlessly share Contacts with G Suite team members
  featured: false
  categories:
    - Landing Page
    - Blog
  built_by: Logicwind
  built_by_url: https://www.logicwind.com
- title: Waterscapes
  main_url: https://waterscap.es
  url: https://waterscap.es/lake-monteynard/
  source_url: https://github.com/gaelbillon/Waterscapes-Gatsby-site
  description: Waterscap.es is a directory of bodies of water (creeks, ponds, waterfalls, lakes, etc) with information about each place such as how to get there, hike time, activities and photos and a map displayed with the Mapbox GL SJ npm package. It was developed with the goal of learning Gatsby. This website is based on the gatsby-contentful-starter and uses Contentful as CMS. It is hosted on Netlify. Hooks are setup with Bitbucket and Contentful to trigger a new build upon code or content changes. The data on Waterscap.es is a mix of original content and informations from the internets gathered and put together.
  categories:
    - Directory
    - Photography
    - Travel
  built_by: Gaël Billon
  built_by_url: https://gaelbillon.com
  featured: false
- title: Packrs
  url: https://www.packrs.co/
  main_url: https://www.packrs.co/
  description: >
    Packrs is a local delivery platform, one spot for all your daily requirements. On a single tap get everything you need at your doorstep.
  categories:
    - Marketing
    - Landing Page
    - Entrepreneurship
  built_by: Vipin Kumar Rawat
  built_by_url: https://github.com/aesthytik
  featured: false
- title: HyakuninIsshu
  main_url: https://hyakuninanki.net
  url: https://hyakuninanki.net
  source_url: https://github.com/rei-m/web_hyakuninisshu
  description: >
    HyakuninIsshu is a traditional Japanese card game.
  categories:
    - Education
    - Gallery
    - Entertainment
  built_by: Rei Matsushita
  built_by_url: https://github.com/rei-m/
  featured: false
- title: WQU Partners
  main_url: https://partners.wqu.org/
  url: https://partners.wqu.org/
  featured: false
  categories:
    - Marketing
    - Education
    - Landing Page
  built_by: Corey Ward
  built_by_url: http://www.coreyward.me/
- title: Federico Giacone
  url: https://federico.giac.one/
  main_url: https://federico.giac.one
  source_url: https://github.com/leopuleo/federico.giac.one
  description: >
    Digital portfolio for Italian Architect Federico Giacone.
  categories:
    - Portfolio
    - Gallery
  built_by: Leonardo Giacone
  built_by_url: https://github.com/leopuleo
  featured: false
- title: Station
  url: https://getstation.com/
  main_url: https://getstation.com/
  description: Station is the first smart browser for busy people. A single place for all of your web applications.
  categories:
    - Technology
    - Web Development
    - Productivity
  featured: false
- title: Vyron Vasileiadis
  url: https://fedonman.com/
  main_url: https://fedonman.com
  source_url: https://github.com/fedonman/fedonman-website
  description: Personal space of Vyron Vasileiadis aka fedonman, a Web & IoT Developer, Educator and Entrepreneur based in Athens, Greece.
  categories:
    - Portfolio
    - Technology
    - Web Development
    - Education
  built_by: Vyron Vasileiadis
  built_by_url: https://github.com/fedonman
- title: Fabien Champigny
  url: https://www.champigny.name/
  main_url: https://www.champigny.name/
  built_by_url: https://www.champigny.name/
  description: Fabien Champigny's personal blog. Entrepreneur, hacker and loves street photo.
  categories:
    - Blog
    - Gallery
    - Photography
    - Productivity
    - Entrepreneurship
  featured: false
- title: Alex Xie - Portfolio
  url: https://alexieyizhe.me/
  main_url: https://alexieyizhe.me/
  source_url: https://github.com/alexieyizhe/alexieyizhe.github.io
  description: >
    Personal website of Alex Yizhe Xie, a University of Waterloo Computer Science student and coding enthusiast.
  categories:
    - Blog
    - Portfolio
    - Web Development
  featured: false
- title: Dale Blackburn - Portfolio
  url: https://dakebl.co.uk/
  main_url: https://dakebl.co.uk/
  description: >
    Dale Blackburn's personal website and blog.
  categories:
    - Blog
    - Portfolio
    - Web Development
  featured: false
- title: Portfolio of Anthony Wiktor
  url: https://www.anthonydesigner.com/
  main_url: https://www.anthonydesigner.com/
  description: >
    Anthony Wiktor is a Webby Award-Winning Creative Director and Digital Designer twice named Hot 100 by WebDesigner Magazine. Anthony has over a decade of award-winning experience in design and has worked on projects across a diverse set of industries — from entertainment to consumer products to hospitality to technology. Anthony is a frequent lecturer at USC’s Annenberg School for Communication & Journalism and serves on the board of AIGA Los Angeles.
  categories:
    - Portfolio
    - Marketing
  built_by: Maciej Leszczyński
  built_by_url: https://twitter.com/_maciej
  featured: false
- title: Frame.io Workflow Guide
  main_url: https://workflow.frame.io
  url: https://workflow.frame.io
  description: >
    The web’s most comprehensive post-production resource, written by pro filmmakers, for pro filmmakers. Always expanding, always free.
  categories:
    - Education
  built_by: Frame.io
  built_by_url: https://frame.io
  featured: false
- title: MarcySutton.com
  main_url: https://marcysutton.com
  url: https://marcysutton.com
  description: >
    The personal website of web developer and accessibility advocate Marcy Sutton.
  categories:
    - Blog
    - Accessibility
    - Video
    - Photography
  built_by: Marcy Sutton
  built_by_url: https://marcysutton.com
  featured: true
- title: WPGraphQL Docs
  main_url: https://docs.wpgraphql.com
  url: https://docs.wpgraphql.com
  description: >
    Documentation for WPGraphQL, a free open-source WordPress plugin that provides an extendable GraphQL schema and API for any WordPress site.
  categories:
    - API
    - Documentation
    - Technology
    - Web Development
    - WordPress
  built_by: WPGraphQL
  built_by_url: https://wpgraphql.com
  featured: false
- title: Shine Lawyers
  main_url: https://www.shine.com.au
  url: https://www.shine.com.au
  description: >
    Shine Lawyers is an Australian legal services website built with Gatsby v2, Elasticsearch, Isso, and Geolocation services.
  categories:
    - Business
    - Blog
- title: Parallel Polis Kosice
  url: https://www.paralelnapoliskosice.sk/
  main_url: https://www.paralelnapoliskosice.sk/
  source_url: https://github.com/ParalelnaPolisKE/paralelnapoliskosice.sk
  description: >
    Parallel Polis is a collective of people who want to live in a more opened world. We look for possibilities and technologies (Bitcoin, the blockchain, reputation systems and decentralized technologies in general) that open new ways, make processes easier and remove unnecessary barriers. We want to create an environment that aims at education, discovering and creating better systems for everybody who is interested in freedom and independence.
  categories:
    - Blog
    - Education
    - Technology
  built_by: Roman Vesely
  built_by_url: https://romanvesely.
  featured: false
- title: Unda Solutions
  url: https://unda.com.au
  main_url: https://unda.com.au
  description: >
    A custom web application development company in Perth, WA
  categories:
    - Business
    - Freelance
    - Web Development
    - Technology
  featured: false
- title: BIGBrave
  main_url: https://bigbrave.digital
  url: https://bigbrave.digital
  description: >
    BIGBrave is a strategic design firm. We partner with our clients, big and small, to design & create human-centered brands, products, services and systems that are simple, beautiful and easy to use.
  categories:
    - Agency
    - Web Development
    - Marketing
    - Technology
    - WordPress
  built_by: Francois Brill | BIGBrave
  built_by_url: https://bigbrave.digital
  featured: false
- title: 5th Avenue Properties
  main_url: https://5thavenue.co.za
  url: https://5thavenue.co.za
  description: >
    5th Avenue Properties specializes in the leasing and sales of office space and industrial property. BIGBrave built the website in Gatsby with data from an API server (CRM) for all the property and consultant data, and WordPress for all the website content data and case studies. All forms on the website was also directly integrated into the CRM system to ensure no leads are lost. People cannot stop commenting on the speed of the site and the property search.
  categories:
    - Technology
    - WordPress
    - API
  built_by: Russel Povey and Francois Brill | BIGBrave
  built_by_url: https://bigbrave.digital
  featured: false
- title: Intsha Consulting
  main_url: https://intsha.co.za
  url: https://intsha.co.za
  description: >
    Intsha is a bespoke Human Resources consultancy firm offering expert Recruitment and Talent Management services in today's competitive marketplace. BIGBrave helped Intsha design and develop a bespoke online presense helping them stand out from the crowd.
  categories:
    - Consulting
    - Marketing
    - WordPress
  built_by: Evan Janovsky | BIGBrave
  built_by_url: https://bigbrave.digital
  featured: false
- title: MHW Law
  main_url: https://mhwlaw.ca
  url: https://mhwlaw.ca
  description: >
    MHW is a full service law firm that has offered legal representation and advice to clients locally and throughout British Columbia since 1984. BIGBrave helped MHW bring their website into the 21st century by offering the best and latest Gatsby site to help them stand our from the crowd.
  categories:
    - Law
    - Marketing
    - WordPress
  built_by: Evan Janovsky and Francois Brill | BIGBrave
  built_by_url: https://bigbrave.digital
  featured: false
- title: KegTracker
  main_url: https://www.kegtracker.co.za
  url: https://www.kegtracker.co.za
  description: >
    Keg Tracker is part of the Beverage Insights family and its sole aim is to provide you with the right data about your kegs to make better decisions. In today’s business landscape having the right information at your finger tips is crucial to the agility of your business.
  categories:
    - Food
    - Business
    - Technology
  built_by: Francois Brill | BIGBrave
  built_by_url: https://bigbrave.digital
  featured: false
- title: Mike Nichols
  url: https://www.mikenichols.me
  main_url: https://www.mikenichols.me
  description: >
    Portfolio site of Mike Nichols, a UX designer and product development lead.
  categories:
    - Portfolio
    - Technology
    - Web Development
  built_by: Mike Nichols
  featured: false
- title: Steve Haid
  url: https://www.stevehaid.com
  main_url: https://www.stevehaid.com
  description: >
    Steve Haid is a real estate agent and Professional Financial Planner (PFP) who has been helping clients achieve their investment goals since 2006. Site designed by Stephen Bell.
  categories:
    - Marketing
    - Real Estate
  built_by: Michael Uloth
  built_by_url: https://www.michaeluloth.com
- title: Incremental - Loyalty, Rewards and Incentive Programs
  main_url: https://www.incremental.com.au
  url: https://www.incremental.com.au
  description: >
    Sydney-based digital agency specialising in loyalty, rewards and incentive programs. WordPress backend; Cloudinary, YouTube and Hubspot form integration; query data displayed as animated SVG graphs; video background in the header.
  categories:
    - Agency
    - Portfolio
    - WordPress
  built_by: Incremental
  built_by_url: https://www.incremental.com.au
  featured: false
- title: Technica11y
  main_url: https://www.technica11y.org
  url: https://www.technica11y.org
  description: >
    Discussing challenges in technical accessibility.
  categories:
    - Accessibility
    - Education
    - Video
  built_by: Tenon.io
  built_by_url: https://tenon.io
  featured: false
- title: Matthew Secrist
  main_url: https://www.matthewsecrist.net
  url: https://www.matthewsecrist.net
  source_url: https://github.com/matthewsecrist/v3
  description: >
    Matthew Secrist's personal portfolio using Gatsby, Prismic and Styled-Components.
  categories:
    - Portfolio
    - Technology
    - Web Development
  built_by: Matthew Secrist
  built_by_url: https://www.matthewsecrist.net
  featured: false
- title: Node.js Dev
  main_url: https://nodejs.dev
  url: https://nodejs.dev
  source_url: https://github.com/nodejs/nodejs.dev
  description: >
    Node.js Foundation Website.
  categories:
    - Documentation
    - Web Development
  built_by: Node.js Website Redesign Working Group
  built_by_url: https://github.com/nodejs/website-redesign
  featured: false
- title: Sheffielders
  main_url: https://sheffielders.org
  url: https://sheffielders.org
  source_url: https://github.com/davemullenjnr/sheffielders
  description: >
    A collective of businesses, creatives, and projects based in Sheffield, UK.
  categories:
    - Directory
  built_by: Dave Mullen Jnr
  built_by_url: https://davemullenjnr.co.uk
  featured: false
- title: Stealth Labs
  url: https://stealthlabs.io
  main_url: https://stealthlabs.io
  description: >
    We design and develop for the web, mobile and desktop
  categories:
    - Portfolio
    - Web Development
  built_by: Edvins Antonovs
  built_by_url: https://edvins.io
  featured: false
- title: Constanzia Yurashko
  main_url: https://www.constanziayurashko.com
  url: https://www.constanziayurashko.com
  description: >
    Exclusive women's ready-to-wear fashion by designer Constanzia Yurashko.
  categories:
    - Portfolio
  built_by: Maxim Andries
  featured: false
- title: Algolia
  url: https://algolia.com
  main_url: https://algolia.com
  description: >
    Algolia helps businesses across industries quickly create relevant, scalable, and lightning fast search and discovery experiences.
  categories:
    - Web Development
    - Technology
    - Open Source
    - Featured
  built_by: Algolia
  featured: true
- title: GVD Renovations
  url: https://www.gvdrenovationsinc.com/
  main_url: https://www.gvdrenovationsinc.com/
  description: >
    GVD Renovations is a home improvement contractor with a well known reputation as a professional, quality contractor in California.
  categories:
    - Business
  built_by: David Krasniy
  built_by_url: http://dkrasniy.com
  featured: false
- title: Styled System
  url: https://styled-system.com/
  main_url: https://styled-system.com/
  source_url: https://github.com/styled-system/styled-system/tree/master/docs
  description: >
    Style props for rapid UI development.
  categories:
    - Design System
  built_by: Brent Jackson
  built_by_url: https://jxnblk.com/
- title: Timehacker
  url: https://timehacker.app
  main_url: https://timehacker.app
  description: >
    Procrastination killer, automatic time tracking app to skyrocket your productivity
  categories:
    - Productivity
    - App
    - Technology
    - Marketing
    - Landing Page
  built_by: timehackers
  featured: false
- title: Little & Big
  main_url: https://www.littleandbig.com.au/
  url: https://www.littleandbig.com.au/
  description: >
    Little & Big exists with the aim to create Websites, Apps, E-commerce stores
    that are consistently unique and thoughtfully crafted, every time.
  categories:
    - Agency
    - Design
    - Web Development
    - Portfolio
  built_by: Little & Big
  built_by_url: https://www.littleandbig.com.au/
  featured: false
- title: Cat Knows
  main_url: https://catnose99.com/
  url: https://catnose99.com/
  description: >
    Personal blog built with Gatsby v2.
  categories:
    - Blog
    - Web Development
  built_by: CatNose
  built_by_url: https://twitter.com/catnose99
  featured: false
- title: just some dev
  url: https://www.iamdeveloper.com
  main_url: https://www.iamdeveloper.com
  source_url: https://github.com/nickytonline/www.iamdeveloper.com
  description: >
    Just some software developer writing things ✏️
  categories:
    - Blog
  built_by: Nick Taylor
  built_by_url: https://www.iamdeveloper.com
  featured: false
- title: Keziah Moselle Blog
  url: https://blog.keziahmoselle.fr/
  main_url: https://blog.keziahmoselle.fr/
  source_url: https://github.com/KeziahMoselle/blog.keziahmoselle.fr
  description: >
    ✍️ A place to share my thoughts.
  categories:
    - Blog
  built_by: Keziah Moselle
  built_by_url: https://keziahmoselle.fr/
- title: xfuture's blog
  url: https://www.xfuture-blog.com/
  main_url: https://www.xfuture-blog.com/
  source_url: https://github.com/xFuture603/xfuture-blog
  description: >
    A blog about Devops, Web development, and my insights as a systems engineer.
  categories:
    - Blog
  built_by: Daniel Uhlmann
  built_by_url: https://www.xfuture-blog.com/
- title: Mayne's Blog
  main_url: https://gine.me/
  url: https://gine.me/page/1
  source_url: https://github.com/mayneyao/gine-blog
  featured: false
  categories:
    - Blog
    - Web Development
- title: Bakedbird
  url: https://bakedbird.com
  main_url: https://bakedbird.com
  description: >
    Eleftherios Psitopoulos - A frontend developer from Greece ☕
  categories:
    - Portfolio
    - Blog
  built_by: Eleftherios Psitopoulos
  built_by_url: https://bakedbird.com
- title: Benjamin Lannon
  url: https://lannonbr.com
  main_url: https://lannonbr.com
  source_url: https://github.com/lannonbr/Portfolio-gatsby
  description: >
    Personal portfolio of Benjamin Lannon
  categories:
    - Portfolio
    - Web Development
  built_by: Benjamin Lannon
  built_by_url: https://lannonbr.com
  featured: false
- title: Aravind Balla
  url: https://aravindballa.com
  main_url: https://aravindballa.com
  source_url: https://github.com/aravindballa/website2017
  description: >
    Personal portfolio of Aravind Balla
  categories:
    - Portfolio
    - Blog
    - Web Development
  built_by: Aravind Balla
  built_by_url: https://aravindballa.com
- title: Kaleb McKelvey
  url: https://kalebmckelvey.com
  main_url: https://kalebmckelvey.com
  source_url: https://github.com/avatar-kaleb/kalebmckelvey-site
  description: >
    Personal portfolio of Kaleb McKelvey!
  categories:
    - Blog
    - Portfolio
  built_by: Kaleb McKelvey
  built_by_url: https://kalebmckelvey.com
  featured: false
- title: Michal Czaplinski
  url: https://czaplinski.io
  main_url: https://czaplinski.io
  source_url: https://github.com/michalczaplinski/michalczaplinski.github.io
  description: >
    Michal Czaplinski is a full-stack developer 🚀
  categories:
    - Portfolio
    - Web Development
  built_by: Michal Czaplinski mmczaplinski@gmail.com
  built_by_url: https://czaplinski.io
  featured: false
- title: Interactive Investor (ii)
  url: https://www.ii.co.uk
  main_url: https://www.ii.co.uk
  description: >
    Hybrid (static/dynamic) Gatsby web app for ii's free research, news and analysis, discussion and product marketing site.
  categories:
    - Business
    - Finance
    - Technology
  built_by: Interactive Investor (ii)
  built_by_url: https://www.ii.co.uk
  featured: false
- title: Weingut Goeschl
  url: https://www.weingut-goeschl.at/
  main_url: https://www.weingut-goeschl.at/
  description: >
    Weingut Goeschl is a family winery located in Gols, Burgenland in Austria (Österreich)
  categories:
    - E-commerce
    - Business
  built_by: Peter Kroyer
  built_by_url: https://www.peterkroyer.at/
  featured: false
- title: Hash Tech Guru
  url: https://hashtech.guru
  main_url: https://hashtech.guru
  description: >
    Software Development Training School and Tech Blog
  categories:
    - Blog
    - Education
  built_by: Htet Wai Yan Soe
  built_by_url: https://github.com/johnreginald
- title: AquaGruppen Vattenfilter
  url: https://aquagruppen.se
  main_url: https://aquagruppen.se/
  description: >
    Water filter and water treatment products in Sweden
  categories:
    - Business
    - Technology
  built_by: Johan Eliasson
  built_by_url: https://github.com/elitan
  featured: false
- title: Josef Aidt
  url: https://josefaidt.dev
  main_url: https://josefaidt.dev
  source_url: https://github.com/josefaidt/josefaidt.github.io
  description: >
    Personal website, blog, portfolio for Josef Aidt
  categories:
    - Portfolio
    - Blog
    - Web Development
  built_by: Josef Aidt
  built_by_url: https://twitter.com/garlicbred
- title: How To egghead
  main_url: https://howtoegghead.com/
  url: https://howtoegghead.com/
  source_url: https://github.com/eggheadio/how-to-egghead
  featured: false
  built_by: egghead.io
  built_by_url: https://egghead.io
  description: >
    How to become an egghead instructor or reviewer
  categories:
    - Documentation
    - Education
- title: Sherpalo Ventures
  main_url: https://www.sherpalo.com/
  url: https://www.sherpalo.com/
  featured: false
  categories:
    - Finance
    - Business
    - Technology
  built_by: Othermachines
  built_by_url: https://othermachines.com
- title: WrapCode
  url: https://www.wrapcode.com
  main_url: https://www.wrapcode.com
  description: >
    A full stack blog on Microsoft Azure, JavaScript, DevOps, AI and Bots.
  categories:
    - Blog
    - Technology
    - Web Development
  built_by: Rahul P
  built_by_url: https://twitter.com/_rahulpp
  featured: false
- title: Kirankumar Ambati's Portfolio
  url: https://www.kirankumarambati.me
  main_url: https://www.kirankumarambati.me
  description: >
    Personal website, blog, portfolio of Kirankumar Ambati
  categories:
    - Blog
    - Portfolio
    - Web Development
  built_by: Kirankumar Ambati
  built_by_url: https://github.com/kirankumarambati
  featured: false
- title: Rou Hun Fan's portfolio
  main_url: https://flowen.me
  url: https://flowen.me
  description: >
    Portfolio of creative developer Rou Hun Fan. Built with Gatsby v2 &amp; Greensock drawSVG.
  categories:
    - Portfolio
  built_by: Rou Hun Fan Developer
  built_by_url: https://flowen.me
  featured: false
- title: chadly.net
  url: https://www.chadly.net
  main_url: https://www.chadly.net
  source_url: https://github.com/chadly/chadly.net
  description: >
    Personal tech blog by Chad Lee.
  categories:
    - Blog
    - Technology
    - Web Development
  built_by: Chad Lee
  built_by_url: https://github.com/chadly
  featured: false
- title: CivicSource
  url: https://www.civicsource.com
  main_url: https://www.civicsource.com
  description: >
    Online auction site to purchase tax-distressed properties from local taxing authorities.
  categories:
    - Real Estate
    - Government
  featured: false
- title: SpotYou
  main_url: https://spotyou.joshglazer.com
  url: https://spotyou.joshglazer.com
  source_url: https://github.com/joshglazer/spotyou
  description: >
    SpotYou allows you to watch your favorite music videos on Youtube based on your Spotify Preferences
  categories:
    - Entertainment
    - Music
  built_by: Josh Glazer
  built_by_url: https://linkedin.com/in/joshglazer/
  featured: false
- title: Hesam Kaveh's blog
  description: >
    A blog with great seo that using gatsby-source-wordpress to fetch posts from backend
  main_url: https://hesamkaveh.com/
  url: https://hesamkaveh.com/
  source_url: https://github.com/hesamkaveh/sansi
  featured: false
  categories:
    - Blog
    - WordPress
- title: Oliver Gomes Portfolio
  main_url: https://oliver-gomes.github.io/v4/
  url: https://oliver-gomes.github.io/v4/
  description: >
    As an artist and a web designer/developer, I wanted to find a way to present these two portfolios in a way that made sense.  I felt with new found power of speed, Gatsby helped keep my creativity intact with amazing response and versatility. I felt my butter smooth transition felt much better in user perspective and super happy with the power of Gatsby.
  categories:
    - Portfolio
    - Web Development
    - Blog
  built_by: Oliver Gomes
  built_by_url: https://github.com/oliver-gomes
  featured: false
- title: Patrik Szewczyk
  url: https://www.szewczyk.cz/
  main_url: https://www.szewczyk.cz/
  description: >
    Patrik Szewczyk – JavaScript, TypeScript, React, Node.js developer, Redux, Reason
  categories:
    - Portfolio
  built_by: Patrik Szewczyk
  built_by_url: https://linkedin.com/in/thepatriczek/
  featured: false
- title: Jacob Cofman's Blog
  description: >
    Personal blog / portfolio about Jacob Cofman.
  main_url: https://jcofman.de/
  url: https://jcofman.de/
  source_url: https://github.com/JCofman/jc-website
  featured: false
  categories:
    - Blog
    - Portfolio
- title: re-geo
  description: >
    re-geo is react based geo cities style component.
  main_url: https://re-geo.netlify.com/
  url: https://re-geo.netlify.com/
  source_url: https://github.com/sadnessOjisan/re-geo-lp
  categories:
    - Open Source
  built_by: sadnessOjisan
  built_by_url: https://twitter.com/sadnessOjisan
  featured: false
- title: Luis Cestou Portfolio
  description: >
    Portfolio of graphic + interactive designer Luis Cestou.
  main_url: https://luiscestou.com
  url: https://luiscestou.com
  source_url: https://github.com/lcestou/luiscestou.com
  built_by: Luis Cestou contact@luiscestou.com
  built_by_url: https://luiscestou.com
  featured: false
  categories:
    - Portfolio
    - Web Development
- title: Data Hackers
  url: https://datahackers.com.br/
  main_url: https://datahackers.com.br/
  description: >
    Official website for the biggest portuguese-speaking data science community. Makes use of several data sources such as podcasts from Anchor, messages from Slack, newsletters from MailChimp and blog posts from Medium. The unique visual design also had its hurdles and was quite fun to develop!
  categories:
    - Blog
    - Education
    - Podcast
    - Technology
  built_by: Kaordica
  built_by_url: https://kaordica.design
  featured: false
- title: TROMAQ
  url: https://www.tromaq.com/
  main_url: https://www.tromaq.com/
  description: >
    TROMAQ executes earthmoving services and rents heavy machinery for construction work. Even with the lack of good photography, their new site managed to pass a solid and trustworthy feeling to visitors during testing and they're already seeing the improvement in brand awareness, being the sole player with a modern website in their industry.
  categories:
    - Marketing
  built_by: Kaordica
  built_by_url: https://kaordica.design
  featured: false
- title: Novida Consulting
  url: https://www.novidaconsultoria.com.br
  main_url: https://www.novidaconsultoria.com.br
  description: >
    Novida’s goal was to position itself as a solid, exclusive and trustworthy brand for families looking for a safe financial future… We created a narrative and visual design that highlight their exclusivity.
  categories:
    - Marketing
  built_by: Kaordica
  built_by_url: https://kaordica.design
  featured: false
- title: We Are Clarks
  url: https://www.weareclarks.com
  main_url: https://www.weareclarks.com
  source_url: https://github.com/abeaclark/weareclarks
  description: >
    A family travel blog.
  categories:
    - Blog
    - Travel
  built_by: Abe Clark
  built_by_url: https://www.linkedin.com/in/abrahamclark/
  featured: false
- title: Guillaume Briday's Blog
  main_url: https://guillaumebriday.fr/
  url: https://guillaumebriday.fr/
  source_url: https://github.com/guillaumebriday/guillaumebriday.fr
  description: >
    My personal blog built with Gatsby and Tailwind CSS.
  categories:
    - Blog
    - Web Development
    - Technology
  built_by: Guillaume Briday
  built_by_url: https://guillaumebriday.fr/
  featured: false
- title: Jean Regisser's Portfolio
  main_url: https://jeanregisser.com/
  url: https://jeanregisser.com/
  source_url: https://github.com/jeanregisser/jeanregisser.com
  featured: false
  description: >
    Portfolio of software engineer Jean Regisser.
  categories:
    - Portfolio
    - Mobile Development
  built_by: Jean Regisser
  built_by_url: https://jeanregisser.com/
- title: Chase Ohlson
  url: https://chaseohlson.com
  main_url: https://chaseohlson.com
  description: >
    Portfolio of frontend engineer & web developer Chase Ohlson.
  categories:
    - Portfolio
    - Web Development
  built_by: Chase Ohlson
  built_by_url: https://chaseohlson.com
  featured: false
- title: Zach Schnackel
  url: https://zslabs.com
  main_url: https://zslabs.com
  source_url: https://github.com/zslabs/zslabs.com
  description: >
    Portfolio site for UI/Motion Developer, Zach Schnackel.
  categories:
    - Portfolio
    - Web Development
  built_by: Zach Schnackel
  built_by_url: https://zslabs.com
- title: Gremlin
  url: https://www.gremlin.com
  main_url: https://www.gremlin.com
  description: >
    Gremlin's Failure as a Service finds weaknesses in your system before they cause problems.
  categories:
    - Marketing
- title: Headless.page
  main_url: https://headless.page/
  url: https://headless.page/
  description: >
    Headless.page is a directory of e-commerce sites featuring headless architecture, PWA features and / or the latest JavaScript technology.
  categories:
    - Directory
    - E-commerce
  built_by: Subscribe Pro
  built_by_url: https://www.subscribepro.com/
  featured: false
- title: Ouracademy
  main_url: https://our-academy.org/
  url: https://our-academy.org/
  source_url: https://github.com/ouracademy/website
  description: >
    Ouracademy is an organization that promoves the education in software development through blog posts & videos smiley.
  categories:
    - Open Source
    - Blog
    - Education
  built_by: Ouracademy
  built_by_url: https://github.com/ouracademy
  featured: false
- title: Tenon.io
  main_url: https://tenon.io
  url: https://tenon.io
  description: >
    Tenon.io is an accessibility tooling, services and consulting company.
  categories:
    - API
    - Accessibility
    - Business
    - Consulting
    - Technology
  built_by: Tenon.io
  built_by_url: https://tenon.io
  featured: false
- title: Projectival
  url: https://www.projectival.de/
  main_url: https://www.projectival.de/
  description: >
    Freelancer Online Marketing & Web Development in Cologne, Germany
  categories:
    - Freelance
    - Marketing
    - Web Development
    - Blog
    - Consulting
    - SEO
    - Business
  built_by: Sascha Klapetz
  built_by_url: https://www.projectival.de/
  featured: false
- title: Hetzner Online Community
  main_url: https://community.hetzner.com
  url: https://community.hetzner.com
  description: >
    Hetzner Online Community provides a free collection of high-quality tutorials, which are based on free and open source software, on a variety of topics such as development, system administration, and other web technology.
  categories:
    - Web Development
    - Technology
    - Programming
    - Open Source
    - Community
  built_by: Hetzner Online GmbH
  built_by_url: https://www.hetzner.com/
  featured: false
- title: AGYNAMIX
  url: https://www.agynamix.de/
  main_url: https://www.agynamix.de/
  source_url: https://github.com/tuhlmann/agynamix.de
  description: >
    Full Stack Java, Scala, Clojure, TypeScript, React Developer in Thalheim, Germany
  categories:
    - Freelance
    - Web Development
    - Programming
    - Blog
    - Consulting
    - Portfolio
    - Business
  built_by: Torsten Uhlmann
  built_by_url: https://www.agynamix.de/
  featured: false
- title: syracuse.io
  url: https://syracuse.io
  main_url: https://syracuse.io
  source_url: https://github.com/syracuseio/syracuseio/
  description: >
    Landing page for Syracuse NY Software Development Meetup Groups
  categories:
    - Community
  built_by: Benjamin Lannon
  built_by_url: https://lannonbr.com
- title: Render Documentation
  main_url: https://render.com/docs
  url: https://render.com/docs
  description: >
    Render is the easiest place to host your sites and apps. We use Gatsby for everything on https://render.com, including our documentation. The site is deployed on Render as well! We also have a guide to deploying Gatsby apps on Render: https://render.com/docs/deploy-gatsby.
  categories:
    - Web Development
    - Programming
    - Documentation
    - Technology
  built_by: Render Developers
  built_by_url: https://render.com
  featured: false
- title: prima
  url: https://www.prima.co
  main_url: https://www.prima.co
  description: >
    Discover industry-defining wellness content and trusted organic hemp CBD products safely supporting wellness, stress, mood, skin health, and balance.
  categories:
    - Blog
    - E-commerce
    - Education
  built_by: The Couch
  built_by_url: https://thecouch.nyc
- title: Gatsby Guides
  url: https://gatsbyguides.com/
  main_url: https://gatsbyguides.com/
  description: >
    Free tutorial course about using Gatsby with a CMS.
  categories:
    - Education
    - Documentation
    - Web Development
  built_by: Osio Labs
  built_by_url: https://osiolabs.com/
  featured: false
- title: Architude
  url: https://architudedesign.com
  main_url: https://architudedesign.com
  description: >
    筑冶 Architude International Design Consultants
  categories:
    - Design
    - Landing Page
    - Gallery
  built_by: Neo Nie
  built_by_url: https://github.com/nihgwu
  featured: false
- title: Arctica
  url: https://arctica.io
  main_url: https://arctica.io
  description: >
    Arctica specialises in purpose-built web sites and progressive web applications with user optimal experiences, tailored to meet the objectives of your business.
  categories:
    - Portfolio
    - Agency
    - Design
    - Web Development
  built_by: Arctica
  built_by_url: https://arctica.io
  featured: false
- title: Shard Ventures
  url: https://shard.vc
  main_url: https://shard.vc
  description: >
    Shard is building new online companies from scratch, partnering with other like-minded founders to start and invest in technology companies.
  categories:
    - Finance
    - Technology
    - Portfolio
  built_by: Arctica
  built_by_url: https://arctica.io
  featured: false
- title: David Brookes
  url: https://davidbrookes.me
  main_url: https://davidbrookes.me
  description: >
    Specialising in crafting stylish, high performance websites and applications that get results, using the latest cutting edge web development technologies.
  categories:
    - Portfolio
    - Freelance
    - Web Development
  built_by: Arctica
  built_by_url: https://arctica.io
  featured: false
- title: Dennis Morello
  url: https://morello.dev
  main_url: https://morello.dev
  source_url: https://gitlab.com/dennismorello/dev-blog
  description: >
    morello.dev is a development and technology blog written by Dennis Morello.
  categories:
    - Blog
    - Education
    - Web Development
    - Open Source
    - Technology
  built_by: Dennis Morello
  built_by_url: https://twitter.com/dennismorello
  featured: false
- title: BaseTable
  url: https://autodesk.github.io/react-base-table/
  main_url: https://autodesk.github.io/react-base-table/
  source_url: https://github.com/Autodesk/react-base-table
  description: >
    BaseTable is a react table component to display large data set with high performance and flexibility.
  categories:
    - Web Development
    - Documentation
    - Open Source
  built_by: Neo Nie
  built_by_url: https://github.com/nihgwu
  featured: false
- title: herper.io
  url: https://herper.io/
  main_url: https://herper.io/
  description: >
    Portfolio website for Jacob Herper - a Front End Web Developer with a passion for all things digital. I have more than 10 years experience working in web development.
  categories:
    - Portfolio
    - Web Development
    - Freelance
    - Design
    - SEO
  built_by: Jacob Herper
  built_by_url: https://github.com/jakeherp
  source_url: https://github.com/jakeherp/portfolio
  featured: false
- title: Artem Sapegin Photography
  description: >
    Photography portfolio and blog of Artem Sapegin, an award-losing photographer living in Berlin, Germany. Landscapes, cityscapes and dogs.
  main_url: https://morning.photos/
  url: https://morning.photos/
  source_url: https://github.com/sapegin/morning.photos
  categories:
    - Portfolio
    - Photography
  built_by: Artem Sapegin
  built_by_url: https://github.com/sapegin
- title: Pattyrn
  main_url: https://pattyrn.com
  url: https://pattyrn.com
  description: >
    Pattyrn uses advanced machine learning AI to analyze the platform’s your teams use, making it easy to solve performance problems, reduce bottlenecks, and monitor culture health to optimize your ROI and help boost performance without causing burn out.
  categories:
    - Marketing
    - Technology
  built_by: Pattyrn
  built_by_url: https://twitter.com/Pattyrn4
  featured: false
- title: Intranet Italia Day
  main_url: https://www.intranetitaliaday.it/en
  url: https://www.intranetitaliaday.it/en
  description: >
    The Italian event dedicated to the digital workplace that focuses on planning, governance and company intranet management
  categories:
    - Event
    - Conference
  built_by: Ariadne Digital
  built_by_url: https://www.ariadnedigital.it
  featured: false
- title: Textually Stylo
  main_url: https://www.textually.net
  url: https://www.textually.net
  description: >
    Stylo Markdown writing App marketing/documentation website by Textually Inc.
  categories:
    - Marketing
    - Technology
    - Blog
    - Documentation
  built_by: Sébastien Hamel
  built_by_url: https://www.textually.net
  featured: false
- title: OneDeck
  main_url: https://www.onedeck.co
  url: https://www.onedeck.co
  description: >
    OneDeck is a simple yet powerful tool for creating and sharing your one-page investment summary in under 10 minutes.
  categories:
    - Finance
    - Technology
  built_by: William Neill
  built_by_url: https://twitter.com/williamneill
  featured: false
- title: Assortment
  main_url: https://assortment.io
  url: https://assortment.io
  description: >
    Assortment aims to provide detailed tutorials (and more) for developers of all skill levels within the Web Development Industry. Attempting to cut out the fluff and arm you with the facts.
  categories:
    - Blog
    - Web Development
  built_by: Luke Whitehouse
  built_by_url: https://twitter.com/_lukewh
  featured: false
- title: Mission42
  main_url: https://mission42.zauberware.com
  url: https://mission42.zauberware.com
  description: >
    A landing page for the mobile app Mission42. Mission42 wants to help you learn new skills.
  categories:
    - App
    - Learning
    - Education
    - Landing Page
  built_by: Philipp Siegmund, zauberware
  built_by_url: https://www.zauberware.com
- title: Altstadtdomizil Idstein
  main_url: http://www.altstadtdomizil-idstein.de/
  url: http://www.altstadtdomizil-idstein.de/
  description: >
    A landing page for a holiday apartment in Idstein, Germany.
  categories:
    - Landing Page
    - Travel
    - Real Estate
  built_by: Simon Franzen, zauberware
  built_by_url: https://www.zauberware.com
- title: Gerald Martinez Dev
  main_url: https://gmartinez.dev/
  url: https://gmartinez.dev/
  source_url: https://github.com/nephlin7/gmartinez.dev
  description: >
    Personal web site for show my skills and my works.
  categories:
    - Web Development
    - Portfolio
  built_by: Gerald Martinez
  built_by_url: https://twitter.com/GeraldM_92
  featured: false
- title: Becreatives
  main_url: https://becreatives.com
  url: https://becreatives.com
  featured: false
  description: >
    Digital software house. Enlights ideas. Think smart execute harder.
  categories:
    - Technology
    - Web Development
    - Agency
    - Marketing
  built_by: Becreatives
  built_by_url: https://becreatives.com
- title: Paul Clifton Photography
  main_url: https://paulcliftonphotography.com
  url: https://paulcliftonphotography.com
  featured: false
  description: >
    A full migration from WordPress to GatsbyJS and DatoCMS. Includes custom cropping on images as viewport changes size and also an infinity scroll that doesn't preload all of the results.
  categories:
    - Blog
    - Portfolio
    - Gallery
    - Photography
  built_by: Little Wolf Studio
  built_by_url: https://littlewolfstudio.co.uk
- title: Atte Juvonen - Blog
  url: https://www.attejuvonen.fi/
  main_url: https://www.attejuvonen.fi/
  source_url: https://github.com/baobabKoodaa/blog
  description: >
    Tech-oriented personal blog covering topics like AI, data, voting, game theory, infosec and software development.
  categories:
    - Blog
    - Data
    - JavaScript
    - Programming
    - Science
    - Security
    - Technology
    - Web Development
  featured: false
- title: Kibuk Construction
  url: https://kibukconstruction.com/
  main_url: https://kibukconstruction.com/
  description: >
    Kibuk Construction is a fully licensed and insured contractor specializing in Siding, Decks, Windows & Doors!
  categories:
    - Business
  built_by: David Krasniy
  built_by_url: http://dkrasniy.com
- title: RedCarpetUp
  main_url: https://www.redcarpetup.com
  url: https://www.redcarpetup.com/
  description: >
    RedCarpetUp's home page for a predominantly mobile-only customer base in India with major constraints on bandwidth availability
  categories:
    - Finance
  built_by: RedCarpet Dev Team
  built_by_url: https://www.redcarpetup.com
  featured: false
- title: talita traveler
  url: https://talitatraveler.com/
  main_url: https://talitatraveler.com/
  source_url: https://github.com/afuh/talitatraveler
  description: >
    Talita Traveler's personal blog.
  categories:
    - Blog
  built_by: Axel Fuhrmann
  built_by_url: https://axelfuhrmann.com/
  featured: false
- title: Pastelería el Progreso
  url: https://pasteleriaelprogreso.com/
  main_url: https://pasteleriaelprogreso.com/
  source_url: https://github.com/afuh/elprogreso
  description: >
    Famous bakery in Buenos Aires.
  categories:
    - Food
    - Gallery
  built_by: Axel Fuhrmann
  built_by_url: https://axelfuhrmann.com/
  featured: false
- title: Maitrik's Portfolio
  url: https://www.maitrikpatel.com/
  main_url: https://www.maitrikpatel.com/
  source_url: https://github.com/maitrikjpatel/portfolio
  description: >
    Portfolio of a Front-End Developer / UX Designer who designs and develops pixel perfect user interface, experiences and web applications.
  categories:
    - Portfolio
    - Blog
    - Design
    - Web Development
  built_by: Maitrik Patel
  built_by_url: https://www.maitrikpatel.com/
  featured: false
- title: PicPick
  url: https://picpick.app/
  main_url: https://picpick.app/
  description: >
    All-in-one Graphic Design Tool, Screen Capture Software, Image Editor, Color Picker, Pixel Ruler and More
  categories:
    - Productivity
    - App
    - Technology
  built_by: NGWIN
  built_by_url: https://picpick.app/
  featured: false
- title: Ste O'Neill
  main_url: https://www.steoneill.dev
  url: https://www.steoneill.dev
  description: >
    MVP of a portfolio site for a full stack UK based developer.
  categories:
    - Blog
    - Portfolio
  built_by: Ste O'Neill
  built_by_url: https://steoneill.dev
  featured: false
- title: Filipe Santos Correa's Portfolio
  description: >
    Filipe's Personal About Me / Portfolio.
  main_url: https://filipesantoscorrea.com/
  url: https://filipesantoscorrea.com/
  source_url: https://github.com/Safi1012/filipesantoscorrea.com
  featured: false
  categories:
    - Portfolio
- title: Progressive Massachusetts Legislator Scorecard
  main_url: https://scorecard.progressivemass.com
  url: https://scorecard.progressivemass.com
  featured: false
  source_url: https://github.com/progressivemass/legislator-scorecard
  description: >
    Learn about MA state legislators' voting records through a progressive lens
  categories:
    - Government
    - Education
  built_by: Alex Holachek
  built_by_url: https://alex.holachek.com/
- title: Jeff Wolff – Portfolio
  main_url: https://www.jeffwolff.net
  url: https://www.jeffwolff.net
  featured: false
  description: >
    A guy from San Diego who makes websites.
  categories:
    - Blog
    - Portfolio
    - Web Development
- title: Jp Valery – Portfolio
  main_url: https://jpvalery.photo
  url: https://jpvalery.photo
  featured: false
  description: >
    Self-taught photographer documenting spaces and people
  categories:
    - Portfolio
    - Photography
- title: Prevue
  main_url: https://www.prevue.io
  url: https://www.prevue.io
  featured: false
  description: >
    All in One Prototyping Tool For Vue Developers
  categories:
    - Open Source
    - Web Development
- title: Gold Medal Flour
  main_url: https://www.goldmedalflour.com
  url: https://www.goldmedalflour.com
  description: >
    Gold Medal Four is a brand of flour products owned by General Mills. The new site was built using Gatsby v2 with data sources from WordPress and an internal recipe API, and features multifaceted recipe filtering and a modified version of Gatsby Image to support art direction images.
  categories:
    - Food
  built_by: General Mills Branded Sites Dev Team
  built_by_url: https://www.generalmills.com
  featured: false
- title: Fifth Gait Technologies
  main_url: https://5thgait.com
  url: https://5thgait.com
  featured: false
  description: >
    Fifth Gait is a small business in the defense and space industry that is run and owned by physicists and engineers that have worked together for decades. The site was built using Gatsby V2.
  categories:
    - Government
    - Science
    - Technology
  built_by: Jonathan Z. Fisher
  built_by_url: https://jonzfisher.com
- title: Sal's Pals
  main_url: https://www.sals-pals.net
  url: https://www.sals-pals.net
  featured: false
  description: >
    Sal's Pals is a professional dog walking and pet sitting service based in Westfield, NJ. New site built with gatsby v2.
  categories:
    - Business
- title: Zuyet Awarmatrip
  main_url: https://www.zuyetawarmatrip.com
  url: https://www.zuyetawarmatrip.com
  featured: false
  description: >
    Zuyet Awarmatrip is a subsidiary identity within the personal ecosystem of Zuyet Awarmatik, focusing on travel and photography.
  categories:
    - Travel
    - Photography
  built_by: Zuyet Awarmatik
- title: manuvel.be
  url: https://www.manuvel.be
  main_url: https://www.manuvel.be
  source_url: https://github.com/riencoertjens/manuvelsite
  description: >
    Cycling themed café coming this april in Sint Niklaas, Belgium. One page with funky css-grid and gatsby-image trickery!
  categories:
    - Food
  built_by: WEBhart
  built_by_url: https://www.web-hart.com
  featured: false
- title: WEBhart
  url: https://www.web-hart.com
  main_url: https://www.web-hart.com
  description: >
    Hi, I'm Rien (pronounced Reen) from Belgium but based in Girona, Spain. I'm an autodidact, committed to learning until the end of time.
  categories:
    - Portfolio
    - Design
    - Web Development
    - Freelance
  built_by: WEBhart
  built_by_url: https://www.web-hart.com
  featured: false
- title: nicdougall.com
  url: https://nicdougall.netlify.com/
  main_url: https://nicdougall.netlify.com/
  source_url: https://github.com/riencoertjens/nicdougall.com
  description: >
    Athlete website with Netlify CMS for blog content.
  categories:
    - Blog
  built_by: WEBhart
  built_by_url: https://www.web-hart.com
  featured: false
- title: Lebuin D'Haese
  url: https://www.lebuindhaese.be/
  main_url: https://www.lebuindhaese.be/
  description: >
    Artist portfolio website. Powered by a super simple Netlify CMS to easily add blog posts or new art pieces.
  categories:
    - Portfolio
    - Blog
  built_by: WEBhart
  built_by_url: https://www.web-hart.com
  featured: false
- title: Iefke Molenstra
  url: https://www.iefke.be/
  main_url: https://www.iefke.be/
  description: >
    Artist portfolio website. Powered by a super simple Netlify CMS to easily add blog posts or new art pieces.
  categories:
    - Portfolio
    - Blog
  built_by: WEBhart
  built_by_url: https://www.web-hart.com
  featured: false
- title: The Broomwagon
  url: https://www.thebroomwagongirona.com/
  main_url: https://www.thebroomwagongirona.com/
  description: >
    foodtruck style coffee by pro cyclist Robert Gesink. The site has a webshop with merchandise and coffee beans.
  categories:
    - E-commerce
  built_by: WEBhart
  built_by_url: https://www.web-hart.com
- title: Pella Windows and Doors
  main_url: https://www.pella.com
  url: https://www.pella.com
  featured: false
  description: >
    The Pella Corporation is a privately held window and door manufacturing
  categories:
    - Business
- title: tinney.dev
  url: https://tinney.dev
  main_url: https://tinney.dev
  source_url: https://github.com/cdtinney/tinney.dev
  description: >
    Personal portfolio/blog of Colin Tinney
  categories:
    - Blog
    - Portfolio
    - Open Source
  built_by: Colin Tinney
  built_by_url: https://tinney.dev
  featured: false
- title: Monkeywrench Books
  main_url: https://monkeywrenchbooks.org
  url: https://monkeywrenchbooks.org
  description: >
    Monkeywrench Books is an all-volunteer, collectively-run bookstore and event space in Austin, TX
  categories:
    - Business
    - Community
    - Education
  built_by: Monkeywrench Books
  built_by_url: https://monkeywrenchbooks.org
- title: DeepMay.io
  main_url: https://deepmay.io
  url: https://deepmay.io
  description: >
    DeepMay is an experimental new tech bootcamp in the mountains of North Carolina.
  categories:
    - Event
    - Community
    - Technology
    - Marketing
  built_by: DeepMay
  built_by_url: https://twitter.com/deepmay_io
  featured: false
- title: Liferay.Design
  main_url: https://liferay.design
  url: https://liferay.design
  source_url: https://github.com/liferay-design/liferay.design
  description: >
    Liferay.Design is home to some of the freshest open-source designers who love to share articles and other resources for the Design Community.
  categories:
    - Blog
    - Community
    - Design
    - Marketing
    - Open Source
    - Technology
    - User Experience
  built_by: Liferay Designers
  built_by_url: https://twitter.com/liferaydesign
  featured: false
- title: Front End Remote Jobs
  main_url: https://frontendremotejobs.com
  url: https://frontendremotejobs.com
  source_url: https://github.com/benjamingrobertson/remotefrontend
  description: >
    Front End Remote Jobs features fully remote jobs for front end developers.
  categories:
    - WordPress
    - Web Development
  built_by: Ben Robertson
  built_by_url: https://benrobertson.io
  featured: false
- title: Penrose Grand Del Mar
  main_url: https://penroseatthegrand.com
  url: https://penroseatthegrand.com
  description: >
    Penrose Grand Del Mar is a luxury housing project coming soon.
  categories:
    - Real Estate
    - Design
  built_by: Chase Ohlson
  built_by_url: https://chaseohlson.com
- title: JustGraphQL
  url: https://www.justgraphql.com/
  main_url: https://www.justgraphql.com/
  source_url: https://github.com/Novvum/justgraphql
  description: >
    JustGraphQL helps developers quickly search and filter through GraphQL resources, tools, and articles.
  categories:
    - Open Source
    - Web Development
    - Technology
  built_by: Novvum
  built_by_url: https://www.novvum.io/
  featured: false
- title: Peter Macinkovic Personal Blog
  url: https://peter.macinkovic.id.au/
  main_url: https://peter.macinkovic.id.au/
  source_url: https://github.com/inkovic/peter-macinkovic-static-site
  description: >
    Personal Website and Blog of e-commerce SEO Specialist and Digital Marketer Peter Macinkovic.
  categories:
    - SEO
    - Marketing
    - Blog
  featured: false
- title: NH Hydraulikzylinder
  main_url: https://nh-hydraulikzylinder.com
  url: https://nh-hydraulikzylinder.com
  description: >
    High quality & high performance hydraulic cylinders manufactured in Austria based on the clients requirements
  categories:
    - Business
  built_by: MangoART
  built_by_url: https://www.mangoart.at
  featured: false
- title: Frauennetzwerk Linz-Land
  main_url: https://frauennetzwerk-linzland.net
  url: https://frauennetzwerk-linzland.net
  description: >
    Homepage for the local women's association providing support to people in need offline and online (Livechat integration)
  categories:
    - Nonprofit
  built_by: MangoART
  built_by_url: https://www.mangoart.at
  featured: false
- title: Mein Traktor
  main_url: http://www.mein-traktor.at/
  url: http://www.mein-traktor.at/
  description: >
    Homepage of a the main importer of SAME and Lamborghini Tractors in Austria with customer support area
  categories:
    - Business
    - App
  built_by: MangoART
  built_by_url: https://www.mangoart.at
  featured: false
- title: Lamborghini Traktoren
  main_url: https://lamborghini-traktor.at
  url: https://lamborghini-traktor.at
  description: >
    Lamborghini Tractors - Landing page for the brand in Austria
  categories:
    - Business
  built_by: MangoART
  built_by_url: https://www.mangoart.at
  featured: false
- title: Holly Lodge Community Centre - Highgate, London
  main_url: https://www.hlcchl.org/
  url: https://www.hlcchl.org/
  source_url: https://github.com/eugelogic/hlcchl-gatsby
  description: >
    The Holly Lodge Community Centre - Highgate, London has a shiny new website built with Gatsby v2 that makes important contributions towards a faster, more secure and environmentally friendly web for everyone.
  categories:
    - Community
    - Event
    - Nonprofit
  built_by: Eugene Molari Developer
  built_by_url: https://twitter.com/EugeneMolari
  featured: false
- title: blackcater's blog
  url: https://www.blackcater.win
  main_url: https://www.blackcater.win
  source_url: https://github.com/blackcater/blog
  description: >
    Blog like Medium, for person and team.
  categories:
    - Blog
    - Web Development
  built_by: blackcater
  built_by_url: https://github.com/blackcater
  featured: false
- title: Kenneth Kwakye-Gyamfi Portfolio Site
  url: https://www.kwakye-gyamfi.com
  main_url: https://www.kwakye-gyamfi.com
  source_url: https://www.github.com/cross19xx/cross-site
  description: >
    Personal portfolio site for Kenneth Kwakye-Gyamfi, a mobile and web full stack applications developer currently based in Accra, Ghana.
  categories:
    - SEO
    - Web Development
    - Open Source
    - Portfolio
  featured: false
- title: Gareth Weaver
  url: https://www.garethweaver.com/
  main_url: https://www.garethweaver.com/
  source_url: https://github.com/garethweaver/public-site-react
  description: >
    A personal portfolio of a London based frontend developer built with Gatsby 2, Redux and Sass
  categories:
    - Portfolio
    - Web Development
  built_by: Gareth Weaver
  built_by_url: https://twitter.com/garethdweaver
  featured: false
- title: Mailjet
  url: https://dev.mailjet.com/
  main_url: https://dev.mailjet.com/
  description: >
    Mailjet is an easy-to-use all-in-one e-mail platform.
  categories:
    - API
    - Documentation
  featured: false
- title: Peintagone
  url: https://www.peintagone.be/
  main_url: https://www.peintagone.be/
  description: >
    Peintagone is a superior quality paint brand with Belgian tones.
  categories:
    - Portfolio
    - Gallery
  built_by: Sebastien Crepin
  built_by_url: https://github.com/opeah
  featured: false
- title: Let's Do Dish!
  url: https://letsdodish.com
  main_url: https://letsdodish.com
  description: >
    A new recipe site for people who enjoy cooking great food in their home kitchen. Find some great meal ideas! Let's do dish!
  categories:
    - Blog
    - Food
  built_by: Connerra
  featured: false
- title: AWS Amplify Community
  url: https://amplify.aws/community/
  main_url: https://amplify.aws/community/
  source_url: https://github.com/aws-amplify/community
  description: >
    Amplify Community is a hub for developers building fullstack serverless applications with Amplify to easily access content (such as events, blog posts, videos, sample projects, and tutorials) created by other members of the Amplify community.
  categories:
    - Blog
    - Directory
    - Education
    - Technology
  built_by: Nikhil Swaminathan
  built_by_url: https://github.com/swaminator
  featured: false
- title: Cal State Monterey Bay
  url: https://csumb.edu
  main_url: https://csumb.edu
  source_url: https://github.com/csumb/csumb-gatsby
  description: >
    A website for the entire campus of California State University, Monterey Bay.
  categories:
    - Education
    - Government
  built_by: CSUMB Web Team
  built_by_url: https://csumb.edu/web/team
  featured: false
- title: BestPricingPages.com
  url: https://bestpricingpages.com
  main_url: https://bestpricingpages.com
  source_url: https://github.com/jpvalery/pricingpages/
  description: >
    A repository of the best pricing pages by the best companies. Built in less than a week.
    Inspired by RGE and since pricingpages.xyz no longer exists, I felt such a resource was missing and could be helpful to many people.
  categories:
    - Business
    - Community
    - Entrepreneurship
    - Open Source
    - Technology
  built_by: Jp Valery
  built_by_url: https://jpvalery.me
  featured: false
- title: Lendo Austria
  url: https://lendo.at
  main_url: https://lendo.at
  description: >
    A Comparison site for best private loan offer from banks in Austria.
  categories:
    - Business
    - Finance
  built_by: Lendo developers
  featured: false
- title: Visual Cloud FX
  url: https://visualcloudfx.com
  main_url: https://visualcloudfx.com
  source_url: https://github.com/jjcav84/visualcloudfx
  description: >
    Basic static site built with MDBootstrap, React, and Gatsby
  categories:
    - Consulting
    - Portfolio
  built_by: Jacob Cavazos
  built_by_url: https://jacobcavazos.com
- title: Matthew Miller (Me4502)
  url: https://matthewmiller.dev
  main_url: https://matthewmiller.dev
  description: >
    The personal site, blog and portfolio of Matthew Miller (Me4502)
  categories:
    - Blog
    - Programming
    - Technology
    - Portfolio
  built_by: Matthew Miller
  featured: false
- title: Årets Kontor
  url: https://aretskontor.newst.se
  main_url: https://aretskontor.newst.se
  description: >
    A swedish competition for "office of the year" in sweden with a focus on design. Built with MDBootstrap and Gatsby.
  categories:
    - Real Estate
    - Marketing
  built_by: Victor Björklund
  built_by_url: https://victorbjorklund.com
  featured: false
- title: Kyma
  url: https://kyma-project.io
  main_url: https://kyma-project.io
  source_url: https://github.com/kyma-project/website
  description: >
    This website holds overview, blog and documentation for Kyma open source project that is a Kubernates based application extensibility framework.
  categories:
    - Documentation
    - Blog
    - Technology
    - Open Source
  built_by: Kyma developers
  built_by_url: https://twitter.com/kymaproject
  featured: false
- title: Verso
  main_url: https://verso.digital
  url: https://verso.digital
  description: >
    Verso is a creative technology studio based in Singapore. Site built with Gatsby and Netlify.
  categories:
    - Agency
    - Consulting
    - Design
    - Technology
  built_by: Verso
  built_by_url: https://verso.digital
  featured: false
- title: Camilo Holguin
  url: https://camiloholguin.me
  main_url: https://camiloholguin.me
  source_url: https://github.com/camiloholguin/gatsby-portfolio
  description: >
    Portfolio site using GatsbyJS and WordPress REST API.
  categories:
    - WordPress
    - Portfolio
    - Web Development
  built_by: Camilo Holguin
  built_by_url: https://camiloholguin.me
  featured: false
- title: Bennett Hardwick
  url: https://bennetthardwick.com
  main_url: https://bennetthardwick.com
  description: >
    The personal website and blog of Bennett Hardwick, an Australian software developer and human being.
  categories:
    - Blog
    - Programming
    - Technology
  source_url: https://github.com/bennetthardwick/website
  built_by: Bennett Hardwick
  built_by_url: https://bennetthardwick.com
  featured: false
- title: Kodingnesia
  url: https://kodingnesia.com/
  main_url: https://kodingnesia.com/
  description: >
    Kodingnesia is a place for learning programming & linux in Bahasa Indonesia.
  categories:
    - Blog
    - Programming
    - Technology
  built_by: Frisko Mayufid
  built_by_url: https://frisko.space
- title: ERS HCL Open Source Portal
  url: https://ers-hcl.github.io/
  main_url: https://ers-hcl.github.io/
  description: >
    Official site for ERS-HCL GitHub organizational site. This is a hybrid app with static and dynamic content, providing a details of the open source projects, initiatives, innovation ideas within ERS-HCL. It pulls data from various data sources including GitHub APIs, MDX based blog posts, excel files. It also hosts an ideas app that is based on Firebase.
  categories:
    - Open Source
    - Blog
    - Technology
    - Web Development
    - Community
    - Documentation
  source_url: https://github.com/ERS-HCL/gatsby-ershcl-app
  built_by: Tarun Kumar Sukhu
  built_by_url: https://github.com/tsukhu
- title: Sandbox
  url: https://www.sandboxneu.com/
  main_url: https://www.sandboxneu.com/
  source_url: https://github.com/sandboxneu/sandboxneu.com
  description: >
    Official website of Sandbox, a Northeastern University student group that builds software for researchers.
  categories:
    - Marketing
  built_by: Sandbox at Northeastern
  built_by_url: https://github.com/sandboxneu/
  featured: false
- title: Accessible App
  main_url: https://accessible-app.com
  url: https://accessible-app.com
  source_url: https://github.com/accessible-app/accessible-app_com
  description: >
    Learn how to build inclusive web applications and Single Page Apps in modern JavaScript frameworks. This project collects strategies, links, patterns and plugins for React, Vue and Angular.
  categories:
    - Accessibility
    - Web Development
    - JavaScript
  built_by: Marcus Herrmann
  built_by_url: https://marcus.io
  featured: false
- title: PygmalionPolymorph
  url: https://pygmalionpolymorph.com
  main_url: https://pygmalionpolymorph.com
  source_url: https://github.com/PygmalionPolymorph/portfolio
  description: >
    Portfolio of artist, musician and developer PygmalionPolymorph.
  categories:
    - Portfolio
    - Gallery
    - Music
    - Photography
    - Web Development
  built_by: PygmalionPolymorph
  built_by_url: https://pygmalionpolymorph.com
  featured: false
- title: Gonzalo Nuñez Photographer
  main_url: https://www.gonzalonunez.com
  url: https://www.gonzalonunez.com
  description: >
    Website for Cancun based destination wedding photographer Gonzalo Nuñez. Site built with GatsbyJS, WordPress API and Netlify.
  categories:
    - Photography
    - Portfolio
    - WordPress
  built_by: Miguel Mayo
  built_by_url: https://www.miguelmayo.com
  featured: false
- title: Element 84
  main_url: https://www.element84.com
  url: https://www.element84.com
  description: >
    Element 84 is software engineering and design firm that helps companies and government agencies solve problems using remote sensing, life sciences, and transportation data in the cloud.
  categories:
    - Agency
    - Blog
    - Business
    - Consulting
    - Data
    - Design
    - Government
    - Portfolio
    - Programming
    - Science
    - Technology
    - User Experience
    - Web Development
- title: Raconteur Agency
  main_url: https://www.raconteur.net/agency
  url: https://www.raconteur.net/agency
  description: >
    Raconteur Agency is a London-based content marketing agency for B2B brands. We have rebuilt their site with Gatsby v2 using their existing WordPress backend as the data source. By switching from WordPress to GatsbyJS we have achieved a 200%+ improvement in page load times and went from a Lighthouse performance score of 49 to 100.
  categories:
    - Agency
    - Marketing
    - WordPress
  built_by: Jacob Herper
  built_by_url: https://herper.io
  featured: false
- title: Purple11
  main_url: https://purple11.com/
  url: https://purple11.com/
  description: >
    Purple11 is a site for photography and photo retouching tips and tricks.
  categories:
    - Blog
    - Photography
  built_by: Sébastien Noël
  built_by_url: https://blkfuel.com/
  featured: false
- title: PerfReviews
  main_url: https://perf.reviews/
  url: https://perf.reviews/
  source_url: https://github.com/PerfReviews/PerfReviews
  description: >
    The best content about web performance in spanish language.
  categories:
    - Web Development
  built_by: Joan León & José M. Pérez
  built_by_url: https://perf.reviews/nosotros/
  featured: false
- title: Un Backend - Blog
  main_url: https://www.unbackend.pro/
  url: https://www.unbackend.pro/
  description: >
    The personal website and blog of Camilo Ramírez, a backend developer :).
  categories:
    - Blog
    - Programming
    - Technology
  source_url: https://github.com/camilortte/camilortte.github.com
  built_by: Camilo Ramírez
  built_by_url: https://www.unbackend.pro/about
  featured: false
- title: Hitesh Vaghasiya
  main_url: https://hiteshvaghasiya.com/
  url: https://hiteshvaghasiya.com/
  description: >
    This is Hitesh Vaghasiya's blog. This blog is help you an E-Commerce like Magento, Shopify, and BigCommerce.
  categories:
    - Blog
    - Programming
    - Technology
    - Web Development
  built_by: Hitesh Vaghasiya
  built_by_url: https://hiteshvaghasiya.com/
  featured: false
- title: Aditus
  main_url: https://www.aditus.io
  url: https://www.aditus.io
  description: >
    Aditus is the accessibility tool for your team. We help teams build accessible websites and products.
  categories:
    - Accessibility
    - Education
  built_by: Aditus
  built_by_url: https://www.aditus.io
  featured: false
- title: Ultra Config
  main_url: https://ultraconfig.com.au/
  url: https://ultraconfig.com.au/ultra-config-generator/
  description: >
    Ultra Config Generator is a software application for Network Engineers to efficiently manage their network infrastructure.
  categories:
    - Blog
    - Technology
  built_by: Ultra Config
  built_by_url: https://ultraconfig.com.au/
  featured: false
- title: Malice
  main_url: https://malice.fr/
  url: https://malice.fr/
  description: >
    Malice is a cyber-training  platform for learning, validating and improving security related skills through simulated scenarios and challenges.
  categories:
    - Security
    - Technology
  built_by: Sysdream
  built_by_url: https://sysdream.com/
  featured: false
- title: Nash
  main_url: https://nash.io/
  url: https://nash.io/
  description: >
    Nash is a decentralized platform for trading, payment and other financial services. Our goal is to bring distributed finance to everyone by making blockchain technology fast and easy to use. We employ an off-chain engine to match trades rapidly, but never take control of customers’ assets. Our intuitive interface offers easy access to a range of trading, payment and investment functions.
  categories:
    - Portfolio
    - Security
    - Technology
  built_by: Andrej Gajdos
  built_by_url: https://andrejgajdos.com/
  featured: false
- title: Axel Fuhrmann
  url: https://axelfuhrmann.com
  main_url: https://axelfuhrmann.com
  source_url: https://github.com/afuh/axelfuhrmann.com
  description: >
    Personal portfolio.
  categories:
    - Portfolio
    - Freelance
    - Web Development
  featured: false
- title: Alaina Viau
  url: https://www.alainaviau.com
  main_url: https://www.alainaviau.com
  description: >
    Official website of Canadian opera director, creator, and producer Alaina Viau. Site designed by Stephen Bell.
  categories:
    - Portfolio
    - Music
  built_by: Michael Uloth
  built_by_url: https://www.michaeluloth.com
- title: Alison Moritz
  url: https://www.alisonmoritz.com
  main_url: https://www.alisonmoritz.com
  description: >
    Official website of American stage director Alison Moritz. Site designed by Stephen Bell.
  categories:
    - Portfolio
    - Music
  built_by: Michael Uloth
  built_by_url: https://www.michaeluloth.com
- title: Luke Secomb Digital
  url: https://lukesecomb.digital
  main_url: https://lukesecomb.digital
  source_url: https://github.com/lukethacoder/luke-secomb-simple
  description: >
    A simple portfolio site built using TypeScript, Markdown and React Spring.
  categories:
    - Portfolio
    - Web Development
  built_by: Luke Secomb
  built_by_url: https://lukesecomb.digital
  featured: false
- title: We are Brew
  url: https://www.wearebrew.co.uk
  main_url: https://www.wearebrew.co.uk
  description: >
    Official website for Brew, a Birmingham based Digital Marketing Agency.
  categories:
    - Portfolio
    - Web Development
    - Agency
    - Marketing
  built_by: Brew Digital
  built_by_url: https://www.wearebrew.co.uk
- title: Global City Data
  main_url: https://globalcitydata.com
  url: https://globalcitydata.com
  source_url: https://github.com/globalcitydata/globalcitydata
  description: >
    Global City Data is an open, easily browsable platform to showcase peer-reviewed urban datasets and models created by different research groups.
  categories:
    - Education
    - Open Source
  built_by: Rafi Barash
  built_by_url: https://rafibarash.com
  featured: false
- title: Submittable
  url: https://www.submittable.com
  main_url: https://www.submittable.com
  description: >
    Submissions made simple. Submittalbe is a cloud-based submissions manager that lets you accept, review, and make decisions on any kind of digital content.
  categories:
    - Technology
    - Marketing
  built_by: Genevieve Crow
  built_by_url: https://github.com/g-crow
- title: Appmantle
  main_url: https://appmantle.com
  url: https://appmantle.com
  description: >
    Appmantle is a new way of creating apps. A complete modern app that you build yourself quickly & easily, without programming knowledge.
  categories:
    - App
    - Marketing
    - Landing Page
    - Mobile Development
    - Technology
  built_by: Appmantle
  built_by_url: https://appmantle.com
  featured: false
- title: Acto
  main_url: https://www.acto.dk/
  url: https://www.acto.dk/
  description: >
    Tomorrows solutions - today. Acto is an innovative software engineering company, providing your business with high-quality, scalable and maintainable software solutions, to make your business shine.
  categories:
    - Agency
    - Technology
    - Web Development
    - Mobile Development
  built_by: Acto
  built_by_url: https://www.acto.dk/
- title: Gatsby GitHub Stats
  url: https://gatsby-github-stats.netlify.com
  main_url: https://gatsby-github-stats.netlify.com
  source_url: https://github.com/lannonbr/gatsby-github-stats/
  description: >
    Statistics Dashboard for Gatsby GitHub repository
  categories:
    - Data
  built_by: Benjamin Lannon
  built_by_url: https://lannonbr.com
  featured: false
- title: Graphic Intuitions
  url: https://www.graphicintuitions.com/
  main_url: https://www.graphicintuitions.com/
  description: >
    Digital marketing agency located in Morris, Manitoba.
  categories:
    - Agency
    - Web Development
    - Marketing
  featured: false
- title: Smooper
  url: https://www.smooper.com/
  main_url: https://www.smooper.com/
  description: >
    We connect you with digital marketing experts for 1 on 1 consultation sessions
  categories:
    - Marketing
    - Directory
  featured: false
- title: Lesley Barber
  url: https://www.lesleybarber.com/
  main_url: https://www.lesleybarber.com/
  description: >
    Official website of Canadian film composer Lesley Barber.
  categories:
    - Portfolio
    - Music
  built_by: Michael Uloth
  built_by_url: https://www.michaeluloth.com
- title: Timeline of Terror
  main_url: https://timelineofterror.org/
  url: https://timelineofterror.org/
  source_url: https://github.com/Symbitic/timeline-of-terror
  description: >
    Complete guide to the events of September 11, 2001.
  categories:
    - Directory
    - Government
  built_by: Alex Shaw
  built_by_url: https://github.com/Symbitic/
  featured: false
- title: Pill Club
  url: https://thepillclub.com
  main_url: https://thepillclub.com
  description: >
    Zero Copay With Insurance + Free Shipping + Bonus Gifts + Online Delivery – Birth Control Delivery and Prescription
  categories:
    - Marketing
    - Healthcare
  built_by: Pill Club
  built_by_url: https://thepillclub.com
- title: myweekinjs
  url: https://www.myweekinjs.com/
  main_url: https://www.myweekinjs.com/
  source_url: https://github.com/myweekinjs/public-website
  description: >
    Challenge to create and/or learn something new in JavaScript each week.
  categories:
    - Blog
  built_by: Adriaan Janse van Rensburg
  built_by_url: https://github.com/HurricaneInteractive/
  featured: false
- title: The Edit Suite
  main_url: https://www.theeditsuite.com.au/
  url: https://www.theeditsuite.com.au/
  source_url: https://thriveweb.com.au/portfolio/the-edit-suite/
  description: >-
    The Edit Suite is an award winning video production and photography company based out of our Mermaid Beach studio on the Gold Coast of Australia but we also have the ability to work mobile from any location.
  categories:
    - Photography
    - Marketing
  built_by: Thrive Team - Gold Coast
  built_by_url: https://thriveweb.com.au/
  featured: false
- title: CarineRoitfeld
  main_url: https://www.carineroitfeld.com/
  url: https://www.carineroitfeld.com/
  description: >
    Online shop for Carine Roitfeld parfume
  categories:
    - E-commerce
  built_by: Ask Phill
  built_by_url: https://askphill.com
- title: EngineHub.org
  url: https://enginehub.org
  main_url: https://enginehub.org
  source_url: https://github.com/EngineHub/enginehub-website
  description: >
    The landing pages for EngineHub, the organisation behind WorldEdit, WorldGuard, CraftBook, and more
  categories:
    - Landing Page
    - Technology
    - Open Source
  built_by: Matthew Miller
  built_by_url: https://matthewmiller.dev
- title: Goulburn Physiotherapy
  url: https://www.goulburnphysiotherapy.com.au/
  main_url: https://www.goulburnphysiotherapy.com.au/
  description: >
    Goulburn Physiotherapy is a leader in injury prevention, individual and community health, and workplace health solutions across Central Victoria.
  categories:
    - Blog
    - Healthcare
  built_by: KiwiSprout
  built_by_url: https://kiwisprout.nz/
  featured: false
- title: TomTom Traffic Index
  main_url: https://www.tomtom.com/en_gb/traffic-index/
  url: https://www.tomtom.com/en_gb/traffic-index/
  description: >
    The TomTom Traffic Index provides drivers, city planners, auto manufacturers and policy makers with unbiased statistics and information about congestion levels in 403 cities across 56 countries on 6 continents.
  categories:
    - Travel
    - Data
  built_by: TomTom
  built_by_url: https://tomtom.com
  featured: false
- title: PrintAWorld | A 3D Printing and Fabrication Company
  main_url: https://prtwd.com/
  url: https://prtwd.com/
  description: >
    PrintAWorld is a NYC based fabrication and manufacturing company that specializes in 3D printing, 3D scanning, CAD Design,
    laser cutting, and rapid prototyping. We help artists, agencies and engineers turn their ideas into its physical form.
  categories:
    - Business
  featured: false
- title: Glug-Infinite
  main_url: https://gluginfinite.github.io
  url: https://gluginfinite.github.io
  source_url: https://github.com/crstnmac/glug
  description: >
    This is a website built with Gatsby v2 that is deployed on GitHub using GitHub Pages and Netlify.
  categories:
    - Web Development
    - Blog
    - Portfolio
    - Agency
  built_by: Criston Macarenhas
  built_by_url: https://github.com/crstnmac
  featured: false
- title: The State of CSS Survey
  main_url: https://stateofcss.com/
  url: https://stateofcss.com/
  source_url: https://github.com/StateOfJS/state-of-css-2019
  description: >
    Annual CSS survey, brother of The State of JS Survey.
  categories:
    - Web Development
  built_by: Sacha Greif & Contribs
  built_by_url: https://github.com/StateOfJS
  featured: false
- title: Bytom Blockchain
  url: https://bytom.io/
  main_url: https://bytom.io/
  source_url: https://github.com/bytomlabs/bytom.io
  description: >
    Embrace the New Era of Bytom Blockchain
  categories:
    - Finance
    - Open Source
    - Technology
  built_by: Bytom Foundation
  built_by_url: https://bytom.io/
  featured: false
- title: Oerol Festival
  url: https://www.oerol.nl/nl/
  main_url: https://www.oerol.nl/en/
  description: >
    Oerol is a cultural festival on the island of Terschelling in the Netherlands that is held annually in June.
    The ten-day festival is focused on live, public theatre as well as music and visual arts.
  categories:
    - Event
    - Entertainment
  built_by: Oberon
  built_by_url: https://oberon.nl/
  featured: false
- title: Libra
  main_url: https://libra.org/
  url: https://libra.org/
  description: Libra's mission is to enable a simple global currency and financial infrastructure that empowers billions of people.
  featured: false
  categories:
    - Open Source
    - Technology
    - Finance
- title: Riffy Blog
  main_url: https://blog.rayriffy.com/
  url: https://blog.rayriffy.com/
  source_url: https://github.com/rayriffy/rayriffy-blog
  description: >
    Riffy Blog is async based beautiful highly maintainable site built by using Gatsby v2 with SEO optimized.
  categories:
    - Web Development
    - Blog
    - Open Source
    - Technology
    - Music
    - SEO
  built_by: Phumrapee Limpianchop
  built_by_url: https://rayriffy.com/
  featured: false
- title: The Coffee Collective
  url: https://coffeecollective.dk
  main_url: https://coffeecollective.dk
  description: >
    The Coffee Collective website is a JAM-stack based, multilingual, multi currency website/shop selling coffee, related products and subscriptions.
  categories:
    - E-commerce
    - Food
  built_by: Remotely (Anders Hallundbæk)
  built_by_url: https://remotely.dk
  featured: false
- title: Leadership Development International
  url: https://ldi.global
  main_url: https://ldi.global
  description: >
    A DatoCMS-backed site for an education and training company based in the US, China and the UAE.
  categories:
    - Education
    - Nonprofit
  built_by: Grant Holle
  built_by_url: https://grantholle.com
  featured: false
- title: Canvas 1839
  main_url: https://www.canvas1839.com/
  url: https://www.canvas1839.com/
  description: >-
    Online store for Canvas 1839 products, including pharmacological-grade CBD oil and relief cream.
  categories:
    - E-commerce
    - Marketing
  built_by: Corey Ward
  built_by_url: http://www.coreyward.me/
- title: Sparkle Stories
  main_url: https://app.sparklestories.com/
  url: https://app.sparklestories.com/
  description: >-
    Sparkle Stories is a streaming audio platform for children with over 1,200 original audio stories.
  categories:
    - App
    - Education
  built_by: Corey Ward
  built_by_url: http://www.coreyward.me/
- title: nehalist.io
  main_url: https://nehalist.io
  url: https://nehalist.io
  description: >
    nehalist.io is a blog about software development, technology and all that kind of geeky stuff.
  categories:
    - Blog
    - Web Development
    - Open Source
  built_by: Kevin Hirczy
  built_by_url: https://nehalist.io
  featured: false
- title: March and Ash
  main_url: https://marchandash.com/
  url: https://marchandash.com/
  description: >-
    March and Ash is a customer-focused, licensed cannabis dispensary located in Mission Valley.
  categories:
    - E-commerce
    - Business
    - Blog
  built_by: Blueyellow
  built_by_url: https://blueyellow.io/
  featured: false
- title: T Two Industries
  description: >
    T Two Industries is a manufacturing company specializing in building custom truck decks, truck bodies, and trailers.
  main_url: https://www.ttwo.ca
  url: https://www.ttwo.ca
  categories:
    - Business
  built_by: https://www.t2.ca
  built_by_url: https://www.t2.ca
  featured: false
- title: Cali's Finest Landscaping
  url: https://www.calisfinestlandscaping.com/
  main_url: https://www.calisfinestlandscaping.com/
  description: >
    A team of hard-working, quality-obsessed landscaping professionals looking to take dreams and transform them into reality.
  categories:
    - Business
  built_by: David Krasniy
  built_by_url: http://dkrasniy.com
  featured: false
- title: Vazco
  url: https://www.vazco.eu
  main_url: https://www.vazco.eu
  description: >
    Vazco works for clients from all around the world in future-proof technologies and help them build better products.
  categories:
    - Agency
    - Web Development
    - Blog
    - Business
    - Technology
  built_by: Vazco
  built_by_url: https://www.vazco.eu
  featured: false
- title: Major League Eating
  main_url: https://majorleagueeating.com
  url: https://majorleagueeating.com
  description: >
    Major League Eating is the professional competitive eating organization that runs the Nathan’s Famous Coney Island Hot Dog eating contest on July 4th, among other eating events.
  categories:
    - Entertainment
    - Sports
  built_by: Carmen Cincotti
  built_by_url: https://github.com/ccincotti3
  featured: false
- title: APIs You Won't Hate
  url: https://apisyouwonthate.com/blog
  main_url: https://apisyouwonthate.com
  source_url: https://github.com/apisyouwonthate/apisyouwonthate.com
  description: >
    API development is a topic very close to our hearts. APIs You Won't Hate is a team and community dedicated to learning, writing, sharing ideas and bettering understanding of API practices. Together we can eradicate APIs we hate.
  categories:
    - Blog
    - Education
    - E-commerce
    - API
    - Community
    - Learning
    - Open Source
    - Technology
    - Web Development
  built_by: Mike Bifulco
  built_by_url: https://github.com/mbifulco
  featured: false
- title: Sankarsan Kampa
  main_url: https://traction.one
  url: https://traction.one
  description: Full time programmer, part time gamer, exploring the details of programmable systems and how to stretch their capabilities.
  featured: false
  categories:
    - Portfolio
    - Freelance
- title: AwesomeDocs
  main_url: https://awesomedocs.traction.one/
  url: https://awesomedocs.traction.one/install
  source_url: https://github.com/AwesomeDocs/website
  description: An awesome documentation website generator!
  featured: false
  categories:
    - Open Source
    - Web Development
    - Technology
    - Documentation
  built_by: Sankarsan Kampa
  built_by_url: https://traction.one
- title: Prism Programming Language
  main_url: https://prism.traction.one/
  url: https://prism.traction.one/
  source_url: https://github.com/PrismLang/website
  description: Interpreted, high-level, programming language.
  featured: false
  categories:
    - Programming
    - Open Source
    - Technology
    - Documentation
  built_by: Sankarsan Kampa
  built_by_url: https://traction.one
- title: Arnondora
  main_url: https://arnondora.in.th/
  url: https://arnondora.in.th/
  source_url: https://github.com/arnondora/arnondoraBlog
  description: Arnondora is a personal blog by Arnon Puitrakul
  categories:
    - Blog
    - Programming
    - Technology
  built_by: Arnon Puitrakul
  built_by_url: https://arnondora.in.th/
  featured: false
- title: KingsDesign
  url: https://www.kingsdesign.com.au/
  main_url: https://www.kingsdesign.com.au/
  description: KingsDesign is a Hobart based web design and development company. KingsDesign creates, designs, measures and improves web based solutions for businesses and organisations across Australia.
  categories:
    - Agency
    - Technology
    - Portfolio
    - Consulting
    - User Experience
  built_by: KingsDesign
  built_by_url: https://www.kingsdesign.com.au
- title: EasyFloh | Easy Flows for all
  url: https://www.easyfloh.com
  main_url: https://www.easyfloh.com
  description: >
    EasyFloh is for creating simple flows for your organisation. An organisation
    can design own flows with own stages.
  categories:
    - Business
    - Landing Page
  built_by: Vikram Aroskar
  built_by_url: https://medium.com/@vikramaroskar
  featured: false
- title: Home Alarm Report
  url: https://homealarmreport.com/
  main_url: https://homealarmreport.com/
  description: >
    Home Alarm Report is dedicated to helping consumers make informed decisions
    about home security solutions. The site was easily migrated from a legacy WordPress
    installation and the dev team chose Gatsby for its site speed and SEO capabilities.
  categories:
    - Blog
    - Business
    - SEO
    - Technology
  built_by: Centerfield Media
  built_by_url: https://www.centerfield.com
- title: Just | FX for treasurers
  url: https://www.gojust.com
  main_url: https://www.gojust.com
  description: >
    Just provides a single centralized view of FX for corporate treasurers. See interbank market prices, and access transaction cost analysis.
  categories:
    - Finance
    - Technology
  built_by: Bejamas
  built_by_url: https://bejamas.io/
  featured: false
- title: Bureau for Good | Nonprofit branding, web and print communications
  url: https://www.bureauforgood.com
  main_url: https://www.bureauforgood.com
  description: >
    Bureau for Good helps nonprofits explain why they matter across digital & print media. Bureau for Good crafts purpose-driven identities, websites & print materials for changemakers.
  categories:
    - Nonprofit
    - Agency
    - Design
  built_by: Bejamas
  built_by_url: https://bejamas.io/
  featured: false
- title: Atelier Cartier Blumen
  url: https://www.ateliercartier.ch
  main_url: https://www.ateliercartier.ch
  description: >
    Im schönen Kreis 6 in Zürich kreiert Nicole Cartier Blumenkompositionen anhand Charaktereigenschaften oder Geschichten zur Person an. Für wen ist Dein Blumenstrauss gedacht? Einzigartige Floristik Blumensträusse, Blumenabos, Events, Shootings. Site designed by https://www.stolfo.co
  categories:
    - E-commerce
    - Design
  built_by: Bejamas
  built_by_url: https://bejamas.io/
  featured: false
- title: Veronym – Cloud Security Service Provider
  url: https://www.veronym.com
  main_url: https://www.veronym.com
  description: >
    Veronym is securing your digital transformation. A comprehensive Internet security solution for business. Stay safe no matter how, where and when you connect.
  categories:
    - Security
    - Technology
    - Business
  built_by: Bejamas
  built_by_url: https://bejamas.io/
  featured: false
- title: Devahoy
  url: https://devahoy.com/
  main_url: https://devahoy.com/
  description: >
    Devahoy is a personal blog written in Thai about software development.
  categories:
    - Blog
    - Programming
  built_by: Chai Phonbopit
  built_by_url: https://github.com/phonbopit
  featured: false
- title: Venus Lover
  url: https://venuslover.com
  main_url: https://venuslover.com
  description: >
    Venus Lover is a mobile app for iOS and Android so you can read your daily horoscope and have your natal chart, including the interpretation of the ascendant, planets, houses and aspects.
  categories:
    - App
    - Consulting
    - Education
    - Landing Page
- title: Write/Speak/Code
  url: https://www.writespeakcode.com/
  main_url: https://www.writespeakcode.com/
  description: >
    Write/Speak/Code is a non-profit on a mission to promote the visibility and leadership of technologists with marginalized genders through peer-led professional development.
  categories:
    - Community
    - Nonprofit
    - Open Source
    - Conference
  built_by: Nicola B.
  built_by_url: https://www.linkedin.com/in/nicola-b/
  featured: false
- title: Daniel Spajic
  url: https://danieljs.tech/
  main_url: https://danieljs.tech/
  description: >
    Passionate front-end developer with a deep, yet diverse skillset.
  categories:
    - Portfolio
    - Programming
    - Freelance
  built_by: Daniel Spajic
  featured: false
- title: Cosmotory
  url: https://cosmotory.netlify.com/
  main_url: https://cosmotory.netlify.com/
  description: >
    This is the educational blog containing various courses,learning materials from various authors from all over the world.
  categories:
    - Blog
    - Community
    - Nonprofit
    - Open Source
    - Education
  built_by: Hanishraj B Rao.
  built_by_url: https://hanishrao.netlify.com/
  featured: false
- title: Armorblox | Security Powered by Understanding
  url: https://www.armorblox.com
  main_url: https://www.armorblox.com
  description: >
    Armorblox is a venture-backed stealth cybersecurity startup, on a mission to build a game-changing enterprise security platform.
  categories:
    - Security
    - Technology
    - Business
  built_by: Bejamas
  built_by_url: https://bejamas.io
  featured: false
- title: Mojo
  url: https://www.mojo.is
  main_url: https://www.mojo.is/
  description: >
    We help companies create beautiful digital experiences
  categories:
    - Agency
    - Technology
    - Consulting
    - User Experience
    - Web Development
  featured: false
- title: Marcel Hauri
  url: https://marcelhauri.ch/
  main_url: https://marcelhauri.ch/
  description: >
    Marcel Hauri is an award-winning Magento developer and e-commerce specialist.
  categories:
    - Portfolio
    - Blog
    - Programming
    - Community
    - Open Source
    - E-commerce
  built_by: Marcel Hauri
  built_by_url: https://marcelhauri.ch
  featured: false
- title: Projektmanagementblog
  url: https://www.projektmanagementblog.de
  main_url: https://www.projektmanagementblog.de/
  source_url: https://github.com/StephanWeinhold/pmblog
  description: >
    Thoughts about modern project management. Built with Gatsby and Tachyons, based on Advanced Starter.
  categories:
    - Blog
  built_by: Stephan Weinhold
  built_by_url: https://stephanweinhold.com/
  featured: false
- title: Anthony Boyd Graphics
  url: https://www.anthonyboyd.graphics/
  main_url: https://www.anthonyboyd.graphics/
  description: >
    Free Graphic Design Resources by Anthony Boyd
  categories:
    - Portfolio
  built_by: Anthony Boyd
  built_by_url: https://www.anthonyboyd.com/
  featured: false
- title: Relocation Hero
  url: https://relocationhero.com
  main_url: https://relocationhero.com
  description: >
    Blog with FAQs related to Germany relocation. Built with Gatsby.
  categories:
    - Blog
    - Consulting
    - Community
  featured: false
- title: Zoe Rodriguez
  url: https://zoerodrgz.com
  main_url: https://zoerodrgz.com
  description: >
    Portfolio for Los Angeles-based designer Zoe Rodriguez. Built with Gatsby.
  categories:
    - Portfolio
    - Design
  built_by: Chase Ohlson
  built_by_url: https://chaseohlson.com
  featured: false
- title: TriActive USA
  url: https://triactiveusa.com
  main_url: https://triactiveusa.com
  description: >
    Website and blog for TriActive USA. Built with Gatsby.
  categories:
    - Landing Page
    - Business
  built_by: Chase Ohlson
  built_by_url: https://chaseohlson.com
- title: LaunchDarkly
  url: https://launchdarkly.com/
  main_url: https://launchdarkly.com/
  description: >
    LaunchDarkly is the feature management platform that software teams use to build better software, faster.
  categories:
    - Technology
    - Marketing
  built_by: LaunchDarkly
  built_by_url: https://launchdarkly.com/
  featured: false
- title: Arpit Goyal
  url: https://arpitgoyal.com
  main_url: https://arpitgoyal.com
  source_url: https://github.com/92arpitgoyal/ag-blog
  description: >
    Blog and portfolio website of a Front-end Developer turned Product Manager.
  categories:
    - Blog
    - Portfolio
    - Technology
    - User Experience
  built_by: Arpit Goyal
  built_by_url: https://twitter.com/_arpitgoyal
  featured: false
- title: Portfolio of Cole Townsend
  url: https://twnsnd.co
  main_url: https://twnsnd.co
  description: Portfolio of Cole Townsend, Product Designer
  categories:
    - Portfolio
    - User Experience
    - Web Development
    - Design
  built_by: Cole Townsend
  built_by_url: https://twitter.com/twnsndco
- title: Jana Desomer
  url: https://www.janadesomer.be/
  main_url: https://www.janadesomer.be/
  description: >
    I'm Jana, a digital product designer with coding skills, based in Belgium
  categories:
    - Portfolio
  built_by: Jana Desomer Designer/Developer
  built_by_url: https://www.janadesomer.be/
  featured: false
- title: Carbon8 Regenerative Agriculture
  url: https://www.carbon8.org.au/
  main_url: https://www.carbon8.org.au/
  description: >
    Carbon8 is a Not for Profit charity that supports Aussie farmers to transition to regenerative agriculture practices and rebuild the carbon (organic matter) in their soil from 1% to 8%.
  categories:
    - Nonprofit
    - E-commerce
  built_by: Little & Big
  built_by_url: https://www.littleandbig.com.au/
  featured: false
- title: Reactgo blog
  url: https://reactgo.com/
  main_url: https://reactgo.com/
  description: >
    It provides tutorials & articles about modern open source web technologies such as react,vuejs and gatsby.
  categories:
    - Blog
    - Education
    - Programming
    - Web Development
  built_by: Sai gowtham
  built_by_url: https://twitter.com/saigowthamr
  featured: false
- title: City Springs
  url: https://citysprings.com/
  main_url: https://citysprings.com/
  description: >
    Sandy Springs is a city built on creative thinking and determination. They captured a bold vision for a unified platform to bring together new and existing information systems. To get there, the Sandy Springs communications team partnered with Mediacurrent on a new Drupal 8 decoupled platform architecture with a Gatsbyjs front end to power both the City Springs website and its digital signage network. Now, the Sandy Springs team can create content once and publish it everywhere.
  categories:
    - Community
    - Government
  built_by: Mediacurrent
  built_by_url: https://www.mediacurrent.com
  featured: false
- title: Behalf
  url: https://www.behalf.no/
  main_url: https://www.behalf.no/
  description: >
    Behalf is Norwegian based digital design agency.
  categories:
    - Agency
    - Portfolio
    - Business
    - Consulting
    - Design
    - Design System
    - Marketing
    - Web Development
    - User Experience
  built_by: Behalf
  built_by_url: https://www.behalf.no/
  featured: false
- title: Saxenhammer & Co.
  url: https://saxenhammer-co.com/
  main_url: https://saxenhammer-co.com/
  description: >
    Saxenhammer & Co. is a leading boutique investment bank in Continental Europe. The firm’s strong track record is comprised of the execution of 200 successful transactions across all major industries.
  categories:
    - Consulting
    - Finance
    - Business
  built_by: Axel Fuhrmann
  built_by_url: https://axelfuhrmann.com/
  featured: false
- title: UltronEle
  url: http://ultronele.com
  main_url: https://runbytech.github.io/ueofcweb/
  source_url: https://github.com/runbytech/ueofcweb
  description: >
    UltronEle is a light, fast, simple yet interesting serverless e-learning CMS based on GatsbyJS. It aims to provide a easy-use product for tutors, teachers, instructors from all kinks of fields with near-zero efforts to setup their own authoring tool and content publish website.
  categories:
    - Education
    - Consulting
    - Landing Page
    - Web Development
    - Open Source
    - Learning
  built_by: RunbyTech
  built_by_url: http://runbytech.co
  featured: false
- title: Nick Selvaggio
  url: https://nickgs.com/
  main_url: https://nickgs.com/
  description: >
    The personal website of Nick Selvaggio. Long Island based web developer, teacher, and technologist.
  categories:
    - Consulting
    - Programming
    - Web Development
  featured: false
- title: Free & Open Source Gatsby Themes by LekoArts
  main_url: https://themes.lekoarts.de
  url: https://themes.lekoarts.de
  source_url: https://github.com/LekoArts/gatsby-themes/tree/master/www
  built_by: LekoArts
  built_by_url: https://github.com/LekoArts
  description: >-
    Get high-quality and customizable Gatsby themes to quickly bootstrap your website! Choose from many professionally created and impressive designs with a wide variety of features and customization options. Use Gatsby Themes to take your project to the next level and let you and your customers take advantage of the many benefits Gatsby has to offer.
  categories:
    - Open Source
    - Directory
    - Marketing
    - Landing Page
  featured: false
- title: Lars Roettig
  url: https://larsroettig.dev/
  main_url: https://larsroettig.dev/
  description: >
    Lars Roettig is a Magento Maintainer and e-commerce specialist. On his Blog, he writes Software Architecture and Magento Development.
  categories:
    - Portfolio
    - Blog
    - Programming
    - Community
    - Open Source
    - E-commerce
  built_by: Lars Roettig
  built_by_url: https://larsroettig.dev/
  featured: false
- title: Cade Kynaston
  url: https://cade.codes
  main_url: https://cade.codes
  source_url: https://github.com/cadekynaston/gatsby-portfolio
  description: >
    Cade Kynaston's Portfolio
  categories:
    - Portfolio
  built_by: Cade Kynaston
  built_by_url: https://github.com/cadekynaston
  featured: false
- title: Growable Meetups
  url: https://www.growable.io/
  main_url: https://www.growable.io/
  description: >
    Growable - Events to Accelerate your career in Tech. Made with <3 with Gatsby, React & Netlify by Talent Point in London.
  categories:
    - Event
    - Technology
    - Education
    - Community
    - Conference
  built_by: Talent Point
  built_by_url: https://github.com/talent-point/
  featured: false
- title: Fantastic Metropolis
  main_url: https://fantasticmetropolis.com
  url: https://fantasticmetropolis.com
  description: >
    Fantastic Metropolis ran between 2001 and 2006, highlighting the potential of literary science fiction and fantasy.
  categories:
    - Entertainment
  built_by: Luis Rodrigues
  built_by_url: https://goblindegook.com
  featured: false
- title: Simon Koelewijn
  main_url: https://simonkoelewijn.nl
  url: https://simonkoelewijn.nl
  description: >
    Personal blog of Simon Koelewijn, where he blogs about UX, analytics and web development (in Dutch). Made awesome and fast by using Gatsby 2.x (naturally) and gratefully using Netlify and Netlify CMS.
  categories:
    - Freelance
    - Blog
    - Web Development
    - User Experience
  built_by: Simon Koelewijn
  built_by_url: https://simonkoelewijn.nl
  featured: false
- title: Frankly Steve
  url: https://www.franklysteve.com/
  main_url: https://www.franklysteve.com/
  description: >
    Wedding photography with all the hugs, tears, kisses, smiles, laughter, banter, kids up trees, friends in hedges.
  categories:
    - Photography
    - Portfolio
  built_by: Little & Big
  built_by_url: https://www.littleandbig.com.au/
  featured: false
- title: Eventos orellana
  description: >-
    We are a company dedicated to providing personalized and professional advice
    for the elaboration and coordination of social and business events.
  main_url: https://eventosorellana.com/
  url: https://eventosorellana.com/
  featured: false
  categories:
    - Gallery
  built_by: Ramón Chancay
  built_by_url: https://ramonchancay.me/
- title: DIA Supermercados
  main_url: https://dia.com.br
  url: https://dia.com.br
  description: >-
    Brazilian retailer subsidiary, with more than 1,100 stores in Brazil, focusing on low prices and exclusive DIA Products.
  categories:
    - Business
  built_by: CloudDog
  built_by_url: https://clouddog.com.br
  featured: false
- title: AntdSite
  main_url: https://antdsite.yvescoding.org
  url: https://antdsite.yvescoding.org
  description: >-
    A static docs generator based on Ant Design and GatsbyJs.
  categories:
    - Documentation
  built_by: Yves Wang
  built_by_url: https://antdsite.yvescoding.org
- title: AntV
  main_url: https://antv.vision
  url: https://antv.vision
  description: >-
    AntV is a new generation of data visualization technique from Ant Financial
  categories:
    - Documentation
  built_by: afc163
  built_by_url: https://github.com/afc163
- title: ReactStudy Blog
  url: https://elated-lewin-51cf0d.netlify.com
  main_url: https://elated-lewin-51cf0d.netlify.com
  description: >
    Belong to your own blog by gatsby
  categories:
    - Blog
  built_by: 97thjingba
  built_by_url: https://github.com/97thjingba
  featured: false
- title: George
  main_url: https://kind-mestorf-5a2bc0.netlify.com
  url: https://kind-mestorf-5a2bc0.netlify.com
  description: >
    shiny new web built with Gatsby
  categories:
    - Blog
    - Portfolio
    - Gallery
    - Landing Page
    - Design
    - Web Development
    - Open Source
    - Science
  built_by: George Davituri
  featured: false

- title: CEO amp
  main_url: https://www.ceoamp.com
  url: https://www.ceoamp.com
  description: >
    CEO amp is an executive training programme to amplify a CEO's voice in the media. This site was built with Gatsby v2, Styled-Components, TypeScript and React Spring.
  categories:
    - Consulting
    - Entrepreneurship
    - Marketing
    - Landing Page
  built_by: Jacob Herper
  built_by_url: https://herper.io
  featured: false
- title: QuantumBlack
  main_url: https://www.quantumblack.com/
  url: https://www.quantumblack.com/
  description: >
    We help companies use data to make distinctive, sustainable and significant improvements to their performance.
  categories:
    - Technology
    - Consulting
    - Data
    - Design
  built_by: Richard Westenra
  built_by_url: https://www.richardwestenra.com/
  featured: false
- title: Coffeeshop Creative
  url: https://www.coffeeshopcreative.ca
  main_url: https://www.coffeeshopcreative.ca
  description: >
    Marketing site for a Toronto web design and videography studio.
  categories:
    - Marketing
    - Agency
    - Design
    - Video
    - Web Development
  built_by: Michael Uloth
  built_by_url: https://www.michaeluloth.com
  featured: false
- title: Daily Hacker News
  url: https://dailyhn.com
  main_url: https://dailyhn.com
  description: >
    Daily Hacker News presents the top five stories from Hacker News daily.
  categories:
    - Entertainment
    - Design
    - Web Development
    - Technology
    - Science
  built_by: Joeri Smits
  built_by_url: https://joeri.dev
  featured: false
- title: Grüne Dresden
  main_url: https://ltw19dresden.de
  url: https://ltw19dresden.de
  description: >
    This site was built for the Green Party in Germany (Bündnis 90/Die Grünen) for their local election in Dresden, Saxony. The site was built with Gatsby v2 and Styled-Components.
  categories:
    - Government
    - Nonprofit
  built_by: Jacob Herper
  built_by_url: https://herper.io
- title: Mill3 Studio
  main_url: https://mill3.studio/en/
  url: https://mill3.studio/en/
  description: >
    Our agency specializes in the analysis, strategy and development of digital products.
  categories:
    - Agency
    - Portfolio
  built_by: Mill3
  built_by_url: https://mill3.studio/en/
  featured: false
- title: Zellement
  main_url: https://www.zellement.com
  url: https://www.zellement.com
  description: >
    Online portfolio of Dan Farrow from Nottingham, UK.
  categories:
    - Portfolio
  built_by: Zellement
  built_by_url: https://www.zellement.com
  featured: false
- title: Fullstack HQ
  url: https://fullstackhq.com/
  main_url: https://fullstackhq.com/
  description: >
    Get immediate access to a battle-tested team of designers and developers on a pay-as-you-go monthly subscription.
  categories:
    - Agency
    - Consulting
    - Freelance
    - Marketing
    - Portfolio
    - Web Development
    - App
    - Business
    - Design
    - JavaScript
    - Technology
    - User Experience
    - Web Development
    - E-commerce
    - WordPress
  built_by: Fullstack HQ
  built_by_url: https://fullstackhq.com/
  featured: false
- title: Cantas
  main_url: https://www.cantas.co.jp
  url: https://www.cantas.co.jp
  description: >
    Cantas is digital marketing company in Japan.
  categories:
    - Business
    - Agency
  built_by: Cantas
  built_by_url: https://www.cantas.co.jp
  featured: false
- title: Sheringham Shantymen
  main_url: https://www.shantymen.com/
  url: https://www.shantymen.com/
  description: >
    The Sheringham Shantymen are a sea shanty singing group that raise money for the RNLI in the UK.
  categories:
    - Music
    - Community
    - Entertainment
    - Nonprofit
  built_by: Zellement
  built_by_url: https://www.zellement.com/
  featured: false
- title: WP Spark
  main_url: https://wpspark.io/
  url: https://wpspark.io/
  description: >
    Create blazing fast website with WordPress and our Gatsby themes.
  categories:
    - Agency
    - Community
    - Blog
    - WordPress
  built_by: wpspark
  built_by_url: https://wpspark.io/
- title: Ronald Langeveld
  description: >
    Ronald Langeveld's blog and Web Development portfolio website.
  main_url: https://www.ronaldlangeveld.com
  url: https://www.ronaldlangeveld.com
  categories:
    - Blog
    - Web Development
    - Freelance
    - Portfolio
    - Consulting
  featured: false
- title: Golfonaut
  description: >
    Golfonaut - Golf application for Apple Watch
  main_url: https://golfonaut.io
  url: https://golfonaut.io
  categories:
    - App
    - Sports
  featured: false
- title: Anton Sten - UX Lead/Design
  url: https://www.antonsten.com
  main_url: https://www.antonsten.com
  description: Anton Sten leads UX for design-driven companies.
  categories:
    - User Experience
    - Blog
    - Freelance
    - Portfolio
    - Consulting
    - Agency
    - Design
  featured: false
- title: Rashmi AP - Front-end Developer
  main_url: http://rashmiap.me
  url: http://rashmiap.me
  featured: false
  description: >
    Rashmi AP's Personal Portfolio Website
  source_url: https://github.com/rashmiap/personal-website-react
  categories:
    - Portfolio
    - Open Source
  built_by: Rashmi AP
  built_by_url: http://rashmiap.me
- title: OpenSourceRepos - Blogs for open source repositories
  main_url: https://opensourcerepos.com
  url: https://opensourcerepos.com
  featured: false
  description: >
    Open Source Repos is a blog site for explaining the architecture, code-walkthrough and key takeways for the GitHub repository. Out main aim to is to help more developers contribute to open source projects.
  source_url: https://github.com/opensourcerepos/blogs
  categories:
    - Open Source
    - Design
    - Design System
    - Blog
  built_by: OpenSourceRepos Team
  built_by_url: https://opensourcerepos.com
- title: Sheelah Brennan - Front-End/UX Engineer
  main_url: https://sheelahb.com
  url: https://sheelahb.com
  featured: false
  description: >
    Sheelah Brennan's web development blog
  categories:
    - Blog
    - Web Development
    - Design
    - Freelance
    - Portfolio
  built_by: Sheelah Brennan
- title: Delinx.Digital - Web and Mobile Development Agency based in Sofia, Bulgaria
  main_url: https://delinx.digital
  url: https://delinx.digital/solutions
  description: >
    Delinx.digital is a software development oriented digital agency based in Sofia, Bulgaria. We develop bespoke software solutions using  WordPress, WooCommerce, Shopify, e-commerce, React.js, Node.js, PHP, Laravel and many other technologies.
  categories:
    - Agency
    - Web Development
    - Design
    - E-commerce
    - WordPress
  featured: false
- title: Cameron Nuckols - Articles, Book Notes, and More
  main_url: https://nucks.co
  url: https://nucks.co
  description: >
    This site hosts all of Cameron Nuckols's writing on entrepreneurship, startups, money, fitness, self-education, and self-improvement.
  categories:
    - Blog
    - Entrepreneurship
    - Business
    - Productivity
    - Technology
    - Marketing
  featured: false
- title: Hayato KAJIYAMA - Portfolio
  main_url: https://hyakt.dev
  url: https://hyakt.dev
  source_url: https://github.com/hyakt/hyakt.github.io
  featured: false
  categories:
    - Portfolio
- title: Skirtcraft - Unisex Skirts with Large Pockets
  main_url: https://skirtcraft.com
  url: https://skirtcraft.com/products
  source_url: https://github.com/jqrn/skirtcraft-web
  description: >
    Skirtcraft sells unisex skirts with large pockets, made in the USA. Site built with TypeScript and styled-components, with Tumblr-sourced blog posts.
  categories:
    - E-commerce
    - Blog
  built_by: Joe Quarion
  built_by_url: https://github.com/jqrn
  featured: false
- title: Vermarc Sport
  main_url: https://www.vermarcsport.com/
  url: https://www.vermarcsport.com/
  description: >
    Vermarc Sport offers a wide range of cycle clothing, cycling jerseys, bib shorts, rain gear and accessories, as well for the summer, the mid-season (autumn / spring) and the winter.
  categories:
    - E-commerce
  built_by: BrikL
  built_by_url: https://github.com/Brikl
- title: Cole Ruche
  main_url: https://coleruche.com
  url: https://coleruche.com
  source_url: https://github.com/kingingcole/myblog
  description: >
    The personal website and blog for Emeruche "Cole" Ikenna, front-end web developer from Nigeria.
  categories:
    - Blog
    - Portfolio
  built_by: Emeruche "Cole" Ikenna
  built_by_url: https://twitter.com/cole_ruche
  featured: false
- title: Abhith Rajan - Coder, Blogger, Biker, Full Stack Developer
  main_url: https://www.abhith.net/
  url: https://www.abhith.net/
  source_url: https://github.com/Abhith/abhith.net
  description: >
    abhith.net is a portfolio website of Abhith Rajan, a full stack developer. Sharing blog posts, recommended videos, developer stories and services with the world through this site.
  categories:
    - Portfolio
    - Blog
    - Programming
    - Open Source
    - Technology
  built_by: Abhith Rajan
  built_by_url: https://github.com/Abhith
  featured: false
- title: Mr & Mrs Wilkinson
  url: https://thewilkinsons.netlify.com/
  main_url: https://thewilkinsons.netlify.com/
  source_url: https://github.com/davemullenjnr/the-wilkinsons
  description: >
    A one-page wedding photography showcase using Gatsby Image and featuring a lovely hero and intro section.
  categories:
    - Photography
  built_by: Dave Mullen Jnr
  built_by_url: https://davemullenjnr.co.uk
  featured: false
- title: Gopesh Gopinath - Full Stack JavaScript Developer
  url: https://www.gopeshgopinath.com
  main_url: https://www.gopeshgopinath.com
  source_url: https://github.com/GopeshMedayil/gopeshgopinath.com
  description: >
    Gopesh Gopinath's Personal Portfolio Website
  categories:
    - Portfolio
    - Open Source
  built_by: Gopesh Gopinath
  built_by_url: https://www.gopeshgopinath.com
  featured: false
- title: Misael Taveras - FrontEnd Developer
  url: https://taverasmisael.com
  main_url: https://taverasmisael.com
  source_url: https://github.com/taverasmisael/taverasmisael
  description: >
    Personal site and blogging about learning FrontEnd web development in spanish.
  categories:
    - Portfolio
    - Open Source
    - Blog
    - JavaScript
    - Web Development
  built_by: Misael Taveras
  built_by_url: https://taverasmisael.com
  featured: false
- title: Le Reacteur
  url: https://www.lereacteur.io/
  main_url: https://www.lereacteur.io/
  description: >
    Le Reacteur is the first coding bootcamp dedicated to web and mobile apps development (iOS/Android). We offer intensive sessions to train students in a short time (10 weeks). Our goal is to pass on to our students in less than 3 months what they would have learned in 2 years. To achieve this ambitious challenge, our training is based on learning JavaScript (Node.js, Express, ReactJS, React Native).
  categories:
    - JavaScript
    - Learning
    - Mobile Development
    - Web Development
  built_by: Farid Safi
  built_by_url: https://twitter.com/FaridSafi
  featured: false
- title: Cinch
  url: https://www.cinch.co.uk
  main_url: https://www.cinch.co.uk
  description: >
    Cinch is a hub for car supermarkets and dealers to show off their stock. The site only lists second-hand cars that are seven years old or younger, with less than 70,000 miles on the clock.
  categories:
    - Entrepreneurship
    - Business
  built_by: Somo
  built_by_url: https://www.somoglobal.com
  featured: false
- title: Recetas El Universo
  description: >-
    Recipes and videos with the best of Ecuadorian cuisine.
    Collectable recipes from Diario El Universo.
  main_url: https://recetas-eu.netlify.com/
  url: https://recetas-eu.netlify.com/
  featured: false
  categories:
    - Blog
    - WordPress
    - Food
  built_by: Ramón Chancay
  built_by_url: https://ramonchancay.me/
- title: Third and Grove
  url: https://www.thirdandgrove.com
  main_url: https://www.thirdandgrove.com
  source_url: https://github.com/thirdandgrove/tagd8_gatsby
  description: >
    A digital agency slaying the mundane one pixel at a time.
  categories:
    - Agency
    - Marketing
    - Open Source
    - Technology
  built_by: Third and Grove
  built_by_url: https://www.thirdandgrove.com
  featured: false
- title: Le Bikini
  url: https://lebikini.com
  main_url: https://lebikini.com
  description: >
    New website for Toulouse's most iconic concert hall.
  categories:
    - Music
  built_by: Antoine Rousseau
  built_by_url: https://antoine.rousseau.im
  featured: false
- title: Jimmy Truong's Portfolio
  url: https://jimmytruong.ca
  main_url: https://jimmytruong.ca
  description: >
    This porfolio is a complication of all projects done during my time at BCIT D3 (Digital Design and Development) program and after graduation.
  categories:
    - Portfolio
    - Web Development
  built_by: Jimmy Truong
  built_by_url: https://jimmytruong.ca
  featured: false
- title: Quick Stop Nicaragua
  main_url: https://quickstopnicaragua.com
  url: https://quickstopnicaragua.com
  description: >
    Convenience Store Website
  categories:
    - Food
  built_by: Gerald Martinez
  built_by_url: https://twitter.com/GeraldM_92
  featured: false
- title: XIEL
  main_url: https://xiel.dev
  url: https://xiel.dev
  source_url: https://github.com/xiel/xiel
  description: >
    I'm a freelance front-end developer from Berlin who creates digital experiences that everyone likes to use.
  categories:
    - Portfolio
    - Blog
  built_by: Felix Leupold
  built_by_url: https://twitter.com/xiel
  featured: false
- title: Nicaragua Best Guides
  main_url: https://www.nicaraguasbestguides.com
  url: https://www.nicaraguasbestguides.com
  description: >
    Full-Service Tour Operator and Destination Management Company (DMC)
  categories:
    - Agency
    - Travel
  built_by: Gerald Martinez
  built_by_url: https://twitter.com/GeraldM_92
  featured: false
- title: Thoughts and Stuff
  main_url: http://thoughtsandstuff.com
  url: http://thoughtsandstuff.com
  source_url: https://github.com/robmarshall/gatsby-tns
  description: >
    A simple easy to read blog. Minimalistic, focusing on content over branding. Includes RSS feed.
  categories:
    - Accessibility
    - Blog
    - WordPress
  built_by: Robert Marshall
  built_by_url: https://robertmarshall.dev
  featured: false
- title: Tracli
  url: https://tracli.rootvan.com/
  main_url: https://tracli.rootvan.com/
  source_url: https://github.com/ridvankaradag/tracli-landing
  description: >
    A command line app that tracks your time
  categories:
    - Productivity
    - Technology
    - Landing Page
  built_by: Ridvan Karadag
  built_by_url: http://www.rootvan.com
  featured: false
- title: spon.io
  url: https://www.spon.io
  main_url: https://www.spon.io
  source_url: https://github.com/magicspon/spon.io
  description: >
    Portfolio for frontend web developer, based in Bristol UK
  categories:
    - Portfolio
  built_by: Dave Stockley
  built_by_url: https://www.spon.io
  featured: false
- title: BBS
  url: https://big-boss-studio.com
  main_url: https://big-boss-studio.com
  description: >
    For 11 years, we help great brands in their digital transformation, offering all our expertise for their needs. Technical consulting, UX, design, technical integration and maintenance.
  categories:
    - Agency
    - JavaScript
    - Web Development
  built_by: BBS
  built_by_url: https://big-boss-studio.com
  featured: false
- title: Appes - Meant to evolve
  main_url: https://appes.co
  url: https://appes.co
  description: >
    Appes is all about apps and evolution. We help companies to build mobile and
    web products.
  categories:
    - Agency
    - Mobile Development
    - Web Development
    - Technology
  built_by: Appes
  built_by_url: https://appes.co
  featured: false
- title: Intern
  url: https://intern.imedadel.me
  main_url: https://intern.imedadel.me
  description: >
    Intern is a job board for getting internships in tech, design, marketing, and more. It's built entirely with Gatsby.
  categories:
    - Directory
    - Technology
  built_by: Imed Adel
  built_by_url: https://imedadel.me
  featured: false
- title: Global Citizen Foundation
  main_url: https://www.globalcitizenfoundation.org
  url: https://www.globalcitizenfoundation.org
  description: >
    In the digital economy, we are Global Citizens and the currency is Personal Data
  categories:
    - Nonprofit
  built_by: The Delta Studio
  built_by_url: https://www.thedelta.io
  featured: false
- title: GatsbyFinds
  main_url: https://gatsbyfinds.netlify.com
  url: https://gatsbyfinds.netlify.com
  description: >
    GatsbyFinds is a website built ontop of Gatsby v2 by providing developers with a showcase of all the latest projects made with the beloved GatsbyJS.
  categories:
    - Portfolio
    - Gallery
  built_by: Bvlktech
  built_by_url: https://twitter.com/bvlktech
  featured: false
- title: AFEX Commodities Exchange
  main_url: https://afexnigeria.com
  url: https://afexnigeria.com
  description: >
    AFEX Nigeria strives to transform Nigerian agriculture by creating more bargaining power to smallholder farmers, access to information, and secure storage.
  categories:
    - Blog
    - Business
    - Finance
    - Food
    - WordPress
  built_by: Mayowa Falade
  built_by_url: http://mayowafalade.com
  featured: false
- title: VIA Data
  main_url: https://viadata.io
  url: https://viadata.io
  description: >
    The future of data management
  categories:
    - Data
  built_by: The Delta Studio
  built_by_url: https://www.thedelta.io
  featured: false
- title: Front End Day Event Website
  main_url: https://frontend-day.com/
  url: https://frontend-day.com/
  description: >
    Performant landing page for a front end workshops recurring event / conference.
  categories:
    - Event
    - Conference
    - Web Development
    - Technology
  built_by: Pagepro
  built_by_url: https://pagepro.co
  featured: false
- title: Mutual
  main_url: https://www.madebymutual.com
  url: https://www.madebymutual.com
  description: >
    Mutual is a web design and development agency. Our new website is powered by Gatsby and Craft CMS.
  categories:
    - Blog
    - Portfolio
    - Agency
    - Design
    - Web Development
  built_by: Mutual
  built_by_url: https://twitter.com/madebymutual
  featured: false
- title: Surge 3
  main_url: https://surge3.com
  url: https://surge3.com/
  description: >
    We’re Surge 3 - a premier web development agency. Our company centers around the principles of quality, speed, and service! We are founded using the latest in web technologies and are dedicated to using those exact tools to help our customers achieve their goals.
  categories:
    - Portfolio
    - Blog
    - Agency
    - Web Development
    - Marketing
  built_by: Dillon Browne
  built_by_url: https://dillonbrowne.com
- title: Adaltas
  main_url: https://www.adaltas.com
  url: https://www.adaltas.com
  description: >
    Adaltas is a team of consultants with a focus on Open Source, Big Data and Cloud Computing based in France, Canada and Morocco.
  categories:
    - Consulting
    - Data
    - Design System
    - Programming
    - Learning
  built_by: Adaltas
  built_by_url: https://www.adaltas.com
- title: Themis Attorneys
  main_url: https://themis-attorneys.com
  url: https://themis-attorneys.com
  description: >
    Themis Attorneys is Chennai based lawyers. Their new complete website is made using Gatsby.
  categories:
    - Agency
    - Consulting
    - Portfolio
    - Law
  built_by: Merbin J Anselm
  built_by_url: https://anselm.in
- title: Runlet
  main_url: https://runlet.app
  url: https://runlet.app
  source_url: https://github.com/runletapp/runlet
  description: >
    Runlet is a cloud-based job manager that offers device synchronization and reliable message delivery in a network of connected devices even after connectivity issues. Available for ARM, Linux, Mac and Windows.
  categories:
    - App
    - Landing Page
    - Productivity
    - Technology
  built_by: Vandré Leal
  built_by_url: https://vandreleal.github.io
  featured: false
- title: tiaan.dev
  main_url: https://tiaan.dev
  url: https://tiaan.dev
  featured: false
  categories:
    - Blog
    - Portfolio
    - Web Development
- title: Praveen Bisht
  main_url: https://www.prvnbist.com/
  url: https://www.prvnbist.com/
  source_url: https://github.com/prvnbist/portfolio
  categories:
    - Portfolio
    - Blog
  built_by: Praveen Bisht
  built_by_url: https://www.prvnbist.com/
  featured: false
- title: Jeff Mills The Outer Limits x NTS Radio
  url: https://www.nts.live/projects/jeff-mills-the-outer-limits/
  main_url: https://www.nts.live/projects/jeff-mills-the-outer-limits/
  source_url: https://github.com/ntslive/the-outer-limits
  description: >
    NTS Radio created a minisite for Jeff Mills' 6 part radio series The Outer Limits, including original music production and imagery curated from the NASA online image archive.
  categories:
    - Music
    - Gallery
    - Science
    - Entertainment
  built_by: NTS Radio
  built_by_url: https://www.nts.live
  featured: false
- title: BALAJIRAO676
  main_url: https://thebalajiraoecommerce.netlify.com/
  url: https://thebalajiraoecommerce.netlify.com/
  featured: false
  categories:
    - Blog
    - E-commerce
    - Web Development
- title: Mentimeter
  url: https://www.mentimeter.com/
  main_url: https://www.mentimeter.com/
  categories:
    - Business
  featured: false
- title: HYFN
  url: https://hyfn.com/
  main_url: https://hyfn.com/
  categories:
    - Business
  featured: false
- title: Mozilla India
  main_url: https://mozillaindia.org/
  url: https://mozillaindia.org/
  categories:
    - Open Source
  featured: false
- title: Primer Labs
  main_url: https://www.primerlabs.io
  url: https://www.primerlabs.io
  featured: false
  categories:
    - Education
    - Learning
- title: AJ on Purr-fect Solutions
  url: https://ajonp.com
  main_url: https://ajonp.com
  description: >
    A Community of developers, creating resources for all to use!
  categories:
    - Education
    - Learning
    - Programming
    - Web Development
    - API
    - Blog
    - SEO
  built_by: AJonP
  built_by_url: http://ajonp.com/authors/alex-patterson
- title: blog.kwst.site
  main_url: https://blog.kwst.site
  url: https://blog.kwst.site
  description: A blog of frontend engineer working in Fukuoka
  source_url: https://github.com/SatoshiKawabata/blog
  featured: false
  categories:
    - Blog
    - Technology
    - Web Development
    - JavaScript
- title: Run Leeds
  main_url: http://www.runleeds.co.uk
  url: http://www.runleeds.co.uk
  description: >
    Community running site based in Leeds,UK. Aiming to support those going through a life crisis.
  categories:
    - Accessibility
    - Blog
    - Community
    - Nonprofit
    - Sports
    - WordPress
  built_by: Robert Marshall
  built_by_url: https://www.robertmarshall.dev
- title: Arvind Kumar
  main_url: https://arvind.io
  url: https://arvind.io
  source_url: https://github.com/EnKrypt/arvind.io
  built_by: Arvind Kumar
  built_by_url: https://arvind.io/
  description: >
    A blog about writing code, making music and studying the skies.
  featured: false
  categories:
    - Blog
    - Music
    - Technology
- title: GlobalMoney
  url: https://global24.ua
  main_url: https://global24.ua
  description: >
    Provide payment solution for SMB, eWallet GlobalMoney
  categories:
    - Business
    - Finance
    - Technology
  built_by: NodeArt
  built_by_url: https://NodeArt.io
- title: Women's and Girls' Emergency Centre
  url: https://www.wagec.org.au/
  main_url: https://www.wagec.org.au/
  description: >
    Specialist homelessness service for women and families escaping domestic violence. Based in Redfern, Sydney, Australia.
  categories:
    - Nonprofit
    - Community
    - E-commerce
  built_by: Little & Big
  built_by_url: https://www.littleandbig.com.au/
  featured: false
- title: Guus van de Wal | Drupal Front-end specialist
  url: https://guusvandewal.nl
  main_url: https://guusvandewal.nl
  description: >
    Decoupled portfolio site for guusvandewal.nl, a Drupal and ReactJS front-end developer and designer.
  categories:
    - Open Source
    - Web Development
    - Design
    - Blog
    - Freelance
  built_by: Guus van de Wal
  featured: false
- title: Pixelize Web Design Gold Coast | Web Design and SEO
  url: https://www.pixelize.com.au/
  main_url: https://www.pixelize.com.au/
  description: >
    Pixelize is a tight knit group of professional web developers, graphic designers, and content creators that work together to create high performing, blazing fast, beautiful websites with a strong focus on SEO.
  categories:
    - Agency
    - Web Development
    - Marketing
    - SEO
    - Design
    - Portfolio
    - Blog
  built_by: Pixelize
  built_by_url: https://www.pixelize.com.au
  featured: false
- title: VS Code GitHub Stats
  url: https://vscode-github-stats.netlify.com
  main_url: https://vscode-github-stats.netlify.com
  source_url: https://github.com/lannonbr/vscode-github-stats/
  description: >
    Statistics Dashboard for VS Code GitHub repository
  categories:
    - Data
  built_by: Benjamin Lannon
  built_by_url: https://lannonbr.com
  featured: false
- title: MetaProjection
  main_url: https://www.metaprojection.ca
  url: https://www.metaprojection.ca
  source_url: https://github.com/rosslh/metaprojection
  description: >
    MetaProjection is a website that aggregates multiple Canadian federal electoral projections in order to provide an overview of how the election is playing out, both federally and by district.
  categories:
    - Government
    - Data
    - Open Source
  built_by: Ross Hill
  built_by_url: https://rosshill.ca
  featured: false
- title: Tamarisc VC
  url: https://www.tamarisc.vc
  main_url: https://www.tamarisc.vc
  description: >
    Tamarisc invests in and helps build companies that improve the human habitat through innovating at the intersection of real estate, health, and technology.
  categories:
    - Business
    - Technology
  built_by: Peter Hironaka
  built_by_url: https://peterhironaka.com
  featured: false
- title: Up Your A11y
  url: https://www.upyoura11y.com/
  main_url: https://www.upyoura11y.com/
  source_url: https://www.upyoura11y.com/
  description: >
    A web accessibility toolkit with a React focus, Up Your A11y is a resource for front-end developers to find useful information on how to make your sites more accessible. The topics covered have a React bias, but the principles in each apply to all web development, so please don't be put off if you don't work with React specifically!
  categories:
    - Accessibility
    - Blog
    - Programming
    - JavaScript
    - User Experience
    - Web Development
  built_by: Suzanne Aitchison
  built_by_url: https://twitter.com/s_aitchison
  featured: false
- title: Roman Kravets
  description: >
    Portfolio of Roman Kravets. Web Developer, HTML & CSS Coder.
  main_url: https://romkravets.netlify.com/
  url: https://romkravets.netlify.com/
  categories:
    - Portfolio
    - Open Source
    - Web Development
    - Blog
  built_by: Roman Kravets
  built_by_url: https://github.com/romkravets/dev-page
  featured: false
- title: Phil Tietjen Portfolio
  url: https://www.philtietjen.dev/
  main_url: https://www.philtietjen.dev/
  source_url: https://github.com/Phizzard/phil-portfolio
  description: >
    Portfolio of Phil Tietjen using Gatsby, TailwindCSS, and Emotion/styled
  categories:
    - Portfolio
    - Open Source
    - Web Development
  built_by: Phil Tietjen
  built_by_url: https://github.com/Phizzard
  featured: false
- title: Gatsby Bomb
  description: >
    A fan made version of the website Giantbomb, fully static and powered by Gatsby JS and the GiantBomb API.
  main_url: https://gatsbybomb.netlify.com
  url: https://gatsbybomb.netlify.com
  categories:
    - App
    - Entertainment
    - Media
    - Video
  built_by: Phil Tietjen
  built_by_url: https://github.com/Phizzard
  featured: false
- title: Divyanshu Maithani
  main_url: https://divyanshu013.dev
  url: https://divyanshu013.dev
  source_url: https://github.com/divyanshu013/blog
  description: >
    Personal blog of Divyanshu Maithani. Life, music, code and things in between...
  categories:
    - Blog
    - JavaScript
    - Open Source
    - Music
    - Programming
    - Technology
    - Web Development
  built_by: Divyanshu Maithani
  built_by_url: https://twitter.com/divyanshu013
- title: TFE Energy
  main_url: https://www.tfe.energy
  url: https://www.tfe.energy
  source_url: https://gitlab.com/marcfehrmedia/2019-07-03-tfe-energy
  description: >
    TFE Energy believes in the future. Their new website is programmed with Gatsby, Scrollmagic, Contentful, Cloudify.
  categories:
    - Technology
    - Consulting
    - Video
    - Business
  built_by: Marc Fehr
  built_by_url: https://www.marcfehr.ch
- title: AtomBuild
  url: https://atombuild.github.io/
  main_url: https://atombuild.github.io/
  source_url: https://github.com/AtomBuild/atombuild.github.io
  description: >
    Landing page for the AtomBuild project, offering a curation of Atom packages associated with the project.
  categories:
    - Directory
    - Landing Page
    - Open Source
    - Programming
    - Technology
  built_by: Kepler Sticka-Jones
  built_by_url: https://keplersj.com/
  featured: false
- title: Josh Pensky
  main_url: https://joshpensky.com
  url: https://joshpensky.com
  description: >
    Josh Pensky is an interactive developer based in Boston. He designs and builds refreshing web experiences, packed to the punch with delightful interactions.
  categories:
    - Portfolio
    - Web Development
    - Design
    - SEO
  built_by: Josh Pensky
  built_by_url: https://github.com/joshpensky
  featured: false
- title: AtomLinter
  url: https://atomlinter.github.io/
  main_url: https://atomlinter.github.io/
  source_url: https://github.com/AtomLinter/atomlinter.github.io
  description: >
    Landing page for the AtomLinter project, offering a curation of Atom packages associated with the project.
  categories:
    - Directory
    - Landing Page
    - Open Source
    - Programming
    - Technology
  built_by: Kepler Sticka-Jones
  built_by_url: https://keplersj.com/
  featured: false
- title: Dashbouquet
  url: https://dashbouquet.com/
  main_url: https://dashbouquet.com/
  categories:
    - Agency
    - Blog
    - Business
    - Mobile Development
    - Portfolio
    - Web Development
  built_by: Dashbouquet team
  featured: false
- title: rathes.me
  url: https://rathes.me/
  main_url: https://rathes.me/
  source_url: https://github.com/rathesDot/rathes.me
  description: >
    The Portfolio Website of Rathes Sachchithananthan
  categories:
    - Blog
    - Portfolio
    - Web Development
  built_by: Rathes Sachchithananthan
  built_by_url: https://rathes.me/
- title: viviGuides - Your travel guides
  url: https://vivitravels.com/en/guides/
  main_url: https://vivitravels.com/en/guides/
  description: >
    viviGuides is viviTravels' blog: here you will find travel tips, useful information about the cities and the best guides for your next vacation.
  categories:
    - Travel
    - Blog
  built_by: Kframe Interactive SA
  built_by_url: https://kframeinteractive.com/
  featured: false
- title: KNC Blog
  main_url: https://nagakonada.com
  url: https://nagakonada.com/
  description: >
    Nagakonada is my blogging and portfolio site where I list my projects, experience, capabilities and the blog mostly talks about technical and personal writings.
  categories:
    - Blog
    - Web Development
    - Portfolio
  built_by: Konada, Naga Chaitanya
  built_by_url: https://github.com/ChaituKNag
  featured: false
- title: Vishal Nakum
  url: https://nakum.tech/
  main_url: https://nakum.tech/
  source_url: https://github.com/vishalnakum011/contentful
  description: >
    Portfolio of Vishal Nakum. Made with Gatsby, Contentful. Deployed on Netlify.
  categories:
    - Portfolio
    - Blog
  built_by: Amol Tangade
  built_by_url: https://amoltangade.me/
- title: Sagar Hani Portfolio
  url: http://sagarhani.in/
  main_url: http://sagarhani.in/
  source_url: https://github.com/sagarhani
  description: >
    Sagar Hani is a Software Developer & an Open Source Enthusiast. He blogs about JavaScript, Open Source and his Life experiences.
  categories:
    - Portfolio
    - Blog
    - Web Development
    - Open Source
    - Technology
    - Programming
    - JavaScript
  built_by: Sagar Hani
  built_by_url: http://sagarhani.in/about
- title: Arturo Alviar's Portfolio
  main_url: https://arturoalviar.com
  url: https://arturoalviar.com
  source_url: https://github.com/arturoalviar/portfolio
  categories:
    - Portfolio
    - Open Source
    - Web Development
  built_by: Arturo Alviar
  built_by_url: https://github.com/arturoalviar
  featured: false
- title: Pearly
  url: https://www.pearlyplan.com
  main_url: https://www.pearlyplan.com
  description: >
    Dental Membership Growth Platform
  categories:
    - Technology
    - Healthcare
    - App
  built_by: Sean Emmer and Jeff Cole
- title: MarceloNM
  url: https://marcelonm.com
  main_url: https://marcelonm.com
  description: >
    Personal landing page and blog for MarceloNM, a frontend developer based in Brazil.
  categories:
    - Blog
    - JavaScript
    - Landing Page
    - Programming
    - Web Development
  built_by: Marcelo Nascimento Menezes
  built_by_url: https://github.com/mrcelo
  featured: false
- title: Open Source Galaxy
  main_url: https://www.opensourcegalaxy.com
  url: https://www.opensourcegalaxy.com
  description: >
    Explore the Open Source Galaxy and help other earthlings by contributing to open source.
  categories:
    - Open Source
    - Programming
    - Web Development
  built_by: Justin Juno
  built_by_url: https://www.justinjuno.dev
  featured: false
- title: enBonnet Blog
  url: https://enbonnet.me/
  main_url: https://enbonnet.me/
  source_url: https://github.com/enbonnet
  description: >
    Hola, este es mi sitio personal, estare escribiendo sobre JavaScript, Frontend y Tecnologia que utilice en mi dia a dia.
  categories:
    - Portfolio
    - Blog
    - Web Development
    - Technology
    - Programming
    - JavaScript
  built_by: Ender Bonnet
  built_by_url: https://enbonnet.me/
- title: Edenspiekermann
  url: https://www.edenspiekermann.com/eu/
  main_url: https://www.edenspiekermann.com/eu/
  description: >
    Hello. We are Edenspiekermann, an independent global creative agency.
  categories:
    - Featured
    - Agency
    - Design
    - Portfolio
  featured: true
- title: IBM Design
  url: https://www.ibm.com/design/
  main_url: https://www.ibm.com/design/
  description: >
    At IBM, our design philosophy is to help guide people so they can do their best work. Our human-centered design practices help us deliver on that goal.
  categories:
    - Featured
    - Design
    - Technology
    - Web Development
  built_by: IBM
  featured: true
- title: We Do Plugins
  url: https://wedoplugins.com
  main_url: https://wedoplugins.com
  description: >
    Free & premium WordPress plugins development studio from Wroclaw, Poland.
  categories:
    - Portfolio
    - Agency
    - Open Source
    - Web Development
  built_by: We Do Plugins
  built_by_url: https://wedoplugins.com
- title: Mevish Aslam, business coach
  url: https://mevishaslam.com/
  main_url: https://mevishaslam.com/
  description: >
    Mevish Aslam helps women build a life they love and coaches women to launch and grow businesses.
  categories:
    - Business
    - Consulting
    - Entrepreneurship
    - Freelance
    - Marketing
    - Portfolio
  built_by: Rou Hun Fan
  built_by_url: https://flowen.me
  featured: false
- title: Principles of wealth
  url: https://principlesofwealth.net
  main_url: https://principlesofwealth.net
  source_url: https://github.com/flowen/principlesofwealth
  description: >
    Principles of wealth. How to get rich without being lucky, a summary of Naval Ravikant's tweets and podcast.`
  categories:
    - Business
    - Consulting
    - Education
    - Entrepreneurship
    - Finance
    - Learning
    - Marketing
    - Media
    - Nonprofit
    - Productivity
    - Science
  built_by: Rou Hun Fan
  built_by_url: https://flowen.me
  featured: false
- title: Problem studio
  url: https://problem.studio
  main_url: https://problem.studio
  description: >
    Problem Studio creates unique and fun web experiences. Our enemy is "boring" if ya know what we mean: overused WordPress templates, the top 10 shopify templates, copy of a copy of a copy of a copy. We love to support design and marketing agencies and help realize their creations into a digital product. `
  categories:
    - Agency
    - Business
    - Consulting
    - Design
    - Education
    - Entrepreneurship
    - Freelance
    - Landing Page
    - Marketing
    - Media
    - Portfolio
    - Productivity
    - Web Development
  built_by: Rou Hun Fan & Sander Visser
  built_by_url: https://flowen.me
- title: North X South
  main_url: https://northxsouth.co
  url: https://northxsouth.co
  description: >
    We work with small businesses and non-profits to develop their brands, build an online identity, create stellar designs, and give a voice to their causes.
  categories:
    - Agency
    - Consulting
    - Business
    - Design
    - Web Development
  built_by: North X South
  built_by_url: https://northxsouth.co
- title: Plenty of Fish
  main_url: https://www.pof.com/
  url: https://pof.com
  description: >
    Plenty of Fish is one of the world's largest dating platforms.
  categories:
    - Community
  featured: true
- title: Bitcoin
  main_url: https://www.bitcoin.com/
  url: https://bitcoin.com
  description: >
    One of the largest crypto-currency platforms in the world.
  categories:
    - Technology
    - Finance
  featured: true
- title: Frame.io
  main_url: https://www.frame.io/
  url: https://frame.io
  description: >
    Frame.io is a cloud-based video collaboration platform that allows its users to easily work on media projects together
  categories:
    - Technology
    - Entertainment
    - Media
  featured: true
- title: Sainsbury’s Homepage
  main_url: https://www.sainsburys.co.uk/
  url: https://www.sainsburys.co.uk
  description: >
    Sainsbury’s is an almost 150 year old supermarket chain in the United Kingdom.
  categories:
    - E-commerce
    - Food
  featured: true
- title: Haxzie, Portfolio and Blog
  url: https://haxzie.com/
  main_url: https://haxzie.com/
  source_url: https://github.com/haxzie/haxzie.com
  description: >
    Haxzie.com is the portfolio and personal blog of Musthaq Ahamad, UX Engineer and Visual Designer
  categories:
    - Blog
    - Portfolio
  built_by: Musthaq Ahamad
  built_by_url: https://haxzie.com
  featured: false
- title: Robin Wieruch's Blog
  url: https://www.robinwieruch.de/
  main_url: https://www.robinwieruch.de/
  categories:
    - Blog
    - Education
  featured: false
- title: Roger Ramos Development Journal
  url: https://rogerramos.me/
  main_url: https://rogerramos.me/
  source_url: https://github.com/rogerramosme/rogerramos.me/
  description: >
    Personal development journal made with Netlify CMS
  categories:
    - Blog
  built_by: Roger Ramos
  built_by_url: https://rogerramos.me/
  featured: false
- title: Global Adviser Alpha
  main_url: https://globaladviseralpha.com
  url: https://globaladviseralpha.com
  description: >
    Lead by David Haintz, Global Adviser Alpha transforms advice business into world class firms.
  categories:
    - Business
    - Blog
    - Finance
  built_by: Handsome Creative
  built_by_url: https://www.hellohandsome.com.au
  featured: false
- title: Alcamine
  url: https://alcamine.com/
  main_url: https://alcamine.com/
  description: >
    Never apply to another job online and receive tons of tech jobs in your inbox everyday — all while keeping your information private.
  categories:
    - Blog
    - Technology
  built_by: Caldera Digital
  built_by_url: https://www.calderadigital.com/
  featured: false
- title: Caldera Digital
  url: https://www.calderadigital.com/
  main_url: https://www.calderadigital.com/
  source_url: https://github.com/caldera-digital/platform
  description: >
    Caldera is a product and application development agency that uses innovative technology to bring your vision, brand, and identity to life through user centered design.
  categories:
    - Blog
    - User Experience
    - Consulting
  built_by: Caldera Digital
  built_by_url: https://www.calderadigital.com/
  featured: false
- title: Keycodes
  url: https://www.keycodes.dev
  main_url: https://www.keycodes.dev
  source_url: https://github.com/justinjunodev/keycodes.dev
  description: >
    A developer resource for getting keyboard key codes.
  categories:
    - Programming
    - Productivity
    - Open Source
    - Web Development
  built_by: Justin Juno
  built_by_url: https://www.justinjuno.dev
  featured: false
- title: Utah Pumpkins
  url: https://www.utahpumpkins.com/
  main_url: https://www.utahpumpkins.com/
  source_url: https://github.com/cadekynaston/utah-pumpkins
  description: >
    An awesome pumpkin gallery built using Gatsby and Contentful.
  categories:
    - Gallery
    - Blog
    - Photography
  built_by: Cade Kynaston
  built_by_url: https://cade.codes
- title: diff001a's blog
  main_url: https://diff001a.netlify.com/
  url: https://diff001a.netlify.com/
  description: >
    This is diff001a's blog which contains blogs related to programming.
  categories:
    - Blog
  built_by: diff001a
- title: Rockwong Blog
  main_url: http://rockwong.com/blog/
  url: http://rockwong.com/blog/
  description: >
    Rockwong is a technical blog containing content related to various web technologies.
  categories:
    - Technology
    - Education
    - Blog
- title: RegexGuide
  main_url: https://regex.guide
  url: https://regex.guide/playground
  source_url: https://github.com/pacdiv/regex.guide
  description: >
    The easiest way to learn regular expressions! The RegexGuide is a playground helping developers to discover regular expressions. Trying it is adopting regular expressions!
  categories:
    - App
    - Education
    - JavaScript
    - Nonprofit
    - Open Source
    - Programming
    - Technology
    - Web Development
  built_by: Loïc J.
  built_by_url: https://growthnotes.dev
- title: re:store
  url: https://www.visitrestore.com
  main_url: https://www.visitrestore.com
  description: >
    This is your chance to discover, connect, and shop beyond your feed and get to know the who, how, and why behind your favorite products.
  categories:
    - Marketing
  built_by: The Couch
  built_by_url: https://thecouch.nyc
  featured: false
- title: MyPrograming Steps
  main_url: https://mysteps.netlify.com/
  url: https://mysteps.netlify.com/
  description: >
    FrontEnd Tutorial Information
  featured: false
  categories:
    - Blog
    - Portfolio
  source_url: https://github.com/IoT-Arduino/Gatsby-MySteps
  built_by: Maruo
  built_by_url: https://twitter.com/DengenT
- title: Brent Runs Marathons
  main_url: https://www.brentrunsmarathons.com/
  url: https://www.brentrunsmarathons.com/
  description: >
    Brent Runs Marathons is about the training and race experience for the Comrades Ultra Marathon
  categories:
    - Blog
  built_by: Brent Ingram
  built_by_url: https://www.brentjingram.com/
  featured: false
- title: Pedro LaTorre
  main_url: https://www.pedrolatorre.com/
  url: https://www.pedrolatorre.com/
  source_url: https://github.com/bingr001/pedro-latorre-site
  description: >
    A really awesome website built for the motivational speaker Pedro LaTorre
  categories:
    - Blog
  built_by: Brent Ingram
  built_by_url: https://www.brentjingram.com/
  featured: false
- title: Veryben
  main_url: https://veryben.com/
  url: https://veryben.com/
  description: >
    be water my friend
  categories:
    - Blog
  built_by: anikijiang
  built_by_url: https://twitter.com/anikijiang
  featured: false
- title: kentarom's portfolio
  main_url: https://kentarom.com/
  url: https://kentarom.com/
  source_url: https://github.com/kentaro-m/portfolio-gatsby
  description: >
    The portfolio of kentarom, frontend developer. This site shows recent activities about him.
  categories:
    - Portfolio
    - Technology
    - Web Development
  built_by: kentarom
  built_by_url: https://twitter.com/_kentaro_m
  featured: false
- title: MotionThat
  main_url: https://motionthat.com.au
  url: https://motionthat.com.au
  description: >
    MotionThat was created to fill a void in Tabletop Product shooting, whereby the need for consistency, repetition and flexibility was required to eliminate the many variables and inaccuracies that slow the filming process down.
  categories:
    - Entertainment
    - Food
    - Media
    - Gallery
  built_by: Handsome Creative
  built_by_url: https://www.hellohandsome.com.au
  featured: false
- title: TEN ALPHAS
  main_url: https://tenalphas.com.au
  url: https://tenalphas.com.au
  description: >
    TEN ALPHAS is a content production company based in Sydney and Wollongong, telling stories through moving image and beautiful design.
  categories:
    - Media
    - Entertainment
    - Video
  built_by: Handsome Creative
  built_by_url: https://www.hellohandsome.com.au
  featured: false
- title: SalesGP
  main_url: https://salesgp.io
  url: https://salesgp.io
  description: >
    SalesGP is a specialist Sales and Operations partner offering expert skill-sets and decades of experience to companies entering the Australia, NZ (ANZ) and South East Asian (SEA) markets.
  categories:
    - Business
    - Marketing
    - Consulting
  built_by: Handsome Creative
  built_by_url: https://www.hellohandsome.com.au
  featured: false
- title: Source Separation Systems
  main_url: https://sourceseparationsystems.com.au
  url: https://sourceseparationsystems.com.au
  description: >
    Innovative waste diversion products, designed to connect Australians to a more sustainable world.
  categories:
    - Business
  built_by: Handsome Creative
  built_by_url: https://www.hellohandsome.com.au
- title: Fuzzy String Matching
  main_url: https://fuzzy-string-matching.netlify.com
  url: https://fuzzy-string-matching.netlify.com
  source_url: https://github.com/jdemieville/fuzzyStringMatching
  description: >
    This site is built to assess the performance of various approximate string matching algorithms aka fuzzy string searching.
  categories:
    - JavaScript
    - Learning
    - Programming
  built_by: Jennifer Demieville
  built_by_url: https://demieville-codes.herokuapp.com/portfolio
  featured: false
- title: Open Techiz
  main_url: https://www.opentechiz.com/
  url: https://www.opentechiz.com/
  featured: false
  description: >
    An agile software development company in Vietnam, providing wide range service from e-commerce development, mobile development, automation testing and cloud deployment with kubernets
  categories:
    - Web Development
    - Mobile Development
    - Technology
  built_by: Open Techiz
  built_by_url: https://www.opentechiz.com/
- title: Leave Me Alone
  url: https://leavemealone.app
  main_url: https://leavemealone.app
  description: >
    Leave Me Alone helps you unsubscribe from unwanted emails easily. It's built with Gatsby v2.
  categories:
    - Landing Page
    - Productivity
  built_by: James Ivings
  built_by_url: https://squarecat.io
  featured: false
- title: Oberion
  main_url: https://oberion.io
  url: https://oberion.io
  description: >
    Oberion analyzes your gaming library and gives you personal recommendations based on what you play
  categories:
    - Entertainment
    - Media
  built_by: Thomas Uta
  built_by_url: https://twitter.com/ThomasJanUta
  featured: false
- title: Yoseph.tech
  main_url: https://www.yoseph.tech
  url: https://www.yoseph.tech/compilers
  source_url: https://github.com/radding/yoseph.tech_gatsby
  description: >
    Yoseph.tech is a personal blog centered around technology and software engineering
  categories:
    - Technology
    - Web Development
    - Open Source
  built_by: Yoseph Radding
  built_by_url: https://github.com/radding
  featured: false
- title: Really Fast Sites
  url: https://reallyfastsites.com
  main_url: https://reallyfastsites.com
  description: >
    Really Fast Sites showcases websites that have a speed score of 85 or higher on Google's Page Speed Insights for both mobile and desktop, along with some of the platforms and technologies those sites use.
  categories:
    - Web Development
    - Programming
  built_by: Peter Brady
  built_by_url: https://www.peterbrady.co.uk
  featured: false
- title: Mieke Frouws
  url: https://www.miekefrouws.nl
  main_url: https://www.miekefrouws.nl
  description: >
    Mieke Frouws is a freelance primary and secondary school theatre teacher based in the Netherlands.
  categories:
    - Freelance
    - Education
  built_by: Laurens Kling
  built_by_url: https://www.goedideemedia.nl
  featured: false
- title: Paul de Vries
  url: https://pauldevries1972.nl
  main_url: https://pauldevries1972.nl
  description: >
    Paul de Vries is founder of #DCDW and Spokesperson for Marktplaats Automotive (eBay) - Making the online automotive better!
  categories:
    - Blog
    - Business
    - Consulting
  built_by: Laurens Kling
  built_by_url: https://www.goedideemedia.nl
  featured: false
- title: The Fabulous Lifestyles 不藏私旅行煮藝
  url: https://thefabulouslifestyles.com/
  main_url: https://thefabulouslifestyles.com/
  description: >
    The Fabulous Lifestyles features content about travel and food. It offers practical travel advice that covers trip planning, logistics, and reviews on destination, resort & hotel...etc. Besides travelling, there are step-by-step homemade gourmet recipes that will appeal to everyone's taste buds.
  categories:
    - Blog
    - Food
    - Travel
  built_by: Kevin C Chen
  built_by_url: https://www.linkedin.com/in/kevincychen/
- title: Salexa - Estetica Venezolana
  url: https://peluqueriavenezolana.cl/
  main_url: https://peluqueriavenezolana.cl/
  source_url: https://github.com/enbonnet/salexa-front
  description: >
    Venezuelan beauty and hairdressing salon in Chile
  categories:
    - Marketing
    - Business
  built_by: Ender Bonnet
  built_by_url: https://enbonnet.me/
- title: Akshay Thakur's Portfolio
  main_url: https://akshaythakur.me
  url: https://akshaythakur.me
  categories:
    - Portfolio
    - Web Development
  built_by: Akshay Thakur
  built_by_url: https://akshaythakur.me
- title: Binaria
  description: >
    Digital product connecting technics & creativity.
  main_url: https://binaria.com/en/
  url: https://binaria.com/en/
  categories:
    - Web Development
    - Agency
    - Technology
    - App
    - Consulting
    - User Experience
  built_by: Binaria
  built_by_url: https://binaria.com/
- title: Quema Labs
  url: https://quemalabs.com/
  main_url: https://quemalabs.com/
  description: >
    WordPress themes for these modern times
  categories:
    - Blog
    - Web Development
    - WordPress
    - Portfolio
  built_by: Nico Andrade
  built_by_url: https://nicoandrade.com/
- title: Century 21 Financial
  url: https://century21financial.co.nz/
  main_url: https://century21financial.co.nz/
  description: Website for Century 21's mortgage broker and insurance broker business in New Zealand.
  categories:
    - Real Estate
    - Finance
    - Business
  built_by: Shannon Smith
  built_by_url: https://www.powerboard.co.nz/clients
  featured: false
- title: Base Backpackers
  url: https://www.stayatbase.com/
  main_url: https://www.stayatbase.com/
  description: Base Backpackers is one of Australasia's biggest youth adventure tourism brands. They are super stoked to have one of the fastest websites in the tourism industry.
  categories:
    - Travel
    - Business
  built_by: Shannon Smith
  built_by_url: https://www.powerboard.co.nz/clients
  featured: false
- title: Wealthsimple
  url: https://www.wealthsimple.com/
  main_url: https://www.wealthsimple.com/en-us/
  description: >
    The simple way to grow your money like the world's most sophisticated investors. Zero-maintenance portfolios, expert advisors and low fees.
  categories:
    - App
    - Business
    - Finance
  featured: false
- title: To Be Created
  description: >
    tbc is a London based styling agency that champions a modernised minimal aesthetic for both personal clients and brands.
  main_url: https://to-be-created.com
  url: https://to-be-created.com
  categories:
    - Web Development
    - Agency
    - Portfolio
    - Freelance
  built_by: Sam Goddard
  built_by_url: https://samgoddard.dev/
- title: Kosmos Platform
  main_url: https://kosmosplatform.com
  url: https://kosmosplatform.com
  description: >
    Explore the Kosmos - A new world is here, where every clinician now has the ability to improve cardiothoracic and abdominal assessment, in just a few minutes.
  categories:
    - Marketing
    - Science
    - Video
    - Landing Page
    - Healthcare
    - Technology
  built_by: Bryce Benson via Turnstyle Studio
  built_by_url: https://github.com/brycebenson
- title: B-Engaged
  url: https://b-engaged.se/
  main_url: https://b-engaged.se/
  description: >
    B-Engaged gives a clear picture of the organization and helps you implement the measures that makes difference for the employees. The results of our employee surveys are easily transformed into concrete improvement measures using AI technology.
  categories:
    - Business
    - Human Resources
  featured: false
- title: Rollbar
  url: https://rollbar.com/
  main_url: https://rollbar.com/
  description: >
    Rollbar automates error monitoring and triaging, so developers can fix errors that matter within minutes, and build software quickly and painlessly.
  categories:
    - Programming
    - Web Development
  featured: false
- title: EQX
  url: https://digitalexperience.equinox.com/
  main_url: https://digitalexperience.equinox.com/
  description: >
    The Equinox app, personalized to unlock your full potential.
  categories:
    - Sports
    - App
  featured: false
- title: WagWalking
  url: https://wagwalking.com/
  main_url: https://wagwalking.com/
  description: >
    Paws on the move
  categories:
    - App
  featured: false
- title: FirstBorn
  url: https://www.firstborn.com/
  main_url: https://www.firstborn.com/
  description: >
    We shape modern brands for a connected future.
  categories:
    - Agency
    - Design
- title: Pix4D
  url: https://www.pix4d.com
  main_url: https://www.pix4d.com
  description: >
    A unique suite of photogrammetry software for drone mapping. Capture images with our app, process on desktop or cloud and create maps and 3D models.
  categories:
    - Business
    - Productivity
    - Technology
  featured: false
- title: Bakken & Bæck
  url: https://bakkenbaeck.com
  main_url: https://bakkenbaeck.com
  description: >
    We’re Bakken & Bæck, a digital studio based in Oslo, Bonn and Amsterdam. Ambitious companies call us when they need an experienced team that can transform interesting ideas into powerful products.
  categories:
    - Agency
    - Design
    - Technology
  featured: false
- title: Figma Config
  url: https://config.figma.com/
  main_url: https://config.figma.com/
  description: A one-day conference where Figma users come together to learn from each other.
  categories:
    - Conference
    - Design
    - Event
    - Community
    - Learning
  built_by: Corey Ward
  built_by_url: http://www.coreyward.me/
  featured: false
- title: Anurag Hazra's Portfolio
  url: https://anuraghazra.github.io/
  main_url: https://anuraghazra.github.io/
  source_url: https://github.com/anuraghazra/anuraghazra.github.io
  description: >
    Anurag Hazra's portfolio & personal blog, Creative FrontEnd web developer from india.
  categories:
    - Portfolio
    - Blog
    - Open Source
    - JavaScript
  built_by: Anurag Hazra
  built_by_url: https://github.com/anuraghazra
- title: VeganWorks
  url: https://veganworks.com/
  main_url: https://veganworks.com/
  description: We make delicious vegan snack boxes.
  categories:
    - Food
- title: codesundar
  url: https://codesundar.com
  main_url: https://codesundar.com
  description: >
    Learn PhoneGap, Ionic, Flutter
  categories:
    - Education
    - Technology
    - Web Development
    - Blog
  built_by: codesundar
  built_by_url: https://codesundar.com
  featured: false
- title: Nordic Microfinance Initiative
  url: https://www.nmimicro.no/
  main_url: https://www.nmimicro.no/
  description: Nordic Microfinance Initiative's (NMI) vision is to contribute to the empowerment of poor people in developing countries and to the creation of jobs and wealth on a sustainable basis.
  featured: false
  categories:
    - Finance
    - Business
  built_by: Othermachines
  built_by_url: https://othermachines.com
- title: Subscribe Pro Documentation
  url: https://docs.subscribepro.com/
  main_url: https://docs.subscribepro.com/
  description: >
    Subscribe Pro is a subscription commerce solution that enables brands to quickly add subscription commerce models such as box, subscribe-and-save, autoship and similar to their existing e-commerce websites.
  categories:
    - Documentation
    - E-commerce
    - API
    - Technology
    - Web Development
  built_by: Subscribe Pro
  built_by_url: https://www.subscribepro.com/
- title: Software.com
  main_url: https://www.software.com
  url: https://www.software.com
  description: Our data platform helps developers learn from their data, increase productivity, and code smarter.
  categories:
    - Data
    - Productivity
    - Programming
  built_by: Brett Stevens, Joshua Cheng, Geoff Stevens
  built_by_url: https://github.com/swdotcom/
  featured: false
- title: WTL Studio Website Builder
  main_url: https://wtlstudio.com/
  url: https://wtlstudio.com/
  description: >
    Cloud-based, SEO focused website builder - helping local businesses and startups reach audiences faster.
  featured: false
  categories:
    - E-commerce
    - SEO
    - Business
- title: ToolsDB
  main_url: https://toolsdb.dev
  url: https://toolsdb.dev
  description: List of tools for better software development.
  featured: false
  categories:
    - Technology
    - Web Development
    - Programming
    - Productivity
- title: Eastman Strings
  url: https://www.eastmanstrings.com
  main_url: https://www.eastmanstrings.com
  description: >
    Site was built using GatsbyJS, Cosmic CMS, and Netlify.
  categories:
    - Business
    - Music
  built_by: Tekhaus
  built_by_url: https://www.tekha.us
  featured: false
- title: Lesley Lai
  main_url: https://lesleylai.info
  url: https://lesleylai.info
  source_url: https://github.com/LesleyLai/blog
  description: >
    lesleylai.info is the personal website of Lesley Lai, where he talks mainly about C++ and Computer Graphics.
  categories:
    - Blog
    - Open Source
    - Portfolio
    - Programming
    - Technology
  built_by: Lesley Lai
  built_by_url: https://github.com/LesleyLai
  featured: false
- title: Whipstitch Webwork
  url: https://www.whipstitchwebwork.com
  main_url: https://www.whipstitchwebwork.com
  description: >
    Websites for smart people.
  categories:
    - Agency
    - Web Development
  built_by: Matthew Russell
  featured: false
- title: Vandré Leal
  main_url: https://vandreleal.github.io
  url: https://vandreleal.github.io
  source_url: https://github.com/vandreleal/vandreleal.github.io
  description: >
    Portfolio of Vandré Leal.
  categories:
    - Portfolio
    - Web Development
  built_by: Vandré Leal
  built_by_url: https://vandreleal.github.io
  featured: false
- title: Tarokenlog
  url: https://taroken.dev/
  main_url: https://taroken.dev/
  description: >
    Blog and Gallery
  categories:
    - Blog
    - Portfolio
    - Web Development
    - Photography
  built_by: Kentaro Koga
  built_by_url: https://twitter.com/kentaro_koga
  featured: false
- title: OwlyPixel Blog
  main_url: https://owlypixel.com
  url: https://owlypixel.com
  description: >
    Notes and tutorials on coding, web development, design and other stuff.
  categories:
    - Web Development
    - Blog
    - Education
  built_by: Owlypixel
  built_by_url: https://twitter.com/owlypixel
  featured: false
- title: talkoverflow
  main_url: https://talkoverflow.com
  url: https://talkoverflow.com
  description: Blog on software engineering built with Gatsby themes and theme-ui
  categories:
    - Blog
    - Web Development
    - Technology
  built_by: Patryk Jeziorowski
  built_by_url: https://twitter.com/pjeziorowski
- title: HISTORYTalks
  main_url: https://www.history-talks.com/
  url: https://www.history-talks.com/
  description: Built using Gatsby, JSS and Contentful
  categories:
    - Conference
    - Media
  built_by: A+E Networks
  built_by_url: https://www.aenetworks.com/
- title: HISTORYCon
  main_url: https://www.historycon.com/
  url: https://www.historycon.com/
  description: Built using Gatsby, JSS and Contentful
  categories:
    - Conference
    - Media
  built_by: A+E Networks
  built_by_url: https://www.aenetworks.com/
- title: Kölliker Immobilien
  url: https://koelliker-immobilien.ch/
  main_url: https://koelliker-immobilien.ch/
  description: >
    Built using Gatsby, Netlify and Contentful
  categories:
    - Real Estate
    - Marketing
  built_by: Matthias Gemperli
  built_by_url: https://matthiasgemperli.ch
- title: Lessmess Agency website
  url: https://lessmess.agency/
  main_url: https://lessmess.agency/
  description: >
    Website of Lessmess Agency
  categories:
    - Agency
    - Web Development
  built_by: Ilya Lesik
  built_by_url: https://github.com/ilyalesik
- title: Ezekiel Ekunola Portfolio
  main_url: http://ezekielekunola.com/
  url: http://ezekielekunola.com/
  description: Built using Gatsby, Styled-Components
  categories:
    - Web Development
    - Portfolio
  built_by: Ezekiel Ekunola
  built_by_url: https://github.com/easybuoy/
  featured: false
- title: Gearbox Development
  main_url: https://gearboxbuilt.com
  url: https://gearboxbuilt.com/?no-load-in
  description: >
    Gearbox is a performance website development & optimization company based out of Canada. Built using Gatsby/WordPress.
  categories:
    - Agency
    - Web Development
    - WordPress
    - Portfolio
    - Programming
    - Technology
    - Business
  built_by: Gearbox Development
  built_by_url: https://gearboxbuilt.com
  featured: false
- title: UXWorks
  main_url: https://uxworks.org
  url: https://uxworks.org
  description: Built with Gatsby, Netlify and Markdown
  categories:
    - Web Development
    - Blog
  built_by: Amrish Kushwaha
  built_by_url: https://github.com/isamrish
  featured: false
- title: Jarod Peachey
  main_url: https://jarodpeachey.netlify.com
  url: https://jarodpeachey.netlify.com
  source_url: https://github.com/jarodpeachey/portfolio
  description: >
    Jarod Peachey is a front-end developer focused on building modern and fast websites for everyone.
  categories:
    - Blog
    - JavaScript
    - Mobile Development
    - Portfolio
  built_by: Jarod Peachey
  built_by_url: https://github.com/jarodpeachey
  featured: false
- title: Thomas Maximini
  main_url: https://www.thomasmaximini.com/
  url: https://www.thomasmaximini.com/
  source_url: https://github.com/tmaximini/maxi.io
  description: >
    Thomas Maximini is a full stack web developer from Germany
  categories:
    - Blog
    - JavaScript
    - Photography
    - Portfolio
    - Web Development
  built_by: Thomas Maximini
  built_by_url: https://github.com/tmaximini
  featured: false
- title: Aretha Iskandar
  main_url: https://arethaiskandar.com/
  url: https://arethaiskandar.com/
  source_url: https://github.com/tmaximini/arethaiskandar.com
  description: >
    Aretha Iskandar is a Jazz and Soul Singer / Songwriter from Paris
  categories:
    - Music
  built_by: Thomas Maximini
  built_by_url: https://github.com/tmaximini
  featured: false
- title: Harshil Shah
  url: https://harshil.net
  main_url: https://harshil.net
  description: >
    Harshil Shah is an iOS engineer from Mumbai, India
  categories:
    - Blog
    - Mobile Development
  built_by: Harshil Shah
  built_by_url: https://twitter.com/_HarshilShah
  featured: false
- title: Code Examples
  url: https://codeexamples.dev/
  main_url: https://codeexamples.dev/
  description: >
    Examples about various programming languages like JavaScript, Python, Rust, Angular, React, Vue.js etc.
  categories:
    - Blog
    - Education
    - Programming
    - Web Development
  built_by: Sai gowtham
  built_by_url: https://twitter.com/saigowthamr
  featured: false
- title: Samir Mujanovic
  main_url: https://www.samirmujanovic.com/
  url: https://www.samirmujanovic.com/
  description: >
    I'm a Frontend Developer with 3 years of experience. I describe myself as a developer who loves coding, open-source and web platform.
  categories:
    - Portfolio
    - Web Development
    - Design
  built_by: Samir Mujanovic
  built_by_url: https://github.com/sameerrM
- title: Yearlyglot - Fluent Every Year
  url: https://www.yearlyglot.com/blog
  main_url: https://www.yearlyglot.com
  description: >
    A popular blog on languages, second language acquisition and polyglottery.
  categories:
    - Blog
    - Education
    - Learning
    - Travel
  built_by: Donovan Nagel
  built_by_url: https://www.donovannagel.com
  featured: false
- title: 8fit.com
  url: https://8fit.com/
  main_url: https://8fit.com/
  description: >
    Get personalized workouts, custom meal plans, and nutrition guidance, right in the palm of your hand. Prioritize progress over perfection with the 8fit app!
  categories:
    - App
    - Food
    - Sports
  featured: false
- title: Dispel - Remote Access for Industrial Control Systems
  url: https://dispel.io
  main_url: https://dispel.io
  description: >
    Dispel provides secure, moving target defense networks through which your teams can remotely access industrial control systems in seconds, replacing static-defense products that take 5 to 15 minutes to work through.
  categories:
    - Business
    - Technology
    - Security
  built_by: Anton Aberg
  built_by_url: https://github.com/aaaberg
  featured: false
- title: Geothermal Heat Pump DIY Project
  url: https://diyheatpump.net/
  main_url: https://diyheatpump.net/
  description: Personal project by Yuriy Logvin that demonstrates how you can switch to heating with electricity at a minimal cost. The goal here is to show that everyone can build a geothermal heat pump and start saving money.
  categories:
    - Blog
    - Education
    - Technology
  built_by: Yuriy Logvin
  built_by_url: https://powerwatcher.net
- title: Catalyst Network - Cryptocurrency
  url: https://www.cryptocatalyst.net/
  main_url: https://www.cryptocatalyst.net/
  source_url: https://github.com/n8tb1t/gatsby-starter-cryptocurrency
  description: >
    An All-in-One solution for Modern Transactions.
  categories:
    - Business
    - Technology
  built_by: n8tb1t
  built_by_url: https://github.com/n8tb1t/
  featured: false
- title: SaoBear's-Blog
  main_url: https://saobear.xyz/
  url: https://saobear.xyz/
  source_url: https://github.com/PiccoloYu/SaoBear-is-Blog
  featured: false
  categories:
    - Blog
    - Web Development
- title: Rumaan Khalander - Portfolio
  url: https://www.rumaan.me/
  main_url: https://www.rumaan.me/
  description: >
    Rumaan Khalander is a Full-Stack Dev from Bengaluru who loves to develop for mobile and web.
  categories:
    - Portfolio
  built_by: rumaan
  built_by_url: https://github.com/rumaan/
  featured: false
- title: DigiGov
  main_url: https://digigov.grnet.gr/
  url: https://digigov.grnet.gr/
  description: >
    DigiGov is an initiative for the Digital Transformation of the Greek Public Sector
  categories:
    - Government
  built_by: GRNET
  built_by_url: https://grnet.gr/
  featured: false
- title: Zeek Interactive
  main_url: https://zeek.com
  url: https://zeek.com
  description: >
    Business site for Zeek Interactive. Using WordPress as a data store via the WPGraphQL plugin.
  categories:
    - Blog
    - Web Development
    - Mobile Development
    - WordPress
    - Agency
    - Business
  built_by: Zeek Interactive
  built_by_url: https://zeek.com
  featured: false
- title: Bare Advertising & Communications
  url: https://bare.ca/
  main_url: https://bare.ca/
  description: >
    Bare is a full-service branding and production agency in Vancouver BC with deep experience in digital/traditional communications and strategy. We specialize in building headless WordPress sites with Gatsby.
  categories:
    - WordPress
    - Agency
    - Business
  built_by: Bare Advertising & Communications
  built_by_url: https://www.bare.ca/
  featured: false
- title: The Decking Superstore
  url: https://www.thedeckingsuperstore.com/
  main_url: https://www.thedeckingsuperstore.com/
  description: >
    One of Northern California's largest outdoor decking and siding providers.
  categories:
    - WordPress
    - Business
  built_by: Bare Advertising & Communications
  built_by_url: https://www.bare.ca/
  featured: false
- title: Precision Cedar Products
  url: https://www.precisioncedar.com/
  main_url: https://www.precisioncedar.com/
  description: >
    Western Red Cedar Distributor in Vancouver Canada.
  categories:
    - WordPress
    - Business
  built_by: Bare Advertising & Communications
  built_by_url: https://www.bare.ca/
  featured: false
- title: Circle Restoration
  url: https://www.circlerestoration.com/
  main_url: https://www.circlerestoration.com/
  description: >
    Restoration Services Provider in Vancouver Canada.
  categories:
    - WordPress
    - Business
  built_by: Bare Advertising & Communications
  built_by_url: https://www.bare.ca/
  featured: false
- title: ALS Rally
  url: https://www.alsrally.com/
  main_url: https://www.alsrally.com/
  description: >
    Non profit fundraiser for ALS Research.
  categories:
    - WordPress
    - Nonprofit
    - Event
  built_by: Bare Advertising & Communications
  built_by_url: https://www.bare.ca/
  featured: false
- title: Vancouver Welsh Men's Choir
  url: https://vancouverchoir.ca/
  main_url: https://vancouverchoir.ca/
  description: >
    Vancouver Welsh Men's Choir website for upcoming shows, ticket purchases and online merchandise.
  categories:
    - WordPress
    - Entertainment
    - Event
    - E-commerce
  built_by: Bare Advertising & Communications
  built_by_url: https://www.bare.ca/
  featured: false
- title: Paul Scanlon - Blog
  main_url: https://paulie.dev/
  url: https://paulie.dev/
  source_url: https://github.com/PaulieScanlon/paulie-dev-2019
  description: >
    I'm a React UI developer / UX Engineer. React, GatsbyJs, JavaScript, TypeScript/Flow, StyledComponents, Storybook, TDD (Jest/Enzyme) and a tiny bit of Node.js.
  categories:
    - Blog
    - Web Development
  built_by: Paul Scanlon
  built_by_url: http://www.pauliescanlon.io
  featured: false
- title: EF Design
  main_url: https://ef.design
  url: https://ef.design
  description: >
    Home of everything creative, digital and brand at EF.
  featured: false
  categories:
    - Marketing
    - Design
  built_by: João Matos (Global Creative Studio - Education First)
- title: Codica
  main_url: https://www.codica.com/
  url: https://www.codica.com/
  description: >
    We help startups and established brands with JAMStack, Progressive Web Apps and Marketplaces development.
  categories:
    - Agency
    - Web Development
  built_by: Codica
  built_by_url: https://www.codica.com/
- title: Bhavani Ravi's Portfolio
  url: https://bhavaniravi.com
  main_url: https://bhavaniravi.com
  description: >
    Showcase of Bhavani Ravi's skillset and blogs
  categories:
    - Blog
    - Portfolio
  built_by: Bhavani Ravi
  built_by_url: https://twitter.com/geeky_bhavani
- title: Kotoriyama
  main_url: https://kotoriyama.com/
  url: https://kotoriyama.com/
  description: >
    Japanese Indie Game Creator.
  featured: false
  categories:
    - App
    - Entertainment
    - Mobile Development
  built_by: Motoyoshi Shiine (Kotoriyama)
- title: PWA Shields
  url: https://www.pwa-shields.com
  main_url: https://www.pwa-shields.com
  source_url: https://github.com/richardtaylordawson/pwa-shields
  description: >
    Personalize your app's README with custom, fun, PWA shields in SVG
  categories:
    - Documentation
    - App
    - API
  built_by: Richard Taylor Dawson
  built_by_url: https://richardtaylordawson.com
- title: Zatsuzen
  url: https://zatsuzen.com
  main_url: https://zatsuzen.com
  description: >
    Web developer's portfolio
  categories:
    - Portfolio
  built_by: Akane
  built_by_url: https://twitter.com/akanewz
  featured: false
- title: Reeemoter
  description: >-
    Join thousands of developers from everywhere and access to job
    offers from hundreds of companies worldwide right
    at your inbox for free.
  main_url: https://reeemoter.com/
  url: https://reeemoter.com/
  featured: false
  categories:
    - Technology
    - Web Development
  built_by: Ramón Chancay
  built_by_url: https://ramonchancay.me/
- title: Ananya Neogi
  main_url: https://ananyaneogi.com
  url: https://ananyaneogi.com
  description: >
    Showcases Ananya's work as a frontend developer and comprises of a collection of written articles on web development, programming and, user experience.
  categories:
    - Portfolio
    - Blog
  built_by: Ananya Neogi
  built_by_url: https://ananyaneogi.com
- title: webman.pro
  main_url: https://webman.pro/
  url: https://webman.pro/
  description: >
    webman.pro is an awesome portfolio and technical blog where
    professional Front End engineer Dmytro Chumak shares his thoughts
    and experience to inspire other developers.
  featured: false
  categories:
    - Blog
    - Web Development
    - JavaScript
  built_by: Dmytro Chumak
  built_by_url: https://github.com/wwwebman
- title: borderless
  url: https://junhobaik.github.io
  main_url: https://junhobaik.github.io
  source_url: https://github.com/junhobaik/junhobaik.github.io/tree/develop
  description: >
    Junho Baik's Development Blog
  categories:
    - Blog
    - Web Development
  built_by: Junho Baik
  built_by_url: https://github.com/junhobaik
  featured: false
- title: React Resume Generator
  main_url: https://nimahkh.github.io/nima_habibkhoda
  url: https://nimahkh.github.io/nima_habibkhoda
  source_url: https://github.com/nimahkh/resume_generator
  description: >
    The resume generator is a project to create your own resume web page easily with Gatsby.
  categories:
    - Portfolio
  built_by: Nima Habibkhoda
  featured: false
- title: Thomas Wang's Blog
  main_url: https://www.thomaswang.io
  url: https://www.thomaswang.io
  description: >-
    Technical blog by Thomas Wang
  built_by: Thomas Wang
  built_by_url: https://github.com/thomaswang
  featured: false
  categories:
    - Blog
    - Web Development
- title: The Rebigulator
  main_url: https://www.rebigulator.org/
  source_url: https://github.com/Me4502/Rebigulator/
  url: https://rebigulator.org/
  description: A quote-based via game powered by Frinkiac
  built_by: Matthew Miller
  built_by_url: https://matthewmiller.dev/
  featured: false
  categories:
    - Open Source
    - Entertainment
    - App
- title: madewithlove
  main_url: https://madewithlove.com
  url: https://madewithlove.com
  description: >-
    We build digital products and create the teams around them. We can help with software engineering, product management, managing technical teams, audits and technical consulting.
  built_by: madewithlove
  built_by_url: https://madewithlove.com
  featured: false
  categories:
    - Web Development
    - Blog
    - Agency
    - Business
- title: Sprucehill
  url: https://sprucehill.ca/
  main_url: https://sprucehill.ca/
  description: >
    Sprucehill is a North Vancouver based custom home builder and renovator.
  categories:
    - WordPress
    - Business
  built_by: Bare Advertising & Communications
  built_by_url: https://www.bare.ca/
  featured: false
- title: Nathaniel Ryan Mathew
  url: https://nathanielmathew.me
  main_url: https://nathanielmathew.me
  source_url: https://github.com/nathanielmathew/MyPortfolio
  description: >
    A personal online Portfolio built using GatsbyJS, that showcases Achievements, Projects and Additional information.
  categories:
    - Portfolio
    - Open Source
    - Blog
  built_by: Nathaniel Ryan Mathew
  built_by_url: https://github.com/nathanielmathew
  featured: false
- title: Kanazawa.js Community Page
  main_url: https://kanazawajs.now.sh/
  url: https://kanazawajs.now.sh/
  source_url: https://github.com/kanazawa-js/community-page
  description: >
    Kanazawa.js is a local community for the JSer around Kanazawa to share knowledge about JavaScript.
  categories:
    - Community
    - Programming
    - Web Development
  built_by: Kanazawa.js
  built_by_url: https://twitter.com/knzw_js
  featured: false
- title: monica*dev
  url: https://www.aboutmonica.com/
  main_url: https://www.aboutmonica.com/
  description: >
    Personal site for Monica Powell, a software engineer who is passionate about making open-source more accessible and building community, online & offline.
  categories:
    - Web Development
    - Blog
    - Programming
    - Portfolio
  built_by: Monica Powell
  built_by_url: https://www.aboutmonica.com/
  featured: false
- title: Shivam Sinha
  url: https://www.helloshivam.com/
  main_url: https://www.helloshivam.com/
  description: >
    Portfolio of Shivam Sinha, Graphic Designer and Creative Coder based in New York.
  categories:
    - Portfolio
  built_by: Shivam Sinha
  built_by_url: https://www.helloshivam.com/
  featured: false
- title: Brianna Sharpe - Writer
  main_url: https://www.briannasharpe.com/
  url: https://www.briannasharpe.com/
  source_url: https://github.com/ehowey/briannasharpe
  description: >
    Brianna Sharpe is an Alberta, Canada based freelance writer and journalist focused on health, LGBTQ2S+, parenting, and the environment.
  categories:
    - Portfolio
    - Media
  built_by: Eric Howey
  built_by_url: https://www.erichowey.dev/
  featured: false
- title: Eric Howey Web Development
  main_url: https://www.erichowey.dev/
  url: https://www.erichowey.dev/
  source_url: https://github.com/ehowey/erichoweydev
  description: >
    Personal website and blog for Eric Howey. I am a freelance web developer based in Alberta, Canada specializing in Gatsby, React, WordPress and Theme-UI.
  categories:
    - Portfolio
    - Web Development
    - Freelance
    - Blog
  built_by: Eric Howey
  built_by_url: https://www.erichowey.dev/
- title: Solfej Chord Search
  url: https://www.solfej.io/chords
  main_url: https://www.solfej.io/chords
  description: >
    Solfej Chord Search helps you master every chord imaginable. It shows you notes, intervals, guitar and piano fingerings for 1000s of chords.
  categories:
    - Education
    - Music
  built_by: Shayan Javadi
  built_by_url: https://www.instagram.com/shawnjavadi/
- title: a+ Saúde
  url: https://www.amaissaude.com.br/
  main_url: https://www.amaissaude.com.br/
  description: >
    An even better experience in using health services.
  categories:
    - Healthcare
    - Marketing
    - Blog
  built_by: Grupo Fleury
  built_by_url: http://www.grupofleury.com.br/
  featured: false
- title: Mallikarjun Katakol Photography
  main_url: https://mallik.in
  url: https://mallik.in
  built_by: Arvind Kumar
  built_by_url: https://arvind.io/
  description: >
    Mallikarjun Katakol is an Advertising, Architecture, Editorial, Fashion and Lifestyle Photographer based in Bangalore, India.
    Shoots Corporate & Business headshots, Portfolios for Models and Actors, Documents Projects for Architects, Fashion & Interior Designers
  featured: false
  categories:
    - Gallery
    - Photography
    - Portfolio
- title: gatsby-animate-blog
  url: https://gatsby-animate-blog.luffyzh.now.sh/
  main_url: https://gatsby-animate-blog.luffyzh.now.sh/home
  source_url: https://github.com/luffyZh/gatsby-animate-blog
  description: >
    A simple && cool blog site starter kit by Gatsby.
  categories:
    - Blog
    - Open Source
    - Web Development
  built_by: luffyZh
  built_by_url: https://github.com/luffyZh
  featured: false
- title: LBI Financial
  main_url: https://lbifinancial.com/
  url: https://lbifinancial.com/
  description: >
    We help individuals and businesses with life insurance, disability, long-term care and annuities.
  categories:
    - Business
    - Consulting
    - Finance
  built_by: Pagepro
  built_by_url: https://pagepro.co
  featured: false
- title: GIS-Netzwerk
  url: https://www.gis-netzwerk.com/
  main_url: https://www.gis-netzwerk.com/
  description: >
    Multilingual (i18n) Blog with different URLs for categories, tags and posts depending on the language.
  categories:
    - Blog
    - Data
    - Technology
  built_by: Max Dietrich
  built_by_url: https://www.gis-netzwerk.com/
  featured: false
- title: Krishna Gopinath
  main_url: https://krishnagopinath.me
  url: https://krishnagopinath.me
  source_url: https://github.com/krishnagopinath/website
  description: >
    Website of Krishna Gopinath, software engineer and budding teacher.
  categories:
    - Portfolio
  built_by: Krishna Gopinath
  built_by_url: https://twitter.com/krishwader
  featured: false
- title: Curology
  main_url: https://curology.com
  url: https://curology.com
  description: >
    Curology's mission is to make effective skincare accessible to everyone. We provide customized prescription skincare for our acne and anti-aging patients.
  categories:
    - Healthcare
    - Community
    - Landing Page
  built_by: Curology
  built_by_url: https://curology.com
- title: labelmake.jp
  main_url: https://labelmake.jp/
  url: https://labelmake.jp/
  description: >
    Web Application of Variable Data Printing and Blog.
  categories:
    - App
    - Data
    - Blog
  built_by: hand-dot
  built_by_url: https://twitter.com/hand_dot
  featured: false
- title: Personal website of Maarten Afink
  main_url: https://www.maarten.im/
  url: https://www.maarten.im/
  source_url: https://github.com/maartenafink/personal-website
  description: >
    Personal website of Maarten Afink, digital product designer.
  categories:
    - Portfolio
    - Open Source
    - Blog
    - Music
    - Design
- title: Adam Bowen
  main_url: https://adamcbowen.com/
  url: https://adamcbowen.com/
  source_url: https://github.com/bowenac/my-website
  description: >
    Personal website for Adam Bowen. I am a freelance web developer based in Tacoma, WA specializing in WordPress, Craft CMS, plus a lot more and recently fell in love with Gatsby.
  categories:
    - Portfolio
    - Web Development
    - Freelance
  built_by: Adam Bowen
  built_by_url: https://adamcbowen.com
  featured: false
- title: tqCoders
  main_url: https://tqcoders.com
  url: https://tqcoders.com
  description: >
    tqCoders is a software development company that focuses on the development of the most advanced websites and mobile apps. We use the most advanced technologies to make websites blazing fast, SEO-friendly and responsive for each screen resolution.
  categories:
    - Web Development
    - Mobile Development
    - SEO
    - Design
    - Programming
    - Technology
    - Business
  built_by: tqCoders
  built_by_url: https://tqcoders.com
  featured: false
- title: ErudiCAT
  main_url: https://www.erudicat.com
  url: https://www.erudicat.com
  description: >
    ErudiCAT is an educational platform created to help PMP certification candidates to prepare for the exam. There are 1k+ sample questions and PMP Exam Simulator. Upon completion, there are statistics and performance chart available. Performance reports are saved in users' accounts and may be used later to review questions. The PMP Exam Simulator has a unique feature of Time Acceleration. It makes the Mock Exam even tougher and makes training even more advanced.
  categories:
    - Education
    - Web Development
    - Learning
  built_by: tqCoders
  built_by_url: https://tqcoders.com
  featured: false
- title: Qri.io Website and Docs
  main_url: https://qri.io
  url: https://qri.io/docs
  source_url: https://github.com/qri-io/website
  description: >
    Website and Documentation for Qri, an open source version control system for datasets
  categories:
    - Open Source
    - Community
    - Data
    - Technology
  built_by: Qri, Inc.
  built_by_url: https://qri.io
  featured: false
- title: Jellypepper
  main_url: https://jellypepper.com/
  url: https://jellypepper.com/
  description: >
    Award-winning creative studio for disrupters. We design and build beautiful brands, apps, websites and videos for startups and tech companies.
  categories:
    - Portfolio
    - Agency
  built_by: Jellypepper
  built_by_url: https://jellypepper.com/
- title: Miyamado Jinja
  main_url: https://www.miyamadojinja.com
  url: https://www.miyamadojinja.com
  source_url: https://github.com/mnishiguchi/miyamadojinja
  description: >
    Miyamado Jinja is a Japanese Shinto Shrine in Yokkaichi, Mie, Japan.
  categories:
    - Nonprofit
    - Travel
  built_by: mnishiguchi
  built_by_url: https://mnishiguchi.com
  featured: false
- title: Hear This Idea
  main_url: https://hearthisidea.com
  url: https://hearthisidea.com/episodes/victoria
  source_url: https://github.com/finmoorhouse/podcast
  description: >
    A podcast showcasing new thinking from top academics.
  categories:
    - Podcast
    - Open Source
  built_by: Fin Moorhouse
  built_by_url: https://finmoorhouse.com
  featured: false
- title: Calisthenics Skills
  main_url: https://www.calisthenicsskills.com
  url: https://www.calisthenicsskills.com
  description: >
    A beautiful fitness progress tracker built on Gatsby.
  categories:
    - Sports
  built_by: Andrico Karoulla
  built_by_url: https://andri.co
  featured: false
- title: AutoloadIT
  main_url: https://autoloadit.com/
  url: https://autoloadit.com/
  description: >
    The world's leading Enterprise Automotive imaging solution
  categories:
    - Business
    - Landing Page
  built_by: Pagepro
  built_by_url: https://pagepro.co
  featured: false
- title: Tools of Golf
  main_url: https://toolsof.golf
  url: https://toolsof.golf/titleist-915-d2-driver
  description: >
    Tools of Golf is a community dedicated to golf nerds and gear heads.
  categories:
    - Sports
    - Data
    - Documentation
  built_by: Peter Hironaka
  built_by_url: https://peterhironaka.com
  featured: false
- title: sung.codes
  main_url: https://sung.codes/
  source_url: https://github.com/dance2die/sung.codes
  url: https://sung.codes/
  description: >
    Blog by Sung M. Kim (a.k.a. dance2die)
  categories:
    - Blog
    - Landing Page
  built_by: Sung M. Kim
  built_by_url: https://github.com/dance2die
  featured: false
- title: Choose Tap
  main_url: https://www.choosetap.com.au/
  url: https://www.choosetap.com.au/
  featured: false
  description: >
    Choose Tap aims to improve the health and wellbeing of communities and the environment by promoting tap water as the best choice of hydration for all Australians.
  built_by: Hardhat
  built_by_url: https://www.hardhat.com.au
  categories:
    - Nonprofit
    - Community
- title: Akash Rajpurohit
  main_url: https://akashwho.codes/
  url: https://akashwho.codes/
  description: >
    Personal portfolio website of Akash Rajpurohit made using Gatsby v2, where I  write short blogs related to software development and share my experiences.
  categories:
    - Portfolio
    - Blog
  built_by: Akash Rajpurohit
  built_by_url: https://github.com/AkashRajpurohit
  featured: false
- title: See Kids Dream
  url: https://seekidsdream.org/
  main_url: https://seekidsdream.org/
  description: >
    A not-for-profit organization dedicated to empower youth with the skills, motivation and confidence.
  categories:
    - Nonprofit
    - Education
    - Learning
  built_by: CapTech Consulting
  built_by_url: https://www.captechconsulting.com/
  featured: false
- title: Locale Central
  url: https://localecentral.io/
  main_url: https://localecentral.io/
  description: >
    Locale Central is a web & mobile data collection app that makes it easy to record accurate data out on the field.
  categories:
    - Technology
  built_by: KiwiSprout
  built_by_url: https://kiwisprout.nz/
  featured: false
- title: Cathy O'Shea
  url: https://cathyoshea.co.nz/
  main_url: https://cathyoshea.co.nz/
  categories:
    - Portfolio
    - Real Estate
  built_by: KiwiSprout
  built_by_url: https://kiwisprout.nz/
  featured: false
- title: DG Recruit
  url: https://dgrecruit.com
  main_url: https://dgrecruit.com
  description: >
    DG Recruit is a NYC recruitment agency
  categories:
    - Agency
    - WordPress
  built_by: Waverly Lab
  built_by_url: https://waverlylab.com
  featured: false
- title: Smile
  url: https://reasontosmile.com
  main_url: https://reasontosmile.com
  description: >
    Smile is an online store for buying CBD products that keep you balanced and happy
  categories:
    - E-commerce
    - WordPress
  built_by: Waverly Lab
  built_by_url: https://waverlylab.com
- title: Bold Oak Design
  url: https://boldoak.design/
  main_url: https://boldoak.design/
  description: >
    A Milwaukee-based web design and development studio.
  categories:
    - Blog
    - Business
    - Freelance
    - Portfolio
    - Programming
    - Technology
    - Web Development
  featured: false
- title: Lydia Rose Eiche
  url: https://lydiaroseeiche.com/
  main_url: https://lydiaroseeiche.com/
  description: >
    Lydia Rose Eiche is a soprano, opera singer, and actress based in Milwaukee.
  categories:
    - Music
    - Portfolio
  built_by: Bold Oak Design
  built_by_url: https://boldoak.design/
  featured: false
- title: Chris Otto
  url: https://chrisotto.dev/
  main_url: https://chrisotto.dev/
  source_url: https://github.com/chrisotto6/chrisottodev
  description: >
    Blog, portfolio and website for Chris Otto.
  categories:
    - Blog
    - JavaScript
    - Landing Page
    - Portfolio
    - Programming
    - Technology
    - Web Development
  built_by: Chris Otto
  built_by_url: https://github.com/chrisotto6
  featured: false
- title: Roboto Studio
  url: https://roboto.studio
  main_url: https://roboto.studio
  description: >
    Faster than a speeding bullet Website Development based in sunny old Nottingham
  categories:
    - Agency
    - Blog
    - Business
    - Design
    - Featured
    - Freelance
    - Web Development
  featured: true
- title: Viraj Chavan | Full Stack Software Engineer
  url: http://virajc.tech
  main_url: http://virajc.tech
  source_url: https://github.com/virajvchavan/portfolio
  description: >
    Portfolio and blog of a full stack software engineer from India
  categories:
    - Portfolio
    - Blog
    - Web Development
  built_by: Viraj V Chavan
  built_by_url: https://twitter.com/VirajVChavan
  featured: false
- title: Nexweave
  url: https://www.nexweave.com
  main_url: https://www.nexweave.com
  description: >
    Nexweave is a SaaS platform built by a team of experienced product, design & technology professionals in India. Nexweave allows brands to create personalized & interactive video experiences at scale. We would love for our site to be featured at the gatsby showcase since we have long been appreciating the flexibility and speed of the sites we have created using the same.
  categories:
    - Video
    - API
    - User Experience
    - Marketing
    - Design
    - Data
    - Technology
    - Media
    - Consulting
  built_by: Kashaf S
  built_by_url: https://www.linkedin.com/in/kashaf-shaikh-925117178
  featured: false
- title: Daniel Balloch
  url: https://danielballoch.com
  main_url: https://danielballoch.com
  source_url: https://github.com/danielballoch/danielballoch
  description: >
    Hey, I'm Daniel and this is my portfolio site. Made with Gatsby, React, GraphQL, Styled Emotion & Netlify. Install & local host instructions: 1. git clone https://github.com/danielballoch/danielballoch.git 2. npm install. 3. gatsby develop. Keep in mind I'm still learning myself, so these may not be best practises. If anyone's curious as to how something works flick me a message or if you have advice for me I'd love to hear it, otherwise happy coding!
  categories:
    - Portfolio
    - Business
    - Design
    - Freelance
    - Web Development
  built_by: Daniel Balloch
  built_by_url: https://danielballoch.com
- title: The Rift Metz
  url: http://theriftmetz.com/
  main_url: http://theriftmetz.com/
  description: >
    The Rift is a gaming bar based in Metz (France).
  categories:
    - Landing Page
    - Entertainment
    - Design
    - Blog
    - Food
  built_by: Hugo Torzuoli
  built_by_url: https://github.com/HZooly
  featured: false
- title: Built with Workers
  url: https://workers.cloudflare.com/built-with/
  main_url: https://workers.cloudflare.com/built-with/
  description: >
    Showcasing websites & projects built with Cloudflare Workers
  categories:
    - Portfolio
    - JavaScript
    - Web Development
  built_by: Workers who work at Cloudflare
  built_by_url: https://github.com/cloudflare/built-with-workers/graphs/contributors
- title: WebAnaya Solutions
  url: https://www.webanaya.com
  main_url: https://www.webanaya.com
  description: >
    Full Stack Web Solutions Provider.
  categories:
    - Agency
    - Web Development
    - API
    - Blog
  built_by: Durgesh Gupta
  built_by_url: https://durgeshgupta.com
  featured: false
- title: Artem Sapegin’s Blog
  description: >
    Blog of a Berlin based coffee first frontend engineer who works at Omio, makes photos and hangs out with his dogs.
  main_url: https://blog.sapegin.me/
  url: https://blog.sapegin.me/
  source_url: https://github.com/sapegin/blog.sapegin.me
  categories:
    - Blog
    - Open Source
    - Web Development
    - JavaScript
    - Programming
    - Technology
  built_by: Artem Sapegin
  built_by_url: https://github.com/sapegin
- title: adam.ai
  url: https://adam.ai/
  main_url: https://adam.ai/
  description: >
    Are you ready to make your meetings more productive? Our intelligent meeting management tool can help!
  categories:
    - Business
    - Landing Page
    - Productivity
    - Technology
  built_by: Hazem Osama
  built_by_url: https://github.com/hazem3500
  featured: false
- title: Indra Kusuma Profile Page
  url: https://indrakusuma.web.id/me/
  main_url: https://indrakusuma.web.id/me/
  description: >
    Hi! I'm Indra Kusuma. I am an optimistic and type of person of learn by doing who have an interest in Software Engineering, specifically about Web Development.
  categories:
    - Landing Page
    - Blog
  built_by: Indra Kusuma
  built_by_url: https://github.com/idindrakusuma/me
  featured: false
- title: Lukas Horak
  main_url: https://lukashorak.com
  url: https://lukashorak.com
  description: >
    Lukas Horak's personal website. Full stack JavaScript Developer, working in React on front end and Node.js on back end.
  categories:
    - Blog
    - Portfolio
    - Web Development
  built_by: Lukas Horak
  built_by_url: https://github.com/lhorak
  featured: false
- title: Alexandra Thomas
  main_url: https://alexandracthomas.com/
  url: https://alexandracthomas.com/
  description: >
    A portfolio site for Alexandra Thomas, a front-end developer with creative super powers based in Charlotte, NC.
  categories:
    - Portfolio
    - Blog
    - Web Development
  featured: false
- title: Storto Productions
  main_url: https://www.storto-productions.com/
  url: https://www.storto-productions.com/about/
  featured: false
  description: >
    A portfolio site for a video production company based out of Phoenix, AZ.
  categories:
    - Video
    - Blog
    - Portfolio
    - Business
  built_by: Alexandra Thomas
  built_by_url: https://alexandracthomas.com/
- title: Zatsuzen Blog
  url: https://blog.zatsuzen.com
  main_url: https://blog.zatsuzen.com
  description: >
    Web developer's tech blog
  categories:
    - Blog
  built_by: Akane
  built_by_url: https://twitter.com/akanewz
- title: Matthew Mesa
  url: https://matthewmesa.com
  main_url: https://matthewmesa.com
  description: >
    Portfolio website for freelance digital specialist Matthew Mesa.
  categories:
    - Portfolio
  built_by: Matthew Mesa
  built_by_url: https://matthewmesa.com
- title: Taskade
  main_url: https://taskade.com
  url: https://taskade.com
  description: >
    Taskade is the unified workspace for distributed teams. Collaborate and organize in real-time to get things done, faster and smarter.
  categories:
    - App
    - Business
    - Productivity
  built_by: Taskade
  built_by_url: https://github.com/taskade
  featured: false
- title: PWD
  url: https://pwd.com.au
  main_url: https://pwd.com.au
  description: >
    PWD is a full service web marketing, design, and development agency in Perth, Western Australia.
  categories:
    - Blog
    - Portfolio
    - WordPress
    - Business
  built_by: Alex Moon
  built_by_url: https://moonmeister.net
  featured: false
- title: ramonak.io
  url: https://ramonak.io/
  main_url: https://ramonak.io/
  source_url: https://github.com/KaterinaLupacheva/ramonak.io
  description: >
    Tech blog and portfolio site of a full stack web developer Katsiaryna (Kate) Lupachova
  categories:
    - Blog
    - Portfolio
  built_by: Katsiaryna Lupachova
  built_by_url: https://ramonak.io/
  featured: false
- title: React JS Developer
  main_url: https://reacter.dev/
  url: https://reacter.dev/
  featured: false
  categories:
    - App
    - Web Development
    - Web Development
    - Agency
  built_by: App Design
  built_by_url: https://appdesign.dev/
- title: Guillermo Gómez-Peña
  url: https://www.guillermogomezpena.com/
  main_url: https://www.guillermogomezpena.com/
  description: >
    Personal website for the work of Guillermo Gómez-Peña: performance artist, writer, activist, radical pedagogue and artistic director of the performance troupe La Pocha Nostra. Recipient of the MacArthur Fellow, USA Artists Fellow, and a winner of the Bessie, Guggenheim, and American Book awards.
  categories:
    - Portfolio
    - Gallery
  built_by: Aveling Ray
  built_by_url: https://avelingray.com/
  featured: false
- title: Clinka
  url: https://www.clinka.com.au/
  main_url: https://www.clinka.com.au/
  description: >
    B2B website for an Australian manufacturer of environmentally friendly construction materials.
  categories:
    - Business
  built_by: Aveling Ray
  built_by_url: https://avelingray.com/
- title: Chris Vogt's Blog
  main_url: https://www.chrisvogt.me
  url: https://www.chrisvogt.me
  source_url: https://github.com/chrisvogt/gatsby-theme-private-sphere
  description: >-
    Personal blog of Chris Vogt, a software developer in San Francisco. Showcases
    my latest activity on Instagram, Goodreads, and Spotify using original widgets.
  categories:
    - Blog
    - Open Source
    - Photography
    - Portfolio
  built_by: Chris Vogt
  built_by_url: https://github.com/chrisvogt
- title: Trolley Travel
  main_url: http://trolleytravel.org/
  url: http://trolleytravel.org/
  description: >
    Travel blog website to give tips and informations for many destinations, built with Novella theme
  categories:
    - Blog
    - Travel
  built_by: Pierre Beard
  built_by_url: https://github.com/PBRT
  featured: false
- title: Playlist Detective
  main_url: https://www.playlistdetective.com/
  url: https://www.playlistdetective.com/
  source_url: https://github.com/bobylito/playlistFinder
  description: >
    Playlist Detective is an attempt to ease music discovery with playlists. Back in the days, people were sharing mixtapes - some songs we knew and others we didn't, therefore expanding our musical horizons.

    Playlists are the same, and playlist detective lets you search for songs or artists you like in order to stumble on your new favorite songs.

    It uses Algolia for the search.
  categories:
    - Media
    - Music
  built_by: Alexandre Valsamou-Stanislawski
  built_by_url: https://www.noima.xyz
- title: ProjectManager.tools
  main_url: https://projectmanager.tools/
  url: https://projectmanager.tools/
  featured: false
  categories:
    - App
    - Web Development
    - Design
    - Agency
  built_by: App Design
  built_by_url: https://appdesign.dev/
- title: 1902 Software
  url: https://1902software.com/
  main_url: https://1902software.com/
  description: >
    We are an IT company that specializes in e-commerce and website development on different platforms such as Magento, WordPress, and Umbraco. We are also known for custom software development, web design and mobile app solutions for iOS and Android.
  categories:
    - E-commerce
    - Web Development
    - Programming
    - Mobile Development
    - WordPress
    - Design
    - Business
    - Agency
  built_by: 1902 Software Development Corporation
  built_by_url: https://1902software.com/
  featured: false
- title: Codeful
  url: https://www.codeful.fi/
  main_url: https://www.codeful.fi/
  categories:
    - Agency
    - Consulting
  featured: false
- title: Noima
  url: https://www.noima.xyz
  main_url: https://www.noima.xyz
  categories:
    - Agency
    - Consulting
    - Blog
  featured: false
  built_by: Alexandre Valsamou-Stanislawski
  built_by_url: https://www.noima.xyz
- title: Talent Point
  url: https://talentpoint.co
  main_url: https://talentpoint.co
  description: >
    Talent Point provide the tools that companies need to scale quickly and effectively, bridging the gap between employer brand, HR, and hiring to build teams from within.
  categories:
    - Business
    - Technology
    - Blog
    - Consulting
    - Human Resources
  built_by: Talent Point
  built_by_url: https://talentpoint.co
  featured: false
- title: Marathon Oil
  main_url: https://www.marathonoil.com/
  url: https://www.marathonoil.com/
  featured: false
  categories:
    - Business
    - Marketing
  built_by: Corey Ward
  built_by_url: http://www.coreyward.me/
- title: Gene
  url: https://www.geneglobal.com/work
  main_url: https://www.geneglobal.com
  description: >
    We’re an experience design agency, focused on the future of health
  categories:
    - Agency
    - Technology
    - Healthcare
    - Consulting
    - User Experience
  featured: false
- title: medignition – healthcare innovations
  url: https://medignition.com/
  main_url: https://medignition.com/
  description: >
    medignition builds digital innovations in healthcare.
  categories:
    - Healthcare
    - Education
    - Technology
    - Design
    - Business
    - Portfolio
    - Entrepreneurship
    - Agency
  built_by: medignition
  built_by_url: https://medignition.com/
- title: Dynobase
  url: https://dynobase.dev/
  main_url: https://dynobase.dev/
  description: >
    Professional GUI Client for DynamoDB.
  categories:
    - Data
    - Programming
    - Web Development
  built_by: Rafal Wilinski
  built_by_url: https://rwilinski.me/
  featured: false
- title: Vaktija.eu
  url: https://vaktija.eu
  main_url: https://vaktija.eu
  description: >
    Vaktija.eu gives information about prayer times in germany. (Built with GatsbyJS. Fast in every way that matters.)
  categories:
    - App
    - Community
    - Nonprofit
    - SEO
    - Web Development
  built_by: Rašid Redžić
  built_by_url: https://rasidre.com/
  featured: false
- title: Creative code daily
  main_url: https://www.bobylito.dev/
  url: https://www.bobylito.dev/
  source_url: https://github.com/bobylito/sketches
  description: >
    Creative code daily (CCD) is a personal project for which I build a new animation made out of code every day.
  categories:
    - Blog
    - Programming
    - Gallery
    - Portfolio
  built_by: Alexandre Valsamou-Stanislawski
  built_by_url: https://www.noima.xyz
- title: Messi vs Ronaldo
  description: >
    The biggest debate in football - but who is the best, Messi or Ronaldo? This website provides all the goals and stats to help you reach your own conclusion.
  main_url: https://www.messivsronaldo.app/
  url: https://www.messivsronaldo.app/
  categories:
    - Sports
    - Data
    - App
  built_by: Stephen Greig
  built_by_url: http://ste.digital/
- title: Em Em Recipes
  url: https://ememrecipes.com
  main_url: https://ememrecipes.com
  description: >
    Finally, a recipe website that gets straight to the point.
  categories:
    - Blog
    - Food
  built_by: Matthew Mesa
  built_by_url: https://matthewmesa.com
- title: Yuuniworks Portfolio / Blog
  main_url: https://www.yuuniworks.com/
  url: https://www.yuuniworks.com/
  source_url: https://github.com/junkboy0315/gatsby-portfolio-blog
  featured: false
  categories:
    - Portfolio
    - Web Development
    - Blog
- title: Jun Chen Portfolio
  url: https://www.junchenjun.me
  main_url: https://www.junchenjun.me
  source_url: https://github.com/junchenjun/junchenjun.me
  description: >
    Get to know Jun.
  categories:
    - Portfolio
    - Blog
    - Web Development
  built_by: Jun Chen
  built_by_url: https://www.junchenjun.me
- title: Xavier Mirabelli-Montan
  url: https://xavie.mirmon.co.uk
  main_url: https://xavie.mirmon.co.uk
  source_url: https://github.com/xaviemirmon/xavier-developer-site
  description: >
    The developer portfolio and blog for Xavier Mirabelli-Montan.  Built using TinaCMS Grande hosted on Gatsby Cloud.
  categories:
    - Blog
    - Portfolio
    - Programming
  featured: false
- title: MPG Calculator
  url: https://www.mpg-calculator.co.uk
  main_url: https://www.mpg-calculator.co.uk
  description: >
    A website which allows you to calculate the MPG of your vehicle.
  categories:
    - SEO
    - Accessibility
    - Blog
  built_by: PJ
  built_by_url: https://pjsachdev.me
- title: Softblues
  main_url: https://softblues.io
  url: https://softblues.io
  description: >
    We optimize your project costs and deliver outstanding results by applying relevant technology. Plus, we create our own effective products for businesses and developers all over the world.
  categories:
    - WordPress
    - Portfolio
    - Agency
  built_by: Softblues
  built_by_url: https://softblues.io
- title: Clipchamp
  main_url: https://clipchamp.com/
  url: https://clipchamp.com/en/
  description: >
    Clipchamp is an online video editor, compressor, and converter. The Clipchamp website and blog are powered by Gatsby, Contentful, and Smartling.
  categories:
    - App
    - Blog
    - Landing Page
    - Marketing
    - Video
  featured: false
- title: Mob HQ
  main_url: https://hq.yt-mob.com/
  url: https://hq.yt-mob.com/
  description: >
    Mob HQ is the Headquarters for the World Cup winning Downhill Mountain Bike Race Team, and also a full-time Ride Center for YT bikes.
  categories:
    - Sports
    - Travel
  built_by: Built by Rebels Ltd.
  built_by_url: https://builtbyrebels.com/
  featured: false
- title: OCIUS
  url: https://www.ocius.com.au/
  main_url: https://www.ocius.com.au/
  source_url: https://github.com/ocius/website
  description: >
    Ocius Technology Ltd (formerly Solar Sailor Holdings Ltd) is an Australian public unlisted company with Research and Development facilities at the University of NSW.
  categories:
    - Business
    - Technology
    - Science
  built_by: Sergey Monin
  built_by_url: https://build-in-saratov.com/
- title: Kosmos & Kaos
  main_url: https://www.kosmosogkaos.is/
  url: https://www.kosmosogkaos.is/
  description: >
    A carefully designed user experience is good business.
  categories:
    - Design
    - Consulting
    - Agency
    - Web Development
    - JavaScript
  built_by: Kosmos & Kaos
  built_by_url: https://www.kosmosogkaos.is/
  featured: false
- title: Design Portfolio of Richard Bruskowski
  main_url: https://bruskowski.design/
  url: https://bruskowski.design/
  description: >
    My freelance design portfolio: Visual design, digital products, interactive prototypes, design systems, brand design. Uses MDX, Styled Components, Framer Motion. Started with Gatsby Starter Emilia by LekoArts.
  categories:
    - Design
    - Portfolio
    - User Experience
    - Freelance
    - Photography
  built_by: Richard Bruskowski
  built_by_url: https://github.com/richardbruskowski
- title: Kelvin DeCosta's Website
  url: https://kelvindecosta.com
  main_url: https://kelvindecosta.com
  categories:
    - Blog
    - Portfolio
  built_by: Kelvin DeCosta
  built_by_url: https://github.com/kelvindecosta
  featured: false
- title: Coronavirus (COVID-19) Tracker
  url: https://coronavirus.traction.one/
  main_url: https://coronavirus.traction.one/
  description: >
    This application shows the near real-time status based on data from JHU CSSE.
  categories:
    - Data
    - Directory
  built_by: Sankarsan Kampa
  built_by_url: https://traction.one
  featured: false
- title: Coronavirus COVID-19 Statistics Worldwide
  url: https://maxmaxinechen.github.io/COVID19-Worldwide-Stats/
  main_url: https://maxmaxinechen.github.io/COVID19-Worldwide-Stats/
  source_url: https://github.com/maxMaxineChen/COVID19-Worldwide-Stats
  description: >
    A Coronavirus COVID-19 global data statistics application built by Gatsby + Material UI + Recharts
  categories:
    - Data
    - Open Source
  built_by: Maxine Chen
  built_by_url: https://github.com/maxMaxineChen
  featured: false
- title: Folding@Home Stats
  url: https://folding.traction.one/team?id=246252
  main_url: https://folding.traction.one
  description: >
    Folding@Home Stats Report for Teams.
  categories:
    - Data
    - Science
    - Directory
  built_by: Sankarsan Kampa
  built_by_url: https://traction.one
  featured: false
- title: COVID-19 Tracking and Projections
  url: https://flattenthecurve.co.nz/
  main_url: https://flattenthecurve.co.nz/
  source_url: https://github.com/carlaiau/flatten-the-curve
  description: >
    Allowing non technical users to compare their country with other situations around the world. We present configurable cumulative graph curves. We compare your countries current status with other countries who have already been at your level and show you where they’ve ended up. Data via JHU. Further functionality added daily.
  categories:
    - Data
    - Open Source
  built_by: Carl Aiau
  built_by_url: https://github.com/carlaiau
  featured: false
- title: Takeout Tracker
  main_url: https://www.takeouttracker.com/
  url: https://www.takeouttracker.com/
  featured: false
  categories:
    - Data
    - Open Source
    - Food
    - Directory
    - Nonprofit
  built_by: Corey Ward
  built_by_url: http://www.coreyward.me/
- title: Illustration Hunt
  main_url: https://illustrationhunt.com/
  url: https://illustrationhunt.com/
  featured: false
  categories:
    - Data
    - Design
    - Entertainment
    - Productivity
    - User Experience
    - Programming
    - Gallery
    - Human Resources
    - Library
  built_by: Gilbish Kosma
  built_by_url: https://www.gil20.me/
- title: Monolit
  url: https://monolit.hr
  main_url: https://monolit.hr
  description: >
    Standard business website with sliders and contact form.
  categories:
    - Business
  built_by: Devnet
  built_by_url: https://devnet.hr
  featured: false
- title: Andrew Zeller
  main_url: https://zeller.io
  source_url: https://github.com/ajzeller/zellerio_gatsby
  url: https://zeller.io
  featured: false
  categories:
    - Portfolio
    - Blog
    - Web Development
  built_by: Andrew Zeller
  built_by_url: https://zeller.io
- title: Crushing WFH
  url: https://crushingwfh.com/
  main_url: https://crushingwfh.com/
  source_url: https://github.com/tiagofsanchez/wfh-tools
  description: >
    A directory of tools to help anyone to work from home in a productive manner
  categories:
    - Directory
    - Open Source
  built_by: Tiago Sanchez
  built_by_url: https://www.tiagofsanchez.com/
  featured: false
- title: Martin Container
  main_url: https://www.container.com/
  url: https://www.container.com/
  featured: false
  categories:
    - Business
  built_by: Vincit California
  built_by_url: https://www.vincit.com/
- title: Urban Armor Gear
  main_url: https://www.urbanarmorgear.com/
  url: https://www.urbanarmorgear.com/
  featured: false
  categories:
    - E-commerce
  built_by: Vincit California
  built_by_url: https://www.vincit.com/
- title: Jason Zheng's Portfolio
  main_url: https://jasonzy.com
  url: https://jasonzy.com
  source_url: https://github.com/bilafish/portfolio-site
  description: >
    Hey there, I'm Jason! I'm a front-end web developer from the sunny island
    of Singapore. This is my first Gatsby site developed using Gatsby and
    Netlify CMS. Feel free to get in touch if you're interested to collaborate
    or engage me on any projects. If you just want to say hello, that's cool
    too.
  featured: false
  categories:
    - Portfolio
    - Web Development
  built_by: Jason Zheng
  built_by_url: https://github.com/bilafish
- title: Fluiditype
  url: https://www.fluiditype.com/
  main_url: https://www.fluiditype.com/
  description: >
    Fluditype is small CSS library focusing on pure typographic fluidity. Recommend to be used for blogs, portfolios, documentation & and simplistic text websites.
  categories:
    - Open Source
    - Design
  built_by: Boris Kirov
  built_by_url: https://www.boriskirov.com
  featured: false
- title: Bonsaiilabs
  main_url: https://bonsaiilabs.com/
  url: https://bonsaiilabs.com/
  description: >
    We are a team of two, creating software for startups and enabling learners with our visualize, break, and solve approach.
  featured: false
  categories:
    - Education
    - Consulting
  built_by: Bonsaiilabs Team
  built_by_url: https://bonsaiilabs.com/team
- title: Tyson
  main_url: https://www.tyson.com
  url: https://www.tyson.com
  featured: false
  categories:
    - Food
    - Marketing
  built_by: Tyson Foods, Inc.
- title: Hillshire Farm
  main_url: https://www.hillshirefarm.com
  url: https://www.hillshirefarm.com
  featured: false
  categories:
    - Food
    - Marketing
  built_by: Tyson Foods, Inc.
- title: Hillshire Snacking
  main_url: https://www.hillshiresnacking.com
  url: https://www.hillshiresnacking.com
  featured: false
  categories:
    - Food
    - Marketing
  built_by: Tyson Foods, Inc.
- title: Jimmy Dean
  main_url: https://www.jimmydean.com
  url: https://www.jimmydean.com
  featured: false
  categories:
    - Food
    - Marketing
  built_by: Tyson Foods, Inc.
- title: Aidells
  main_url: https://www.aidells.com
  url: https://www.aidells.com
  featured: false
  categories:
    - Food
    - Marketing
  built_by: Tyson Foods, Inc.
- title: State Fair
  main_url: https://www.corndogs.com
  url: https://www.corndogs.com
  featured: false
  categories:
    - Food
    - Marketing
  built_by: Tyson Foods, Inc.
- title: Nudges
  main_url: https://www.nudgesdogtreats.com
  url: https://www.nudgesdogtreats.com
  featured: false
  categories:
    - Food
    - Marketing
  built_by: Tyson Foods, Inc.
- title: Tyson Ingredient Solutions
  main_url: https://www.tysoningredientsolutions.com
  url: https://www.tysoningredientsolutions.com
  featured: false
  categories:
    - Food
    - Marketing
  built_by: Tyson Foods, Inc.
- title: Wright Brand
  main_url: https://www.wrightbrand.com
  url: https://www.wrightbrand.com
  featured: false
  categories:
    - Food
    - Marketing
  built_by: Tyson Foods, Inc.
- title: TSUKUTTEMITA LAB
  main_url: https://create.kayac.com/
  url: https://create.kayac.com/
  description: KAYAC private works
  featured: false
  categories:
    - Portfolio
    - Technology
    - Entertainment
  built_by: KAYAC inc.
- title: Brad Garropy
  url: https://bradgarropy.com
  main_url: https://bradgarropy.com
  source_url: https://github.com/bradgarropy/bradgarropy.com
  categories:
    - Blog
    - Education
    - Entertainment
    - JavaScript
    - Open Source
    - Portfolio
    - Programming
    - SEO
    - Technology
    - Web Development
  built_by: Brad Garropy
  built_by_url: https://twitter.com/bradgarropy
- title: mrkaluzny
  main_url: https://mrkaluzny.com
  url: https://mrkaluzny.com
  description: >
    Web designer and web developer specializing in providing services for SME sector.
  featured: false
  categories:
    - Web Development
    - Programming
    - Business
    - Portfolio
    - Freelance
  built_by: Wojciech Kaluzny
- title: The COVID Tracking Project
  url: https://covidtracking.com/
  main_url: https://covidtracking.com/
  source_url: https://github.com/COVID19Tracking/website
  description: >
    The COVID Tracking Project collects and publishes the most complete testing data available for US states and territories.
  categories:
    - Media
    - Healthcare
  built_by: The COVID Tracking Project Web Team
  built_by_url: https://github.com/COVID19Tracking/website/graphs/contributors
- title: The Gauntlet Coverage of COVID-19 in Canada
  url: https://covid19.thegauntlet.ca
  main_url: https://covid19.thegauntlet.ca
  description: >
    Tracking The Spread of Coronavirus in Canada
  categories:
    - Media
    - Education
  built_by: Masoud Karimi
  built_by_url: https://github.com/masoudkarimif
- title: Zestard Technologies
  main_url: https://www.zestard.com
  url: https://www.zestard.com
  description: >
    Zestard Technologies is an eCommerce Specialist company focusing on Magento & Shopify as a core expertise.
  categories:
    - Web Development
    - WordPress
    - Technology
    - Agency
    - E-commerce
  built_by: Zestard Technologies
  built_by_url: https://www.zestard.com
- title: Kostas Vrouvas
  main_url: https://kosvrouvas.com
  url: https://kosvrouvas.com
  featured: false
  categories:
    - Blog
    - Portfolio
  built_by: Kostas Vrouvas
- title: Hanare Cafe in Toshijima, Toba, Japan
  main_url: https://hanarecafe.com
  url: https://hanarecafe.com
  source_url: https://github.com/mnishiguchi/hanarecafe-gatsby
  description: >
    A website for a cafe/bakery located in Toshijima, a beautiful sightseeing spot just a 20-minutes ferry ride from downtown Toba, Japan.
  categories:
    - Food
    - Travel
  built_by: Masatoshi Nishiguchi
  built_by_url: https://mnishiguchi.com
  featured: false
- title: WhileNext
  url: https://whilenext.com
  main_url: https://whilenext.com
  description: >
    A Blog on Software Development
  categories:
    - Blog
    - Learning
    - Programming
    - Web Development
  built_by: Masoud Karimi
  built_by_url: https://github.com/masoudkarimif
- title: Jamify.me
  description: >
    We build websites & PWAs with JAMstack. Delivering faster, more secure web.
  main_url: https://jamify.me
  url: https://jamify.me
  categories:
    - Agency
    - Web Development
  featured: false
- title: Shrey Sachdeva
  url: https://www.shreysachdeva.tech/
  main_url: https://www.shreysachdeva.tech/
  source_url: https://github.com/shrey-sachdeva2000/Shrey-Sachdeva
  description: >
    Personal website for Shrey Sachdeva. An abstract thinker who writes code and designs pixel-perfect user-interfaces with industry experience.
  categories:
    - Portfolio
    - Web Development
  built_by: Shrey Sachdeva
  built_by_url: https://www.shreysachdeva.tech/
- title: The Cares Family
  main_url: https://thecaresfamily.org.uk/home
  url: https://thecaresfamily.org.uk/home
  description: >
    The Cares Family helps people find connection and community in a disconnected age. They relaunched their website in Gatsby during the COVID-19 outbreak of 2020 to help connect neighbours.
  categories:
    - Nonprofit
    - Blog
    - Community
  built_by: Mutual
  built_by_url: https://www.madebymutual.com
- title: "Due to COVID-19: Documenting the Signs of the Pandemic"
  url: https://duetocovid19.com
  main_url: https://duetocovid19.com
  description: >
    A project to document all the signs that have gone up on the storefronts of our cities in response to the coronavirus pandemic.
  categories:
    - Photography
    - Community
  built_by: Andrew Louis
  built_by_url: https://hyfen.net
  featured: false
- title: "Besoegsvenner - Visiting Friends for the Elderly"
  main_url: https://www.xn--besgsvenner-igb.dk
  url: https://www.xn--besgsvenner-igb.dk/ruths-historie
  description: >
    50.000 elderly people in Denmark feel lonely. This project seeks to inform people to become visitor friends ("Besøgsven" in Danish) to help fight loneliness and bring new friendships in to the world.
  categories:
    - Marketing
    - Nonprofit
    - Landing Page
  built_by: Hello Great Works
  built_by_url: https://hellogreatworks.com
- title: Interficie Internet Services
  main_url: https://www.interficie.com
  url: https://www.interficie.com/our-work/
  description: >
    Located in Barcelona, we develop innovative websites, ecommerce solutions and software platforms for global brands, startups and organizations.
  categories:
    - E-commerce
    - Web Development
    - Consulting
    - JavaScript
    - Agency
    - Business
  built_by: Interficie Internet Services
  built_by_url: https://github.com/InterficieIS
- title: SofaScore Corporate
  url: https://corporate.sofascore.com
  main_url: https://corporate.sofascore.com
  description: >
    SofaScore is a leading provider of advanced sports insights and content with global coverage of 20+ sports.
  categories:
    - App
    - Data
    - Sports
    - Technology
  built_by: SofaScore
  built_by_url: https://www.sofascore.com
- title: "#compraaospequenos: buy local during Covid-19"
  url: https://compraaospequenos.pt/
  main_url: https://compraaospequenos.pt/
  source_url: https://github.com/marzeelabs/compraaospequenos
  description: >
    Helping local stores survive and thrive during the Covid-19 crisis (Portugal).
  categories:
    - Community
    - Food
    - Data
    - Directory
  built_by: Marzee Labs
  built_by_url: https://marzeelabs.org
  featured: false
- title: Inventia
  main_url: https://inventia.life/
  url: https://inventia.life/
  description: >
    We have developed unique digital bioprinting technology and unleashed it in a complete platform designed to make complex 3D cell biology simple.
  categories:
    - Business
    - Science
  built_by: Jellypepper
  built_by_url: https://jellypepper.com/
- title: Futrli
  main_url: https://www.futrli.com/
  url: https://www.futrli.com/
  description: >
    Keep and find more cash. Grow your business. Futrli is your artificial intelligence small business accountant.
  categories:
    - Business
    - Finance
  built_by: Jellypepper
  built_by_url: https://jellypepper.com/
- title: Hasura
  url: https://hasura.io
  main_url: https://hasura.io
  description: >
    Hasura is an open source engine that connects to your databases & microservices and auto-generates a production-ready GraphQL backend.
  categories:
    - API
    - Web Development
    - Technology
    - Open Source
  featured: false
- title: Jimdo.com
  description: >
    Jimdo is an international tech company and one of the world's leading providers of online services for small and medium businesses (SMBs). The company empowers entrepreneurs to create their own website or store without coding and to digitize their business ideas.
  main_url: https://www.jimdo.com/
  url: https://www.jimdo.com/
  categories:
    - Marketing
    - Technology
    - E-commerce
    - Web Development
    - Business
  built_by: Jimdo GmbH
- title: Resume on the Web
  main_url: https://amruthpillai.com
  url: https://amruthpillai.com
  source_url: https://github.com/AmruthPillai/ResumeOnTheWeb-Gatsby
  description: >
    Everyone needs their own little spot on the interwebs, and this is mine. Welcome to my resume, on the web!
  categories:
    - Blog
    - Design
    - Freelance
    - Gallery
    - JavaScript
    - Landing Page
    - Mobile Development
    - Open Source
    - Photography
    - Portfolio
    - Technology
    - Web Development
  built_by: Amruth Pillai
  built_by_url: https://amruthpillai.com
  featured: false
- title: Landmarks.ro
  main_url: https://landmarks.ro/
  url: https://landmarks.ro/
  description: >
    Lead generation technology for real estate developers
  categories:
    - Real Estate
    - Marketing
    - Technology
    - Web Development
    - Landing Page
  built_by: Horia Miron
  built_by_url: https://github.com/ancashoria
  featured: false
- title: GeneOS
  url: https://geneos.me/
  main_url: https://geneos.me/
  description: >
    GeneOS is a privacy-preserving data monetization protocol for genetic, activity, and medical data.
  categories:
    - Landing Page
    - Business
  built_by: GeneOS Team
- title: COVID KPI
  url: https://covidkpi.com/
  main_url: https://covidkpi.com/
  description: >
    COVID KPI aggregates COVID-19 data from numerous official sources then displays the Key Performance Indicators.
  categories:
    - Data
    - Media
    - Healthcare
  built_by: Albert Chen
  built_by_url: https://github.com/mralbertchen
- title: theAnubhav.com
  main_url: https://theanubhav.com/
  url: https://theanubhav.com/
  categories:
    - Web Development
    - Blog
    - Portfolio
  built_by: Anubhav Srivastava
  built_by_url: https://theanubhav.com
- title: WatchKeeper
  url: https://www.watchkeeperintl.com
  main_url: https://www.watchkeeperintl.com
  description: >
    WatchKeeper helps organisations to manage global security risks such as natural disasters, extreme weather and violent incidents.
  categories:
    - Data
    - Business
    - Technology
    - Consulting
    - Security
  built_by: WatchKeeper Engineering
  built_by_url: https://twitter.com/watchkeeper
  featured: false
- title: Sztuka Programowania
  built_by: Piotr Fedorczyk
  built_by_url: https://piotrf.pl
  categories:
    - Event
    - Learning
    - Web Development
  description: >
    Landing page of a series of web development workshops held in Gdańsk, Poland.
  featured: false
  main_url: https://sztuka-programowania.pl/
  url: https://sztuka-programowania.pl/
<<<<<<< HEAD
- title: Resistbot
  url: https://resist.bot
  main_url: https://resist.bot
  description: >
    A chatbot that helps you contact your representatives, and be an informed citizen.
  categories:
    - Blog
    - Government
    - Nonprofit
  featured: false
=======
- title: Mishal Shah
  built_by: Mishal Shah
  built_by_url: https://mishal23.github.io
  categories:
    - Blog
    - Portfolio
    - Open Source
    - Web Development
  description: >
    Hey, I'm Mishal Shah, a passionate developer with interests in Networks, 
    Databases and Web Security. This website is my personal portfolio and blog 
    with the Fresh theme. I love reading engineering articles, contributing to 
    open-source and interacting with communities. Feel free to get in touch if 
    you have an interesting project that you want to collaborate on.
  featured: false
  main_url: https://mishal23.github.io/
  url: https://mishal23.github.io/
>>>>>>> b24d8024
<|MERGE_RESOLUTION|>--- conflicted
+++ resolved
@@ -10500,18 +10500,6 @@
   featured: false
   main_url: https://sztuka-programowania.pl/
   url: https://sztuka-programowania.pl/
-<<<<<<< HEAD
-- title: Resistbot
-  url: https://resist.bot
-  main_url: https://resist.bot
-  description: >
-    A chatbot that helps you contact your representatives, and be an informed citizen.
-  categories:
-    - Blog
-    - Government
-    - Nonprofit
-  featured: false
-=======
 - title: Mishal Shah
   built_by: Mishal Shah
   built_by_url: https://mishal23.github.io
@@ -10529,4 +10517,13 @@
   featured: false
   main_url: https://mishal23.github.io/
   url: https://mishal23.github.io/
->>>>>>> b24d8024
+- title: Resistbot
+  url: https://resist.bot
+  main_url: https://resist.bot
+  description: >
+    A chatbot that helps you contact your representatives, and be an informed citizen.
+  categories:
+    - Blog
+    - Government
+    - Nonprofit
+  featured: false