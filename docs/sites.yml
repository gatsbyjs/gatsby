- title: ReactJS
  main_url: https://reactjs.org/
  url: https://reactjs.org/
  source_url: https://github.com/reactjs/reactjs.org
  featured: true
  categories:
    - Web Development
    - Featured
    - Documentation
- title: Flamingo
  main_url: https://www.shopflamingo.com/
  url: https://www.shopflamingo.com/
  description: >
    Online shop for women's body care and hair removal products.
  categories:
    - E-commerce
    - Featured
  featured: true
- title: IDEO
  url: https://www.ideo.com
  main_url: https://www.ideo.com/
  description: >
    A Global design company committed to creating positive impact.
  categories:
    - Agency
    - Technology
    - Featured
    - Consulting
    - User Experience
  featured: true
- title: Airbnb Engineering & Data Science
  description: >
    Creative engineers and data scientists building a world where you can belong
    anywhere
  main_url: https://airbnb.io/
  url: https://airbnb.io/
  categories:
    - Blog
    - Gallery
    - Featured
  featured: true
- title: Impossible Foods
  main_url: https://impossiblefoods.com/
  url: https://impossiblefoods.com/
  categories:
    - Food
    - Featured
  featured: true
- title: Braun
  description: >
    Braun offers high performance hair removal and hair care products, including dryers, straighteners, shavers, and more.
  main_url: https://ca.braun.com/en-ca
  url: https://ca.braun.com/en-ca
  categories:
    - E-commerce
    - Featured
  featured: true
- title: NYC Pride 2019 | WorldPride NYC | Stonewall50
  main_url: https://2019-worldpride-stonewall50.nycpride.org/
  url: https://2019-worldpride-stonewall50.nycpride.org/
  featured: true
  description: >-
    Join us in 2019 for NYC Pride, as we welcome WorldPride and mark the 50th
    Anniversary of the Stonewall Uprising and a half-century of LGBTQ+
    liberation.
  categories:
    - Education
    - Marketing
    - Nonprofit
    - Featured
  built_by: Canvas United
  built_by_url: https://www.canvasunited.com/
- title: The State of European Tech
  main_url: https://2017.stateofeuropeantech.com/
  url: https://2017.stateofeuropeantech.com/
  featured: true
  categories:
    - Technology
    - Featured
  built_by: Studio Lovelock
  built_by_url: http://www.studiolovelock.com/
- title: Hopper
  main_url: https://www.hopper.com/
  url: https://www.hopper.com/
  built_by: Narative
  built_by_url: https://www.narative.co/
  featured: true
  categories:
    - Technology
    - App
    - Featured
- title: GM Capital One
  description: |
    Introducing the new online experience for your GM Rewards Credit Card
  main_url: https://gm.capitalone.com/
  url: https://gm.capitalone.com/
  categories:
    - Featured
  featured: true
- title: Theodora Warre
  main_url: https://theodorawarre.eu
  url: https://theodorawarre.eu
  description: >-
    E-commerce site for jewellery designer Theodora Warre, built using Gatsby + Shopify + Prismic + Matter.js
  categories:
    - E-commerce
    - Marketing
  built_by: Pierre Nel
  built_by_url: https://pierre.io
  featured: false
- title: Life Without Barriers | Foster Care
  main_url: https://www.lwb.org.au/foster-care
  url: https://www.lwb.org.au/foster-care
  featured: true
  description: >-
    We are urgently seeking foster carers all across Australia. Can you open
    your heart and your home to a child in need? There are different types of
    foster care that can suit you. We offer training and 24/7 support.
  categories:
    - Nonprofit
    - Education
    - Documentation
    - Marketing
    - Featured
  built_by: LWB Digital Team
  built_by_url: https://twitter.com/LWBAustralia
- title: Figma
  main_url: https://www.figma.com/
  url: https://www.figma.com/
  featured: true
  categories:
    - Marketing
    - Design
    - Featured
  built_by: Corey Ward
  built_by_url: http://www.coreyward.me/
- title: Bejamas - JAM Experts for hire
  main_url: https://bejamas.io/
  url: https://bejamas.io/
  featured: true
  description: >-
    We help agencies and companies with JAMStack tools. This includes web
    development using Static Site Generators, Headless CMS, CI / CD and CDN
    setup.
  categories:
    - Technology
    - Web Development
    - Agency
    - Marketing
    - Featured
  built_by: Bejamas
  built_by_url: https://bejamas.io/
- title: The State of JavaScript
  description: >
    Data from over 20,000 developers, asking them questions on topics ranging
    from frontend frameworks and state management, to build tools and testing
    libraries.
  main_url: https://stateofjs.com/
  url: https://stateofjs.com/
  source_url: https://github.com/StateOfJS/StateOfJS
  categories:
    - Data
    - JavaScript
    - Featured
  built_by: StateOfJS
  built_by_url: https://github.com/StateOfJS/StateOfJS/graphs/contributors
  featured: true
- title: DesignSystems.com
  main_url: https://www.designsystems.com/
  url: https://www.designsystems.com/
  description: |
    A resource for learning, creating and evangelizing design systems.
  categories:
    - Design
    - Blog
    - Technology
    - Featured
  built_by: Corey Ward
  built_by_url: http://www.coreyward.me/
  featured: true
- title: Snap Kit
  main_url: https://kit.snapchat.com/
  url: https://kit.snapchat.com/
  description: >
    Snap Kit lets developers integrate some of Snapchat’s best features across
    platforms.
  categories:
    - Technology
    - Documentation
    - Featured
  featured: true
- title: SendGrid
  main_url: https://sendgrid.com/docs/
  url: https://sendgrid.com/docs/
  description: >
    SendGrid delivers your transactional and marketing emails through the
    world's largest cloud-based email delivery platform.
  categories:
    - API
    - Technology
    - Documentation
    - Featured
  featured: true
- title: Kirsten Noelle
  main_url: https://www.kirstennoelle.com/
  url: https://www.kirstennoelle.com/
  featured: true
  description: >
    Digital portfolio for San Francisco Bay Area photographer Kirsten Noelle Wiemer.
  categories:
    - Photography
    - Portfolio
    - Featured
  built_by: Ryan Wiemer
  built_by_url: https://www.ryanwiemer.com/
- title: Cajun Bowfishing
  main_url: https://cajunbowfishing.com/
  url: https://cajunbowfishing.com/
  featured: false
  categories:
    - E-commerce
    - Sports
  built_by: Escalade Sports
  built_by_url: https://www.escaladesports.com/
- title: NEON
  main_url: http://neonrated.com/
  url: http://neonrated.com/
  featured: false
  categories:
    - Gallery
- title: GraphCMS
  main_url: https://graphcms.com/
  url: https://graphcms.com/
  featured: false
  categories:
    - Marketing
    - Technology
- title: Ghost Documentation
  main_url: https://docs.ghost.org/
  url: https://docs.ghost.org/
  source_url: https://github.com/tryghost/docs
  featured: false
  description: >-
    Ghost is an open source, professional publishing platform built on a modern Node.js technology stack — designed for teams who need power, flexibility and performance.
  categories:
    - Technology
    - Documentation
    - Open Source
  built_by: Ghost Foundation
  built_by_url: https://ghost.org/
- title: Nike - Just Do It
  main_url: https://justdoit.nike.com/
  url: https://justdoit.nike.com/
  featured: true
  categories:
    - E-commerce
    - Featured
- title: AirBnB Cereal
  main_url: https://airbnb.design/cereal
  url: https://airbnb.design/cereal
  featured: false
  categories:
    - Marketing
    - Design
- title: Cardiogram
  main_url: https://cardiogr.am/
  url: https://cardiogr.am/
  featured: false
  categories:
    - Marketing
    - Technology
- title: Hack Club
  main_url: https://hackclub.com/
  url: https://hackclub.com/
  source_url: https://github.com/hackclub/site
  featured: false
  categories:
    - Education
    - Web Development
- title: Matthias Jordan Portfolio
  main_url: https://iammatthias.com/
  url: https://iammatthias.com/
  source_url: https://github.com/iammatthias/.com
  description: >-
    Photography portfolio of content creator and digital marketer Matthias Jordan
  built_by: Matthias Jordan
  built_by_url: https://github.com/iammatthias
  featured: false
  categories:
    - Photography
    - Portfolio
    - Blog
    - Gallery
- title: Investment Calculator
  main_url: https://investmentcalculator.io/
  url: https://investmentcalculator.io/
  featured: false
  categories:
    - Education
    - Finance
- title: CSS Grid Playground by MozillaDev
  main_url: https://mozilladevelopers.github.io/playground/
  url: https://mozilladevelopers.github.io/playground/
  source_url: https://github.com/MozillaDevelopers/playground
  featured: false
  categories:
    - Education
    - Web Development
- title: Piotr Fedorczyk Portfolio
  built_by: Piotr Fedorczyk
  built_by_url: https://piotrf.pl
  categories:
    - Portfolio
    - Web Development
  description: >-
    Portfolio of Piotr Fedorczyk, a digital product designer and full-stack developer specializing in shaping, designing and building news and tools for news.
  featured: false
  main_url: https://piotrf.pl/
  url: https://piotrf.pl/
- title: unrealcpp
  main_url: https://unrealcpp.com/
  url: https://unrealcpp.com/
  source_url: https://github.com/Harrison1/unrealcpp-com
  featured: false
  categories:
    - Blog
    - Web Development
- title: Andy Slezak
  main_url: https://www.aslezak.com/
  url: https://www.aslezak.com/
  source_url: https://github.com/amslezak
  featured: false
  categories:
    - Web Development
    - Portfolio
- title: Deliveroo.Design
  main_url: https://www.deliveroo.design/
  url: https://www.deliveroo.design/
  featured: false
  categories:
    - Food
    - Marketing
- title: Dona Rita
  main_url: https://www.donarita.co.uk/
  url: https://www.donarita.co.uk/
  source_url: https://github.com/peduarte/dona-rita-website
  featured: false
  categories:
    - Food
    - Marketing
- title: Fröhlich ∧ Frei
  main_url: https://www.froehlichundfrei.de/
  url: https://www.froehlichundfrei.de/
  featured: false
  categories:
    - Web Development
    - Blog
    - Open Source
- title: How to GraphQL
  main_url: https://www.howtographql.com/
  url: https://www.howtographql.com/
  source_url: https://github.com/howtographql/howtographql
  featured: false
  categories:
    - Documentation
    - Web Development
    - Open Source
- title: OnCallogy
  main_url: https://www.oncallogy.com/
  url: https://www.oncallogy.com/
  featured: false
  categories:
    - Marketing
    - Healthcare
- title: Ryan Wiemer's Portfolio
  main_url: https://www.ryanwiemer.com/
  url: https://www.ryanwiemer.com/knw-photography/
  source_url: https://github.com/ryanwiemer/rw
  featured: false
  description: >
    Digital portfolio for Oakland, CA based account manager Ryan Wiemer.
  categories:
    - Portfolio
    - Web Development
    - Design
  built_by: Ryan Wiemer
  built_by_url: https://www.ryanwiemer.com/
- title: Ventura Digitalagentur Köln
  main_url: https://www.ventura-digital.de/
  url: https://www.ventura-digital.de/
  featured: false
  built_by: Ventura Digitalagentur
  categories:
    - Agency
    - Marketing
    - Featured
- title: Azer Koçulu
  main_url: https://kodfabrik.com/
  url: https://kodfabrik.com/photography/
  featured: false
  categories:
    - Portfolio
    - Photography
    - Web Development
- title: Damir.io
  main_url: http://damir.io/
  url: http://damir.io/
  source_url: https://github.com/dvzrd/gatsby-sfiction
  featured: false
  categories:
    - Blog
- title: Digital Psychology
  main_url: http://digitalpsychology.io/
  url: http://digitalpsychology.io/
  source_url: https://github.com/danistefanovic/digitalpsychology.io
  featured: false
  categories:
    - Education
    - Library
- title: Théâtres Parisiens
  main_url: http://theatres-parisiens.fr/
  url: http://theatres-parisiens.fr/
  source_url: https://github.com/phacks/theatres-parisiens
  featured: false
  categories:
    - Education
    - Entertainment
- title: A4 纸网
  main_url: http://www.a4z.cn/
  url: http://www.a4z.cn/price
  source_url: https://github.com/hiooyUI/hiooyui.github.io
  featured: false
  categories:
    - E-commerce
- title: Steve Meredith's Portfolio
  main_url: http://www.stevemeredith.com/
  url: http://www.stevemeredith.com/
  featured: false
  categories:
    - Portfolio
- title: API Platform
  main_url: https://api-platform.com/
  url: https://api-platform.com/
  source_url: https://github.com/api-platform/website
  featured: false
  categories:
    - Documentation
    - Web Development
    - Open Source
    - Library
- title: The Audacious Project
  main_url: https://audaciousproject.org/
  url: https://audaciousproject.org/
  featured: false
  categories:
    - Nonprofit
- title: Dustin Schau's Blog
  main_url: https://blog.dustinschau.com/
  url: https://blog.dustinschau.com/
  source_url: https://github.com/dschau/blog
  featured: false
  categories:
    - Blog
    - Web Development
- title: iContract Blog
  main_url: https://blog.icontract.co.uk/
  url: http://blog.icontract.co.uk/
  featured: false
  categories:
    - Blog
- title: BRIIM
  main_url: https://bri.im/
  url: https://bri.im/
  featured: false
  description: >-
    BRIIM is a movement to enable JavaScript enthusiasts and web developers in
    machine learning. Learn about artificial intelligence and data science, two
    fields which are governed by machine learning, in JavaScript. Take it right
    to your browser with WebGL.
  categories:
    - Education
    - Web Development
    - Technology
- title: Calpa's Blog
  main_url: https://calpa.me/
  url: https://calpa.me/
  source_url: https://github.com/calpa/blog
  featured: false
  categories:
    - Blog
    - Web Development
- title: Code Bushi
  main_url: https://codebushi.com/
  url: https://codebushi.com/
  featured: false
  description: >-
    Web development resources, trends, & techniques to elevate your coding
    journey.
  categories:
    - Web Development
    - Open Source
    - Blog
  built_by: Hunter Chang
  built_by_url: https://hunterchang.com/
- title: Daniel Hollcraft
  main_url: https://danielhollcraft.com/
  url: https://danielhollcraft.com/
  source_url: https://github.com/danielbh/danielhollcraft.com
  featured: false
  categories:
    - Web Development
    - Blog
    - Portfolio
- title: Darren Britton's Portfolio
  main_url: https://darrenbritton.com/
  url: https://darrenbritton.com/
  source_url: https://github.com/darrenbritton/darrenbritton.github.io
  featured: false
  categories:
    - Web Development
    - Portfolio
- title: Dave Lindberg Marketing & Design
  url: https://davelindberg.com/
  main_url: https://davelindberg.com/
  source_url: https://github.com/Dave-Lindberg/dl-gatsby
  featured: false
  description: >-
    My work revolves around solving problems for people in business, using
    integrated design and marketing strategies to improve sales, increase brand
    engagement, generate leads and achieve goals.
  categories:
    - Design
    - Marketing
    - Portfolio
- title: Dalbinaco's Website
  main_url: https://dlbn.co/en/
  url: https://dlbn.co/en/
  source_url: https://github.com/dalbinaco/dlbn.co
  featured: false
  categories:
    - Portfolio
    - Web Development
- title: mParticle's Documentation
  main_url: https://docs.mparticle.com/
  url: https://docs.mparticle.com/
  featured: false
  categories:
    - Web Development
    - Documentation
- title: Doopoll
  main_url: https://doopoll.co/
  url: https://doopoll.co/
  featured: false
  categories:
    - Marketing
    - Technology
- title: ERC dEX
  main_url: https://ercdex.com/
  url: https://ercdex.com/aqueduct
  featured: false
  categories:
    - Marketing
- title: Fabian Schultz' Portfolio
  main_url: https://fabianschultz.com/
  url: https://fabianschultz.com/
  source_url: https://github.com/fabe/site
  featured: false
  description: >-
    Hello, I’m Fabian — a product designer and developer based in Potsdam,
    Germany. I’ve been working both as a product designer and frontend developer
    for over 5 years now. I particularly enjoy working with companies that try
    to meet broad and unique user needs.
  categories:
    - Portfolio
    - Web Development
  built_by: Fabian Schultz
  built_by_url: https://fabianschultz.com/
- title: CalState House Manager
  description: >
    Home service membership that offers proactive and on-demand maintenance for
    homeowners
  main_url: https://housemanager.calstate.aaa.com/
  url: https://housemanager.calstate.aaa.com/
  categories:
    - Marketing
- title: The freeCodeCamp Guide
  main_url: https://guide.freecodecamp.org/
  url: https://guide.freecodecamp.org/
  source_url: https://github.com/freeCodeCamp/guide
  featured: false
  categories:
    - Web Development
    - Documentation
- title: Hapticmedia
  main_url: https://hapticmedia.fr/en/
  url: https://hapticmedia.fr/en/
  featured: false
  categories:
    - Agency
- title: heml.io
  main_url: https://heml.io/
  url: https://heml.io/
  source_url: https://github.com/SparkPost/heml.io
  featured: false
  categories:
    - Documentation
    - Web Development
    - Open Source
- title: Juliette Pretot's Portfolio
  main_url: https://juliette.sh/
  url: https://juliette.sh/
  featured: false
  categories:
    - Web Development
    - Portfolio
    - Blog
- title: Kris Hedstrom's Portfolio
  main_url: https://k-create.com/
  url: https://k-create.com/portfolio/
  source_url: https://github.com/kristofferh/kristoffer
  featured: false
  description: >-
    Hey. I’m Kris. I’m an interactive designer / developer. I grew up in Umeå,
    in northern Sweden, but I now live in Brooklyn, NY. I am currently enjoying
    a hybrid Art Director + Lead Product Engineer role at a small startup called
    Nomad Health. Before that, I was a Product (Engineering) Manager at Tumblr.
    Before that, I worked at agencies. Before that, I was a baby. I like to
    design things, and then I like to build those things. I occasionally take on
    freelance projects. Feel free to get in touch if you have an interesting
    project that you want to collaborate on. Or if you just want to say hello,
    that’s cool too.
  categories:
    - Portfolio
  built_by: Kris Hedstrom
  built_by_url: https://k-create.com/
- title: knpw.rs
  main_url: https://knpw.rs/
  url: https://knpw.rs/
  source_url: https://github.com/knpwrs/knpw.rs
  featured: false
  categories:
    - Blog
    - Web Development
- title: Kostas Bariotis' Blog
  main_url: https://kostasbariotis.com/
  url: https://kostasbariotis.com/
  source_url: https://github.com/kbariotis/kostasbariotis.com
  featured: false
  categories:
    - Blog
    - Portfolio
    - Web Development
- title: LaserTime Clinic
  main_url: https://lasertime.ru/
  url: https://lasertime.ru/
  source_url: https://github.com/oleglegun/lasertime
  featured: false
  categories:
    - Marketing
- title: Jason Lengstorf
  main_url: https://lengstorf.com
  url: https://lengstorf.com
  source_url: https://github.com/jlengstorf/lengstorf.com
  featured: false
  categories:
    - Blog
  built_by: Jason Lengstorf
  built_by_url: https://github.com/jlengstorf
- title: Mannequin.io
  main_url: https://mannequin.io/
  url: https://mannequin.io/
  source_url: https://github.com/LastCallMedia/Mannequin/tree/master/site
  featured: false
  categories:
    - Open Source
    - Web Development
    - Documentation
- title: manu.ninja
  main_url: https://manu.ninja/
  url: https://manu.ninja/
  source_url: https://github.com/Lorti/manu.ninja
  featured: false
  description: >-
    manu.ninja is the personal blog of Manuel Wieser, where he talks about
    frontend development, games and digital art
  categories:
    - Blog
    - Technology
    - Web Development
- title: Fabric
  main_url: https://meetfabric.com/
  url: https://meetfabric.com/
  featured: false
  categories:
    - Marketing
- title: Nexit
  main_url: https://nexit.sk/
  url: https://nexit.sk/references
  featured: false
  categories:
    - Web Development
- title: Open FDA
  description: >
    Provides APIs and raw download access to a number of high-value, high
    priority and scalable structured datasets, including adverse events, drug
    product labeling, and recall enforcement reports.
  main_url: https://open.fda.gov/
  url: https://open.fda.gov/
  source_url: https://github.com/FDA/open.fda.gov
  featured: false
  categories:
    - Government
    - Open Source
    - Web Development
    - API
    - Data
- title: NYC Planning Labs (New York City Department of City Planning)
  main_url: https://planninglabs.nyc/
  url: https://planninglabs.nyc/about/
  source_url: https://github.com/NYCPlanning/
  featured: false
  description: >-
    We work with New York City's Urban Planners to deliver impactful, modern
    technology tools.
  categories:
    - Open Source
    - Government
- title: Preston Richey Portfolio / Blog
  main_url: https://prestonrichey.com/
  url: https://prestonrichey.com/
  source_url: https://github.com/prichey/prestonrichey.com
  featured: false
  categories:
    - Web Development
    - Portfolio
    - Blog
- title: Landing page of Put.io
  main_url: https://put.io/
  url: https://put.io/
  featured: false
  categories:
    - E-commerce
    - Technology
- title: The Rick and Morty API
  main_url: https://rickandmortyapi.com/
  url: https://rickandmortyapi.com/
  built_by: Axel Fuhrmann
  built_by_url: https://axelfuhrmann.com/
  featured: false
  categories:
    - Web Development
    - Entertainment
    - Documentation
    - Open Source
    - API
- title: Santa Compañía Creativa
  main_url: https://santacc.es/
  url: https://santacc.es/
  source_url: https://github.com/DesarrolloWebSantaCC/santacc-web
  featured: false
  categories:
    - Agency
- title: Sean Coker's Blog
  main_url: https://sean.is/
  url: https://sean.is/
  featured: false
  categories:
    - Blog
    - Portfolio
    - Web Development
- title: Several Levels
  main_url: https://severallevels.io/
  url: https://severallevels.io/
  source_url: https://github.com/Harrison1/several-levels
  featured: false
  categories:
    - Agency
    - Web Development
- title: Simply
  main_url: https://simply.co.za/
  url: https://simply.co.za/
  featured: false
  categories:
    - Marketing
- title: Storybook
  main_url: https://storybook.js.org/
  url: https://storybook.js.org/
  source_url: https://github.com/storybooks/storybook
  featured: false
  categories:
    - Web Development
    - Open Source
- title: Vibert Thio's Portfolio
  main_url: https://vibertthio.com/portfolio/
  url: https://vibertthio.com/portfolio/projects/
  source_url: https://github.com/vibertthio/portfolio
  featured: false
  categories:
    - Portfolio
    - Web Development
- title: VisitGemer
  main_url: https://visitgemer.sk/
  url: https://visitgemer.sk/
  featured: false
  categories:
    - Marketing
- title: Bricolage.io
  main_url: https://www.bricolage.io/
  url: https://www.bricolage.io/
  source_url: https://github.com/KyleAMathews/blog
  featured: false
  categories:
    - Blog
- title: Charles Pinnix Website
  main_url: https://www.charlespinnix.com/
  url: https://www.charlespinnix.com/
  featured: false
  description: >-
    I’m a senior frontend engineer with 8 years of experience building websites
    and web applications. I’m interested in leading creative, multidisciplinary
    engineering teams. I’m a creative technologist, merging photography, art,
    and design into engineering and visa versa. I take a pragmatic,
    product-oriented approach to development, allowing me to see the big picture
    and ensuring quality products are completed on time. I have a passion for
    modern frontend JavaScript frameworks such as React and Vue, and I have
    substantial experience on the backend with an interest in Node and
    container based deployment with Docker and AWS.
  categories:
    - Portfolio
    - Web Development
- title: Charlie Harrington's Blog
  main_url: https://www.charlieharrington.com/
  url: https://www.charlieharrington.com/
  source_url: https://github.com/whatrocks/blog
  featured: false
  categories:
    - Blog
    - Web Development
    - Music
- title: Gabriel Adorf's Portfolio
  main_url: https://www.gabrieladorf.com/
  url: https://www.gabrieladorf.com/
  source_url: https://github.com/gabdorf/gabriel-adorf-portfolio
  featured: false
  categories:
    - Portfolio
    - Web Development
- title: greglobinski.com
  main_url: https://www.greglobinski.com/
  url: https://www.greglobinski.com/
  source_url: https://github.com/greglobinski/www.greglobinski.com
  featured: false
  categories:
    - Portfolio
    - Web Development
- title: I am Putra
  main_url: https://www.iamputra.com/
  url: https://www.iamputra.com/
  featured: false
  categories:
    - Portfolio
    - Web Development
    - Blog
- title: In Sowerby Bridge
  main_url: https://www.insowerbybridge.co.uk/
  url: https://www.insowerbybridge.co.uk/
  featured: false
  categories:
    - Marketing
    - Government
- title: JavaScript Stuff
  main_url: https://www.javascriptstuff.com/
  url: https://www.javascriptstuff.com/
  featured: false
  categories:
    - Education
    - Web Development
    - Library
- title: Ledgy
  main_url: https://www.ledgy.com/
  url: https://github.com/morloy/ledgy.com
  featured: false
  categories:
    - Marketing
    - Finance
- title: Alec Lomas's Portfolio / Blog
  main_url: https://www.lowmess.com/
  url: https://www.lowmess.com/
  source_url: https://github.com/lowmess/lowmess
  featured: false
  categories:
    - Web Development
    - Blog
    - Portfolio
- title: Michele Mazzucco's Portfolio
  main_url: https://www.michelemazzucco.it/
  url: https://www.michelemazzucco.it/
  source_url: https://github.com/michelemazzucco/michelemazzucco.it
  featured: false
  categories:
    - Portfolio
- title: Orbit FM Podcasts
  main_url: https://www.orbit.fm/
  url: https://www.orbit.fm/
  source_url: https://github.com/agarrharr/orbit.fm
  featured: false
  categories:
    - Podcast
- title: Prosecco Springs
  main_url: https://www.proseccosprings.com/
  url: https://www.proseccosprings.com/
  featured: false
  categories:
    - Food
    - Blog
    - Marketing
- title: Verious
  main_url: https://www.verious.io/
  url: https://www.verious.io/
  source_url: https://github.com/cpinnix/verious
  featured: false
  categories:
    - Web Development
- title: Yisela
  main_url: https://www.yisela.com/
  url: https://www.yisela.com/tetris-against-trauma-gaming-as-therapy/
  featured: false
  categories:
    - Blog
- title: YouFoundRon.com
  main_url: https://www.youfoundron.com/
  url: https://www.youfoundron.com/
  source_url: https://github.com/rongierlach/yfr-dot-com
  featured: false
  categories:
    - Portfolio
    - Web Development
    - Blog
- title: Ease
  main_url: https://www.ease.com/
  url: https://www.ease.com/
  featured: false
  categories:
    - Marketing
    - Healthcare
- title: Policygenius
  main_url: https://www.policygenius.com/
  url: https://www.policygenius.com/
  featured: false
  categories:
    - Marketing
    - Healthcare
- title: Moteefe
  main_url: https://www.moteefe.com/
  url: https://www.moteefe.com/
  featured: false
  categories:
    - Marketing
    - Agency
    - Technology
- title: Athelas
  main_url: http://www.athelas.com/
  url: http://www.athelas.com/
  featured: false
  categories:
    - Marketing
    - Healthcare
- title: Pathwright
  main_url: http://www.pathwright.com/
  url: http://www.pathwright.com/
  featured: false
  categories:
    - Marketing
    - Education
- title: Lucid
  main_url: https://www.golucid.co/
  url: https://www.golucid.co/
  featured: false
  categories:
    - Marketing
    - Technology
- title: Bench
  main_url: http://www.bench.co/
  url: http://www.bench.co/
  featured: false
  categories:
    - Marketing
- title: Gin Lane
  main_url: http://www.ginlane.com/
  url: https://www.ginlane.com/
  featured: false
  categories:
    - Web Development
    - Agency
- title: Marmelab
  main_url: https://marmelab.com/en/
  url: https://marmelab.com/en/
  featured: false
  categories:
    - Web Development
    - Agency
- title: Dovetail
  main_url: https://dovetailapp.com/
  url: https://dovetailapp.com/
  featured: false
  categories:
    - Marketing
    - Technology
- title: The Bastion Bot
  main_url: https://bastionbot.org/
  url: https://bastionbot.org/
  source_url: https://github.com/TheBastionBot/Bastion-Website
  description: Give awesome perks to your Discord server!
  featured: false
  categories:
    - Open Source
    - Technology
    - Documentation
    - Community
  built_by: Sankarsan Kampa
  built_by_url: https://traction.one
- title: Smakosh
  main_url: https://smakosh.com/
  url: https://smakosh.com/
  source_url: https://github.com/smakosh/smakosh.com
  featured: false
  categories:
    - Portfolio
    - Web Development
- title: WebGazer
  main_url: https://www.webgazer.io/
  url: https://www.webgazer.io/
  featured: false
  categories:
    - Marketing
    - Web Development
    - Technology
- title: Joe Seifi's Blog
  main_url: http://seifi.org/
  url: http://seifi.org/
  featured: false
  categories:
    - Portfolio
    - Web Development
    - Blog
- title: LekoArts — Graphic Designer & Front-End Developer
  main_url: https://www.lekoarts.de
  url: https://www.lekoarts.de
  source_url: https://github.com/LekoArts/portfolio
  featured: false
  built_by: LekoArts
  built_by_url: https://github.com/LekoArts
  description: >-
    Hi, I'm Lennart — a self-taught and passionate graphic/web designer &
    frontend developer based in Darmstadt, Germany. I love it to realize complex
    projects in a creative manner and face new challenges. Since 6 years I do
    graphic design, my love for frontend development came up 3 years ago. I
    enjoy acquiring new skills and cementing this knowledge by writing blogposts
    and creating tutorials.
  categories:
    - Portfolio
    - Blog
    - Design
    - Web Development
    - Freelance
    - Open Source
- title: 杨二小的博客
  main_url: https://blog.yangerxiao.com/
  url: https://blog.yangerxiao.com/
  source_url: https://github.com/zerosoul/blog.yangerxiao.com
  featured: false
  categories:
    - Blog
    - Portfolio
- title: MOTTO x MOTTO
  main_url: https://mottox2.com
  url: https://mottox2.com
  source_url: https://github.com/mottox2/website
  description: Web developer / UI Designer in Tokyo Japan.
  featured: false
  categories:
    - Blog
    - Portfolio
  built_by: mottox2
  built_by_url: https://mottox2.com
- title: Pride of the Meadows
  main_url: https://www.prideofthemeadows.com/
  url: https://www.prideofthemeadows.com/
  featured: false
  categories:
    - E-commerce
    - Food
    - Blog
  built_by: Caldera Digital
  built_by_url: https://www.calderadigital.com/
- title: Michael Uloth
  main_url: https://www.michaeluloth.com
  url: https://www.michaeluloth.com
  featured: false
  description: Michael Uloth is a web developer, opera singer, and the creator of Up and Running Tutorials.
  categories:
    - Portfolio
    - Web Development
    - Music
  built_by: Michael Uloth
  built_by_url: https://www.michaeluloth.com
- title: Spacetime
  main_url: https://www.heyspacetime.com/
  url: https://www.heyspacetime.com/
  featured: false
  description: >-
    Spacetime is a Dallas-based digital experience agency specializing in web,
    app, startup, and digital experience creation.
  categories:
    - Marketing
    - Portfolio
    - Agency
  built_by: Spacetime
  built_by_url: https://www.heyspacetime.com/
- title: Eric Jinks
  main_url: https://ericjinks.com/
  url: https://ericjinks.com/
  featured: false
  description: Software engineer / web developer from the Gold Coast, Australia.
  categories:
    - Portfolio
    - Blog
    - Web Development
    - Technology
  built_by: Eric Jinks
  built_by_url: https://ericjinks.com/
- title: GaiAma - We are wildlife
  main_url: https://www.gaiama.org/
  url: https://www.gaiama.org/
  featured: false
  description: >-
    We founded the GaiAma conservation organization to protect wildlife in Perú
    and to create an example of a permaculture neighborhood, living
    symbiotically with the forest - because reforestation is just the beginning
  categories:
    - Nonprofit
    - Marketing
    - Blog
  source_url: https://github.com/GaiAma/gaiama.org
  built_by: GaiAma
  built_by_url: https://www.gaiama.org/
- title: Healthcare Logic
  main_url: https://www.healthcarelogic.com/
  url: https://www.healthcarelogic.com/
  featured: false
  description: >-
    Revolutionary technology that empowers clinical and managerial leaders to
    collaborate with clarity.
  categories:
    - Marketing
    - Healthcare
    - Technology
  built_by: Thrive
  built_by_url: https://thriveweb.com.au/
- title: Papergov
  main_url: https://papergov.com/
  url: https://papergov.com/
  featured: false
  description: Manage all your government services in a single place
  categories:
    - Directory
    - Government
    - Technology
  source_url: https://github.com/WeOpenly/localgov.fyi
  built_by: Openly Technologies
  built_by_url: https://papergov.com/about/
- title: Kata.ai Documentation
  main_url: https://docs.kata.ai/
  url: https://docs.kata.ai/
  source_url: https://github.com/kata-ai/kata-platform-docs
  featured: false
  description: >-
    Documentation website for the Kata Platform, an all-in-one platform for
    building chatbots using AI technologies.
  categories:
    - Documentation
    - Technology
- title: goalgetters
  main_url: https://goalgetters.space/
  url: https://goalgetters.space/
  featured: false
  description: >-
    goalgetters is a source of inspiration for people who want to change their
    career. We offer articles, success stories and expert interviews on how to
    find a new passion and how to implement change.
  categories:
    - Blog
    - Education
  built_by: Stephanie Langers (content), Adrian Wenke (development)
  built_by_url: https://twitter.com/AdrianWenke
- title: Zensum
  main_url: https://zensum.se/
  url: https://zensum.se/
  featured: false
  description: >-
    Borrow money quickly and safely through Zensum. We compare Sweden's leading
    banks and credit institutions. Choose from multiple offers and lower your
    monthly cost. [Translated from Swedish]
  categories:
    - Technology
    - Finance
    - Marketing
  built_by: Bejamas
  built_by_url: https://bejamas.io/
- title: StatusHub - Easy to use Hosted Status Page Service
  main_url: https://statushub.com/
  url: https://statushub.com/
  featured: false
  description: >-
    Set up your very own service status page in minutes with StatusHub. Allow
    customers to subscribe to be updated automatically.
  categories:
    - Technology
    - Marketing
  built_by: Bejamas
  built_by_url: https://bejamas.io/
- title: Matthias Kretschmann Portfolio
  main_url: https://matthiaskretschmann.com/
  url: https://matthiaskretschmann.com/
  source_url: https://github.com/kremalicious/portfolio
  featured: false
  description: Portfolio of designer & developer Matthias Kretschmann.
  categories:
    - Portfolio
    - Web Development
  built_by: Matthias Kretschmann
  built_by_url: https://matthiaskretschmann.com/
- title: Iron Cove Solutions
  main_url: https://ironcovesolutions.com/
  url: https://ironcovesolutions.com/
  description: >-
    Iron Cove Solutions is a cloud based consulting firm. We help companies
    deliver a return on cloud usage by applying best practices
  categories:
    - Technology
    - Web Development
  built_by: Iron Cove Solutions
  built_by_url: https://ironcovesolutions.com/
  featured: false
- title: Moetez Chaabene Portfolio / Blog
  main_url: https://moetez.me/
  url: https://moetez.me/
  source_url: https://github.com/moetezch/moetez.me
  featured: false
  description: Portfolio of Moetez Chaabene
  categories:
    - Portfolio
    - Web Development
    - Blog
  built_by: Moetez Chaabene
  built_by_url: https://twitter.com/moetezch
- title: Nikita
  description: >-
    Automation of system deployments in Node.js for applications and
    infrastructures.
  main_url: https://nikita.js.org/
  url: https://nikita.js.org/
  source_url: https://github.com/adaltas/node-nikita
  categories:
    - Documentation
    - Open Source
    - Technology
  built_by: Adaltas
  built_by_url: https://www.adaltas.com
  featured: false
- title: Gourav Sood Blog & Portfolio
  main_url: https://www.gouravsood.com/
  url: https://www.gouravsood.com/
  featured: false
  categories:
    - Blog
    - Portfolio
  built_by: Gourav Sood
  built_by_url: https://www.gouravsood.com/
- title: Jonas Tebbe Portfolio
  description: |
    Hey, I’m Jonas and I create digital products.
  main_url: https://jonastebbe.com
  url: https://jonastebbe.com
  categories:
    - Portfolio
  built_by: Jonas Tebbe
  built_by_url: https://twitter.com/jonastebbe
  featured: false
- title: Parker Sarsfield Portfolio
  description: |
    I'm Parker, a software engineer and sneakerhead.
  main_url: https://parkersarsfield.com
  url: https://parkersarsfield.com
  categories:
    - Blog
    - Portfolio
  built_by: Parker Sarsfield
  built_by_url: https://parkersarsfield.com
- title: Frontend web development with Greg
  description: |
    JavaScript, GatsbyJS, ReactJS, CSS in JS... Let's learn some stuff together.
  main_url: https://dev.greglobinski.com
  url: https://dev.greglobinski.com
  categories:
    - Blog
    - Web Development
  built_by: Greg Lobinski
  built_by_url: https://github.com/greglobinski
- title: Insomnia
  description: |
    Desktop HTTP and GraphQL client for developers
  main_url: https://insomnia.rest/
  url: https://insomnia.rest/
  categories:
    - Blog
  built_by: Gregory Schier
  built_by_url: https://schier.co
  featured: false
- title: Timeline Theme Portfolio
  description: |
    I'm Aman Mittal, a software developer.
  main_url: https://amanhimself.dev/
  url: https://amanhimself.dev/
  categories:
    - Web Development
    - Portfolio
  built_by: Aman Mittal
  built_by_url: https://amanhimself.dev/
- title: Ocean artUp
  description: >
    Science outreach site built using styled-components and Contentful. It
    presents the research project "Ocean artUp" funded by an Advanced Grant of
    the European Research Council to explore the possible benefits of artificial
    uplift of nutrient-rich deep water to the ocean’s sunlit surface layer.
  main_url: https://ocean-artup.eu
  url: https://ocean-artup.eu
  source_url: https://github.com/janosh/ocean-artup
  categories:
    - Science
    - Education
    - Blog
  built_by: Janosh Riebesell
  built_by_url: https://janosh.io
  featured: false
- title: Ryan Fitzgerald
  description: |
    Personal portfolio and blog for Ryan Fitzgerald
  main_url: https://ryanfitzgerald.ca/
  url: https://ryanfitzgerald.ca/
  categories:
    - Web Development
    - Portfolio
  built_by: Ryan Fitzgerald
  built_by_url: https://github.com/RyanFitzgerald
  featured: false
- title: Kaizen
  description: |
    Content Marketing, PR & SEO Agency in London
  main_url: https://www.kaizen.co.uk/
  url: https://www.kaizen.co.uk/
  categories:
    - Agency
    - Blog
    - Design
    - Web Development
    - SEO
  built_by: Bogdan Stanciu
  built_by_url: https://github.com/b0gd4n
  featured: false
- title: HackerOne Platform Documentation
  description: |
    HackerOne's Product Documentation Center!
  url: https://docs.hackerone.com/
  main_url: https://docs.hackerone.com/
  categories:
    - Documentation
    - Security
  featured: false
- title: Mux Video
  description: |
    API to video hosting and streaming
  main_url: https://mux.com/
  url: https://mux.com/
  categories:
    - Video
    - API
  featured: false
- title: Swapcard
  description: >
    The easiest way for event organizers to instantly connect people, build a
    community of attendees and exhibitors, and increase revenue over time
  main_url: https://www.swapcard.com/
  url: https://www.swapcard.com/
  categories:
    - Event
    - Community
    - Marketing
  built_by: Swapcard
  built_by_url: https://www.swapcard.com/
  featured: false
- title: Kalix
  description: >
    Kalix is perfect for healthcare professionals starting out in private
    practice, to those with an established clinic.
  main_url: https://www.kalixhealth.com/
  url: https://www.kalixhealth.com/
  categories:
    - Healthcare
  featured: false
- title: HyperPlay
  description: |
    In Asean's 1st Ever LOL Esports X Music Festival
  main_url: https://hyperplay.leagueoflegends.com/
  url: https://hyperplay.leagueoflegends.com/
  categories:
    - Music
  featured: false
- title: Bad Credit Loans
  description: |
    Get the funds you need, from $250-$5,000
  main_url: https://www.creditloan.com/
  url: https://www.creditloan.com/
  categories:
    - Finance
  featured: false
- title: Financial Center
  description: >
    Member-owned, not-for-profit, co-operative whose members receive financial
    benefits in the form of lower loan rates, higher savings rates, and lower
    fees than banks.
  main_url: https://fcfcu.com/
  url: https://fcfcu.com/
  categories:
    - Finance
    - Nonprofit
    - Business
    - Education
  built_by: https://fcfcu.com/
  built_by_url: https://fcfcu.com/
  featured: false
- title: Office of Institutional Research and Assessment
  description: |
    Good Data, Good Decisions
  main_url: http://oira.ua.edu/
  url: http://oira.ua.edu/
  categories:
    - Data
  featured: false
- title: The Telegraph Premium
  description: |
    Exclusive stories from award-winning journalists
  main_url: https://premium.telegraph.co.uk/
  url: https://premium.telegraph.co.uk/
  categories:
    - Media
  featured: false
- title: html2canvas
  description: |
    Screenshots with JavaScript
  main_url: http://html2canvas.hertzen.com/
  url: http://html2canvas.hertzen.com/
  source_url: https://github.com/niklasvh/html2canvas/tree/master/www
  categories:
    - JavaScript
    - Documentation
  built_by: Niklas von Hertzen
  built_by_url: http://hertzen.com/
  featured: false
- title: Dato CMS
  description: |
    The API-based CMS your editors will love
  main_url: https://www.datocms.com/
  url: https://www.datocms.com/
  categories:
    - API
  featured: false
- title: Half Electronics
  description: |
    Personal website
  main_url: https://www.halfelectronic.com/
  url: https://www.halfelectronic.com/
  categories:
    - Blog
  built_by: Fernando Poumian
  built_by_url: https://github.com/fpoumian/halfelectronic.com
  featured: false
- title: Frithir Software Development
  main_url: https://frithir.com/
  url: https://frithir.com/
  featured: false
  description: I DRINK COFFEE, WRITE CODE AND IMPROVE MY DEVELOPMENT SKILLS EVERY DAY.
  categories:
    - Design
    - Web Development
  built_by: Frithir
  built_by_url: https://Frithir.com/
- title: Unow
  main_url: https://www.unow.fr/
  url: https://www.unow.fr/
  categories:
    - Education
    - Marketing
  featured: false
- title: Peter Hironaka
  description: |
    Freelance Web Developer based in Los Angeles.
  main_url: https://peterhironaka.com/
  url: https://peterhironaka.com/
  categories:
    - Portfolio
    - Web Development
  built_by: Peter Hironaka
  built_by_url: https://github.com/PHironaka
  featured: false
- title: Michael McQuade
  description: |
    Personal website and blog for Michael McQuade
  main_url: https://giraffesyo.io
  url: https://giraffesyo.io
  categories:
    - Blog
  built_by: Michael McQuade
  built_by_url: https://github.com/giraffesyo
  featured: false
- title: Haacht Brewery
  description: |
    Corporate website for Haacht Brewery. Designed and Developed by Gafas.
  main_url: https://haacht.com/en/
  url: https://haacht.com
  categories:
    - Marketing
  built_by: Gafas
  built_by_url: https://gafas.be
  featured: false
- title: StoutLabs
  description: |
    Portfolio of Daniel Stout, freelance developer in East Tennessee.
  main_url: https://www.stoutlabs.com/
  url: https://www.stoutlabs.com/
  categories:
    - Web Development
    - Portfolio
  built_by: Daniel Stout
  built_by_url: https://github.com/stoutlabs
  featured: false
- title: Chicago Ticket Outcomes By Neighborhood
  description: |
    ProPublica data visualization of traffic ticket court outcomes
  categories:
    - Media
    - Nonprofit
  url: >-
    https://projects.propublica.org/graphics/il/il-city-sticker-tickets-maps/ticket-status/?initialWidth=782
  main_url: >-
    https://projects.propublica.org/graphics/il/il-city-sticker-tickets-maps/ticket-status/?initialWidth=782
  built_by: David Eads
  built_by_url: https://github.com/eads
  featured: false
- title: Chicago South Side Traffic Ticketing rates
  description: |
    ProPublica data visualization of traffic ticket rates by community
  main_url: >-
    https://projects.propublica.org/graphics/il/il-city-sticker-tickets-maps/ticket-rate/?initialWidth=782
  url: >-
    https://projects.propublica.org/graphics/il/il-city-sticker-tickets-maps/ticket-rate/?initialWidth=782
  categories:
    - Media
    - Nonprofit
  built_by: David Eads
  built_by_url: https://github.com/eads
  featured: false
- title: Otsimo
  description: >
    Otsimo is a special education application for children with autism, down
    syndrome and other developmental disabilities.
  main_url: https://otsimo.com/en/
  url: https://otsimo.com/en/
  categories:
    - Blog
    - Education
  featured: false
- title: Matt Bagni Portfolio 2018
  description: >
    Mostly the result of playing with Gatsby and learning about react and
    graphql. Using the screenshot plugin to showcase the work done for my
    company in the last 2 years, and a good amount of other experiments.
  main_url: https://mattbag.github.io
  url: https://mattbag.github.io
  categories:
    - Portfolio
  featured: false
- title: Lisa Ye's Blog
  description: |
    Simple blog/portofolio for a fashion designer. Gatsby_v2 + Netlify cms
  main_url: https://lisaye.netlify.com/
  url: https://lisaye.netlify.com/
  categories:
    - Blog
    - Portfolio
  featured: false
- title: Artem Sapegin
  description: >
    Little homepage of Artem Sapegin, a frontend developer, passionate
    photographer, coffee drinker and crazy dogs’ owner.
  main_url: https://sapegin.me/
  url: https://sapegin.me/
  categories:
    - Portfolio
    - Open Source
    - Web Development
  built_by: Artem Sapegin
  built_by_url: https://github.com/sapegin
  featured: false
- title: SparkPost Developers
  main_url: https://developers.sparkpost.com/
  url: https://developers.sparkpost.com/
  source_url: https://github.com/SparkPost/developers.sparkpost.com
  categories:
    - Documentation
    - API
  featured: false
- title: Malik Browne Portfolio 2018
  description: >
    The portfolio blog of Malik Browne, a full-stack engineer, foodie, and avid
    blogger/YouTuber.
  main_url: https://www.malikbrowne.com/about
  url: https://www.malikbrowne.com
  categories:
    - Blog
    - Portfolio
  built_by: Malik Browne
  built_by_url: https://twitter.com/milkstarz
  featured: false
- title: Novatics
  description: |
    Digital products that inspire and make a difference
  main_url: https://www.novatics.com.br
  url: https://www.novatics.com.br
  categories:
    - Portfolio
    - Technology
    - Web Development
  built_by: Novatics
  built_by_url: https://github.com/Novatics
  featured: false
- title: Max McKinney
  description: >
    I’m a developer and designer with a focus in web technologies. I build cars
    on the side.
  main_url: https://maxmckinney.com/
  url: https://maxmckinney.com/
  categories:
    - Portfolio
    - Web Development
    - Design
  built_by: Max McKinney
  featured: false
- title: Stickyard
  description: |
    Make your React component sticky the easy way
  main_url: https://nihgwu.github.io/stickyard/
  url: https://nihgwu.github.io/stickyard/
  source_url: https://github.com/nihgwu/stickyard/tree/master/website
  categories:
    - Web Development
  built_by: Neo Nie
  featured: false
- title: Agata Milik
  description: |
    Website of a Polish psychologist/psychotherapist based in Gdańsk, Poland.
  main_url: https://agatamilik.pl
  url: https://agatamilik.pl
  categories:
    - Marketing
    - Healthcare
  built_by: Piotr Fedorczyk
  built_by_url: https://piotrf.pl
  featured: false
- title: WebPurple
  main_url: https://www.webpurple.net/
  url: https://www.webpurple.net/
  source_url: https://github.com/WebPurple/site
  description: >-
    Site of local (Russia, Ryazan) frontend community. Main purpose is to show
    info about meetups and keep blog.
  categories:
    - Nonprofit
    - Web Development
    - Community
    - Blog
    - Open Source
  built_by: Nikita Kirsanov
  built_by_url: https://twitter.com/kitos_kirsanov
  featured: false
- title: Papertrail.io
  description: |
    Inspection Management for the 21st Century
  main_url: https://www.papertrail.io/
  url: https://www.papertrail.io/
  categories:
    - Marketing
    - Technology
  built_by: Papertrail.io
  built_by_url: https://www.papertrail.io
  featured: false
- title: Matt Ferderer
  main_url: https://mattferderer.com
  url: https://mattferderer.com
  source_url: https://github.com/mattferderer/gatsbyblog
  description: >
    A blog built with Gatsby that discusses web related tech
    such as JavaScript, .NET, Blazor & security.
  categories:
    - Blog
    - Web Development
  built_by: Matt Ferderer
  built_by_url: https://twitter.com/mattferderer
  featured: false
- title: Sahyadri Open Source Community
  main_url: https://sosc.org.in
  url: https://sosc.org.in
  source_url: https://github.com/haxzie/sosc-website
  description: >
    Official website of Sahyadri Open Source Community for community blog, event
    details and members info.
  categories:
    - Blog
    - Community
    - Open Source
  built_by: Musthaq Ahamad
  built_by_url: https://github.com/haxzie
  featured: false
- title: Tech Confessions
  main_url: https://confessions.tech
  url: https://confessions.tech
  source_url: https://github.com/JonathanSpeek/tech-confessions
  description: A guilt-free place for us to confess our tech sins \U0001F64F\n
  categories:
    - Community
    - Open Source
  built_by: Jonathan Speek
  built_by_url: https://speek.design
  featured: false
- title: Thibault Maekelbergh
  main_url: https://thibmaek.com
  url: https://thibmaek.com
  source_url: https://github.com/thibmaek/thibmaek.github.io
  description: |
    A nice blog about development, Raspberry Pi, plants and probably records.
  categories:
    - Blog
    - Open Source
  built_by: Thibault Maekelbergh
  built_by_url: https://twitter.com/thibmaek
  featured: false
- title: LearnReact.design
  main_url: https://learnreact.design
  url: https://learnreact.design
  description: >
    React Essentials For Designers: A React course tailored for product
    designers, ux designers, ui designers.
  categories:
    - Blog
  built_by: Linton Ye
  built_by_url: https://twitter.com/lintonye
- title: Mega House Creative
  main_url: https://www.megahousecreative.com/
  url: https://www.megahousecreative.com/
  description: >
    Mega House Creative is a digital agency that provides unique goal-oriented
    web marketing solutions.
  categories:
    - Marketing
    - Agency
  built_by: Daniel Robinson
  featured: false
- title: Tobie Marier Robitaille - csc
  main_url: https://tobiemarierrobitaille.com/
  url: https://tobiemarierrobitaille.com/en/
  description: |
    Portfolio site for director of photography Tobie Marier Robitaille
  categories:
    - Portfolio
    - Gallery
  built_by: Mill3 Studio
  built_by_url: https://mill3.studio/en/
  featured: false
- title: Bestvideogame.deals
  main_url: https://bestvideogame.deals/
  url: https://bestvideogame.deals/
  description: |
    Video game comparison website for the UK, build with GatsbyJS.
  categories:
    - E-commerce
  built_by: Koen Kamphuis
  built_by_url: https://koenkamphuis.com/
  featured: false
- title: Mahipat's Portfolio
  main_url: https://mojaave.com/
  url: https://mojaave.com
  source_url: https://github.com/mhjadav/mojaave
  description: >
    mojaave.com is Mahipat's portfolio, I have developed it using Gatsby v2 and
    Bootstrap, To get in touch with people looking for full-stack developer.
  categories:
    - Portfolio
    - Web Development
  built_by: Mahipat Jadav
  built_by_url: https://mojaave.com/
  featured: false
- title: Mintfort
  main_url: https://mintfort.com/
  url: https://mintfort.com/
  source_url: https://github.com/MintFort/mintfort.com
  description: >
    Mintfort, the first crypto-friendly bank account. Store and manage assets on
    the blockchain.
  categories:
    - Technology
    - Finance
  built_by: Axel Fuhrmann
  built_by_url: https://axelfuhrmann.com/
  featured: false
- title: React Native Explorer
  main_url: https://react-native-explorer.firebaseapp.com
  url: https://react-native-explorer.firebaseapp.com
  description: |
    Explorer React Native packages and examples effortlessly.
  categories:
    - Education
  featured: false
- title: 500Tech
  main_url: https://500tech.com/
  url: https://500tech.com/
  featured: false
  categories:
    - Web Development
    - Agency
    - Open Source
- title: eworld
  main_url: https://eworld.herokuapp.com/
  url: https://eworld.herokuapp.com/
  featured: false
  categories:
    - E-commerce
    - Technology
- title: It's a Date
  description: >
    It's a Date is a dating app that actually involves dating.
  main_url: https://www.itsadate.app/
  url: https://www.itsadate.app/
  featured: false
  categories:
    - App
    - Blog
- title: Node.js HBase
  description: >
    Asynchronous HBase client for NodeJs using REST.
  main_url: https://hbase.js.org/
  url: https://hbase.js.org/
  source_url: https://github.com/adaltas/node-hbase
  categories:
    - Documentation
    - Open Source
    - Technology
  built_by: David Worms
  built_by_url: http://www.adaltas.com
  featured: false
- title: Peter Kroyer - Web Design / Web Development
  main_url: https://www.peterkroyer.at/en/
  url: https://www.peterkroyer.at/en/
  description: >
    Freelance web designer / web developer based in Vienna, Austria (Wien, Österreich).
  categories:
    - Agency
    - Web Development
    - Design
    - Portfolio
    - Freelance
  built_by: Peter Kroyer
  built_by_url: https://www.peterkroyer.at/
  featured: false
- title: Geddski
  main_url: https://gedd.ski
  url: https://gedd.ski
  description: >
    frontend mastery blog - level up your UI game.
  categories:
    - Web Development
    - Education
    - Productivity
    - User Experience
  built_by: Dave Geddes
  built_by_url: https://twitter.com/geddski
  featured: false
- title: Rung
  main_url: https://rung.com.br/
  url: https://rung.com.br/
  description: >
    Rung alerts you about the exceptionalities of your personal and professional life.
  categories:
    - API
    - Technology
    - Travel
  featured: false
- title: Mokkapps
  main_url: https://www.mokkapps.de/
  url: https://www.mokkapps.de/
  source_url: https://github.com/mokkapps/website
  description: >
    Portfolio website from Michael Hoffmann. Passionate software developer with focus on web-based technologies.
  categories:
    - Blog
    - Portfolio
    - Web Development
    - Mobile Development
  featured: false
- title: Premier Octet
  main_url: https://www.premieroctet.com/
  url: https://www.premieroctet.com/
  description: >
    Premier Octet is a React-based agency
  categories:
    - Agency
    - Web Development
    - Mobile Development
  featured: false
- title: Thorium
  main_url: https://www.thoriumsim.com/
  url: https://www.thoriumsim.com/
  source_url: https://github.com/thorium-sim/thoriumsim.com
  description: >
    Thorium - Open-source Starship Simulator Controls for Live Action Role Play
  built_by: Alex Anderson
  built_by_url: https://twitter.com/ralex1993
  categories:
    - Blog
    - Portfolio
    - Documentation
    - Marketing
    - Education
    - Entertainment
    - Open Source
    - Web Development
  featured: false
- title: Cameron Maske
  main_url: https://www.cameronmaske.com/
  url: https://www.cameronmaske.com/courses/introduction-to-pytest/
  source_url: https://github.com/cameronmaske/cameronmaske.com-v2
  description: >
    The homepage of Cameron Maske, a freelance full-stack developer, who is currently working on a free pytest video course
  categories:
    - Education
    - Video
    - Portfolio
    - Freelance
  featured: false
- title: Studenten bilden Schüler
  description: >
    Studenten bilden Schüler e.V. is a German student-run nonprofit initiative that aims to
    contribute to more equal educational opportunities by providing free tutoring to refugees
    and children from underprivileged families. The site is built on Gatsby v2, styled-components
    and Contentful. It supports Google Analytics, fluid typography and Algolia search.
  main_url: https://studenten-bilden-schueler.de
  url: https://studenten-bilden-schueler.de
  source_url: https://github.com/StudentenBildenSchueler/homepage
  categories:
    - Education
    - Nonprofit
    - Blog
  built_by: Janosh Riebesell
  built_by_url: https://janosh.io
  featured: false
- title: Mike's Remote List
  main_url: https://www.mikesremotelist.com
  url: https://www.mikesremotelist.com
  description: >
    A list of remote jobs, updated throughout the day. Built on Gatsby v1 and powered by Contentful, Google Sheets, string and sticky tape.
  categories:
    - Marketing
  featured: false
- title: Madvoid
  main_url: https://madvoid.com/
  url: https://madvoid.com/screenshot/
  featured: false
  description: >
    Madvoid is a team of expert developers dedicated to creating simple, clear, usable and blazing fast web and mobile apps.
    We are coders that help companies and agencies to create social & interactive experiences.
    This includes full-stack development using React, WebGL, Static Site Generators, Ruby On Rails, Phoenix, GraphQL, Chatbots, CI / CD, Docker and more!
  categories:
    - Portfolio
    - Technology
    - Web Development
    - Agency
    - Marketing
  built_by: Jean-Paul Bonnetouche
  built_by_url: https://twitter.com/_jpb
- title: MOMNOTEBOOK.COM
  description: >
    Sharing knowledge and experiences that make childhood and motherhood rich, vibrant and healthy.
  main_url: https://momnotebook.com/
  url: https://momnotebook.com/
  featured: false
  built_by: Aleksander Hansson
  built_by_url: https://www.linkedin.com/in/aleksanderhansson/
  categories:
    - Blog
- title: Pirate Studios
  description: >
    Reinventing music studios with 24/7 self service rehearsal, DJ & production rooms available around the world.
  main_url: https://www.piratestudios.co
  url: https://www.piratestudios.co
  featured: false
  built_by: The Pirate Studios team
  built_by_url: https://github.com/piratestudios/
  categories:
    - Music
- title: Aurora EOS
  main_url: https://www.auroraeos.com/
  url: https://www.auroraeos.com/
  featured: false
  categories:
    - Finance
    - Marketing
    - Blog
  built_by: Corey Ward
  built_by_url: http://www.coreyward.me/
- title: MadeComfy
  main_url: https://madecomfy.com.au/
  url: https://madecomfy.com.au/
  description: >
    Short term rental management startup, using Contentful + Gatsby + CircleCI
  featured: false
  categories:
    - Travel
  built_by: Lucas Vilela
  built_by_url: https://madecomfy.com.au/
- title: Tiger Facility Services
  description: >
    Tiger Facility Services combines facility management expertise with state of the art software to offer a sustainable and customer oriented cleaning and facility service.
  main_url: https://www.tigerfacilityservices.com/de-en/
  url: https://www.tigerfacilityservices.com/de-en/
  featured: false
  categories:
    - Marketing
- title: Luciano Mammino's blog
  description: >
    Tech & programming blog of Luciano Mammino a.k.a. "loige", Full-Stack Web Developer and International Speaker
  main_url: https://loige.co
  url: https://loige.co
  featured: false
  categories:
    - Blog
    - Web Development
  built_by: Luciano Mammino
  built_by_url: https://loige.co
- title: Wire • Secure collaboration platform
  description: >
    Corporate website of Wire, an open source, end-to-end encrypted collaboration platform
  main_url: https://wire.com
  url: https://wire.com
  featured: false
  categories:
    - Open Source
    - Productivity
    - Technology
    - Blog
    - App
  built_by: Wire team
  built_by_url: https://github.com/orgs/wireapp/people
- title: J. Patrick Raftery
  main_url: https://www.jpatrickraftery.com
  url: https://www.jpatrickraftery.com
  description: J. Patrick Raftery is an opera singer and voice teacher based in Vancouver, BC.
  categories:
    - Portfolio
    - Music
  built_by: Michael Uloth
  built_by_url: https://www.michaeluloth.com
  featured: false
- title: Aria Umezawa
  main_url: https://www.ariaumezawa.com
  url: https://www.ariaumezawa.com
  description: Aria Umezawa is a director, producer, and writer currently based in San Francisco. Site designed by Stephen Bell.
  categories:
    - Portfolio
    - Music
    - Entertainment
  built_by: Michael Uloth
  built_by_url: https://www.michaeluloth.com
  featured: false
- title: Pomegranate Opera
  main_url: https://pomegranateopera.netlify.com
  url: https://pomegranateopera.netlify.com
  description: Pomegranate Opera is a lesbian opera written by Amanda Hale & Kye Marshall. Site designed by Stephen Bell.
  categories:
    - Gallery
    - Music
  built_by: Michael Uloth
  built_by_url: https://www.michaeluloth.com
  featured: false
- title: Daniel Cabena
  main_url: https://www.danielcabena.com
  url: https://www.danielcabena.com
  description: Daniel Cabena is a Canadian countertenor highly regarded in both Canada and Europe for prize-winning performances ranging from baroque to contemporary repertoire. Site designed by Stephen Bell.
  categories:
    - Portfolio
    - Music
  built_by: Michael Uloth
  built_by_url: https://www.michaeluloth.com
  featured: false
- title: Artist.Center
  main_url: https://artistcenter.netlify.com
  url: https://artistcenter.netlify.com
  description: The marketing page for Artist.Center, a soon-to-launch platform designed to connect opera singers to opera companies. Site designed by Stephen Bell.
  categories:
    - Music
  built_by: Michael Uloth
  built_by_url: https://www.michaeluloth.com
  featured: false
- title: DG Volo & Company
  main_url: https://www.dgvolo.com
  url: https://www.dgvolo.com
  description: DG Volo & Company is a Toronto-based investment consultancy. Site designed by Stephen Bell.
  categories:
    - Finance
  built_by: Michael Uloth
  built_by_url: https://www.michaeluloth.com
  featured: false
- title: Shawna Lucey
  main_url: https://www.shawnalucey.com
  url: https://www.shawnalucey.com
  description: Shawna Lucey is an American theater and opera director based in New York City. Site designed by Stephen Bell.
  categories:
    - Portfolio
    - Music
    - Entertainment
  built_by: Michael Uloth
  built_by_url: https://www.michaeluloth.com
  featured: false
- title: Leyan Lo
  main_url: https://www.leyanlo.com
  url: https://www.leyanlo.com
  description: >
    Leyan Lo’s personal website
  categories:
    - Portfolio
  built_by: Leyan Lo
  built_by_url: https://www.leyanlo.com
  featured: false
- title: Hawaii National Bank
  url: https://hawaiinational.bank
  main_url: https://hawaiinational.bank
  description: Hawaii National Bank's highly personalized service has helped loyal customers & locally owned businesses achieve their financial dreams for over 50 years.
  categories:
    - Finance
  built_by: Wall-to-Wall Studios
  built_by_url: https://walltowall.com
  featured: false
- title: Coletiv
  url: https://coletiv.com
  main_url: https://coletiv.com
  description: Coletiv teams up with companies of all sizes to design, develop & launch digital products for iOS, Android & the Web.
  categories:
    - Technology
    - Agency
    - Web Development
  built_by: Coletiv
  built_by_url: https://coletiv.com
  featured: false
- title: janosh.io
  description: >
    Personal blog and portfolio of Janosh Riebesell. The site is built with Gatsby v2 and designed
    entirely with styled-components v4. Much of the layout was achieved with CSS grid. It supports
    Google Analytics, fluid typography and Algolia search.
  main_url: https://janosh.io
  url: https://janosh.io
  source_url: https://github.com/janosh/janosh.io
  categories:
    - Portfolio
    - Blog
    - Science
    - Photography
    - Travel
  built_by: Janosh Riebesell
  built_by_url: https://janosh.io
  featured: false
- title: Gold Edge Training
  url: https://www.goldedgetraining.co.uk
  main_url: https://www.goldedgetraining.co.uk
  description: >
    AAT approved online distance learning accountancy training provider. Branded landing page / mini brochure promoting competitor differentiators, student testimonials, offers, service benefits and features. Designed to both inform potential students and encourage visits to company e-commerce site or direct company contact.
  categories:
    - Education
    - Learning
    - Landing Page
    - Business
    - Finance
  built_by: Leo Furze-Waddock
  built_by_url: https://www.linkedin.com/in/lfurzewaddock
- title: Gatsby Manor
  description: >
    We build themes for gatsby. We have themes for all projects including personal,
    portfolio, e-commerce, landing pages and more. We also run an in-house
    web dev and design studio. If you cannot find what you want, we can build it for you!
    Email us at gatsbymanor@gmail.com with questions.
  main_url: https://www.gatsbymanor.com
  url: https://www.gatsbymanor.com
  source_url: https://github.com/gatsbymanor
  categories:
    - Web Development
    - Agency
    - Technology
    - Freelance
  built_by: Steven Natera
  built_by_url: https://stevennatera.com
- title: Ema Suriano's Portfolio
  main_url: https://emasuriano.com/
  url: https://emasuriano.com/
  description: >
    Ema Suriano's portfolio to display information about him, his projects and what he's writing about.
  categories:
    - Portfolio
    - Technology
    - Web Development
  built_by: Ema Suriano
  built_by_url: https://emasuriano.com/
  featured: false
- title: Luan Orlandi
  main_url: https://luanorlandi.github.io
  url: https://luanorlandi.github.io
  source_url: https://github.com/luanorlandi/luanorlandi.github.io
  description: >
    Luan Orlandi's personal website. Brazilian web developer, enthusiast in React and Gatsby.
  categories:
    - Blog
    - Portfolio
    - Web Development
  built_by: Luan Orlandi
  built_by_url: https://github.com/luanorlandi
- title: Mobius Labs
  main_url: https://mobius.ml
  url: https://mobius.ml
  description: >
    Mobius Labs landing page, a Start-up working on Computer Vision
  categories:
    - Landing Page
    - Marketing
    - Technology
  built_by: sktt
  built_by_url: https://github.com/sktt
- title: EZAgrar
  main_url: https://www.ezagrar.at/en/
  url: https://www.ezagrar.at/en/
  description: >
    EZAgrar.at is the homepage of the biggest agricultural machinery dealership in Austria. In total 8 pages will be built for this client reusing a lot of components between them.
  categories:
    - E-commerce
    - Marketing
  built_by: MangoART
  built_by_url: https://www.mangoart.at
  featured: false
- title: OAsome blog
  main_url: https://oasome.blog/
  url: https://oasome.blog/
  source_url: https://github.com/oorestisime/oasome
  description: >
    Paris-based Cypriot adventurers. A and O. Lovers of life and travel. Want to get a glimpse of the OAsome world?
  categories:
    - Blog
    - Photography
    - Travel
  built_by: Orestis Ioannou
  featured: false
- title: Brittany Chiang
  main_url: https://brittanychiang.com/
  url: https://brittanychiang.com/
  source_url: https://github.com/bchiang7/v4
  description: >
    Personal website and portfolio of Brittany Chiang built with Gatsby v2
  categories:
    - Portfolio
  built_by: Brittany Chiang
  built_by_url: https://github.com/bchiang7
  featured: false
- title: Fitekran
  description: >
    One of the most visited Turkish blogs about health, sports and healthy lifestyle, that has been rebuilt with Gatsby v2 using WordPress.
  main_url: https://www.fitekran.com
  url: https://www.fitekran.com
  categories:
    - Science
    - Healthcare
    - Blog
  built_by: Burak Tokak
  built_by_url: https://www.buraktokak.com
- title: Serverless
  main_url: https://serverless.com
  url: https://serverless.com
  description: >
    Serverless.com – Build web, mobile and IoT applications with serverless architectures using AWS Lambda, Azure Functions, Google CloudFunctions & more!
  categories:
    - Technology
    - Web Development
  built_by: Codebrahma
  built_by_url: https://codebrahma.com
  featured: false
- title: Dive Bell
  main_url: https://divebell.band/
  url: https://divebell.band/
  description: >
    Simple site for a band to list shows dates and videos (499 on lighthouse)
  categories:
    - Music
  built_by: Matt Bagni
  built_by_url: https://mattbag.github.io
  featured: false
- title: Mayer Media Co.
  main_url: https://mayermediaco.com/
  url: https://mayermediaco.com/
  description: >
    Freelance Web Development and Digital Marketing
  categories:
    - Web Development
    - Marketing
    - Blog
  source_url: https://github.com/MayerMediaCo/MayerMediaCo2.0
  built_by: Danny Mayer
  built_by_url: https://twitter.com/mayermediaco
  featured: false
- title: Jan Czizikow Portfolio
  main_url: https://www.janczizikow.com/
  url: https://www.janczizikow.com/
  source_url: https://github.com/janczizikow/janczizikow-portfolio
  description: >
    Simple personal portfolio site built with Gatsby
  categories:
    - Portfolio
    - Freelance
    - Web Development
  built_by: Jan Czizikow
  built_by_url: https://github.com/janczizikow
- title: Carbon Design Systems
  main_url: http://www.carbondesignsystem.com/
  url: http://www.carbondesignsystem.com/
  description: >
    The Carbon Design System is integrating the new IBM Design Ethos and Language. It represents a completely fresh approach to the design of all things at IBM.
  categories:
    - Design System
    - Documentation
  built_by: IBM
  built_by_url: https://www.ibm.com/
  featured: false
- title: Mozilla Mixed Reality
  main_url: https://mixedreality.mozilla.org/
  url: https://mixedreality.mozilla.org/
  description: >
    Virtual Reality for the free and open Web.
  categories:
    - Open Source
  built_by: Mozilla
  built_by_url: https://www.mozilla.org/
  featured: false
- title: Uniform Hudl Design System
  main_url: http://uniform.hudl.com/
  url: http://uniform.hudl.com/
  description: >
    A single design system to ensure every interface feels like Hudl. From the colors we use to the size of our buttons and what those buttons say, Uniform has you covered. Check the guidelines, copy the code and get to building.
  categories:
    - Design System
    - Open Source
    - Design
  built_by: Hudl
  built_by_url: https://www.hudl.com/
- title: Subtle UI
  main_url: https://subtle-ui.netlify.com/
  url: https://subtle-ui.netlify.com/
  source_url: https://github.com/ryanwiemer/subtle-ui
  description: >
    A collection of clever yet understated user interactions found on the web.
  categories:
    - Web Development
    - Open Source
    - User Experience
  built_by: Ryan Wiemer
  built_by_url: https://www.ryanwiemer.com/
  featured: false
- title: developer.bitcoin.com
  main_url: https://developer.bitcoin.com/
  url: https://developer.bitcoin.com/
  description: >
    Bitbox based bitcoin.com developer platform and resources.
  categories:
    - Finance
  featured: false
- title: Barmej
  main_url: https://app.barmej.com/
  url: https://app.barmej.com/
  description: >
    An interactive platform to learn different programming languages in Arabic for FREE
  categories:
    - Education
    - Programming
    - Learning
  built_by: Obytes
  built_by_url: https://www.obytes.com/
  featured: false
- title: Emergence
  main_url: https://emcap.com/
  url: https://emcap.com/
  description: >
    Emergence is a top enterprise cloud venture capital firm. We fund early stage ventures focusing on enterprise & SaaS applications. Emergence is one of the top VC firms in Silicon Valley.
  categories:
    - Marketing
    - Blog
  built_by: Upstatement
  built_by_url: https://www.upstatement.com/
  featured: false
- title: FPVtips
  main_url: https://fpvtips.com
  url: https://fpvtips.com
  source_url: https://github.com/jumpalottahigh/fpvtips
  description: >
    FPVtips is all about bringing racing drone pilots closer together, and getting more people into the hobby!
  categories:
    - Community
    - Education
  built_by: Georgi Yanev
  built_by_url: https://twitter.com/jumpalottahigh
  featured: false
- title: Georgi Yanev
  main_url: https://blog.georgi-yanev.com/
  url: https://blog.georgi-yanev.com/
  source_url: https://github.com/jumpalottahigh/blog.georgi-yanev.com
  description: >
    I write articles about FPV quads (building and flying), web development, smart home automation, life-long learning and other topics from my personal experience.
  categories:
    - Blog
  built_by: Georgi Yanev
  built_by_url: https://twitter.com/jumpalottahigh
  featured: false
- title: Bear Archery
  main_url: https://beararchery.com/
  url: https://beararchery.com/
  categories:
    - E-commerce
    - Sports
  built_by: Escalade Sports
  built_by_url: https://www.escaladesports.com/
  featured: false
- title: "attn:"
  main_url: https://www.attn.com/
  url: https://www.attn.com/
  categories:
    - Media
    - Entertainment
  built_by: "attn:"
  built_by_url: https://www.attn.com/
  featured: false
- title: Mirror Conf
  description: >
    Mirror Conf is a conference designed to empower designers and frontend developers who have a thirst for knowledge and want to broaden their horizons.
  main_url: https://www.mirrorconf.com/
  url: https://www.mirrorconf.com/
  categories:
    - Conference
    - Design
    - Web Development
  featured: false
- title: Startarium
  main_url: https://www.startarium.ro
  url: https://www.startarium.ro
  description: >
    Free entrepreneurship educational portal with more than 20000 users, hundreds of resources, crowdfunding, mentoring and investor pitching events facilitated.
  categories:
    - Education
    - Nonprofit
    - Entrepreneurship
  built_by: Cezar Neaga
  built_by_url: https://twitter.com/cezarneaga
  featured: false
- title: Microlink
  main_url: https://microlink.io/
  url: https://microlink.io/
  description: >
    Extract structured data from any website.
  categories:
    - Web Development
    - API
  built_by: Kiko Beats
  built_by_url: https://kikobeats.com/
  featured: false
- title: Markets.com
  main_url: https://www.markets.com/
  url: https://www.markets.com/
  featured: false
  categories:
    - Finance
- title: Kevin Legrand
  url: https://k-legrand.com
  main_url: https://k-legrand.com
  source_url: https://github.com/Manoz/k-legrand.com
  description: >
    Personal website and blog built with love with Gatsby v2
  categories:
    - Blog
    - Portfolio
    - Web Development
  built_by: Kevin Legrand
  built_by_url: https://k-legrand.com
  featured: false
- title: David James Portfolio
  main_url: https://dfjames.com/
  url: https://dfjames.com/
  source_url: https://github.com/daviddeejjames/dfjames-gatsby
  description: >
    Portfolio Site using GatsbyJS and headless WordPress
  categories:
    - WordPress
    - Portfolio
    - Blog
  built_by: David James
  built_by_url: https://twitter.com/daviddeejjames
- title: Hypertext Candy
  url: https://www.hypertextcandy.com/
  main_url: https://www.hypertextcandy.com/
  description: >
    Blog about web development. Laravel, Vue.js, etc.
  categories:
    - Blog
    - Web Development
  built_by: Masahiro Harada
  built_by_url: https://twitter.com/_Masahiro_H_
  featured: false
- title: Maxence Poutord's blog
  description: >
    Tech & programming blog of Maxence Poutord, Software Engineer, Serial Traveler and Public Speaker
  main_url: https://www.maxpou.fr
  url: https://www.maxpou.fr
  featured: false
  categories:
    - Blog
    - Web Development
  built_by: Maxence Poutord
  built_by_url: https://www.maxpou.fr
- title: The Noted Project
  url: https://thenotedproject.org
  main_url: https://thenotedproject.org
  source_url: https://github.com/ianbusko/the-noted-project
  description: >
    Website to showcase the ethnomusicology research for The Noted Project.
  categories:
    - Portfolio
    - Education
    - Gallery
  built_by: Ian Busko
  built_by_url: https://github.com/ianbusko
  featured: false
- title: People For Bikes
  url: https://2017.peopleforbikes.org/
  main_url: https://2017.peopleforbikes.org/
  categories:
    - Community
    - Sports
    - Gallery
    - Nonprofit
  built_by: PeopleForBikes
  built_by_url: https://peopleforbikes.org/about-us/who-we-are/staff/
  featured: false
- title: Wide Eye
  description: >
    Creative agency specializing in interactive design, web development, and digital communications.
  url: https://wideeye.co/
  main_url: https://wideeye.co/
  categories:
    - Design
    - Web Development
  built_by: Wide Eye
  built_by_url: https://wideeye.co/about-us/
  featured: false
- title: CodeSandbox
  description: >
    CodeSandbox is an online editor that helps you create web applications, from prototype to deployment.
  url: https://codesandbox.io/
  main_url: https://codesandbox.io/
  categories:
    - Web Development
  featured: false
- title: Marvel
  description: >
    The all-in-one platform powering design.
  url: https://marvelapp.com/
  main_url: https://marvelapp.com/
  categories:
    - Design
  featured: false
- title: Designcode.io
  description: >
    Learn to design and code React apps.
  url: https://designcode.io
  main_url: https://designcode.io
  categories:
    - Learning
  featured: false
- title: Happy Design
  description: >
    The Brand and Product Team Behind Happy Money
  url: https://design.happymoney.com/
  main_url: https://design.happymoney.com/
  categories:
    - Design
    - Finance
- title: Weihnachtsmarkt.ms
  description: >
    Explore the christmas market in Münster (Westf).
  url: https://weihnachtsmarkt.ms/
  main_url: https://weihnachtsmarkt.ms/
  source_url: https://github.com/codeformuenster/weihnachtsmarkt
  categories:
    - Gallery
    - Food
  built_by: Code for Münster during MSHACK18
  featured: false
- title: Code Championship
  description: >
    Competitive coding competitions for students from 3rd to 8th grade. Code is Sport.
  url: https://www.codechampionship.com
  main_url: https://www.codechampionship.com
  categories:
    - Learning
    - Education
    - Sports
  built_by: Abamath LLC
  built_by_url: https://www.abamath.com
  featured: false
- title: Wieden+Kennedy
  description: >
    Wieden+Kennedy is an independent, global creative company.
  categories:
    - Technology
    - Web Development
    - Agency
    - Marketing
  url: https://www.wk.com
  main_url: https://www.wk.com
  built_by: Wieden Kennedy
  built_by_url: https://www.wk.com/about/
  featured: false
- title: Testing JavaScript
  description: >
    This course will teach you the fundamentals of testing your JavaScript applications using eslint, Flow, Jest, and Cypress.
  url: https://testingjavascript.com/
  main_url: https://testingjavascript.com/
  categories:
    - Learning
    - Education
    - JavaScript
  built_by: Kent C. Dodds
  built_by_url: https://kentcdodds.com/
  featured: false
- title: Use Hooks
  description: >
    One new React Hook recipe every day.
  url: https://usehooks.com/
  main_url: https://usehooks.com/
  categories:
    - Learning
  built_by: Gabe Ragland
  built_by_url: https://twitter.com/gabe_ragland
  featured: false
- title: Ambassador
  url: https://www.getambassador.io
  main_url: https://www.getambassador.io
  description: >
    Open source, Kubernetes-native API Gateway for microservices built on Envoy.
  categories:
    - Open Source
    - Documentation
    - Technology
  built_by: Datawire
  built_by_url: https://www.datawire.io
  featured: false
- title: Clubhouse
  main_url: https://clubhouse.io
  url: https://clubhouse.io
  description: >
    The intuitive and powerful project management platform loved by software teams of all sizes. Built with Gatsby v2 and Prismic
  categories:
    - Technology
    - Blog
    - Productivity
    - Community
    - Design
    - Open Source
  built_by: Ueno.
  built_by_url: https://ueno.co
  featured: false
- title: Asian Art Collection
  url: http://artmuseum.princeton.edu/asian-art/
  main_url: http://artmuseum.princeton.edu/asian-art/
  description: >
    Princeton University has a branch dealing with state of art.They have showcased ore than 6,000 works of Asian art are presented alongside ongoing curatorial and scholarly research
  categories:
    - Marketing
  featured: false
- title: QHacks
  url: https://qhacks.io
  main_url: https://qhacks.io
  source_url: https://github.com/qhacks/qhacks-website
  description: >
    QHacks is Queen’s University’s annual hackathon! QHacks was founded in 2016 with a mission to advocate and incubate the tech community at Queen’s University and throughout Canada.
  categories:
    - Education
    - Technology
    - Podcast
  featured: false
- title: Tyler McGinnis
  url: https://tylermcginnis.com/
  main_url: https://tylermcginnis.com/
  description: >
    The linear, course based approach to learning web technologies.
  categories:
    - Education
    - Technology
    - Podcast
    - Web Development
  featured: false
- title: a11y with Lindsey
  url: https://www.a11ywithlindsey.com/
  main_url: https://www.a11ywithlindsey.com/
  source_url: https://github.com/lkopacz/a11y-with-lindsey
  description: >
    To help developers navigate accessibility jargon, write better code, and to empower them to make their Internet, Everyone's Internet.
  categories:
    - Education
    - Blog
    - Technology
  built_by: Lindsey Kopacz
  built_by_url: https://twitter.com/littlekope0903
  featured: false
- title: DEKEMA
  url: https://www.dekema.com/
  main_url: https://www.dekema.com/
  description: >
    Worldclass crafting: Furnace, fervor, fulfillment. Delivering highest demand for future craftsmanship. Built using Gatsby v2 and Prismic.
  categories:
    - Healthcare
    - Science
    - Technology
  built_by: Crisp Studio
  built_by_url: https://crisp.studio
  featured: false
- title: Ramón Chancay
  description: >-
    Front-end / Back-end Developer in Guayaquil Ecuador.
    Currently at Everymundo, previously at El Universo.
    I enjoy teaching and sharing what I know.
    I give professional advice to developers and companies.
    My wife and my children are everything in my life.
  main_url: https://ramonchancay.me/
  url: https://ramonchancay.me/
  source_url: https://github.com/devrchancay/personal-site
  featured: false
  categories:
    - Blog
    - Technology
    - Web Development
  built_by: Ramón Chancay
  built_by_url: https://ramonchancay.me/
- title: BELLHOPS
  main_url: https://www.getbellhops.com/
  url: https://www.getbellhops.com/
  description: >-
    Whether you’re moving someplace new or just want to complete a few projects around your current home, BellHops can arrange the moving services you need—at simple, straightforward rates.
  categories:
    - Business
  built_by: Bellhops, Inc.
  built_by_url: https://www.getbellhops.com/
  featured: false
- title: Acclimate Consulting
  main_url: https://www.acclimate.io/
  url: https://www.acclimate.io/
  description: >-
    Acclimate is a consulting firm that puts organizations back in control with data-driven strategies and full-stack applications.
  categories:
    - Technology
    - Consulting
  built_by: Andrew Wilson
  built_by_url: https://github.com/andwilson
  featured: false
- title: Flyright
  url: https://flyright.co/
  main_url: https://flyright.co/
  description: >-
    Flyright curates everything you need for international travel in one tidy place 💜
  categories:
    - Technology
    - App
  built_by: Ty Hopp
  built_by_url: https://github.com/tyhopp
  featured: false
- title: Vets Who Code
  url: https://vetswhocode.io/
  main_url: https://vetswhocode.io/
  description: >-
    VetsWhoCode is a non-profit organization dedicated to training military veterans & giving them the skills they need transition into tech careers.
  categories:
    - Technology
    - Nonprofit
  featured: false
- title: Patreon Blog
  url: https://blog.patreon.com/
  main_url: https://blog.patreon.com/
  description: >-
    Official blog of Patreon.com
  categories:
    - Blog
  featured: false
- title: Full Beaker
  url: https://fullbeaker.com/
  main_url: https://fullbeaker.com/
  description: >-
    Full Beaker provides independent advice online about careers and home ownership, and connect anyone who asks with companies that can help them.
  categories:
    - Consulting
  featured: false
- title: Citywide Holdup
  url: https://citywideholdup.org/
  main_url: https://citywideholdup.org/
  description: >-
    Citywide Holdup is an annual fundraising event held around early November in the city of Austin, TX hosted by the Texas Wranglers benefitting Easter Seals of Central Texas, a non-profit organization that provides exceptional services, education, outreach and advocacy so that people with disabilities can live, learn, work and play in our communities.
  categories:
    - Nonprofit
    - Event
  built_by: Cameron Rison
  built_by_url: https://github.com/killakam3084
  featured: false
- title: Dawn Labs
  url: https://dawnlabs.io
  main_url: https://dawnlabs.io
  description: >-
    Thoughtful products for inspired teams. With a holistic approach to engineering and design, we partner with startups and enterprises to build for the digital era.
  categories:
    - Technology
    - Agency
    - Web Development
  featured: false
- title: COOP by Ryder
  url: https://coop.com/
  main_url: https://coop.com/
  description: >
    COOP is a platform that connects fleet managers that have idle vehicles to businesses that are looking to rent vehicles. COOP simplifies the process and paperwork required to safely share vehicles between business owners.
  categories:
    - Marketing
  built_by: Crispin Porter Bogusky
  built_by_url: http://www.cpbgroup.com/
  featured: false
- title: Domino's Paving for Pizza
  url: https://www.pavingforpizza.com/
  main_url: https://www.pavingforpizza.com/
  description: >
    Nominate your town for a chance to have your rough drive home from Domino's fixed to pizza perfection.
  categories:
    - Marketing
  built_by: Crispin Porter Bogusky
  built_by_url: http://www.cpbgroup.com/
  featured: false
- title: Propapanda
  url: https://propapanda.eu/
  main_url: https://propapanda.eu/
  description: >
    Is a creative production house based in Tallinn, Estonia. We produce music videos, commercials, films and campaigns – from scratch to finish.
  categories:
    - Video
    - Portfolio
    - Agency
    - Media
  built_by: Henry Kehlmann
  built_by_url: https://github.com/madhenry/
  featured: false
- title: JAMstack.paris
  url: https://jamstack.paris/
  main_url: https://jamstack.paris/
  source_url: https://github.com/JAMstack-paris/jamstack.paris
  description: >
    JAMstack-focused, bi-monthly meetup in Paris
  categories:
    - Web Development
  built_by: Matthieu Auger & Nicolas Goutay
  built_by_url: https://github.com/JAMstack-paris
  featured: false
- title: DexWallet - The only Wallet you need by Dexlab
  main_url: https://www.dexwallet.io/
  url: https://www.dexwallet.io/
  source_url: https://github.com/dexlab-io/DexWallet-website
  featured: false
  description: >-
    DexWallet is a secure, multi-chain, mobile wallet with an upcoming one-click exchange for mobile.
  categories:
    - App
    - Open Source
  built_by: DexLab
  built_by_url: https://github.com/dexlab-io
- title: Kings Valley Paving
  url: https://kingsvalleypaving.com
  main_url: https://kingsvalleypaving.com
  description: >
    Kings Valley Paving is an asphalt, paving and concrete company serving the commercial, residential and industrial sectors in the Greater Toronto Area. Site designed by Stephen Bell.
  categories:
    - Marketing
  built_by: Michael Uloth
  built_by_url: https://www.michaeluloth.com
  featured: false
- title: Peter Barrett
  url: https://www.peterbarrett.ca
  main_url: https://www.peterbarrett.ca
  description: >
    Peter Barrett is a Canadian baritone from Newfoundland and Labrador who performs opera and concert repertoire in Canada, the U.S. and around the world. Site designed by Stephen Bell.
  categories:
    - Portfolio
    - Music
  built_by: Michael Uloth
  built_by_url: https://www.michaeluloth.com
  featured: false
- title: NARCAN
  main_url: https://www.narcan.com
  url: https://www.narcan.com
  description: >
    NARCAN Nasal Spray is the first and only FDA-approved nasal form of naloxone for the emergency treatment of a known or suspected opioid overdose.
  categories:
    - Healthcare
  built_by: NARCAN
  built_by_url: https://www.narcan.com
  featured: false
- title: Ritual
  main_url: https://ritual.com
  url: https://ritual.com
  description: >
    Ritual started with a simple question, what exactly is in women's multivitamins? This is the story of what happened when our founder Kat started searching for answers — the story of Ritual.
  categories:
    - Healthcare
  built_by: Ritual
  built_by_url: https://ritual.com
  featured: false
- title: Truebill
  main_url: https://www.truebill.com
  url: https://www.truebill.com
  description: >
    Truebill empowers you to take control of your money.
  categories:
    - Finance
  built_by: Truebill
  built_by_url: https://www.truebill.com
  featured: false
- title: Smartling
  main_url: https://www.smartling.com
  url: https://www.smartling.com
  description: >
    Smartling enables you to automate, manage, and professionally translate content so that you can do more with less.
  categories:
    - Marketing
  built_by: Smartling
  built_by_url: https://www.smartling.com
  featured: false
- title: Clear
  main_url: https://www.clearme.com
  url: https://www.clearme.com
  description: >
    At clear, we’re working toward a future where you are your ID, enabling you to lead an unstoppable life.
  categories:
    - Security
  built_by: Clear
  built_by_url: https://www.clearme.com
  featured: false
- title: VS Code Rocks
  main_url: https://vscode.rocks
  url: https://vscode.rocks
  source_url: https://github.com/lannonbr/vscode-rocks
  featured: false
  description: >
    VS Code Rocks is a place for weekly news on the newest features and updates to Visual Studio Code as well as trending extensions and neat tricks to continually improve your VS Code skills.
  categories:
    - Open Source
    - Blog
    - Web Development
  built_by: Benjamin Lannon
  built_by_url: https://github.com/lannonbr
- title: Particle
  main_url: https://www.particle.io
  url: https://www.particle.io
  featured: false
  description: Particle is a fully-integrated IoT platform that offers everything you need to deploy an IoT product.
  categories:
    - Marketing
- title: freeCodeCamp curriculum
  main_url: https://learn.freecodecamp.org
  url: https://learn.freecodecamp.org
  featured: false
  description: Learn to code with free online courses, programming projects, and interview preparation for developer jobs.
  categories:
    - Web Development
    - Learning
- title: Tandem
  main_url: https://www.tandem.co.uk
  url: https://www.tandem.co.uk
  description: >
    We're on a mission to free you of money misery. Our app, card and savings account are designed to help you spend less time worrying about money and more time enjoying life.
  categories:
    - Finance
    - App
  built_by: Tandem
  built_by_url: https://github.com/tandembank
  featured: false
- title: Monbanquet.fr
  main_url: https://monbanquet.fr
  url: https://monbanquet.fr
  description: >
    Give your corporate events the food and quality it deserves, thanks to the know-how of the best local artisans.
  categories:
    - E-commerce
    - Food
    - Event
  built_by: Monbanquet.fr
  built_by_url: https://github.com/monbanquet
  featured: false
- title: The Leaky Cauldron Blog
  url: https://theleakycauldronblog.com
  main_url: https://theleakycauldronblog.com
  source_url: https://github.com/v4iv/theleakycauldronblog
  description: >
    A Brew of Awesomeness with a Pinch of Magic...
  categories:
    - Blog
  built_by: Vaibhav Sharma
  built_by_url: https://github.com/v4iv
  featured: false
- title: Wild Drop Surf Camp
  main_url: https://wilddropsurfcamp.com
  url: https://wilddropsurfcamp.com
  description: >
    Welcome to Portugal's best kept secret and be amazed with our nature. Here you can explore, surf, taste the world's best gastronomy and wine, feel the North Canyon's power with the biggest waves in the world and so many other amazing things. Find us, discover yourself!
  categories:
    - Travel
  built_by: Samuel Fialho
  built_by_url: https://samuelfialho.com
  featured: false
- title: JoinUp HR chatbot
  url: https://www.joinup.io
  main_url: https://www.joinup.io
  description: Custom HR chatbot for better candidate experience
  categories:
    - App
    - Technology
  featured: false
- title: JDCastro Web Design & Development
  main_url: https://jacobdcastro.com
  url: https://jacobdcastro.com
  source_url: https://github.com/jacobdcastro/personal-site
  featured: false
  description: >
    A small business site for freelance web designer and developer Jacob D. Castro. Includes professional blog, contact forms, and soon-to-come portfolio of sites for clients. Need a new website or an extra developer to share the workload? Feel free to check out the website!
  categories:
    - Blog
    - Portfolio
    - Business
    - Freelance
  built_by: Jacob D. Castro
  built_by_url: https://twitter.com/jacobdcastro
- title: Gatsby Tutorials
  main_url: https://www.gatsbytutorials.com
  url: https://www.gatsbytutorials.com
  source_url: https://github.com/ooloth/gatsby-tutorials
  featured: false
  description: >
    Gatsby Tutorials is a community-updated list of video, audio and written tutorials to help you learn GatsbyJS.
  categories:
    - Web Development
    - Education
    - Open Source
  built_by: Michael Uloth
  built_by_url: https://www.michaeluloth.com
- title: Grooovinger
  url: https://www.grooovinger.com
  main_url: https://www.grooovinger.com
  description: >
    Martin Grubinger, a web developer from Austria
  categories:
    - Portfolio
    - Web Development
  built_by: Martin Grubinger
  built_by_url: https://www.grooovinger.com
  featured: false
- title: LXDX - the Crypto Derivatives Exchange
  main_url: https://www.lxdx.co/
  url: https://www.lxdx.co/
  description: >
    LXDX is the world's fastest crypto exchange. Our mission is to bring innovative financial products to retail crypto investors, providing access to the same speed and scalability that institutional investors already depend on us to deliver each and every day.
  categories:
    - Marketing
    - Finance
  built_by: Corey Ward
  built_by_url: http://www.coreyward.me/
  featured: false
- title: Kyle McDonald
  url: https://kylemcd.com
  main_url: https://kylemcd.com
  source_url: https://github.com/kylemcd/personal-site-react
  description: >
    Personal site + blog for Kyle McDonald
  categories:
    - Blog
  built_by: Kyle McDonald
  built_by_url: https://kylemcd.com
  featured: false
- title: VSCode Power User Course
  main_url: https://VSCode.pro
  url: https://VSCode.pro
  description: >
    After 10 years with Sublime, I switched to VSCode. Love it. Spent 1000+ hours building a premium video course to help you switch today. 200+ power user tips & tricks turn you into a VSCode.pro
  categories:
    - Education
    - Learning
    - E-commerce
    - Marketing
    - Technology
    - Web Development
  built_by: Ahmad Awais
  built_by_url: https://twitter.com/MrAhmadAwais/
  featured: false
- title: Thijs Koerselman Portfolio
  main_url: https://www.vauxlab.com
  url: https://www.vauxlab.com
  featured: false
  description: >
    Portfolio of Thijs Koerselman. A freelance software engineer, full-stack web developer and sound designer.
  categories:
    - Portfolio
    - Business
    - Freelance
    - Technology
    - Web Development
    - Music
- title: Ad Hoc Homework
  main_url: https://homework.adhoc.team
  url: https://homework.adhoc.team
  description: >
    Ad Hoc builds government digital services that are fast, efficient, and usable by everyone. Ad Hoc Homework is a collection of coding and design challenges for candidates applying to our open positions.
  categories:
    - Web Development
    - Government
    - Healthcare
    - Programming
  built_by_url: https://adhoc.team
  featured: false
- title: Birra Napoli
  main_url: http://www.birranapoli.it
  url: http://www.birranapoli.it
  built_by: Ribrain
  built_by_url: https://www.ribrainstudio.com
  featured: false
  description: >
    Birra Napoli official site
  categories:
    - Landing Page
    - Business
    - Food
- title: Satispay
  url: https://www.satispay.com
  main_url: https://www.satispay.com
  categories:
    - Business
    - Finance
    - Technology
  built_by: Satispay
  built_by_url: https://www.satispay.com
  featured: false
- title: The Movie Database - Gatsby
  url: https://tmdb.lekoarts.de
  main_url: https://tmdb.lekoarts.de
  source_url: https://github.com/LekoArts/gatsby-source-tmdb-example
  categories:
    - Open Source
    - Entertainment
    - Gallery
  featured: false
  built_by: LekoArts
  built_by_url: https://github.com/LekoArts
  description: >
    Source from The Movie Database (TMDb) API (v3) in Gatsby. This example is built with react-spring, React hooks and react-tabs and showcases the gatsby-source-tmdb plugin. It also has some client-only paths and uses gatsby-image.
- title: LANDR - Creative Tools for Musicians
  url: https://www.landr.com/
  main_url: https://www.landr.com/en/
  categories:
    - Music
    - Technology
    - Business
    - Entrepreneurship
    - Freelance
    - Marketing
    - Media
  featured: false
  built_by: LANDR
  built_by_url: https://twitter.com/landr_music
  description: >
    Marketing website built for LANDR. LANDR is a web application that provides tools for musicians to master their music (using artificial intelligence), collaborate with other musicians, and distribute their music to multiple platforms.
- title: ClinicJS
  url: https://clinicjs.org/
  main_url: https://clinicjs.org/
  categories:
    - Technology
    - Documentation
  featured: false
  built_by: NearForm
  built_by_url: https://www.nearform.com/
  description: >
    Tools to help diagnose and pinpoint Node.js performance issues.
- title: KOBIT
  main_url: https://kobit.in
  url: https://kobit.in
  description: Automated Google Analytics Report with everything you need and more
  featured: false
  categories:
    - Marketing
    - Blog
  built_by: mottox2
  built_by_url: https://mottox2.com
- title: Aleksander Hansson
  main_url: https://ahansson.com
  url: https://ahansson.com
  featured: false
  description: >
    Portfolio website for Aleksander Hansson
  categories:
    - Portfolio
    - Business
    - Freelance
    - Technology
    - Web Development
    - Consulting
  built_by: Aleksander Hansson
  built_by_url: https://www.linkedin.com/in/aleksanderhansson/
- title: Surfing Nosara
  main_url: https://www.surfingnosara.com
  url: https://www.surfingnosara.com
  description: Real estate, vacation, and surf report hub for Nosara, Costa Rica
  featured: false
  categories:
    - Business
    - Blog
    - Gallery
    - Marketing
  built_by: Desarol
  built_by_url: https://www.desarol.com
- title: Crispin Porter Bogusky
  url: https://cpbgroup.com/
  main_url: https://cpbgroup.com/
  description: >
    We solve the world’s toughest communications problems with the most quantifiably potent creative assets.
  categories:
    - Agency
    - Design
    - Marketing
  built_by: Crispin Porter Bogusky
  built_by_url: https://cpbgroup.com/
  featured: false
- title: graphene-python
  url: https://graphene-python.org
  main_url: https://graphene-python.org
  description: Graphene is a collaboratively funded project.Graphene-Python is a library for building GraphQL APIs in Python easily.
  categories:
    - Library
    - API
    - Documentation
  featured: false
- title: Engel & Völkers Ibiza Holiday Rentals
  main_url: https://www.ev-ibiza.com/
  url: https://www.ev-ibiza.com/
  featured: false
  built_by: Ventura Digitalagentur
  description: >
    Engel & Völkers, one of the most successful real estate agencies in the world, offers luxury holiday villas to rent in Ibiza.
  categories:
    - Travel
- title: Sylvain Hamann's personal website
  url: https://shamann.fr
  main_url: https://shamann.fr
  source_url: https://github.com/sylvhama/shamann-gatsby/
  description: >
    Sylvain Hamann, web developer from France
  categories:
    - Portfolio
    - Web Development
  built_by: Sylvain Hamann
  built_by_url: https://twitter.com/sylvhama
  featured: false
- title: Luca Crea's portfolio
  main_url: https://lcrea.github.io
  url: https://lcrea.github.io
  description: >
    Portfolio and personal website of Luca Crea, an Italian software engineer.
  categories:
    - Portfolio
  built_by: Luca Crea
  built_by_url: https://github.com/lcrea
  featured: false
- title: Escalade Sports
  main_url: https://www.escaladesports.com/
  url: https://www.escaladesports.com/
  categories:
    - E-commerce
    - Sports
  built_by: Escalade Sports
  built_by_url: https://www.escaladesports.com/
  featured: false
- title: Exposify
  main_url: https://www.exposify.de/
  url: https://www.exposify.de/
  description: >
    This is our German website built with Gatsby 2.0, Emotion and styled-system.
    Exposify is a proptech startup and builds technology for real estate businesses.
    We provide our customers with an elegant agent software in combination
    with beautifully designed and fast websites.
  categories:
    - Web Development
    - Real Estate
    - Agency
    - Marketing
  built_by: Exposify
  built_by_url: https://www.exposify.de/
  featured: false
- title: Steak Point
  main_url: https://www.steakpoint.at/
  url: https://www.steakpoint.at/
  description: >
    Steak Restaurant in Vienna, Austria (Wien, Österreich).
  categories:
    - Food
  built_by: Peter Kroyer
  built_by_url: https://www.peterkroyer.at/
  featured: false
- title: Takumon blog
  main_url: https://takumon.com
  url: https://takumon.com
  source_url: https://github.com/Takumon/blog
  description: Java Engineer's tech blog.
  featured: false
  categories:
    - Blog
  built_by: Takumon
  built_by_url: https://twitter.com/inouetakumon
- title: DayThirty
  main_url: https://daythirty.com
  url: https://daythirty.com
  description: DayThirty - ideas for the new year.
  featured: false
  categories:
    - Marketing
  built_by: Jack Oliver
  built_by_url: https://twitter.com/mrjackolai
- title: TheAgencyProject
  main_url: https://theagencyproject.co
  url: https://theagencyproject.co
  description: Agency model, without agency overhead.
  categories:
    - Agency
  built_by: JV-LA
  built_by_url: https://jv-la.com
- title: Karen Hou's portfolio
  main_url: https://www.karenhou.com/
  url: https://www.karenhou.com/
  categories:
    - Portfolio
  built_by: Karen H. Developer
  built_by_url: https://github.com/karenhou
  featured: false
- title: Jean Luc Ponty
  main_url: https://ponty.com
  url: https://ponty.com
  description: Official site for Jean Luc Ponty, French virtuoso violinist and jazz composer.
  featured: false
  categories:
    - Music
    - Entertainment
  built_by: Othermachines
  built_by_url: https://othermachines.com
- title: Rosewood Family Advisors
  main_url: https://www.rfallp.com/
  url: https://www.rfallp.com/
  description: Rosewood Family Advisors LLP (Palo Alto) provides a diverse range of family office services customized for ultra high net worth individuals.
  featured: false
  categories:
    - Finance
    - Business
  built_by: Othermachines
  built_by_url: https://othermachines.com
- title: Standing By Company
  main_url: https://standingby.company
  url: https://standingby.company
  description: A brand experience design company led by Scott Mackenzie and Trent Barton.
  featured: false
  categories:
    - Design
    - Web Development
  built_by: Standing By Company
  built_by_url: https://standingby.company
- title: Ashley Thouret
  main_url: https://www.ashleythouret.com
  url: https://www.ashleythouret.com
  description: Official website of Canadian soprano Ashley Thouret. Site designed by Stephen Bell.
  categories:
    - Portfolio
    - Music
  built_by: Michael Uloth
  built_by_url: https://www.michaeluloth.com
  featured: false
- title: The AZOOR Society
  main_url: https://www.azoorsociety.org
  url: https://www.azoorsociety.org
  description: The AZOOR Society is a UK-based charity committed to promoting awareness of Acute Zonal Occult Outer Retinopathy and assisting further research. Site designed by Stephen Bell.
  categories:
    - Community
    - Nonprofit
  built_by: Michael Uloth
  built_by_url: https://www.michaeluloth.com
  featured: false
- title: Gábor Fűzy pianist
  main_url: https://pianobar.hu
  url: https://pianobar.hu
  description: Gábor Fűzy pianist's official website built with Gatsby v2.
  categories:
    - Music
  built_by: Zoltán Bedi
  built_by_url: https://github.com/B3zo0
  featured: false
- title: Logicwind
  main_url: https://logicwind.com
  url: https://logicwind.com
  description: Website of Logicwind - JavaScript experts, Technology development agency & consulting.
  featured: false
  categories:
    - Portfolio
    - Agency
    - Web Development
    - Consulting
  built_by: Logicwind
  built_by_url: https://www.logicwind.com
- title: ContactBook.app
  main_url: https://contactbook.app
  url: https://contactbook.app
  description: Seamlessly share Contacts with G Suite team members
  featured: false
  categories:
    - Landing Page
    - Blog
  built_by: Logicwind
  built_by_url: https://www.logicwind.com
- title: Waterscapes
  main_url: https://waterscap.es
  url: https://waterscap.es/lake-monteynard/
  source_url: https://github.com/gaelbillon/Waterscapes-Gatsby-site
  description: Waterscap.es is a directory of bodies of water (creeks, ponds, waterfalls, lakes, etc) with information about each place such as how to get there, hike time, activities and photos and a map displayed with the Mapbox GL SJ npm package. It was developed with the goal of learning Gatsby. This website is based on the gatsby-contentful-starter and uses Contentful as CMS. It is hosted on Netlify. Hooks are setup with Bitbucket and Contentful to trigger a new build upon code or content changes. The data on Waterscap.es is a mix of original content and informations from the internets gathered and put together.
  categories:
    - Directory
    - Photography
    - Travel
  built_by: Gaël Billon
  built_by_url: https://gaelbillon.com
  featured: false
- title: Packrs
  url: https://www.packrs.co/
  main_url: https://www.packrs.co/
  description: >
    Packrs is a local delivery platform, one spot for all your daily requirements. On a single tap get everything you need at your doorstep.
  categories:
    - Marketing
    - Landing Page
    - Entrepreneurship
  built_by: Vipin Kumar Rawat
  built_by_url: https://github.com/aesthytik
  featured: false
- title: HyakuninIsshu
  main_url: https://hyakuninanki.net
  url: https://hyakuninanki.net
  source_url: https://github.com/rei-m/web_hyakuninisshu
  description: >
    HyakuninIsshu is a traditional Japanese card game.
  categories:
    - Education
    - Gallery
    - Entertainment
  built_by: Rei Matsushita
  built_by_url: https://github.com/rei-m/
  featured: false
- title: WQU Partners
  main_url: https://partners.wqu.org/
  url: https://partners.wqu.org/
  featured: false
  categories:
    - Marketing
    - Education
    - Landing Page
  built_by: Corey Ward
  built_by_url: http://www.coreyward.me/
- title: Federico Giacone
  url: https://federico.giac.one/
  main_url: https://federico.giac.one
  source_url: https://github.com/leopuleo/federico.giac.one
  description: >
    Digital portfolio for Italian Architect Federico Giacone.
  categories:
    - Portfolio
    - Gallery
  built_by: Leonardo Giacone
  built_by_url: https://github.com/leopuleo
  featured: false
- title: Station
  url: https://getstation.com/
  main_url: https://getstation.com/
  description: Station is the first smart browser for busy people. A single place for all of your web applications.
  categories:
    - Technology
    - Web Development
    - Productivity
  featured: false
- title: Vyron Vasileiadis
  url: https://fedonman.com/
  main_url: https://fedonman.com
  source_url: https://github.com/fedonman/fedonman-website
  description: Personal space of Vyron Vasileiadis aka fedonman, a Web & IoT Developer, Educator and Entrepreneur based in Athens, Greece.
  categories:
    - Portfolio
    - Technology
    - Web Development
    - Education
  built_by: Vyron Vasileiadis
  built_by_url: https://github.com/fedonman
- title: Fabien Champigny
  url: https://www.champigny.name/
  main_url: https://www.champigny.name/
  built_by_url: https://www.champigny.name/
  description: Fabien Champigny's personal blog. Entrepreneur, hacker and loves street photo.
  categories:
    - Blog
    - Gallery
    - Photography
    - Productivity
    - Entrepreneurship
  featured: false
- title: Alex Xie - Portfolio
  url: https://alexieyizhe.me/
  main_url: https://alexieyizhe.me/
  source_url: https://github.com/alexieyizhe/alexieyizhe.github.io
  description: >
    Personal website of Alex Yizhe Xie, a University of Waterloo Computer Science student and coding enthusiast.
  categories:
    - Blog
    - Portfolio
    - Web Development
  featured: false
- title: Equithon
  url: https://equithon.org/
  main_url: https://equithon.org/
  source_url: https://github.com/equithon/site-main/
  built_by: Alex Xie
  built_by_url: https://alexieyizhe.me/
  description: >
    Equithon is the largest social innovation hackathon in Waterloo, Canada. It was founded in 2016 to tackle social equity issues and create change.
  categories:
    - Education
    - Event
    - Learning
    - Open Source
    - Nonprofit
    - Technology
  featured: false
- title: Dale Blackburn - Portfolio
  url: https://dakebl.co.uk/
  main_url: https://dakebl.co.uk/
  description: >
    Dale Blackburn's personal website and blog.
  categories:
    - Blog
    - Portfolio
    - Web Development
  featured: false
- title: Portfolio of Anthony Wiktor
  url: https://www.anthonydesigner.com/
  main_url: https://www.anthonydesigner.com/
  description: >
    Anthony Wiktor is a Webby Award-Winning Creative Director and Digital Designer twice named Hot 100 by WebDesigner Magazine. Anthony has over a decade of award-winning experience in design and has worked on projects across a diverse set of industries — from entertainment to consumer products to hospitality to technology. Anthony is a frequent lecturer at USC’s Annenberg School for Communication & Journalism and serves on the board of AIGA Los Angeles.
  categories:
    - Portfolio
    - Marketing
  built_by: Maciej Leszczyński
  built_by_url: https://twitter.com/_maciej
  featured: false
- title: Frame.io Workflow Guide
  main_url: https://workflow.frame.io
  url: https://workflow.frame.io
  description: >
    The web’s most comprehensive post-production resource, written by pro filmmakers, for pro filmmakers. Always expanding, always free.
  categories:
    - Education
  built_by: Frame.io
  built_by_url: https://frame.io
  featured: false
- title: MarcySutton.com
  main_url: https://marcysutton.com
  url: https://marcysutton.com
  description: >
    The personal website of web developer and accessibility advocate Marcy Sutton.
  categories:
    - Blog
    - Accessibility
    - Video
    - Photography
  built_by: Marcy Sutton
  built_by_url: https://marcysutton.com
  featured: true
- title: WPGraphQL Docs
  main_url: https://docs.wpgraphql.com
  url: https://docs.wpgraphql.com
  description: >
    Documentation for WPGraphQL, a free open-source WordPress plugin that provides an extendable GraphQL schema and API for any WordPress site.
  categories:
    - API
    - Documentation
    - Technology
    - Web Development
    - WordPress
  built_by: WPGraphQL
  built_by_url: https://wpgraphql.com
  featured: false
- title: Shine Lawyers
  main_url: https://www.shine.com.au
  url: https://www.shine.com.au
  description: >
    Shine Lawyers is an Australian legal services website built with Gatsby v2, Elasticsearch, Isso, and Geolocation services.
  categories:
    - Business
    - Blog
- title: Parallel Polis Kosice
  url: https://www.paralelnapoliskosice.sk/
  main_url: https://www.paralelnapoliskosice.sk/
  source_url: https://github.com/ParalelnaPolisKE/paralelnapoliskosice.sk
  description: >
    Parallel Polis is a collective of people who want to live in a more opened world. We look for possibilities and technologies (Bitcoin, the blockchain, reputation systems and decentralized technologies in general) that open new ways, make processes easier and remove unnecessary barriers. We want to create an environment that aims at education, discovering and creating better systems for everybody who is interested in freedom and independence.
  categories:
    - Blog
    - Education
    - Technology
  built_by: Roman Vesely
  built_by_url: https://romanvesely.
  featured: false
- title: Unda Solutions
  url: https://unda.com.au
  main_url: https://unda.com.au
  description: >
    A custom web application development company in Perth, WA
  categories:
    - Business
    - Freelance
    - Web Development
    - Technology
  featured: false
- title: BIGBrave
  main_url: https://bigbrave.digital
  url: https://bigbrave.digital
  description: >
    BIGBrave is a strategic design firm. We partner with our clients, big and small, to design & create human-centered brands, products, services and systems that are simple, beautiful and easy to use.
  categories:
    - Agency
    - Web Development
    - Marketing
    - Technology
    - WordPress
  built_by: Francois Brill | BIGBrave
  built_by_url: https://bigbrave.digital
  featured: false
- title: 5th Avenue Properties
  main_url: https://5thavenue.co.za
  url: https://5thavenue.co.za
  description: >
    5th Avenue Properties specializes in the leasing and sales of office space and industrial property. BIGBrave built the website in Gatsby with data from an API server (CRM) for all the property and consultant data, and WordPress for all the website content data and case studies. All forms on the website was also directly integrated into the CRM system to ensure no leads are lost. People cannot stop commenting on the speed of the site and the property search.
  categories:
    - Technology
    - WordPress
    - API
  built_by: Russel Povey and Francois Brill | BIGBrave
  built_by_url: https://bigbrave.digital
  featured: false
- title: Intsha Consulting
  main_url: https://intsha.co.za
  url: https://intsha.co.za
  description: >
    Intsha is a bespoke Human Resources consultancy firm offering expert Recruitment and Talent Management services in today's competitive marketplace. BIGBrave helped Intsha design and develop a bespoke online presense helping them stand out from the crowd.
  categories:
    - Consulting
    - Marketing
    - WordPress
  built_by: Evan Janovsky | BIGBrave
  built_by_url: https://bigbrave.digital
  featured: false
- title: MHW Law
  main_url: https://mhwlaw.ca
  url: https://mhwlaw.ca
  description: >
    MHW is a full service law firm that has offered legal representation and advice to clients locally and throughout British Columbia since 1984. BIGBrave helped MHW bring their website into the 21st century by offering the best and latest Gatsby site to help them stand our from the crowd.
  categories:
    - Law
    - Marketing
    - WordPress
  built_by: Evan Janovsky and Francois Brill | BIGBrave
  built_by_url: https://bigbrave.digital
  featured: false
- title: KegTracker
  main_url: https://www.kegtracker.co.za
  url: https://www.kegtracker.co.za
  description: >
    Keg Tracker is part of the Beverage Insights family and its sole aim is to provide you with the right data about your kegs to make better decisions. In today’s business landscape having the right information at your finger tips is crucial to the agility of your business.
  categories:
    - Food
    - Business
    - Technology
  built_by: Francois Brill | BIGBrave
  built_by_url: https://bigbrave.digital
  featured: false
- title: Mike Nichols
  url: https://www.mikenichols.me
  main_url: https://www.mikenichols.me
  description: >
    Portfolio site of Mike Nichols, a UX designer and product development lead.
  categories:
    - Portfolio
    - Technology
    - Web Development
  built_by: Mike Nichols
  featured: false
- title: Steve Haid
  url: https://www.stevehaid.com
  main_url: https://www.stevehaid.com
  description: >
    Steve Haid is a real estate agent and Professional Financial Planner (PFP) who has been helping clients achieve their investment goals since 2006. Site designed by Stephen Bell.
  categories:
    - Marketing
    - Real Estate
  built_by: Michael Uloth
  built_by_url: https://www.michaeluloth.com
- title: Incremental - Loyalty, Rewards and Incentive Programs
  main_url: https://www.incremental.com.au
  url: https://www.incremental.com.au
  description: >
    Sydney-based digital agency specialising in loyalty, rewards and incentive programs. WordPress backend; Cloudinary, YouTube and Hubspot form integration; query data displayed as animated SVG graphs; video background in the header.
  categories:
    - Agency
    - Portfolio
    - WordPress
  built_by: Incremental
  built_by_url: https://www.incremental.com.au
  featured: false
- title: Technica11y
  main_url: https://www.technica11y.org
  url: https://www.technica11y.org
  description: >
    Discussing challenges in technical accessibility.
  categories:
    - Accessibility
    - Education
    - Video
  built_by: Tenon.io
  built_by_url: https://tenon.io
  featured: false
- title: Matthew Secrist
  main_url: https://www.matthewsecrist.net
  url: https://www.matthewsecrist.net
  source_url: https://github.com/matthewsecrist/v3
  description: >
    Matthew Secrist's personal portfolio using Gatsby, Prismic and Styled-Components.
  categories:
    - Portfolio
    - Technology
    - Web Development
  built_by: Matthew Secrist
  built_by_url: https://www.matthewsecrist.net
  featured: false
- title: Node.js Dev
  main_url: https://nodejs.dev
  url: https://nodejs.dev
  source_url: https://github.com/nodejs/nodejs.dev
  description: >
    Node.js Foundation Website.
  categories:
    - Documentation
    - Web Development
  built_by: Node.js Website Redesign Working Group
  built_by_url: https://github.com/nodejs/website-redesign
  featured: false
- title: Sheffielders
  main_url: https://sheffielders.org
  url: https://sheffielders.org
  source_url: https://github.com/davemullenjnr/sheffielders
  description: >
    A collective of businesses, creatives, and projects based in Sheffield, UK.
  categories:
    - Directory
  built_by: Dave Mullen Jnr
  built_by_url: https://davemullenjnr.co.uk
  featured: false
- title: Stealth Labs
  url: https://stealthlabs.io
  main_url: https://stealthlabs.io
  description: >
    We design and develop for the web, mobile and desktop
  categories:
    - Portfolio
    - Web Development
  built_by: Edvins Antonovs
  built_by_url: https://edvins.io
  featured: false
- title: Constanzia Yurashko
  main_url: https://www.constanziayurashko.com
  url: https://www.constanziayurashko.com
  description: >
    Exclusive women's ready-to-wear fashion by designer Constanzia Yurashko.
  categories:
    - Portfolio
  built_by: Maxim Andries
  featured: false
- title: Algolia
  url: https://algolia.com
  main_url: https://algolia.com
  description: >
    Algolia helps businesses across industries quickly create relevant, scalable, and lightning fast search and discovery experiences.
  categories:
    - Web Development
    - Technology
    - Open Source
    - Featured
  built_by: Algolia
  featured: true
- title: GVD Renovations
  url: https://www.gvdrenovationsinc.com/
  main_url: https://www.gvdrenovationsinc.com/
  description: >
    GVD Renovations is a home improvement contractor with a well known reputation as a professional, quality contractor in California.
  categories:
    - Business
  built_by: David Krasniy
  built_by_url: http://dkrasniy.com
  featured: false
- title: Styled System
  url: https://styled-system.com/
  main_url: https://styled-system.com/
  source_url: https://github.com/styled-system/styled-system/tree/master/docs
  description: >
    Style props for rapid UI development.
  categories:
    - Design System
  built_by: Brent Jackson
  built_by_url: https://jxnblk.com/
- title: Timehacker
  url: https://timehacker.app
  main_url: https://timehacker.app
  description: >
    Procrastination killer, automatic time tracking app to skyrocket your productivity
  categories:
    - Productivity
    - App
    - Technology
    - Marketing
    - Landing Page
  built_by: timehackers
  featured: false
- title: Little & Big
  main_url: https://www.littleandbig.com.au/
  url: https://www.littleandbig.com.au/
  description: >
    Little & Big exists with the aim to create Websites, Apps, E-commerce stores
    that are consistently unique and thoughtfully crafted, every time.
  categories:
    - Agency
    - Design
    - Web Development
    - Portfolio
  built_by: Little & Big
  built_by_url: https://www.littleandbig.com.au/
  featured: false
- title: Cat Knows
  main_url: https://catnose99.com/
  url: https://catnose99.com/
  description: >
    Personal blog built with Gatsby v2.
  categories:
    - Blog
    - Web Development
  built_by: CatNose
  built_by_url: https://twitter.com/catnose99
  featured: false
- title: just some dev
  url: https://www.iamdeveloper.com
  main_url: https://www.iamdeveloper.com
  source_url: https://github.com/nickytonline/www.iamdeveloper.com
  description: >
    Just some software developer writing things ✏️
  categories:
    - Blog
  built_by: Nick Taylor
  built_by_url: https://www.iamdeveloper.com
  featured: false
- title: Keziah Moselle Blog
  url: https://blog.keziahmoselle.fr/
  main_url: https://blog.keziahmoselle.fr/
  source_url: https://github.com/KeziahMoselle/blog.keziahmoselle.fr
  description: >
    ✍️ A place to share my thoughts.
  categories:
    - Blog
  built_by: Keziah Moselle
  built_by_url: https://keziahmoselle.fr/
- title: xfuture's blog
  url: https://www.xfuture-blog.com/
  main_url: https://www.xfuture-blog.com/
  source_url: https://github.com/xFuture603/xfuture-blog
  description: >
    A blog about Devops, Web development, and my insights as a systems engineer.
  categories:
    - Blog
  built_by: Daniel Uhlmann
  built_by_url: https://www.xfuture-blog.com/
- title: Mayne's Blog
  main_url: https://gine.me/
  url: https://gine.me/page/1
  source_url: https://github.com/mayneyao/gine-blog
  featured: false
  categories:
    - Blog
    - Web Development
- title: Bakedbird
  url: https://bakedbird.com
  main_url: https://bakedbird.com
  description: >
    Eleftherios Psitopoulos - A frontend developer from Greece ☕
  categories:
    - Portfolio
    - Blog
  built_by: Eleftherios Psitopoulos
  built_by_url: https://bakedbird.com
- title: Benjamin Lannon
  url: https://lannonbr.com
  main_url: https://lannonbr.com
  source_url: https://github.com/lannonbr/Portfolio-gatsby
  description: >
    Personal portfolio of Benjamin Lannon
  categories:
    - Portfolio
    - Web Development
  built_by: Benjamin Lannon
  built_by_url: https://lannonbr.com
  featured: false
- title: Aravind Balla
  url: https://aravindballa.com
  main_url: https://aravindballa.com
  source_url: https://github.com/aravindballa/website2017
  description: >
    Personal portfolio of Aravind Balla
  categories:
    - Portfolio
    - Blog
    - Web Development
  built_by: Aravind Balla
  built_by_url: https://aravindballa.com
- title: Kaleb McKelvey
  url: https://kalebmckelvey.com
  main_url: https://kalebmckelvey.com
  source_url: https://github.com/avatar-kaleb/kalebmckelvey-site
  description: >
    Personal portfolio of Kaleb McKelvey!
  categories:
    - Blog
    - Portfolio
  built_by: Kaleb McKelvey
  built_by_url: https://kalebmckelvey.com
  featured: false
- title: Michal Czaplinski
  url: https://czaplinski.io
  main_url: https://czaplinski.io
  source_url: https://github.com/michalczaplinski/michalczaplinski.github.io
  description: >
    Michal Czaplinski is a full-stack developer 🚀
  categories:
    - Portfolio
    - Web Development
  built_by: Michal Czaplinski mmczaplinski@gmail.com
  built_by_url: https://czaplinski.io
  featured: false
- title: Interactive Investor (ii)
  url: https://www.ii.co.uk
  main_url: https://www.ii.co.uk
  description: >
    Hybrid (static/dynamic) Gatsby web app for ii's free research, news and analysis, discussion and product marketing site.
  categories:
    - Business
    - Finance
    - Technology
  built_by: Interactive Investor (ii)
  built_by_url: https://www.ii.co.uk
  featured: false
- title: Weingut Goeschl
  url: https://www.weingut-goeschl.at/
  main_url: https://www.weingut-goeschl.at/
  description: >
    Weingut Goeschl is a family winery located in Gols, Burgenland in Austria (Österreich)
  categories:
    - E-commerce
    - Business
  built_by: Peter Kroyer
  built_by_url: https://www.peterkroyer.at/
  featured: false
- title: Hash Tech Guru
  url: https://hashtech.guru
  main_url: https://hashtech.guru
  description: >
    Software Development Training School and Tech Blog
  categories:
    - Blog
    - Education
  built_by: Htet Wai Yan Soe
  built_by_url: https://github.com/johnreginald
- title: AquaGruppen Vattenfilter
  url: https://aquagruppen.se
  main_url: https://aquagruppen.se/
  description: >
    Water filter and water treatment products in Sweden
  categories:
    - Business
    - Technology
  built_by: Johan Eliasson
  built_by_url: https://github.com/elitan
  featured: false
- title: Josef Aidt
  url: https://josefaidt.dev
  main_url: https://josefaidt.dev
  source_url: https://github.com/josefaidt/josefaidt.github.io
  description: >
    Personal website, blog, portfolio for Josef Aidt
  categories:
    - Portfolio
    - Blog
    - Web Development
  built_by: Josef Aidt
  built_by_url: https://twitter.com/garlicbred
- title: How To egghead
  main_url: https://howtoegghead.com/
  url: https://howtoegghead.com/
  source_url: https://github.com/eggheadio/how-to-egghead
  featured: false
  built_by: egghead.io
  built_by_url: https://egghead.io
  description: >
    How to become an egghead instructor or reviewer
  categories:
    - Documentation
    - Education
- title: Sherpalo Ventures
  main_url: https://www.sherpalo.com/
  url: https://www.sherpalo.com/
  featured: false
  categories:
    - Finance
    - Business
    - Technology
  built_by: Othermachines
  built_by_url: https://othermachines.com
- title: WrapCode
  url: https://www.wrapcode.com
  main_url: https://www.wrapcode.com
  description: >
    A full stack blog on Microsoft Azure, JavaScript, DevOps, AI and Bots.
  categories:
    - Blog
    - Technology
    - Web Development
  built_by: Rahul P
  built_by_url: https://twitter.com/_rahulpp
  featured: false
- title: Kirankumar Ambati's Portfolio
  url: https://www.kirankumarambati.me
  main_url: https://www.kirankumarambati.me
  description: >
    Personal website, blog, portfolio of Kirankumar Ambati
  categories:
    - Blog
    - Portfolio
    - Web Development
  built_by: Kirankumar Ambati
  built_by_url: https://github.com/kirankumarambati
  featured: false
- title: Rou Hun Fan's portfolio
  main_url: https://flowen.me
  url: https://flowen.me
  description: >
    Portfolio of creative developer Rou Hun Fan. Built with Gatsby v2 &amp; Greensock drawSVG.
  categories:
    - Portfolio
  built_by: Rou Hun Fan Developer
  built_by_url: https://flowen.me
  featured: false
- title: chadly.net
  url: https://www.chadly.net
  main_url: https://www.chadly.net
  source_url: https://github.com/chadly/chadly.net
  description: >
    Personal tech blog by Chad Lee.
  categories:
    - Blog
    - Technology
    - Web Development
  built_by: Chad Lee
  built_by_url: https://github.com/chadly
  featured: false
- title: CivicSource
  url: https://www.civicsource.com
  main_url: https://www.civicsource.com
  description: >
    Online auction site to purchase tax-distressed properties from local taxing authorities.
  categories:
    - Real Estate
    - Government
  featured: false
- title: SpotYou
  main_url: https://spotyou.joshglazer.com
  url: https://spotyou.joshglazer.com
  source_url: https://github.com/joshglazer/spotyou
  description: >
    SpotYou allows you to watch your favorite music videos on Youtube based on your Spotify Preferences
  categories:
    - Entertainment
    - Music
  built_by: Josh Glazer
  built_by_url: https://linkedin.com/in/joshglazer/
  featured: false
- title: Hesam Kaveh's blog
  description: >
    A blog with great seo that using gatsby-source-wordpress to fetch posts from backend
  main_url: https://hesamkaveh.com/
  url: https://hesamkaveh.com/
  source_url: https://github.com/hesamkaveh/sansi
  featured: false
  categories:
    - Blog
    - WordPress
- title: Oliver Gomes Portfolio
  main_url: https://oliver-gomes.github.io/v4/
  url: https://oliver-gomes.github.io/v4/
  description: >
    As an artist and a web designer/developer, I wanted to find a way to present these two portfolios in a way that made sense.  I felt with new found power of speed, Gatsby helped keep my creativity intact with amazing response and versatility. I felt my butter smooth transition felt much better in user perspective and super happy with the power of Gatsby.
  categories:
    - Portfolio
    - Web Development
    - Blog
  built_by: Oliver Gomes
  built_by_url: https://github.com/oliver-gomes
  featured: false
- title: Patrik Szewczyk
  url: https://www.szewczyk.cz/
  main_url: https://www.szewczyk.cz/
  description: >
    Patrik Szewczyk – JavaScript, TypeScript, React, Node.js developer, Redux, Reason
  categories:
    - Portfolio
  built_by: Patrik Szewczyk
  built_by_url: https://linkedin.com/in/thepatriczek/
  featured: false
- title: Jacob Cofman's Blog
  description: >
    Personal blog / portfolio about Jacob Cofman.
  main_url: https://jcofman.de/
  url: https://jcofman.de/
  source_url: https://github.com/JCofman/jc-website
  featured: false
  categories:
    - Blog
    - Portfolio
- title: re-geo
  description: >
    re-geo is react based geo cities style component.
  main_url: https://re-geo.netlify.com/
  url: https://re-geo.netlify.com/
  source_url: https://github.com/sadnessOjisan/re-geo-lp
  categories:
    - Open Source
  built_by: sadnessOjisan
  built_by_url: https://twitter.com/sadnessOjisan
  featured: false
- title: Luis Cestou Portfolio
  description: >
    Portfolio of graphic + interactive designer Luis Cestou.
  main_url: https://luiscestou.com
  url: https://luiscestou.com
  source_url: https://github.com/lcestou/luiscestou.com
  built_by: Luis Cestou contact@luiscestou.com
  built_by_url: https://luiscestou.com
  featured: false
  categories:
    - Portfolio
    - Web Development
- title: Data Hackers
  url: https://datahackers.com.br/
  main_url: https://datahackers.com.br/
  description: >
    Official website for the biggest portuguese-speaking data science community. Makes use of several data sources such as podcasts from Anchor, messages from Slack, newsletters from MailChimp and blog posts from Medium. The unique visual design also had its hurdles and was quite fun to develop!
  categories:
    - Blog
    - Education
    - Podcast
    - Technology
  built_by: Kaordica
  built_by_url: https://kaordica.design
  featured: false
- title: TROMAQ
  url: https://www.tromaq.com/
  main_url: https://www.tromaq.com/
  description: >
    TROMAQ executes earthmoving services and rents heavy machinery for construction work. Even with the lack of good photography, their new site managed to pass a solid and trustworthy feeling to visitors during testing and they're already seeing the improvement in brand awareness, being the sole player with a modern website in their industry.
  categories:
    - Marketing
  built_by: Kaordica
  built_by_url: https://kaordica.design
  featured: false
- title: Novida Consulting
  url: https://www.novidaconsultoria.com.br
  main_url: https://www.novidaconsultoria.com.br
  description: >
    Novida’s goal was to position itself as a solid, exclusive and trustworthy brand for families looking for a safe financial future… We created a narrative and visual design that highlight their exclusivity.
  categories:
    - Marketing
  built_by: Kaordica
  built_by_url: https://kaordica.design
  featured: false
- title: We Are Clarks
  url: https://www.weareclarks.com
  main_url: https://www.weareclarks.com
  source_url: https://github.com/abeaclark/weareclarks
  description: >
    A family travel blog.
  categories:
    - Blog
    - Travel
  built_by: Abe Clark
  built_by_url: https://www.linkedin.com/in/abrahamclark/
  featured: false
- title: Guillaume Briday's Blog
  main_url: https://guillaumebriday.fr/
  url: https://guillaumebriday.fr/
  source_url: https://github.com/guillaumebriday/guillaumebriday.fr
  description: >
    My personal blog built with Gatsby and Tailwind CSS.
  categories:
    - Blog
    - Web Development
    - Technology
  built_by: Guillaume Briday
  built_by_url: https://guillaumebriday.fr/
  featured: false
- title: Jean Regisser's Portfolio
  main_url: https://jeanregisser.com/
  url: https://jeanregisser.com/
  source_url: https://github.com/jeanregisser/jeanregisser.com
  featured: false
  description: >
    Portfolio of software engineer Jean Regisser.
  categories:
    - Portfolio
    - Mobile Development
  built_by: Jean Regisser
  built_by_url: https://jeanregisser.com/
- title: Chase Ohlson
  url: https://chaseohlson.com
  main_url: https://chaseohlson.com
  description: >
    Portfolio of frontend engineer & web developer Chase Ohlson.
  categories:
    - Portfolio
    - Web Development
  built_by: Chase Ohlson
  built_by_url: https://chaseohlson.com
  featured: false
- title: Zach Schnackel
  url: https://zslabs.com
  main_url: https://zslabs.com
  source_url: https://github.com/zslabs/zslabs.com
  description: >
    Portfolio site for UI/Motion Developer, Zach Schnackel.
  categories:
    - Portfolio
    - Web Development
  built_by: Zach Schnackel
  built_by_url: https://zslabs.com
- title: Gremlin
  url: https://www.gremlin.com
  main_url: https://www.gremlin.com
  description: >
    Gremlin's Failure as a Service finds weaknesses in your system before they cause problems.
  categories:
    - Marketing
- title: Headless.page
  main_url: https://headless.page/
  url: https://headless.page/
  description: >
    Headless.page is a directory of e-commerce sites featuring headless architecture, PWA features and / or the latest JavaScript technology.
  categories:
    - Directory
    - E-commerce
  built_by: Subscribe Pro
  built_by_url: https://www.subscribepro.com/
  featured: false
- title: Ouracademy
  main_url: https://our-academy.org/
  url: https://our-academy.org/
  source_url: https://github.com/ouracademy/website
  description: >
    Ouracademy is an organization that promoves the education in software development through blog posts & videos smiley.
  categories:
    - Open Source
    - Blog
    - Education
  built_by: Ouracademy
  built_by_url: https://github.com/ouracademy
  featured: false
- title: Tenon.io
  main_url: https://tenon.io
  url: https://tenon.io
  description: >
    Tenon.io is an accessibility tooling, services and consulting company.
  categories:
    - API
    - Accessibility
    - Business
    - Consulting
    - Technology
  built_by: Tenon.io
  built_by_url: https://tenon.io
  featured: false
- title: Projectival
  url: https://www.projectival.de/
  main_url: https://www.projectival.de/
  description: >
    Freelancer Online Marketing & Web Development in Cologne, Germany
  categories:
    - Freelance
    - Marketing
    - Web Development
    - Blog
    - Consulting
    - SEO
    - Business
  built_by: Sascha Klapetz
  built_by_url: https://www.projectival.de/
  featured: false
- title: Hetzner Online Community
  main_url: https://community.hetzner.com
  url: https://community.hetzner.com
  description: >
    Hetzner Online Community provides a free collection of high-quality tutorials, which are based on free and open source software, on a variety of topics such as development, system administration, and other web technology.
  categories:
    - Web Development
    - Technology
    - Programming
    - Open Source
    - Community
  built_by: Hetzner Online GmbH
  built_by_url: https://www.hetzner.com/
  featured: false
- title: AGYNAMIX
  url: https://www.agynamix.de/
  main_url: https://www.agynamix.de/
  source_url: https://github.com/tuhlmann/agynamix.de
  description: >
    Full Stack Java, Scala, Clojure, TypeScript, React Developer in Thalheim, Germany
  categories:
    - Freelance
    - Web Development
    - Programming
    - Blog
    - Consulting
    - Portfolio
    - Business
  built_by: Torsten Uhlmann
  built_by_url: https://www.agynamix.de/
  featured: false
- title: syracuse.io
  url: https://syracuse.io
  main_url: https://syracuse.io
  source_url: https://github.com/syracuseio/syracuseio/
  description: >
    Landing page for Syracuse NY Software Development Meetup Groups
  categories:
    - Community
  built_by: Benjamin Lannon
  built_by_url: https://lannonbr.com
- title: Render Documentation
  main_url: https://render.com/docs
  url: https://render.com/docs
  description: >
    Render is the easiest place to host your sites and apps. We use Gatsby for everything on https://render.com, including our documentation. The site is deployed on Render as well! We also have a guide to deploying Gatsby apps on Render: https://render.com/docs/deploy-gatsby.
  categories:
    - Web Development
    - Programming
    - Documentation
    - Technology
  built_by: Render Developers
  built_by_url: https://render.com
  featured: false
- title: prima
  url: https://www.prima.co
  main_url: https://www.prima.co
  description: >
    Discover industry-defining wellness content and trusted organic hemp CBD products safely supporting wellness, stress, mood, skin health, and balance.
  categories:
    - Blog
    - E-commerce
    - Education
  built_by: The Couch
  built_by_url: https://thecouch.nyc
- title: Gatsby Guides
  url: https://gatsbyguides.com/
  main_url: https://gatsbyguides.com/
  description: >
    Free tutorial course about using Gatsby with a CMS.
  categories:
    - Education
    - Documentation
    - Web Development
  built_by: Osio Labs
  built_by_url: https://osiolabs.com/
  featured: false
- title: Architude
  url: https://architudedesign.com
  main_url: https://architudedesign.com
  description: >
    筑冶 Architude International Design Consultants
  categories:
    - Design
    - Landing Page
    - Gallery
  built_by: Neo Nie
  built_by_url: https://github.com/nihgwu
  featured: false
- title: Arctica
  url: https://arctica.io
  main_url: https://arctica.io
  description: >
    Arctica specialises in purpose-built web sites and progressive web applications with user optimal experiences, tailored to meet the objectives of your business.
  categories:
    - Portfolio
    - Agency
    - Design
    - Web Development
  built_by: Arctica
  built_by_url: https://arctica.io
  featured: false
- title: Shard Ventures
  url: https://shard.vc
  main_url: https://shard.vc
  description: >
    Shard is building new online companies from scratch, partnering with other like-minded founders to start and invest in technology companies.
  categories:
    - Finance
    - Technology
    - Portfolio
  built_by: Arctica
  built_by_url: https://arctica.io
  featured: false
- title: David Brookes
  url: https://davidbrookes.me
  main_url: https://davidbrookes.me
  description: >
    Specialising in crafting stylish, high performance websites and applications that get results, using the latest cutting edge web development technologies.
  categories:
    - Portfolio
    - Freelance
    - Web Development
  built_by: Arctica
  built_by_url: https://arctica.io
  featured: false
- title: Dennis Morello
  url: https://morello.dev
  main_url: https://morello.dev
  source_url: https://gitlab.com/dennismorello/dev-blog
  description: >
    morello.dev is a development and technology blog written by Dennis Morello.
  categories:
    - Blog
    - Education
    - Web Development
    - Open Source
    - Technology
  built_by: Dennis Morello
  built_by_url: https://twitter.com/dennismorello
  featured: false
- title: BaseTable
  url: https://autodesk.github.io/react-base-table/
  main_url: https://autodesk.github.io/react-base-table/
  source_url: https://github.com/Autodesk/react-base-table
  description: >
    BaseTable is a react table component to display large data set with high performance and flexibility.
  categories:
    - Web Development
    - Documentation
    - Open Source
  built_by: Neo Nie
  built_by_url: https://github.com/nihgwu
  featured: false
- title: herper.io
  url: https://herper.io
  main_url: https://herper.io
  description: >
    Portfolio website for Jacob Herper - a Front End Web Developer with a passion for all things digital. I have more than 10 years experience working in web development.
  categories:
    - Portfolio
    - Web Development
    - Freelance
    - Design
    - SEO
  built_by: Jacob Herper
  built_by_url: https://github.com/jakeherp
  featured: false
- title: Artem Sapegin Photography
  description: >
    Photography portfolio and blog of Artem Sapegin, an award-losing photographer living in Berlin, Germany. Landscapes, cityscapes and dogs.
  main_url: https://morning.photos/
  url: https://morning.photos/
  source_url: https://github.com/sapegin/morning.photos
  categories:
    - Portfolio
    - Photography
  built_by: Artem Sapegin
  built_by_url: https://github.com/sapegin
- title: Pattyrn
  main_url: https://pattyrn.com
  url: https://pattyrn.com
  description: >
    Pattyrn uses advanced machine learning AI to analyze the platform’s your teams use, making it easy to solve performance problems, reduce bottlenecks, and monitor culture health to optimize your ROI and help boost performance without causing burn out.
  categories:
    - Marketing
    - Technology
  built_by: Pattyrn
  built_by_url: https://twitter.com/Pattyrn4
  featured: false
- title: Intranet Italia Day
  main_url: https://www.intranetitaliaday.it/en
  url: https://www.intranetitaliaday.it/en
  description: >
    The Italian event dedicated to the digital workplace that focuses on planning, governance and company intranet management
  categories:
    - Event
    - Conference
  built_by: Ariadne Digital
  built_by_url: https://www.ariadnedigital.it
  featured: false
- title: Textually Stylo
  main_url: https://www.textually.net
  url: https://www.textually.net
  description: >
    Stylo Markdown writing App marketing/documentation website by Textually Inc.
  categories:
    - Marketing
    - Technology
    - Blog
    - Documentation
  built_by: Sébastien Hamel
  built_by_url: https://www.textually.net
  featured: false
- title: OneDeck
  main_url: https://www.onedeck.co
  url: https://www.onedeck.co
  description: >
    OneDeck is a simple yet powerful tool for creating and sharing your one-page investment summary in under 10 minutes.
  categories:
    - Finance
    - Technology
  built_by: William Neill
  built_by_url: https://twitter.com/williamneill
  featured: false
- title: Assortment
  main_url: https://assortment.io
  url: https://assortment.io
  description: >
    Assortment aims to provide detailed tutorials (and more) for developers of all skill levels within the Web Development Industry. Attempting to cut out the fluff and arm you with the facts.
  categories:
    - Blog
    - Web Development
  built_by: Luke Whitehouse
  built_by_url: https://twitter.com/_lukewh
  featured: false
- title: Mission42
  main_url: https://mission42.zauberware.com
  url: https://mission42.zauberware.com
  description: >
    A landing page for the mobile app Mission42. Mission42 wants to help you learn new skills.
  categories:
    - App
    - Learning
    - Education
    - Landing Page
  built_by: Philipp Siegmund, zauberware
  built_by_url: https://www.zauberware.com
- title: Altstadtdomizil Idstein
  main_url: http://www.altstadtdomizil-idstein.de/
  url: http://www.altstadtdomizil-idstein.de/
  description: >
    A landing page for a holiday apartment in Idstein, Germany.
  categories:
    - Landing Page
    - Travel
    - Real Estate
  built_by: Simon Franzen, zauberware
  built_by_url: https://www.zauberware.com
- title: Gerald Martinez Dev
  main_url: https://gmartinez.dev/
  url: https://gmartinez.dev/
  source_url: https://github.com/nephlin7/gmartinez.dev
  description: >
    Personal web site for show my skills and my works.
  categories:
    - Web Development
    - Portfolio
  built_by: Gerald Martinez
  built_by_url: https://twitter.com/GeraldM_92
  featured: false
- title: Becreatives
  main_url: https://becreatives.com
  url: https://becreatives.com
  featured: false
  description: >
    Digital software house. Enlights ideas. Think smart execute harder.
  categories:
    - Technology
    - Web Development
    - Agency
    - Marketing
  built_by: Becreatives
  built_by_url: https://becreatives.com
- title: Paul Clifton Photography
  main_url: https://paulcliftonphotography.com
  url: https://paulcliftonphotography.com
  featured: false
  description: >
    A full migration from WordPress to GatsbyJS and DatoCMS. Includes custom cropping on images as viewport changes size and also an infinity scroll that doesn't preload all of the results.
  categories:
    - Blog
    - Portfolio
    - Gallery
    - Photography
  built_by: Little Wolf Studio
  built_by_url: https://littlewolfstudio.co.uk
- title: Atte Juvonen - Blog
  url: https://www.attejuvonen.fi/
  main_url: https://www.attejuvonen.fi/
  source_url: https://github.com/baobabKoodaa/blog
  description: >
    Tech-oriented personal blog covering topics like AI, data, voting, game theory, infosec and software development.
  categories:
    - Blog
    - Data
    - JavaScript
    - Programming
    - Science
    - Security
    - Technology
    - Web Development
  featured: false
- title: Kibuk Construction
  url: https://kibukconstruction.com/
  main_url: https://kibukconstruction.com/
  description: >
    Kibuk Construction is a fully licensed and insured contractor specializing in Siding, Decks, Windows & Doors!
  categories:
    - Business
  built_by: David Krasniy
  built_by_url: http://dkrasniy.com
- title: RedCarpetUp
  main_url: https://www.redcarpetup.com
  url: https://www.redcarpetup.com/
  description: >
    RedCarpetUp's home page for a predominantly mobile-only customer base in India with major constraints on bandwidth availability
  categories:
    - Finance
  built_by: RedCarpet Dev Team
  built_by_url: https://www.redcarpetup.com
  featured: false
- title: talita traveler
  url: https://talitatraveler.com/
  main_url: https://talitatraveler.com/
  source_url: https://github.com/afuh/talitatraveler
  description: >
    Talita Traveler's personal blog.
  categories:
    - Blog
  built_by: Axel Fuhrmann
  built_by_url: https://axelfuhrmann.com/
  featured: false
- title: Pastelería el Progreso
  url: https://pasteleriaelprogreso.com/
  main_url: https://pasteleriaelprogreso.com/
  source_url: https://github.com/afuh/elprogreso
  description: >
    Famous bakery in Buenos Aires.
  categories:
    - Food
    - Gallery
  built_by: Axel Fuhrmann
  built_by_url: https://axelfuhrmann.com/
  featured: false
- title: Maitrik's Portfolio
  url: https://www.maitrikpatel.com/
  main_url: https://www.maitrikpatel.com/
  source_url: https://github.com/maitrikjpatel/portfolio
  description: >
    Portfolio of a Front-End Developer / UX Designer who designs and develops pixel perfect user interface, experiences and web applications.
  categories:
    - Portfolio
    - Blog
    - Design
    - Web Development
  built_by: Maitrik Patel
  built_by_url: https://www.maitrikpatel.com/
  featured: false
- title: PicPick
  url: https://picpick.app/
  main_url: https://picpick.app/
  description: >
    All-in-one Graphic Design Tool, Screen Capture Software, Image Editor, Color Picker, Pixel Ruler and More
  categories:
    - Productivity
    - App
    - Technology
  built_by: NGWIN
  built_by_url: https://picpick.app/
  featured: false
- title: Ste O'Neill
  main_url: https://www.steoneill.dev
  url: https://www.steoneill.dev
  description: >
    MVP of a portfolio site for a full stack UK based developer.
  categories:
    - Blog
    - Portfolio
  built_by: Ste O'Neill
  built_by_url: https://steoneill.dev
  featured: false
- title: Filipe Santos Correa's Portfolio
  description: >
    Filipe's Personal About Me / Portfolio.
  main_url: https://filipesantoscorrea.com/
  url: https://filipesantoscorrea.com/
  source_url: https://github.com/Safi1012/filipesantoscorrea.com
  featured: false
  categories:
    - Portfolio
- title: Progressive Massachusetts Legislator Scorecard
  main_url: https://scorecard.progressivemass.com
  url: https://scorecard.progressivemass.com
  featured: false
  source_url: https://github.com/progressivemass/legislator-scorecard
  description: >
    Learn about MA state legislators' voting records through a progressive lens
  categories:
    - Government
    - Education
  built_by: Alex Holachek
  built_by_url: https://alex.holachek.com/
- title: Jeff Wolff – Portfolio
  main_url: https://www.jeffwolff.net
  url: https://www.jeffwolff.net
  featured: false
  description: >
    A guy from San Diego who makes websites.
  categories:
    - Blog
    - Portfolio
    - Web Development
- title: Jp Valery – Portfolio
  main_url: https://jpvalery.photo
  url: https://jpvalery.photo
  featured: false
  description: >
    Self-taught photographer documenting spaces and people
  categories:
    - Portfolio
    - Photography
- title: Prevue
  main_url: https://www.prevue.io
  url: https://www.prevue.io
  featured: false
  description: >
    All in One Prototyping Tool For Vue Developers
  categories:
    - Open Source
    - Web Development
- title: Gold Medal Flour
  main_url: https://www.goldmedalflour.com
  url: https://www.goldmedalflour.com
  description: >
    Gold Medal Four is a brand of flour products owned by General Mills. The new site was built using Gatsby v2 with data sources from WordPress and an internal recipe API, and features multifaceted recipe filtering and a modified version of Gatsby Image to support art direction images.
  categories:
    - Food
  built_by: General Mills Branded Sites Dev Team
  built_by_url: https://www.generalmills.com
  featured: false
- title: Fifth Gait Technologies
  main_url: https://5thgait.com
  url: https://5thgait.com
  featured: false
  description: >
    Fifth Gait is a small business in the defense and space industry that is run and owned by physicists and engineers that have worked together for decades. The site was built using Gatsby V2.
  categories:
    - Government
    - Science
    - Technology
  built_by: Jonathan Z. Fisher
  built_by_url: https://jonzfisher.com
- title: Sal's Pals
  main_url: https://www.sals-pals.net
  url: https://www.sals-pals.net
  featured: false
  description: >
    Sal's Pals is a professional dog walking and pet sitting service based in Westfield, NJ. New site built with gatsby v2.
  categories:
    - Business
- title: Zuyet Awarmatrip
  main_url: https://www.zuyetawarmatrip.com
  url: https://www.zuyetawarmatrip.com
  featured: false
  description: >
    Zuyet Awarmatrip is a subsidiary identity within the personal ecosystem of Zuyet Awarmatik, focusing on travel and photography.
  categories:
    - Travel
    - Photography
  built_by: Zuyet Awarmatik
- title: manuvel.be
  url: https://www.manuvel.be
  main_url: https://www.manuvel.be
  source_url: https://github.com/riencoertjens/manuvelsite
  description: >
    Cycling themed café coming this april in Sint Niklaas, Belgium. One page with funky css-grid and gatsby-image trickery!
  categories:
    - Food
  built_by: WEBhart
  built_by_url: https://www.web-hart.com
  featured: false
- title: WEBhart
  url: https://www.web-hart.com
  main_url: https://www.web-hart.com
  description: >
    Hi, I'm Rien (pronounced Reen) from Belgium but based in Girona, Spain. I'm an autodidact, committed to learning until the end of time.
  categories:
    - Portfolio
    - Design
    - Web Development
    - Freelance
  built_by: WEBhart
  built_by_url: https://www.web-hart.com
  featured: false
- title: nicdougall.com
  url: https://nicdougall.netlify.com/
  main_url: https://nicdougall.netlify.com/
  source_url: https://github.com/riencoertjens/nicdougall.com
  description: >
    Athlete website with Netlify CMS for blog content.
  categories:
    - Blog
  built_by: WEBhart
  built_by_url: https://www.web-hart.com
  featured: false
- title: Lebuin D'Haese
  url: https://www.lebuindhaese.be/
  main_url: https://www.lebuindhaese.be/
  description: >
    Artist portfolio website. Powered by a super simple Netlify CMS to easily add blog posts or new art pieces.
  categories:
    - Portfolio
    - Blog
  built_by: WEBhart
  built_by_url: https://www.web-hart.com
  featured: false
- title: Iefke Molenstra
  url: https://www.iefke.be/
  main_url: https://www.iefke.be/
  description: >
    Artist portfolio website. Powered by a super simple Netlify CMS to easily add blog posts or new art pieces.
  categories:
    - Portfolio
    - Blog
  built_by: WEBhart
  built_by_url: https://www.web-hart.com
  featured: false
- title: The Broomwagon
  url: https://www.thebroomwagongirona.com/
  main_url: https://www.thebroomwagongirona.com/
  description: >
    foodtruck style coffee by pro cyclist Robert Gesink. The site has a webshop with merchandise and coffee beans.
  categories:
    - E-commerce
  built_by: WEBhart
  built_by_url: https://www.web-hart.com
- title: Pella Windows and Doors
  main_url: https://www.pella.com
  url: https://www.pella.com
  featured: false
  description: >
    The Pella Corporation is a privately held window and door manufacturing
  categories:
    - Business
- title: tinney.dev
  url: https://tinney.dev
  main_url: https://tinney.dev
  source_url: https://github.com/cdtinney/tinney.dev
  description: >
    Personal portfolio/blog of Colin Tinney
  categories:
    - Blog
    - Portfolio
    - Open Source
  built_by: Colin Tinney
  built_by_url: https://tinney.dev
  featured: false
- title: Monkeywrench Books
  main_url: https://monkeywrenchbooks.org
  url: https://monkeywrenchbooks.org
  description: >
    Monkeywrench Books is an all-volunteer, collectively-run bookstore and event space in Austin, TX
  categories:
    - Business
    - Community
    - Education
  built_by: Monkeywrench Books
  built_by_url: https://monkeywrenchbooks.org
- title: DeepMay.io
  main_url: https://deepmay.io
  url: https://deepmay.io
  description: >
    DeepMay is an experimental new tech bootcamp in the mountains of North Carolina.
  categories:
    - Event
    - Community
    - Technology
    - Marketing
  built_by: DeepMay
  built_by_url: https://twitter.com/deepmay_io
  featured: false
- title: Liferay.Design
  main_url: https://liferay.design
  url: https://liferay.design
  source_url: https://github.com/liferay-design/liferay.design
  description: >
    Liferay.Design is home to some of the freshest open-source designers who love to share articles and other resources for the Design Community.
  categories:
    - Blog
    - Community
    - Design
    - Marketing
    - Open Source
    - Technology
    - User Experience
  built_by: Liferay Designers
  built_by_url: https://twitter.com/liferaydesign
  featured: false
- title: Front End Remote Jobs
  main_url: https://frontendremotejobs.com
  url: https://frontendremotejobs.com
  source_url: https://github.com/benjamingrobertson/remotefrontend
  description: >
    Front End Remote Jobs features fully remote jobs for front end developers.
  categories:
    - WordPress
    - Web Development
  built_by: Ben Robertson
  built_by_url: https://benrobertson.io
  featured: false
- title: Penrose Grand Del Mar
  main_url: https://penroseatthegrand.com
  url: https://penroseatthegrand.com
  description: >
    Penrose Grand Del Mar is a luxury housing project coming soon.
  categories:
    - Real Estate
    - Design
  built_by: Chase Ohlson
  built_by_url: https://chaseohlson.com
- title: JustGraphQL
  url: https://www.justgraphql.com/
  main_url: https://www.justgraphql.com/
  source_url: https://github.com/Novvum/justgraphql
  description: >
    JustGraphQL helps developers quickly search and filter through GraphQL resources, tools, and articles.
  categories:
    - Open Source
    - Web Development
    - Technology
  built_by: Novvum
  built_by_url: https://www.novvum.io/
  featured: false
- title: Peter Macinkovic Personal Blog
  url: https://peter.macinkovic.id.au/
  main_url: https://peter.macinkovic.id.au/
  source_url: https://github.com/inkovic/peter-macinkovic-static-site
  description: >
    Personal Website and Blog of e-commerce SEO Specialist and Digital Marketer Peter Macinkovic.
  categories:
    - SEO
    - Marketing
    - Blog
  featured: false
- title: NH Hydraulikzylinder
  main_url: https://nh-hydraulikzylinder.com
  url: https://nh-hydraulikzylinder.com
  description: >
    High quality & high performance hydraulic cylinders manufactured in Austria based on the clients requirements
  categories:
    - Business
  built_by: MangoART
  built_by_url: https://www.mangoart.at
  featured: false
- title: Frauennetzwerk Linz-Land
  main_url: https://frauennetzwerk-linzland.net
  url: https://frauennetzwerk-linzland.net
  description: >
    Homepage for the local women's association providing support to people in need offline and online (Livechat integration)
  categories:
    - Nonprofit
  built_by: MangoART
  built_by_url: https://www.mangoart.at
  featured: false
- title: Mein Traktor
  main_url: http://www.mein-traktor.at/
  url: http://www.mein-traktor.at/
  description: >
    Homepage of a the main importer of SAME and Lamborghini Tractors in Austria with customer support area
  categories:
    - Business
    - App
  built_by: MangoART
  built_by_url: https://www.mangoart.at
  featured: false
- title: Lamborghini Traktoren
  main_url: https://lamborghini-traktor.at
  url: https://lamborghini-traktor.at
  description: >
    Lamborghini Tractors - Landing page for the brand in Austria
  categories:
    - Business
  built_by: MangoART
  built_by_url: https://www.mangoart.at
  featured: false
- title: Holly Lodge Community Centre - Highgate, London
  main_url: https://www.hlcchl.org/
  url: https://www.hlcchl.org/
  source_url: https://github.com/eugelogic/hlcchl-gatsby
  description: >
    The Holly Lodge Community Centre - Highgate, London has a shiny new website built with Gatsby v2 that makes important contributions towards a faster, more secure and environmentally friendly web for everyone.
  categories:
    - Community
    - Event
    - Nonprofit
  built_by: Eugene Molari Developer
  built_by_url: https://twitter.com/EugeneMolari
  featured: false
- title: blackcater's blog
  url: https://www.blackcater.win
  main_url: https://www.blackcater.win
  source_url: https://github.com/blackcater/blog
  description: >
    Blog like Medium, for person and team.
  categories:
    - Blog
    - Web Development
  built_by: blackcater
  built_by_url: https://github.com/blackcater
  featured: false
- title: Kenneth Kwakye-Gyamfi Portfolio Site
  url: https://www.kwakye-gyamfi.com
  main_url: https://www.kwakye-gyamfi.com
  source_url: https://www.github.com/cross19xx/cross-site
  description: >
    Personal portfolio site for Kenneth Kwakye-Gyamfi, a mobile and web full stack applications developer currently based in Accra, Ghana.
  categories:
    - SEO
    - Web Development
    - Open Source
    - Portfolio
  featured: false
- title: Gareth Weaver
  url: https://www.garethweaver.com/
  main_url: https://www.garethweaver.com/
  source_url: https://github.com/garethweaver/public-site-react
  description: >
    A personal portfolio of a London based frontend developer built with Gatsby 2, Redux and Sass
  categories:
    - Portfolio
    - Web Development
  built_by: Gareth Weaver
  built_by_url: https://twitter.com/garethdweaver
  featured: false
- title: Mailjet
  url: https://dev.mailjet.com/
  main_url: https://dev.mailjet.com/
  description: >
    Mailjet is an easy-to-use all-in-one e-mail platform.
  categories:
    - API
    - Documentation
  featured: false
- title: Peintagone
  url: https://www.peintagone.be/
  main_url: https://www.peintagone.be/
  description: >
    Peintagone is a superior quality paint brand with Belgian tones.
  categories:
    - Portfolio
    - Gallery
  built_by: Sebastien Crepin
  built_by_url: https://github.com/opeah
  featured: false
- title: Let's Do Dish!
  url: https://letsdodish.com
  main_url: https://letsdodish.com
  description: >
    A new recipe site for people who enjoy cooking great food in their home kitchen. Find some great meal ideas! Let's do dish!
  categories:
    - Blog
    - Food
  built_by: Connerra
  featured: false
- title: AWS Amplify Community
  url: https://amplify.aws/community/
  main_url: https://amplify.aws/community/
  source_url: https://github.com/aws-amplify/community
  description: >
    Amplify Community is a hub for developers building fullstack serverless applications with Amplify to easily access content (such as events, blog posts, videos, sample projects, and tutorials) created by other members of the Amplify community.
  categories:
    - Blog
    - Directory
    - Education
    - Technology
  built_by: Nikhil Swaminathan
  built_by_url: https://github.com/swaminator
  featured: false
- title: Cal State Monterey Bay
  url: https://csumb.edu
  main_url: https://csumb.edu
  source_url: https://github.com/csumb/csumb-gatsby
  description: >
    A website for the entire campus of California State University, Monterey Bay.
  categories:
    - Education
    - Government
  built_by: CSUMB Web Team
  built_by_url: https://csumb.edu/web/team
  featured: false
- title: BestPricingPages.com
  url: https://bestpricingpages.com
  main_url: https://bestpricingpages.com
  source_url: https://github.com/jpvalery/pricingpages/
  description: >
    A repository of the best pricing pages by the best companies. Built in less than a week.
    Inspired by RGE and since pricingpages.xyz no longer exists, I felt such a resource was missing and could be helpful to many people.
  categories:
    - Business
    - Community
    - Entrepreneurship
    - Open Source
    - Technology
  built_by: Jp Valery
  built_by_url: https://jpvalery.me
  featured: false
- title: Lendo Austria
  url: https://lendo.at
  main_url: https://lendo.at
  description: >
    A Comparison site for best private loan offer from banks in Austria.
  categories:
    - Business
    - Finance
  built_by: Lendo developers
  featured: false
- title: Visual Cloud FX
  url: https://visualcloudfx.com
  main_url: https://visualcloudfx.com
  source_url: https://github.com/jjcav84/visualcloudfx
  description: >
    Basic static site built with MDBootstrap, React, and Gatsby
  categories:
    - Consulting
    - Portfolio
  built_by: Jacob Cavazos
  built_by_url: https://jacobcavazos.com
- title: Matthew Miller (Me4502)
  url: https://matthewmiller.dev
  main_url: https://matthewmiller.dev
  description: >
    The personal site, blog and portfolio of Matthew Miller (Me4502)
  categories:
    - Blog
    - Programming
    - Technology
    - Portfolio
  built_by: Matthew Miller
  featured: false
- title: Årets Kontor
  url: https://aretskontor.newst.se
  main_url: https://aretskontor.newst.se
  description: >
    A swedish competition for "office of the year" in sweden with a focus on design. Built with MDBootstrap and Gatsby.
  categories:
    - Real Estate
    - Marketing
  built_by: Victor Björklund
  built_by_url: https://victorbjorklund.com
  featured: false
- title: Kyma
  url: https://kyma-project.io
  main_url: https://kyma-project.io
  source_url: https://github.com/kyma-project/website
  description: >
    This website holds overview, blog and documentation for Kyma open source project that is a Kubernates based application extensibility framework.
  categories:
    - Documentation
    - Blog
    - Technology
    - Open Source
  built_by: Kyma developers
  built_by_url: https://twitter.com/kymaproject
  featured: false
- title: Verso
  main_url: https://verso.digital
  url: https://verso.digital
  description: >
    Verso is a creative technology studio based in Singapore. Site built with Gatsby and Netlify.
  categories:
    - Agency
    - Consulting
    - Design
    - Technology
  built_by: Verso
  built_by_url: https://verso.digital
  featured: false
- title: Camilo Holguin
  url: https://camiloholguin.me
  main_url: https://camiloholguin.me
  source_url: https://github.com/camiloholguin/gatsby-portfolio
  description: >
    Portfolio site using GatsbyJS and WordPress REST API.
  categories:
    - WordPress
    - Portfolio
    - Web Development
  built_by: Camilo Holguin
  built_by_url: https://camiloholguin.me
  featured: false
- title: Bennett Hardwick
  url: https://bennetthardwick.com
  main_url: https://bennetthardwick.com
  description: >
    The personal website and blog of Bennett Hardwick, an Australian software developer and human being.
  categories:
    - Blog
    - Programming
    - Technology
  source_url: https://github.com/bennetthardwick/website
  built_by: Bennett Hardwick
  built_by_url: https://bennetthardwick.com
  featured: false
- title: Kodingnesia
  url: https://kodingnesia.com/
  main_url: https://kodingnesia.com/
  description: >
    Kodingnesia is a place for learning programming & linux in Bahasa Indonesia.
  categories:
    - Blog
    - Programming
    - Technology
  built_by: Frisko Mayufid
  built_by_url: https://frisko.space
- title: Sindhuka
  url: https://sindhuka.org/
  main_url: https://sindhuka.org/
  description: >
    Official website of the Sindhuka initiative, a sustainable farmers' network in Nepal.
  categories:
    - Business
    - Community
    - Government
    - Marketing
  source_url: https://github.com/Polcius/sindhuka-serif
  built_by: Pol Milian
  built_by_url: https://github.com/Polcius/
  featured: false
- title: ERS HCL Open Source Portal
  url: https://ers-hcl.github.io/
  main_url: https://ers-hcl.github.io/
  description: >
    Official site for ERS-HCL GitHub organizational site. This is a hybrid app with static and dynamic content, providing a details of the open source projects, initiatives, innovation ideas within ERS-HCL. It pulls data from various data sources including GitHub APIs, MDX based blog posts, excel files. It also hosts an ideas app that is based on Firebase.
  categories:
    - Open Source
    - Blog
    - Technology
    - Web Development
    - Community
    - Documentation
  source_url: https://github.com/ERS-HCL/gatsby-ershcl-app
  built_by: Tarun Kumar Sukhu
  built_by_url: https://github.com/tsukhu
- title: Sandbox
  url: https://www.sandboxneu.com/
  main_url: https://www.sandboxneu.com/
  source_url: https://github.com/sandboxneu/sandboxneu.com
  description: >
    Official website of Sandbox, a Northeastern University student group that builds software for researchers.
  categories:
    - Marketing
  built_by: Sandbox at Northeastern
  built_by_url: https://github.com/sandboxneu/
  featured: false
- title: Accessible App
  main_url: https://accessible-app.com
  url: https://accessible-app.com
  source_url: https://github.com/accessible-app/accessible-app_com
  description: >
    Learn how to build inclusive web applications and Single Page Apps in modern JavaScript frameworks. This project collects strategies, links, patterns and plugins for React, Vue and Angular.
  categories:
    - Accessibility
    - Web Development
    - JavaScript
  built_by: Marcus Herrmann
  built_by_url: https://marcus.io
  featured: false
- title: PygmalionPolymorph
  url: https://pygmalionpolymorph.com
  main_url: https://pygmalionpolymorph.com
  source_url: https://github.com/PygmalionPolymorph/portfolio
  description: >
    Portfolio of artist, musician and developer PygmalionPolymorph.
  categories:
    - Portfolio
    - Gallery
    - Music
    - Photography
    - Web Development
  built_by: PygmalionPolymorph
  built_by_url: https://pygmalionpolymorph.com
  featured: false
- title: Gonzalo Nuñez Photographer
  main_url: https://www.gonzalonunez.com
  url: https://www.gonzalonunez.com
  description: >
    Website for Cancun based destination wedding photographer Gonzalo Nuñez. Site built with GatsbyJS, WordPress API and Netlify.
  categories:
    - Photography
    - Portfolio
    - WordPress
  built_by: Miguel Mayo
  built_by_url: https://www.miguelmayo.com
  featured: false
- title: Element 84
  main_url: https://www.element84.com
  url: https://www.element84.com
  description: >
    Element 84 is software engineering and design firm that helps companies and government agencies solve problems using remote sensing, life sciences, and transportation data in the cloud.
  categories:
    - Agency
    - Blog
    - Business
    - Consulting
    - Data
    - Design
    - Government
    - Portfolio
    - Programming
    - Science
    - Technology
    - User Experience
    - Web Development
- title: Raconteur Agency
  main_url: https://www.raconteur.net/agency
  url: https://www.raconteur.net/agency
  description: >
    Raconteur Agency is a London-based content marketing agency for B2B brands. We have rebuilt their site with Gatsby v2 using their existing WordPress backend as the data source. By switching from WordPress to GatsbyJS we have achieved a 200%+ improvement in page load times and went from a Lighthouse performance score of 49 to 100.
  categories:
    - Agency
    - Marketing
    - WordPress
  built_by: Jacob Herper
  built_by_url: https://herper.io
  featured: false
- title: Purple11
  main_url: https://purple11.com/
  url: https://purple11.com/
  description: >
    Purple11 is a site for photography and photo retouching tips and tricks.
  categories:
    - Blog
    - Photography
  built_by: Sébastien Noël
  built_by_url: https://blkfuel.com/
  featured: false
- title: PerfReviews
  main_url: https://perf.reviews/
  url: https://perf.reviews/
  source_url: https://github.com/PerfReviews/PerfReviews
  description: >
    The best content about web performance in spanish language.
  categories:
    - Web Development
  built_by: Joan León & José M. Pérez
  built_by_url: https://perf.reviews/nosotros/
  featured: false
- title: Un Backend - Blog
  main_url: https://www.unbackend.pro/
  url: https://www.unbackend.pro/
  description: >
    The personal website and blog of Camilo Ramírez, a backend developer :).
  categories:
    - Blog
    - Programming
    - Technology
  source_url: https://github.com/camilortte/camilortte.github.com
  built_by: Camilo Ramírez
  built_by_url: https://www.unbackend.pro/about
  featured: false
- title: Hitesh Vaghasiya
  main_url: https://hiteshvaghasiya.com/
  url: https://hiteshvaghasiya.com/
  description: >
    This is Hitesh Vaghasiya's blog. This blog is help you an E-Commerce like Magento, Shopify, and BigCommerce.
  categories:
    - Blog
    - Programming
    - Technology
    - Web Development
  built_by: Hitesh Vaghasiya
  built_by_url: https://hiteshvaghasiya.com/
  featured: false
- title: Aditus
  main_url: https://www.aditus.io
  url: https://www.aditus.io
  description: >
    Aditus is the accessibility tool for your team. We help teams build accessible websites and products.
  categories:
    - Accessibility
    - Education
  built_by: Aditus
  built_by_url: https://www.aditus.io
  featured: false
- title: Ultra Config
  main_url: https://ultraconfig.com.au/
  url: https://ultraconfig.com.au/ultra-config-generator/
  description: >
    Ultra Config Generator is a software application for Network Engineers to efficiently manage their network infrastructure.
  categories:
    - Blog
    - Technology
  built_by: Ultra Config
  built_by_url: https://ultraconfig.com.au/
  featured: false
- title: Malice
  main_url: https://malice.fr/
  url: https://malice.fr/
  description: >
    Malice is a cyber-training  platform for learning, validating and improving security related skills through simulated scenarios and challenges.
  categories:
    - Security
    - Technology
  built_by: Sysdream
  built_by_url: https://sysdream.com/
  featured: false
- title: Nash
  main_url: https://nash.io/
  url: https://nash.io/
  description: >
    Nash is a decentralized platform for trading, payment and other financial services. Our goal is to bring distributed finance to everyone by making blockchain technology fast and easy to use. We employ an off-chain engine to match trades rapidly, but never take control of customers’ assets. Our intuitive interface offers easy access to a range of trading, payment and investment functions.
  categories:
    - Portfolio
    - Security
    - Technology
  built_by: Andrej Gajdos
  built_by_url: https://andrejgajdos.com/
  featured: false
- title: Axel Fuhrmann
  url: https://axelfuhrmann.com
  main_url: https://axelfuhrmann.com
  source_url: https://github.com/afuh/axelfuhrmann.com
  description: >
    Personal portfolio.
  categories:
    - Portfolio
    - Freelance
    - Web Development
  featured: false
- title: Alaina Viau
  url: https://www.alainaviau.com
  main_url: https://www.alainaviau.com
  description: >
    Official website of Canadian opera director, creator, and producer Alaina Viau. Site designed by Stephen Bell.
  categories:
    - Portfolio
    - Music
  built_by: Michael Uloth
  built_by_url: https://www.michaeluloth.com
- title: Alison Moritz
  url: https://www.alisonmoritz.com
  main_url: https://www.alisonmoritz.com
  description: >
    Official website of American stage director Alison Moritz. Site designed by Stephen Bell.
  categories:
    - Portfolio
    - Music
  built_by: Michael Uloth
  built_by_url: https://www.michaeluloth.com
- title: Luke Secomb Digital
  url: https://lukesecomb.digital
  main_url: https://lukesecomb.digital
  source_url: https://github.com/lukethacoder/luke-secomb-simple
  description: >
    A simple portfolio site built using TypeScript, Markdown and React Spring.
  categories:
    - Portfolio
    - Web Development
  built_by: Luke Secomb
  built_by_url: https://lukesecomb.digital
  featured: false
- title: We are Brew
  url: https://www.wearebrew.co.uk
  main_url: https://www.wearebrew.co.uk
  description: >
    Official website for Brew, a Birmingham based Digital Marketing Agency.
  categories:
    - Portfolio
    - Web Development
    - Agency
    - Marketing
  built_by: Brew Digital
  built_by_url: https://www.wearebrew.co.uk
- title: Global City Data
  main_url: https://globalcitydata.com
  url: https://globalcitydata.com
  source_url: https://github.com/globalcitydata/globalcitydata
  description: >
    Global City Data is an open, easily browsable platform to showcase peer-reviewed urban datasets and models created by different research groups.
  categories:
    - Education
    - Open Source
  built_by: Rafi Barash
  built_by_url: https://rafibarash.com
  featured: false
- title: Submittable
  url: https://www.submittable.com
  main_url: https://www.submittable.com
  description: >
    Submissions made simple. Submittalbe is a cloud-based submissions manager that lets you accept, review, and make decisions on any kind of digital content.
  categories:
    - Technology
    - Marketing
  built_by: Genevieve Crow
  built_by_url: https://github.com/g-crow
- title: Appmantle
  main_url: https://appmantle.com
  url: https://appmantle.com
  description: >
    Appmantle is a new way of creating apps. A complete modern app that you build yourself quickly & easily, without programming knowledge.
  categories:
    - App
    - Marketing
    - Landing Page
    - Mobile Development
    - Technology
  built_by: Appmantle
  built_by_url: https://appmantle.com
  featured: false
- title: Acto
  main_url: https://www.acto.dk/
  url: https://www.acto.dk/
  description: >
    Tomorrows solutions - today. Acto is an innovative software engineering company, providing your business with high-quality, scalable and maintainable software solutions, to make your business shine.
  categories:
    - Agency
    - Technology
    - Web Development
    - Mobile Development
  built_by: Acto
  built_by_url: https://www.acto.dk/
- title: Gatsby GitHub Stats
  url: https://gatsby-github-stats.netlify.com
  main_url: https://gatsby-github-stats.netlify.com
  source_url: https://github.com/lannonbr/gatsby-github-stats/
  description: >
    Statistics Dashboard for Gatsby GitHub repository
  categories:
    - Data
  built_by: Benjamin Lannon
  built_by_url: https://lannonbr.com
  featured: false
- title: Graphic Intuitions
  url: https://www.graphicintuitions.com/
  main_url: https://www.graphicintuitions.com/
  description: >
    Digital marketing agency located in Morris, Manitoba.
  categories:
    - Agency
    - Web Development
    - Marketing
  featured: false
- title: Smooper
  url: https://www.smooper.com/
  main_url: https://www.smooper.com/
  description: >
    We connect you with digital marketing experts for 1 on 1 consultation sessions
  categories:
    - Marketing
    - Directory
  featured: false
- title: Lesley Barber
  url: https://www.lesleybarber.com/
  main_url: https://www.lesleybarber.com/
  description: >
    Official website of Canadian film composer Lesley Barber.
  categories:
    - Portfolio
    - Music
  built_by: Michael Uloth
  built_by_url: https://www.michaeluloth.com
- title: Timeline of Terror
  main_url: https://timelineofterror.org/
  url: https://timelineofterror.org/
  source_url: https://github.com/Symbitic/timeline-of-terror
  description: >
    Complete guide to the events of September 11, 2001.
  categories:
    - Directory
    - Government
  built_by: Alex Shaw
  built_by_url: https://github.com/Symbitic/
  featured: false
- title: Pill Club
  url: https://thepillclub.com
  main_url: https://thepillclub.com
  description: >
    Zero Copay With Insurance + Free Shipping + Bonus Gifts + Online Delivery – Birth Control Delivery and Prescription
  categories:
    - Marketing
    - Healthcare
  built_by: Pill Club
  built_by_url: https://thepillclub.com
- title: myweekinjs
  url: https://www.myweekinjs.com/
  main_url: https://www.myweekinjs.com/
  source_url: https://github.com/myweekinjs/public-website
  description: >
    Challenge to create and/or learn something new in JavaScript each week.
  categories:
    - Blog
  built_by: Adriaan Janse van Rensburg
  built_by_url: https://github.com/HurricaneInteractive/
  featured: false
- title: The Edit Suite
  main_url: https://www.theeditsuite.com.au/
  url: https://www.theeditsuite.com.au/
  source_url: https://thriveweb.com.au/portfolio/the-edit-suite/
  description: >-
    The Edit Suite is an award winning video production and photography company based out of our Mermaid Beach studio on the Gold Coast of Australia but we also have the ability to work mobile from any location.
  categories:
    - Photography
    - Marketing
  built_by: Thrive Team - Gold Coast
  built_by_url: https://thriveweb.com.au/
  featured: false
- title: CarineRoitfeld
  main_url: https://www.carineroitfeld.com/
  url: https://www.carineroitfeld.com/
  description: >
    Online shop for Carine Roitfeld parfume
  categories:
    - E-commerce
  built_by: Ask Phill
  built_by_url: https://askphill.com
- title: EngineHub.org
  url: https://enginehub.org
  main_url: https://enginehub.org
  source_url: https://github.com/EngineHub/enginehub-website
  description: >
    The landing pages for EngineHub, the organisation behind WorldEdit, WorldGuard, CraftBook, and more
  categories:
    - Landing Page
    - Technology
    - Open Source
  built_by: Matthew Miller
  built_by_url: https://matthewmiller.dev
- title: Goulburn Physiotherapy
  url: https://www.goulburnphysiotherapy.com.au/
  main_url: https://www.goulburnphysiotherapy.com.au/
  description: >
    Goulburn Physiotherapy is a leader in injury prevention, individual and community health, and workplace health solutions across Central Victoria.
  categories:
    - Blog
    - Healthcare
  built_by: KiwiSprout
  built_by_url: https://kiwisprout.nz/
  featured: false
- title: TomTom Traffic Index
  main_url: https://www.tomtom.com/en_gb/traffic-index/
  url: https://www.tomtom.com/en_gb/traffic-index/
  description: >
    The TomTom Traffic Index provides drivers, city planners, auto manufacturers and policy makers with unbiased statistics and information about congestion levels in 403 cities across 56 countries on 6 continents.
  categories:
    - Travel
    - Data
  built_by: TomTom
  built_by_url: https://tomtom.com
  featured: false
- title: PrintAWorld | A 3D Printing and Fabrication Company
  main_url: https://prtwd.com/
  url: https://prtwd.com/
  description: >
    PrintAWorld is a NYC based fabrication and manufacturing company that specializes in 3D printing, 3D scanning, CAD Design,
    laser cutting, and rapid prototyping. We help artists, agencies and engineers turn their ideas into its physical form.
  categories:
    - Business
  featured: false
- title: Glug-Infinite
  main_url: https://gluginfinite.github.io
  url: https://gluginfinite.github.io
  source_url: https://github.com/crstnmac/glug
  description: >
    This is a website built with Gatsby v2 that is deployed on GitHub using GitHub Pages and Netlify.
  categories:
    - Web Development
    - Blog
    - Portfolio
    - Agency
  built_by: Criston Macarenhas
  built_by_url: https://github.com/crstnmac
  featured: false
- title: The State of CSS Survey
  main_url: https://stateofcss.com/
  url: https://stateofcss.com/
  source_url: https://github.com/StateOfJS/state-of-css-2019
  description: >
    Annual CSS survey, brother of The State of JS Survey.
  categories:
    - Web Development
  built_by: Sacha Greif & Contribs
  built_by_url: https://github.com/StateOfJS
  featured: false
- title: Bytom Blockchain
  url: https://bytom.io/
  main_url: https://bytom.io/
  source_url: https://github.com/bytomlabs/bytom.io
  description: >
    Embrace the New Era of Bytom Blockchain
  categories:
    - Finance
    - Open Source
    - Technology
  built_by: Bytom Foundation
  built_by_url: https://bytom.io/
  featured: false
- title: Oerol Festival
  url: https://www.oerol.nl/nl/
  main_url: https://www.oerol.nl/en/
  description: >
    Oerol is a cultural festival on the island of Terschelling in the Netherlands that is held annually in June.
    The ten-day festival is focused on live, public theatre as well as music and visual arts.
  categories:
    - Event
    - Entertainment
  built_by: Oberon
  built_by_url: https://oberon.nl/
  featured: false
- title: Libra
  main_url: https://libra.org/
  url: https://libra.org/
  description: Libra's mission is to enable a simple global currency and financial infrastructure that empowers billions of people.
  featured: false
  categories:
    - Open Source
    - Technology
    - Finance
- title: Riffy Blog
  main_url: https://blog.rayriffy.com/
  url: https://blog.rayriffy.com/
  source_url: https://github.com/rayriffy/rayriffy-blog
  description: >
    Riffy Blog is async based beautiful highly maintainable site built by using Gatsby v2 with SEO optimized.
  categories:
    - Web Development
    - Blog
    - Open Source
    - Technology
    - Music
    - SEO
  built_by: Phumrapee Limpianchop
  built_by_url: https://rayriffy.com/
  featured: false
- title: The Coffee Collective
  url: https://coffeecollective.dk
  main_url: https://coffeecollective.dk
  description: >
    The Coffee Collective website is a JAM-stack based, multilingual, multi currency website/shop selling coffee, related products and subscriptions.
  categories:
    - E-commerce
    - Food
  built_by: Remotely (Anders Hallundbæk)
  built_by_url: https://remotely.dk
  featured: false
- title: Leadership Development International
  url: https://ldi.global
  main_url: https://ldi.global
  description: >
    A DatoCMS-backed site for an education and training company based in the US, China and the UAE.
  categories:
    - Education
    - Nonprofit
  built_by: Grant Holle
  built_by_url: https://grantholle.com
  featured: false
- title: Canvas 1839
  main_url: https://www.canvas1839.com/
  url: https://www.canvas1839.com/
  description: >-
    Online store for Canvas 1839 products, including pharmacological-grade CBD oil and relief cream.
  categories:
    - E-commerce
    - Marketing
  built_by: Corey Ward
  built_by_url: http://www.coreyward.me/
- title: Sparkle Stories
  main_url: https://app.sparklestories.com/
  url: https://app.sparklestories.com/
  description: >-
    Sparkle Stories is a streaming audio platform for children with over 1,200 original audio stories.
  categories:
    - App
    - Education
  built_by: Corey Ward
  built_by_url: http://www.coreyward.me/
- title: nehalist.io
  main_url: https://nehalist.io
  url: https://nehalist.io
  description: >
    nehalist.io is a blog about software development, technology and all that kind of geeky stuff.
  categories:
    - Blog
    - Web Development
    - Open Source
  built_by: Kevin Hirczy
  built_by_url: https://nehalist.io
  featured: false
- title: March and Ash
  main_url: https://marchandash.com/
  url: https://marchandash.com/
  description: >-
    March and Ash is a customer-focused, licensed cannabis dispensary located in Mission Valley.
  categories:
    - E-commerce
    - Business
    - Blog
  built_by: Blueyellow
  built_by_url: https://blueyellow.io/
  featured: false
- title: T Two Industries
  description: >
    T Two Industries is a manufacturing company specializing in building custom truck decks, truck bodies, and trailers.
  main_url: https://www.ttwo.ca
  url: https://www.ttwo.ca
  categories:
    - Business
  built_by: https://www.t2.ca
  built_by_url: https://www.t2.ca
  featured: false
- title: Cali's Finest Landscaping
  url: https://www.calisfinestlandscaping.com/
  main_url: https://www.calisfinestlandscaping.com/
  description: >
    A team of hard-working, quality-obsessed landscaping professionals looking to take dreams and transform them into reality.
  categories:
    - Business
  built_by: David Krasniy
  built_by_url: http://dkrasniy.com
  featured: false
- title: Vazco
  url: https://www.vazco.eu
  main_url: https://www.vazco.eu
  description: >
    Vazco works for clients from all around the world in future-proof technologies and help them build better products.
  categories:
    - Agency
    - Web Development
    - Blog
    - Business
    - Technology
  built_by: Vazco
  built_by_url: https://www.vazco.eu
  featured: false
- title: Major League Eating
  main_url: https://majorleagueeating.com
  url: https://majorleagueeating.com
  description: >
    Major League Eating is the professional competitive eating organization that runs the Nathan’s Famous Coney Island Hot Dog eating contest on July 4th, among other eating events.
  categories:
    - Entertainment
    - Sports
  built_by: Carmen Cincotti
  built_by_url: https://github.com/ccincotti3
  featured: false
- title: APIs You Won't Hate
  url: https://apisyouwonthate.com/blog
  main_url: https://apisyouwonthate.com
  source_url: https://github.com/apisyouwonthate/apisyouwonthate.com
  description: >
    API development is a topic very close to our hearts. APIs You Won't Hate is a team and community dedicated to learning, writing, sharing ideas and bettering understanding of API practices. Together we can eradicate APIs we hate.
  categories:
    - Blog
    - Education
    - E-commerce
    - API
    - Community
    - Learning
    - Open Source
    - Technology
    - Web Development
  built_by: Mike Bifulco
  built_by_url: https://github.com/mbifulco
  featured: false
- title: Sankarsan Kampa
  main_url: https://traction.one
  url: https://traction.one
  description: Full time programmer, part time gamer, exploring the details of programmable systems and how to stretch their capabilities.
  featured: false
  categories:
    - Portfolio
    - Freelance
- title: AwesomeDocs
  main_url: https://awesomedocs.traction.one/
  url: https://awesomedocs.traction.one/install
  source_url: https://github.com/AwesomeDocs/website
  description: An awesome documentation website generator!
  featured: false
  categories:
    - Open Source
    - Web Development
    - Technology
    - Documentation
  built_by: Sankarsan Kampa
  built_by_url: https://traction.one
- title: Prism Programming Language
  main_url: https://prism.traction.one/
  url: https://prism.traction.one/
  source_url: https://github.com/PrismLang/website
  description: Interpreted, high-level, programming language.
  featured: false
  categories:
    - Programming
    - Open Source
    - Technology
    - Documentation
  built_by: Sankarsan Kampa
  built_by_url: https://traction.one
- title: Arnondora
  main_url: https://arnondora.in.th/
  url: https://arnondora.in.th/
  source_url: https://github.com/arnondora/arnondoraBlog
  description: Arnondora is a personal blog by Arnon Puitrakul
  categories:
    - Blog
    - Programming
    - Technology
  built_by: Arnon Puitrakul
  built_by_url: https://arnondora.in.th/
  featured: false
- title: KingsDesign
  url: https://www.kingsdesign.com.au/
  main_url: https://www.kingsdesign.com.au/
  description: KingsDesign is a Hobart based web design and development company. KingsDesign creates, designs, measures and improves web based solutions for businesses and organisations across Australia.
  categories:
    - Agency
    - Technology
    - Portfolio
    - Consulting
    - User Experience
  built_by: KingsDesign
  built_by_url: https://www.kingsdesign.com.au
- title: EasyFloh | Easy Flows for all
  url: https://www.easyfloh.com
  main_url: https://www.easyfloh.com
  description: >
    EasyFloh is for creating simple flows for your organisation. An organisation
    can design own flows with own stages.
  categories:
    - Business
    - Landing Page
  built_by: Vikram Aroskar
  built_by_url: https://medium.com/@vikramaroskar
  featured: false
- title: Home Alarm Report
  url: https://homealarmreport.com/
  main_url: https://homealarmreport.com/
  description: >
    Home Alarm Report is dedicated to helping consumers make informed decisions
    about home security solutions. The site was easily migrated from a legacy WordPress
    installation and the dev team chose Gatsby for its site speed and SEO capabilities.
  categories:
    - Blog
    - Business
    - SEO
    - Technology
  built_by: Centerfield Media
  built_by_url: https://www.centerfield.com
- title: Just | FX for treasurers
  url: https://www.gojust.com
  main_url: https://www.gojust.com
  description: >
    Just provides a single centralized view of FX for corporate treasurers. See interbank market prices, and access transaction cost analysis.
  categories:
    - Finance
    - Technology
  built_by: Bejamas
  built_by_url: https://bejamas.io/
  featured: false
- title: Bureau for Good | Nonprofit branding, web and print communications
  url: https://www.bureauforgood.com
  main_url: https://www.bureauforgood.com
  description: >
    Bureau for Good helps nonprofits explain why they matter across digital & print media. Bureau for Good crafts purpose-driven identities, websites & print materials for changemakers.
  categories:
    - Nonprofit
    - Agency
    - Design
  built_by: Bejamas
  built_by_url: https://bejamas.io/
  featured: false
- title: Atelier Cartier Blumen
  url: https://www.ateliercartier.ch
  main_url: https://www.ateliercartier.ch
  description: >
    Im schönen Kreis 6 in Zürich kreiert Nicole Cartier Blumenkompositionen anhand Charaktereigenschaften oder Geschichten zur Person an. Für wen ist Dein Blumenstrauss gedacht? Einzigartige Floristik Blumensträusse, Blumenabos, Events, Shootings. Site designed by https://www.stolfo.co
  categories:
    - E-commerce
    - Design
  built_by: Bejamas
  built_by_url: https://bejamas.io/
  featured: false
- title: Veronym – Cloud Security Service Provider
  url: https://www.veronym.com
  main_url: https://www.veronym.com
  description: >
    Veronym is securing your digital transformation. A comprehensive Internet security solution for business. Stay safe no matter how, where and when you connect.
  categories:
    - Security
    - Technology
    - Business
  built_by: Bejamas
  built_by_url: https://bejamas.io/
  featured: false
- title: Devahoy
  url: https://devahoy.com/
  main_url: https://devahoy.com/
  description: >
    Devahoy is a personal blog written in Thai about software development.
  categories:
    - Blog
    - Programming
  built_by: Chai Phonbopit
  built_by_url: https://github.com/phonbopit
  featured: false
- title: Venus Lover
  url: https://venuslover.com
  main_url: https://venuslover.com
  description: >
    Venus Lover is a mobile app for iOS and Android so you can read your daily horoscope and have your natal chart, including the interpretation of the ascendant, planets, houses and aspects.
  categories:
    - App
    - Consulting
    - Education
    - Landing Page
- title: Write/Speak/Code
  url: https://www.writespeakcode.com/
  main_url: https://www.writespeakcode.com/
  description: >
    Write/Speak/Code is a non-profit on a mission to promote the visibility and leadership of technologists with marginalized genders through peer-led professional development.
  categories:
    - Community
    - Nonprofit
    - Open Source
    - Conference
  built_by: Nicola B.
  built_by_url: https://www.linkedin.com/in/nicola-b/
  featured: false
- title: Daniel Spajic
  url: https://danieljs.tech/
  main_url: https://danieljs.tech/
  description: >
    Passionate front-end developer with a deep, yet diverse skillset.
  categories:
    - Portfolio
    - Programming
    - Freelance
  built_by: Daniel Spajic
  featured: false
- title: Cosmotory
  url: https://cosmotory.netlify.com/
  main_url: https://cosmotory.netlify.com/
  description: >
    This is the educational blog containing various courses,learning materials from various authors from all over the world.
  categories:
    - Blog
    - Community
    - Nonprofit
    - Open Source
    - Education
  built_by: Hanishraj B Rao.
  built_by_url: https://hanishrao.netlify.com/
  featured: false
- title: Armorblox | Security Powered by Understanding
  url: https://www.armorblox.com
  main_url: https://www.armorblox.com
  description: >
    Armorblox is a venture-backed stealth cybersecurity startup, on a mission to build a game-changing enterprise security platform.
  categories:
    - Security
    - Technology
    - Business
  built_by: Bejamas
  built_by_url: https://bejamas.io
  featured: false
- title: Mojo
  url: https://www.mojo.is
  main_url: https://www.mojo.is/
  description: >
    We help companies create beautiful digital experiences
  categories:
    - Agency
    - Technology
    - Consulting
    - User Experience
    - Web Development
  featured: false
- title: Marcel Hauri
  url: https://marcelhauri.ch/
  main_url: https://marcelhauri.ch/
  description: >
    Marcel Hauri is an award-winning Magento developer and e-commerce specialist.
  categories:
    - Portfolio
    - Blog
    - Programming
    - Community
    - Open Source
    - E-commerce
  built_by: Marcel Hauri
  built_by_url: https://marcelhauri.ch
  featured: false
- title: Projektmanagementblog
  url: https://www.projektmanagementblog.de
  main_url: https://www.projektmanagementblog.de/
  source_url: https://github.com/StephanWeinhold/pmblog
  description: >
    Thoughts about modern project management. Built with Gatsby and Tachyons, based on Advanced Starter.
  categories:
    - Blog
  built_by: Stephan Weinhold
  built_by_url: https://stephanweinhold.com/
  featured: false
- title: Anthony Boyd Graphics
  url: https://www.anthonyboyd.graphics/
  main_url: https://www.anthonyboyd.graphics/
  description: >
    Free Graphic Design Resources by Anthony Boyd
  categories:
    - Portfolio
  built_by: Anthony Boyd
  built_by_url: https://www.anthonyboyd.com/
  featured: false
- title: Relocation Hero
  url: https://relocationhero.com
  main_url: https://relocationhero.com
  description: >
    Blog with FAQs related to Germany relocation. Built with Gatsby.
  categories:
    - Blog
    - Consulting
    - Community
  featured: false
- title: Zoe Rodriguez
  url: https://zoerodrgz.com
  main_url: https://zoerodrgz.com
  description: >
    Portfolio for Los Angeles-based designer Zoe Rodriguez. Built with Gatsby.
  categories:
    - Portfolio
    - Design
  built_by: Chase Ohlson
  built_by_url: https://chaseohlson.com
  featured: false
- title: TriActive USA
  url: https://triactiveusa.com
  main_url: https://triactiveusa.com
  description: >
    Website and blog for TriActive USA. Built with Gatsby.
  categories:
    - Landing Page
    - Business
  built_by: Chase Ohlson
  built_by_url: https://chaseohlson.com
- title: LaunchDarkly
  url: https://launchdarkly.com/
  main_url: https://launchdarkly.com/
  description: >
    LaunchDarkly is the feature management platform that software teams use to build better software, faster.
  categories:
    - Technology
    - Marketing
  built_by: LaunchDarkly
  built_by_url: https://launchdarkly.com/
  featured: false
- title: Arpit Goyal
  url: https://arpitgoyal.com
  main_url: https://arpitgoyal.com
  source_url: https://github.com/92arpitgoyal/ag-blog
  description: >
    Blog and portfolio website of a Front-end Developer turned Product Manager.
  categories:
    - Blog
    - Portfolio
    - Technology
    - User Experience
  built_by: Arpit Goyal
  built_by_url: https://twitter.com/_arpitgoyal
  featured: false
- title: Portfolio of Cole Townsend
  url: https://twnsnd.co
  main_url: https://twnsnd.co
  description: Portfolio of Cole Townsend, Product Designer
  categories:
    - Portfolio
    - User Experience
    - Web Development
    - Design
  built_by: Cole Townsend
  built_by_url: https://twitter.com/twnsndco
- title: Jana Desomer
  url: https://www.janadesomer.be/
  main_url: https://www.janadesomer.be/
  description: >
    I'm Jana, a digital product designer with coding skills, based in Belgium
  categories:
    - Portfolio
  built_by: Jana Desomer Designer/Developer
  built_by_url: https://www.janadesomer.be/
  featured: false
- title: Carbon8 Regenerative Agriculture
  url: https://www.carbon8.org.au/
  main_url: https://www.carbon8.org.au/
  description: >
    Carbon8 is a Not for Profit charity that supports Aussie farmers to transition to regenerative agriculture practices and rebuild the carbon (organic matter) in their soil from 1% to 8%.
  categories:
    - Nonprofit
    - E-commerce
  built_by: Little & Big
  built_by_url: https://www.littleandbig.com.au/
  featured: false
- title: Reactgo blog
  url: https://reactgo.com/
  main_url: https://reactgo.com/
  description: >
    It provides tutorials & articles about modern open source web technologies such as react,vuejs and gatsby.
  categories:
    - Blog
    - Education
    - Programming
    - Web Development
  built_by: Sai gowtham
  built_by_url: https://twitter.com/saigowthamr
  featured: false
- title: City Springs
  url: https://citysprings.com/
  main_url: https://citysprings.com/
  description: >
    Sandy Springs is a city built on creative thinking and determination. They captured a bold vision for a unified platform to bring together new and existing information systems. To get there, the Sandy Springs communications team partnered with Mediacurrent on a new Drupal 8 decoupled platform architecture with a Gatsbyjs front end to power both the City Springs website and its digital signage network. Now, the Sandy Springs team can create content once and publish it everywhere.
  categories:
    - Community
    - Government
  built_by: Mediacurrent
  built_by_url: https://www.mediacurrent.com
  featured: false
- title: Behalf
  url: https://www.behalf.no/
  main_url: https://www.behalf.no/
  description: >
    Behalf is Norwegian based digital design agency.
  categories:
    - Agency
    - Portfolio
    - Business
    - Consulting
    - Design
    - Design System
    - Marketing
    - Web Development
    - User Experience
  built_by: Behalf
  built_by_url: https://www.behalf.no/
  featured: false
- title: Saxenhammer & Co.
  url: https://saxenhammer-co.com/
  main_url: https://saxenhammer-co.com/
  description: >
    Saxenhammer & Co. is a leading boutique investment bank in Continental Europe. The firm’s strong track record is comprised of the execution of 200 successful transactions across all major industries.
  categories:
    - Consulting
    - Finance
    - Business
  built_by: Axel Fuhrmann
  built_by_url: https://axelfuhrmann.com/
  featured: false
- title: UltronEle
  url: http://ultronele.com
  main_url: https://runbytech.github.io/ueofcweb/
  source_url: https://github.com/runbytech/ueofcweb
  description: >
    UltronEle is a light, fast, simple yet interesting serverless e-learning CMS based on GatsbyJS. It aims to provide a easy-use product for tutors, teachers, instructors from all kinks of fields with near-zero efforts to setup their own authoring tool and content publish website.
  categories:
    - Education
    - Consulting
    - Landing Page
    - Web Development
    - Open Source
    - Learning
  built_by: RunbyTech
  built_by_url: http://runbytech.co
  featured: false
- title: Nick Selvaggio
  url: https://nickgs.com/
  main_url: https://nickgs.com/
  description: >
    The personal website of Nick Selvaggio. Long Island based web developer, teacher, and technologist.
  categories:
    - Consulting
    - Programming
    - Web Development
  featured: false
- title: Free & Open Source Gatsby Themes by LekoArts
  main_url: https://themes.lekoarts.de
  url: https://themes.lekoarts.de
  source_url: https://github.com/LekoArts/gatsby-themes/tree/master/www
  built_by: LekoArts
  built_by_url: https://github.com/LekoArts
  description: >-
    Get high-quality and customizable Gatsby themes to quickly bootstrap your website! Choose from many professionally created and impressive designs with a wide variety of features and customization options. Use Gatsby Themes to take your project to the next level and let you and your customers take advantage of the many benefits Gatsby has to offer.
  categories:
    - Open Source
    - Directory
    - Marketing
    - Landing Page
  featured: false
- title: Lars Roettig
  url: https://larsroettig.dev/
  main_url: https://larsroettig.dev/
  description: >
    Lars Roettig is a Magento Maintainer and e-commerce specialist. On his Blog, he writes Software Architecture and Magento Development.
  categories:
    - Portfolio
    - Blog
    - Programming
    - Community
    - Open Source
    - E-commerce
  built_by: Lars Roettig
  built_by_url: https://larsroettig.dev/
  featured: false
- title: Cade Kynaston
  url: https://cade.codes
  main_url: https://cade.codes
  source_url: https://github.com/cadekynaston/gatsby-portfolio
  description: >
    Cade Kynaston's Portfolio
  categories:
    - Portfolio
  built_by: Cade Kynaston
  built_by_url: https://github.com/cadekynaston
  featured: false
- title: Growable Meetups
  url: https://www.growable.io/
  main_url: https://www.growable.io/
  description: >
    Growable - Events to Accelerate your career in Tech. Made with <3 with Gatsby, React & Netlify by Talent Point in London.
  categories:
    - Event
    - Technology
    - Education
    - Community
    - Conference
  built_by: Talent Point
  built_by_url: https://github.com/talent-point/
  featured: false
- title: Fantastic Metropolis
  main_url: https://fantasticmetropolis.com
  url: https://fantasticmetropolis.com
  description: >
    Fantastic Metropolis ran between 2001 and 2006, highlighting the potential of literary science fiction and fantasy.
  categories:
    - Entertainment
  built_by: Luis Rodrigues
  built_by_url: https://goblindegook.com
  featured: false
- title: Simon Koelewijn
  main_url: https://simonkoelewijn.nl
  url: https://simonkoelewijn.nl
  description: >
    Personal blog of Simon Koelewijn, where he blogs about UX, analytics and web development (in Dutch). Made awesome and fast by using Gatsby 2.x (naturally) and gratefully using Netlify and Netlify CMS.
  categories:
    - Freelance
    - Blog
    - Web Development
    - User Experience
  built_by: Simon Koelewijn
  built_by_url: https://simonkoelewijn.nl
  featured: false
- title: Frankly Steve
  url: https://www.franklysteve.com/
  main_url: https://www.franklysteve.com/
  description: >
    Wedding photography with all the hugs, tears, kisses, smiles, laughter, banter, kids up trees, friends in hedges.
  categories:
    - Photography
    - Portfolio
  built_by: Little & Big
  built_by_url: https://www.littleandbig.com.au/
  featured: false
- title: Eventos orellana
  description: >-
    We are a company dedicated to providing personalized and professional advice
    for the elaboration and coordination of social and business events.
  main_url: https://eventosorellana.com/
  url: https://eventosorellana.com/
  featured: false
  categories:
    - Gallery
  built_by: Ramón Chancay
  built_by_url: https://ramonchancay.me/
- title: DIA Supermercados
  main_url: https://dia.com.br
  url: https://dia.com.br
  description: >-
    Brazilian retailer subsidiary, with more than 1,100 stores in Brazil, focusing on low prices and exclusive DIA Products.
  categories:
    - Business
  built_by: CloudDog
  built_by_url: https://clouddog.com.br
  featured: false
- title: AntdSite
  main_url: https://antdsite.yvescoding.org
  url: https://antdsite.yvescoding.org
  description: >-
    A static docs generator based on Ant Design and GatsbyJs.
  categories:
    - Documentation
  built_by: Yves Wang
  built_by_url: https://antdsite.yvescoding.org
- title: AntV
  main_url: https://antv.vision
  url: https://antv.vision
  description: >-
    AntV is a new generation of data visualization technique from Ant Financial
  categories:
    - Documentation
  built_by: afc163
  built_by_url: https://github.com/afc163
- title: Fourpost
  url: https://www.fourpost.com
  main_url: https://www.fourpost.com
  description: >
    Fourpost is a shopping destination for today’s family that combines the best brands and experiences under one roof.
  categories:
    - Marketing
  built_by: Fourpost
  built_by_url: https://github.com/fourpost
  featured: false
- title: ReactStudy Blog
  url: https://elated-lewin-51cf0d.netlify.com
  main_url: https://elated-lewin-51cf0d.netlify.com
  description: >
    Belong to your own blog by gatsby
  categories:
    - Blog
  built_by: 97thjingba
  built_by_url: https://github.com/97thjingba
  featured: false
- title: George
  main_url: https://kind-mestorf-5a2bc0.netlify.com
  url: https://kind-mestorf-5a2bc0.netlify.com
  description: >
    shiny new web built with Gatsby
  categories:
    - Blog
    - Portfolio
    - Gallery
    - Landing Page
    - Design
    - Web Development
    - Open Source
    - Science
  built_by: George Davituri
  featured: false

- title: CEO amp
  main_url: https://www.ceoamp.com
  url: https://www.ceoamp.com
  description: >
    CEO amp is an executive training programme to amplify a CEO's voice in the media. This site was built with Gatsby v2, Styled-Components, TypeScript and React Spring.
  categories:
    - Consulting
    - Entrepreneurship
    - Marketing
    - Landing Page
  built_by: Jacob Herper
  built_by_url: https://herper.io
  featured: false
- title: QuantumBlack
  main_url: https://www.quantumblack.com/
  url: https://www.quantumblack.com/
  description: >
    We help companies use data to make distinctive, sustainable and significant improvements to their performance.
  categories:
    - Technology
    - Consulting
    - Data
    - Design
  built_by: Richard Westenra
  built_by_url: https://www.richardwestenra.com/
  featured: false
- title: Coffeeshop Creative
  url: https://www.coffeeshopcreative.ca
  main_url: https://www.coffeeshopcreative.ca
  description: >
    Marketing site for a Toronto web design and videography studio.
  categories:
    - Marketing
    - Agency
    - Design
    - Video
    - Web Development
  built_by: Michael Uloth
  built_by_url: https://www.michaeluloth.com
  featured: false
- title: Daily Hacker News
  url: https://dailyhn.com
  main_url: https://dailyhn.com
  description: >
    Daily Hacker News presents the top five stories from Hacker News daily.
  categories:
    - Entertainment
    - Design
    - Web Development
    - Technology
    - Science
  built_by: Joeri Smits
  built_by_url: https://joeri.dev
  featured: false
- title: Grüne Dresden
  main_url: https://ltw19dresden.de
  url: https://ltw19dresden.de
  description: >
    This site was built for the Green Party in Germany (Bündnis 90/Die Grünen) for their local election in Dresden, Saxony. The site was built with Gatsby v2 and Styled-Components.
  categories:
    - Government
    - Nonprofit
  built_by: Jacob Herper
  built_by_url: https://herper.io
- title: Mill3 Studio
  main_url: https://mill3.studio/en/
  url: https://mill3.studio/en/
  description: >
    Our agency specializes in the analysis, strategy and development of digital products.
  categories:
    - Agency
    - Portfolio
  built_by: Mill3
  built_by_url: https://mill3.studio/en/
  featured: false
- title: Zellement
  main_url: https://www.zellement.com
  url: https://www.zellement.com
  description: >
    Online portfolio of Dan Farrow from Nottingham, UK.
  categories:
    - Portfolio
  built_by: Zellement
  built_by_url: https://www.zellement.com
  featured: false
- title: Fullstack HQ
  url: https://fullstackhq.com/
  main_url: https://fullstackhq.com/
  description: >
    Get immediate access to a battle-tested team of designers and developers on a pay-as-you-go monthly subscription.
  categories:
    - Agency
    - Consulting
    - Freelance
    - Marketing
    - Portfolio
    - Web Development
    - App
    - Business
    - Design
    - JavaScript
    - Technology
    - User Experience
    - Web Development
    - E-commerce
    - WordPress
  built_by: Fullstack HQ
  built_by_url: https://fullstackhq.com/
  featured: false
- title: Cantas
  main_url: https://www.cantas.co.jp
  url: https://www.cantas.co.jp
  description: >
    Cantas is digital marketing company in Japan.
  categories:
    - Business
    - Agency
  built_by: Cantas
  built_by_url: https://www.cantas.co.jp
  featured: false
- title: Sheringham Shantymen
  main_url: https://www.shantymen.com/
  url: https://www.shantymen.com/
  description: >
    The Sheringham Shantymen are a sea shanty singing group that raise money for the RNLI in the UK.
  categories:
    - Music
    - Community
    - Entertainment
    - Nonprofit
  built_by: Zellement
  built_by_url: https://www.zellement.com/
  featured: false
- title: WP Spark
  main_url: https://wpspark.io/
  url: https://wpspark.io/
  description: >
    Create blazing fast website with WordPress and our Gatsby themes.
  categories:
    - Agency
    - Community
    - Blog
    - WordPress
  built_by: wpspark
  built_by_url: https://wpspark.io/
- title: Ronald Langeveld
  description: >
    Ronald Langeveld's blog and Web Development portfolio website.
  main_url: https://www.ronaldlangeveld.com
  url: https://www.ronaldlangeveld.com
  categories:
    - Blog
    - Web Development
    - Freelance
    - Portfolio
    - Consulting
  featured: false
- title: Golfonaut
  description: >
    Golfonaut - Golf application for Apple Watch
  main_url: https://golfonaut.io
  url: https://golfonaut.io
  categories:
    - App
    - Sports
  featured: false
- title: Anton Sten - UX Lead/Design
  url: https://www.antonsten.com
  main_url: https://www.antonsten.com
  description: Anton Sten leads UX for design-driven companies.
  categories:
    - User Experience
    - Blog
    - Freelance
    - Portfolio
    - Consulting
    - Agency
    - Design
  featured: false
- title: Rashmi AP - Front-end Developer
  main_url: http://rashmiap.me
  url: http://rashmiap.me
  featured: false
  description: >
    Rashmi AP's Personal Portfolio Website
  source_url: https://github.com/rashmiap/personal-website-react
  categories:
    - Portfolio
    - Open Source
  built_by: Rashmi AP
  built_by_url: http://rashmiap.me
- title: OpenSourceRepos - Blogs for open source repositories
  main_url: https://opensourcerepos.com
  url: https://opensourcerepos.com
  featured: false
  description: >
    Open Source Repos is a blog site for explaining the architecture, code-walkthrough and key takeways for the GitHub repository. Out main aim to is to help more developers contribute to open source projects.
  source_url: https://github.com/opensourcerepos/blogs
  categories:
    - Open Source
    - Design
    - Design System
    - Blog
  built_by: OpenSourceRepos Team
  built_by_url: https://opensourcerepos.com
- title: Sheelah Brennan - Front-End/UX Engineer
  main_url: https://sheelahb.com
  url: https://sheelahb.com
  featured: false
  description: >
    Sheelah Brennan's web development blog
  categories:
    - Blog
    - Web Development
    - Design
    - Freelance
    - Portfolio
  built_by: Sheelah Brennan
- title: Delinx.Digital - Web and Mobile Development Agency based in Sofia, Bulgaria
  main_url: https://delinx.digital
  url: https://delinx.digital/solutions
  description: >
    Delinx.digital is a software development oriented digital agency based in Sofia, Bulgaria. We develop bespoke software solutions using  WordPress, WooCommerce, Shopify, e-commerce, React.js, Node.js, PHP, Laravel and many other technologies.
  categories:
    - Agency
    - Web Development
    - Design
    - E-commerce
    - WordPress
  featured: false
- title: Cameron Nuckols - Articles, Book Notes, and More
  main_url: https://nucks.co
  url: https://nucks.co
  description: >
    This site hosts all of Cameron Nuckols's writing on entrepreneurship, startups, money, fitness, self-education, and self-improvement.
  categories:
    - Blog
    - Entrepreneurship
    - Business
    - Productivity
    - Technology
    - Marketing
  featured: false
- title: Hayato KAJIYAMA - Portfolio
  main_url: https://hyakt.dev
  url: https://hyakt.dev
  source_url: https://github.com/hyakt/hyakt.github.io
  featured: false
  categories:
    - Portfolio
- title: Skirtcraft - Unisex Skirts with Large Pockets
  main_url: https://skirtcraft.com
  url: https://skirtcraft.com/products
  source_url: https://github.com/jqrn/skirtcraft-web
  description: >
    Skirtcraft sells unisex skirts with large pockets, made in the USA. Site built with TypeScript and styled-components, with Tumblr-sourced blog posts.
  categories:
    - E-commerce
    - Blog
  built_by: Joe Quarion
  built_by_url: https://github.com/jqrn
  featured: false
- title: Vermarc Sport
  main_url: https://www.vermarcsport.com/
  url: https://www.vermarcsport.com/
  description: >
    Vermarc Sport offers a wide range of cycle clothing, cycling jerseys, bib shorts, rain gear and accessories, as well for the summer, the mid-season (autumn / spring) and the winter.
  categories:
    - E-commerce
  built_by: BrikL
  built_by_url: https://github.com/Brikl
- title: Cole Ruche
  main_url: https://coleruche.com
  url: https://coleruche.com
  source_url: https://github.com/kingingcole/myblog
  description: >
    The personal website and blog for Emeruche "Cole" Ikenna, front-end web developer from Nigeria.
  categories:
    - Blog
    - Portfolio
  built_by: Emeruche "Cole" Ikenna
  built_by_url: https://twitter.com/cole_ruche
  featured: false
- title: Abhith Rajan - Coder, Blogger, Biker, Full Stack Developer
  main_url: https://www.abhith.net/
  url: https://www.abhith.net/
  source_url: https://github.com/Abhith/abhith.net
  description: >
    abhith.net is a portfolio website of Abhith Rajan, a full stack developer. Sharing blog posts, recommended videos, developer stories and services with the world through this site.
  categories:
    - Portfolio
    - Blog
    - Programming
    - Open Source
    - Technology
  built_by: Abhith Rajan
  built_by_url: https://github.com/Abhith
  featured: false
- title: Mr & Mrs Wilkinson
  url: https://thewilkinsons.netlify.com/
  main_url: https://thewilkinsons.netlify.com/
  source_url: https://github.com/davemullenjnr/the-wilkinsons
  description: >
    A one-page wedding photography showcase using Gatsby Image and featuring a lovely hero and intro section.
  categories:
    - Photography
  built_by: Dave Mullen Jnr
  built_by_url: https://davemullenjnr.co.uk
  featured: false
- title: Gopesh Gopinath - Full Stack JavaScript Developer
  url: https://www.gopeshgopinath.com
  main_url: https://www.gopeshgopinath.com
  source_url: https://github.com/GopeshMedayil/gopeshgopinath.com
  description: >
    Gopesh Gopinath's Personal Portfolio Website
  categories:
    - Portfolio
    - Open Source
  built_by: Gopesh Gopinath
  built_by_url: https://www.gopeshgopinath.com
  featured: false
- title: Misael Taveras - FrontEnd Developer
  url: https://taverasmisael.com
  main_url: https://taverasmisael.com
  source_url: https://github.com/taverasmisael/taverasmisael
  description: >
    Personal site and blogging about learning FrontEnd web development in spanish.
  categories:
    - Portfolio
    - Open Source
    - Blog
    - JavaScript
    - Web Development
  built_by: Misael Taveras
  built_by_url: https://taverasmisael.com
  featured: false
- title: Le Reacteur
  url: https://www.lereacteur.io/
  main_url: https://www.lereacteur.io/
  description: >
    Le Reacteur is the first coding bootcamp dedicated to web and mobile apps development (iOS/Android). We offer intensive sessions to train students in a short time (10 weeks). Our goal is to pass on to our students in less than 3 months what they would have learned in 2 years. To achieve this ambitious challenge, our training is based on learning JavaScript (Node.js, Express, ReactJS, React Native).
  categories:
    - JavaScript
    - Learning
    - Mobile Development
    - Web Development
  built_by: Farid Safi
  built_by_url: https://twitter.com/FaridSafi
  featured: false
- title: Cinch
  url: https://www.cinch.co.uk
  main_url: https://www.cinch.co.uk
  description: >
    Cinch is a hub for car supermarkets and dealers to show off their stock. The site only lists second-hand cars that are seven years old or younger, with less than 70,000 miles on the clock.
  categories:
    - Entrepreneurship
    - Business
  built_by: Somo
  built_by_url: https://www.somoglobal.com
  featured: false
- title: Recetas El Universo
  description: >-
    Recipes and videos with the best of Ecuadorian cuisine.
    Collectable recipes from Diario El Universo.
  main_url: https://recetas-eu.netlify.com/
  url: https://recetas-eu.netlify.com/
  featured: false
  categories:
    - Blog
    - WordPress
    - Food
  built_by: Ramón Chancay
  built_by_url: https://ramonchancay.me/
- title: Third and Grove
  url: https://www.thirdandgrove.com
  main_url: https://www.thirdandgrove.com
  source_url: https://github.com/thirdandgrove/tagd8_gatsby
  description: >
    A digital agency slaying the mundane one pixel at a time.
  categories:
    - Agency
    - Marketing
    - Open Source
    - Technology
  built_by: Third and Grove
  built_by_url: https://www.thirdandgrove.com
  featured: false
- title: Le Bikini
  url: https://lebikini.com
  main_url: https://lebikini.com
  description: >
    New website for Toulouse's most iconic concert hall.
  categories:
    - Music
  built_by: Antoine Rousseau
  built_by_url: https://antoine.rousseau.im
  featured: false
- title: Jimmy Truong's Portfolio
  url: https://jimmytruong.ca
  main_url: https://jimmytruong.ca
  description: >
    This porfolio is a complication of all projects done during my time at BCIT D3 (Digital Design and Development) program and after graduation.
  categories:
    - Portfolio
    - Web Development
  built_by: Jimmy Truong
  built_by_url: https://jimmytruong.ca
  featured: false
- title: Quick Stop Nicaragua
  main_url: https://quickstopnicaragua.com
  url: https://quickstopnicaragua.com
  description: >
    Convenience Store Website
  categories:
    - Food
  built_by: Gerald Martinez
  built_by_url: https://twitter.com/GeraldM_92
  featured: false
- title: XIEL
  main_url: https://xiel.dev
  url: https://xiel.dev
  source_url: https://github.com/xiel/xiel
  description: >
    I'm a freelance front-end developer from Berlin who creates digital experiences that everyone likes to use.
  categories:
    - Portfolio
    - Blog
  built_by: Felix Leupold
  built_by_url: https://twitter.com/xiel
  featured: false
- title: Nicaragua Best Guides
  main_url: https://www.nicaraguasbestguides.com
  url: https://www.nicaraguasbestguides.com
  description: >
    Full-Service Tour Operator and Destination Management Company (DMC)
  categories:
    - Agency
    - Travel
  built_by: Gerald Martinez
  built_by_url: https://twitter.com/GeraldM_92
  featured: false
- title: Thoughts and Stuff
  main_url: http://thoughtsandstuff.com
  url: http://thoughtsandstuff.com
  source_url: https://github.com/robmarshall/gatsby-tns
  description: >
    A simple easy to read blog. Minimalistic, focusing on content over branding. Includes RSS feed.
  categories:
    - Accessibility
    - Blog
    - WordPress
  built_by: Robert Marshall
  built_by_url: https://robertmarshall.dev
  featured: false
- title: Tracli
  url: https://tracli.rootvan.com/
  main_url: https://tracli.rootvan.com/
  source_url: https://github.com/ridvankaradag/tracli-landing
  description: >
    A command line app that tracks your time
  categories:
    - Productivity
    - Technology
    - Landing Page
  built_by: Ridvan Karadag
  built_by_url: http://www.rootvan.com
  featured: false
- title: spon.io
  url: https://www.spon.io
  main_url: https://www.spon.io
  source_url: https://github.com/magicspon/spon.io
  description: >
    Portfolio for frontend web developer, based in Bristol UK
  categories:
    - Portfolio
  built_by: Dave Stockley
  built_by_url: https://www.spon.io
  featured: false
- title: BBS
  url: https://big-boss-studio.com
  main_url: https://big-boss-studio.com
  description: >
    For 11 years, we help great brands in their digital transformation, offering all our expertise for their needs. Technical consulting, UX, design, technical integration and maintenance.
  categories:
    - Agency
    - JavaScript
    - Web Development
  built_by: BBS
  built_by_url: https://big-boss-studio.com
  featured: false
- title: Appes - Meant to evolve
  main_url: https://appes.co
  url: https://appes.co
  description: >
    Appes is all about apps and evolution. We help companies to build mobile and
    web products.
  categories:
    - Agency
    - Mobile Development
    - Web Development
    - Technology
  built_by: Appes
  built_by_url: https://appes.co
  featured: false
- title: Intern
  url: https://intern.imedadel.me
  main_url: https://intern.imedadel.me
  description: >
    Intern is a job board for getting internships in tech, design, marketing, and more. It's built entirely with Gatsby.
  categories:
    - Directory
    - Technology
  built_by: Imed Adel
  built_by_url: https://imedadel.me
  featured: false
- title: Global Citizen Foundation
  main_url: https://www.globalcitizenfoundation.org
  url: https://www.globalcitizenfoundation.org
  description: >
    In the digital economy, we are Global Citizens and the currency is Personal Data
  categories:
    - Nonprofit
  built_by: The Delta Studio
  built_by_url: https://www.thedelta.io
  featured: false
- title: GatsbyFinds
  main_url: https://gatsbyfinds.netlify.com
  url: https://gatsbyfinds.netlify.com
  description: >
    GatsbyFinds is a website built ontop of Gatsby v2 by providing developers with a showcase of all the latest projects made with the beloved GatsbyJS.
  categories:
    - Portfolio
    - Gallery
  built_by: Bvlktech
  built_by_url: https://twitter.com/bvlktech
  featured: false
- title: AFEX Commodities Exchange
  main_url: https://afexnigeria.com
  url: https://afexnigeria.com
  description: >
    AFEX Nigeria strives to transform Nigerian agriculture by creating more bargaining power to smallholder farmers, access to information, and secure storage.
  categories:
    - Blog
    - Business
    - Finance
    - Food
    - WordPress
  built_by: Mayowa Falade
  built_by_url: http://mayowafalade.com
  featured: false
- title: VIA Data
  main_url: https://viadata.io
  url: https://viadata.io
  description: >
    The future of data management
  categories:
    - Data
  built_by: The Delta Studio
  built_by_url: https://www.thedelta.io
  featured: false
- title: Front End Day Event Website
  main_url: https://frontend-day.com/
  url: https://frontend-day.com/
  description: >
    Performant landing page for a front end workshops recurring event / conference.
  categories:
    - Event
    - Conference
    - Web Development
    - Technology
  built_by: Pagepro
  built_by_url: https://pagepro.co
  featured: false
- title: Mutual
  main_url: https://www.madebymutual.com
  url: https://www.madebymutual.com
  description: >
    Mutual is a web design and development agency. Our new website is powered by Gatsby and Craft CMS.
  categories:
    - Blog
    - Portfolio
    - Agency
    - Design
    - Web Development
  built_by: Mutual
  built_by_url: https://twitter.com/madebymutual
  featured: false
- title: Surge 3
  main_url: https://surge3.com
  url: https://surge3.com/
  description: >
    We’re Surge 3 - a premier web development agency. Our company centers around the principles of quality, speed, and service! We are founded using the latest in web technologies and are dedicated to using those exact tools to help our customers achieve their goals.
  categories:
    - Portfolio
    - Blog
    - Agency
    - Web Development
    - Marketing
  built_by: Dillon Browne
  built_by_url: https://dillonbrowne.com
- title: Adaltas
  main_url: https://www.adaltas.com
  url: https://www.adaltas.com
  description: >
    Adaltas is a team of consultants with a focus on Open Source, Big Data and Cloud Computing based in France, Canada and Morocco.
  categories:
    - Consulting
    - Data
    - Design System
    - Programming
    - Learning
  built_by: Adaltas
  built_by_url: https://www.adaltas.com
- title: Themis Attorneys
  main_url: https://themis-attorneys.com
  url: https://themis-attorneys.com
  description: >
    Themis Attorneys is Chennai based lawyers. Their new complete website is made using Gatsby.
  categories:
    - Agency
    - Consulting
    - Portfolio
    - Law
  built_by: Merbin J Anselm
  built_by_url: https://anselm.in
- title: Runlet
  main_url: https://runlet.app
  url: https://runlet.app
  source_url: https://github.com/runletapp/runlet
  description: >
    Runlet is a cloud-based job manager that offers device synchronization and reliable message delivery in a network of connected devices even after connectivity issues. Available for ARM, Linux, Mac and Windows.
  categories:
    - App
    - Landing Page
    - Productivity
    - Technology
  built_by: Vandré Leal
  built_by_url: https://vandreleal.github.io
  featured: false
- title: tiaan.dev
  main_url: https://tiaan.dev
  url: https://tiaan.dev
  featured: false
  categories:
    - Blog
    - Portfolio
    - Web Development
- title: Praveen Bisht
  main_url: https://www.prvnbist.com/
  url: https://www.prvnbist.com/
  source_url: https://github.com/prvnbist/portfolio
  categories:
    - Portfolio
    - Blog
  built_by: Praveen Bisht
  built_by_url: https://www.prvnbist.com/
  featured: false
- title: Jeff Mills The Outer Limits x NTS Radio
  url: https://www.nts.live/projects/jeff-mills-the-outer-limits/
  main_url: https://www.nts.live/projects/jeff-mills-the-outer-limits/
  source_url: https://github.com/ntslive/the-outer-limits
  description: >
    NTS Radio created a minisite for Jeff Mills' 6 part radio series The Outer Limits, including original music production and imagery curated from the NASA online image archive.
  categories:
    - Music
    - Gallery
    - Science
    - Entertainment
  built_by: NTS Radio
  built_by_url: https://www.nts.live
  featured: false
- title: BALAJIRAO676
  main_url: https://thebalajiraoecommerce.netlify.com/
  url: https://thebalajiraoecommerce.netlify.com/
  featured: false
  categories:
    - Blog
    - E-commerce
    - Web Development
- title: Mentimeter
  url: https://www.mentimeter.com/
  main_url: https://www.mentimeter.com/
  categories:
    - Business
  featured: false
- title: HYFN
  url: https://hyfn.com/
  main_url: https://hyfn.com/
  categories:
    - Business
  featured: false
- title: Mozilla India
  main_url: https://mozillaindia.org/
  url: https://mozillaindia.org/
  categories:
    - Open Source
  featured: false
- title: Primer Labs
  main_url: https://www.primerlabs.io
  url: https://www.primerlabs.io
  featured: false
  categories:
    - Education
    - Learning
- title: AJ on Purr-fect Solutions
  url: https://ajonp.com
  main_url: https://ajonp.com
  description: >
    A Community of developers, creating resources for all to use!
  categories:
    - Education
    - Learning
    - Programming
    - Web Development
    - API
    - Blog
    - SEO
  built_by: AJonP
  built_by_url: http://ajonp.com/authors/alex-patterson
- title: blog.kwst.site
  main_url: https://blog.kwst.site
  url: https://blog.kwst.site
  description: A blog of frontend engineer working in Fukuoka
  source_url: https://github.com/SatoshiKawabata/blog
  featured: false
  categories:
    - Blog
    - Technology
    - Web Development
    - JavaScript
- title: Run Leeds
  main_url: http://www.runleeds.co.uk
  url: http://www.runleeds.co.uk
  description: >
    Community running site based in Leeds,UK. Aiming to support those going through a life crisis.
  categories:
    - Accessibility
    - Blog
    - Community
    - Nonprofit
    - Sports
    - WordPress
  built_by: Robert Marshall
  built_by_url: https://www.robertmarshall.dev
- title: Arvind Kumar
  main_url: https://arvind.io
  url: https://arvind.io
  source_url: https://github.com/EnKrypt/arvind.io
  built_by: Arvind Kumar
  built_by_url: https://arvind.io/
  description: >
    A blog about writing code, making music and studying the skies.
  featured: false
  categories:
    - Blog
    - Music
    - Technology
- title: GlobalMoney
  url: https://global24.ua
  main_url: https://global24.ua
  description: >
    Provide payment solution for SMB, eWallet GlobalMoney
  categories:
    - Business
    - Finance
    - Technology
  built_by: NodeArt
  built_by_url: https://NodeArt.io
- title: Women's and Girls' Emergency Centre
  url: https://www.wagec.org.au/
  main_url: https://www.wagec.org.au/
  description: >
    Specialist homelessness service for women and families escaping domestic violence. Based in Redfern, Sydney, Australia.
  categories:
    - Nonprofit
    - Community
    - E-commerce
  built_by: Little & Big
  built_by_url: https://www.littleandbig.com.au/
  featured: false
- title: Guus van de Wal | Drupal Front-end specialist
  url: https://guusvandewal.nl
  main_url: https://guusvandewal.nl
  description: >
    Decoupled portfolio site for guusvandewal.nl, a Drupal and ReactJS front-end developer and designer.
  categories:
    - Open Source
    - Web Development
    - Design
    - Blog
    - Freelance
  built_by: Guus van de Wal
  featured: false
- title: Pixelize Web Design Gold Coast | Web Design and SEO
  url: https://www.pixelize.com.au/
  main_url: https://www.pixelize.com.au/
  description: >
    Pixelize is a tight knit group of professional web developers, graphic designers, and content creators that work together to create high performing, blazing fast, beautiful websites with a strong focus on SEO.
  categories:
    - Agency
    - Web Development
    - Marketing
    - SEO
    - Design
    - Portfolio
    - Blog
  built_by: Pixelize
  built_by_url: https://www.pixelize.com.au
  featured: false
- title: VS Code GitHub Stats
  url: https://vscode-github-stats.netlify.com
  main_url: https://vscode-github-stats.netlify.com
  source_url: https://github.com/lannonbr/vscode-github-stats/
  description: >
    Statistics Dashboard for VS Code GitHub repository
  categories:
    - Data
  built_by: Benjamin Lannon
  built_by_url: https://lannonbr.com
  featured: false
- title: MetaProjection
  main_url: https://www.metaprojection.ca
  url: https://www.metaprojection.ca
  source_url: https://github.com/rosslh/metaprojection
  description: >
    MetaProjection is a website that aggregates multiple Canadian federal electoral projections in order to provide an overview of how the election is playing out, both federally and by district.
  categories:
    - Government
    - Data
    - Open Source
  built_by: Ross Hill
  built_by_url: https://rosshill.ca
  featured: false
- title: Tamarisc VC
  url: https://www.tamarisc.vc
  main_url: https://www.tamarisc.vc
  description: >
    Tamarisc invests in and helps build companies that improve the human habitat through innovating at the intersection of real estate, health, and technology.
  categories:
    - Business
    - Technology
  built_by: Peter Hironaka
  built_by_url: https://peterhironaka.com
  featured: false
- title: Up Your A11y
  url: https://www.upyoura11y.com/
  main_url: https://www.upyoura11y.com/
  source_url: https://www.upyoura11y.com/
  description: >
    A web accessibility toolkit with a React focus, Up Your A11y is a resource for front-end developers to find useful information on how to make your sites more accessible. The topics covered have a React bias, but the principles in each apply to all web development, so please don't be put off if you don't work with React specifically!
  categories:
    - Accessibility
    - Blog
    - Programming
    - JavaScript
    - User Experience
    - Web Development
  built_by: Suzanne Aitchison
  built_by_url: https://twitter.com/s_aitchison
  featured: false
- title: Roman Kravets
  description: >
    Portfolio of Roman Kravets. Web Developer, HTML & CSS Coder.
  main_url: https://romkravets.netlify.com/
  url: https://romkravets.netlify.com/
  categories:
    - Portfolio
    - Open Source
    - Web Development
    - Blog
  built_by: Roman Kravets
  built_by_url: https://github.com/romkravets/dev-page
  featured: false
- title: Phil Tietjen Portfolio
  url: https://www.philtietjen.dev/
  main_url: https://www.philtietjen.dev/
  source_url: https://github.com/Phizzard/phil-portfolio
  description: >
    Portfolio of Phil Tietjen using Gatsby, TailwindCSS, and Emotion/styled
  categories:
    - Portfolio
    - Open Source
    - Web Development
  built_by: Phil Tietjen
  built_by_url: https://github.com/Phizzard
  featured: false
- title: Gatsby Bomb
  description: >
    A fan made version of the website Giantbomb, fully static and powered by Gatsby JS and the GiantBomb API.
  main_url: https://gatsbybomb.netlify.com
  url: https://gatsbybomb.netlify.com
  categories:
    - App
    - Entertainment
    - Media
    - Video
  built_by: Phil Tietjen
  built_by_url: https://github.com/Phizzard
  featured: false
- title: Divyanshu Maithani
  main_url: https://divyanshu013.dev
  url: https://divyanshu013.dev
  source_url: https://github.com/divyanshu013/blog
  description: >
    Personal blog of Divyanshu Maithani. Life, music, code and things in between...
  categories:
    - Blog
    - JavaScript
    - Open Source
    - Music
    - Programming
    - Technology
    - Web Development
  built_by: Divyanshu Maithani
  built_by_url: https://twitter.com/divyanshu013
- title: TFE Energy
  main_url: https://www.tfe.energy
  url: https://www.tfe.energy
  source_url: https://gitlab.com/marcfehrmedia/2019-07-03-tfe-energy
  description: >
    TFE Energy believes in the future. Their new website is programmed with Gatsby, Scrollmagic, Contentful, Cloudify.
  categories:
    - Technology
    - Consulting
    - Video
    - Business
  built_by: Marc Fehr
  built_by_url: https://www.marcfehr.ch
- title: AtomBuild
  url: https://atombuild.github.io/
  main_url: https://atombuild.github.io/
  source_url: https://github.com/AtomBuild/atombuild.github.io
  description: >
    Landing page for the AtomBuild project, offering a curation of Atom packages associated with the project.
  categories:
    - Directory
    - Landing Page
    - Open Source
    - Programming
    - Technology
  built_by: Kepler Sticka-Jones
  built_by_url: https://keplersj.com/
  featured: false
- title: Josh Pensky
  main_url: https://joshpensky.com
  url: https://joshpensky.com
  description: >
    Josh Pensky is an interactive developer based in Boston. He designs and builds refreshing web experiences, packed to the punch with delightful interactions.
  categories:
    - Portfolio
    - Web Development
    - Design
    - SEO
  built_by: Josh Pensky
  built_by_url: https://github.com/joshpensky
  featured: false
- title: AtomLinter
  url: https://atomlinter.github.io/
  main_url: https://atomlinter.github.io/
  source_url: https://github.com/AtomLinter/atomlinter.github.io
  description: >
    Landing page for the AtomLinter project, offering a curation of Atom packages associated with the project.
  categories:
    - Directory
    - Landing Page
    - Open Source
    - Programming
    - Technology
  built_by: Kepler Sticka-Jones
  built_by_url: https://keplersj.com/
  featured: false
- title: Dashbouquet
  url: https://dashbouquet.com/
  main_url: https://dashbouquet.com/
  categories:
    - Agency
    - Blog
    - Business
    - Mobile Development
    - Portfolio
    - Web Development
  built_by: Dashbouquet team
  featured: false
- title: rathes.me
  url: https://rathes.me/
  main_url: https://rathes.me/
  source_url: https://github.com/rathesDot/rathes.me
  description: >
    The Portfolio Website of Rathes Sachchithananthan
  categories:
    - Blog
    - Portfolio
    - Web Development
  built_by: Rathes Sachchithananthan
  built_by_url: https://rathes.me/
- title: viviGuides - Your travel guides
  url: https://vivitravels.com/en/guides/
  main_url: https://vivitravels.com/en/guides/
  description: >
    viviGuides is viviTravels' blog: here you will find travel tips, useful information about the cities and the best guides for your next vacation.
  categories:
    - Travel
    - Blog
  built_by: Kframe Interactive SA
  built_by_url: https://kframeinteractive.com/
  featured: false
- title: KNC Blog
  main_url: https://nagakonada.com
  url: https://nagakonada.com/
  description: >
    Nagakonada is my blogging and portfolio site where I list my projects, experience, capabilities and the blog mostly talks about technical and personal writings.
  categories:
    - Blog
    - Web Development
    - Portfolio
  built_by: Konada, Naga Chaitanya
  built_by_url: https://github.com/ChaituKNag
  featured: false
- title: Vishal Nakum
  url: https://nakum.tech/
  main_url: https://nakum.tech/
  source_url: https://github.com/vishalnakum011/contentful
  description: >
    Portfolio of Vishal Nakum. Made with Gatsby, Contentful. Deployed on Netlify.
  categories:
    - Portfolio
    - Blog
  built_by: Amol Tangade
  built_by_url: https://amoltangade.me/
- title: Sagar Hani Portfolio
  url: http://sagarhani.in/
  main_url: http://sagarhani.in/
  source_url: https://github.com/sagarhani
  description: >
    Sagar Hani is a Software Developer & an Open Source Enthusiast. He blogs about JavaScript, Open Source and his Life experiences.
  categories:
    - Portfolio
    - Blog
    - Web Development
    - Open Source
    - Technology
    - Programming
    - JavaScript
  built_by: Sagar Hani
  built_by_url: http://sagarhani.in/about
- title: Arturo Alviar's Portfolio
  main_url: https://arturoalviar.com
  url: https://arturoalviar.com
  source_url: https://github.com/arturoalviar/portfolio
  categories:
    - Portfolio
    - Open Source
    - Web Development
  built_by: Arturo Alviar
  built_by_url: https://github.com/arturoalviar
  featured: false
- title: Pearly
  url: https://www.pearlyplan.com
  main_url: https://www.pearlyplan.com
  description: >
    Dental Membership Growth Platform
  categories:
    - Technology
    - Healthcare
    - App
  built_by: Sean Emmer and Jeff Cole
- title: MarceloNM
  url: https://marcelonm.com
  main_url: https://marcelonm.com
  description: >
    Personal landing page and blog for MarceloNM, a frontend developer based in Brazil.
  categories:
    - Blog
    - JavaScript
    - Landing Page
    - Programming
    - Web Development
  built_by: Marcelo Nascimento Menezes
  built_by_url: https://github.com/mrcelo
  featured: false
- title: Open Source Galaxy
  main_url: https://www.opensourcegalaxy.com
  url: https://www.opensourcegalaxy.com
  description: >
    Explore the Open Source Galaxy and help other earthlings by contributing to open source.
  categories:
    - Open Source
    - Programming
    - Web Development
  built_by: Justin Juno
  built_by_url: https://www.justinjuno.dev
  featured: false
- title: enBonnet Blog
  url: https://enbonnet.me/
  main_url: https://enbonnet.me/
  source_url: https://github.com/enbonnet
  description: >
    Hola, este es mi sitio personal, estare escribiendo sobre JavaScript, Frontend y Tecnologia que utilice en mi dia a dia.
  categories:
    - Portfolio
    - Blog
    - Web Development
    - Technology
    - Programming
    - JavaScript
  built_by: Ender Bonnet
  built_by_url: https://enbonnet.me/
- title: Edenspiekermann
  url: https://www.edenspiekermann.com/eu/
  main_url: https://www.edenspiekermann.com/eu/
  description: >
    Hello. We are Edenspiekermann, an independent global creative agency.
  categories:
    - Featured
    - Agency
    - Design
    - Portfolio
  featured: true
- title: IBM Design
  url: https://www.ibm.com/design/
  main_url: https://www.ibm.com/design/
  description: >
    At IBM, our design philosophy is to help guide people so they can do their best work. Our human-centered design practices help us deliver on that goal.
  categories:
    - Featured
    - Design
    - Technology
    - Web Development
  built_by: IBM
  featured: true
- title: We Do Plugins
  url: https://wedoplugins.com
  main_url: https://wedoplugins.com
  description: >
    Free & premium WordPress plugins development studio from Wroclaw, Poland.
  categories:
    - Portfolio
    - Agency
    - Open Source
    - Web Development
  built_by: We Do Plugins
  built_by_url: https://wedoplugins.com
- title: Mevish Aslam, business coach
  url: https://mevishaslam.com/
  main_url: https://mevishaslam.com/
  description: >
    Mevish Aslam helps women build a life they love and coaches women to launch and grow businesses.
  categories:
    - Business
    - Consulting
    - Entrepreneurship
    - Freelance
    - Marketing
    - Portfolio
  built_by: Rou Hun Fan
  built_by_url: https://flowen.me
  featured: false
- title: Principles of wealth
  url: https://principlesofwealth.net
  main_url: https://principlesofwealth.net
  source_url: https://github.com/flowen/principlesofwealth
  description: >
    Principles of wealth. How to get rich without being lucky, a summary of Naval Ravikant's tweets and podcast.`
  categories:
    - Business
    - Consulting
    - Education
    - Entrepreneurship
    - Finance
    - Learning
    - Marketing
    - Media
    - Nonprofit
    - Productivity
    - Science
  built_by: Rou Hun Fan
  built_by_url: https://flowen.me
  featured: false
- title: Problem studio
  url: https://problem.studio
  main_url: https://problem.studio
  description: >
    Problem Studio creates unique and fun web experiences. Our enemy is "boring" if ya know what we mean: overused WordPress templates, the top 10 shopify templates, copy of a copy of a copy of a copy. We love to support design and marketing agencies and help realize their creations into a digital product. `
  categories:
    - Agency
    - Business
    - Consulting
    - Design
    - Education
    - Entrepreneurship
    - Freelance
    - Landing Page
    - Marketing
    - Media
    - Portfolio
    - Productivity
    - Web Development
  built_by: Rou Hun Fan & Sander Visser
  built_by_url: https://flowen.me
- title: North X South
  main_url: https://northxsouth.co
  url: https://northxsouth.co
  description: >
    We work with small businesses and non-profits to develop their brands, build an online identity, create stellar designs, and give a voice to their causes.
  categories:
    - Agency
    - Consulting
    - Business
    - Design
    - Web Development
  built_by: North X South
  built_by_url: https://northxsouth.co
- title: Plenty of Fish
  main_url: https://www.pof.com/
  url: https://pof.com
  description: >
    Plenty of Fish is one of the world's largest dating platforms.
  categories:
    - Community
  featured: true
- title: Bitcoin
  main_url: https://www.bitcoin.com/
  url: https://bitcoin.com
  description: >
    One of the largest crypto-currency platforms in the world.
  categories:
    - Technology
    - Finance
  featured: true
- title: Frame.io
  main_url: https://www.frame.io/
  url: https://frame.io
  description: >
    Frame.io is a cloud-based video collaboration platform that allows its users to easily work on media projects together
  categories:
    - Technology
    - Entertainment
    - Media
  featured: true
- title: Sainsbury’s Homepage
  main_url: https://www.sainsburys.co.uk/
  url: https://www.sainsburys.co.uk
  description: >
    Sainsbury’s is an almost 150 year old supermarket chain in the United Kingdom.
  categories:
    - E-commerce
    - Food
  featured: true
- title: Haxzie, Portfolio and Blog
  url: https://haxzie.com/
  main_url: https://haxzie.com/
  source_url: https://github.com/haxzie/haxzie.com
  description: >
    Haxzie.com is the portfolio and personal blog of Musthaq Ahamad, UX Engineer and Visual Designer
  categories:
    - Blog
    - Portfolio
  built_by: Musthaq Ahamad
  built_by_url: https://haxzie.com
  featured: false
- title: GBT
  url: https://yangmuzi.com/
  main_url: https://yangmuzi.com/
  source_url: https://github.com/yangnianbing/blog-by-gatsby
  description: >
    It is a basic Gatsby site project
  categories:
    - Blog
    - Portfolio
  built_by: yangnianbing
  featured: false
- title: Robin Wieruch's Blog
  url: https://www.robinwieruch.de/
  main_url: https://www.robinwieruch.de/
  categories:
    - Blog
    - Education
  featured: false
- title: Roger Ramos Development Journal
  url: https://rogerramos.me/
  main_url: https://rogerramos.me/
  source_url: https://github.com/rogerramosme/rogerramos.me/
  description: >
    Personal development journal made with Netlify CMS
  categories:
    - Blog
  built_by: Roger Ramos
  built_by_url: https://rogerramos.me/
  featured: false
- title: Global Adviser Alpha
  main_url: https://globaladviseralpha.com
  url: https://globaladviseralpha.com
  description: >
    Lead by David Haintz, Global Adviser Alpha transforms advice business into world class firms.
  categories:
    - Business
    - Blog
    - Finance
  built_by: Handsome Creative
  built_by_url: https://www.hellohandsome.com.au
  featured: false
- title: Alcamine
  url: https://alcamine.com/
  main_url: https://alcamine.com/
  description: >
    Never apply to another job online and receive tons of tech jobs in your inbox everyday — all while keeping your information private.
  categories:
    - Blog
    - Technology
  built_by: Caldera Digital
  built_by_url: https://www.calderadigital.com/
  featured: false
- title: Caldera Digital
  url: https://www.calderadigital.com/
  main_url: https://www.calderadigital.com/
  source_url: https://github.com/caldera-digital/platform
  description: >
    Caldera is a product and application development agency that uses innovative technology to bring your vision, brand, and identity to life through user centered design.
  categories:
    - Blog
    - User Experience
    - Consulting
  built_by: Caldera Digital
  built_by_url: https://www.calderadigital.com/
  featured: false
- title: Keycodes
  url: https://www.keycodes.dev
  main_url: https://www.keycodes.dev
  source_url: https://github.com/justinjunodev/keycodes.dev
  description: >
    A developer resource for getting keyboard key codes.
  categories:
    - Programming
    - Productivity
    - Open Source
    - Web Development
  built_by: Justin Juno
  built_by_url: https://www.justinjuno.dev
  featured: false
- title: Utah Pumpkins
  url: https://www.utahpumpkins.com/
  main_url: https://www.utahpumpkins.com/
  source_url: https://github.com/cadekynaston/utah-pumpkins
  description: >
    An awesome pumpkin gallery built using Gatsby and Contentful.
  categories:
    - Gallery
    - Blog
    - Photography
  built_by: Cade Kynaston
  built_by_url: https://cade.codes
- title: diff001a's blog
  main_url: https://diff001a.netlify.com/
  url: https://diff001a.netlify.com/
  description: >
    This is diff001a's blog which contains blogs related to programming.
  categories:
    - Blog
  built_by: diff001a
- title: Rockwong Blog
  main_url: http://rockwong.com/blog/
  url: http://rockwong.com/blog/
  description: >
    Rockwong is a technical blog containing content related to various web technologies.
  categories:
    - Technology
    - Education
    - Blog
- title: RegexGuide
  main_url: https://regex.guide
  url: https://regex.guide/playground
  source_url: https://github.com/pacdiv/regex.guide
  description: >
    The easiest way to learn regular expressions! The RegexGuide is a playground helping developers to discover regular expressions. Trying it is adopting regular expressions!
  categories:
    - App
    - Education
    - JavaScript
    - Nonprofit
    - Open Source
    - Programming
    - Technology
    - Web Development
  built_by: Loïc J.
  built_by_url: https://growthnotes.dev
- title: re:store
  url: https://www.visitrestore.com
  main_url: https://www.visitrestore.com
  description: >
    This is your chance to discover, connect, and shop beyond your feed and get to know the who, how, and why behind your favorite products.
  categories:
    - Marketing
  built_by: The Couch
  built_by_url: https://thecouch.nyc
  featured: false
- title: Bululu Eventos
  url: https://bululueventos.cl/
  main_url: https://bululueventos.cl/
  source_url: https://github.com/enBonnet/bululu-front
  description: >
    Sitio de organizadores de eventos
  categories:
    - Marketing
  built_by: Ender Bonnet
  built_by_url: https://enbonnet.me/
- title: MyPrograming Steps
  main_url: https://mysteps.netlify.com/
  url: https://mysteps.netlify.com/
  description: >
    FrontEnd Tutorial Information
  featured: false
  categories:
    - Blog
    - Portfolio
  source_url: https://github.com/IoT-Arduino/Gatsby-MySteps
  built_by: Maruo
  built_by_url: https://twitter.com/DengenT
- title: Brent Runs Marathons
  main_url: https://www.brentrunsmarathons.com/
  url: https://www.brentrunsmarathons.com/
  source_url: https://github.com/bingr001/brentrunsmarathonsv2
  description: >
    Brent Runs Marathons is about the training and race experience for the Comrades Ultra Marathon
  categories:
    - Blog
  built_by: Brent Ingram
  built_by_url: https://www.brentjingram.com/
  featured: false
- title: Pedro LaTorre
  main_url: https://www.pedrolatorre.com/
  url: https://www.pedrolatorre.com/
  source_url: https://github.com/bingr001/pedro-latorre-site
  description: >
    A really awesome website built for the motivational speaker Pedro LaTorre
  categories:
    - Blog
  built_by: Brent Ingram
  built_by_url: https://www.brentjingram.com/
  featured: false
- title: Veryben
  main_url: https://veryben.com/
  url: https://veryben.com/
  description: >
    be water my friend
  categories:
    - Blog
  built_by: anikijiang
  built_by_url: https://twitter.com/anikijiang
  featured: false
- title: kentarom's portfolio
  main_url: https://kentarom.com/
  url: https://kentarom.com/
  source_url: https://github.com/kentaro-m/portfolio-gatsby
  description: >
    The portfolio of kentarom, frontend developer. This site shows recent activities about him.
  categories:
    - Portfolio
    - Technology
    - Web Development
  built_by: kentarom
  built_by_url: https://twitter.com/_kentaro_m
  featured: false
- title: MotionThat
  main_url: https://motionthat.com.au
  url: https://motionthat.com.au
  description: >
    MotionThat was created to fill a void in Tabletop Product shooting, whereby the need for consistency, repetition and flexibility was required to eliminate the many variables and inaccuracies that slow the filming process down.
  categories:
    - Entertainment
    - Food
    - Media
    - Gallery
  built_by: Handsome Creative
  built_by_url: https://www.hellohandsome.com.au
  featured: false
- title: TEN ALPHAS
  main_url: https://tenalphas.com.au
  url: https://tenalphas.com.au
  description: >
    TEN ALPHAS is a content production company based in Sydney and Wollongong, telling stories through moving image and beautiful design.
  categories:
    - Media
    - Entertainment
    - Video
  built_by: Handsome Creative
  built_by_url: https://www.hellohandsome.com.au
  featured: false
- title: SalesGP
  main_url: https://salesgp.io
  url: https://salesgp.io
  description: >
    SalesGP is a specialist Sales and Operations partner offering expert skill-sets and decades of experience to companies entering the Australia, NZ (ANZ) and South East Asian (SEA) markets.
  categories:
    - Business
    - Marketing
    - Consulting
  built_by: Handsome Creative
  built_by_url: https://www.hellohandsome.com.au
  featured: false
- title: Source Separation Systems
  main_url: https://sourceseparationsystems.com.au
  url: https://sourceseparationsystems.com.au
  description: >
    Innovative waste diversion products, designed to connect Australians to a more sustainable world.
  categories:
    - Business
  built_by: Handsome Creative
  built_by_url: https://www.hellohandsome.com.au
- title: Fuzzy String Matching
  main_url: https://fuzzy-string-matching.netlify.com
  url: https://fuzzy-string-matching.netlify.com
  source_url: https://github.com/jdemieville/fuzzyStringMatching
  description: >
    This site is built to assess the performance of various approximate string matching algorithms aka fuzzy string searching.
  categories:
    - JavaScript
    - Learning
    - Programming
  built_by: Jennifer Demieville
  built_by_url: https://demieville-codes.herokuapp.com/portfolio
  featured: false
- title: Open Techiz
  main_url: https://www.opentechiz.com/
  url: https://www.opentechiz.com/
  featured: false
  description: >
    An agile software development company in Vietnam, providing wide range service from e-commerce development, mobile development, automation testing and cloud deployment with kubernets
  categories:
    - Web Development
    - Mobile Development
    - Technology
  built_by: Open Techiz
  built_by_url: https://www.opentechiz.com/
- title: Leave Me Alone
  url: https://leavemealone.app
  main_url: https://leavemealone.app
  description: >
    Leave Me Alone helps you unsubscribe from unwanted emails easily. It's built with Gatsby v2.
  categories:
    - Landing Page
    - Productivity
  built_by: James Ivings
  built_by_url: https://squarecat.io
  featured: false
- title: Oberion
  main_url: https://oberion.io
  url: https://oberion.io
  description: >
    Oberion analyzes your gaming library and gives you personal recommendations based on what you play
  categories:
    - Entertainment
    - Media
  built_by: Thomas Uta
  built_by_url: https://twitter.com/ThomasJanUta
  featured: false
- title: Yoseph.tech
  main_url: https://www.yoseph.tech
  url: https://www.yoseph.tech/compilers
  source_url: https://github.com/radding/yoseph.tech_gatsby
  description: >
    Yoseph.tech is a personal blog centered around technology and software engineering
  categories:
    - Technology
    - Web Development
    - Open Source
  built_by: Yoseph Radding
  built_by_url: https://github.com/radding
  featured: false
- title: Really Fast Sites
  url: https://reallyfastsites.com
  main_url: https://reallyfastsites.com
  description: >
    Really Fast Sites showcases websites that have a speed score of 85 or higher on Google's Page Speed Insights for both mobile and desktop, along with some of the platforms and technologies those sites use.
  categories:
    - Web Development
    - Programming
  built_by: Peter Brady
  built_by_url: https://www.peterbrady.co.uk
  featured: false
- title: Mieke Frouws
  url: https://www.miekefrouws.nl
  main_url: https://www.miekefrouws.nl
  description: >
    Mieke Frouws is a freelance primary and secondary school theatre teacher based in the Netherlands.
  categories:
    - Freelance
    - Education
  built_by: Laurens Kling
  built_by_url: https://www.goedideemedia.nl
  featured: false
- title: Paul de Vries
  url: https://pauldevries1972.nl
  main_url: https://pauldevries1972.nl
  description: >
    Paul de Vries is founder of #DCDW and Spokesperson for Marktplaats Automotive (eBay) - Making the online automotive better!
  categories:
    - Blog
    - Business
    - Consulting
  built_by: Laurens Kling
  built_by_url: https://www.goedideemedia.nl
  featured: false
- title: The Fabulous Lifestyles 不藏私旅行煮藝
  url: https://thefabulouslifestyles.com/
  main_url: https://thefabulouslifestyles.com/
  description: >
    The Fabulous Lifestyles features content about travel and food. It offers practical travel advice that covers trip planning, logistics, and reviews on destination, resort & hotel...etc. Besides travelling, there are step-by-step homemade gourmet recipes that will appeal to everyone's taste buds.
  categories:
    - Blog
    - Food
    - Travel
  built_by: Kevin C Chen
  built_by_url: https://www.linkedin.com/in/kevincychen/
- title: Salexa - Estetica Venezolana
  url: https://peluqueriavenezolana.cl/
  main_url: https://peluqueriavenezolana.cl/
  source_url: https://github.com/enbonnet/salexa-front
  description: >
    Venezuelan beauty and hairdressing salon in Chile
  categories:
    - Marketing
    - Business
  built_by: Ender Bonnet
  built_by_url: https://enbonnet.me/
- title: Akshay Thakur's Portfolio
  main_url: https://akshaythakur.me
  url: https://akshaythakur.me
  categories:
    - Portfolio
    - Web Development
  built_by: Akshay Thakur
  built_by_url: https://akshaythakur.me
- title: Binaria
  description: >
    Digital product connecting technics & creativity.
  main_url: https://binaria.com/en/
  url: https://binaria.com/en/
  categories:
    - Web Development
    - Agency
    - Technology
    - App
    - Consulting
    - User Experience
  built_by: Binaria
  built_by_url: https://binaria.com/
- title: Quema Labs
  url: https://quemalabs.com/
  main_url: https://quemalabs.com/
  description: >
    WordPress themes for these modern times
  categories:
    - Blog
    - Web Development
    - WordPress
    - Portfolio
  built_by: Nico Andrade
  built_by_url: https://nicoandrade.com/
- title: Century 21 Financial
  url: https://century21financial.co.nz/
  main_url: https://century21financial.co.nz/
  description: Website for Century 21's mortgage broker and insurance broker business in New Zealand.
  categories:
    - Real Estate
    - Finance
    - Business
  built_by: Shannon Smith
  built_by_url: https://www.powerboard.co.nz/clients
  featured: false
- title: Base Backpackers
  url: https://www.stayatbase.com/
  main_url: https://www.stayatbase.com/
  description: Base Backpackers is one of Australasia's biggest youth adventure tourism brands. They are super stoked to have one of the fastest websites in the tourism industry.
  categories:
    - Travel
    - Business
  built_by: Shannon Smith
  built_by_url: https://www.powerboard.co.nz/clients
  featured: false
- title: Wealthsimple
  url: https://www.wealthsimple.com/
  main_url: https://www.wealthsimple.com/en-us/
  description: >
    The simple way to grow your money like the world's most sophisticated investors. Zero-maintenance portfolios, expert advisors and low fees.
  categories:
    - App
    - Business
    - Finance
  featured: false
- title: To Be Created
  description: >
    tbc is a London based styling agency that champions a modernised minimal aesthetic for both personal clients and brands.
  main_url: https://to-be-created.com
  url: https://to-be-created.com
  categories:
    - Web Development
    - Agency
    - Portfolio
    - Freelance
  built_by: Sam Goddard
  built_by_url: https://samgoddard.dev/
- title: Kosmos Platform
  main_url: https://kosmosplatform.com
  url: https://kosmosplatform.com
  description: >
    Explore the Kosmos - A new world is here, where every clinician now has the ability to improve cardiothoracic and abdominal assessment, in just a few minutes.
  categories:
    - Marketing
    - Science
    - Video
    - Landing Page
    - Healthcare
    - Technology
  built_by: Bryce Benson via Turnstyle Studio
  built_by_url: https://github.com/brycebenson
- title: B-Engaged
  url: https://b-engaged.se/
  main_url: https://b-engaged.se/
  description: >
    B-Engaged gives a clear picture of the organization and helps you implement the measures that makes difference for the employees. The results of our employee surveys are easily transformed into concrete improvement measures using AI technology.
  categories:
    - Business
    - Human Resources
  featured: false
- title: Rollbar
  url: https://rollbar.com/
  main_url: https://rollbar.com/
  description: >
    Rollbar automates error monitoring and triaging, so developers can fix errors that matter within minutes, and build software quickly and painlessly.
  categories:
    - Programming
    - Web Development
  featured: false
- title: EQX
  url: https://digitalexperience.equinox.com/
  main_url: https://digitalexperience.equinox.com/
  description: >
    The Equinox app, personalized to unlock your full potential.
  categories:
    - Sports
    - App
  featured: false
- title: WagWalking
  url: https://wagwalking.com/
  main_url: https://wagwalking.com/
  description: >
    Paws on the move
  categories:
    - App
  featured: false
- title: FirstBorn
  url: https://www.firstborn.com/
  main_url: https://www.firstborn.com/
  description: >
    We shape modern brands for a connected future.
  categories:
    - Agency
    - Design
- title: Pix4D
  url: https://www.pix4d.com
  main_url: https://www.pix4d.com
  description: >
    A unique suite of photogrammetry software for drone mapping. Capture images with our app, process on desktop or cloud and create maps and 3D models.
  categories:
    - Business
    - Productivity
    - Technology
  featured: false
- title: Bakken & Bæck
  url: https://bakkenbaeck.com
  main_url: https://bakkenbaeck.com
  description: >
    We’re Bakken & Bæck, a digital studio based in Oslo, Bonn and Amsterdam. Ambitious companies call us when they need an experienced team that can transform interesting ideas into powerful products.
  categories:
    - Agency
    - Design
    - Technology
  featured: false
- title: Figma Config
  url: https://config.figma.com/
  main_url: https://config.figma.com/
  description: A one-day conference where Figma users come together to learn from each other.
  categories:
    - Conference
    - Design
    - Event
    - Community
    - Learning
  built_by: Corey Ward
  built_by_url: http://www.coreyward.me/
  featured: false
- title: Anurag Hazra's Portfolio
  url: https://anuraghazra.github.io/
  main_url: https://anuraghazra.github.io/
  source_url: https://github.com/anuraghazra/anuraghazra.github.io
  description: >
    Anurag Hazra's portfolio & personal blog, Creative FrontEnd web developer from india.
  categories:
    - Portfolio
    - Blog
    - Open Source
    - JavaScript
  built_by: Anurag Hazra
  built_by_url: https://github.com/anuraghazra
- title: VeganWorks
  url: https://veganworks.com/
  main_url: https://veganworks.com/
  description: We make delicious vegan snack boxes.
  categories:
    - Food
- title: codesundar
  url: https://codesundar.com
  main_url: https://codesundar.com
  description: >
    Learn PhoneGap, Ionic, Flutter
  categories:
    - Education
    - Technology
    - Web Development
    - Blog
  built_by: codesundar
  built_by_url: https://codesundar.com
  featured: false
- title: Nordic Microfinance Initiative
  url: https://www.nmimicro.no/
  main_url: https://www.nmimicro.no/
  description: Nordic Microfinance Initiative's (NMI) vision is to contribute to the empowerment of poor people in developing countries and to the creation of jobs and wealth on a sustainable basis.
  featured: false
  categories:
    - Finance
    - Business
  built_by: Othermachines
  built_by_url: https://othermachines.com
- title: Subscribe Pro Documentation
  url: https://docs.subscribepro.com/
  main_url: https://docs.subscribepro.com/
  description: >
    Subscribe Pro is a subscription commerce solution that enables brands to quickly add subscription commerce models such as box, subscribe-and-save, autoship and similar to their existing e-commerce websites.
  categories:
    - Documentation
    - E-commerce
    - API
    - Technology
    - Web Development
  built_by: Subscribe Pro
  built_by_url: https://www.subscribepro.com/
- title: Software.com
  main_url: https://www.software.com
  url: https://www.software.com
  description: Our data platform helps developers learn from their data, increase productivity, and code smarter.
  categories:
    - Data
    - Productivity
    - Programming
  built_by: Brett Stevens, Joshua Cheng, Geoff Stevens
  built_by_url: https://github.com/swdotcom/
  featured: false
- title: WTL Studio Website Builder
  main_url: https://wtlstudio.com/
  url: https://wtlstudio.com/
  description: >
    Cloud-based, SEO focused website builder - helping local businesses and startups reach audiences faster.
  featured: false
  categories:
    - E-commerce
    - SEO
    - Business
- title: ToolsDB
  main_url: https://toolsdb.dev
  url: https://toolsdb.dev
  description: List of tools for better software development.
  featured: false
  categories:
    - Technology
    - Web Development
    - Programming
    - Productivity
- title: Eastman Strings
  url: https://www.eastmanstrings.com
  main_url: https://www.eastmanstrings.com
  description: >
    Site was built using GatsbyJS, Cosmic CMS, and Netlify.
  categories:
    - Business
    - Music
  built_by: Tekhaus
  built_by_url: https://www.tekha.us
  featured: false
- title: Lesley Lai
  main_url: https://lesleylai.info
  url: https://lesleylai.info
  source_url: https://github.com/LesleyLai/blog
  description: >
    lesleylai.info is the personal website of Lesley Lai, where he talks mainly about C++ and Computer Graphics.
  categories:
    - Blog
    - Open Source
    - Portfolio
    - Programming
    - Technology
  built_by: Lesley Lai
  built_by_url: https://github.com/LesleyLai
  featured: false
- title: Whipstitch Webwork
  url: https://www.whipstitchwebwork.com
  main_url: https://www.whipstitchwebwork.com
  description: >
    Websites for smart people.
  categories:
    - Agency
    - Web Development
  built_by: Matthew Russell
  featured: false
- title: Vandré Leal
  main_url: https://vandreleal.github.io
  url: https://vandreleal.github.io
  source_url: https://github.com/vandreleal/vandreleal.github.io
  description: >
    Portfolio of Vandré Leal.
  categories:
    - Portfolio
    - Web Development
  built_by: Vandré Leal
  built_by_url: https://vandreleal.github.io
  featured: false
- title: Tarokenlog
  url: https://taroken.dev/
  main_url: https://taroken.dev/
  description: >
    Blog and Gallery
  categories:
    - Blog
    - Portfolio
    - Web Development
    - Photography
  built_by: Kentaro Koga
  built_by_url: https://twitter.com/kentaro_koga
  featured: false
- title: OwlyPixel Blog
  main_url: https://owlypixel.com
  url: https://owlypixel.com
  description: >
    Notes and tutorials on coding, web development, design and other stuff.
  categories:
    - Web Development
    - Blog
    - Education
  built_by: Owlypixel
  built_by_url: https://twitter.com/owlypixel
  featured: false
- title: talkoverflow
  main_url: https://talkoverflow.com
  url: https://talkoverflow.com
  description: Blog on software engineering built with Gatsby themes and theme-ui
  categories:
    - Blog
    - Web Development
    - Technology
  built_by: Patryk Jeziorowski
  built_by_url: https://twitter.com/pjeziorowski
- title: HISTORYTalks
  main_url: https://www.history-talks.com/
  url: https://www.history-talks.com/
  description: Built using Gatsby, JSS and Contentful
  categories:
    - Conference
    - Media
  built_by: A+E Networks
  built_by_url: https://www.aenetworks.com/
- title: HISTORYCon
  main_url: https://www.historycon.com/
  url: https://www.historycon.com/
  description: Built using Gatsby, JSS and Contentful
  categories:
    - Conference
    - Media
  built_by: A+E Networks
  built_by_url: https://www.aenetworks.com/
- title: Kölliker Immobilien
  url: https://koelliker-immobilien.ch/
  main_url: https://koelliker-immobilien.ch/
  description: >
    Built using Gatsby, Netlify and Contentful
  categories:
    - Real Estate
    - Marketing
  built_by: Matthias Gemperli
  built_by_url: https://matthiasgemperli.ch
- title: Lessmess Agency website
  url: https://lessmess.agency/
  main_url: https://lessmess.agency/
  description: >
    Website of Lessmess Agency
  categories:
    - Agency
    - Web Development
  built_by: Ilya Lesik
  built_by_url: https://github.com/ilyalesik
- title: Ezekiel Ekunola Portfolio
  main_url: http://ezekielekunola.com/
  url: http://ezekielekunola.com/
  description: Built using Gatsby, Styled-Components
  categories:
    - Web Development
    - Portfolio
  built_by: Ezekiel Ekunola
  built_by_url: https://github.com/easybuoy/
  featured: false
- title: Gearbox Development
  main_url: https://gearboxbuilt.com
  url: https://gearboxbuilt.com/?no-load-in
  description: >
    Gearbox is a performance website development & optimization company based out of Canada. Built using Gatsby/WordPress.
  categories:
    - Agency
    - Web Development
    - WordPress
    - Portfolio
    - Programming
    - Technology
    - Business
  built_by: Gearbox Development
  built_by_url: https://gearboxbuilt.com
  featured: false
- title: UXWorks
  main_url: https://uxworks.org
  url: https://uxworks.org
  description: Built with Gatsby, Netlify and Markdown
  categories:
    - Web Development
    - Blog
  built_by: Amrish Kushwaha
  built_by_url: https://github.com/isamrish
  featured: false
- title: Jarod Peachey
  main_url: https://jarodpeachey.netlify.com
  url: https://jarodpeachey.netlify.com
  source_url: https://github.com/jarodpeachey/portfolio
  description: >
    Jarod Peachey is a front-end developer focused on building modern and fast websites for everyone.
  categories:
    - Blog
    - JavaScript
    - Mobile Development
    - Portfolio
  built_by: Jarod Peachey
  built_by_url: https://github.com/jarodpeachey
  featured: false
- title: Thomas Maximini
  main_url: https://www.thomasmaximini.com/
  url: https://www.thomasmaximini.com/
  source_url: https://github.com/tmaximini/maxi.io
  description: >
    Thomas Maximini is a full stack web developer from Germany
  categories:
    - Blog
    - JavaScript
    - Photography
    - Portfolio
    - Web Development
  built_by: Thomas Maximini
  built_by_url: https://github.com/tmaximini
  featured: false
- title: Aretha Iskandar
  main_url: https://arethaiskandar.com/
  url: https://arethaiskandar.com/
  source_url: https://github.com/tmaximini/arethaiskandar.com
  description: >
    Aretha Iskandar is a Jazz and Soul Singer / Songwriter from Paris
  categories:
    - Music
  built_by: Thomas Maximini
  built_by_url: https://github.com/tmaximini
  featured: false
- title: Harshil Shah
  url: https://harshil.net
  main_url: https://harshil.net
  description: >
    Harshil Shah is an iOS engineer from Mumbai, India
  categories:
    - Blog
    - Mobile Development
  built_by: Harshil Shah
  built_by_url: https://twitter.com/_HarshilShah
  featured: false
- title: Code Examples
  url: https://codeexamples.dev/
  main_url: https://codeexamples.dev/
  description: >
    Examples about various programming languages like JavaScript, Python, Rust, Angular, React, Vue.js etc.
  categories:
    - Blog
    - Education
    - Programming
    - Web Development
  built_by: Sai gowtham
  built_by_url: https://twitter.com/saigowthamr
  featured: false
- title: Samir Mujanovic
  main_url: https://www.samirmujanovic.com/
  url: https://www.samirmujanovic.com/
  description: >
    I'm a Frontend Developer with 3 years of experience. I describe myself as a developer who loves coding, open-source and web platform.
  categories:
    - Portfolio
    - Web Development
    - Design
  built_by: Samir Mujanovic
  built_by_url: https://github.com/sameerrM
- title: Yearlyglot - Fluent Every Year
  url: https://www.yearlyglot.com/blog
  main_url: https://www.yearlyglot.com
  description: >
    A popular blog on languages, second language acquisition and polyglottery.
  categories:
    - Blog
    - Education
    - Learning
    - Travel
  built_by: Donovan Nagel
  built_by_url: https://www.donovannagel.com
  featured: false
- title: 8fit.com
  url: https://8fit.com/
  main_url: https://8fit.com/
  description: >
    Get personalized workouts, custom meal plans, and nutrition guidance, right in the palm of your hand. Prioritize progress over perfection with the 8fit app!
  categories:
    - App
    - Food
    - Sports
  featured: false
- title: Dispel - Remote Access for Industrial Control Systems
  url: https://dispel.io
  main_url: https://dispel.io
  description: >
    Dispel provides secure, moving target defense networks through which your teams can remotely access industrial control systems in seconds, replacing static-defense products that take 5 to 15 minutes to work through.
  categories:
    - Business
    - Technology
    - Security
  built_by: Anton Aberg
  built_by_url: https://github.com/aaaberg
  featured: false
- title: Geothermal Heat Pump DIY Project
  url: https://diyheatpump.net/
  main_url: https://diyheatpump.net/
  description: Personal project by Yuriy Logvin that demonstrates how you can switch to heating with electricity at a minimal cost. The goal here is to show that everyone can build a geothermal heat pump and start saving money.
  categories:
    - Blog
    - Education
    - Technology
  built_by: Yuriy Logvin
  built_by_url: https://powerwatcher.net
- title: Catalyst Network - Cryptocurrency
  url: https://www.cryptocatalyst.net/
  main_url: https://www.cryptocatalyst.net/
  source_url: https://github.com/n8tb1t/gatsby-starter-cryptocurrency
  description: >
    An All-in-One solution for Modern Transactions.
  categories:
    - Business
    - Technology
  built_by: n8tb1t
  built_by_url: https://github.com/n8tb1t/
  featured: false
- title: SaoBear's-Blog
  main_url: https://saobear.xyz/
  url: https://saobear.xyz/
  source_url: https://github.com/PiccoloYu/SaoBear-is-Blog
  featured: false
  categories:
    - Blog
    - Web Development
- title: Rumaan Khalander - Portfolio
  url: https://www.rumaan.me/
  main_url: https://www.rumaan.me/
  description: >
    Rumaan Khalander is a Full-Stack Dev from Bengaluru who loves to develop for mobile and web.
  categories:
    - Portfolio
  built_by: rumaan
  built_by_url: https://github.com/rumaan/
  featured: false
- title: DigiGov
  main_url: https://digigov.grnet.gr/
  url: https://digigov.grnet.gr/
  description: >
    DigiGov is an initiative for the Digital Transformation of the Greek Public Sector
  categories:
    - Government
  built_by: GRNET
  built_by_url: https://grnet.gr/
  featured: false
- title: Zeek Interactive
  main_url: https://zeek.com
  url: https://zeek.com
  description: >
    Business site for Zeek Interactive. Using WordPress as a data store via the WPGraphQL plugin.
  categories:
    - Blog
    - Web Development
    - Mobile Development
    - WordPress
    - Agency
    - Business
  built_by: Zeek Interactive
  built_by_url: https://zeek.com
  featured: false
- title: Bare Advertising & Communications
  url: https://bare.ca/
  main_url: https://bare.ca/
  description: >
    Bare is a full-service branding and production agency in Vancouver BC with deep experience in digital/traditional communications and strategy. We specialize in building headless WordPress sites with Gatsby.
  categories:
    - WordPress
    - Agency
    - Business
  built_by: Bare Advertising & Communications
  built_by_url: https://www.bare.ca/
  featured: false
- title: The Decking Superstore
  url: https://www.thedeckingsuperstore.com/
  main_url: https://www.thedeckingsuperstore.com/
  description: >
    One of Northern California's largest outdoor decking and siding providers.
  categories:
    - WordPress
    - Business
  built_by: Bare Advertising & Communications
  built_by_url: https://www.bare.ca/
  featured: false
- title: Precision Cedar Products
  url: https://www.precisioncedar.com/
  main_url: https://www.precisioncedar.com/
  description: >
    Western Red Cedar Distributor in Vancouver Canada.
  categories:
    - WordPress
    - Business
  built_by: Bare Advertising & Communications
  built_by_url: https://www.bare.ca/
  featured: false
- title: Circle Restoration
  url: https://www.circlerestoration.com/
  main_url: https://www.circlerestoration.com/
  description: >
    Restoration Services Provider in Vancouver Canada.
  categories:
    - WordPress
    - Business
  built_by: Bare Advertising & Communications
  built_by_url: https://www.bare.ca/
  featured: false
- title: ALS Rally
  url: https://www.alsrally.com/
  main_url: https://www.alsrally.com/
  description: >
    Non profit fundraiser for ALS Research.
  categories:
    - WordPress
    - Nonprofit
    - Event
  built_by: Bare Advertising & Communications
  built_by_url: https://www.bare.ca/
  featured: false
- title: Vancouver Welsh Men's Choir
  url: https://vancouverchoir.ca/
  main_url: https://vancouverchoir.ca/
  description: >
    Vancouver Welsh Men's Choir website for upcoming shows, ticket purchases and online merchandise.
  categories:
    - WordPress
    - Entertainment
    - Event
    - E-commerce
  built_by: Bare Advertising & Communications
  built_by_url: https://www.bare.ca/
  featured: false
- title: Paul Scanlon - Blog
  main_url: https://paulie.dev/
  url: https://paulie.dev/
  source_url: https://github.com/PaulieScanlon/paulie-dev-2019
  description: >
    I'm a React UI developer / UX Engineer. React, GatsbyJs, JavaScript, TypeScript/Flow, StyledComponents, Storybook, TDD (Jest/Enzyme) and a tiny bit of Node.js.
  categories:
    - Blog
    - Web Development
  built_by: Paul Scanlon
  built_by_url: http://www.pauliescanlon.io
  featured: false
- title: EF Design
  main_url: https://ef.design
  url: https://ef.design
  description: >
    Home of everything creative, digital and brand at EF.
  featured: false
  categories:
    - Marketing
    - Design
  built_by: João Matos (Global Creative Studio - Education First)
- title: Codica
  main_url: https://www.codica.com/
  url: https://www.codica.com/
  description: >
    We help startups and established brands with JAMStack, Progressive Web Apps and Marketplaces development.
  categories:
    - Agency
    - Web Development
  built_by: Codica
  built_by_url: https://www.codica.com/
- title: Bhavani Ravi's Portfolio
  url: https://bhavaniravi.com
  main_url: https://bhavaniravi.com
  description: >
    Showcase of Bhavani Ravi's skillset and blogs
  categories:
    - Blog
    - Portfolio
  built_by: Bhavani Ravi
  built_by_url: https://twitter.com/geeky_bhavani
- title: Kotoriyama
  main_url: https://kotoriyama.com/
  url: https://kotoriyama.com/
  description: >
    Japanese Indie Game Creator.
  featured: false
  categories:
    - App
    - Entertainment
    - Mobile Development
  built_by: Motoyoshi Shiine (Kotoriyama)
- title: PWA Shields
  url: https://www.pwa-shields.com
  main_url: https://www.pwa-shields.com
  source_url: https://github.com/richardtaylordawson/pwa-shields
  description: >
    Personalize your app's README with custom, fun, PWA shields in SVG
  categories:
    - Documentation
    - App
    - API
  built_by: Richard Taylor Dawson
  built_by_url: https://richardtaylordawson.com
- title: Zatsuzen
  url: https://zatsuzen.com
  main_url: https://zatsuzen.com
  description: >
    Web developer's portfolio
  categories:
    - Portfolio
  built_by: Akane
  built_by_url: https://twitter.com/akanewz
  featured: false
- title: Reeemoter
  description: >-
    Join thousands of developers from everywhere and access to job
    offers from hundreds of companies worldwide right
    at your inbox for free.
  main_url: https://reeemoter.com/
  url: https://reeemoter.com/
  featured: false
  categories:
    - Technology
    - Web Development
  built_by: Ramón Chancay
  built_by_url: https://ramonchancay.me/
- title: Ananya Neogi
  main_url: https://ananyaneogi.com
  url: https://ananyaneogi.com
  description: >
    Showcases Ananya's work as a frontend developer and comprises of a collection of written articles on web development, programming and, user experience.
  categories:
    - Portfolio
    - Blog
  built_by: Ananya Neogi
  built_by_url: https://ananyaneogi.com
- title: webman.pro
  main_url: https://webman.pro/
  url: https://webman.pro/
  description: >
    webman.pro is an awesome portfolio and technical blog where
    professional Front End engineer Dmytro Chumak shares his thoughts
    and experience to inspire other developers.
  featured: false
  categories:
    - Blog
    - Web Development
    - JavaScript
  built_by: Dmytro Chumak
  built_by_url: https://github.com/wwwebman
- title: borderless
  url: https://junhobaik.github.io
  main_url: https://junhobaik.github.io
  source_url: https://github.com/junhobaik/junhobaik.github.io/tree/develop
  description: >
    Junho Baik's Development Blog
  categories:
    - Blog
    - Web Development
  built_by: Junho Baik
  built_by_url: https://github.com/junhobaik
  featured: false
- title: React Resume Generator
  main_url: https://nimahkh.github.io/nima_habibkhoda
  url: https://nimahkh.github.io/nima_habibkhoda
  source_url: https://github.com/nimahkh/resume_generator
  description: >
    The resume generator is a project to create your own resume web page easily with Gatsby.
  categories:
    - Portfolio
  built_by: Nima Habibkhoda
  featured: false
- title: Thomas Wang's Blog
  main_url: https://www.thomaswang.io
  url: https://www.thomaswang.io
  description: >-
    Technical blog by Thomas Wang
  built_by: Thomas Wang
  built_by_url: https://github.com/thomaswang
  featured: false
  categories:
    - Blog
    - Web Development
- title: Engleezi
  main_url: https://www.myengleezi.com
  url: https://myengleezi.com/teachers/
  description: >-
    Affordable, accessible and fun, Engleezi is an English tutoring service that aims to make your child a better and more fluent English speaker. Our unique online approach gets your children learning English one-on-one from a native English teacher from the comfort of your home.
  built_by: Suleiman Mayow
  built_by_url: https://github.com/sullom101
  featured: false
  categories:
    - Education
    - Learning
    - Technology
- title: The Rebigulator
  main_url: https://www.rebigulator.org/
  source_url: https://github.com/Me4502/Rebigulator/
  url: https://rebigulator.org/
  description: A quote-based via game powered by Frinkiac
  built_by: Matthew Miller
  built_by_url: https://matthewmiller.dev/
  featured: false
  categories:
    - Open Source
    - Entertainment
    - App
- title: madewithlove
  main_url: https://madewithlove.com
  url: https://madewithlove.com
  description: >-
    We build digital products and create the teams around them. We can help with software engineering, product management, managing technical teams, audits and technical consulting.
  built_by: madewithlove
  built_by_url: https://madewithlove.com
  featured: false
  categories:
    - Web Development
    - Blog
    - Agency
    - Business
- title: Sprucehill
  url: https://sprucehill.ca/
  main_url: https://sprucehill.ca/
  description: >
    Sprucehill is a North Vancouver based custom home builder and renovator.
  categories:
    - WordPress
    - Business
  built_by: Bare Advertising & Communications
  built_by_url: https://www.bare.ca/
  featured: false
- title: Nathaniel Ryan Mathew
  url: https://nathanielmathew.me
  main_url: https://nathanielmathew.me
  source_url: https://github.com/nathanielmathew/MyPortfolio
  description: >
    A personal online Portfolio built using GatsbyJS, that showcases Achievements, Projects and Additional information.
  categories:
    - Portfolio
    - Open Source
    - Blog
  built_by: Nathaniel Ryan Mathew
  built_by_url: https://github.com/nathanielmathew
  featured: false
- title: Kanazawa.js Community Page
  main_url: https://kanazawajs.now.sh/
  url: https://kanazawajs.now.sh/
  source_url: https://github.com/kanazawa-js/community-page
  description: >
    Kanazawa.js is a local community for the JSer around Kanazawa to share knowledge about JavaScript.
  categories:
    - Community
    - Programming
    - Web Development
  built_by: Kanazawa.js
  built_by_url: https://twitter.com/knzw_js
  featured: false
- title: monica*dev
  url: https://www.aboutmonica.com/
  main_url: https://www.aboutmonica.com/
  description: >
    Personal site for Monica Powell, a software engineer who is passionate about making open-source more accessible and building community, online & offline.
  categories:
    - Web Development
    - Blog
    - Programming
    - Portfolio
  built_by: Monica Powell
  built_by_url: https://www.aboutmonica.com/
  featured: false
- title: Shivam Sinha
  url: https://www.helloshivam.com/
  main_url: https://www.helloshivam.com/
  description: >
    Portfolio of Shivam Sinha, Graphic Designer and Creative Coder based in New York.
  categories:
    - Portfolio
  built_by: Shivam Sinha
  built_by_url: https://www.helloshivam.com/
  featured: false
- title: Brianna Sharpe - Writer
  main_url: https://www.briannasharpe.com/
  url: https://www.briannasharpe.com/
  source_url: https://github.com/ehowey/briannasharpe
  description: >
    Brianna Sharpe is an Alberta, Canada based freelance writer and journalist focused on health, LGBTQ2S+, parenting, and the environment.
  categories:
    - Portfolio
    - Media
  built_by: Eric Howey
  built_by_url: https://www.erichowey.dev/
  featured: false
- title: Eric Howey Web Development
  main_url: https://www.erichowey.dev/
  url: https://www.erichowey.dev/
  source_url: https://github.com/ehowey/erichoweydev
  description: >
    Personal website and blog for Eric Howey. I am a freelance web developer based in Alberta, Canada specializing in Gatsby, React, WordPress and Theme-UI.
  categories:
    - Portfolio
    - Web Development
    - Freelance
    - Blog
  built_by: Eric Howey
  built_by_url: https://www.erichowey.dev/
- title: Solfej Chord Search
  url: https://www.solfej.io/chords
  main_url: https://www.solfej.io/chords
  description: >
    Solfej Chord Search helps you master every chord imaginable. It shows you notes, intervals, guitar and piano fingerings for 1000s of chords.
  categories:
    - Education
    - Music
  built_by: Shayan Javadi
  built_by_url: https://www.instagram.com/shawnjavadi/
- title: a+ Saúde
  url: https://www.amaissaude.com.br/
  main_url: https://www.amaissaude.com.br/
  description: >
    An even better experience in using health services.
  categories:
    - Healthcare
    - Marketing
    - Blog
  built_by: Grupo Fleury
  built_by_url: http://www.grupofleury.com.br/
  featured: false
- title: Mallikarjun Katakol Photography
  main_url: https://mallik.in
  url: https://mallik.in
  built_by: Arvind Kumar
  built_by_url: https://arvind.io/
  description: >
    Mallikarjun Katakol is an Advertising, Architecture, Editorial, Fashion and Lifestyle Photographer based in Bangalore, India.
    Shoots Corporate & Business headshots, Portfolios for Models and Actors, Documents Projects for Architects, Fashion & Interior Designers
  featured: false
  categories:
    - Gallery
    - Photography
    - Portfolio
- title: gatsby-animate-blog
  url: https://gatsby-animate-blog.luffyzh.now.sh/
  main_url: https://gatsby-animate-blog.luffyzh.now.sh/home
  source_url: https://github.com/luffyZh/gatsby-animate-blog
  description: >
    A simple && cool blog site starter kit by Gatsby.
  categories:
    - Blog
    - Open Source
    - Web Development
  built_by: luffyZh
  built_by_url: https://github.com/luffyZh
  featured: false
- title: LBI Financial
  main_url: https://lbifinancial.com/
  url: https://lbifinancial.com/
  description: >
    We help individuals and businesses with life insurance, disability, long-term care and annuities.
  categories:
    - Business
    - Consulting
    - Finance
  built_by: Pagepro
  built_by_url: https://pagepro.co
  featured: false
- title: GIS-Netzwerk
  url: https://www.gis-netzwerk.com/
  main_url: https://www.gis-netzwerk.com/
  description: >
    Multilingual (i18n) Blog with different URLs for categories, tags and posts depending on the language.
  categories:
    - Blog
    - Data
    - Technology
  built_by: Max Dietrich
  built_by_url: https://www.gis-netzwerk.com/
  featured: false
- title: Hand in Hand Preschool
  url: https://handinhand-preschool.com/
  main_url: https://handinhand-preschool.com/
  description: >
    Hand in Hand Preschool is a preschool located in Geneva, IL.
  categories:
    - Education
    - Business
  built_by: ccalamos
  built_by_url: https://github.com/ccalamos
  featured: false
- title: Krishna Gopinath
  main_url: https://krishnagopinath.me
  url: https://krishnagopinath.me
  source_url: https://github.com/krishnagopinath/website
  description: >
    Website of Krishna Gopinath, software engineer and budding teacher.
  categories:
    - Portfolio
  built_by: Krishna Gopinath
  built_by_url: https://twitter.com/krishwader
  featured: false
- title: Curology
  main_url: https://curology.com
  url: https://curology.com
  description: >
    Curology's mission is to make effective skincare accessible to everyone. We provide customized prescription skincare for our acne and anti-aging patients.
  categories:
    - Healthcare
    - Community
    - Landing Page
  built_by: Curology
  built_by_url: https://curology.com
- title: labelmake.jp
  main_url: https://labelmake.jp/
  url: https://labelmake.jp/
  description: >
    Web Application of Variable Data Printing and Blog.
  categories:
    - App
    - Data
    - Blog
  built_by: hand-dot
  built_by_url: https://twitter.com/hand_dot
  featured: false
- title: Personal website of Maarten Afink
  main_url: https://www.maarten.im/
  url: https://www.maarten.im/
  source_url: https://github.com/maartenafink/personal-website
  description: >
    Personal website of Maarten Afink, digital product designer.
  categories:
    - Portfolio
    - Open Source
    - Blog
    - Music
    - Design
- title: Adam Bowen
  main_url: https://adamcbowen.com/
  url: https://adamcbowen.com/
  source_url: https://github.com/bowenac/my-website
  description: >
    Personal website for Adam Bowen. I am a freelance web developer based in Tacoma, WA specializing in WordPress, Craft CMS, plus a lot more and recently fell in love with Gatsby.
  categories:
    - Portfolio
    - Web Development
    - Freelance
  built_by: Adam Bowen
  built_by_url: https://adamcbowen.com
  featured: false
- title: tqCoders
  main_url: https://tqcoders.com
  url: https://tqcoders.com
  description: >
    tqCoders is a software development company that focuses on the development of the most advanced websites and mobile apps. We use the most advanced technologies to make websites blazing fast, SEO-friendly and responsive for each screen resolution.
  categories:
    - Web Development
    - Mobile Development
    - SEO
    - Design
    - Programming
    - Technology
    - Business
  built_by: tqCoders
  built_by_url: https://tqcoders.com
  featured: false
- title: ErudiCAT
  main_url: https://www.erudicat.com
  url: https://www.erudicat.com
  description: >
    ErudiCAT is an educational platform created to help PMP certification candidates to prepare for the exam. There are 1k+ sample questions and PMP Exam Simulator. Upon completion, there are statistics and performance chart available. Performance reports are saved in users' accounts and may be used later to review questions. The PMP Exam Simulator has a unique feature of Time Acceleration. It makes the Mock Exam even tougher and makes training even more advanced.
  categories:
    - Education
    - Web Development
    - Learning
  built_by: tqCoders
  built_by_url: https://tqcoders.com
  featured: false
- title: Qri.io Website and Docs
  main_url: https://qri.io
  url: https://qri.io/docs
  source_url: https://github.com/qri-io/website
  description: >
    Website and Documentation for Qri, an open source version control system for datasets
  categories:
    - Open Source
    - Community
    - Data
    - Technology
  built_by: Qri, Inc.
  built_by_url: https://qri.io
  featured: false
- title: Jellypepper
  main_url: https://jellypepper.com/
  url: https://jellypepper.com/
  description: >
    Award-winning creative studio for disrupters. We design and build beautiful brands, apps, websites and videos for startups and tech companies.
  categories:
    - Portfolio
    - Agency
  built_by: Jellypepper
  built_by_url: https://jellypepper.com/
- title: Miyamado Jinja
  main_url: https://www.miyamadojinja.com
  url: https://www.miyamadojinja.com
  source_url: https://github.com/mnishiguchi/miyamadojinja
  description: >
    Miyamado Jinja is a Japanese Shinto Shrine in Yokkaichi, Mie, Japan.
  categories:
    - Nonprofit
    - Travel
  built_by: mnishiguchi
  built_by_url: https://mnishiguchi.com
  featured: false
- title: Hear This Idea
  main_url: https://hearthisidea.com
  url: https://hearthisidea.com/episodes/victoria
  source_url: https://github.com/finmoorhouse/podcast
  description: >
    A podcast showcasing new thinking from top academics.
  categories:
    - Podcast
    - Open Source
  built_by: Fin Moorhouse
  built_by_url: https://finmoorhouse.com
  featured: false
- title: Calisthenics Skills
  main_url: https://www.calisthenicsskills.com
  url: https://www.calisthenicsskills.com
  description: >
    A beautiful fitness progress tracker built on Gatsby.
  categories:
    - Sports
  built_by: Andrico Karoulla
  built_by_url: https://andri.co
  featured: false
- title: AutoloadIT
  main_url: https://autoloadit.com/
  url: https://autoloadit.com/
  description: >
    The world's leading Enterprise Automotive imaging solution
  categories:
    - Business
    - Landing Page
  built_by: Pagepro
  built_by_url: https://pagepro.co
  featured: false
- title: Tools of Golf
  main_url: https://toolsof.golf
  url: https://toolsof.golf/titleist-915-d2-driver
  description: >
    Tools of Golf is a community dedicated to golf nerds and gear heads.
  categories:
    - Sports
    - Data
    - Documentation
  built_by: Peter Hironaka
  built_by_url: https://peterhironaka.com
  featured: false
- title: sung.codes
  main_url: https://sung.codes/
  source_url: https://github.com/dance2die/sung.codes
  url: https://sung.codes/
  description: >
    Blog by Sung M. Kim (a.k.a. dance2die)
  categories:
    - Blog
    - Landing Page
  built_by: Sung M. Kim
  built_by_url: https://github.com/dance2die
  featured: false
- title: Choose Tap
  main_url: https://www.choosetap.com.au/
  url: https://www.choosetap.com.au/
  featured: false
  description: >
    Choose Tap aims to improve the health and wellbeing of communities and the environment by promoting tap water as the best choice of hydration for all Australians.
  built_by: Hardhat
  built_by_url: https://www.hardhat.com.au
  categories:
    - Nonprofit
    - Community
- title: Akash Rajpurohit
  main_url: https://akashwho.codes/
  url: https://akashwho.codes/
  description: >
    Personal portfolio website of Akash Rajpurohit made using Gatsby v2, where I  write short blogs related to software development and share my experiences.
  categories:
    - Portfolio
    - Blog
  built_by: Akash Rajpurohit
  built_by_url: https://github.com/AkashRajpurohit
  featured: false
- title: See Kids Dream
  url: https://seekidsdream.org/
  main_url: https://seekidsdream.org/
  description: >
    A not-for-profit organization dedicated to empower youth with the skills, motivation and confidence.
  categories:
    - Nonprofit
    - Education
    - Learning
  built_by: CapTech Consulting
  built_by_url: https://www.captechconsulting.com/
  featured: false
- title: Locale Central
  url: https://localecentral.io/
  main_url: https://localecentral.io/
  description: >
    Locale Central is a web & mobile data collection app that makes it easy to record accurate data out on the field.
  categories:
    - Technology
  built_by: KiwiSprout
  built_by_url: https://kiwisprout.nz/
  featured: false
- title: Cathy O'Shea
  url: https://cathyoshea.co.nz/
  main_url: https://cathyoshea.co.nz/
  categories:
    - Portfolio
    - Real Estate
  built_by: KiwiSprout
  built_by_url: https://kiwisprout.nz/
  featured: false
- title: DG Recruit
  url: https://dgrecruit.com
  main_url: https://dgrecruit.com
  description: >
    DG Recruit is a NYC recruitment agency
  categories:
    - Agency
    - WordPress
  built_by: Waverly Lab
  built_by_url: https://waverlylab.com
  featured: false
- title: Smile
  url: https://reasontosmile.com
  main_url: https://reasontosmile.com
  description: >
    Smile is an online store for buying CBD products that keep you balanced and happy
  categories:
    - E-commerce
    - WordPress
  built_by: Waverly Lab
  built_by_url: https://waverlylab.com
- title: Bold Oak Design
  url: https://boldoak.design/
  main_url: https://boldoak.design/
  description: >
    A Milwaukee-based web design and development studio.
  categories:
    - Blog
    - Business
    - Freelance
    - Portfolio
    - Programming
    - Technology
    - Web Development
  featured: false
- title: Lydia Rose Eiche
  url: https://lydiaroseeiche.com/
  main_url: https://lydiaroseeiche.com/
  description: >
    Lydia Rose Eiche is a soprano, opera singer, and actress based in Milwaukee.
  categories:
    - Music
    - Portfolio
  built_by: Bold Oak Design
  built_by_url: https://boldoak.design/
  featured: false
- title: Chris Otto
  url: https://chrisotto.dev/
  main_url: https://chrisotto.dev/
  source_url: https://github.com/chrisotto6/chrisottodev
  description: >
    Blog, portfolio and website for Chris Otto.
  categories:
    - Blog
    - JavaScript
    - Landing Page
    - Portfolio
    - Programming
    - Technology
    - Web Development
  built_by: Chris Otto
  built_by_url: https://github.com/chrisotto6
  featured: false
- title: Roboto Studio
  url: https://roboto.studio
  main_url: https://roboto.studio
  description: >
    Faster than a speeding bullet Website Development based in sunny old Nottingham
  categories:
    - Agency
    - Blog
    - Business
    - Design
    - Featured
    - Freelance
    - Web Development
  featured: true
- title: Viraj Chavan | Full Stack Software Engineer
  url: http://virajc.tech
  main_url: http://virajc.tech
  source_url: https://github.com/virajvchavan/portfolio
  description: >
    Portfolio and blog of a full stack software engineer from India
  categories:
    - Portfolio
    - Blog
    - Web Development
  built_by: Viraj V Chavan
  built_by_url: https://twitter.com/VirajVChavan
  featured: false
- title: Nexweave
  url: https://www.nexweave.com
  main_url: https://www.nexweave.com
  description: >
    Nexweave is a SaaS platform built by a team of experienced product, design & technology professionals in India. Nexweave allows brands to create personalized & interactive video experiences at scale. We would love for our site to be featured at the gatsby showcase since we have long been appreciating the flexibility and speed of the sites we have created using the same.
  categories:
    - Video
    - API
    - User Experience
    - Marketing
    - Design
    - Data
    - Technology
    - Media
    - Consulting
  built_by: Kashaf S
  built_by_url: https://www.linkedin.com/in/kashaf-shaikh-925117178
  featured: false
- title: Daniel Balloch
  url: https://danielballoch.com
  main_url: https://danielballoch.com
  source_url: https://github.com/danielballoch/danielballoch
  description: >
    Hey, I'm Daniel and this is my portfolio site. Made with Gatsby, React, GraphQL, Styled Emotion & Netlify. Install & local host instructions: 1. git clone https://github.com/danielballoch/danielballoch.git 2. npm install. 3. gatsby develop. Keep in mind I'm still learning myself, so these may not be best practises. If anyone's curious as to how something works flick me a message or if you have advice for me I'd love to hear it, otherwise happy coding!
  categories:
    - Portfolio
    - Business
    - Design
    - Freelance
    - Web Development
  built_by: Daniel Balloch
  built_by_url: https://danielballoch.com
- title: The Rift Metz
  url: http://theriftmetz.com/
  main_url: http://theriftmetz.com/
  description: >
    The Rift is a gaming bar based in Metz (France).
  categories:
    - Landing Page
    - Entertainment
    - Design
    - Blog
    - Food
  built_by: Hugo Torzuoli
  built_by_url: https://github.com/HZooly
  featured: false
- title: Built with Workers
  url: https://workers.cloudflare.com/built-with/
  main_url: https://workers.cloudflare.com/built-with/
  description: >
    Showcasing websites & projects built with Cloudflare Workers
  categories:
    - Portfolio
    - JavaScript
    - Web Development
  built_by: Workers who work at Cloudflare
  built_by_url: https://github.com/cloudflare/built-with-workers/graphs/contributors
- title: WebAnaya Solutions
  url: https://www.webanaya.com
  main_url: https://www.webanaya.com
  description: >
    Full Stack Web Solutions Provider.
  categories:
    - Agency
    - Web Development
    - API
    - Blog
  built_by: Durgesh Gupta
  built_by_url: https://durgeshgupta.com
  featured: false
- title: Artem Sapegin’s Blog
  description: >
    Blog of a Berlin based coffee first frontend engineer who works at Omio, makes photos and hangs out with his dogs.
  main_url: https://blog.sapegin.me/
  url: https://blog.sapegin.me/
  source_url: https://github.com/sapegin/blog.sapegin.me
  categories:
    - Blog
    - Open Source
    - Web Development
    - JavaScript
    - Programming
    - Technology
  built_by: Artem Sapegin
  built_by_url: https://github.com/sapegin
- title: adam.ai
  url: https://adam.ai/
  main_url: https://adam.ai/
  description: >
    Are you ready to make your meetings more productive? Our intelligent meeting management tool can help!
  categories:
    - Business
    - Landing Page
    - Productivity
    - Technology
  built_by: Hazem Osama
  built_by_url: https://github.com/hazem3500
  featured: false
- title: Indra Kusuma Profile Page
  url: https://indrakusuma.web.id/me/
  main_url: https://indrakusuma.web.id/me/
  description: >
    Hi! I'm Indra Kusuma. I am an optimistic and type of person of learn by doing who have an interest in Software Engineering, specifically about Web Development.
  categories:
    - Landing Page
    - Blog
  built_by: Indra Kusuma
  built_by_url: https://github.com/idindrakusuma/me
  featured: false
- title: Lukas Horak
  main_url: https://lukashorak.com
  url: https://lukashorak.com
  description: >
    Lukas Horak's personal website. Full stack JavaScript Developer, working in React on front end and Node.js on back end.
  categories:
    - Blog
    - Portfolio
    - Web Development
  built_by: Lukas Horak
  built_by_url: https://github.com/lhorak
  featured: false
- title: Alexandra Thomas
  main_url: https://alexandracthomas.com/
  url: https://alexandracthomas.com/
  description: >
    A portfolio site for Alexandra Thomas, a front-end developer with creative super powers based in Charlotte, NC.
  categories:
    - Portfolio
    - Blog
    - Web Development
  featured: false
- title: Storto Productions
  main_url: https://www.storto-productions.com/
  url: https://www.storto-productions.com/about/
  featured: false
  description: >
    A portfolio site for a video production company based out of Phoenix, AZ.
  categories:
    - Video
    - Blog
    - Portfolio
    - Business
  built_by: Alexandra Thomas
  built_by_url: https://alexandracthomas.com/
- title: Zatsuzen Blog
  url: https://blog.zatsuzen.com
  main_url: https://blog.zatsuzen.com
  description: >
    Web developer's tech blog
  categories:
    - Blog
  built_by: Akane
  built_by_url: https://twitter.com/akanewz
- title: Matthew Mesa
  url: https://matthewmesa.com
  main_url: https://matthewmesa.com
  description: >
    Portfolio website for freelance digital specialist Matthew Mesa.
  categories:
    - Portfolio
  built_by: Matthew Mesa
  built_by_url: https://matthewmesa.com
- title: Taskade
  main_url: https://taskade.com
  url: https://taskade.com
  description: >
    Taskade is the unified workspace for distributed teams. Collaborate and organize in real-time to get things done, faster and smarter.
  categories:
    - App
    - Business
    - Productivity
  built_by: Taskade
  built_by_url: https://github.com/taskade
  featured: false
- title: PWD
  url: https://pwd.com.au
  main_url: https://pwd.com.au
  description: >
    PWD is a full service web marketing, design, and development agency in Perth, Western Australia.
  categories:
    - Blog
    - Portfolio
    - WordPress
    - Business
  built_by: Alex Moon
  built_by_url: https://moonmeister.net
  featured: false
- title: Health Pro Fitness
  url: https://healthprofitness.com/
  main_url: https://healthprofitness.com/
  description: >
    Health Pro Fitness is a lifestyle blog built with Gatsby and static Markdown content.
  categories:
    - Blog
  built_by: Botox For Hair And co.
  built_by_url: https://www.botoxforhair.net/
  featured: false
- title: ramonak.io
  url: https://ramonak.io/
  main_url: https://ramonak.io/
  source_url: https://github.com/KaterinaLupacheva/ramonak.io
  description: >
    Tech blog and portfolio site of a full stack web developer Katsiaryna (Kate) Lupachova
  categories:
    - Blog
    - Portfolio
  built_by: Katsiaryna Lupachova
  built_by_url: https://ramonak.io/
  featured: false
- title: React JS Developer
  main_url: https://reacter.dev/
  url: https://reacter.dev/
  featured: false
  categories:
    - App
    - Web Development
    - Web Development
    - Agency
  built_by: App Design
  built_by_url: https://appdesign.dev/
- title: Guillermo Gómez-Peña
  url: https://www.guillermogomezpena.com/
  main_url: https://www.guillermogomezpena.com/
  description: >
    Personal website for the work of Guillermo Gómez-Peña: performance artist, writer, activist, radical pedagogue and artistic director of the performance troupe La Pocha Nostra. Recipient of the MacArthur Fellow, USA Artists Fellow, and a winner of the Bessie, Guggenheim, and American Book awards.
  categories:
    - Portfolio
    - Gallery
  built_by: Aveling Ray
  built_by_url: https://avelingray.com/
  featured: false
- title: Clinka
  url: https://www.clinka.com.au/
  main_url: https://www.clinka.com.au/
  description: >
    B2B website for an Australian manufacturer of environmentally friendly construction materials.
  categories:
    - Business
  built_by: Aveling Ray
  built_by_url: https://avelingray.com/
- title: Chris Vogt's Blog
  main_url: https://www.chrisvogt.me
  url: https://www.chrisvogt.me
  source_url: https://github.com/chrisvogt/gatsby-theme-private-sphere
  description: >-
    Personal blog of Chris Vogt, a software developer in San Francisco. Showcases
    my latest activity on Instagram, Goodreads, and Spotify using original widgets.
  categories:
    - Blog
    - Open Source
    - Photography
    - Portfolio
  built_by: Chris Vogt
  built_by_url: https://github.com/chrisvogt
- title: Trolley Travel
  main_url: http://trolleytravel.org/
  url: http://trolleytravel.org/
  description: >
    Travel blog website to give tips and informations for many destinations, built with Novella theme
  categories:
    - Blog
    - Travel
  built_by: Pierre Beard
  built_by_url: https://github.com/PBRT
  featured: false
- title: Playlist Detective
  main_url: https://www.playlistdetective.com/
  url: https://www.playlistdetective.com/
  source_url: https://github.com/bobylito/playlistFinder
  description: >
    Playlist Detective is an attempt to ease music discovery with playlists. Back in the days, people were sharing mixtapes - some songs we knew and others we didn't, therefore expanding our musical horizons.

    Playlists are the same, and playlist detective lets you search for songs or artists you like in order to stumble on your new favorite songs.

    It uses Algolia for the search.
  categories:
    - Media
    - Music
  built_by: Alexandre Valsamou-Stanislawski
  built_by_url: https://www.noima.xyz
- title: ProjectManager.tools
  main_url: https://projectmanager.tools/
  url: https://projectmanager.tools/
  featured: false
  categories:
    - App
    - Web Development
    - Design
    - Agency
  built_by: App Design
  built_by_url: https://appdesign.dev/
- title: 1902 Software
  url: https://1902software.com/
  main_url: https://1902software.com/
  description: >
    We are an IT company that specializes in e-commerce and website development on different platforms such as Magento, WordPress, and Umbraco. We are also known for custom software development, web design and mobile app solutions for iOS and Android.
  categories:
    - E-commerce
    - Web Development
    - Programming
    - Mobile Development
    - WordPress
    - Design
    - Business
    - Agency
  built_by: 1902 Software Development Corporation
  built_by_url: https://1902software.com/
  featured: false
- title: Codeful
  url: https://www.codeful.fi/
  main_url: https://www.codeful.fi/
  categories:
    - Agency
    - Consulting
  featured: false
- title: Noima
  url: https://www.noima.xyz
  main_url: https://www.noima.xyz
  categories:
    - Agency
    - Consulting
    - Blog
  featured: false
  built_by: Alexandre Valsamou-Stanislawski
  built_by_url: https://www.noima.xyz
- title: Talent Point
  url: https://talentpoint.co
  main_url: https://talentpoint.co
  description: >
    Talent Point provide the tools that companies need to scale quickly and effectively, bridging the gap between employer brand, HR, and hiring to build teams from within.
  categories:
    - Business
    - Technology
    - Blog
    - Consulting
    - Human Resources
  built_by: Talent Point
  built_by_url: https://talentpoint.co
  featured: false
- title: Marathon Oil
  main_url: https://www.marathonoil.com/
  url: https://www.marathonoil.com/
  featured: false
  categories:
    - Business
    - Marketing
  built_by: Corey Ward
  built_by_url: http://www.coreyward.me/
- title: Gene
  url: https://www.geneglobal.com/work
  main_url: https://www.geneglobal.com
  description: >
    We’re an experience design agency, focused on the future of health
  categories:
    - Agency
    - Technology
    - Healthcare
    - Consulting
    - User Experience
  featured: false
- title: medignition – healthcare innovations
  url: https://medignition.com/
  main_url: https://medignition.com/
  description: >
    medignition builds digital innovations in healthcare.
  categories:
    - Healthcare
    - Education
    - Technology
    - Design
    - Business
    - Portfolio
    - Entrepreneurship
    - Agency
  built_by: medignition
  built_by_url: https://medignition.com/
- title: Dynobase
  url: https://dynobase.dev/
  main_url: https://dynobase.dev/
  description: >
    Professional GUI Client for DynamoDB.
  categories:
    - Data
    - Programming
    - Web Development
  built_by: Rafal Wilinski
  built_by_url: https://rwilinski.me/
  featured: false
- title: Vaktija.eu
  url: https://vaktija.eu
  main_url: https://vaktija.eu
  description: >
    Vaktija.eu gives information about prayer times in germany. (Built with GatsbyJS. Fast in every way that matters.)
  categories:
    - App
    - Community
    - Nonprofit
    - SEO
    - Web Development
  built_by: Rašid Redžić
  built_by_url: https://rasidre.com/
  featured: false
- title: Creative code daily
  main_url: https://www.bobylito.dev/
  url: https://www.bobylito.dev/
  source_url: https://github.com/bobylito/sketches
  description: >
    Creative code daily (CCD) is a personal project for which I build a new animation made out of code every day.
  categories:
    - Blog
    - Programming
    - Gallery
    - Portfolio
  built_by: Alexandre Valsamou-Stanislawski
  built_by_url: https://www.noima.xyz
- title: Messi vs Ronaldo
  description: >
    The biggest debate in football - but who is the best, Messi or Ronaldo? This website provides all the goals and stats to help you reach your own conclusion.
  main_url: https://www.messivsronaldo.app/
  url: https://www.messivsronaldo.app/
  categories:
    - Sports
    - Data
    - App
  built_by: Stephen Greig
  built_by_url: http://ste.digital/
- title: Em Em Recipes
  url: https://ememrecipes.com
  main_url: https://ememrecipes.com
  description: >
    Finally, a recipe website that gets straight to the point.
  categories:
    - Blog
    - Food
  built_by: Matthew Mesa
  built_by_url: https://matthewmesa.com
- title: Yuuniworks Portfolio / Blog
  main_url: https://www.yuuniworks.com/
  url: https://www.yuuniworks.com/
  source_url: https://github.com/junkboy0315/gatsby-portfolio-blog
  featured: false
  categories:
    - Portfolio
    - Web Development
    - Blog
- title: Jun Chen Portfolio
  url: https://www.junchenjun.me
  main_url: https://www.junchenjun.me
  source_url: https://github.com/junchenjun/junchenjun.me
  description: >
    Get to know Jun.
  categories:
    - Portfolio
    - Blog
    - Web Development
  built_by: Jun Chen
  built_by_url: https://www.junchenjun.me
- title: Xavier Mirabelli-Montan
  url: https://xavie.mirmon.co.uk
  main_url: https://xavie.mirmon.co.uk
  source_url: https://github.com/xaviemirmon/xavier-developer-site
  description: >
    The developer portfolio and blog for Xavier Mirabelli-Montan.  Built using TinaCMS Grande hosted on Gatsby Cloud.
  categories:
    - Blog
    - Portfolio
    - Programming
  featured: false
- title: MPG Calculator
  url: https://www.mpg-calculator.co.uk
  main_url: https://www.mpg-calculator.co.uk
  description: >
    A website which allows you to calculate the MPG of your vehicle.
  categories:
    - SEO
    - Accessibility
    - Blog
  built_by: PJ
  built_by_url: https://pjsachdev.me
- title: Softblues
  main_url: https://softblues.io
  url: https://softblues.io
  description: >
    We optimize your project costs and deliver outstanding results by applying relevant technology. Plus, we create our own effective products for businesses and developers all over the world.
  categories:
    - WordPress
    - Portfolio
    - Agency
  built_by: Softblues
  built_by_url: https://softblues.io
- title: Clipchamp
  main_url: https://clipchamp.com/
  url: https://clipchamp.com/en/
  description: >
    Clipchamp is an online video editor, compressor, and converter. The Clipchamp website and blog are powered by Gatsby, Contentful, and Smartling.
  categories:
    - App
    - Blog
    - Landing Page
    - Marketing
    - Video
  featured: false
- title: Mob HQ
  main_url: https://hq.yt-mob.com/
  url: https://hq.yt-mob.com/
  description: >
    Mob HQ is the Headquarters for the World Cup winning Downhill Mountain Bike Race Team, and also a full-time Ride Center for YT bikes.
  categories:
    - Sports
    - Travel
  built_by: Built by Rebels Ltd.
  built_by_url: https://builtbyrebels.com/
  featured: false
<<<<<<< HEAD
- title: OCIUS
  url: https://www.ocius.com.au/
  main_url: https://www.ocius.com.au/
  source_url: https://github.com/ocius/website
  description: >
    Ocius Technology Ltd (formerly Solar Sailor Holdings Ltd) is an Australian public unlisted company with Research and Development facilities at the University of NSW.
  categories:
    - Business
    - Technology
    - Science
  built_by: Sergey Monin
  built_by_url: https://build-in-saratov.com/
=======
- title: Kosmos & Kaos
  main_url: https://www.kosmosogkaos.is/
  url: https://www.kosmosogkaos.is/
  description: >
    A carefully designed user experience is good business.
  categories:
    - Design
    - Consulting
    - Agency
    - Web Development
    - JavaScript
  built_by: Kosmos & Kaos
  built_by_url: https://www.kosmosogkaos.is/
  featured: false
>>>>>>> 25f22763
- title: Design Portfolio of Richard Bruskowski
  main_url: https://bruskowski.design/
  url: https://bruskowski.design/
  description: >
    My freelance design portfolio: Visual design, digital products, interactive prototypes, design systems, brand design. Uses MDX, Styled Components, Framer Motion. Started with Gatsby Starter Emilia by LekoArts.
  categories:
    - Design
    - Portfolio
    - User Experience
    - Freelance
    - Photography
  built_by: Richard Bruskowski
  built_by_url: https://github.com/richardbruskowski
- title: Kelvin DeCosta's Website
  url: https://kelvindecosta.com
  main_url: https://kelvindecosta.com
  categories:
    - Blog
    - Portfolio
  built_by: Kelvin DeCosta
  built_by_url: https://github.com/kelvindecosta
  featured: false
- title: Coronavirus (COVID-19) Tracker
  url: https://coronavirus.traction.one/
  main_url: https://coronavirus.traction.one/
  description: >
    This application shows the near real-time status based on data from JHU CSSE.
  categories:
    - Data
    - Directory
  built_by: Sankarsan Kampa
  built_by_url: https://traction.one
  featured: false
- title: Coronavirus COVID-19 Statistics Worldwide
  url: https://maxmaxinechen.github.io/COVID19-Worldwide-Stats/
  main_url: https://maxmaxinechen.github.io/COVID19-Worldwide-Stats/
  source_url: https://github.com/maxMaxineChen/COVID19-Worldwide-Stats
  description: >
    A Coronavirus COVID-19 global data statistics application built by Gatsby + Material UI + Recharts
  categories:
    - Data
    - Open Source
  built_by: Maxine Chen
  built_by_url: https://github.com/maxMaxineChen
  featured: false
- title: Folding@Home Stats
  url: https://folding.traction.one/team?id=246252
  main_url: https://folding.traction.one
  description: >
    Folding@Home Stats Report for Teams.
  categories:
    - Data
    - Science
    - Directory
  built_by: Sankarsan Kampa
  built_by_url: https://traction.one
  featured: false
- title: COVID-19 Tracking and Projections
  url: https://flattenthecurve.co.nz/
  main_url: https://flattenthecurve.co.nz/
  source_url: https://github.com/carlaiau/flatten-the-curve
  description: >
    Allowing non technical users to compare their country with other situations around the world. We present configurable cumulative graph curves. We compare your countries current status with other countries who have already been at your level and show you where they’ve ended up. Data via JHU. Further functionality added daily.
  categories:
    - Data
    - Open Source
  built_by: Carl Aiau
  built_by_url: https://github.com/carlaiau
  featured: false
- title: Takeout Tracker
  main_url: https://www.takeouttracker.com/
  url: https://www.takeouttracker.com/
  featured: false
  categories:
    - Data
    - Open Source
    - Food
    - Directory
    - Nonprofit
  built_by: Corey Ward
  built_by_url: http://www.coreyward.me/
- title: Illustration Hunt
  main_url: https://illustrationhunt.com/
  url: https://illustrationhunt.com/
  featured: false
  categories:
    - Data
    - Design
    - Entertainment
    - Productivity
    - User Experience
    - Programming
    - Gallery
    - Human Resources
    - Library
  built_by: Gilbish Kosma
  built_by_url: https://www.gil20.me/
- title: Monolit
  url: https://monolit.hr
  main_url: https://monolit.hr
  description: >
    Standard business website with sliders and contact form.
  categories:
    - Business
  built_by: Devnet
  built_by_url: https://devnet.hr
  featured: false
- title: Andrew Zeller
  main_url: https://zeller.io
  source_url: https://github.com/ajzeller/zellerio_gatsby
  url: https://zeller.io
  featured: false
  categories:
    - Portfolio
    - Blog
    - Web Development
  built_by: Andrew Zeller
  built_by_url: https://zeller.io
- title: Crushing WFH
  url: https://crushingwfh.com/
  main_url: https://crushingwfh.com/
  source_url: https://github.com/tiagofsanchez/wfh-tools
  description: >
    A directory of tools to help anyone to work from home in a productive manner
  categories:
    - Directory
    - Open Source
  built_by: Tiago Sanchez
  built_by_url: https://www.tiagofsanchez.com/
  featured: false
- title: Martin Container
  main_url: https://www.container.com/
  url: https://www.container.com/
  featured: false
  categories:
    - Business
  built_by: Vincit California
  built_by_url: https://www.vincit.com/
- title: Urban Armor Gear
  main_url: https://www.urbanarmorgear.com/
  url: https://www.urbanarmorgear.com/
  featured: false
  categories:
    - E-commerce
  built_by: Vincit California
  built_by_url: https://www.vincit.com/
- title: Jason Zheng's Portfolio
  main_url: https://jasonzy.com
  url: https://jasonzy.com
  source_url: https://github.com/bilafish/portfolio-site
  description: >
    Hey there, I'm Jason! I'm a front-end web developer from the sunny island
    of Singapore. This is my first Gatsby site developed using Gatsby and
    Netlify CMS. Feel free to get in touch if you're interested to collaborate
    or engage me on any projects. If you just want to say hello, that's cool
    too.
  featured: false
  categories:
    - Portfolio
    - Web Development
  built_by: Jason Zheng
  built_by_url: https://github.com/bilafish
- title: Fluiditype
  url: https://www.fluiditype.com/
  main_url: https://www.fluiditype.com/
  description: >
    Fluditype is small CSS library focusing on pure typographic fluidity. Recommend to be used for blogs, portfolios, documentation & and simplistic text websites.
  categories:
    - Open Source
    - Design
  built_by: Boris Kirov
  built_by_url: https://www.boriskirov.com
  featured: false
- title: Bonsaiilabs
  main_url: https://bonsaiilabs.com/
  url: https://bonsaiilabs.com/
  description: >
    We are a team of two, creating software for startups and enabling learners with our visualize, break, and solve approach.
  featured: false
  categories:
    - Education
    - Consulting
  built_by: Bonsaiilabs Team
  built_by_url: https://bonsaiilabs.com/team
- title: Tyson
  main_url: https://www.tyson.com
  url: https://www.tyson.com
  featured: false
  categories:
    - Food
    - Marketing
  built_by: Tyson Foods, Inc.
- title: Hillshire Farm
  main_url: https://www.hillshirefarm.com
  url: https://www.hillshirefarm.com
  featured: false
  categories:
    - Food
    - Marketing
  built_by: Tyson Foods, Inc.
- title: Hillshire Snacking
  main_url: https://www.hillshiresnacking.com
  url: https://www.hillshiresnacking.com
  featured: false
  categories:
    - Food
    - Marketing
  built_by: Tyson Foods, Inc.
- title: Jimmy Dean
  main_url: https://www.jimmydean.com
  url: https://www.jimmydean.com
  featured: false
  categories:
    - Food
    - Marketing
  built_by: Tyson Foods, Inc.
- title: Aidells
  main_url: https://www.aidells.com
  url: https://www.aidells.com
  featured: false
  categories:
    - Food
    - Marketing
  built_by: Tyson Foods, Inc.
- title: State Fair
  main_url: https://www.corndogs.com
  url: https://www.corndogs.com
  featured: false
  categories:
    - Food
    - Marketing
  built_by: Tyson Foods, Inc.
- title: Nudges
  main_url: https://www.nudgesdogtreats.com
  url: https://www.nudgesdogtreats.com
  featured: false
  categories:
    - Food
    - Marketing
  built_by: Tyson Foods, Inc.
- title: Tyson Ingredient Solutions
  main_url: https://www.tysoningredientsolutions.com
  url: https://www.tysoningredientsolutions.com
  featured: false
  categories:
    - Food
    - Marketing
  built_by: Tyson Foods, Inc.
- title: Wright Brand
  main_url: https://www.wrightbrand.com
  url: https://www.wrightbrand.com
  featured: false
  categories:
    - Food
    - Marketing
  built_by: Tyson Foods, Inc.
- title: Kostas Vrouvas
  main_url: https://kosvrouvas.com
  url: https://kosvrouvas.com
  featured: false
  categories:
    - Blog
    - Portfolio
  built_by: Kostas Vrouvas
- title: Hanare Cafe in Toshijima, Toba, Japan
  main_url: https://hanarecafe.com
  url: https://hanarecafe.com
  source_url: https://github.com/mnishiguchi/hanarecafe-gatsby
  description: >
    A website for a cafe/bakery located in Toshijima, a beautiful sightseeing spot just a 20-minutes ferry ride from downtown Toba, Japan.
  categories:
    - Food
    - Travel
  built_by: Masatoshi Nishiguchi
  built_by_url: https://mnishiguchi.com
  featured: false<|MERGE_RESOLUTION|>--- conflicted
+++ resolved
@@ -9978,7 +9978,6 @@
   built_by: Built by Rebels Ltd.
   built_by_url: https://builtbyrebels.com/
   featured: false
-<<<<<<< HEAD
 - title: OCIUS
   url: https://www.ocius.com.au/
   main_url: https://www.ocius.com.au/
@@ -9991,7 +9990,6 @@
     - Science
   built_by: Sergey Monin
   built_by_url: https://build-in-saratov.com/
-=======
 - title: Kosmos & Kaos
   main_url: https://www.kosmosogkaos.is/
   url: https://www.kosmosogkaos.is/
@@ -10006,7 +10004,6 @@
   built_by: Kosmos & Kaos
   built_by_url: https://www.kosmosogkaos.is/
   featured: false
->>>>>>> 25f22763
 - title: Design Portfolio of Richard Bruskowski
   main_url: https://bruskowski.design/
   url: https://bruskowski.design/
