--- conflicted
+++ resolved
@@ -5883,7 +5883,19 @@
   built_by: Pol Milian
   built_by_url: https://github.com/Polcius/
   featured: false
-<<<<<<< HEAD
+- title: Sandbox
+  url: https://www.sandboxneu.com/
+  main_url: https://www.sandboxneu.com/
+  source_url: https://github.com/sandboxneu/sandboxneu.com
+  description: >
+    Official website of Sandbox, a Northeastern University student group that builds software for researchers.
+  categories:
+    - Marketing
+    - Research
+    - Student
+  built_by: Sandbox at Northeastern
+  built_by_url: https://github.com/sandboxneu/
+  featured: false
 - title: Accessible App
   main_url: https://accessible-app.com
   url: https://accessible-app.com
@@ -5897,18 +5909,5 @@
     - JavaScript
   built_by: Marcus Herrmann
   built_by_url: https://marcus.io
-=======
-- title: Sandbox
-  url: https://www.sandboxneu.com/
-  main_url: https://www.sandboxneu.com/
-  source_url: https://github.com/sandboxneu/sandboxneu.com
-  description: >
-    Official website of Sandbox, a Northeastern University student group that builds software for researchers.
-  categories:
-    - Marketing
-    - Research
-    - Student
-  built_by: Sandbox at Northeastern
-  built_by_url: https://github.com/sandboxneu/
->>>>>>> 73bc8d6f
-  featured: false+  featured: false
+  