--- conflicted
+++ resolved
@@ -5425,7 +5425,6 @@
   built_by: Colin Tinney
   built_by_url: https://tinney.dev
   featured: false
-<<<<<<< HEAD
 - title: Monkeywrench Books
   main_url: https://monkeywrenchbooks.org
   url: https://monkeywrenchbooks.org
@@ -5437,7 +5436,6 @@
     - Education
   built_by: Monkeywrench Books
   built_by_url: https://monkeywrenchbooks.org
-=======
 - title: DeepMay.io
   main_url: https://deepmay.io
   url: https://deepmay.io
@@ -5450,5 +5448,4 @@
     - Marketing
   built_by: DeepMay
   built_by_url: https://twitter.com/deepmay_io
->>>>>>> 20c3f753
   featured: false