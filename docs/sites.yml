- title: ReactJS
  main_url: "https://reactjs.org/"
  url: "https://reactjs.org/"
  source_url: "https://github.com/reactjs/reactjs.org"
  featured: true
  categories:
    - Web Development
    - Featured
- title: Flamingo
  main_url: https://www.shopflamingo.com/
  url: https://www.shopflamingo.com/
  description: >
    Online shop for women's body care and hair removal products.
  categories:
    - eCommerce
    - Featured
  featured: true
- title: IDEO
  url: https://www.ideo.com
  main_url: https://www.ideo.com/
  description: >
    A Global design company committed to creating positive impact.
  categories:
    - Agency
    - Technology
    - Featured
    - Consulting
    - User Experience
  featured: true
- title: Airbnb Engineering & Data Science
  description: >
    Creative engineers and data scientists building a world where you can belong
    anywhere
  main_url: "https://airbnb.io/"
  url: "https://airbnb.io/"
  categories:
    - Blog
    - Gallery
    - Featured
  featured: true
- title: Impossible Foods
  main_url: "https://impossiblefoods.com/"
  url: "https://impossiblefoods.com/"
  categories:
    - Food
    - Featured
  featured: true
- title: Braun
  description: >
    Braun offers high performance hair removal and hair care products, including dryers, straighteners, shavers, and more.
  main_url: "https://ca.braun.com/en-ca"
  url: "https://ca.braun.com/en-ca"
  categories:
    - eCommerce
    - Featured
  featured: true
- title: NYC Pride 2019 | WorldPride NYC | Stonewall50
  main_url: "https://2019-worldpride-stonewall50.nycpride.org/"
  url: "https://2019-worldpride-stonewall50.nycpride.org/"
  featured: true
  description: >-
    Join us in 2019 for NYC Pride, as we welcome WorldPride and mark the 50th
    Anniversary of the Stonewall Uprising and a half-century of LGBTQ+
    liberation.
  categories:
    - Education
    - Marketing
    - Nonprofit
    - Featured
  built_by: Canvas United
  built_by_url: "https://www.canvasunited.com/"
- title: The State of European Tech
  main_url: "https://2017.stateofeuropeantech.com/"
  url: "https://2017.stateofeuropeantech.com/"
  featured: true
  categories:
    - Technology
    - Featured
  built_by: Studio Lovelock
  built_by_url: "http://www.studiolovelock.com/"
- title: Hopper
  main_url: "https://www.hopper.com/"
  url: "https://www.hopper.com/"
  built_by: Narative
  built_by_url: "https://www.narative.co/"
  featured: true
  categories:
    - Technology
    - App
    - Featured
- title: GM Capital One
  description: |
    Introducing the new online experience for your GM Rewards Credit Card
  main_url: "https://gm.capitalone.com/"
  url: "https://gm.capitalone.com/"
  categories:
    - Featured
  featured: true
- title: Theodora Warre
  main_url: "https://theodorawarre.eu"
  url: "https://theodorawarre.eu"
  description: >-
    E-commerce site for jewellery designer Theodora Warre, built using Gatsby + Shopify + Prismic + Matter.js
  categories:
    - eCommerce
    - Marketing
  built_by: Pierre Nel
  built_by_url: "https://pierre.io"
  featured: false
- title: Life Without Barriers | Foster Care
  main_url: "https://www.lwb.org.au/foster-care"
  url: "https://www.lwb.org.au/foster-care"
  featured: true
  description: >-
    We are urgently seeking foster carers all across Australia. Can you open
    your heart and your home to a child in need? There are different types of
    foster care that can suit you. We offer training and 24/7 support.
  categories:
    - Nonprofit
    - Education
    - Documentation
    - Marketing
    - Featured
  built_by: LWB Digital Team
  built_by_url: "https://twitter.com/LWBAustralia"
- title: Figma
  main_url: "https://www.figma.com/"
  url: "https://www.figma.com/"
  featured: true
  categories:
    - Marketing
    - Design
    - Featured
  built_by: Corey Ward
  built_by_url: "http://www.coreyward.me/"
- title: Bejamas - JAM Experts for hire
  main_url: "https://bejamas.io/"
  url: "https://bejamas.io/"
  featured: true
  description: >-
    We help agencies and companies with JAMStack tools. This includes web
    development using Static Site Generators, Headless CMS, CI / CD and CDN
    setup.
  categories:
    - Technology
    - Web Development
    - Agency
    - Marketing
    - Featured
  built_by: Bejamas
  built_by_url: "https://bejamas.io/"
- title: The State of JavaScript
  description: >
    Data from over 20,000 developers, asking them questions on topics ranging
    from frontend frameworks and state management, to build tools and testing
    libraries.
  main_url: "https://stateofjs.com/"
  url: "https://stateofjs.com/"
  source_url: "https://github.com/StateOfJS/StateOfJS"
  categories:
    - Data
    - JavaScript
    - Featured
  built_by: StateOfJS
  built_by_url: "https://github.com/StateOfJS/StateOfJS/graphs/contributors"
  featured: true
- title: DesignSystems.com
  main_url: "https://www.designsystems.com/"
  url: "https://www.designsystems.com/"
  description: |
    A resource for learning, creating and evangelizing design systems.
  categories:
    - Design
    - Blog
    - Technology
    - Featured
  built_by: Corey Ward
  built_by_url: "http://www.coreyward.me/"
  featured: true
- title: Timely
  main_url: "https://timelyapp.com/"
  url: "https://timelyapp.com/"
  description: |
    Fully automatic time tracking. For those who trade in time.
  categories:
    - Productivity
    - Featured
  built_by: Timm Stokke
  built_by_url: "https://timm.stokke.me"
  featured: true
- title: Snap Kit
  main_url: "https://kit.snapchat.com/"
  url: "https://kit.snapchat.com/"
  description: >
    Snap Kit lets developers integrate some of Snapchat’s best features across
    platforms.
  categories:
    - Technology
    - Documentation
    - Featured
  featured: true
- title: SendGrid
  main_url: "https://sendgrid.com/docs/"
  url: "https://sendgrid.com/docs/"
  description: >
    SendGrid delivers your transactional and marketing emails through the
    world's largest cloud-based email delivery platform.
  categories:
    - API
    - Technology
    - Documentation
    - Featured
  featured: true
- title: Kirsten Noelle
  main_url: "https://www.kirstennoelle.com/"
  url: "https://www.kirstennoelle.com/"
  featured: true
  description: >
    Digital portfolio for San Francisco Bay Area photographer Kirsten Noelle Wiemer.
  categories:
    - Photography
    - Portfolio
    - Featured
  built_by: Ryan Wiemer
  built_by_url: "https://www.ryanwiemer.com/"
- title: Cajun Bowfishing
  main_url: "https://cajunbowfishing.com/"
  url: "https://cajunbowfishing.com/"
  featured: false
  categories:
    - eCommerce
    - Sports
  built_by: Escalade Sports
  built_by_url: "https://www.escaladesports.com/"
- title: NEON
  main_url: "http://neonrated.com/"
  url: "http://neonrated.com/"
  featured: false
  categories:
    - Gallery
- title: GraphCMS
  main_url: "https://graphcms.com/"
  url: "https://graphcms.com/"
  featured: false
  categories:
    - Marketing
    - Technology
- title: Bottender Docs
  main_url: "https://bottender.js.org/"
  url: "https://bottender.js.org/"
  source_url: "https://github.com/bottenderjs/bottenderjs.github.io"
  featured: false
  categories:
    - Documentation
    - Web Development
    - Open Source
- title: Ghost Documentation
  main_url: https://docs.ghost.org/
  url: https://docs.ghost.org/
  source_url: "https://github.com/tryghost/docs"
  featured: false
  description: >-
    Ghost is an open source, professional publishing platform built on a modern Node.js technology stack — designed for teams who need power, flexibility and performance.
  categories:
    - Technology
    - Documentation
    - Open Source
  built_by: Ghost Foundation
  built_by_url: https://ghost.org/
- title: Nike - Just Do It
  main_url: "https://justdoit.nike.com/"
  url: "https://justdoit.nike.com/"
  featured: true
  categories:
    - eCommerce
    - Featured
- title: AirBnB Cereal
  main_url: "https://airbnb.design/cereal"
  url: "https://airbnb.design/cereal"
  featured: false
  categories:
    - Marketing
    - Design
- title: Cardiogram
  main_url: "https://cardiogr.am/"
  url: "https://cardiogr.am/"
  featured: false
  categories:
    - Marketing
    - Technology
- title: Hack Club
  main_url: "https://hackclub.com/"
  url: "https://hackclub.com/"
  source_url: "https://github.com/hackclub/site"
  featured: false
  categories:
    - Education
    - Web Development
- title: Matthias Jordan Portfolio
  main_url: "https://iammatthias.com/"
  url: "https://iammatthias.com/"
  source_url: "https://github.com/iammatthias/net"
  description: >-
    Photography portfolio and blog built using Contentful + Netlify + Gatsby V2.
  built_by: Matthias Jordan
  built_by_url: https://github.com/iammatthias
  featured: false
  categories:
    - Photography
    - Portfolio
- title: Investment Calculator
  main_url: "https://investmentcalculator.io/"
  url: "https://investmentcalculator.io/"
  featured: false
  categories:
    - Education
    - Finance
- title: CSS Grid Playground by MozillaDev
  main_url: "https://mozilladevelopers.github.io/playground/"
  url: "https://mozilladevelopers.github.io/playground/"
  source_url: "https://github.com/MozillaDevelopers/playground"
  featured: false
  categories:
    - Education
    - Web Development
- title: Piotr Fedorczyk Portfolio
  built_by: Piotr Fedorczyk
  built_by_url: "https://piotrf.pl"
  categories:
    - Portfolio
    - Web Development
  description: >-
    Portfolio of Piotr Fedorczyk, a digital product designer and full-stack developer specializing in shaping, designing and building news and tools for news.
  featured: false
  main_url: "https://piotrf.pl/"
  url: "https://piotrf.pl/"
- title: unrealcpp
  main_url: "https://unrealcpp.com/"
  url: "https://unrealcpp.com/"
  source_url: "https://github.com/Harrison1/unrealcpp-com"
  featured: false
  categories:
    - Blog
    - Web Development
- title: Andy Slezak
  main_url: "https://www.aslezak.com/"
  url: "https://www.aslezak.com/"
  source_url: "https://github.com/amslezak"
  featured: false
  categories:
    - Web Development
    - Portfolio
- title: Deliveroo.Design
  main_url: "https://www.deliveroo.design/"
  url: "https://www.deliveroo.design/"
  featured: false
  categories:
    - Food
    - Marketing
- title: Dona Rita
  main_url: "https://www.donarita.co.uk/"
  url: "https://www.donarita.co.uk/"
  source_url: "https://github.com/peduarte/dona-rita-website"
  featured: false
  categories:
    - Food
    - Marketing
- title: Fröhlich ∧ Frei
  main_url: "https://www.froehlichundfrei.de/"
  url: "https://www.froehlichundfrei.de/"
  featured: false
  categories:
    - Web Development
    - Blog
    - Open Source
- title: How to GraphQL
  main_url: "https://www.howtographql.com/"
  url: "https://www.howtographql.com/"
  source_url: "https://github.com/howtographql/howtographql"
  featured: false
  categories:
    - Documentation
    - Web Development
    - Open Source
- title: OnCallogy
  main_url: "https://www.oncallogy.com/"
  url: "https://www.oncallogy.com/"
  featured: false
  categories:
    - Marketing
    - Healthcare
- title: Ryan Wiemer's Portfolio
  main_url: "https://www.ryanwiemer.com/"
  url: "https://www.ryanwiemer.com/knw-photography/"
  source_url: "https://github.com/ryanwiemer/rw"
  featured: false
  description: >
    Digital portfolio for Oakland, CA based account manager Ryan Wiemer.
  categories:
    - Portfolio
    - Web Development
    - Design
  built_by: Ryan Wiemer
  built_by_url: "https://www.ryanwiemer.com/"
- title: Ventura Digitalagentur Köln
  main_url: "https://www.ventura-digital.de/"
  url: "https://www.ventura-digital.de/"
  featured: false
  built_by: Ventura Digitalagentur
  categories:
    - Agency
    - Marketing
    - Featured
- title: Azer Koçulu
  main_url: "https://kodfabrik.com/"
  url: "https://kodfabrik.com/photography/"
  featured: false
  categories:
    - Portfolio
    - Photography
    - Web Development
- title: Damir.io
  main_url: "http://damir.io/"
  url: "http://damir.io/"
  source_url: "https://github.com/dvzrd/gatsby-sfiction"
  featured: false
  categories:
    - Blog
- title: Digital Psychology
  main_url: "http://digitalpsychology.io/"
  url: "http://digitalpsychology.io/"
  source_url: "https://github.com/danistefanovic/digitalpsychology.io"
  featured: false
  categories:
    - Education
    - Library
- title: Théâtres Parisiens
  main_url: "http://theatres-parisiens.fr/"
  url: "http://theatres-parisiens.fr/"
  source_url: "https://github.com/phacks/theatres-parisiens"
  featured: false
  categories:
    - Education
    - Entertainment
# - title: William Owen UK Portfolio / Blog
#   main_url: "http://william-owen.co.uk/"
#   url: "http://william-owen.co.uk/"
#   featured: false
#   description: >-
#     Over 20 years experience delivering customer-facing websites, internet-based
#     solutions and creative visual design for a wide range of companies and
#     organisations.
#   categories:
#     - Portfolio
#     - Blog
#   built_by: William Owen
#   built_by_url: "https://twitter.com/twilowen"
- title: A4 纸网
  main_url: "http://www.a4z.cn/"
  url: "http://www.a4z.cn/price"
  source_url: "https://github.com/hiooyUI/hiooyui.github.io"
  featured: false
  categories:
    - eCommerce
- title: Steve Meredith's Portfolio
  main_url: "http://www.stevemeredith.com/"
  url: "http://www.stevemeredith.com/"
  featured: false
  categories:
    - Portfolio
- title: API Platform
  main_url: "https://api-platform.com/"
  url: "https://api-platform.com/"
  source_url: "https://github.com/api-platform/website"
  featured: false
  categories:
    - Documentation
    - Web Development
    - Open Source
    - Library
- title: Artivest
  main_url: "https://artivest.co/"
  url: "https://artivest.co/what-we-do/for-advisors-and-investors/"
  featured: false
  categories:
    - Marketing
    - Blog
    - Documentation
    - Finance
- title: The Audacious Project
  main_url: "https://audaciousproject.org/"
  url: "https://audaciousproject.org/"
  featured: false
  categories:
    - Nonprofit
- title: Dustin Schau's Blog
  main_url: "https://blog.dustinschau.com/"
  url: "https://blog.dustinschau.com/"
  source_url: "https://github.com/dschau/blog"
  featured: false
  categories:
    - Blog
    - Web Development
- title: iContract Blog
  main_url: "https://blog.icontract.co.uk/"
  url: "http://blog.icontract.co.uk/"
  featured: false
  categories:
    - Blog
- title: BRIIM
  main_url: "https://bri.im/"
  url: "https://bri.im/"
  featured: false
  description: >-
    BRIIM is a movement to enable JavaScript enthusiasts and web developers in
    machine learning. Learn about artificial intelligence and data science, two
    fields which are governed by machine learning, in JavaScript. Take it right
    to your browser with WebGL.
  categories:
    - Education
    - Web Development
    - Technology
- title: Calpa's Blog
  main_url: "https://calpa.me/"
  url: "https://calpa.me/"
  source_url: "https://github.com/calpa/blog"
  featured: false
  categories:
    - Blog
    - Web Development
- title: Code Bushi
  main_url: "https://codebushi.com/"
  url: "https://codebushi.com/"
  featured: false
  description: >-
    Web development resources, trends, & techniques to elevate your coding
    journey.
  categories:
    - Web Development
    - Open Source
    - Blog
  built_by: Hunter Chang
  built_by_url: "https://hunterchang.com/"
- title: Daniel Hollcraft
  main_url: "https://danielhollcraft.com/"
  url: "https://danielhollcraft.com/"
  source_url: "https://github.com/danielbh/danielhollcraft.com"
  featured: false
  categories:
    - Web Development
    - Blog
    - Portfolio
- title: Darren Britton's Portfolio
  main_url: "https://darrenbritton.com/"
  url: "https://darrenbritton.com/"
  source_url: "https://github.com/darrenbritton/darrenbritton.github.io"
  featured: false
  categories:
    - Web Development
    - Portfolio
- title: Dave Lindberg Marketing & Design
  url: "https://davelindberg.com/"
  main_url: "https://davelindberg.com/"
  source_url: "https://github.com/Dave-Lindberg/dl-gatsby"
  featured: false
  description: >-
    My work revolves around solving problems for people in business, using
    integrated design and marketing strategies to improve sales, increase brand
    engagement, generate leads and achieve goals.
  categories:
    - Design
    - Marketing
    - Portfolio
- title: Dalbinaco's Website
  main_url: "https://dlbn.co/en/"
  url: "https://dlbn.co/en/"
  source_url: "https://github.com/dalbinaco/dlbn.co"
  featured: false
  categories:
    - Portfolio
    - Web Development
- title: mParticle's Documentation
  main_url: "https://docs.mparticle.com/"
  url: "https://docs.mparticle.com/"
  featured: false
  categories:
    - Web Development
    - Documentation
- title: Doopoll
  main_url: "https://doopoll.co/"
  url: "https://doopoll.co/"
  featured: false
  categories:
    - Marketing
    - Technology
- title: ERC dEX
  main_url: "https://ercdex.com/"
  url: "https://ercdex.com/aqueduct"
  featured: false
  categories:
    - Marketing
- title: Fabian Schultz' Portfolio
  main_url: "https://fabianschultz.com/"
  url: "https://fabianschultz.com/"
  source_url: "https://github.com/fabe/site"
  featured: false
  description: >-
    Hello, I’m Fabian — a product designer and developer based in Potsdam,
    Germany. I’ve been working both as a product designer and frontend developer
    for over 5 years now. I particularly enjoy working with companies that try
    to meet broad and unique user needs.
  categories:
    - Portfolio
    - Web Development
  built_by: Fabian Schultz
  built_by_url: "https://fabianschultz.com/"
- title: CalState House Manager
  description: >
    Home service membership that offers proactive and on-demand maintenance for
    homeowners
  main_url: "https://housemanager.calstate.aaa.com/"
  url: "https://housemanager.calstate.aaa.com/"
  categories:
    - Marketing
- title: The freeCodeCamp Guide
  main_url: "https://guide.freecodecamp.org/"
  url: "https://guide.freecodecamp.org/"
  source_url: "https://github.com/freeCodeCamp/guide"
  featured: false
  categories:
    - Web Development
    - Documentation
- title: High School Hackathons
  main_url: "https://hackathons.hackclub.com/"
  url: "https://hackathons.hackclub.com/"
  source_url: "https://github.com/hackclub/hackathons"
  featured: false
  categories:
    - Education
    - Web Development
- title: Hapticmedia
  main_url: "https://hapticmedia.fr/en/"
  url: "https://hapticmedia.fr/en/"
  featured: false
  categories:
    - Agency
- title: heml.io
  main_url: "https://heml.io/"
  url: "https://heml.io/"
  source_url: "https://github.com/SparkPost/heml.io"
  featured: false
  categories:
    - Documentation
    - Web Development
    - Open Source
- title: Juliette Pretot's Portfolio
  main_url: "https://juliette.sh/"
  url: "https://juliette.sh/"
  featured: false
  categories:
    - Web Development
    - Portfolio
    - Blog
- title: Kris Hedstrom's Portfolio
  main_url: "https://k-create.com/"
  url: "https://k-create.com/portfolio/"
  source_url: "https://github.com/kristofferh/kristoffer"
  featured: false
  description: >-
    Hey. I’m Kris. I’m an interactive designer / developer. I grew up in Umeå,
    in northern Sweden, but I now live in Brooklyn, NY. I am currently enjoying
    a hybrid Art Director + Lead Product Engineer role at a small startup called
    Nomad Health. Before that, I was a Product (Engineering) Manager at Tumblr.
    Before that, I worked at agencies. Before that, I was a baby. I like to
    design things, and then I like to build those things. I occasionally take on
    freelance projects. Feel free to get in touch if you have an interesting
    project that you want to collaborate on. Or if you just want to say hello,
    that’s cool too.
  categories:
    - Portfolio
  built_by: Kris Hedstrom
  built_by_url: "https://k-create.com/"
- title: knpw.rs
  main_url: "https://knpw.rs/"
  url: "https://knpw.rs/"
  source_url: "https://github.com/knpwrs/knpw.rs"
  featured: false
  categories:
    - Blog
    - Web Development
- title: Kostas Bariotis' Blog
  main_url: "https://kostasbariotis.com/"
  url: "https://kostasbariotis.com/"
  source_url: "https://github.com/kbariotis/kostasbariotis.com"
  featured: false
  categories:
    - Blog
    - Portfolio
    - Web Development
- title: LaserTime Clinic
  main_url: "https://lasertime.ru/"
  url: "https://lasertime.ru/"
  source_url: "https://github.com/oleglegun/lasertime"
  featured: false
  categories:
    - Marketing
- title: Jason Lengstorf
  main_url: "https://lengstorf.com"
  url: "https://lengstorf.com"
  source_url: "https://github.com/jlengstorf/lengstorf.com"
  featured: false
  categories:
    - Blog
  built_by: Jason Lengstorf
  built_by_url: "https://github.com/jlengstorf"
- title: Mannequin.io
  main_url: "https://mannequin.io/"
  url: "https://mannequin.io/"
  source_url: "https://github.com/LastCallMedia/Mannequin/tree/master/site"
  featured: false
  categories:
    - Open Source
    - Web Development
    - Documentation
- title: manu.ninja
  main_url: "https://manu.ninja/"
  url: "https://manu.ninja/"
  source_url: "https://github.com/Lorti/manu.ninja"
  featured: false
  description: >-
    manu.ninja is the personal blog of Manuel Wieser, where he talks about
    frontend development, games and digital art
  categories:
    - Blog
    - Technology
    - Web Development
- title: Fabric
  main_url: "https://meetfabric.com/"
  url: "https://meetfabric.com/"
  featured: false
  categories:
    - Marketing
- title: Nexit
  main_url: "https://nexit.sk/"
  url: "https://nexit.sk/references"
  featured: false
  categories:
    - Web Development
- title: Open FDA
  description: >
    Provides APIs and raw download access to a number of high-value, high
    priority and scalable structured datasets, including adverse events, drug
    product labeling, and recall enforcement reports.
  main_url: "https://open.fda.gov/"
  url: "https://open.fda.gov/"
  source_url: "https://github.com/FDA/open.fda.gov"
  featured: false
  categories:
    - Government
    - Open Source
    - Web Development
    - API
    - Data
- title: NYC Planning Labs (New York City Department of City Planning)
  main_url: "https://planninglabs.nyc/"
  url: "https://planninglabs.nyc/about/"
  source_url: "https://github.com/NYCPlanning/"
  featured: false
  description: >-
    We work with New York City's Urban Planners to deliver impactful, modern
    technology tools.
  categories:
    - Open Source
    - Government
- title: Pravdomil
  main_url: "https://pravdomil.com/"
  url: "https://pravdomil.com/"
  source_url: "https://github.com/pravdomil/pravdomil.com"
  featured: false
  description: >-
    I’ve been working both as a product designer and frontend developer for over
    5 years now. I particularly enjoy working with companies that try to meet
    broad and unique user needs.
  categories:
    - Portfolio
- title: Preston Richey Portfolio / Blog
  main_url: "https://prestonrichey.com/"
  url: "https://prestonrichey.com/"
  source_url: "https://github.com/prichey/prestonrichey.com"
  featured: false
  categories:
    - Web Development
    - Portfolio
    - Blog
- title: Landing page of Put.io
  main_url: "https://put.io/"
  url: "https://put.io/"
  featured: false
  categories:
    - eCommerce
    - Technology
- title: The Rick and Morty API
  main_url: "https://rickandmortyapi.com/"
  url: "https://rickandmortyapi.com/"
  built_by: Axel Fuhrmann
  built_by_url: "https://axelfuhrmann.com/"
  featured: false
  categories:
    - Web Development
    - Entertainment
    - Documentation
    - Open Source
    - API
- title: Santa Compañía Creativa
  main_url: "https://santacc.es/"
  url: "https://santacc.es/"
  source_url: "https://github.com/DesarrolloWebSantaCC/santacc-web"
  featured: false
  categories:
    - Agency
- title: Sean Coker's Blog
  main_url: "https://sean.is/"
  url: "https://sean.is/"
  featured: false
  categories:
    - Blog
    - Portfolio
    - Web Development
- title: Several Levels
  main_url: "https://severallevels.io/"
  url: "https://severallevels.io/"
  source_url: "https://github.com/Harrison1/several-levels"
  featured: false
  categories:
    - Agency
    - Web Development
- title: Simply
  main_url: "https://simply.co.za/"
  url: "https://simply.co.za/"
  featured: false
  categories:
    - Marketing
- title: Storybook
  main_url: "https://storybook.js.org/"
  url: "https://storybook.js.org/"
  source_url: "https://github.com/storybooks/storybook"
  featured: false
  categories:
    - Web Development
    - Open Source
- title: Vibert Thio's Portfolio
  main_url: "https://vibertthio.com/portfolio/"
  url: "https://vibertthio.com/portfolio/projects/"
  source_url: "https://github.com/vibertthio/portfolio"
  featured: false
  categories:
    - Portfolio
    - Web Development
- title: VisitGemer
  main_url: "https://visitgemer.sk/"
  url: "https://visitgemer.sk/"
  featured: false
  categories:
    - Marketing
- title: Bricolage.io
  main_url: "https://www.bricolage.io/"
  url: "https://www.bricolage.io/"
  source_url: "https://github.com/KyleAMathews/blog"
  featured: false
  categories:
    - Blog
- title: Charles Pinnix Website
  main_url: "https://www.charlespinnix.com/"
  url: "https://www.charlespinnix.com/"
  featured: false
  description: >-
    I’m a senior frontend engineer with 8 years of experience building websites
    and web applications. I’m interested in leading creative, multidisciplinary
    engineering teams. I’m a creative technologist, merging photography, art,
    and design into engineering and visa versa. I take a pragmatic,
    product-oriented approach to development, allowing me to see the big picture
    and ensuring quality products are completed on time. I have a passion for
    modern frontend JavaScript frameworks such as React and Vue, and I have
    substantial experience on the backend with an interest in Node and
    container based deployment with Docker and AWS.
  categories:
    - Portfolio
    - Web Development
- title: Charlie Harrington's Blog
  main_url: "https://www.charlieharrington.com/"
  url: "https://www.charlieharrington.com/"
  source_url: "https://github.com/whatrocks/blog"
  featured: false
  categories:
    - Blog
    - Web Development
    - Music
- title: Gabriel Adorf's Portfolio
  main_url: "https://www.gabrieladorf.com/"
  url: "https://www.gabrieladorf.com/"
  source_url: "https://github.com/gabdorf/gabriel-adorf-portfolio"
  featured: false
  categories:
    - Portfolio
    - Web Development
- title: greglobinski.com
  main_url: "https://www.greglobinski.com/"
  url: "https://www.greglobinski.com/"
  source_url: "https://github.com/greglobinski/www.greglobinski.com"
  featured: false
  categories:
    - Portfolio
    - Web Development
- title: I am Putra
  main_url: "https://www.iamputra.com/"
  url: "https://www.iamputra.com/"
  featured: false
  categories:
    - Portfolio
    - Web Development
    - Blog
- title: In Sowerby Bridge
  main_url: "https://www.insowerbybridge.co.uk/"
  url: "https://www.insowerbybridge.co.uk/"
  featured: false
  categories:
    - Marketing
    - Government
- title: JavaScript Stuff
  main_url: "https://www.javascriptstuff.com/"
  url: "https://www.javascriptstuff.com/"
  featured: false
  categories:
    - Education
    - Web Development
    - Library
- title: Ledgy
  main_url: "https://www.ledgy.com/"
  url: "https://github.com/morloy/ledgy.com"
  featured: false
  categories:
    - Marketing
    - Finance
- title: Alec Lomas's Portfolio / Blog
  main_url: "https://www.lowmess.com/"
  url: "https://www.lowmess.com/"
  source_url: "https://github.com/lowmess/lowmess"
  featured: false
  categories:
    - Web Development
    - Blog
    - Portfolio
- title: Michele Mazzucco's Portfolio
  main_url: "https://www.michelemazzucco.it/"
  url: "https://www.michelemazzucco.it/"
  source_url: "https://github.com/michelemazzucco/michelemazzucco.it"
  featured: false
  categories:
    - Portfolio
- title: Orbit FM Podcasts
  main_url: "https://www.orbit.fm/"
  url: "https://www.orbit.fm/"
  source_url: "https://github.com/agarrharr/orbit.fm"
  featured: false
  categories:
    - Podcast
- title: Prosecco Springs
  main_url: "https://www.proseccosprings.com/"
  url: "https://www.proseccosprings.com/"
  featured: false
  categories:
    - Food
    - Blog
    - Marketing
- title: Verious
  main_url: "https://www.verious.io/"
  url: "https://www.verious.io/"
  source_url: "https://github.com/cpinnix/verious"
  featured: false
  categories:
    - Web Development
- title: Yisela
  main_url: "https://www.yisela.com/"
  url: "https://www.yisela.com/tetris-against-trauma-gaming-as-therapy/"
  featured: false
  categories:
    - Blog
- title: YouFoundRon.com
  main_url: "https://www.youfoundron.com/"
  url: "https://www.youfoundron.com/"
  source_url: "https://github.com/rongierlach/yfr-dot-com"
  featured: false
  categories:
    - Portfolio
    - Web Development
    - Blog
- title: yerevancoder
  main_url: "https://yerevancoder.com/"
  url: "https://forum.yerevancoder.com/categories"
  source_url: "https://github.com/yerevancoder/yerevancoder.github.io"
  featured: false
  categories:
    - Blog
    - Web Development
- title: Ease
  main_url: "https://www.ease.com/"
  url: "https://www.ease.com/"
  featured: false
  categories:
    - Marketing
    - Healthcare
- title: Policygenius
  main_url: "https://www.policygenius.com/"
  url: "https://www.policygenius.com/"
  featured: false
  categories:
    - Marketing
    - Healthcare
- title: Moteefe
  main_url: "http://www.moteefe.com/"
  url: "http://www.moteefe.com/"
  featured: false
  categories:
    - Marketing
    - Agency
    - Technology
- title: Athelas
  main_url: "http://www.athelas.com/"
  url: "http://www.athelas.com/"
  featured: false
  categories:
    - Marketing
    - Healthcare
- title: Pathwright
  main_url: "http://www.pathwright.com/"
  url: "http://www.pathwright.com/"
  featured: false
  categories:
    - Marketing
    - Education
- title: Lucid
  main_url: "https://www.golucid.co/"
  url: "https://www.golucid.co/"
  featured: false
  categories:
    - Marketing
    - Technology
- title: Bench
  main_url: "http://www.bench.co/"
  url: "http://www.bench.co/"
  featured: false
  categories:
    - Marketing
- title: Union Plus Credit Card
  main_url: "http://www.unionpluscard.com"
  url: "https://unionplus.capitalone.com/"
  featured: false
  categories:
    - Marketing
    - Finance
- title: Gin Lane
  main_url: "http://www.ginlane.com/"
  url: "https://www.ginlane.com/"
  featured: false
  categories:
    - Web Development
    - Agency
- title: Marmelab
  main_url: "https://marmelab.com/en/"
  url: "https://marmelab.com/en/"
  featured: false
  categories:
    - Web Development
    - Agency
- title: Dovetail
  main_url: "https://dovetailapp.com/"
  url: "https://dovetailapp.com/"
  featured: false
  categories:
    - Marketing
    - Technology
- title: Yuuniworks Portfolio / Blog
  main_url: "https://www.yuuniworks.com/"
  url: "https://www.yuuniworks.com/"
  source_url: "https://github.com/junkboy0315/yuuni-web"
  featured: false
  categories:
    - Portfolio
    - Web Development
    - Blog
- title: The Bastion Bot
  main_url: "https://bastionbot.org/"
  url: "https://bastionbot.org/"
  source_url: "https://github.com/TheBastionBot/Bastion-Website"
  description: Give awesome perks to your Discord server!
  featured: false
  categories:
    - Open Source
    - Technology
    - Documentation
    - Community
  built_by: Sankarsan Kampa
  built_by_url: "https://traction.one"
- title: Smakosh
  main_url: "https://smakosh.com/"
  url: "https://smakosh.com/"
  source_url: "https://github.com/smakosh/smakosh.com"
  featured: false
  categories:
    - Portfolio
    - Web Development
# - title: Philipp Czernitzki - Blog/Website
#   main_url: "http://philippczernitzki.me/"
#   url: "http://philippczernitzki.me/"
#   featured: false
#   categories:
#     - Portfolio
#     - Web Development
#     - Blog
- title: WebGazer
  main_url: "https://www.webgazer.io/"
  url: "https://www.webgazer.io/"
  featured: false
  categories:
    - Marketing
    - Web Development
    - Technology
- title: Joe Seifi's Blog
  main_url: "http://seifi.org/"
  url: "http://seifi.org/"
  featured: false
  categories:
    - Portfolio
    - Web Development
    - Blog
- title: LekoArts — Graphic Designer & Front-End Developer
  main_url: "https://www.lekoarts.de"
  url: "https://www.lekoarts.de"
  source_url: "https://github.com/LekoArts/portfolio"
  featured: false
  built_by: LekoArts
  built_by_url: "https://github.com/LekoArts"
  description: >-
    Hi, I'm Lennart — a self-taught and passionate graphic/web designer &
    frontend developer based in Darmstadt, Germany. I love it to realize complex
    projects in a creative manner and face new challenges. Since 6 years I do
    graphic design, my love for frontend development came up 3 years ago. I
    enjoy acquiring new skills and cementing this knowledge by writing blogposts
    and creating tutorials.
  categories:
    - Portfolio
    - Blog
    - Design
    - Web Development
    - Freelance
    - Open Source
- title: 杨二小的博客
  main_url: "https://blog.yangerxiao.com/"
  url: "https://blog.yangerxiao.com/"
  source_url: "https://github.com/zerosoul/blog.yangerxiao.com"
  featured: false
  categories:
    - Blog
    - Portfolio
- title: MOTTO x MOTTO
  main_url: "https://mottox2.com"
  url: "https://mottox2.com"
  source_url: "https://github.com/mottox2/website"
  description: Web developer / UI Designer in Tokyo Japan.
  featured: false
  categories:
    - Blog
    - Portfolio
  built_by: mottox2
  built_by_url: "https://mottox2.com"
- title: Pride of the Meadows
  main_url: "https://www.prideofthemeadows.com/"
  url: "https://www.prideofthemeadows.com/"
  featured: false
  categories:
    - eCommerce
    - Food
    - Blog
- title: Michael Uloth
  main_url: "https://www.michaeluloth.com"
  url: "https://www.michaeluloth.com"
  featured: false
  description: Michael Uloth is a web developer, opera singer, and the creator of Up and Running Tutorials.
  categories:
    - Portfolio
    - Web Development
    - Music
  built_by: Michael Uloth
  built_by_url: "https://www.michaeluloth.com"
- title: Spacetime
  main_url: "https://www.heyspacetime.com/"
  url: "https://www.heyspacetime.com/"
  featured: false
  description: >-
    Spacetime is a Dallas-based digital experience agency specializing in web,
    app, startup, and digital experience creation.
  categories:
    - Marketing
    - Portfolio
    - Agency
  built_by: Spacetime
  built_by_url: "https://www.heyspacetime.com/"
- title: Eric Jinks
  main_url: "https://ericjinks.com/"
  url: "https://ericjinks.com/"
  featured: false
  description: "Software engineer / web developer from the Gold Coast, Australia."
  categories:
    - Portfolio
    - Blog
    - Web Development
    - Technology
  built_by: Eric Jinks
  built_by_url: "https://ericjinks.com/"
- title: GaiAma - We are wildlife
  main_url: "https://www.gaiama.org/"
  url: "https://www.gaiama.org/"
  featured: false
  description: >-
    We founded the GaiAma conservation organization to protect wildlife in Perú
    and to create an example of a permaculture neighborhood, living
    symbiotically with the forest - because reforestation is just the beginning
  categories:
    - Nonprofit
    - Marketing
    - Blog
  source_url: "https://github.com/GaiAma/gaiama.org"
  built_by: GaiAma
  built_by_url: "https://www.gaiama.org/"
- title: Healthcare Logic
  main_url: "https://www.healthcarelogic.com/"
  url: "https://www.healthcarelogic.com/"
  featured: false
  description: >-
    Revolutionary technology that empowers clinical and managerial leaders to
    collaborate with clarity.
  categories:
    - Marketing
    - Healthcare
    - Technology
  built_by: Thrive
  built_by_url: "https://thriveweb.com.au/"
- title: Evergov
  main_url: "https://evergov.com/"
  url: "https://evergov.com/"
  featured: false
  description: Finding local government services made easier.
  categories:
    - Directory
    - Government
    - Technology
  source_url: "https://github.com/WeOpenly/localgov.fyi"
  built_by: Evergov
  built_by_url: "https://evergov.com/about/"
- title: Kata.ai Documentation
  main_url: "https://docs.kata.ai/"
  url: "https://docs.kata.ai/"
  source_url: "https://github.com/kata-ai/kata-platform-docs"
  featured: false
  description: >-
    Documentation website for the Kata Platform, an all-in-one platform for
    building chatbots using AI technologies.
  categories:
    - Documentation
    - Technology
- title: goalgetters
  main_url: "https://goalgetters.space/"
  url: "https://goalgetters.space/"
  featured: false
  description: >-
    goalgetters is a source of inspiration for people who want to change their
    career. We offer articles, success stories and expert interviews on how to
    find a new passion and how to implement change.
  categories:
    - Blog
    - Education
  built_by: "Stephanie Langers (content), Adrian Wenke (development)"
  built_by_url: "https://twitter.com/AdrianWenke"
- title: Zensum
  main_url: "https://zensum.se/"
  url: "https://zensum.se/"
  featured: false
  description: >-
    Borrow money quickly and safely through Zensum. We compare Sweden's leading
    banks and credit institutions. Choose from multiple offers and lower your
    monthly cost. [Translated from Swedish]
  categories:
    - Technology
    - Finance
    - Marketing
  built_by: Bejamas
  built_by_url: "https://bejamas.io/"
- title: StatusHub - Easy to use Hosted Status Page Service
  main_url: "https://statushub.com/"
  url: "https://statushub.com/"
  featured: false
  description: >-
    Set up your very own service status page in minutes with StatusHub. Allow
    customers to subscribe to be updated automatically.
  categories:
    - Technology
    - Marketing
  built_by: Bejamas
  built_by_url: "https://bejamas.io/"
- title: Matthias Kretschmann Portfolio
  main_url: "https://matthiaskretschmann.com/"
  url: "https://matthiaskretschmann.com/"
  source_url: "https://github.com/kremalicious/portfolio"
  featured: false
  description: Portfolio of designer & developer Matthias Kretschmann.
  categories:
    - Portfolio
    - Web Development
  built_by: Matthias Kretschmann
  built_by_url: "https://matthiaskretschmann.com/"
- title: Iron Cove Solutions
  main_url: "https://ironcovesolutions.com/"
  url: "https://ironcovesolutions.com/"
  description: >-
    Iron Cove Solutions is a cloud based consulting firm. We help companies
    deliver a return on cloud usage by applying best practices
  categories:
    - Technology
    - Web Development
  built_by: Iron Cove Solutions
  built_by_url: "https://ironcovesolutions.com/"
  featured: false
- title: Moetez Chaabene Portfolio / Blog
  main_url: "https://moetez.me/"
  url: "https://moetez.me/"
  source_url: "https://github.com/moetezch/moetez.me"
  featured: false
  description: Portfolio of Moetez Chaabene
  categories:
    - Portfolio
    - Web Development
    - Blog
  built_by: Moetez Chaabene
  built_by_url: "https://twitter.com/moetezch"
- title: Nikita
  description: >-
    Automation of system deployments in Node.js for applications and
    infrastructures.
  main_url: "https://nikita.js.org/"
  url: "https://nikita.js.org/"
  source_url: "https://github.com/adaltas/node-nikita"
  categories:
    - Documentation
    - Open Source
    - Technology
  built_by: Adaltas
  built_by_url: "https://www.adaltas.com"
  featured: false
- title: Gourav Sood Blog & Portfolio
  main_url: "https://www.gouravsood.com/"
  url: "https://www.gouravsood.com/"
  featured: false
  categories:
    - Blog
    - Portfolio
  built_by: Gourav Sood
  built_by_url: "https://www.gouravsood.com/"
- title: Jonas Tebbe Portfolio
  description: |
    Hey, I’m Jonas and I create digital products.
  main_url: "https://jonastebbe.com"
  url: "https://jonastebbe.com"
  categories:
    - Portfolio
  built_by: Jonas Tebbe
  built_by_url: "http://twitter.com/jonastebbe"
  featured: false
- title: Parker Sarsfield Portfolio
  description: |
    I'm Parker, a software engineer and sneakerhead.
  main_url: "https://parkersarsfield.com"
  url: "https://parkersarsfield.com"
  categories:
    - Blog
    - Portfolio
  built_by: Parker Sarsfield
  built_by_url: "https://parkersarsfield.com"
- title: Frontend web development with Greg
  description: |
    JavaScript, GatsbyJS, ReactJS, CSS in JS... Let's learn some stuff together.
  main_url: "https://dev.greglobinski.com"
  url: "https://dev.greglobinski.com"
  categories:
    - Blog
    - Web Development
  built_by: Greg Lobinski
  built_by_url: "https://github.com/greglobinski"
- title: Insomnia
  description: |
    Desktop HTTP and GraphQL client for developers
  main_url: "https://insomnia.rest/"
  url: "https://insomnia.rest/"
  categories:
    - Blog
  built_by: Gregory Schier
  built_by_url: "https://schier.co"
  featured: false
- title: Timeline Theme Portfolio
  description: |
    I'm Aman Mittal, a software developer.
  main_url: "https://amanhimself.dev/"
  url: "https://amanhimself.dev/"
  categories:
    - Web Development
    - Portfolio
  built_by: Aman Mittal
  built_by_url: "https://amanhimself.dev/"
- title: Ocean artUp
  description: >
    Science outreach site built using styled-components and Contentful. It
    presents the research project "Ocean artUp" funded by an Advanced Grant of
    the European Research Council to explore the possible benefits of artificial
    uplift of nutrient-rich deep water to the ocean’s sunlit surface layer.
  main_url: "https://ocean-artup.eu"
  url: "https://ocean-artup.eu"
  source_url: "https://github.com/janosh/ocean-artup"
  categories:
    - Science
    - Education
    - Blog
  built_by: Janosh Riebesell
  built_by_url: "https://janosh.io"
  featured: false
- title: Ryan Fitzgerald
  description: |
    Personal portfolio and blog for Ryan Fitzgerald
  main_url: "https://ryanfitzgerald.ca/"
  url: "https://ryanfitzgerald.ca/"
  categories:
    - Web Development
    - Portfolio
  built_by: Ryan Fitzgerald
  built_by_url: "https://github.com/RyanFitzgerald"
  featured: false
- title: Kaizen
  description: |
    Content Marketing, PR & SEO Agency in London
  main_url: "https://www.kaizen.co.uk/"
  url: "https://www.kaizen.co.uk/"
  categories:
    - Agency
    - Blog
    - Design
    - Web Development
    - SEO
  built_by: Bogdan Stanciu
  built_by_url: "https://github.com/b0gd4n"
  featured: false
- title: HackerOne Platform Documentation
  description: |
    HackerOne's Product Documentation Center!
  url: "https://docs.hackerone.com/"
  main_url: "https://docs.hackerone.com/"
  categories:
    - Documentation
    - Security
  featured: false
- title: Mux Video
  description: |
    API to video hosting and streaming
  main_url: "https://mux.com/"
  url: "https://mux.com/"
  categories:
    - Video
    - API
  featured: false
- title: Swapcard
  description: >
    The easiest way for event organizers to instantly connect people, build a
    community of attendees and exhibitors, and increase revenue over time
  main_url: "https://www.swapcard.com/"
  url: "https://www.swapcard.com/"
  categories:
    - Event
    - Community
    - Marketing
  built_by: Swapcard
  built_by_url: "https://www.swapcard.com/"
  featured: false
- title: Kalix
  description: >
    Kalix is perfect for healthcare professionals starting out in private
    practice, to those with an established clinic.
  main_url: "https://www.kalixhealth.com/"
  url: "https://www.kalixhealth.com/"
  categories:
    - Healthcare
  featured: false
- title: Hubba
  description: |
    Buy wholesale products from thousands of independent, verified Brands.
  main_url: "https://join.hubba.com/"
  url: "https://join.hubba.com/"
  categories:
    - eCommerce
  featured: false
- title: HyperPlay
  description: |
    In Asean's 1st Ever LOL Esports X Music Festival
  main_url: "https://hyperplay.leagueoflegends.com/"
  url: "https://hyperplay.leagueoflegends.com/"
  categories:
    - Music
  featured: false
- title: Bad Credit Loans
  description: |
    Get the funds you need, from $250-$5,000
  main_url: "https://www.creditloan.com/"
  url: "https://www.creditloan.com/"
  categories:
    - Finance
  featured: false
- title: Financial Center
  description: >
    Member-owned, not-for-profit, co-operative whose members receive financial
    benefits in the form of lower loan rates, higher savings rates, and lower
    fees than banks.
  main_url: "https://fcfcu.com/"
  url: "https://fcfcu.com/"
  categories:
    - Finance
    - Nonprofit
    - Business
    - Education
  built_by: "https://fcfcu.com/"
  built_by_url: "https://fcfcu.com/"
  featured: false
- title: Office of Institutional Research and Assessment
  description: |
    Good Data, Good Decisions
  main_url: "http://oira.ua.edu/"
  url: "http://oira.ua.edu/"
  categories:
    - Data
  featured: false
- title: The Telegraph Premium
  description: |
    Exclusive stories from award-winning journalists
  main_url: "https://premium.telegraph.co.uk/"
  url: "https://premium.telegraph.co.uk/"
  categories:
    - Media
  featured: false
- title: html2canvas
  description: |
    Screenshots with JavaScript
  main_url: "http://html2canvas.hertzen.com/"
  url: "http://html2canvas.hertzen.com/"
  source_url: "https://github.com/niklasvh/html2canvas/tree/master/www"
  categories:
    - JavaScript
    - Documentation
  built_by: Niklas von Hertzen
  built_by_url: "http://hertzen.com/"
  featured: false
- title: Dato CMS
  description: |
    The API-based CMS your editors will love
  main_url: "https://www.datocms.com/"
  url: "https://www.datocms.com/"
  categories:
    - API
  featured: false
- title: Half Electronics
  description: |
    Personal website
  main_url: "https://www.halfelectronic.com/"
  url: "https://www.halfelectronic.com/"
  categories:
    - Blog
  built_by: Fernando Poumian
  built_by_url: "https://github.com/fpoumian/halfelectronic.com"
  featured: false
- title: Frithir Software Development
  main_url: "https://frithir.com/"
  url: "https://frithir.com/"
  featured: false
  description: "I DRINK COFFEE, WRITE CODE AND IMPROVE MY DEVELOPMENT SKILLS EVERY DAY."
  categories:
    - Design
    - Web Development
  built_by: Frithir
  built_by_url: "https://Frithir.com/"
- title: Unow
  main_url: "https://www.unow.fr/"
  url: "https://www.unow.fr/"
  categories:
    - Education
    - Marketing
  featured: false
- title: Peter Hironaka
  description: |
    Freelance Web Developer based in Los Angeles.
  main_url: "https://peterhironaka.com/"
  url: "https://peterhironaka.com/"
  categories:
    - Portfolio
    - Web Development
  built_by: Peter Hironaka
  built_by_url: "https://github.com/PHironaka"
  featured: false
- title: Michael McQuade
  description: |
    Personal website and blog for Michael McQuade
  main_url: "https://giraffesyo.io"
  url: "https://giraffesyo.io"
  categories:
    - Blog
  built_by: Michael McQuade
  built_by_url: "https://github.com/giraffesyo"
  featured: false
- title: Haacht Brewery
  description: |
    Corporate website for Haacht Brewery. Designed and Developed by Gafas.
  main_url: "https://haacht.com/en/"
  url: "https://haacht.com"
  categories:
    - Marketing
  built_by: Gafas
  built_by_url: "https://gafas.be"
  featured: false
- title: StoutLabs
  description: |
    Portfolio of Daniel Stout, freelance developer in East Tennessee.
  main_url: "https://www.stoutlabs.com/"
  url: "https://www.stoutlabs.com/"
  categories:
    - Web Development
    - Portfolio
  built_by: Daniel Stout
  built_by_url: "https://github.com/stoutlabs"
  featured: false
- title: Chicago Ticket Outcomes By Neighborhood
  description: |
    ProPublica data visualization of traffic ticket court outcomes
  categories:
    - Media
    - Nonprofit
  url: >-
    https://projects.propublica.org/graphics/il/il-city-sticker-tickets-maps/ticket-status/?initialWidth=782
  main_url: >-
    https://projects.propublica.org/graphics/il/il-city-sticker-tickets-maps/ticket-status/?initialWidth=782
  built_by: David Eads
  built_by_url: "https://github.com/eads"
  featured: false
- title: Chicago South Side Traffic Ticketing rates
  description: |
    ProPublica data visualization of traffic ticket rates by community
  main_url: >-
    https://projects.propublica.org/graphics/il/il-city-sticker-tickets-maps/ticket-rate/?initialWidth=782
  url: >-
    https://projects.propublica.org/graphics/il/il-city-sticker-tickets-maps/ticket-rate/?initialWidth=782
  categories:
    - Media
    - Nonprofit
  built_by: David Eads
  built_by_url: "https://github.com/eads"
  featured: false
- title: Otsimo
  description: >
    Otsimo is a special education application for children with autism, down
    syndrome and other developmental disabilities.
  main_url: "https://otsimo.com/en/"
  url: "https://otsimo.com/en/"
  categories:
    - Blog
    - Education
  featured: false
- title: Matt Bagni Portfolio 2018
  description: >
    Mostly the result of playing with Gatsby and learning about react and
    graphql. Using the screenshot plugin to showcase the work done for my
    company in the last 2 years, and a good amount of other experiments.
  main_url: "https://mattbag.github.io"
  url: "https://mattbag.github.io"
  categories:
    - Portfolio
  featured: false
- title: Lisa Ye's Blog
  description: |
    Simple blog/portofolio for a fashion designer. Gatsby_v2 + Netlify cms
  main_url: "https://lisaye.netlify.com/"
  url: "https://lisaye.netlify.com/"
  categories:
    - Blog
    - Portfolio
  featured: false
- title: Artem Sapegin
  description: >
    Little homepage of Artem Sapegin, a frontend developer, passionate
    photographer, coffee drinker and crazy dogs’ owner.
  main_url: "https://sapegin.me/"
  url: "https://sapegin.me/"
  categories:
    - Portfolio
    - Open Source
    - Web Development
  built_by: Artem Sapegin
  built_by_url: "https://github.com/sapegin"
  featured: false
- title: SparkPost Developers
  main_url: "https://developers.sparkpost.com/"
  url: "https://developers.sparkpost.com/"
  source_url: "https://github.com/SparkPost/developers.sparkpost.com"
  categories:
    - Documentation
    - API
  featured: false
- title: Malik Browne Portfolio 2018
  description: >
    The portfolio blog of Malik Browne, a full-stack engineer, foodie, and avid
    blogger/YouTuber.
  main_url: "https://www.malikbrowne.com/about"
  url: "https://www.malikbrowne.com"
  categories:
    - Blog
    - Portfolio
  built_by: Malik Browne
  built_by_url: "https://twitter.com/milkstarz"
  featured: false
- title: Novatics
  description: |
    Digital products that inspire and make a difference
  main_url: "https://www.novatics.com.br"
  url: "https://www.novatics.com.br"
  categories:
    - Portfolio
    - Technology
    - Web Development
  built_by: Novatics
  built_by_url: "https://github.com/Novatics"
  featured: false
- title: Max McKinney
  description: >
    I’m a developer and designer with a focus in web technologies. I build cars
    on the side.
  main_url: "https://maxmckinney.com/"
  url: "https://maxmckinney.com/"
  categories:
    - Portfolio
    - Web Development
    - Design
  built_by: Max McKinney
  featured: false
- title: Stickyard
  description: |
    Make your React component sticky the easy way
  main_url: "https://nihgwu.github.io/stickyard/"
  url: "https://nihgwu.github.io/stickyard/"
  source_url: "https://github.com/nihgwu/stickyard/tree/master/website"
  categories:
    - Web Development
  built_by: Neo Nie
  featured: false
- title: Agata Milik
  description: |
    Website of a Polish psychologist/psychotherapist based in Gdańsk, Poland.
  main_url: "https://agatamilik.pl"
  url: "https://agatamilik.pl"
  categories:
    - Marketing
    - Healthcare
  built_by: Piotr Fedorczyk
  built_by_url: "https://piotrf.pl"
  featured: false
- title: WebPurple
  main_url: "https://www.webpurple.net/"
  url: "https://www.webpurple.net/"
  source_url: "https://github.com/WebPurple/site"
  description: >-
    Site of local (Russia, Ryazan) frontend community. Main purpose is to show
    info about meetups and keep blog.
  categories:
    - Nonprofit
    - Web Development
    - Community
    - Blog
    - Open Source
  built_by: Nikita Kirsanov
  built_by_url: "https://twitter.com/kitos_kirsanov"
  featured: false
- title: Papertrail.io
  description: |
    Inspection Management for the 21st Century
  main_url: "https://www.papertrail.io/"
  url: "https://www.papertrail.io/"
  categories:
    - Marketing
    - Technology
  built_by: Papertrail.io
  built_by_url: "https://www.papertrail.io"
  featured: false
- title: Matt Ferderer
  main_url: "https://mattferderer.com"
  url: "https://mattferderer.com"
  source_url: "https://github.com/mattferderer/gatsbyblog"
  description: >
    {titleofthesite} is a blog built with Gatsby that discusses web related tech
    such as JavaScript, .NET, Blazor & security.
  categories:
    - Blog
    - Web Development
  built_by: Matt Ferderer
  built_by_url: "https://twitter.com/mattferderer"
  featured: false
- title: Sahyadri Open Source Community
  main_url: "https://sosc.org.in"
  url: "https://sosc.org.in"
  source_url: "https://github.com/haxzie/sosc-website"
  description: >
    Official website of Sahyadri Open Source Community for community blog, event
    details and members info.
  categories:
    - Blog
    - Community
    - Open Source
  built_by: Musthaq Ahamad
  built_by_url: "https://github.com/haxzie"
  featured: false
- title: Tech Confessions
  main_url: "https://confessions.tech"
  url: "https://confessions.tech"
  source_url: "https://github.com/JonathanSpeek/tech-confessions"
  description: "A guilt-free place for us to confess our tech sins \U0001F64F\n"
  categories:
    - Community
    - Open Source
  built_by: Jonathan Speek
  built_by_url: "https://speek.design"
  featured: false
- title: Thibault Maekelbergh
  main_url: "https://thibmaek.com"
  url: "https://thibmaek.com"
  source_url: "https://github.com/thibmaek/thibmaek.github.io"
  description: |
    A nice blog about development, Raspberry Pi, plants and probably records.
  categories:
    - Blog
    - Open Source
  built_by: Thibault Maekelbergh
  built_by_url: "https://twitter.com/thibmaek"
  featured: false
- title: LearnReact.design
  main_url: "https://learnreact.design"
  url: "https://learnreact.design"
  description: >
    React Essentials For Designers: A React course tailored for product
    designers, ux designers, ui designers.
  categories:
    - Blog
  built_by: Linton Ye
  built_by_url: "https://twitter.com/lintonye"
- title: Mega House Creative
  main_url: "https://www.megahousecreative.com/"
  url: "https://www.megahousecreative.com/"
  description: >
    Mega House Creative is a digital agency that provides unique goal-oriented
    web marketing solutions.
  categories:
    - Marketing
    - Agency
  built_by: Daniel Robinson
  featured: false
- title: Tobie Marier Robitaille - csc
  main_url: "https://tobiemarierrobitaille.com/"
  url: "https://tobiemarierrobitaille.com/en/"
  description: |
    Portfolio site for director of photography Tobie Marier Robitaille
  categories:
    - Portfolio
    - Gallery
  built_by: Mill3 Studio
  built_by_url: "https://mill3.studio/en/"
  featured: false
- title: Bestvideogame.deals
  main_url: "https://bestvideogame.deals/"
  url: "https://bestvideogame.deals/"
  description: |
    Video game comparison website for the UK, build with GatsbyJS.
  categories:
    - eCommerce
  built_by: Koen Kamphuis
  built_by_url: "https://koenkamphuis.com/"
  featured: false
- title: Mahipat's Portfolio
  main_url: "https://mojaave.com/"
  url: "https://mojaave.com"
  source_url: "https://github.com/mhjadav/mojaave"
  description: >
    mojaave.com is Mahipat's portfolio, I have developed it using Gatsby v2 and
    Bootstrap, To get in touch with people looking for full-stack developer.
  categories:
    - Portfolio
    - Web Development
  built_by: Mahipat Jadav
  built_by_url: "https://mojaave.com/"
  featured: false
- title: Insights
  main_url: "https://justaskusers.com/"
  url: "https://justaskusers.com/"
  description: >
    Insights helps user experience (UX) researchers conduct their research and
    make sense of the findings.
  categories:
    - User Experience
    - Design
  built_by: Just Ask Users
  built_by_url: "https://justaskusers.com/"
  featured: false
- title: Tensiq
  main_url: "https://tensiq.com"
  url: "https://tensiq.com"
  source_url: "https://github.com/Tensiq/tensiq-site"
  description: >
    Tensiq is an e-Residency startup, that provides development in cutting-edge
    technology while delivering secure, resilient, performant solutions.
  categories:
    - Web Development
    - Mobile Development
    - Agency
    - Open Source
  built_by: Jens
  built_by_url: "https://github.com/arrkiin"
  featured: false
- title: Mintfort
  main_url: "https://mintfort.com/"
  url: "https://mintfort.com/"
  source_url: "https://github.com/MintFort/mintfort.com"
  description: >
    Mintfort, the first crypto-friendly bank account. Store and manage assets on
    the blockchain.
  categories:
    - Technology
    - Finance
  built_by: Axel Fuhrmann
  built_by_url: "https://axelfuhrmann.com/"
  featured: false
- title: React Native Explorer
  main_url: "https://react-native-explorer.firebaseapp.com"
  url: "https://react-native-explorer.firebaseapp.com"
  description: |
    Explorer React Native packages and examples effortlessly.
  categories:
    - Education
  featured: false
- title: 500Tech
  main_url: "https://500tech.com/"
  url: "https://500tech.com/"
  featured: false
  categories:
    - Web Development
    - Agency
    - Open Source
- title: eworld
  main_url: "http://eworld.herokuapp.com/"
  url: "http://eworld.herokuapp.com/"
  featured: false
  categories:
    - eCommerce
    - Technology
- title: It's a Date
  description: >
    It's a Date is a dating app that actually involves dating.
  main_url: "https://www.itsadate.app/"
  url: "https://www.itsadate.app/"
  featured: false
  categories:
    - App
    - Blog
- title: Node.js HBase
  description: >
    Asynchronous HBase client for NodeJs using REST.
  main_url: https://hbase.js.org/
  url: https://hbase.js.org/
  source_url: "https://github.com/adaltas/node-hbase"
  categories:
    - Documentation
    - Open Source
    - Technology
  built_by: David Worms
  built_by_url: http://www.adaltas.com
  featured: false
- title: Peter Kroyer - Web Design / Web Development
  main_url: https://www.peterkroyer.at/en/
  url: https://www.peterkroyer.at/en/
  description: >
    Freelance web designer / web developer based in Vienna, Austria (Wien, Österreich).
  categories:
    - Agency
    - Web Development
    - Design
    - Portfolio
    - Freelance
  built_by: Peter Kroyer
  built_by_url: https://www.peterkroyer.at/
  featured: false
- title: Geddski
  main_url: https://gedd.ski
  url: https://gedd.ski
  description: >
    frontend mastery blog - level up your UI game.
  categories:
    - Web Development
    - Education
    - Productivity
    - User Experience
  built_by: Dave Geddes
  built_by_url: https://twitter.com/geddski
  featured: false
- title: Rung
  main_url: "https://rung.com.br/"
  url: "https://rung.com.br/"
  description: >
    Rung alerts you about the exceptionalities of your personal and professional life.
  categories:
    - API
    - Technology
    - Travel
  featured: false
- title: Mokkapps
  main_url: "https://www.mokkapps.de/"
  url: "https://www.mokkapps.de/"
  source_url: "https://github.com/mokkapps/website"
  description: >
    Portfolio website from Michael Hoffmann. Passionate software developer with focus on web-based technologies.
  categories:
    - Blog
    - Portfolio
    - Web Development
    - Mobile Development
  featured: false
- title: Premier Octet
  main_url: "https://www.premieroctet.com/"
  url: "https://www.premieroctet.com/"
  description: >
    Premier Octet is a React-based agency
  categories:
    - Agency
    - Web Development
    - Mobile Development
  featured: false
- title: Thorium
  main_url: "https://www.thoriumsim.com/"
  url: "https://www.thoriumsim.com/"
  source_url: "https://github.com/thorium-sim/thoriumsim.com"
  description: >
    Thorium - Open-source Starship Simulator Controls for Live Action Role Play
  built_by: Alex Anderson
  built_by_url: https://twitter.com/ralex1993
  categories:
    - Blog
    - Portfolio
    - Documentation
    - Marketing
    - Education
    - Entertainment
    - Open Source
    - Web Development
  featured: false
- title: Cameron Maske
  main_url: "https://www.cameronmaske.com/"
  url: "https://www.cameronmaske.com/courses/introduction-to-pytest/"
  source_url: "https://github.com/cameronmaske/cameronmaske.com-v2"
  description: >
    The homepage of Cameron Maske, a freelance full-stack developer, who is currently working on a free pytest video course
  categories:
    - Education
    - Video
    - Portfolio
    - Freelance
  featured: false
- title: Studenten bilden Schüler
  description: >
    Studenten bilden Schüler e.V. is a German student-run nonprofit initiative that aims to
    contribute to more equal educational opportunities by providing free tutoring to refugees
    and children from underprivileged families. The site is built on Gatsby v2, styled-components
    and Contentful. It supports Google Analytics, fluid typography and Algolia search.
  main_url: "https://studenten-bilden-schueler.de"
  url: "https://studenten-bilden-schueler.de"
  source_url: "https://github.com/StudentenBildenSchueler/homepage"
  categories:
    - Education
    - Nonprofit
    - Blog
  built_by: Janosh Riebesell
  built_by_url: "https://janosh.io"
  featured: false
- title: Mike's Remote List
  main_url: "https://www.mikesremotelist.com"
  url: "https://www.mikesremotelist.com"
  description: >
    A list of remote jobs, updated throughout the day. Built on Gatsby v1 and powered by Contentful, Google Sheets, string and sticky tape.
  categories:
    - Marketing
  featured: false
- title: Madvoid
  main_url: "https://madvoid.com/"
  url: "https://madvoid.com/screenshot/"
  featured: false
  description: >
    Madvoid is a team of expert developers dedicated to creating simple, clear, usable and blazing fast web and mobile apps.
    We are coders that help companies and agencies to create social & interactive experiences.
    This includes full-stack development using React, WebGL, Static Site Generators, Ruby On Rails, Phoenix, GraphQL, Chatbots, CI / CD, Docker and more!
  categories:
    - Portfolio
    - Technology
    - Web Development
    - Agency
    - Marketing
  built_by: Jean-Paul Bonnetouche
  built_by_url: https://twitter.com/_jpb
- title: MOMNOTEBOOK.COM
  description: >
    Sharing knowledge and experiences that make childhood and motherhood rich, vibrant and healthy.
  main_url: "https://momnotebook.com/"
  url: "https://momnotebook.com/"
  featured: false
  built_by: Aleksander Hansson
  built_by_url: https://www.linkedin.com/in/aleksanderhansson/
  categories:
    - Blog
- title: Pirate Studios
  description: >
    Reinventing music studios with 24/7 self service rehearsal, DJ & production rooms available around the world.
  main_url: "https://www.piratestudios.co"
  url: "https://www.piratestudios.co"
  featured: false
  built_by: The Pirate Studios team
  built_by_url: https://github.com/piratestudios/
  categories:
    - Music
- title: Aurora EOS
  main_url: "https://www.auroraeos.com/"
  url: "https://www.auroraeos.com/"
  featured: false
  categories:
    - Finance
    - Marketing
    - Blog
  built_by: Corey Ward
  built_by_url: "http://www.coreyward.me/"
- title: MadeComfy
  main_url: "https://madecomfy.com.au/"
  url: "https://madecomfy.com.au/"
  description: >
    Short term rental management startup, using Contentful + Gatsby + CicleCI
  featured: false
  categories:
    - Travel
  built_by: Lucas Vilela
  built_by_url: "https://madecomfy.com.au/"
- title: Tiger Facility Services
  description: >
    Tiger Facility Services combines facility management expertise with state of the art software to offer a sustainable and customer oriented cleaning and facility service.
  main_url: https://www.tigerfacilityservices.com/de-en/
  url: https://www.tigerfacilityservices.com/de-en/
  featured: false
  categories:
    - Marketing
- title: "Luciano Mammino's blog"
  description: >
    Tech & programming blog of Luciano Mammino a.k.a. "loige", Full-Stack Web Developer and International Speaker
  main_url: https://loige.co
  url: https://loige.co
  featured: false
  categories:
    - Blog
    - Web Development
  built_by: Luciano Mammino
  built_by_url: https://loige.co
- title: Wire • Secure collaboration platform
  description: >
    Corporate website of Wire, an open source, end-to-end encrypted collaboration platform
  main_url: "https://wire.com"
  url: "https://wire.com"
  featured: false
  categories:
    - Open Source
    - Productivity
    - Technology
    - Blog
    - App
  built_by: Wire team
  built_by_url: "https://github.com/orgs/wireapp/people"
- title: J. Patrick Raftery
  main_url: "https://www.jpatrickraftery.com"
  url: "https://www.jpatrickraftery.com"
  description: J. Patrick Raftery is an opera singer and voice teacher based in Vancouver, BC.
  categories:
    - Portfolio
    - Music
  built_by: Michael Uloth
  built_by_url: "https://www.michaeluloth.com"
  featured: false
- title: Aria Umezawa
  main_url: "https://www.ariaumezawa.com"
  url: "https://www.ariaumezawa.com"
  description: Aria Umezawa is a director, producer, and writer currently based in San Francisco. Site designed by Stephen Bell.
  categories:
    - Portfolio
    - Music
    - Entertainment
  built_by: Michael Uloth
  built_by_url: "https://www.michaeluloth.com"
  featured: false
- title: Pomegranate Opera
  main_url: "https://www.pomegranateopera.com"
  url: "https://www.pomegranateopera.com"
  description: Pomegranate Opera is a lesbian opera written by Amanda Hale & Kye Marshall. Site designed by Stephen Bell.
  categories:
    - Gallery
    - Music
  built_by: Michael Uloth
  built_by_url: "https://www.michaeluloth.com"
  featured: false
- title: Daniel Cabena
  main_url: "https://www.danielcabena.com"
  url: "https://www.danielcabena.com"
  description: Daniel Cabena is a Canadian countertenor highly regarded in both Canada and Europe for prize-winning performances ranging from baroque to contemporary repertoire. Site designed by Stephen Bell.
  categories:
    - Portfolio
    - Music
  built_by: Michael Uloth
  built_by_url: "https://www.michaeluloth.com"
  featured: false
- title: Artist.Center
  main_url: "https://artistcenter.netlify.com"
  url: "https://artistcenter.netlify.com"
  description: The marketing page for Artist.Center, a soon-to-launch platform designed to connect opera singers to opera companies. Site designed by Stephen Bell.
  categories:
    - Music
  built_by: Michael Uloth
  built_by_url: "https://www.michaeluloth.com"
  featured: false
- title: DG Volo & Company
  main_url: "https://www.dgvolo.com"
  url: "https://www.dgvolo.com"
  description: DG Volo & Company is a Toronto-based investment consultancy. Site designed by Stephen Bell.
  categories:
    - Finance
  built_by: Michael Uloth
  built_by_url: "https://www.michaeluloth.com"
  featured: false
- title: Shawna Lucey
  main_url: "https://www.shawnalucey.com"
  url: "https://www.shawnalucey.com"
  description: Shawna Lucey is an American theater and opera director based in New York City. Site designed by Stephen Bell.
  categories:
    - Portfolio
    - Music
    - Entertainment
  built_by: Michael Uloth
  built_by_url: "https://www.michaeluloth.com"
  featured: false
- title: Leyan Lo
  main_url: https://www.leyanlo.com
  url: https://www.leyanlo.com
  description: >
    Leyan Lo’s personal website
  categories:
    - Portfolio
  built_by: Leyan Lo
  built_by_url: https://www.leyanlo.com
  featured: false
- title: Hawaii National Bank
  url: https://hawaiinational.bank
  main_url: https://hawaiinational.bank
  description: Hawaii National Bank's highly personalized service has helped loyal customers & locally owned businesses achieve their financial dreams for over 50 years.
  categories:
    - Finance
  built_by: Wall-to-Wall Studios
  built_by_url: https://walltowall.com
  featured: false
- title: Coletiv
  url: https://coletiv.com
  main_url: https://coletiv.com
  description: Coletiv teams up with companies of all sizes to design, develop & launch digital products for iOS, Android & the Web.
  categories:
    - Technology
    - Agency
    - Web Development
  built_by: Coletiv
  built_by_url: https://coletiv.com
  featured: false
- title: janosh.io
  description: >
    Personal blog and portfolio of Janosh Riebesell. The site is built with Gatsby v2 and designed
    entirely with styled-components v4. Much of the layout was achieved with CSS grid. It supports
    Google Analytics, fluid typography and Algolia search.
  main_url: "https://janosh.io"
  url: "https://janosh.io"
  source_url: "https://github.com/janosh/janosh.io"
  categories:
    - Portfolio
    - Blog
    - Science
    - Photography
    - Travel
  built_by: Janosh Riebesell
  built_by_url: "https://janosh.io"
  featured: false
- title: Gatsby Manor
  description: >
    We build themes for gatsby. We have themes for all projects including personal,
    portfolio, ecommerce, landing pages and more. We also run an in-house
    web dev and design studio. If you cannot find what you want, we can build it for you!
    Email us at gatsbymanor@gmail.com with questions.
  main_url: "https://www.gatsbymanor.com"
  url: "https://www.gatsbymanor.com"
  source_url: "https://github.com/gatsbymanor"
  categories:
    - Web Development
    - Agency
    - Technology
    - Freelance
  built_by: Steven Natera
  built_by_url: "https://stevennatera.com"
- title: Ema Suriano's Portfolio
  main_url: https://emasuriano.com/
  url: https://emasuriano.com/
  source_url: https://github.com/EmaSuriano/emasuriano.github.io
  description: >
    Ema Suriano's portfolio to display information about him, his projects and what he's writing about.
  categories:
    - Portfolio
    - Technology
    - Web Development
  built_by: Ema Suriano
  built_by_url: https://emasuriano.com/
  featured: false
- title: Luan Orlandi
  main_url: https://luanorlandi.github.io
  url: https://luanorlandi.github.io
  source_url: https://github.com/luanorlandi/luanorlandi.github.io
  description: >
    Luan Orlandi's personal website. Brazilian web developer, enthusiast in React and Gatsby.
  categories:
    - Blog
    - Portfolio
    - Web Development
  built_by: Luan Orlandi
  built_by_url: https://github.com/luanorlandi
- title: Mobius Labs
  main_url: https://mobius.ml
  url: https://mobius.ml
  description: >
    Mobius Labs landing page, a Start-up working on Computer Vision
  categories:
    - Landing Page
    - Marketing
    - Technology
  built_by: sktt
  built_by_url: https://github.com/sktt
- title: EZAgrar
  main_url: https://www.ezagrar.at/en/
  url: https://www.ezagrar.at/en/
  description: >
    EZAgrar.at is the homepage of the biggest agricultural machinery dealership in Austria. In total 8 pages will be built for this client reusing a lot of components between them.
  categories:
    - eCommerce
    - Marketing
  built_by: MangoART
  built_by_url: https://www.mangoart.at
  featured: false
- title: OAsome blog
  main_url: https://oasome.blog/
  url: https://oasome.blog/
  source_url: https://github.com/oorestisime/oasome
  description: >
    Paris-based Cypriot adventurers. A and O. Lovers of life and travel. Want to get a glimpse of the OAsome world?
  categories:
    - Blog
    - Photography
    - Travel
  built_by: Orestis Ioannou
  featured: false
- title: Brittany Chiang
  main_url: https://brittanychiang.com/
  url: https://brittanychiang.com/
  source_url: https://github.com/bchiang7/v4
  description: >
    Personal website and portfolio of Brittany Chiang built with Gatsby v2
  categories:
    - Portfolio
  built_by: Brittany Chiang
  built_by_url: https://github.com/bchiang7
  featured: false
- title: Fitekran
  description: >
    One of the most visited Turkish blogs about health, sports and healthy lifestyle, that has been rebuilt with Gatsby v2 using WordPress.
  main_url: "https://www.fitekran.com"
  url: "https://www.fitekran.com"
  categories:
    - Science
    - Healthcare
    - Blog
  built_by: Burak Tokak
  built_by_url: "https://www.buraktokak.com"
- title: Serverless
  main_url: https://serverless.com
  url: https://serverless.com
  source_url: https://github.com/serverless/site
  description: >
    Serverless.com – Build web, mobile and IoT applications with serverless architectures using AWS Lambda, Azure Functions, Google CloudFunctions & more!
  categories:
    - Technology
    - Web Development
  built_by: Codebrahma
  built_by_url: https://codebrahma.com
  featured: false
- title: Dive Bell
  main_url: https://divebell.band/
  url: https://divebell.band/
  description: >
    Simple site for a band to list shows dates and videos (499 on lighthouse)
  categories:
    - Music
  built_by: Matt Bagni
  built_by_url: https://mattbag.github.io
  featured: false
- title: Mayer Media Co.
  main_url: https://mayermediaco.com/
  url: https://mayermediaco.com/
  description: >
    Freelance Web Development and Digital Marketing
  categories:
    - Web Development
    - Marketing
    - Blog
  source_url: https://github.com/MayerMediaCo/MayerMediaCo2.0
  built_by: Danny Mayer
  built_by_url: https://twitter.com/mayermediaco
  featured: false
- title: Jan Czizikow Portfolio
  main_url: https://www.janczizikow.com/
  url: https://www.janczizikow.com/
  source_url: https://github.com/janczizikow/janczizikow-portfolio
  description: >
    Simple personal portfolio site built with Gatsby
  categories:
    - Portfolio
    - Freelance
    - Web Development
  built_by: Jan Czizikow
  built_by_url: https://github.com/janczizikow
- title: Carbon Design Systems
  main_url: http://www.carbondesignsystem.com/
  url: http://www.carbondesignsystem.com/
  description: >
    The Carbon Design System is integrating the new IBM Design Ethos and Language. It represents a completely fresh approach to the design of all things at IBM.
  categories:
    - Design System
    - Documentation
  built_by: IBM
  built_by_url: https://www.ibm.com/
  featured: false
- title: Mozilla Mixed Reality
  main_url: https://mixedreality.mozilla.org/
  url: https://mixedreality.mozilla.org/
  description: >
    Virtual Reality for the free and open Web.
  categories:
    - Open Source
  built_by: Mozilla
  built_by_url: https://www.mozilla.org/
  featured: false
- title: Uniform Hudl Design System
  main_url: http://uniform.hudl.com/
  url: http://uniform.hudl.com/
  description: >
    A single design system to ensure every interface feels like Hudl. From the colors we use to the size of our buttons and what those buttons say, Uniform has you covered. Check the guidelines, copy the code and get to building.
  categories:
    - Design System
    - Open Source
    - Design
  built_by: Hudl
  built_by_url: https://www.hudl.com/
- title: Subtle UI
  main_url: "https://subtle-ui.netlify.com/"
  url: "https://subtle-ui.netlify.com/"
  source_url: "https://github.com/ryanwiemer/subtle-ui"
  description: >
    A collection of clever yet understated user interactions found on the web.
  categories:
    - Web Development
    - Open Source
    - User Experience
  built_by: Ryan Wiemer
  built_by_url: "https://www.ryanwiemer.com/"
  featured: false
- title: developer.bitcoin.com
  main_url: "https://developer.bitcoin.com/"
  url: "https://developer.bitcoin.com/"
  description: >
    Bitbox based bitcoin.com developer platform and resources.
  categories:
    - Finance
  featured: false
- title: Barmej
  main_url: "https://app.barmej.com/"
  url: "https://app.barmej.com/"
  description: >
    An interactive platform to learn different programming languages in Arabic for FREE
  categories:
    - Education
    - Programming
    - Learning
  built_by: Obytes
  built_by_url: "https://www.obytes.com/"
  featured: false
- title: Vote Save America
  main_url: "https://votesaveamerica.com"
  url: "https://votesaveamerica.com"
  description: >
    Be a voter. Save America.
  categories:
    - Education
    - Government
  featured: false
  built_by: Jeremy E. Miller
  built_by_url: "https://jeremyemiller.com/"
- title: Emergence
  main_url: https://emcap.com/
  url: https://emcap.com/
  description: >
    Emergence is a top enterprise cloud venture capital firm. We fund early stage ventures focusing on enterprise & SaaS applications. Emergence is one of the top VC firms in Silicon Valley.
  categories:
    - Marketing
    - Blog
  built_by: Upstatement
  built_by_url: https://www.upstatement.com/
  featured: false
- title: FPVtips
  main_url: https://fpvtips.com
  url: https://fpvtips.com
  source_url: https://github.com/jumpalottahigh/fpvtips
  description: >
    FPVtips is all about bringing racing drone pilots closer together, and getting more people into the hobby!
  categories:
    - Community
    - Education
  built_by: Georgi Yanev
  built_by_url: https://twitter.com/jumpalottahigh
  featured: false
- title: Georgi Yanev
  main_url: https://blog.georgi-yanev.com/
  url: https://blog.georgi-yanev.com/
  source_url: https://github.com/jumpalottahigh/blog.georgi-yanev.com
  description: >
    I write articles about FPV quads (building and flying), web development, smart home automation, life-long learning and other topics from my personal experience.
  categories:
    - Blog
  built_by: Georgi Yanev
  built_by_url: https://twitter.com/jumpalottahigh
  featured: false
- title: Bear Archery
  main_url: "https://beararchery.com/"
  url: "https://beararchery.com/"
  categories:
    - eCommerce
    - Sports
  built_by: Escalade Sports
  built_by_url: "https://www.escaladesports.com/"
  featured: false
- title: "attn:"
  main_url: "https://www.attn.com/"
  url: "https://www.attn.com/"
  categories:
    - Media
    - Entertainment
  built_by: "attn:"
  built_by_url: "https://www.attn.com/"
  featured: false
- title: Mirror Conf
  description: >
    Mirror Conf is a conference designed to empower designers and frontend developers who have a thirst for knowledge and want to broaden their horizons.
  main_url: "https://www.mirrorconf.com/"
  url: "https://www.mirrorconf.com/"
  categories:
    - Conference
    - Design
    - Web Development
  featured: false
- title: Startarium
  main_url: https://www.startarium.ro
  url: https://www.startarium.ro
  description: >
    Free entrepreneurship educational portal with more than 20000 users, hundreds of resources, crowdfunding, mentoring and investor pitching events facilitated.
  categories:
    - Education
    - Nonprofit
    - Entrepreneurship
  built_by: Cezar Neaga
  built_by_url: https://twitter.com/cezarneaga
  featured: false
- title: Microlink
  main_url: https://microlink.io/
  url: https://microlink.io/
  description: >
    Extract structured data from any website.
  categories:
    - Web Development
    - API
  built_by: Kiko Beats
  built_by_url: https://kikobeats.com/
  featured: false
- title: Markets.com
  main_url: "https://www.markets.com/"
  url: "https://www.markets.com/"
  featured: false
  categories:
    - Finance
- title: Kevin Legrand
  url: "https://k-legrand.com"
  main_url: "https://k-legrand.com"
  source_url: "https://github.com/Manoz/k-legrand.com"
  description: >
    Personal website and blog built with love with Gatsby v2
  categories:
    - Blog
    - Portfolio
    - Web Development
  built_by: Kevin Legrand
  built_by_url: https://k-legrand.com
  featured: false
- title: David James Portfolio
  main_url: https://dfjames.com/
  url: https://dfjames.com/
  source_url: https://github.com/daviddeejjames/dfjames-gatsby
  description: >
    Portfolio Site using GatsbyJS and headless WordPress
  categories:
    - WordPress
    - Portfolio
    - Blog
  built_by: David James
  built_by_url: https://twitter.com/daviddeejjames
- title: Hypertext Candy
  url: https://www.hypertextcandy.com/
  main_url: https://www.hypertextcandy.com/
  description: >
    Blog about web development. Laravel, Vue.js, etc.
  categories:
    - Blog
    - Web Development
  built_by: Masahiro Harada
  built_by_url: https://twitter.com/_Masahiro_H_
  featured: false
- title: "Maxence Poutord's blog"
  description: >
    Tech & programming blog of Maxence Poutord, Software Engineer, Serial Traveler and Public Speaker
  main_url: https://www.maxpou.fr
  url: https://www.maxpou.fr
  featured: false
  categories:
    - Blog
    - Web Development
  built_by: Maxence Poutord
  built_by_url: https://www.maxpou.fr
- title: "The Noted Project"
  url: https://thenotedproject.org
  main_url: https://thenotedproject.org
  source_url: https://github.com/ianbusko/the-noted-project
  description: >
    Website to showcase the ethnomusicology research for The Noted Project.
  categories:
    - Portfolio
    - Education
    - Gallery
  built_by: Ian Busko
  built_by_url: https://github.com/ianbusko
  featured: false
- title: Got Milk
  main_url: "https://www.gotmilk.com/"
  url: "https://www.gotmilk.com/"
  featured: false
  categories:
    - Food
- title: People For Bikes
  url: "https://2017.peopleforbikes.org/"
  main_url: "https://2017.peopleforbikes.org/"
  categories:
    - Community
    - Sports
    - Gallery
    - Nonprofit
  built_by: PeopleForBikes
  built_by_url: "https://peopleforbikes.org/about-us/who-we-are/staff/"
  featured: false
- title: Wide Eye
  description: >
    Creative agency specializing in interactive design, web development, and digital communications.
  url: https://wideeye.co/
  main_url: https://wideeye.co/
  categories:
    - Design
    - Web Development
  built_by: Wide Eye
  built_by_url: https://wideeye.co/about-us/
  featured: false
- title: CodeSandbox
  description: >
    CodeSandbox is an online editor that helps you create web applications, from prototype to deployment.
  url: https://codesandbox.io/
  main_url: https://codesandbox.io/
  categories:
    - Web Development
  featured: false
- title: Marvel
  description: >
    The all-in-one platform powering design.
  url: https://marvelapp.com/
  main_url: https://marvelapp.com/
  categories:
    - Design
  featured: false
- title: Designcode.io
  description: >
    Learn to design and code React apps.
  url: https://designcode.io
  main_url: https://designcode.io
  categories:
    - Learning
  featured: false
- title: Happy Design
  description: >
    The Brand and Product Team Behind Happy Money
  url: https://design.happymoney.com/
  main_url: https://design.happymoney.com/
  categories:
    - Design
    - Finance
- title: Weihnachtsmarkt.ms
  description: >
    Explore the christmas market in Münster (Westf).
  url: https://weihnachtsmarkt.ms/
  main_url: https://weihnachtsmarkt.ms/
  source_url: https://github.com/codeformuenster/weihnachtsmarkt
  categories:
    - Gallery
    - Food
  built_by: "Code for Münster during #MSHACK18"
  featured: false
- title: Code Championship
  description: >
    Competitive coding competitions for students from 3rd to 8th grade. Code is Sport.
  url: https://www.codechampionship.com
  main_url: https://www.codechampionship.com
  categories:
    - Learning
    - Education
    - Sports
  built_by: Abamath LLC
  built_by_url: https://www.abamath.com
  featured: false
- title: Wieden+Kennedy
  description: >
    Wieden+Kennedy is an independent, global creative company.
  categories:
    - Technology
    - Web Development
    - Agency
    - Marketing
  url: https://www.wk.com
  main_url: https://www.wk.com
  built_by: Wieden Kennedy
  built_by_url: https://www.wk.com/about/
  featured: false
- title: Testing JavaScript
  description: >
    This course will teach you the fundamentals of testing your JavaScript applications using eslint, Flow, Jest, and Cypress.
  url: https://testingjavascript.com/
  main_url: https://testingjavascript.com/
  categories:
    - Learning
    - Education
    - JavaScript
  built_by: Kent C. Dodds
  built_by_url: https://kentcdodds.com/
  featured: false
- title: Use Hooks
  description: >
    One new React Hook recipe every day.
  url: https://usehooks.com/
  main_url: https://usehooks.com/
  categories:
    - Learning
  built_by: Gabe Ragland
  built_by_url: https://twitter.com/gabe_ragland
  featured: false
- title: Ambassador
  url: https://www.getambassador.io
  main_url: https://www.getambassador.io
  description: >
    Open source, Kubernetes-native API Gateway for microservices built on Envoy.
  categories:
    - Open Source
    - Documentation
    - Technology
  built_by: Datawire
  built_by_url: https://www.datawire.io
  featured: false
- title: Clubhouse
  main_url: https://clubhouse.io
  url: https://clubhouse.io
  description: >
    The intuitive and powerful project management platform loved by software teams of all sizes. Built with Gatsby v2 and Prismic
  categories:
    - Technology
    - Blog
    - Productivity
    - Community
    - Design
    - Open Source
  built_by: Ueno.
  built_by_url: https://ueno.co
  featured: false
- title: Asian Art Collection
  url: http://artmuseum.princeton.edu/asian-art/
  main_url: http://artmuseum.princeton.edu/asian-art/
  description: >
    Princeton University has a branch dealing with state of art.They have showcased ore than 6,000 works of Asian art are presented alongside ongoing curatorial and scholarly research
  categories:
    - Marketing
  featured: false
- title: QHacks
  url: https://qhacks.io
  main_url: https://qhacks.io
  source_url: https://github.com/qhacks/qhacks-website
  description: >
    QHacks is Queen’s University’s annual hackathon! QHacks was founded in 2016 with a mission to advocate and incubate the tech community at Queen’s University and throughout Canada.
  categories:
    - Education
    - Technology
    - Podcast
  featured: false
- title: Tyler McGinnis
  url: https://tylermcginnis.com/
  main_url: https://tylermcginnis.com/
  description: >
    The linear, course based approach to learning web technologies.
  categories:
    - Education
    - Technology
    - Podcast
    - Web Development
  featured: false
- title: a11y with Lindsey
  url: https://www.a11ywithlindsey.com/
  main_url: https://www.a11ywithlindsey.com/
  source_url: https://github.com/lkopacz/a11y-with-lindsey
  description: >
    To help developers navigate accessibility jargon, write better code, and to empower them to make their Internet, Everyone's Internet.
  categories:
    - Education
    - Blog
    - Technology
  built_by: Lindsey Kopacz
  built_by_url: https://twitter.com/littlekope0903
  featured: false
- title: DEKEMA
  url: https://www.dekema.com/
  main_url: https://www.dekema.com/
  description: >
    Worldclass crafting: Furnace, fervor, fulfillment. Delivering highest demand for future craftsmanship. Built using Gatsby v2 and Prismic.
  categories:
    - Healthcare
    - Science
    - Technology
  built_by: Crisp Studio
  built_by_url: https://crisp.studio
  featured: false
- title: Ramón Chancay
  description: >-
    Front-end / Back-end Developer in Guayaquil Ecuador.
    Currently at Everymundo, previously at El Universo.
    I enjoy teaching and sharing what I know.
    I give professional advice to developers and companies.
    My wife and my children are everything in my life.
  main_url: "https://ramonchancay.me/"
  url: "https://ramonchancay.me/"
  source_url: "https://github.com/devrchancay/personal-site"
  featured: false
  categories:
    - Blog
    - Technology
    - Web Development
  built_by: Ramón Chancay
  built_by_url: "https://ramonchancay.me/"
- title: BELLHOPS
  main_url: https://www.getbellhops.com/
  url: https://www.getbellhops.com/
  description: >-
    Whether you’re moving someplace new or just want to complete a few projects around your current home, BellHops can arrange the moving services you need—at simple, straightforward rates.
  categories:
    - Business
  built_by: Bellhops, Inc.
  built_by_url: https://www.getbellhops.com/
  featured: false
- title: Acclimate Consulting
  main_url: https://www.acclimate.io/
  url: https://www.acclimate.io/
  description: >-
    Acclimate is a consulting firm that puts organizations back in control with data-driven strategies and full-stack applications.
  categories:
    - Technology
    - Consulting
  built_by: Andrew Wilson
  built_by_url: https://github.com/andwilson
  featured: false
- title: Flyright
  url: https://flyright.co/
  main_url: https://flyright.co/
  description: >-
    Flyright curates everything you need for international travel in one tidy place 💜
  categories:
    - Technology
    - App
  built_by: Ty Hopp
  built_by_url: https://github.com/tyhopp
  featured: false
- title: Vets Who Code
  url: https://vetswhocode.io/
  main_url: https://vetswhocode.io/
  description: >-
    VetsWhoCode is a non-profit organization dedicated to training military veterans & giving them the skills they need transition into tech careers.
  categories:
    - Technology
    - Nonprofit
  featured: false
- title: Patreon Blog
  url: https://blog.patreon.com/
  main_url: https://blog.patreon.com/
  description: >-
    Official blog of Patreon.com
  categories:
    - Blog
  featured: false
- title: Full Beaker
  url: https://fullbeaker.com/
  main_url: https://fullbeaker.com/
  description: >-
    Full Beaker provides independent advice online about careers and home ownership, and connect anyone who asks with companies that can help them.
  categories:
    - Consulting
  featured: false
- title: Citywide Holdup
  url: https://citywideholdup.org/
  main_url: https://citywideholdup.org/
  source_url: https://github.com/killakam3084/citywide-site
  description: >-
    Citywide Holdup is an annual fundraising event held around early November in the city of Austin, TX hosted by the Texas Wranglers benefitting Easter Seals of Central Texas, a non-profit organization that provides exceptional services, education, outreach and advocacy so that people with disabilities can live, learn, work and play in our communities.
  categories:
    - Nonprofit
    - Event
  built_by: Cameron Rison
  built_by_url: https://github.com/killakam3084
  featured: false
- title: Dawn Labs
  url: https://dawnlabs.io
  main_url: https://dawnlabs.io
  description: >-
    Thoughtful products for inspired teams. With a holistic approach to engineering and design, we partner with startups and enterprises to build for the digital era.
  categories:
    - Technology
    - Agency
    - Web Development
  featured: false
- title: COOP by Ryder
  url: https://coop.com/
  main_url: https://coop.com/
  description: >
    COOP is a platform that connects fleet managers that have idle vehicles to businesses that are looking to rent vehicles. COOP simplifies the process and paperwork required to safely share vehicles between business owners.
  categories:
    - Marketing
  built_by: Crispin Porter Bogusky
  built_by_url: http://www.cpbgroup.com/
  featured: false
- title: Domino's Paving for Pizza
  url: https://www.pavingforpizza.com/
  main_url: https://www.pavingforpizza.com/
  description: >
    Nominate your town for a chance to have your rough drive home from Domino's fixed to pizza perfection.
  categories:
    - Marketing
  built_by: Crispin Porter Bogusky
  built_by_url: http://www.cpbgroup.com/
  featured: false
- title: Propapanda
  url: https://propapanda.eu/
  main_url: https://propapanda.eu/
  description: >
    Is a creative production house based in Tallinn, Estonia. We produce music videos, commercials, films and campaigns – from scratch to finish.
  categories:
    - Video
    - Portfolio
    - Agency
    - Media
  built_by: Henry Kehlmann
  built_by_url: https://github.com/madhenry/
  featured: false
- title: JAMstack.paris
  url: https://jamstack.paris/
  main_url: https://jamstack.paris/
  source_url: https://github.com/JAMstack-paris/jamstack.paris
  description: >
    JAMstack-focused, bi-monthly meetup in Paris
  categories:
    - Web Development
  built_by: Matthieu Auger & Nicolas Goutay
  built_by_url: https://github.com/JAMstack-paris
  featured: false
- title: DexWallet - The only Wallet you need by Dexlab
  main_url: "https://www.dexwallet.io/"
  url: "https://www.dexwallet.io/"
  source_url: "https://github.com/dexlab-io/DexWallet-website"
  featured: false
  description: >-
    DexWallet is a secure, multi-chain, mobile wallet with an upcoming one-click exchange for mobile.
  categories:
    - App
    - Open Source
  built_by: DexLab
  built_by_url: "https://github.com/dexlab-io"
- title: Kings Valley Paving
  url: https://kingsvalleypaving.com
  main_url: https://kingsvalleypaving.com
  description: >
    Kings Valley Paving is an asphalt, paving and concrete company serving the commercial, residential and industrial sectors in the Greater Toronto Area. Site designed by Stephen Bell.
  categories:
    - Marketing
  built_by: Michael Uloth
  built_by_url: https://www.michaeluloth.com
  featured: false
- title: Peter Barrett
  url: https://www.peterbarrett.ca
  main_url: https://www.peterbarrett.ca
  description: >
    Peter Barrett is a Canadian baritone from Newfoundland and Labrador who performs opera and concert repertoire in Canada, the U.S. and around the world. Site designed by Stephen Bell.
  categories:
    - Portfolio
    - Music
  built_by: Michael Uloth
  built_by_url: https://www.michaeluloth.com
  featured: false
- title: NARCAN
  main_url: https://www.narcan.com
  url: https://www.narcan.com
  description: >
    NARCAN Nasal Spray is the first and only FDA-approved nasal form of naloxone for the emergency treatment of a known or suspected opioid overdose.
  categories:
    - Healthcare
  built_by: NARCAN
  built_by_url: https://www.narcan.com
  featured: false
- title: Ritual
  main_url: https://ritual.com
  url: https://ritual.com
  description: >
    Ritual started with a simple question, what exactly is in women's multivitamins? This is the story of what happened when our founder Kat started searching for answers — the story of Ritual.
  categories:
    - Healthcare
  built_by: Ritual
  built_by_url: https://ritual.com
  featured: false
- title: Truebill
  main_url: https://www.truebill.com
  url: https://www.truebill.com
  description: >
    Truebill empowers you to take control of your money.
  categories:
    - Finance
  built_by: Truebill
  built_by_url: https://www.truebill.com
  featured: false
- title: Smartling
  main_url: https://www.smartling.com
  url: https://www.smartling.com
  description: >
    Smartling enables you to automate, manage, and professionally translate content so that you can do more with less.
  categories:
    - Marketing
  built_by: Smartling
  built_by_url: https://www.smartling.com
  featured: false
- title: Clear
  main_url: https://www.clearme.com
  url: https://www.clearme.com
  description: >
    At clear, we’re working toward a future where you are your ID, enabling you to lead an unstoppable life.
  categories:
    - Security
  built_by: Clear
  built_by_url: https://www.clearme.com
  featured: false
- title: VS Code Rocks
  main_url: "https://vscode.rocks"
  url: "https://vscode.rocks"
  source_url: "https://github.com/lannonbr/vscode-rocks"
  featured: false
  description: >
    VS Code Rocks is a place for weekly news on the newest features and updates to Visual Studio Code as well as trending extensions and neat tricks to continually improve your VS Code skills.
  categories:
    - Open Source
    - Blog
    - Web Development
  built_by: Benjamin Lannon
  built_by_url: "https://github.com/lannonbr"
- title: Particle
  main_url: "https://www.particle.io"
  url: "https://www.particle.io"
  featured: false
  description: Particle is a fully-integrated IoT platform that offers everything you need to deploy an IoT product.
  categories:
    - Marketing
- title: freeCodeCamp curriculum
  main_url: "https://learn.freecodecamp.org"
  url: "https://learn.freecodecamp.org"
  featured: false
  description: Learn to code with free online courses, programming projects, and interview preparation for developer jobs.
  categories:
    - Web Development
    - Learning
- title: Tandem
  main_url: "https://www.tandem.co.uk"
  url: "https://www.tandem.co.uk"
  description: >
    We're on a mission to free you of money misery. Our app, card and savings account are designed to help you spend less time worrying about money and more time enjoying life.
  categories:
    - Finance
    - App
  built_by: Tandem
  built_by_url: https://github.com/tandembank
  featured: false
- title: Monbanquet.fr
  main_url: "https://monbanquet.fr"
  url: "https://monbanquet.fr"
  description: >
    Give your corporate events the food and quality it deserves, thanks to the know-how of the best local artisans.
  categories:
    - eCommerce
    - Food
    - Event
  built_by: Monbanquet.fr
  built_by_url: https://github.com/monbanquet
  featured: false
- title: The Leaky Cauldron Blog
  url: https://theleakycauldronblog.com
  main_url: https://theleakycauldronblog.com
  source_url: https://github.com/v4iv/theleakycauldronblog
  description: >
    A Brew of Awesomeness with a Pinch of Magic...
  categories:
    - Blog
  built_by: Vaibhav Sharma
  built_by_url: https://github.com/v4iv
  featured: false
- title: Wild Drop Surf Camp
  main_url: "https://wilddropsurfcamp.com"
  url: "https://wilddropsurfcamp.com"
  description: >
    Welcome to Portugal's best kept secret and be amazed with our nature. Here you can explore, surf, taste the world's best gastronomy and wine, feel the North Canyon's power with the biggest waves in the world and so many other amazing things. Find us, discover yourself!
  categories:
    - Travel
  built_by: Samuel Fialho
  built_by_url: https://samuelfialho.com
  featured: false
- title: JoinUp HR chatbot
  url: https://www.joinup.io
  main_url: https://www.joinup.io
  description: Custom HR chatbot for better candidate experience
  categories:
    - App
    - Technology
  featured: false
- title: JDCastro Web Design & Development
  main_url: https://jacobdcastro.com
  url: https://jacobdcastro.com
  source_url: https://github.com/jacobdcastro/personal-site
  featured: false
  description: >
    A small business site for freelance web designer and developer Jacob D. Castro. Includes professional blog, contact forms, and soon-to-come portfolio of sites for clients. Need a new website or an extra developer to share the workload? Feel free to check out the website!
  categories:
    - Blog
    - Portfolio
    - Business
    - Freelance
  built_by: Jacob D. Castro
  built_by_url: https://twitter.com/jacobdcastro
- title: Gatsby Tutorials
  main_url: https://www.gatsbytutorials.com
  url: https://www.gatsbytutorials.com
  source_url: https://github.com/ooloth/gatsby-tutorials
  featured: false
  description: >
    Gatsby Tutorials is a community-updated list of video, audio and written tutorials to help you learn GatsbyJS.
  categories:
    - Web Development
    - Education
    - Open Source
  built_by: Michael Uloth
  built_by_url: "https://www.michaeluloth.com"
- title: Up & Running Tutorials
  main_url: https://www.upandrunningtutorials.com
  url: https://www.upandrunningtutorials.com
  featured: false
  description: >
    Free coding tutorials for web developers. Get your web development career up and running by learning to build better, faster websites.
  categories:
    - Web Development
    - Education
  built_by: Michael Uloth
  built_by_url: "https://www.michaeluloth.com"
- title: Grooovinger
  url: https://www.grooovinger.com
  main_url: https://www.grooovinger.com
  description: >
    Martin Grubinger, a web developer from Austria
  categories:
    - Portfolio
    - Web Development
  built_by: Martin Grubinger
  built_by_url: https://www.grooovinger.com
  featured: false
- title: LXDX - the Crypto Derivatives Exchange
  main_url: https://www.lxdx.co/
  url: https://www.lxdx.co/
  description: >
    LXDX is the world's fastest crypto exchange. Our mission is to bring innovative financial products to retail crypto investors, providing access to the same speed and scalability that institutional investors already depend on us to deliver each and every day.
  categories:
    - Marketing
    - Finance
  built_by: Corey Ward
  built_by_url: http://www.coreyward.me/
  featured: false
- title: Kyle McDonald
  url: https://kylemcd.com
  main_url: https://kylemcd.com
  source_url: https://github.com/kylemcd/personal-site-react
  description: >
    Personal site + blog for Kyle McDonald
  categories:
    - Blog
  built_by: Kyle McDonald
  built_by_url: https://kylemcd.com
  featured: false
- title: VSCode Power User Course
  main_url: https://VSCode.pro
  url: https://VSCode.pro
  description: >
    After 10 years with Sublime, I switched to VSCode. Love it. Spent 1000+ hours building a premium video course to help you switch today. 200+ power user tips & tricks turn you into a VSCode.pro
  categories:
    - Education
    - Learning
    - eCommerce
    - Marketing
    - Technology
    - Web Development
  built_by: Ahmad Awais
  built_by_url: https://twitter.com/MrAhmadAwais/
  featured: false
- title: Thijs Koerselman Portfolio
  main_url: https://www.vauxlab.com
  url: https://www.vauxlab.com
  featured: false
  description: >
    Portfolio of Thijs Koerselman. A freelance software engineer, full-stack web developer and sound designer.
  categories:
    - Portfolio
    - Business
    - Freelance
    - Technology
    - Web Development
    - Music
- title: Ad Hoc Homework
  main_url: https://homework.adhoc.team
  url: https://homework.adhoc.team
  description: >
    Ad Hoc builds government digital services that are fast, efficient, and usable by everyone. Ad Hoc Homework is a collection of coding and design challenges for candidates applying to our open positions.
  categories:
    - Web Development
    - Government
    - Healthcare
    - Programming
  built_by_url: https://adhoc.team
  featured: false
- title: Birra Napoli
  main_url: http://www.birranapoli.it
  url: http://www.birranapoli.it
  built_by: Ribrain
  built_by_url: https://www.ribrainstudio.com
  featured: false
  description: >
    Birra Napoli official site
  categories:
    - Landing Page
    - Business
    - Food
- title: Satispay
  url: https://www.satispay.com
  main_url: https://www.satispay.com
  categories:
    - Business
    - Finance
    - Technology
  built_by: Satispay
  built_by_url: https://www.satispay.com
  featured: false
- title: The Movie Database - Gatsby
  url: https://tmdb.lekoarts.de
  main_url: https://tmdb.lekoarts.de
  source_url: https://github.com/LekoArts/gatsby-source-tmdb-example
  categories:
    - Open Source
    - Entertainment
    - Gallery
  featured: false
  built_by: LekoArts
  built_by_url: "https://github.com/LekoArts"
  description: >
    Source from The Movie Database (TMDb) API (v3) in Gatsby. This example is built with react-spring, React hooks and react-tabs and showcases the gatsby-source-tmdb plugin. It also has some client-only paths and uses gatsby-image.
- title: LANDR - Creative Tools for Musicians
  url: https://www.landr.com/
  main_url: https://www.landr.com/en/
  categories:
    - Music
    - Technology
    - Business
    - Entrepreneurship
    - Freelance
    - Marketing
    - Media
  featured: false
  built_by: LANDR
  built_by_url: https://twitter.com/landr_music
  description: >
    Marketing website built for LANDR. LANDR is a web application that provides tools for musicians to master their music (using artificial intelligence), collaborate with other musicians, and distribute their music to multiple platforms.
- title: ClinicJS
  url: https://clinicjs.org/
  main_url: https://clinicjs.org/
  categories:
    - Technology
    - Documentation
  featured: false
  built_by: NearForm
  built_by_url: "https://www.nearform.com/"
  description: >
    Tools to help diagnose and pinpoint Node.js performance issues.
- title: KOBIT
  main_url: "https://kobit.in"
  url: "https://kobit.in"
  description: Automated Google Analytics Report with everything you need and more
  featured: false
  categories:
    - Marketing
    - Blog
  built_by: mottox2
  built_by_url: "https://mottox2.com"
- title: Aleksander Hansson
  main_url: https://ahansson.com
  url: https://ahansson.com
  featured: false
  description: >
    Portfolio website for Aleksander Hansson
  categories:
    - Portfolio
    - Business
    - Freelance
    - Technology
    - Web Development
    - Consulting
  built_by: Aleksander Hansson
  built_by_url: https://www.linkedin.com/in/aleksanderhansson/
- title: Surfing Nosara
  main_url: "https://www.surfingnosara.com"
  url: "https://www.surfingnosara.com"
  description: Real estate, vacation, and surf report hub for Nosara, Costa Rica
  featured: false
  categories:
    - Business
    - Blog
    - Gallery
    - Marketing
  built_by: Desarol
  built_by_url: "https://www.desarol.com"
- title: Crispin Porter Bogusky
  url: https://cpbgroup.com/
  main_url: https://cpbgroup.com/
  description: >
    We solve the world’s toughest communications problems with the most quantifiably potent creative assets.
  categories:
    - Agency
    - Design
    - Marketing
  built_by: Crispin Porter Bogusky
  built_by_url: https://cpbgroup.com/
  featured: false
- title: graphene-python
  url: https://graphene-python.org
  main_url: https://graphene-python.org
  description: Graphene is a collaboratively funded project.Graphene-Python is a library for building GraphQL APIs in Python easily.
  categories:
    - Library
    - API
    - Documentation
  featured: false
- title: Engel & Völkers Ibiza Holiday Rentals
  main_url: "https://www.ev-ibiza.com/"
  url: "https://www.ev-ibiza.com/"
  featured: false
  built_by: Ventura Digitalagentur
  description: >
    Engel & Völkers, one of the most successful real estate agencies in the world, offers luxury holiday villas to rent in Ibiza.
  categories:
    - Travel
- title: Sylvain Hamann's personal website
  url: "https://shamann.fr"
  main_url: "https://shamann.fr"
  source_url: "https://github.com/sylvhama/shamann-gatsby/"
  description: >
    Sylvain Hamann, web developer from France
  categories:
    - Portfolio
    - Web Development
  built_by: Sylvain Hamann
  built_by_url: "https://twitter.com/sylvhama"
  featured: false
- title: Luca Crea's portfolio
  main_url: https://lcrea.github.io
  url: https://lcrea.github.io
  description: >
    Portfolio and personal website of Luca Crea, an Italian software engineer.
  categories:
    - Portfolio
  built_by: Luca Crea
  built_by_url: https://github.com/lcrea
  featured: false
- title: Escalade Sports
  main_url: "https://www.escaladesports.com/"
  url: "https://www.escaladesports.com/"
  categories:
    - eCommerce
    - Sports
  built_by: Escalade Sports
  built_by_url: "https://www.escaladesports.com/"
  featured: false
- title: Exposify
  main_url: "https://www.exposify.de/"
  url: "https://www.exposify.de/"
  description: >
    This is our German website built with Gatsby 2.0, Emotion and styled-system.
    Exposify is a proptech startup and builds technology for real estate businesses.
    We provide our customers with an elegant agent software in combination
    with beautifully designed and fast websites.
  categories:
    - Web Development
    - Real Estate
    - Agency
    - Marketing
  built_by: Exposify
  built_by_url: "https://www.exposify.de/"
  featured: false
- title: Steak Point
  main_url: https://www.steakpoint.at/
  url: https://www.steakpoint.at/
  description: >
    Steak Restaurant in Vienna, Austria (Wien, Österreich).
  categories:
    - Food
  built_by: Peter Kroyer
  built_by_url: https://www.peterkroyer.at/
  featured: false
- title: Takumon blog
  main_url: "https://takumon.com"
  url: "https://takumon.com"
  source_url: "https://github.com/Takumon/blog"
  description: Java Engineer's tech blog.
  featured: false
  categories:
    - Blog
  built_by: Takumon
  built_by_url: "https://twitter.com/inouetakumon"
- title: DayThirty
  main_url: "https://daythirty.com"
  url: "https://daythirty.com"
  description: DayThirty - ideas for the new year.
  featured: false
  categories:
    - Marketing
  built_by: Jack Oliver
  built_by_url: "https://twitter.com/mrjackolai"
- title: TheAgencyProject
  main_url: "https://theagencyproject.co"
  url: "https://theagencyproject.co"
  description: Agency model, without agency overhead.
  categories:
    - Agency
  built_by: JV-LA
  built_by_url: https://jv-la.com
- title: Karen Hou's portfolio
  main_url: https://www.karenhou.com/
  url: https://www.karenhou.com/
  categories:
    - Portfolio
  built_by: Karen H. Developer
  built_by_url: https://github.com/karenhou
  featured: false
- title: Jean Luc Ponty
  main_url: "https://ponty.com"
  url: "https://ponty.com"
  description: Official site for Jean Luc Ponty, French virtuoso violinist and jazz composer.
  featured: false
  categories:
    - Music
    - Entertainment
  built_by: Othermachines
  built_by_url: "https://othermachines.com"
- title: Rosewood Family Advisors
  main_url: "https://www.rfallp.com/"
  url: "https://www.rfallp.com/"
  description: Rosewood Family Advisors LLP (Palo Alto) provides a diverse range of family office services customized for ultra high net worth individuals.
  featured: false
  categories:
    - Finance
    - Business
  built_by: Othermachines
  built_by_url: "https://othermachines.com"
- title: Cole Walker's Portfolio
  main_url: "https://www.walkermakes.com"
  url: "https://www.walkermakes.com"
  source_url: "https://github.com/ColeWalker/portfolio"
  description: The portfolio of web developer Cole Walker, built with the help of Gatsby v2, React-Spring, and SASS.
  featured: false
  categories:
    - Portfolio
    - Web Development
  built_by: Cole Walker
  built_by_url: "https://www.walkermakes.com"
- title: Standing By Company
  main_url: "https://standingby.company"
  url: "https://standingby.company"
  description: A brand experience design company led by Scott Mackenzie and Trent Barton.
  featured: false
  categories:
    - Design
    - Web Development
  built_by: Standing By Company
  built_by_url: "https://standingby.company"
- title: Ashley Thouret
  main_url: "https://www.ashleythouret.com"
  url: "https://www.ashleythouret.com"
  description: Official website of Canadian soprano Ashley Thouret. Site designed by Stephen Bell.
  categories:
    - Portfolio
    - Music
  built_by: Michael Uloth
  built_by_url: "https://www.michaeluloth.com"
  featured: false
- title: The AZOOR Society
  main_url: "https://www.theazoorsociety.org"
  url: "https://www.theazoorsociety.org"
  description: The AZOOR Society is a UK-based charity committed to promoting awareness of Acute Zonal Occult Outer Retinopathy and assisting further research. Site designed by Stephen Bell.
  categories:
    - Community
    - Nonprofit
  built_by: Michael Uloth
  built_by_url: "https://www.michaeluloth.com"
  featured: false
- title: Gábor Fűzy pianist
  main_url: "https://pianobar.hu"
  url: "https://pianobar.hu"
  description: Gábor Fűzy pianist's official website built with Gatsby v2.
  categories:
    - Music
  built_by: Zoltán Bedi
  built_by_url: "https://github.com/B3zo0"
  featured: false
- title: Logicwind
  main_url: "https://logicwind.com"
  url: "https://logicwind.com"
  description: Website of Logicwind - JavaScript experts, Technology development agency & consulting.
  featured: false
  categories:
    - Portfolio
    - Agency
    - Web Development
    - Consulting
  built_by: Logicwind
  built_by_url: "https://www.logicwind.com"
- title: ContactBook.app
  main_url: "https://contactbook.app"
  url: "https://contactbook.app"
  description: Seamlessly share Contacts with G Suite team members
  featured: false
  categories:
    - Landing Page
    - Blog
  built_by: Logicwind
  built_by_url: "https://www.logicwind.com"
- title: Waterscapes
  main_url: "https://waterscap.es"
  url: "https://waterscap.es/lake-monteynard/"
  source_url: "https://github.com/gaelbillon/Waterscapes-Gatsby-site"
  description: Waterscap.es is a directory of bodies of water (creeks, ponds, waterfalls, lakes, etc) with information about each place such as how to get there, hike time, activities and photos and a map displayed with the Mapbox GL SJ npm package. It was developed with the goal of learning Gatsby. This website is based on the gatsby-contentful-starter and uses Contentful as CMS. It is hosted on Netlify. Hooks are setup with Bitbucket and Contentful to trigger a new build upon code or content changes. The data on Waterscap.es is a mix of original content and informations from the internets gathered and put together.
  categories:
    - Directory
    - Photography
    - Travel
  built_by: Gaël Billon
  built_by_url: "https://gaelbillon.com"
  featured: false
- title: Packrs
  url: "https://www.packrs.co/"
  main_url: "https://www.packrs.co/"
  description: >
    Packrs is a local delivery platform, one spot for all your daily requirements. On a single tap get everything you need at your doorstep.
  categories:
    - Marketing
    - Landing Page
    - Entrepreneurship
  built_by: Vipin Kumar Rawat
  built_by_url: "https://github.com/aesthytik"
  featured: false
- title: HyakuninIsshu
  main_url: "https://hyakuninanki.net"
  url: "https://hyakuninanki.net"
  source_url: "https://github.com/rei-m/web_hyakuninisshu"
  description: >
    HyakuninIsshu is a traditional Japanese card game.
  categories:
    - Education
    - Gallery
    - Entertainment
  built_by: Rei Matsushita
  built_by_url: "https://github.com/rei-m/"
  featured: false
- title: WQU Partners
  main_url: "https://partners.wqu.org/"
  url: "https://partners.wqu.org/"
  featured: false
  categories:
    - Marketing
    - Education
    - Landing Page
  built_by: Corey Ward
  built_by_url: "http://www.coreyward.me/"
- title: Federico Giacone
  url: "https://federico.giac.one/"
  main_url: "https://federico.giac.one"
  source_url: "https://github.com/leopuleo/federico.giac.one"
  description: >
    Digital portfolio for Italian Architect Federico Giacone.
  categories:
    - Portfolio
    - Gallery
  built_by: Leonardo Giacone
  built_by_url: "https://github.com/leopuleo"
  featured: false
- title: Station
  url: "https://getstation.com/"
  main_url: "https://getstation.com/"
  description: Station is the first smart browser for busy people. A single place for all of your web applications.
  categories:
    - Technology
    - Web Development
    - Productivity
  featured: false
- title: Vyron Vasileiadis
  url: "https://fedonman.com/"
  main_url: "https://fedonman.com"
  source_url: "https://github.com/fedonman/fedonman-website"
  description: Personal space of Vyron Vasileiadis aka fedonman, a Web & IoT Developer, Educator and Entrepreneur based in Athens, Greece.
  categories:
    - Portfolio
    - Technology
    - Web Development
    - Education
  built_by: Vyron Vasileiadis
  built_by_url: "https://github.com/fedonman"
- title: Fabien Champigny
  url: "https://www.champigny.name/"
  main_url: "https://www.champigny.name/"
  built_by_url: "https://www.champigny.name/"
  description: Fabien Champigny's personal blog. Entrepreneur, hacker and loves street photo.
  categories:
    - Blog
    - Gallery
    - Photography
    - Productivity
    - Entrepreneurship
  featured: false
- title: Alex Xie - Portfolio
  url: https://alexieyizhe.me/
  main_url: https://alexieyizhe.me/
  source_url: https://github.com/alexieyizhe/alexieyizhe.github.io
  description: >
    Personal website of Alex Yizhe Xie, a University of Waterloo Computer Science student and coding enthusiast.
  categories:
    - Blog
    - Portfolio
    - Web Development
  featured: false
- title: Equithon
  url: https://equithon.org/
  main_url: https://equithon.org/
  source_url: https://github.com/equithon/site-main/
  built_by: Alex Xie
  built_by_url: https://alexieyizhe.me/
  description: >
    Equithon is the largest social innovation hackathon in Waterloo, Canada. It was founded in 2016 to tackle social equity issues and create change.
  categories:
    - Education
    - Event
    - Learning
    - Open Source
    - Nonprofit
    - Technology
  featured: false
- title: Dale Blackburn - Portfolio
  url: https://dakebl.co.uk/
  main_url: https://dakebl.co.uk/
  source_url: https://github.com/dakebl/dakebl.co.uk
  description: >
    Dale Blackburn's personal website and blog.
  categories:
    - Blog
    - Portfolio
    - Web Development
  featured: false
- title: Portfolio of Anthony Wiktor
  url: https://www.anthonydesigner.com/
  main_url: https://www.anthonydesigner.com/
  description: >
    Anthony Wiktor is a Webby Award-Winning Creative Director and Digital Designer twice named Hot 100 by WebDesigner Magazine. Anthony has over a decade of award-winning experience in design and has worked on projects across a diverse set of industries — from entertainment to consumer products to hospitality to technology. Anthony is a frequent lecturer at USC’s Annenberg School for Communication & Journalism and serves on the board of AIGA Los Angeles.
  categories:
    - Portfolio
    - Marketing
  built_by: Maciej Leszczyński
  built_by_url: http://twitter.com/_maciej
  featured: false
- title: Frame.io Workflow Guide
  main_url: https://workflow.frame.io
  url: https://workflow.frame.io
  description: >
    The web’s most comprehensive post-production resource, written by pro filmmakers, for pro filmmakers. Always expanding, always free.
  categories:
    - Education
  built_by: Frame.io
  built_by_url: https://frame.io
  featured: false
- title: MarcySutton.com
  main_url: https://marcysutton.com
  url: https://marcysutton.com
  description: >
    The personal website of web developer and accessibility advocate Marcy Sutton.
  categories:
    - Blog
    - Accessibility
    - Video
    - Photography
  built_by: Marcy Sutton
  built_by_url: https://marcysutton.com
  featured: true
- title: Kepinski.me
  main_url: https://kepinski.me
  url: https://kepinski.me
  description: >
    The personal site of Antoni Kepinski, Node.js Developer.
  categories:
    - Portfolio
    - Open Source
  built_by: Antoni Kepinski
  built_by_url: https://kepinski.me
  featured: false
- title: WPGraphQL Docs
  main_url: https://docs.wpgraphql.com
  url: https://docs.wpgraphql.com
  description: >
    Documentation for WPGraphQL, a free open-source WordPress plugin that provides an extendable GraphQL schema and API for any WordPress site.
  categories:
    - API
    - Documentation
    - Technology
    - Web Development
    - WordPress
  built_by: WPGraphQL
  built_by_url: https://wpgraphql.com
  featured: false
- title: Shine Lawyers
  main_url: https://www.shine.com.au
  url: https://www.shine.com.au
  description: >
    Shine Lawyers is an Australian legal services website built with Gatsby v2, Elasticsearch, Isso, and Geolocation services.
  categories:
    - Business
    - Blog
- title: Parallel Polis Kosice
  url: https://www.paralelnapoliskosice.sk/
  main_url: https://www.paralelnapoliskosice.sk/
  source_url: https://github.com/ParalelnaPolisKE/paralelnapoliskosice.sk
  description: >
    Parallel Polis is a collective of people who want to live in a more opened world. We look for possibilities and technologies (Bitcoin, the blockchain, reputation systems and decentralized technologies in general) that open new ways, make processes easier and remove unnecessary barriers. We want to create an environment that aims at education, discovering and creating better systems for everybody who is interested in freedom and independence.
  categories:
    - Blog
    - Education
    - Technology
  built_by: Roman Vesely
  built_by_url: https://romanvesely.
  featured: false
- title: Unda Solutions
  url: https://unda.com.au
  main_url: https://unda.com.au
  description: >
    A custom web application development company in Perth, WA
  categories:
    - Business
    - Freelance
    - Web Development
    - Technology
  featured: false
- title: BIGBrave
  main_url: https://bigbrave.digital
  url: https://bigbrave.digital
  description: >
    BIGBrave is a strategic design firm. We partner with our clients, big and small, to design & create human-centered brands, products, services and systems that are simple, beautiful and easy to use.
  categories:
    - Agency
    - Web Development
    - Marketing
    - Technology
    - WordPress
  built_by: Francois Brill
  built_by_url: https://bigbrave.digital
  featured: false
- title: KegTracker
  main_url: https://www.kegtracker.co.za
  url: https://www.kegtracker.co.za
  description: >
    Keg Tracker is part of the Beverage Insights family and its sole aim is to provide you with the right data about your kegs to make better decisions. In today’s business landscape having the right information at your finger tips is crucial to the agility of your business.
  categories:
    - Food
    - Business
    - Technology
  built_by: Francois Brill
  built_by_url: https://bigbrave.digital
  featured: false
- title: Mike Nichols
  url: https://www.mikenichols.me
  main_url: https://www.mikenichols.me
  description: >
    Portfolio site of Mike Nichols, a UX designer and product development lead.
  categories:
    - Portfolio
    - Technology
    - Web Development
  built_by: Mike Nichols
  featured: false
- title: Steve Haid
  url: https://www.stevehaid.com
  main_url: https://www.stevehaid.com
  description: >
    Steve Haid is a real estate agent and Professional Financial Planner (PFP) who has been helping clients achieve their investment goals since 2006. Site designed by Stephen Bell.
  categories:
    - Marketing
    - Real Estate
  built_by: Michael Uloth
  built_by_url: "https://www.michaeluloth.com"
- title: Incremental - Loyalty, Rewards and Incentive Programs
  main_url: https://www.incremental.com.au
  url: https://www.incremental.com.au
  description: >
    Sydney-based digital agency specialising in loyalty, rewards and incentive programs. WordPress backend; Cloudinary, YouTube and Hubspot form integration; query data displayed as animated SVG graphs; video background in the header.
  categories:
    - Agency
    - Portfolio
    - WordPress
  built_by: Incremental
  built_by_url: https://www.incremental.com.au
  featured: false
- title: Technica11y
  main_url: https://www.technica11y.org
  url: https://www.technica11y.org
  description: >
    Discussing challenges in technical accessibility.
  categories:
    - Accessibility
    - Education
    - Video
  built_by: Tenon.io
  built_by_url: https://tenon.io
  featured: false
- title: Tenon-UI Documentation
  main_url: https://www.tenon-ui.info
  url: https://www.tenon-ui.info
  description: >
    Documentation site for Tenon-UI: Tenon.io's accessible components library.
  categories:
    - Accessibility
    - Documentation
    - Library
    - Web Development
  built_by: Tenon.io
  built_by_url: https://tenon.io
  featured: false
- title: Matthew Secrist
  main_url: https://www.matthewsecrist.net
  url: https://www.matthewsecrist.net
  source_url: https://github.com/matthewsecrist/v3
  description: >
    Matthew Secrist's personal portfolio using Gatsby, Prismic and Styled-Components.
  categories:
    - Portfolio
    - Technology
    - Web Development
  built_by: Matthew Secrist
  built_by_url: https://www.matthewsecrist.net
  featured: false
- title: Node.js Dev
  main_url: https://nodejs.dev
  url: https://nodejs.dev
  source_url: https://github.com/nodejs/nodejs.dev
  description: >
    Node.js Foundation Website.
  categories:
    - Documentation
    - Web Development
  built_by: Node.js Website Redesign Working Group
  built_by_url: https://github.com/nodejs/website-redesign
  featured: false
- title: Sheffielders
  main_url: https://sheffielders.org
  url: https://sheffielders.org
  source_url: https://github.com/davemullenjnr/sheffielders
  description: >
    A collective of businesses, creatives, and projects based in Sheffield, UK.
  categories:
    - Directory
  built_by: Dave Mullen Jnr
  built_by_url: https://davemullenjnr.co.uk
  featured: false
- title: Stealth Labs
  url: https://stealthlabs.io
  main_url: https://stealthlabs.io
  description: >
    We design and develop for the web, mobile and desktop
  categories:
    - Portfolio
    - Web Development
  built_by: Edvins Antonovs
  built_by_url: https://edvins.io
  featured: false
- title: Constanzia Yurashko
  main_url: https://www.constanziayurashko.com
  url: https://www.constanziayurashko.com
  description: >
    Exclusive women's ready-to-wear fashion by designer Constanzia Yurashko.
  categories:
    - Portfolio
  built_by: Maxim Andries
  featured: false
- title: Algolia
  url: https://algolia.com
  main_url: https://algolia.com
  description: >
    Algolia helps businesses across industries quickly create relevant, scalable, and lightning fast search and discovery experiences.
  categories:
    - Web Development
    - Technology
    - Open Source
    - Featured
  built_by: Algolia
  featured: true
- title: GVD Renovations
  url: https://www.gvdrenovationsinc.com/
  main_url: https://www.gvdrenovationsinc.com/
  description: >
    GVD Renovations is a home improvement contractor with a well known reputation as a professional, quality contractor in California.
  categories:
    - Business
  built_by: David Krasniy
  built_by_url: http://dkrasniy.com
  featured: false
- title: Styled System
  url: https://styled-system.com/
  main_url: https://styled-system.com/
  source_url: https://github.com/styled-system/styled-system/tree/master/docs
  description: >
    Style props for rapid UI development.
  categories:
    - Design System
  built_by: Brent Jackson
  built_by_url: https://jxnblk.com/
- title: Timehacker
  url: https://timehacker.app
  main_url: https://timehacker.app
  description: >
    Procrastination killer, automatic time tracking app to skyrocket your productivity
  categories:
    - Productivity
    - App
    - Technology
    - Marketing
    - Landing Page
  built_by: timehackers
  featured: false
- title: Little & Big
  main_url: "https://www.littleandbig.com.au/"
  url: "https://www.littleandbig.com.au/"
  description: >
    Little & Big exists with the aim to create Websites, Apps, E-commerce stores
    that are consistently unique and thoughtfully crafted, every time.
  categories:
    - Agency
    - Design
    - Web Development
    - Portfolio
  built_by: Little & Big
  built_by_url: "https://www.littleandbig.com.au/"
  featured: false
- title: Cat Knows
  main_url: "https://catnose99.com/"
  url: "https://catnose99.com/"
  description: >
    Personal blog built with Gatsby v2.
  categories:
    - Blog
    - Web Development
  built_by: CatNose
  built_by_url: "https://twitter.com/catnose99"
  featured: false
- title: just some dev
  url: https://www.iamdeveloper.com
  main_url: https://www.iamdeveloper.com
  source_url: https://github.com/nickytonline/www.iamdeveloper.com
  description: >
    Just some software developer writing things ✏️
  categories:
    - Blog
  built_by: Nick Taylor
  built_by_url: https://www.iamdeveloper.com
  featured: false
- title: Keziah Moselle Blog
  url: https://blog.keziahmoselle.fr/
  main_url: https://blog.keziahmoselle.fr/
  source_url: https://github.com/KeziahMoselle/blog.keziahmoselle.fr
  description: >
    ✍️ A place to share my thoughts.
  categories:
    - Blog
  built_by: Keziah Moselle
  built_by_url: https://keziahmoselle.fr/
- title: xfuture's blog
  url: https://www.xfuture-blog.com/
  main_url: https://www.xfuture-blog.com/
  source_url: https://github.com/xFuture603/xfuture-blog
  description: >
    A blog about Devops, Web development, and my insights as a systems engineer.
  categories:
    - Blog
  built_by: Daniel Uhlmann
  built_by_url: https://www.xfuture-blog.com/
- title: Mayne's Blog
  main_url: "https://gine.me/"
  url: "https://gine.me/page/1"
  source_url: "https://github.com/mayneyao/gine-blog"
  featured: false
  categories:
    - Blog
    - Web Development
- title: Bakedbird
  url: https://bakedbird.com
  main_url: https://bakedbird.com
  description: >
    Eleftherios Psitopoulos - A frontend developer from Greece ☕
  categories:
    - Portfolio
    - Blog
  built_by: Eleftherios Psitopoulos
  built_by_url: https://bakedbird.com
- title: Benjamin Lannon
  url: https://lannonbr.com
  main_url: https://lannonbr.com
  source_url: https://github.com/lannonbr/Portfolio-gatsby
  description: >
    Personal portfolio of Benjamin Lannon
  categories:
    - Portfolio
    - Web Development
  built_by: Benjamin Lannon
  built_by_url: https://lannonbr.com
  featured: false
- title: Aravind Balla
  url: https://aravindballa.com
  main_url: https://aravindballa.com
  source_url: https://github.com/aravindballa/website2017
  description: >
    Personal portfolio of Aravind Balla
  categories:
    - Portfolio
    - Blog
    - Web Development
  built_by: Aravind Balla
  built_by_url: https://aravindballa.com
- title: Kaleb McKelvey
  url: https://kalebmckelvey.com
  main_url: https://kalebmckelvey.com
  source_url: https://github.com/avatar-kaleb/kalebmckelvey-site
  description: >
    Personal portfolio of Kaleb McKelvey!
  categories:
    - Blog
    - Portfolio
  built_by: Kaleb McKelvey
  built_by_url: https://kalebmckelvey.com
  featured: false
- title: Michal Czaplinski
  url: https://czaplinski.io
  main_url: https://czaplinski.io
  source_url: https://github.com/michalczaplinski/michalczaplinski.github.io
  description: >
    Michal Czaplinski is a full-stack developer 🚀
  categories:
    - Portfolio
    - Web Development
  built_by: Michal Czaplinski mmczaplinski@gmail.com
  built_by_url: https://czaplinski.io
  featured: false
- title: Interactive Investor (ii)
  url: https://www.ii.co.uk
  main_url: https://www.ii.co.uk
  description: >
    Hybrid (static/dynamic) Gatsby web app for ii's free research, news and analysis, discussion and product marketing site.
  categories:
    - Business
    - Finance
    - Technology
  built_by: Interactive Investor (ii)
  built_by_url: https://www.ii.co.uk
  featured: false
- title: Weingut Goeschl
  url: https://www.weingut-goeschl.at/
  main_url: https://www.weingut-goeschl.at/
  description: >
    Weingut Goeschl is a family winery located in Gols, Burgenland in Austria (Österreich)
  categories:
    - eCommerce
    - Business
  built_by: Peter Kroyer
  built_by_url: https://www.peterkroyer.at/
  featured: false
- title: Hash Tech Guru
  url: https://hashtech.guru
  main_url: https://hashtech.guru
  description: >
    Software Development Training School and Tech Blog
  categories:
    - Blog
    - Education
  built_by: Htet Wai Yan Soe
  built_by_url: https://github.com/johnreginald
- title: AquaGruppen Vattenfilter
  url: https://aquagruppen.se
  main_url: https://aquagruppen.se/
  description: >
    Water filter and water treatment products in Sweden
  categories:
    - Business
    - Technology
  built_by: Johan Eliasson
  built_by_url: https://github.com/elitan
  featured: false
- title: Josef Aidt
  url: https://josefaidt.dev
  main_url: https://josefaidt.dev
  source_url: https://github.com/josefaidt/josefaidt.github.io
  description: >
    Personal website, blog, portfolio for Josef Aidt
  categories:
    - Portfolio
    - Blog
    - Web Development
  built_by: Josef Aidt
  built_by_url: https://twitter.com/garlicbred
- title: How To egghead
  main_url: https://howtoegghead.com/
  url: https://howtoegghead.com/
  source_url: https://github.com/eggheadio/how-to-egghead
  featured: false
  built_by: egghead.io
  built_by_url: https://egghead.io
  description: >
    How to become an egghead instructor or reviewer
  categories:
    - Documentation
    - Education
- title: Sherpalo Ventures
  main_url: "https://www.sherpalo.com/"
  url: "https://www.sherpalo.com/"
  featured: false
  categories:
    - Finance
    - Business
    - Technology
  built_by: Othermachines
  built_by_url: "https://othermachines.com"
- title: WrapCode
  url: https://www.wrapcode.com
  main_url: https://www.wrapcode.com
  description: >
    A full stack blog on Microsoft Azure, JavaScript, DevOps, AI and Bots.
  categories:
    - Blog
    - Technology
    - Web Development
  built_by: Rahul P
  built_by_url: https://twitter.com/_rahulpp
  featured: false
- title: Kirankumar Ambati's Portfolio
  url: https://www.kirankumarambati.me
  main_url: https://www.kirankumarambati.me
  description: >
    Personal website, blog, portfolio of Kirankumar Ambati
  categories:
    - Blog
    - Portfolio
    - Web Development
  built_by: Kirankumar Ambati
  built_by_url: https://github.com/kirankumarambati
  featured: false
- title: Mixkit by Envato
  url: https://mixkit.co
  main_url: https://mixkit.co
  description: >
    Extraordinary free HD videos
  categories:
    - Video
    - Design
    - Gallery
    - Video
  built_by: Envato
  built_by_url: https://github.com/envato
  featured: false
- title: Rou Hun Fan's portfolio
  main_url: https://flowen.me
  url: https://flowen.me
  source_url: https://github.com/flowen/flowen.me/tree/master/2019/v3
  description: >
    Portfolio of creative developer Rou Hun Fan. Built with Gatsby v2 &amp; Greensock drawSVG.
  categories:
    - Portfolio
  built_by: Rou Hun Fan Developer
  built_by_url: https://flowen.me
  featured: false
- title: chadly.net
  url: https://www.chadly.net
  main_url: https://www.chadly.net
  source_url: https://github.com/chadly/chadly.net
  description: >
    Personal tech blog by Chad Lee.
  categories:
    - Blog
    - Technology
    - Web Development
  built_by: Chad Lee
  built_by_url: https://github.com/chadly
  featured: false
- title: CivicSource
  url: https://www.civicsource.com
  main_url: https://www.civicsource.com
  description: >
    Online auction site to purchase tax-distressed properties from local taxing authorities.
  categories:
    - Real Estate
    - Government
  featured: false
- title: SpotYou
  main_url: "https://spotyou.joshglazer.com"
  url: "https://spotyou.joshglazer.com"
  source_url: "https://github.com/joshglazer/spotyou"
  description: >
    SpotYou allows you to watch your favorite music videos on Youtube based on your Spotify Preferences
  categories:
    - Entertainment
    - Music
  built_by: Josh Glazer
  built_by_url: https://linkedin.com/in/joshglazer/
  featured: false
- title: Hesam Kaveh's blog
  description: >
    A blog with great seo that using gatsby-source-wordpress to fetch posts from backend
  main_url: "https://hesamkaveh.com/"
  url: "https://hesamkaveh.com/"
  source_url: "https://github.com/hesamkaveh/sansi"
  featured: false
  categories:
    - Blog
    - WordPress
- title: Oliver Gomes Portfolio
  main_url: https://oliver-gomes.github.io/v4/
  url: https://oliver-gomes.github.io/v4/
  description: >
    As an artist and a web designer/developer, I wanted to find a way to present these two portfolios in a way that made sense.  I felt with new found power of speed, Gatsby helped keep my creativity intact with amazing response and versatility. I felt my butter smooth transition felt much better in user perspective and super happy with the power of Gatsby.
  categories:
    - Portfolio
    - Web Development
    - Blog
  built_by: Oliver Gomes
  built_by_url: https://github.com/oliver-gomes
  featured: false
- title: Patrik Szewczyk
  url: https://www.szewczyk.cz/
  main_url: https://www.szewczyk.cz/
  description: >
    Patrik Szewczyk – JavaScript, TypeScript, React, Node.js developer, Redux, Reason
  categories:
    - Portfolio
  built_by: Patrik Szewczyk
  built_by_url: https://linkedin.com/in/thepatriczek/
  featured: false
- title: Patrik Arvidsson's portfolio
  url: https://www.patrikarvidsson.com
  main_url: https://www.patrikarvidsson.com
  source_url: https://github.com/patrikarvidsson/portfolio-gatsby-contentful
  description: >
    Personal portfolio site of Swedish interaction designer Patrik Arvidsson. Built with Gatsby, Tailwind CSS, Emotion JS and Contentful.
  categories:
    - Blog
    - Design
    - Portfolio
    - Web Development
    - Technology
  built_by: Patrik Arvidsson
  built_by_url: https://www.patrikarvidsson.com
  featured: false
- title: Jacob Cofman's Blog
  description: >
    Personal blog / portfolio about Jacob Cofman.
  main_url: "https://jcofman.de/"
  url: "https://jcofman.de/"
  source_url: "https://github.com/JCofman/jc-website"
  featured: false
  categories:
    - Blog
    - Portfolio
- title: re-geo
  description: >
    re-geo is react based geo cities style component.
  main_url: "https://re-geo.netlify.com/"
  url: "https://re-geo.netlify.com/"
  source_url: "https://github.com/sadnessOjisan/re-geo-lp"
  categories:
    - Open Source
  built_by: sadnessOjisan
  built_by_url: https://twitter.com/sadnessOjisan
  featured: false
- title: Luis Cestou Portfolio
  description: >
    Portfolio of graphic + interactive designer Luis Cestou.
  main_url: "https://luiscestou.com"
  url: "https://luiscestou.com"
  source_url: "https://github.com/lcestou/luiscestou.com"
  built_by: Luis Cestou contact@luiscestou.com
  built_by_url: https://luiscestou.com
  featured: false
  categories:
    - Portfolio
    - Web Development
- title: Data Hackers
  url: https://datahackers.com.br/
  main_url: https://datahackers.com.br/
  description: >
    Official website for the biggest portuguese-speaking data science community. Makes use of several data sources such as podcasts from Anchor, messages from Slack, newsletters from MailChimp and blog posts from Medium. The unique visual design also had its hurdles and was quite fun to develop!
  categories:
    - Blog
    - Education
    - Podcast
    - Technology
  built_by: Kaordica
  built_by_url: https://kaordica.design
  featured: false
- title: TROMAQ
  url: https://www.tromaq.com/
  main_url: https://www.tromaq.com/
  description: >
    TROMAQ executes earthmoving services and rents heavy machinery for construction work. Even with the lack of good photography, their new site managed to pass a solid and trustworthy feeling to visitors during testing and they're already seeing the improvement in brand awareness, being the sole player with a modern website in their industry.
  categories:
    - Marketing
  built_by: Kaordica
  built_by_url: https://kaordica.design
  featured: false
- title: Novida Consulting
  url: https://www.novidaconsultoria.com.br
  main_url: https://www.novidaconsultoria.com.br
  description: >
    Novida’s goal was to position itself as a solid, exclusive and trustworthy brand for families looking for a safe financial future… We created a narrative and visual design that highlight their exclusivity.
  categories:
    - Marketing
  built_by: Kaordica
  built_by_url: https://kaordica.design
  featured: false
- title: We Are Clarks
  url: "https://www.weareclarks.com"
  main_url: "https://www.weareclarks.com"
  source_url: "https://github.com/abeaclark/weareclarks"
  description: >
    A family travel blog.
  categories:
    - Blog
    - Travel
  built_by: Abe Clark
  built_by_url: https://www.linkedin.com/in/abrahamclark/
  featured: false
- title: Guillaume Briday's Blog
  main_url: "https://guillaumebriday.fr/"
  url: "https://guillaumebriday.fr/"
  source_url: "https://github.com/guillaumebriday/guillaumebriday.fr"
  description: >
    My personal blog built with Gatsby and Tailwind CSS.
  categories:
    - Blog
    - Web Development
    - Technology
  built_by: Guillaume Briday
  built_by_url: https://guillaumebriday.fr/
  featured: false
- title: SEOmonitor
  main_url: "https://www.seomonitor.com"
  url: "https://www.seomonitor.com"
  description: >
    SEOmonitor is a suite of SEO tools dedicated to agencies.
  categories:
    - Blog
    - Portfolio
    - Agency
  built_by: Bejamas
  built_by_url: https://bejamas.io/
  featured: false
- title: Jean Regisser's Portfolio
  main_url: "https://jeanregisser.com/"
  url: "https://jeanregisser.com/"
  source_url: "https://github.com/jeanregisser/jeanregisser.com"
  featured: false
  description: >
    Portfolio of software engineer Jean Regisser.
  categories:
    - Portfolio
    - Mobile Development
  built_by: Jean Regisser
  built_by_url: "https://jeanregisser.com/"
- title: Axcept - Visual Screenshot Testing
  url: https://axcept.io
  main_url: https://axcept.io
  description: >
    Visual Testing for everyone
  categories:
    - Documentation
    - Web Development
  built_by: d:code:it
  built_by_url: https://dcodeit.com
  featured: false
- title: Chase Ohlson
  url: https://chaseohlson.com
  main_url: https://chaseohlson.com
  description: >
    Portfolio of frontend engineer & web developer Chase Ohlson.
  categories:
    - Portfolio
    - Web Development
  built_by: Chase Ohlson
  built_by_url: https://chaseohlson.com
  featured: false
- title: Zach Schnackel
  url: https://zslabs.com
  main_url: https://zslabs.com
  source_url: "https://github.com/zslabs/zslabs.com"
  description: >
    Portfolio site for UI/Motion Developer, Zach Schnackel.
  categories:
    - Portfolio
    - Web Development
  built_by: Zach Schnackel
  built_by_url: "https://zslabs.com"
- title: Gremlin
  url: https://www.gremlin.com
  main_url: https://www.gremlin.com
  description: >
    Gremlin's Failure as a Service finds weaknesses in your system before they cause problems.
  categories:
    - Marketing
- title: Headless.page
  main_url: https://headless.page/
  url: https://headless.page/
  description: >
    Headless.page is a directory of eCommerce sites featuring headless architecture, PWA features and / or the latest JavaScript technology.
  categories:
    - Directory
    - eCommerce
  built_by: Pilon
  built_by_url: https://pilon.io/
  featured: false
- title: Ouracademy
  main_url: https://our-academy.org/
  url: https://our-academy.org/
  source_url: "https://github.com/ouracademy/website"
  description: >
    Ouracademy is an organization that promoves the education in software development through blog posts & videos smiley.
  categories:
    - Open Source
    - Blog
    - Education
  built_by: Ouracademy
  built_by_url: https://github.com/ouracademy
  featured: false
- title: Tenon.io
  main_url: https://tenon.io
  url: https://tenon.io
  description: >
    Tenon.io is an accessibility tooling, services and consulting company.
  categories:
    - API
    - Accessibility
    - Business
    - Consulting
    - Technology
  built_by: Tenon.io
  built_by_url: https://tenon.io
  featured: false
- title: Projectival
  url: https://www.projectival.de/
  main_url: https://www.projectival.de/
  description: >
    Freelancer Online Marketing & Web Development in Cologne, Germany
  categories:
    - Freelance
    - Marketing
    - Web Development
    - Blog
    - Consulting
    - SEO
    - Business
  built_by: Sascha Klapetz
  built_by_url: https://www.projectival.de/
  featured: false
- title: Hetzner Online Community
  main_url: https://community.hetzner.com
  url: https://community.hetzner.com
  description: >
    Hetzner Online Community provides a free collection of high-quality tutorials, which are based on free and open source software, on a variety of topics such as development, system administration, and other web technology.
  categories:
    - Web Development
    - Technology
    - Programming
    - Open Source
    - Community
  built_by: Hetzner Online GmbH
  built_by_url: https://www.hetzner.com/
  featured: false
- title: AGYNAMIX
  url: https://www.agynamix.de/
  main_url: https://www.agynamix.de/
  source_url: https://github.com/tuhlmann/agynamix.de
  description: >
    Full Stack Java, Scala, Clojure, TypeScript, React Developer in Thalheim, Germany
  categories:
    - Freelance
    - Web Development
    - Programming
    - Blog
    - Consulting
    - Portfolio
    - Business
  built_by: Torsten Uhlmann
  built_by_url: https://www.agynamix.de/
  featured: false
- title: syracuse.io
  url: https://syracuse.io
  main_url: https://syracuse.io
  source_url: https://github.com/syracuseio/syracuseio/
  description: >
    Landing page for Syracuse NY Software Development Meetup Groups
  categories:
    - Community
  built_by: Benjamin Lannon
  built_by_url: https://lannonbr.com
- title: Render Documentation
  main_url: https://render.com/docs
  url: https://render.com/docs
  description: >
    Render is the easiest place to host your sites and apps. We use Gatsby for everything on https://render.com, including our documentation. The site is deployed on Render as well! We also have a guide to deploying Gatsby apps on Render: https://render.com/docs/deploy-gatsby.
  categories:
    - Web Development
    - Programming
    - Documentation
    - Technology
  built_by: Render Developers
  built_by_url: https://render.com
  featured: false
- title: prima
  url: https://www.prima.co
  main_url: https://www.prima.co
  description: >
    Discover industry-defining wellness content and trusted organic hemp CBD products safely supporting wellness, stress, mood, skin health, and balance.
  categories:
    - Blog
    - eCommerce
    - Education
  built_by: The Couch
  built_by_url: https://thecouch.nyc
- title: Gatsby Guides
  url: https://gatsbyguides.com/
  main_url: https://gatsbyguides.com/
  description: >
    Free tutorial course about using Gatsby with a CMS.
  categories:
    - Education
    - Documentation
    - Web Development
  built_by: Osio Labs
  built_by_url: https://osiolabs.com/
  featured: false
- title: Architude
  url: https://architudedesign.com
  main_url: https://architudedesign.com
  description: >
    筑冶 Architude International Design Consultants
  categories:
    - Design
    - Landing Page
    - Gallery
  built_by: Neo Nie
  built_by_url: https://github.com/nihgwu
  featured: false
- title: Arctica
  url: https://arctica.io
  main_url: https://arctica.io
  description: >
    Arctica specialises in purpose-built web sites and progressive web applications with user optimal experiences, tailored to meet the objectives of your business.
  categories:
    - Portfolio
    - Agency
    - Design
    - Web Development
  built_by: Arctica
  built_by_url: https://arctica.io
  featured: false
- title: Shard Ventures
  url: https://shard.vc
  main_url: https://shard.vc
  description: >
    Shard is building new online companies from scratch, partnering with other like-minded founders to start and invest in technology companies.
  categories:
    - Finance
    - Technology
    - Portfolio
  built_by: Arctica
  built_by_url: https://arctica.io
  featured: false
- title: David Brookes
  url: https://davidbrookes.me
  main_url: https://davidbrookes.me
  description: >
    Specialising in crafting stylish, high performance websites and applications that get results, using the latest cutting edge web development technologies.
  categories:
    - Portfolio
    - Freelance
    - Web Development
  built_by: Arctica
  built_by_url: https://arctica.io
  featured: false
- title: Dennis Morello
  url: https://morello.dev
  main_url: https://morello.dev
  source_url: https://gitlab.com/dennismorello/dev-blog
  description: >
    morello.dev is a development and techology blog written by Dennis Morello.
  categories:
    - Blog
    - Education
    - Web Development
    - Open Source
    - Technology
  built_by: Dennis Morello
  built_by_url: https://twitter.com/dennismorello
  featured: false
- title: BaseTable
  url: https://autodesk.github.io/react-base-table/
  main_url: https://autodesk.github.io/react-base-table/
  source_url: https://github.com/Autodesk/react-base-table
  description: >
    BaseTable is a react table component to display large data set with high performance and flexibility.
  categories:
    - Web Development
    - Documentation
    - Open Source
  built_by: Neo Nie
  built_by_url: https://github.com/nihgwu
  featured: false
- title: herper.io
  url: https://herper.io
  main_url: https://herper.io
  description: >
    Portfolio website for Jacob Herper - a Front End Web Developer with a passion for all things digital. I have more than 10 years experience working in web development.
  categories:
    - Portfolio
    - Web Development
    - Freelance
    - Design
    - SEO
  built_by: Jacob Herper
  built_by_url: https://github.com/jakeherp
  featured: false
- title: Artem Sapegin Photography
  description: >
    Photography portfolio and blog of Artem Sapegin, an award-losing photographer living in Berlin, Germany. Landscapes, cityscapes and dogs.
  main_url: "https://morning.photos/"
  url: "https://morning.photos/"
  source_url: "https://github.com/sapegin/morning.photos"
  categories:
    - Portfolio
    - Photography
  built_by: Artem Sapegin
  built_by_url: "https://github.com/sapegin"
- title: Pattyrn
  main_url: https://pattyrn.com
  url: https://pattyrn.com
  # optional: short paragraph describing the content and/or purpose of the site that will appear in the modal detail view and permalink views for your site
  description: >
    Pattyrn uses advanced machine learning AI to analyze the platform’s your teams use, making it easy to solve performance problems, reduce bottlenecks, and monitor culture health to optimize your ROI and help boost performance without causing burn out.
  categories:
    - Marketing
    - Technology
  built_by: Pattyrn
  built_by_url: https://twitter.com/Pattyrn4
  featured: false
- title: Intranet Italia Day
  main_url: https://www.intranetitaliaday.it/en
  url: https://www.intranetitaliaday.it/en
  description: >
    The Italian event dedicated to the digital workplace that focuses on planning, governance and company intranet management
  categories:
    - Event
    - Conference
  built_by: Ariadne Digital
  built_by_url: https://www.ariadnedigital.it
  featured: false
- title: Textually Stylo
  main_url: https://www.textually.net
  url: https://www.textually.net
  description: >
    Stylo Markdown writing App marketing/documentation website by Textually Inc.
  categories:
    - Marketing
    - Technology
    - Blog
    - Documentation
  built_by: Sébastien Hamel
  built_by_url: https://www.textually.net
  featured: false
- title: OneDeck
  main_url: https://www.onedeck.co
  url: https://www.onedeck.co
  description: >
    OneDeck is a simple yet powerful tool for creating and sharing your one-page investment summary in under 10 minutes.
  categories:
    - Finance
    - Technology
  built_by: William Neill
  built_by_url: https://twitter.com/williamneill
  featured: false
- title: Assortment
  main_url: https://assortment.io
  url: https://assortment.io
  description: >
    Assortment aims to provide detailed tutorials (and more) for developers of all skill levels within the Web Development Industry. Attempting to cut out the fluff and arm you with the facts.
  categories:
    - Blog
    - Web Development
  built_by: Luke Whitehouse
  built_by_url: https://twitter.com/_lukewh
  featured: false
- title: Mission42
  main_url: https://mission42.zauberware.com
  url: https://mission42.zauberware.com
  description: >
    A landing page for the mobile app Mission42. Mission42 wants to help you learn new skills.
  categories:
    - App
    - Learning
    - Education
    - Landing Page
  built_by: Philipp Siegmund, zauberware
  built_by_url: https://www.zauberware.com
- title: Altstadtdomizil Idstein
  main_url: http://www.altstadtdomizil-idstein.de/
  url: http://www.altstadtdomizil-idstein.de/
  description: >
    A landing page for a holiday apartment in Idstein, Germany.
  categories:
    - Landing Page
    - Travel
    - Real Estate
  built_by: Simon Franzen, zauberware
  built_by_url: https://www.zauberware.com
- title: Gerald Martinez Dev
  main_url: https://gmartinez.dev/
  url: https://gmartinez.dev/
  source_url: https://github.com/nephlin7/gmartinez.dev
  description: >
    Personal web site for show my skills and my works.
  categories:
    - Web Development
    - Portfolio
  built_by: Gerald Martinez
  built_by_url: https://twitter.com/GeraldM_92
  featured: false
- title: Becreatives
  main_url: "https://becreatives.com"
  url: "https://becreatives.com"
  featured: false
  description: >
    Digital software house. Enlights ideas. Think smart execute harder.
  categories:
    - Technology
    - Web Development
    - Agency
    - Marketing
  built_by: Becreatives
  built_by_url: "https://becreatives.com"
- title: Paul Clifton Photography
  main_url: https://paulcliftonphotography.com
  url: https://paulcliftonphotography.com
  featured: false
  description: >
    A full migration from WordPress to GatsbyJS and DatoCMS. Includes custom cropping on images as viewport changes size and also an infinity scroll that doesn't preload all of the results.
  categories:
    - Blog
    - Portfolio
    - Gallery
    - Photography
  built_by: Little Wolf Studio
  built_by_url: https://littlewolfstudio.co.uk
- title: Atte Juvonen - Blog
  url: https://www.attejuvonen.fi/
  main_url: https://www.attejuvonen.fi/
  source_url: https://github.com/baobabKoodaa/blog
  description: >
    Tech-oriented personal blog covering topics like AI, data, voting, game theory, infosec and software development.
  categories:
    - Blog
    - Data
    - JavaScript
    - Programming
    - Science
    - Security
    - Technology
    - Web Development
  featured: false
- title: Kibuk Construction
  url: https://kibukconstruction.com/
  main_url: https://kibukconstruction.com/
  description: >
    Kibuk Construction is a fully licensed and insured contractor specializing in Siding, Decks, Windows & Doors!
  categories:
    - Business
  built_by: David Krasniy
  built_by_url: http://dkrasniy.com
- title: RedCarpetUp
  main_url: https://www.redcarpetup.com
  url: https://www.redcarpetup.com/
  description: >
    RedCarpetUp's home page for a predominantly mobile-only customer base in India with major constraints on bandwidth availability
  categories:
    - Finance
  built_by: RedCarpet Dev Team
  built_by_url: https://www.redcarpetup.com
  featured: false
- title: talita traveler
  url: https://talitatraveler.com/
  main_url: https://talitatraveler.com/
  source_url: https://github.com/afuh/talitatraveler
  description: >
    Talita Traveler's personal blog.
  categories:
    - Blog
  built_by: Axel Fuhrmann
  built_by_url: https://axelfuhrmann.com/
  featured: false
- title: Pastelería el Progreso
  url: https://pasteleriaelprogreso.com/
  main_url: https://pasteleriaelprogreso.com/
  source_url: https://github.com/afuh/elprogreso
  description: >
    Famous bakery in Buenos Aires.
  categories:
    - Food
    - Gallery
  built_by: Axel Fuhrmann
  built_by_url: https://axelfuhrmann.com/
  featured: false
- title: Maitrik's Portfolio
  url: https://www.maitrikpatel.com/
  main_url: https://www.maitrikpatel.com/
  source_url: https://github.com/maitrikjpatel/portfolio
  description: >
    Portfolio of a Front-End Developer / UX Designer who designs and develops pixel perfect user interface, experiences and web applications.
  categories:
    - Portfolio
    - Blog
    - Design
    - Web Development
  built_by: Maitrik Patel
  built_by_url: https://www.maitrikpatel.com/
  featured: false
- title: PicPick
  url: https://picpick.app/
  main_url: https://picpick.app/
  description: >
    All-in-one Graphic Design Tool, Screen Capture Software, Image Editor, Color Picker, Pixel Ruler and More
  categories:
    - Productivity
    - App
    - Technology
  built_by: NGWIN
  built_by_url: https://picpick.app/
  featured: false
- title: Ste O'Neill
  main_url: https://www.steoneill.dev
  url: https://www.steoneill.dev
  description: >
    MVP of a portfolio site for a full stack UK based developer.
  categories:
    - Blog
    - Portfolio
  built_by: Ste O'Neill
  built_by_url: https://steoneill.dev
  featured: false
- title: Filipe Santos Correa's Portfolio
  description: >
    Filipe's Personal About Me / Portfolio.
  main_url: "https://filipesantoscorrea.com/"
  url: "https://filipesantoscorrea.com/"
  source_url: "https://github.com/Safi1012/filipesantoscorrea.com"
  featured: false
  categories:
    - Portfolio
- title: Progressive Massachusetts Legislator Scorecard
  main_url: https://scorecard.progressivemass.com
  url: https://scorecard.progressivemass.com
  featured: false
  source_url: https://github.com/progressivemass/legislator-scorecard
  description: >
    Learn about MA state legislators' voting records through a progressive lens
  categories:
    - Government
    - Education
  built_by: Alex Holachek
  built_by_url: "https://alex.holachek.com/"
- title: Jeff Wolff – Portfolio
  main_url: https://www.jeffwolff.net
  url: https://www.jeffwolff.net
  featured: false
  description: >
    A guy from San Diego who makes websites.
  categories:
    - Blog
    - Portfolio
    - Web Development
- title: Jp Valery – Portfolio
  main_url: https://jpvalery.photo
  url: https://jpvalery.photo
  featured: false
  description: >
    Self-taught photographer documenting spaces and people
  categories:
    - Portfolio
    - Photography
- title: Pantene
  main_url: https://pantene.com
  url: https://pantene.com
  featured: false
  description: >
    Pantene is a Swiss-created American brand of hair care products owned by Procter & Gamble
  categories:
    - Business
- title: Prevue
  main_url: https://www.prevue.io
  url: https://www.prevue.io
  featured: false
  description: >
    All in One Prototyping Tool For Vue Developers
  categories:
    - Open Source
    - Web Development
- title: Gold Medal Flour
  main_url: https://www.goldmedalflour.com
  url: https://www.goldmedalflour.com
  description: >
    Gold Medal Four is a brand of flour products owned by General Mills. The new site was built using Gatsby v2 with data sources from WordPress and an internal recipe API, and features multifaceted recipe filtering and a modified version of Gatsby Image to support art direction images.
  categories:
    - Food
  built_by: General Mills Branded Sites Dev Team
  built_by_url: https://www.generalmills.com
  featured: false
- title: Fifth Gait Technologies
  main_url: https://5thgait.com
  url: https://5thgait.com
  featured: false
  description: >
    Fifth Gait is a small business in the defense and space industry that is run and owned by physicists and engineers that have worked together for decades. The site was built using Gatsby V2.
  categories:
    - Government
    - Science
    - Technology
  built_by: Jonathan Z. Fisher
  built_by_url: "https://jonzfisher.com"
- title: Sal's Pals
  main_url: https://www.sals-pals.net
  url: https://www.sals-pals.net
  featured: false
  description: >
    Sal's Pals is a professional dog walking and pet sitting service based in Westfield, NJ. New site built with gatsby v2.
  categories:
    - Business
- title: Zuyet Awarmatrip
  main_url: https://www.zuyetawarmatrip.com
  url: https://www.zuyetawarmatrip.com
  featured: false
  description: >
    Zuyet Awarmatrip is a subsidiary identity within the personal ecosystem of Zuyet Awarmatik, focusing on travel and photography.
  categories:
    - Travel
    - Photography
  built_by: Zuyet Awarmatik
- title: manuvel.be
  url: https://www.manuvel.be
  main_url: https://www.manuvel.be
  source_url: https://github.com/riencoertjens/manuvelsite
  description: >
    Cycling themed café coming this april in Sint Niklaas, Belgium. One page with funky css-grid and gatsby-image trickery!
  categories:
    - Food
  built_by: WEBhart
  built_by_url: https://www.web-hart.com
  featured: false
- title: WEBhart
  url: https://www.web-hart.com
  main_url: https://www.web-hart.com
  description: >
    Hi, I'm Rien (pronounced Reen) from Belgium but based in Girona, Spain. I'm an autodidact, committed to learning until the end of time.
  categories:
    - Portfolio
    - Design
    - Web Development
    - Freelance
  built_by: WEBhart
  built_by_url: https://www.web-hart.com
  featured: false
- title: nicdougall.com
  url: https://nicdougall.netlify.com/
  main_url: https://nicdougall.netlify.com/
  source_url: https://github.com/riencoertjens/nicdougall.com
  description: >
    Athlete website with Netlify CMS for blog content.
  categories:
    - Blog
  built_by: WEBhart
  built_by_url: https://www.web-hart.com
  featured: false
- title: het Groeiatelier
  url: https://www.hetgroeiatelier.be/
  main_url: https://www.hetgroeiatelier.be/
  description: >
    Workspace for talent development and logopedics. One page site with basic info and small calendar CMS.
  categories:
    - Marketing
  built_by: WEBhart
  built_by_url: https://www.web-hart.com
  featured: false
- title: Lebuin D'Haese
  url: https://www.lebuindhaese.be/
  main_url: https://www.lebuindhaese.be/
  description: >
    Artist portfolio website. Powered by a super simple Netlify CMS to easily add blog posts or new art pieces.
  categories:
    - Portfolio
    - Blog
  built_by: WEBhart
  built_by_url: https://www.web-hart.com
  featured: false
- title: Iefke Molenstra
  url: https://www.iefke.be/
  main_url: https://www.iefke.be/
  description: >
    Artist portfolio website. Powered by a super simple Netlify CMS to easily add blog posts or new art pieces.
  categories:
    - Portfolio
    - Blog
  built_by: WEBhart
  built_by_url: https://www.web-hart.com
  featured: false
- title: The Broomwagon
  url: https://www.thebroomwagongirona.com/
  main_url: https://www.thebroomwagongirona.com/
  description: >
    foodtruck style coffee by pro cyclist Robert Gesink. The site has a webshop with merchandise and coffee beans.
  categories:
    - eCommerce
  built_by: WEBhart
  built_by_url: https://www.web-hart.com
- title: Pella Windows and Doors
  main_url: https://www.pella.com
  url: https://www.pella.com
  featured: false
  description: >
    The Pella Corporation is a privately held window and door manufacturing
  categories:
    - Business
- title: tinney.dev
  url: https://tinney.dev
  main_url: https://tinney.dev
  source_url: https://github.com/cdtinney/tinney.dev
  description: >
    Personal portfolio/blog of Colin Tinney
  categories:
    - Blog
    - Portfolio
    - Open Source
  built_by: Colin Tinney
  built_by_url: https://tinney.dev
  featured: false
- title: Monkeywrench Books
  main_url: https://monkeywrenchbooks.org
  url: https://monkeywrenchbooks.org
  description: >
    Monkeywrench Books is an all-volunteer, collectively-run bookstore and event space in Austin, TX
  categories:
    - Business
    - Community
    - Education
  built_by: Monkeywrench Books
  built_by_url: https://monkeywrenchbooks.org
- title: DeepMay.io
  main_url: https://deepmay.io
  url: https://deepmay.io
  description: >
    DeepMay is an experimental new tech bootcamp in the mountains of North Carolina.
  categories:
    - Event
    - Community
    - Technology
    - Marketing
  built_by: DeepMay
  built_by_url: https://twitter.com/deepmay_io
  featured: false
- title: Liferay.Design
  main_url: https://liferay.design
  url: https://liferay.design
  source_url: https://github.com/liferay-design/liferay.design
  description: >
    Liferay.Design is home to some of the freshest open-source designers who love to share articles and other resources for the Design Community.
  categories:
    - Blog
    - Community
    - Design
    - Marketing
    - Open Source
    - Technology
    - User Experience
  built_by: Liferay Designers
  built_by_url: https://twitter.com/liferaydesign
  featured: false
- title: Front End Remote Jobs
  main_url: https://frontendremotejobs.com
  url: https://frontendremotejobs.com
  source_url: https://github.com/benjamingrobertson/remotefrontend
  description: >
    Front End Remote Jobs features fully remote jobs for front end developers.
  categories:
    - WordPress
    - Web Development
  built_by: Ben Robertson
  built_by_url: https://benrobertson.io
  featured: false
- title: Penrose Grand Del Mar
  main_url: https://penroseatthegrand.com
  url: https://penroseatthegrand.com
  description: >
    Penrose Grand Del Mar is a luxury housing project coming soon.
  categories:
    - Real Estate
    - Design
  built_by: Chase Ohlson
  built_by_url: https://chaseohlson.com
- title: JustGraphQL
  url: https://www.justgraphql.com/
  main_url: https://www.justgraphql.com/
  source_url: https://github.com/Novvum/justgraphql
  description: >
    JustGraphQL helps developers quickly search and filter through GraphQL resources, tools, and articles.
  categories:
    - Open Source
    - Web Development
    - Technology
  built_by: Novvum
  built_by_url: https://www.novvum.io/
  featured: false
- title: Peter Macinkovic Personal Blog
  url: https://peter.macinkovic.id.au/
  main_url: https://peter.macinkovic.id.au/
  source_url: https://github.com/inkovic/peter-macinkovic-static-site
  description: >
    Personal Website and Blog of eCommerce SEO Specilaist and Digital Marketer Peter Macinkovic.
  categories:
    - SEO
    - Marketing
    - Blog
  featured: false
- title: NH Hydraulikzylinder
  main_url: https://nh-hydraulikzylinder.com
  url: https://nh-hydraulikzylinder.com
  description: >
    High quality & high performance hydraulic cylinders manufactured in Austria based on the clients requirements
  categories:
    - Business
  built_by: MangoART
  built_by_url: https://www.mangoart.at
  featured: false
- title: Frauennetzwerk Linz-Land
  main_url: https://frauennetzwerk-linzland.net
  url: https://frauennetzwerk-linzland.net
  description: >
    Homepage for the local women's association providing support to people in need offline and online (Livechat integration)
  categories:
    - Nonprofit
  built_by: MangoART
  built_by_url: https://www.mangoart.at
  featured: false
- title: Mein Traktor
  main_url: http://www.mein-traktor.at/
  url: http://www.mein-traktor.at/
  description: >
    Homepage of a the main importer of SAME and Lamborghini Tractors in Austria with customer support area
  categories:
    - Business
    - App
  built_by: MangoART
  built_by_url: https://www.mangoart.at
  featured: false
- title: Lamborghini Traktoren
  main_url: https://lamborghini-traktor.at
  url: https://lamborghini-traktor.at
  description: >
    Lamborghini Tractors - Landing page for the brand in Austria
  categories:
    - Business
  built_by: MangoART
  built_by_url: https://www.mangoart.at
  featured: false
- title: Holly Lodge Community Centre - Highgate, London
  main_url: https://www.hlcchl.org/
  url: https://www.hlcchl.org/
  source_url: https://github.com/eugelogic/hlcchl-gatsby
  description: >
    The Holly Lodge Community Centre - Highgate, London has a shiny new website built with Gatsby v2 that makes important contributions towards a faster, more secure and environmentally friendly web for everyone.
  categories:
    - Community
    - Event
    - Nonprofit
  built_by: Eugene Molari Developer
  built_by_url: https://twitter.com/EugeneMolari
  featured: false
- title: blackcater's blog
  url: https://www.blackcater.win
  main_url: https://www.blackcater.win
  source_url: https://github.com/blackcater/blog
  description: >
    Blog like Medium, for person and team.
  categories:
    - Blog
    - Web Development
  built_by: blackcater
  built_by_url: https://github.com/blackcater
  featured: false
- title: Kenneth Kwakye-Gyamfi Portfolio Site
  url: https://www.kwakye-gyamfi.com
  main_url: https://www.kwakye-gyamfi.com
  source_url: https://github.com/cr05s19xx/cross-site
  description: >
    Personal portfolio site for Kenneth Kwakye-Gyamfi, a mobile and web full stack applications developer currently based in Accra, Ghana.
  categories:
    - SEO
    - Web Development
    - Open Source
    - Portfolio
  featured: false
- title: Gareth Weaver
  url: https://www.garethweaver.com/
  main_url: https://www.garethweaver.com/
  source_url: https://github.com/garethweaver/public-site-react
  description: >
    A personal portofolio of a London based frontend developer built with Gatsby 2, Redux and Sass
  categories:
    - Portfolio
    - Web Development
  built_by: Gareth Weaver
  built_by_url: https://twitter.com/garethdweaver
  featured: false
- title: Mailjet
  url: https://dev.mailjet.com/
  main_url: https://dev.mailjet.com/
  description: >
    Mailjet is an easy-to-use all-in-one e-mail platform.
  categories:
    - API
    - Documentation
  featured: false
- title: Peintagone
  url: https://www.peintagone.be/
  main_url: https://www.peintagone.be/
  description: >
    Peintagone is a superior quality paint brand with Belgian tones.
  categories:
    - Portfolio
    - Gallery
  built_by: Sebastien Crepin
  built_by_url: https://github.com/opeah
  featured: false
- title: Let's Do Dish!
  url: https://letsdodish.com
  main_url: https://letsdodish.com
  description: >
    A new recipe site for people who enjoy cooking great food in their home kitchen. Find some great meal ideas! Let's do dish!
  categories:
    - Blog
    - Food
  built_by: Connerra
  featured: false
- title: AWS Amplify Community
  url: https://amplify.aws/community/
  main_url: https://amplify.aws/community/
  source_url: https://github.com/aws-amplify/community
  description: >
    Amplify Community is a hub for developers building fullstack serverless applications with Amplify to easily access content (such as events, blog posts, videos, sample projects, and tutorials) created by other members of the Amplify community.
  categories:
    - Blog
    - Directory
    - Education
    - Technology
  built_by: Nikhil Swaminathan
  built_by_url: https://github.com/swaminator
  featured: false
- title: Cal State Monterey Bay
  url: https://csumb.edu
  main_url: https://csumb.edu
  source_url: https://github.com/csumb/csumb-gatsby
  description: >
    A website for the entire campus of California State University, Monterey Bay.
  categories:
    - Education
    - Government
  built_by: CSUMB Web Team
  built_by_url: https://csumb.edu/web/team
  featured: false
- title: BestPricingPages.com
  url: https://bestpricingpages.com
  main_url: https://bestpricingpages.com
  source_url: https://github.com/jpvalery/pricingpages/
  description: >
    A repository of the best pricing pages by the best companies. Built in less than a week.
    Inspired by RGE and since pricingpages.xyz no longer exists, I felt such a resource was missing and could be helpful to many people.
  categories:
    - Business
    - Community
    - Entrepreneurship
    - Open Source
    - Technology
  built_by: Jp Valery
  built_by_url: https://jpvalery.me
  featured: false
- title: Lendo Austria
  url: https://lendo.at
  main_url: https://lendo.at
  description: >
    A Comparison site for best private loan offer from banks in Austria.
  categories:
    - Business
    - Finance
  built_by: Lendo developers
  featured: false
- title: Visual Cloud FX
  url: https://visualcloudfx.com
  main_url: https://visualcloudfx.com
  source_url: https://github.com/jjcav84/visualcloudfx
  description: >
    Basic static site built with MDBootstrap, React, and Gatsby
  categories:
    - Consulting
    - Portfolio
  built_by: Jacob Cavazos
  built_by_url: https://jacobcavazos.com
- title: Matthew Miller (Me4502)
  url: https://matthewmiller.dev
  main_url: https://matthewmiller.dev
  description: >
    The personal site, blog and portfolio of Matthew Miller (Me4502)
  categories:
    - Blog
    - Programming
    - Technology
    - Portfolio
  built_by: Matthew Miller
  featured: false
- title: Årets Kontor
  url: https://aretskontor.newst.se
  main_url: https://aretskontor.newst.se
  description: >
    A swedish competition for "office of the year" in sweden with a focus on design. Built with MDBootstrap and Gatsby.
  categories:
    - Real Estate
    - Marketing
  built_by: Victor Björklund
  built_by_url: https://victorbjorklund.com
  featured: false
- title: Kyma
  url: https://kyma-project.io
  main_url: https://kyma-project.io
  source_url: https://github.com/kyma-project/website
  description: >
    This website holds overview, blog and documentation for Kyma open source project that is a Kubernates based application extensibility framework.
  categories:
    - Documentation
    - Blog
    - Technology
    - Open Source
  built_by: Kyma developers
  built_by_url: https://twitter.com/kymaproject
  featured: false
- title: Verso
  main_url: https://verso.digital
  url: https://verso.digital
  description: >
    Verso is a creative technology studio based in Singapore. Site built with Gatsby and Netlify.
  categories:
    - Agency
    - Consulting
    - Design
    - Technology
  built_by: Verso
  built_by_url: https://verso.digital
  featured: false
- title: Camilo Holguin
  url: https://camiloholguin.me
  main_url: https://camiloholguin.me
  source_url: https://github.com/camiloholguin/gatsby-portfolio
  description: >
    Portfolio site using GatsbyJS and WordPress REST API.
  categories:
    - WordPress
    - Portfolio
    - Web Development
  built_by: Camilo Holguin
  built_by_url: https://camiloholguin.me
  featured: false
- title: Bennett Hardwick
  url: https://bennetthardwick.com
  main_url: https://bennetthardwick.com
  description: >
    The personal website and blog of Bennett Hardwick, an Australian software developer and human being.
  categories:
    - Blog
    - Programming
    - Technology
  source_url: https://github.com/bennetthardwick/website
  built_by: Bennett Hardwick
  built_by_url: https://bennetthardwick.com
  featured: false
- title: Sindhuka
  url: https://sindhuka.org/
  main_url: https://sindhuka.org/
  description: >
    Official website of the Sindhuka initiative, a sustainable farmers' network in Nepal.
  categories:
    - Business
    - Community
    - Government
    - Marketing
  source_url: https://github.com/Polcius/sindhuka-serif
  built_by: Pol Milian
  built_by_url: https://github.com/Polcius/
  featured: false
- title: ERS HCL Open Source Portal
  url: https://ers-hcl.github.io/
  main_url: https://ers-hcl.github.io/
  description: >
    Official site for ERS-HCL GitHub organizational site. This is a hybrid app with static and dynamic content, providing a details of the open source projects, initiatives, innovation ideas within ERS-HCL. It pulls data from various data sources including GitHub APIs, MDX based blog posts, excel files. It also hosts an ideas app that is based on Firebase.
  categories:
    - Open Source
    - Blog
    - Technology
    - Web Development
    - Community
    - Documentation
  source_url: https://github.com/ERS-HCL/gatsby-ershcl-app
  built_by: Tarun Kumar Sukhu
  built_by_url: https://github.com/tsukhu
- title: Sandbox
  url: https://www.sandboxneu.com/
  main_url: https://www.sandboxneu.com/
  source_url: https://github.com/sandboxneu/sandboxneu.com
  description: >
    Official website of Sandbox, a Northeastern University student group that builds software for researchers.
  categories:
    - Marketing
  built_by: Sandbox at Northeastern
  built_by_url: https://github.com/sandboxneu/
  featured: false
- title: Accessible App
  main_url: https://accessible-app.com
  url: https://accessible-app.com
  source_url: https://github.com/accessible-app/accessible-app_com
  description: >
    Learn how to build inclusive web applications and Single Page Apps in modern JavaScript frameworks. This project collects strategies, links, patterns and plugins for React, Vue and Angular.
  categories:
    - Accessibility
    - Web Development
    - JavaScript
  built_by: Marcus Herrmann
  built_by_url: https://marcus.io
  featured: false
- title: PygmalionPolymorph
  url: https://pygmalionpolymorph.com
  main_url: https://pygmalionpolymorph.com
  source_url: https://github.com/PygmalionPolymorph/portfolio
  description: >
    Portfolio of artist, musician and developer PygmalionPolymorph.
  categories:
    - Portfolio
    - Gallery
    - Music
    - Photography
    - Web Development
  built_by: PygmalionPolymorph
  built_by_url: https://pygmalionpolymorph.com
  featured: false
- title: Gonzalo Nuñez Photographer
  main_url: https://www.gonzalonunez.com
  url: https://www.gonzalonunez.com
  description: >
    Website for Cancun based destination wedding photographer Gonzalo Nuñez. Site built with GatsbyJS, WordPress API and Netlify.
  categories:
    - Photography
    - Portfolio
    - WordPress
  built_by: Miguel Mayo
  built_by_url: https://www.miguelmayo.com
  featured: false
- title: Element 84
  main_url: https://www.element84.com
  url: https://www.element84.com
  description: >
    Element 84 is software engineering and design firm that helps companies and government agencies solve problems using remote sensing, life sciences, and transportation data in the cloud.
  categories:
    - Agency
    - Blog
    - Business
    - Consulting
    - Data
    - Design
    - Government
    - Portfolio
    - Programming
    - Science
    - Technology
    - User Experience
    - Web Development
- title: Measures for Justice
  main_url: https://www.measuresforjustice.org
  url: https://www.measuresforjustice.org
  description: >
    Measures for Justice gathers criminal justice data at the county level and makes it available on a free public Data Portal. Site rebuilt from scratch with GatsbyJS.
  categories:
    - Nonprofit
    - Marketing
  featured: false
- title: Raconteur Agency
  main_url: https://www.raconteur.net/agency
  url: https://www.raconteur.net/agency
  description: >
    Raconteur Agency is a London-based content marketing agency for B2B brands. We have rebuilt their site with Gatsby v2 using their existing WordPress backend as the data source. By switching from WordPress to GatsbyJS we have achieved a 200%+ improvement in page load times and went from a Lighthouse performance score of 49 to 100.
  categories:
    - Agency
    - Marketing
    - WordPress
  built_by: Jacob Herper
  built_by_url: https://herper.io
  featured: false
- title: GreenOrbit
  main_url: https://greenorbit.com/
  url: https://greenorbit.com/
  description: >
    Cloud-based intranet software. Get your people going with everything you need, built in.
  categories:
    - Business
    - App
    - Productivity
    - Technology
  built_by: Effective Digital
  built_by_url: https://effective.digital/
- title: Purple11
  main_url: https://purple11.com/
  url: https://purple11.com/
  description: >
    Purple11 is a site for photography and photo retouching tips and tricks.
  categories:
    - Blog
    - Photography
  built_by: Sébastien Noël
  built_by_url: https://blkfuel.com/
  featured: false
- title: PerfReviews
  main_url: https://perf.reviews/
  url: https://perf.reviews/
  source_url: https://github.com/PerfReviews/PerfReviews
  description: >
    The best content about web performance in spanish language.
  categories:
    - Web Development
  built_by: Joan León & José M. Pérez
  built_by_url: https://perf.reviews/nosotros/
  featured: false
- title: Un Backend - Blog
  main_url: https://www.unbackend.pro/
  url: https://www.unbackend.pro/
  description: >
    The personal website and blog of Camilo Ramírez, a backend developer :).
  categories:
    - Blog
    - Programming
    - Technology
  source_url: https://github.com/camilortte/camilortte.github.com
  built_by: Camilo Ramírez
  built_by_url: https://www.unbackend.pro/about
  featured: false
- title: Hitesh Vaghasiya
  main_url: https://hiteshvaghasiya.com/
  url: https://hiteshvaghasiya.com/
  description: >
    This is Hitesh Vaghasiya's blog. This blog is help you an E-Commerce like Magento, Shopify, and BigCommece.
  categories:
    - Blog
    - Programming
    - Technology
    - Web Development
  built_by: Hitesh Vaghasiya
  built_by_url: https://hiteshvaghasiya.com/
  featured: false
- title: Aditus
  main_url: https://www.aditus.io
  url: https://www.aditus.io
  description: >
    Aditus is the accessibility tool for your team. We help teams build accessible websites and products.
  categories:
    - Accessibility
    - Education
  built_by: Aditus
  built_by_url: https://www.aditus.io
  featured: false
- title: Ultra Config
  main_url: https://ultraconfig.com.au/
  url: https://ultraconfig.com.au/ultra-config-generator/
  description: >
    Ultra Config Generator is a software application for Network Engineers to efficiently manage their network infrastructure.
  categories:
    - Blog
    - Technology
  built_by: Ultra Config
  built_by_url: https://ultraconfig.com.au/
  featured: false
- title: Malice
  main_url: https://malice.fr/
  url: https://malice.fr/
  description: >
    Malice is a cyber-training  platform for learning, validating and improving security related skills through simulated scenarios and challenges.
  categories:
    - Security
    - Technology
  built_by: Sysdream
  built_by_url: https://sysdream.com/
  featured: false
- title: Nash
  main_url: https://nash.io/
  url: https://nash.io/
  description: >
    Nash is a decentralized platform for trading, payment and other financial services. Our goal is to bring distributed finance to everyone by making blockchain technology fast and easy to use. We employ an off-chain engine to match trades rapidly, but never take control of customers’ assets. Our intuitive interface offers easy access to a range of trading, payment and investment functions.
  categories:
    - Portfolio
    - Security
    - Technology
  built_by: Andrej Gajdos
  built_by_url: https://andrejgajdos.com/
  featured: false
- title: Axel Fuhrmann
  url: https://axelfuhrmann.com
  main_url: https://axelfuhrmann.com
  source_url: https://github.com/afuh/axelfuhrmann.com
  description: >
    Personal portfolio.
  categories:
    - Portfolio
    - Freelance
    - Web Development
  featured: false
- title: Alaina Viau
  url: https://www.alainaviau.com
  main_url: https://www.alainaviau.com
  description: >
    Official website of Canadian opera director, creator, and producer Alaina Viau. Site designed by Stephen Bell.
  categories:
    - Portfolio
    - Music
  built_by: Michael Uloth
  built_by_url: "https://www.michaeluloth.com"
- title: Alison Moritz
  url: https://www.alisonmoritz.com
  main_url: https://www.alisonmoritz.com
  description: >
    Official website of American stage director Alison Moritz. Site designed by Stephen Bell.
  categories:
    - Portfolio
    - Music
  built_by: Michael Uloth
  built_by_url: "https://www.michaeluloth.com"
- title: Luke Secomb Digital
  url: https://lukesecomb.digital
  main_url: https://lukesecomb.digital
  source_url: https://github.com/lukethacoder/luke-secomb-simple
  description: >
    A simple portfolio site built using TypeScript, Markdown and React Spring.
  categories:
    - Portfolio
    - Web Development
  built_by: Luke Secomb
  built_by_url: https://lukesecomb.digital
  featured: false
- title: We are Brew
  url: https://www.wearebrew.co.uk
  main_url: https://www.wearebrew.co.uk
  description: >
    Official website for Brew, a Birmingham based Digital Marketing Agency.
  categories:
    - Portfolio
    - Web Development
    - Agency
    - Marketing
  built_by: Brew Digital
  built_by_url: https://www.wearebrew.co.uk
- title: Global City Data
  main_url: https://globalcitydata.com
  url: https://globalcitydata.com
  source_url: https://github.com/globalcitydata/globalcitydata
  description: >
    Global City Data is an open, easily browsable platform to showcase peer-reviewed urban datasets and models created by different research groups.
  categories:
    - Education
    - Open Source
  built_by: Rafi Barash
  built_by_url: https://rafibarash.com
  featured: false
- title: Submittable
  url: https://www.submittable.com
  main_url: https://www.submittable.com
  description: >
    Submissions made simple. Submittalbe is a cloud-based submissions manager that lets you accept, review, and make decisions on any kind of digital content.
  categories:
    - Technology
    - Marketing
  built_by: Genevieve Crow
  built_by_url: https://github.com/g-crow
- title: Appmantle
  main_url: https://appmantle.com
  url: https://appmantle.com
  description: >
    Appmantle is a new way of creating apps. A complete modern app that you build yourself quickly & easily, without programming knowledge.
  categories:
    - App
    - Marketing
    - Landing Page
    - Mobile Development
    - Technology
  built_by: Appmantle
  built_by_url: https://appmantle.com
  featured: false
- title: Acto
  main_url: https://www.acto.dk/
  url: https://www.acto.dk/
  description: >
    Tomorrows solutions - today. Acto is an innovative software engineering company, providing your business with high-quality, scalable and maintainable software solutions, to make your business shine.
  categories:
    - Agency
    - Technology
    - Web Development
    - Mobile Development
  built_by: Acto
  built_by_url: https://www.acto.dk/
- title: Gatsby GitHub Stats
  url: https://gatsby-github-stats.netlify.com
  main_url: https://gatsby-github-stats.netlify.com
  source_url: https://github.com/lannonbr/gatsby-github-stats/
  description: >
    Statistics Dashboard for Gatsby GitHub repository
  categories:
    - Data
  built_by: Benjamin Lannon
  built_by_url: https://lannonbr.com
  featured: false
- title: Graphic Intuitions
  url: https://www.graphicintuitions.com/
  main_url: https://www.graphicintuitions.com/
  description: >
    Digital marketing agency located in Morris, Manitoba.
  categories:
    - Agency
    - Web Development
    - Marketing
  featured: false
- title: Smooper
  url: https://www.smooper.com/
  main_url: https://www.smooper.com/
  description: >
    We connect you with digital marketing experts for 1 on 1 consultation sessions
  categories:
    - Marketing
    - Directory
  featured: false
- title: Lesley Barber
  url: https://www.lesleybarber.com/
  main_url: https://www.lesleybarber.com/
  description: >
    Official website of Canadian film composer Lesley Barber.
  categories:
    - Portfolio
    - Music
  built_by: Michael Uloth
  built_by_url: https://www.michaeluloth.com
- title: Timeline of Terror
  main_url: https://timelineofterror.org/
  url: https://timelineofterror.org/
  source_url: https://github.com/Symbitic/timeline-of-terror
  description: >
    Complete guide to the events of September 11, 2001.
  categories:
    - Directory
    - Government
  built_by: Alex Shaw
  built_by_url: https://github.com/Symbitic/
  featured: false
- title: Pill Club
  url: https://thepillclub.com
  main_url: https://thepillclub.com
  description: >
    Zero Copay With Insurance + Free Shipping + Bonus Gifts + Online Delivery – Birth Control Delivery and Prescription
  categories:
    - Marketing
    - Healthcare
  built_by: Pill Club
  built_by_url: https://thepillclub.com
- title: myweekinjs
  url: https://www.myweekinjs.com/
  main_url: https://www.myweekinjs.com/
  source_url: https://github.com/myweekinjs/public-website
  description: >
    Challenge to create and/or learn something new in JavaScript each week.
  categories:
    - Blog
  built_by: Adriaan Janse van Rensburg
  built_by_url: https://github.com/HurricaneInteractive/
  featured: false
- title: The Edit Suite
  main_url: https://www.theeditsuite.com.au/
  url: https://www.theeditsuite.com.au/
  source_url: https://thriveweb.com.au/portfolio/the-edit-suite/
  description: >-
    The Edit Suite is an award winning video production and photography company based out of our Mermaid Beach studio on the Gold Coast of Australia but we also have the ability to work mobile from any location.
  categories:
    - Photography
    - Marketing
  built_by: Thrive Team - Gold Coast
  built_by_url: https://thriveweb.com.au/
  featured: false
- title: CarineRoitfeld
  main_url: https://www.carineroitfeld.com/
  url: https://www.carineroitfeld.com/
  description: >
    Online shop for Carine Roitfeld parfume
  categories:
    - eCommerce
  built_by: Ask Phill
  built_by_url: https://askphill.com
- title: EngineHub.org
  url: https://enginehub.org
  main_url: https://enginehub.org
  source_url: https://github.com/EngineHub/enginehub-website
  description: >
    The landing pages for EngineHub, the organisation behind WorldEdit, WorldGuard, CraftBook, and more
  categories:
    - Landing Page
    - Technology
    - Open Source
  built_by: Matthew Miller
  built_by_url: https://matthewmiller.dev
- title: Goulburn Physiotherapy
  url: https://www.goulburnphysiotherapy.com.au/
  main_url: https://www.goulburnphysiotherapy.com.au/
  description: >
    Goulburn Physiotherapy is a leader in injury prevention, individual and community health, and workplace health solutions across Central Victoria.
  categories:
    - Blog
    - Healthcare
  built_by: KiwiSprout
  built_by_url: https://kiwisprout.nz/
  featured: false
- title: TomTom Traffic Index
  main_url: https://www.tomtom.com/en_gb/traffic-index/
  url: https://www.tomtom.com/en_gb/traffic-index/
  description: >
    The TomTom Traffic Index provides drivers, city planners, auto manufacturers and policy makers with unbiased statistics and information about congestion levels in 403 cities across 56 countries on 6 continents.
  categories:
    - Travel
    - Data
  built_by: TomTom
  built_by_url: https://tomtom.com
  featured: false
- title: PrintAWorld | A 3D Printing and Fabrication Company
  main_url: https://prtwd.com/
  url: https://prtwd.com/
  description: >
    PrintAWorld is a NYC based fabrication and manufacturing company that specializes in 3D printing, 3D scanning, CAD Design,
    laser cutting, and rapid prototyping. We help artists, agencies and engineers turn their ideas into its physical form.
  categories:
    - Business
  featured: false
- title: Asjas
  main_url: https://asjas.co.za
  url: https://asjas.co.za/blog
  source_url: https://github.com/Asjas/Personal-Webpage
  description: >
    This is a website built with Gatsby v2 that uses Netlify CMS and Gatsby-MDX as a blog (incl. portfolio page).
  categories:
    - Web Development
    - Blog
    - Portfolio
  built_by: A-J Roos
  built_by_url: https://twitter.com/_asjas
  featured: false
- title: Glug-Infinite
  main_url: https://gluginfinite.github.io
  url: https://gluginfinite.github.io
  source_url: https://github.com/crstnmac/glug
  description: >
    This is a website built with Gatsby v2 that is deployed on GitHub using GitHub Pages and Netlify.
  categories:
    - Web Development
    - Blog
    - Portfolio
    - Agency
  built_by: Criston Macarenhas
  built_by_url: https://github.com/crstnmac
  featured: false
- title: The State of CSS Survey
  main_url: https://stateofcss.com/
  url: https://stateofcss.com/
  source_url: https://github.com/StateOfJS/state-of-css-2019
  description: >
    Annual CSS survey, brother of The State of JS Survey.
  categories:
    - Web Development
  built_by: Sacha Greif & Contribs
  built_by_url: https://github.com/StateOfJS
  featured: false
- title: Bytom Blockchain
  url: https://bytom.io/
  main_url: https://bytom.io/
  source_url: https://github.com/bytomlabs/bytom.io
  description: >
    Embrace the New Era of Bytom Blockchain
  categories:
    - Finance
    - Open Source
    - Technology
  built_by: Bytom Foundation
  built_by_url: https://bytom.io/
  featured: false
- title: Oerol Festival
  url: https://www.oerol.nl/nl/
  main_url: https://www.oerol.nl/en/
  description: >
    Oerol is a cultural festival on the island of Terschelling in the Netherlands that is held annually in June.
    The ten-day festival is focused on live, public theatre as well as music and visual arts.
  categories:
    - Event
    - Entertainment
  built_by: Oberon
  built_by_url: https://oberon.nl/
  featured: false
- title: Libra
  main_url: "https://libra.org/"
  url: "https://libra.org/"
  description: Libra's mission is to enable a simple global currency and financial infrastructure that empowers billions of people.
  featured: false
  categories:
    - Open Source
    - Technology
    - Finance
- title: Riffy Blog
  main_url: https://blog.rayriffy.com/
  url: https://blog.rayriffy.com/
  source_url: https://github.com/rayriffy/rayriffy-blog
  description: >
    Riffy Blog is async based beautiful highly maintainable site built by using Gatsby v2 with SEO optimized.
  categories:
    - Web Development
    - Blog
    - Open Source
    - Technology
    - Music
    - SEO
  built_by: Phumrapee Limpianchop
  built_by_url: https://rayriffy.com/
  featured: false
- title: The Coffee Collective
  url: https://coffeecollective.dk
  main_url: https://coffeecollective.dk
  description: >
    The Coffee Collective website is a JAM-stack based, multilingual, multi currency website/shop selling coffee, related products and subscriptions.
  categories:
    - eCommerce
    - Food
  built_by: Remotely (Anders Hallundbæk)
  built_by_url: https://remotely.dk
  featured: false
- title: Leadership Development International
  url: https://ldi.global
  main_url: https://ldi.global
  description: >
    A DatoCMS-backed site for an education and training company based in the US, China and the UAE.
  categories:
    - Education
    - Nonprofit
  built_by: Grant Holle
  built_by_url: https://grantholle.com
  featured: false
- title: Canvas 1839
  main_url: "https://www.canvas1839.com/"
  url: "https://www.canvas1839.com/"
  description: >-
    Online store for Canvas 1839 products, including pharmacological-grade CBD oil and relief cream.
  categories:
    - eCommerce
    - Marketing
  built_by: Corey Ward
  built_by_url: "http://www.coreyward.me/"
- title: Sparkle Stories
  main_url: "https://app.sparklestories.com/"
  url: "https://app.sparklestories.com/"
  description: >-
    Sparkle Stories is a streaming audio platform for children with over 1,200 original audio stories.
  categories:
    - App
    - Education
  built_by: Corey Ward
  built_by_url: "http://www.coreyward.me/"
- title: nehalist.io
  main_url: https://nehalist.io
  url: https://nehalist.io
  source_url: https://github.com/nehalist/nehalist.io
  description: >
    nehalist.io is a blog about software development, technology and all that kind of geeky stuff.
  categories:
    - Blog
    - Web Development
    - Open Source
  built_by: Kevin Hirczy
  built_by_url: https://nehalist.io
  featured: false
- title: March and Ash
  main_url: https://marchandash.com/
  url: https://marchandash.com/
  description: >-
    March and Ash is a customer-focused, licensed cannabis dispensary located in Mission Valley.
  categories:
    - eCommerce
    - Business
    - Blog
  built_by: Blueyellow
  built_by_url: https://blueyellow.io/
  featured: false
- title: T Two Industries
  description: >
    T Two Industries is a manufacturing company specializing in building custom truck decks, truck bodies, and trailers.
  main_url: https://www.ttwo.ca
  url: https://www.ttwo.ca
  categories:
    - Business
  built_by: https://www.t2.ca
  built_by_url: https://www.t2.ca
  featured: false
- title: Cali's Finest Landscaping
  url: https://www.calisfinestlandscaping.com/
  main_url: https://www.calisfinestlandscaping.com/
  description: >
    A team of hard-working, quality-obsessed landscaping professionals looking to take dreams and transform them into reality.
  categories:
    - Business
  built_by: David Krasniy
  built_by_url: http://dkrasniy.com
  featured: false
- title: Vazco
  url: https://www.vazco.eu
  main_url: https://www.vazco.eu
  description: >
    Vazco works for clients from all around the world in future-proof technologies and help them build better products.
  categories:
    - Agency
    - Web Development
    - Blog
    - Business
    - Technology
  built_by: Vazco
  built_by_url: https://www.vazco.eu
  featured: false
- title: Major League Eating
  main_url: https://majorleagueeating.com
  url: https://majorleagueeating.com
  description: >
    Major League Eating is the professional competitive eating organization that runs the Nathan’s Famous Coney Island Hot Dog eating contest on July 4th, among other eating events.
  categories:
    - Entertainment
    - Sports
  built_by: Carmen Cincotti
  built_by_url: https://github.com/ccincotti3
  featured: false
- title: APIs You Won't Hate
  url: https://apisyouwonthate.com/blog
  main_url: https://apisyouwonthate.com
  source_url: http://github.com/apisyouwonthate/apisyouwonthate.com
  description: >
    API development is a topic very close to our hearts. APIs You Won't Hate is a team and community dedicated to learning, writing, sharing ideas and bettering understanding of API practices. Together we can erradicate APIs we hate.
  categories:
    - Blog
    - Education
    - eCommerce
    - API
    - Community
    - Learning
    - Open Source
    - Technology
    - Web Development
  built_by: Mike Bifulco
  built_by_url: https://github.com/mbifulco
  featured: false
- title: Sankarsan Kampa
  main_url: "https://traction.one"
  url: "https://traction.one"
  description: Full time programmer, part time gamer, exploring the details of programmable systems and how to stretch their capabilities.
  featured: false
  categories:
    - Portfolio
    - Freelance
- title: AwesomeDocs
  main_url: "https://awesomedocs.traction.one/"
  url: "https://awesomedocs.traction.one/install"
  source_url: "https://github.com/AwesomeDocs/website"
  description: An awesome documentation website generator!
  featured: false
  categories:
    - Open Source
    - Web Development
    - Technology
    - Documentation
  built_by: Sankarsan Kampa
  built_by_url: "https://traction.one"
- title: Prism Programming Language
  main_url: "https://prism.traction.one/"
  url: "https://prism.traction.one/"
  source_url: "https://github.com/PrismLang/website"
  description: Interpreted, high-level, programming language.
  featured: false
  categories:
    - Programming
    - Open Source
    - Technology
    - Documentation
  built_by: Sankarsan Kampa
  built_by_url: "https://traction.one"
- title: Arnondora
  main_url: "https://arnondora.in.th/"
  url: "https://arnondora.in.th/"
  source_url: "https://github.com/arnondora/arnondoraBlog"
  description: Arnondora is a personal blog by Arnon Puitrakul
  categories:
    - Blog
    - Programming
    - Technology
  built_by: Arnon Puitrakul
  built_by_url: "https://arnondora.in.th/"
  featured: false
- title: KingsDesign
  url: "https://www.kingsdesign.com.au/"
  main_url: "https://www.kingsdesign.com.au/"
  description: KingsDesign is a Hobart based web design and development company. KingsDesign creates, designs, measures and improves web based solutions for businesses and organisations across Australia.
  categories:
    - Agency
    - Technology
    - Portfolio
    - Consulting
    - User Experience
  built_by: KingsDesign
  built_by_url: "https://www.kingsdesign.com.au"
- title: EasyFloh | Easy Flows for all
  url: "https://www.easyfloh.com"
  main_url: "https://www.easyfloh.com"
  description: >
    EasyFloh is for creating simple flows for your organisation. An organisation
    can design own flows with own stages.
  categories:
    - Business
    - Landing Page
  built_by: Vikram Aroskar
  built_by_url: "https://medium.com/@vikramaroskar"
  featured: false
- title: Home Alarm Report
  url: https://homealarmreport.com/
  main_url: https://homealarmreport.com/
  description: >
    Home Alarm Report is dedicated to helping consumers make informed decisions
    about home security solutions. The site was easily migrated from a legacy WordPress
    installation and the dev team chose Gatsby for its site speed and SEO capabilities.
  categories:
    - Blog
    - Business
    - SEO
    - Technology
  built_by: Centerfield Media
  built_by_url: https://www.centerfield.com
- title: Just | FX for treasurers
  url: "https://www.gojust.com"
  main_url: "https://www.gojust.com"
  description: >
    Just provides a single centralized view of FX for corporate treasurers. See interbank market prices, and access transaction cost analysis.
  categories:
    - Finance
    - Technology
  built_by: Bejamas
  built_by_url: "https://bejamas.io/"
  featured: false
- title: Bureau for Good | Nonprofit branding, web and print communications
  url: "https://www.bureauforgood.com"
  main_url: "https://www.bureauforgood.com"
  description: >
    Bureau for Good helps nonprofits explain why they matter across digital & print media. Bureau for Good crafts purpose-driven identities, websites & print materials for changemakers.
  categories:
    - Nonprofit
    - Agency
    - Design
  built_by: Bejamas
  built_by_url: "https://bejamas.io/"
  featured: false
- title: Atelier Cartier Blumen
  url: "https://www.ateliercartier.ch"
  main_url: "https://www.ateliercartier.ch"
  description: >
    Im schönen Kreis 6 in Zürich kreiert Nicole Cartier Blumenkompositionen anhand Charaktereigenschaften oder Geschichten zur Person an. Für wen ist Dein Blumenstrauss gedacht? Einzigartige Floristik Blumensträusse, Blumenabos, Events, Shootings. Site designed by https://www.stolfo.co
  categories:
    - eCommerce
    - Design
  built_by: Bejamas
  built_by_url: "https://bejamas.io/"
  featured: false
- title: Veronym – Cloud Security Service Provider
  url: "https://www.veronym.com"
  main_url: "https://www.veronym.com"
  description: >
    Veronym is securing your digital transformation. A comprehensive Internet security solution for business. Stay safe no matter how, where and when you connect.
  categories:
    - Security
    - Technology
    - Business
  built_by: Bejamas
  built_by_url: "https://bejamas.io/"
  featured: false
- title: Devahoy
  url: "https://devahoy.com/"
  main_url: "https://devahoy.com/"
  description: >
    Devahoy is a personal blog written in Thai about software development.
  categories:
    - Blog
    - Programming
  built_by: Chai Phonbopit
  built_by_url: "https://github.com/phonbopit"
  featured: false
- title: Venus Lover
  url: https://venuslover.com
  main_url: https://venuslover.com
  description: >
    Venus Lover is a mobile app for iOS and Android so you can read your daily horoscope and have your natal chart, including the interpretation of the ascendant, planets, houses and aspects.
  categories:
    - App
    - Consulting
    - Education
    - Landing Page
- title: Write/Speak/Code
  url: https://www.writespeakcode.com/
  main_url: https://www.writespeakcode.com/
  description: >
    Write/Speak/Code is a non-profit on a mission to promote the visibility and leadership of technologists with marginalized genders through peer-led professional development.
  categories:
    - Community
    - Nonprofit
    - Open Source
    - Conference
  built_by: Nicola B.
  built_by_url: https://www.linkedin.com/in/nicola-b/
  featured: false
- title: Daniel Spajic
  url: https://danieljs.tech/
  main_url: https://danieljs.tech/
  source_url: https://github.com/dspacejs/portfolio
  description: >
    Passionate front-end developer with a deep, yet diverse skillset.
  categories:
    - Portfolio
    - Programming
    - Freelance
  built_by: Daniel Spajic
  featured: false
- title: Cosmotory
  url: https://cosmotory.netlify.com/
  main_url: https://cosmotory.netlify.com/
  description: >
    This is the educational blog containing various courses,learning materials from various authors from all over the world.
  categories:
    - Blog
    - Community
    - Nonprofit
    - Open Source
    - Education
  built_by: Hanishraj B Rao.
  built_by_url: https://hanishrao.netlify.com/
  featured: false
- title: Armorblox | Security Powered by Understanding
  url: https://www.armorblox.com
  main_url: https://www.armorblox.com
  description: >
    Armorblox is a venture-backed stealth cybersecurity startup, on a mission to build a game-changing enterprise security platform.
  categories:
    - Security
    - Technology
    - Business
  built_by: Bejamas
  built_by_url: https://bejamas.io
  featured: false
- title: Mojo
  url: https://www.mojo.is
  main_url: https://www.mojo.is/
  description: >
    We help companies create beautiful digital experiences
  categories:
    - Agency
    - Technology
    - Consulting
    - User Experience
    - Web Development
  featured: false
- title: Marcel Hauri
  url: https://marcelhauri.ch/
  main_url: https://marcelhauri.ch/
  description: >
    Marcel Hauri is an award-winning Magento developer and e-commerce specialist.
  categories:
    - Portfolio
    - Blog
    - Programming
    - Community
    - Open Source
    - eCommerce
  built_by: Marcel Hauri
  built_by_url: https://marcelhauri.ch
  featured: false
- title: Projektmanagementblog
  url: https://www.projektmanagementblog.de
  main_url: https://www.projektmanagementblog.de/
  source_url: https://github.com/StephanWeinhold/pmblog
  description: >
    Thoughts about modern project management. Built with Gatsby and Tachyons, based on Advanced Starter.
  categories:
    - Blog
  built_by: Stephan Weinhold
  built_by_url: https://stephanweinhold.com/
  featured: false
- title: Anthony Boyd Graphics
  url: https://www.anthonyboyd.graphics/
  main_url: https://www.anthonyboyd.graphics/
  description: >
    Free Graphic Design Resources by Anthony Boyd
  categories:
    - Portfolio
  built_by: Anthony Boyd
  built_by_url: https://www.anthonyboyd.com/
  featured: false
- title: Relocation Hero
  url: https://relocationhero.com
  main_url: https://relocationhero.com
  description: >
    Blog with FAQs related to Germany relocation. Built with Gatsby.
  categories:
    - Blog
    - Consulting
    - Community
  featured: false
- title: Zoe Rodriguez
  url: https://zoerodrgz.com
  main_url: https://zoerodrgz.com
  description: >
    Portfolio for Los Angeles-based designer Zoe Rodriguez. Built with Gatsby.
  categories:
    - Portfolio
    - Design
  built_by: Chase Ohlson
  built_by_url: https://chaseohlson.com
  featured: false
- title: TriActive USA
  url: https://triactiveusa.com
  main_url: https://triactiveusa.com
  description: >
    Website and blog for TriActive USA. Built with Gatsby.
  categories:
    - Landing Page
    - Business
  built_by: Chase Ohlson
  built_by_url: https://chaseohlson.com
- title: LaunchDarkly
  url: https://launchdarkly.com/
  main_url: https://launchdarkly.com/
  description: >
    LaunchDarkly is the feature management platform that software teams use to build better software, faster.
  categories:
    - Technology
    - Marketing
  built_by: LaunchDarkly
  built_by_url: https://launchdarkly.com/
  featured: false
- title: Arpit Goyal
  url: https://arpitgoyal.com
  main_url: https://arpitgoyal.com
  source_url: https://github.com/92arpitgoyal/ag-blog
  description: >
    Blog and portfolio website of a Front-end Developer turned Product Manager.
  categories:
    - Blog
    - Portfolio
    - Technology
    - User Experience
  built_by: Arpit Goyal
  built_by_url: https://twitter.com/_arpitgoyal
  featured: false
- title: Portfolio of Cole Townsend
  url: https://twnsnd.co
  main_url: https://twnsnd.co
  description: Portfolio of Cole Townsend, Product Designer
  categories:
    - Portfolio
    - User Experience
    - Web Development
    - Design
  built_by: Cole Townsend
  built_by_url: https://twitter.com/twnsndco
- title: Jana Desomer
  url: https://www.janadesomer.be/
  main_url: https://www.janadesomer.be/
  description: >
    I'm Jana, a digital product designer with coding skills, based in Belgium
  categories:
    - Portfolio
  built_by: Jana Desomer Designer/Developer
  built_by_url: https://www.janadesomer.be/
  featured: false
- title: Carbon8 Regenerative Agriculture
  url: https://www.carbon8.org.au/
  main_url: https://www.carbon8.org.au/
  description: >
    Carbon8 is a Not for Profit charity that supports Aussie farmers to transition to regenerative agriculture practices and rebuild the carbon (organic matter) in their soil from 1% to 8%.
  categories:
    - Nonprofit
    - eCommerce
  built_by: Little & Big
  built_by_url: "https://www.littleandbig.com.au/"
  featured: false
- title: Reactgo blog
  url: https://reactgo.com/
  main_url: https://reactgo.com/
  description: >
    It provides tutorials & articles about modern open source web technologies such as react,vuejs and gatsby.
  categories:
    - Blog
    - Education
    - Programming
    - Web Development
  built_by: Sai gowtham
  built_by_url: "https://twitter.com/saigowthamr"
  featured: false
- title: City Springs
  url: https://citysprings.com/
  main_url: https://citysprings.com/
  description: >
    Sandy Springs is a city built on creative thinking and determination. They captured a bold vision for a unified platform to bring together new and existing information systems. To get there, the Sandy Springs communications team partnered with Mediacurrent on a new Drupal 8 decoupled platform architecture with a Gatsbyjs front end to power both the City Springs website and its digital signage network. Now, the Sandy Springs team can create content once and publish it everywhere.
  categories:
    - Community
    - Government
  built_by: Mediacurrent
  built_by_url: https://www.mediacurrent.com
  featured: false
- title: Behalf
  url: https://www.behalf.no/
  main_url: https://www.behalf.no/
  description: >
    Behalf is Norwegian based digital design agency.
  categories:
    - Agency
    - Portfolio
    - Business
    - Consulting
    - Design
    - Design System
    - Marketing
    - Web Development
    - User Experience
  built_by: Behalf
  built_by_url: https://www.behalf.no/
  featured: false
- title: Saxenhammer & Co.
  url: https://saxenhammer-co.com/
  main_url: https://saxenhammer-co.com/
  description: >
    Saxenhammer & Co. is a leading boutique investment bank in Continental Europe. The firm’s strong track record is comprised of the execution of 200 successful transactions across all major industries.
  categories:
    - Consulting
    - Finance
    - Business
  built_by: Axel Fuhrmann
  built_by_url: https://axelfuhrmann.com/
  featured: false
- title: UltronEle
  url: http://ultronele.com
  main_url: https://runbytech.github.io/ueofcweb/
  source_url: https://github.com/runbytech/ueofcweb
  description: >
    UltronEle is a light, fast, simple yet interesting serverless e-learning CMS based on GatsbyJS. It aims to provide a easy-use product for tutors, teachers, instructors from all kinks of fields with near-zero efforts to setup their own authoring tool and content publish website.
  categories:
    - Education
    - Consulting
    - Landing Page
    - Web Development
    - Open Source
    - Learning
  built_by: RunbyTech
  built_by_url: http://runbytech.co
  featured: false
- title: Nick Selvaggio
  url: https://nickgs.com/
  main_url: https://nickgs.com/
  description: >
    The personal website of Nick Selvaggio. Long Island based web developer, teacher, and technologist.
  categories:
    - Consulting
    - Programming
    - Web Development
  featured: false
- title: Free & Open Source Gatsby Themes by LekoArts
  main_url: "https://themes.lekoarts.de"
  url: "https://themes.lekoarts.de"
  source_url: "https://github.com/LekoArts/gatsby-themes/tree/master/www"
  built_by: LekoArts
  built_by_url: "https://github.com/LekoArts"
  description: >-
    Get high-quality and customizable Gatsby themes to quickly bootstrap your website! Choose from many professionally created and impressive designs with a wide variety of features and customization options. Use Gatsby Themes to take your project to the next level and let you and your customers take advantage of the many benefits Gatsby has to offer.
  categories:
    - Open Source
    - Directory
    - Marketing
    - Landing Page
  featured: false
- title: Lars Roettig
  url: https://larsroettig.dev/
  main_url: https://larsroettig.dev/
  description: >
    Lars Roettig is a Magento Maintainer and e-commerce specialist. On his Blog, he writes Software Architecture and Magento Development.
  categories:
    - Portfolio
    - Blog
    - Programming
    - Community
    - Open Source
    - eCommerce
  built_by: Lars Roettig
  built_by_url: https://larsroettig.dev/
  featured: false
- title: Cade Kynaston
  url: https://cade.codes
  main_url: https://cade.codes
  source_url: https://github.com/cadekynaston/gatsby-portfolio
  description: >
    Cade Kynaston's Portfolio
  categories:
    - Portfolio
  built_by: Cade Kynaston
  built_by_url: https://github.com/cadekynaston
  featured: false
- title: Growable Meetups
  url: https://www.growable.io/
  main_url: https://www.growable.io/
  description: >
    Growable - Events to Accelerate your career in Tech. Made with <3 with Gatsby, React & Netlify by Talent Point in London.
  categories:
    - Event
    - Technology
    - Education
    - Community
    - Conference
  built_by: Talent Point
  built_by_url: https://github.com/talent-point/
  featured: false
- title: Fantastic Metropolis
  main_url: https://fantasticmetropolis.com
  url: https://fantasticmetropolis.com
  description: >
    Fantastic Metropolis ran between 2001 and 2006, highlighting the potential of literary science fiction and fantasy.
  categories:
    - Entertainment
  built_by: Luis Rodrigues
  built_by_url: https://goblindegook.com
  featured: false
- title: Simon Koelewijn
  main_url: https://simonkoelewijn.nl
  url: https://simonkoelewijn.nl
  description: >
    Personal blog of Simon Koelewijn, where he blogs about UX, analytics and web development (in Dutch). Made awesome and fast by using Gatsby 2.x (naturally) and gratefully using Netlify and Netlify CMS.
  categories:
    - Freelance
    - Blog
    - Web Development
    - User Experience
  built_by: Simon Koelewijn
  built_by_url: https://simonkoelewijn.nl
  featured: false
- title: Raconteur Careers
  main_url: https://careers.raconteur.net
  url: https://careers.raconteur.net
  description: >
    Raconteur is a London-based publishing house and content marketing agency. We have built this careers portal Gatsby v2 with TypeScript, Styled-Components, React-Spring and Contentful.
  categories:
    - Media
    - Marketing
    - Landing Page
  built_by: Jacob Herper
  built_by_url: https://herper.io
  featured: false
- title: Frankly Steve
  url: https://www.franklysteve.com/
  main_url: https://www.franklysteve.com/
  description: >
    Wedding photography with all the hugs, tears, kisses, smiles, laughter, banter, kids up trees, friends in hedges.
  categories:
    - Photography
    - Portfolio
  built_by: Little & Big
  built_by_url: "https://www.littleandbig.com.au/"
  featured: false
- title: Eventos orellana
  description: >-
    We are a company dedicated to providing personalized and professional advice
    for the elaboration and coordination of social and business events.
  main_url: "https://eventosorellana.com/"
  url: "https://eventosorellana.com/"
  featured: false
  categories:
    - Gallery
  built_by: Ramón Chancay
  built_by_url: "https://ramonchancay.me/"
- title: DIA Supermercados
  main_url: https://dia.com.br
  url: https://dia.com.br
  description: >-
    Brazilian retailer subsidiary, with more than 1,100 stores in Brazil, focusing on low prices and exclusive DIA Products.
  categories:
    - Business
  built_by: CloudDog
  built_by_url: https://clouddog.com.br
  featured: false
- title: AntdSite
  main_url: https://antdsite.yvescoding.org
  url: https://antdsite.yvescoding.org
  description: >-
    A static docs generator based on Ant Design and GatsbyJs.
  categories:
    - Documentation
  built_by: Yves Wang
  built_by_url: https://antdsite.yvescoding.org
- title: Fourpost
  url: https://www.fourpost.com
  main_url: https://www.fourpost.com
  description: >
    Fourpost is a shopping destination for today’s family that combines the best brands and experiences under one roof.
  categories:
    - Marketing
  built_by: Fourpost
  built_by_url: https://github.com/fourpost
  featured: false
- title: ReactStudy Blog
  url: https://elated-lewin-51cf0d.netlify.com
  main_url: https://elated-lewin-51cf0d.netlify.com
  description: >
    Belong to your own blog by gatsby
  categories:
    - Blog
  built_by: 97thjingba
  built_by_url: https://github.com/97thjingba
  featured: false
- title: George
  main_url: https://kind-mestorf-5a2bc0.netlify.com
  url: https://kind-mestorf-5a2bc0.netlify.com
  description: >
    shiny new web built with Gatsby
  categories:
    - Blog
    - Portfolio
    - Gallery
    - Landing Page
    - Design
    - Web Development
    - Open Source
    - Science
  built_by: George Davituri
  featured: false

- title: CEO amp
  main_url: https://www.ceoamp.com
  url: https://www.ceoamp.com
  description: >
    CEO amp is an executive training programme to amplify a CEO's voice in the media. This site was built with Gatsby v2, Styled-Components, TypeScript and React Spring.
  categories:
    - Consulting
    - Entrepreneurship
    - Marketing
    - Landing Page
  built_by: Jacob Herper
  built_by_url: https://herper.io
  featured: false
- title: QuantumBlack
  main_url: https://www.quantumblack.com/
  url: https://www.quantumblack.com/
  description: >
    We help companies use data to make distinctive, sustainable and significant improvements to their performance.
  categories:
    - Technology
    - Consulting
    - Data
    - Design
  built_by: Richard Westenra
  built_by_url: https://www.richardwestenra.com/
  featured: false
- title: Coffeeshop Creative
  url: https://www.coffeeshopcreative.ca
  main_url: https://www.coffeeshopcreative.ca
  description: >
    Marketing site for a Toronto web design and videography studio.
  categories:
    - Marketing
    - Agency
    - Design
    - Video
    - Web Development
  built_by: Michael Uloth
  built_by_url: https://www.michaeluloth.com
  featured: false
- title: Daily Hacker News
  url: https://dailyhn.com
  main_url: https://dailyhn.com
  description: >
    Daily Hacker News presents the top five stories from Hacker News daily.
  categories:
    - Entertainment
    - Design
    - Web Development
    - Technology
    - Science
  built_by: Joeri Smits
  built_by_url: https://joeri.dev
  featured: false
- title: Grüne Dresden
  main_url: https://ltw19dresden.de
  url: https://ltw19dresden.de
  description: >
    This site was built for the Green Party in Germany (Bündnis 90/Die Grünen) for their local election in Dresden, Saxony. The site was built with Gatsby v2 and Styled-Components.
  categories:
    - Government
    - Nonprofit
  built_by: Jacob Herper
  built_by_url: https://herper.io
- title: Gratsy
  url: https://gratsy.com/
  main_url: https://gratsy.com/
  description: >
    Gratsy: Feedback To Give Back
  categories:
    - Agency
    - Marketing
    - Landing Page
  built_by: Whalar
  built_by_url: https://whalar.com/
  featured: false
- title: deepThreads
  main_url: https://deepthreads.com
  url: https://deepthreads.com/
  description: >
    deepThreads is a shiny new website built with Gatsby v2.  We make art using deep learning along with print on demand providers to create some cool stuff!
  categories:
    - eCommerce
  built_by: Kyle Kitlinski
  built_by_url: http://github.com/k-kit
  featured: false
- title: Smoopit
  main_url: https://smoopit.com
  url: https://smoopit.com/
  description: >
    Smoopit helps you schedule meetings without the extra effort of checking your availability or back-and-forth emails.
  categories:
    - Business
    - Productivity
  built_by: Chandra Bhushan
  built_by_url: https://github.com/chandu2304
  featured: false
- title: Mill3 Studio
  main_url: https://mill3.studio/en/
  url: https://mill3.studio/en/
  description: >
    Our agency specializes in the analysis, strategy and development of digital products.
  categories:
    - Agency
    - Portfolio
  built_by: Mill3
  built_by_url: https://mill3.studio/en/
  featured: false
- title: Zellement
  main_url: https://www.zellement.com
  url: https://www.zellement.com
  description: >
    Online portfolio of Dan Farrow from Nottingham, UK.
  categories:
    - Portfolio
  built_by: Zellement
  built_by_url: https://www.zellement.com
  featured: false
- title: Fullstack HQ
  url: https://fullstackhq.com/
  main_url: https://fullstackhq.com/
  description: >
    Get immediate access to a battle-tested team of designers and developers on a pay-as-you-go monthly subscription.
  categories:
    - Agency
    - Consulting
    - Freelance
    - Marketing
    - Portfolio
    - Web Development
    - App
    - Business
    - Design
    - JavaScript
    - Technology
    - User Experience
    - Web Development
    - eCommerce
    - WordPress
  built_by: Fullstack HQ
  built_by_url: https://fullstackhq.com/
  featured: false
- title: Cantas
  main_url: https://www.cantas.co.jp
  url: https://www.cantas.co.jp
  description: >
    Cantas is digital marketing company in Japan.
  categories:
    - Business
    - Agency
  built_by: Cantas
  built_by_url: https://www.cantas.co.jp
  featured: false
- title: Sheringham Shantymen
  main_url: https://www.shantymen.com/
  url: https://www.shantymen.com/
  description: >
    The Sheringham Shantymen are a sea shanty singing group that raise money for the RNLI in the UK.
  categories:
    - Music
    - Community
    - Entertainment
    - Nonprofit
  built_by: Zellement
  built_by_url: https://www.zellement.com/
  featured: false
- title: WP Spark
  main_url: https://wpspark.io/
  url: https://wpspark.io/
  description: >
    Create blazing fast website with WordPress and our Gatsby themes.
  categories:
    - Agency
    - Community
    - Blog
    - WordPress
  built_by: wpspark
  built_by_url: https://wpspark.io/
- title: Ronald Langeveld
  description: >
    Ronald Langeveld's blog and Web Development portfolio website.
  main_url: "https://www.ronaldlangeveld.com"
  url: "https://www.ronaldlangeveld.com"
  categories:
    - Blog
    - Web Development
    - Freelance
    - Portfolio
    - Consulting
  featured: false
- title: Golfonaut
  description: >
    Golfonaut - Golf application for Apple Watch
  main_url: https://golfonaut.io
  url: https://golfonaut.io
  categories:
    - App
    - Sports
  featured: false
- title: Anton Sten - UX Lead/Design
  url: https://www.antonsten.com
  main_url: https://www.antonsten.com
  description: Anton Sten leads UX for design-driven companies.
  categories:
    - User Experience
    - Blog
    - Freelance
    - Portfolio
    - Consulting
    - Agency
    - Design
  featured: false
- title: Rashmi AP - Front-end Developer
  main_url: http://rashmiap.me
  url: http://rashmiap.me
  featured: false
  description: >
    Rashmi AP's Personal Portfolio Website
  source_url: https://github.com/rashmiap/personal-website-react
  categories:
    - Portfolio
    - Open Source
  built_by: Rashmi AP
  built_by_url: http://rashmiap.me
- title: OpenSourceRepos - Blogs for open source repositories
  main_url: https://opensourcerepos.com
  url: https://opensourcerepos.com
  featured: false
  description: >
    Open Source Repos is a blog site for explaining the architecture, code-walkthrough and key takeways for the GitHub repository. Out main aim to is to help more developers contribute to open source projects.
  source_url: https://github.com/opensourcerepos/blogs
  categories:
    - Open Source
    - Design
    - Design System
    - Blog
  built_by: OpenSourceRepos Team
  built_by_url: https://opensourcerepos.com
- title: Sheelah Brennan - Front-End/UX Engineer
  main_url: https://sheelahb.com
  url: https://sheelahb.com
  featured: false
  description: >
    Sheelah Brennan's web development blog
  categories:
    - Blog
    - Web Development
    - Design
    - Freelance
    - Portfolio
  built_by: Sheelah Brennan
- title: Delinx.Digital - Web and Mobile Development Agency based in Sofia, Bulgaria
  main_url: https://delinx.digital
  url: https://delinx.digital/solutions
  description: >
    Delinx.digital is a software development oriented digital agency based in Sofia, Bulgaria. We develop bespoke software solutions using  WordPress, WooCommerce, Shopify, eCommerce, React.js, Node.js, PHP, Laravel and many other technologies.
  categories:
    - Agency
    - Web Development
    - Design
    - eCommerce
    - WordPress
  featured: false
- title: Cameron Nuckols - Articles, Book Notes, and More
  main_url: https://nucks.co
  url: https://nucks.co
  description: >
    This site hosts all of Cameron Nuckols's writing on entrepreneurship, startups, money, fitness, self-education, and self-improvement.
  categories:
    - Blog
    - Entrepreneurship
    - Business
    - Productivity
    - Technology
    - Marketing
  featured: false
- title: Hayato KAJIYAMA - Portfolio
  main_url: "https://hyakt.dev"
  url: "https://hyakt.dev"
  source_url: "https://github.com/hyakt/hyakt.github.io"
  featured: false
  categories:
    - Portfolio
- title: Skirtcraft - Unisex Skirts with Large Pockets
  main_url: https://skirtcraft.com
  url: https://skirtcraft.com/products
  source_url: https://github.com/jqrn/skirtcraft-web
  description: >
    Skirtcraft sells unisex skirts with large pockets, made in the USA. Site built with TypeScript and styled-components, with Tumblr-sourced blog posts.
  categories:
    - eCommerce
    - Blog
  built_by: Joe Quarion
  built_by_url: https://github.com/jqrn
  featured: false
- title: Vermarc Sport
  main_url: https://www.vermarcsport.com/
  url: https://www.vermarcsport.com/
  description: >
    Vermarc Sport offers a wide range of cycle clothing, cycling jerseys, bib shorts, rain gear and accessories, as well for the summer, the mid-season (autumn / spring) and the winter.
  categories:
    - eCommerce
  built_by: BrikL
  built_by_url: https://github.com/Brikl
- title: Cole Ruche
  main_url: https://coleruche.com
  url: https://coleruche.com
  source_url: https://github.com/kingingcole/myblog
  description: >
    The personal website and blog for Emeruche "Cole" Ikenna, front-end web developer from Nigeria.
  categories:
    - Blog
    - Portfolio
  built_by: Emeruche "Cole" Ikenna
  built_by_url: https://twitter.com/cole_ruche
  featured: false
- title: Abhith Rajan - Coder, Blogger, Biker, Full Stack Developer
  main_url: https://www.abhith.net/
  url: https://www.abhith.net/
  source_url: https://github.com/Abhith/abhith.net
  description: >
    abhith.net is a portfolio website of Abhith Rajan, a full stack developer. Sharing blog posts, recommended videos, developer stories and services with the world through this site.
  categories:
    - Portfolio
    - Blog
    - Programming
    - Open Source
    - Technology
  built_by: Abhith Rajan
  built_by_url: https://github.com/Abhith
  featured: false
- title: Mr & Mrs Wilkinson
  url: https://thewilkinsons.netlify.com/
  main_url: https://thewilkinsons.netlify.com/
  source_url: https://github.com/davemullenjnr/the-wilkinsons
  description: >
    A one-page wedding photography showcase using Gatsby Image and featuring a lovely hero and intro section.
  categories:
    - Photography
  built_by: Dave Mullen Jnr
  built_by_url: https://davemullenjnr.co.uk
  featured: false
- title: Gopesh Gopinath - Full Stack JavaScript Developer
  url: https://www.gopeshgopinath.com
  main_url: https://www.gopeshgopinath.com
  source_url: https://github.com/GopeshMedayil/gopeshgopinath.com
  description: >
    Gopesh Gopinath's Personal Portfolio Website
  categories:
    - Portfolio
    - Open Source
  built_by: Gopesh Gopinath
  built_by_url: https://www.gopeshgopinath.com
  featured: false
- title: Misael Taveras - FrontEnd Developer
  url: https://taverasmisael.com
  main_url: https://taverasmisael.com
  source_url: https://github.com/taverasmisael/taverasmisael
  description: >
    Personal site and bloging about learning FrontEnd web development in spanish.
  categories:
    - Portfolio
    - Open Source
    - Blog
    - JavaScript
    - Web Development
  built_by: Misael Taveras
  built_by_url: https://taverasmisael.com
  featured: false
- title: Le Reacteur
  url: https://www.lereacteur.io/
  main_url: https://www.lereacteur.io/
  description: >
    Le Reacteur is the first coding bootcamp dedicated to web and mobile apps development (iOS/Android). We offer intensive sessions to train students in a short time (10 weeks). Our goal is to pass on to our students in less than 3 months what they would have learned in 2 years. To achieve this ambitious challenge, our training is based on learning JavaScript (Node.js, Express, ReactJS, React Native).
  categories:
    - JavaScript
    - Learning
    - Mobile Development
    - Web Development
  built_by: Farid Safi
  built_by_url: https://twitter.com/FaridSafi
  featured: false
- title: Cinch
  url: https://www.cinch.co.uk
  main_url: https://www.cinch.co.uk
  description: >
    Cinch is a hub for car supermarkets and dealers to show off their stock. The site only lists second-hand cars that are seven years old or younger, with less than 70,000 miles on the clock.
  categories:
    - Entrepreneurship
    - Business
  built_by: Somo
  built_by_url: https://www.somoglobal.com
  featured: false
- title: Recetas El Universo
  description: >-
    Recipes and videos with the best of Ecuadorian cuisine.
    Collectable recipes from Diario El Universo.
  main_url: "https://recetas-eu.netlify.com/"
  url: "https://recetas-eu.netlify.com/"
  featured: false
  categories:
    - Blog
    - WordPress
    - Food
  built_by: Ramón Chancay
  built_by_url: "https://ramonchancay.me/"
- title: NuBrakes
  url: https://nubrakes.com/
  main_url: https://nubrakes.com/
  description: >
    NuBrakes is the mobile brake repair company that comes to you! We perform brake pad, caliper, and rotor replacement at your office, apartment or home!
  categories:
    - Business
    - Entrepreneurship
  featured: false
- title: Third and Grove
  url: https://www.thirdandgrove.com
  main_url: https://www.thirdandgrove.com
  source_url: https://github.com/thirdandgrove/tagd8_gatsby
  description: >
    A digital agency slaying the mundane one pixel at a time.
  categories:
    - Agency
    - Marketing
    - Open Source
    - Technology
  built_by: Third and Grove
  built_by_url: https://www.thirdandgrove.com
  featured: false
- title: Le Bikini
  url: https://lebikini.com
  main_url: https://lebikini.com
  description: >
    New website for Toulouse's most iconic concert hall.
  categories:
    - Music
  built_by: Antoine Rousseau
  built_by_url: https://antoine.rousseau.im
  featured: false
- title: Jimmy Truong's Portfolio
  url: https://jimmytruong.ca
  main_url: https://jimmytruong.ca
  description: >
    This porfolio is a complication of all projects done during my time at BCIT D3 (Digital Design and Development) program and after graduation.
  categories:
    - Portfolio
    - Web Development
  built_by: Jimmy Truong
  built_by_url: https://jimmytruong.ca
  featured: false
- title: Quick Stop Nicaragua
  main_url: https://quickstopnicaragua.com
  url: https://quickstopnicaragua.com
  description: >
    Convenience Store Website
  categories:
    - Food
  built_by: Gerald Martinez
  built_by_url: https://twitter.com/GeraldM_92
  featured: false
- title: XIEL
  main_url: https://xiel.dev
  url: https://xiel.dev
  source_url: https://github.com/xiel/xiel
  description: >
    I'm a freelance front-end developer from Berlin who creates digital experiences that everyone likes to use.
  categories:
    - Portfolio
    - Blog
  built_by: Felix Leupold
  built_by_url: https://twitter.com/xiel
  featured: false
- title: Nicaragua Best Guides
  main_url: https://www.nicaraguasbestguides.com
  url: https://www.nicaraguasbestguides.com
  description: >
    Full-Service Tour Operator and Destination Management Company (DMC)
  categories:
    - Agency
    - Travel
  built_by: Gerald Martinez
  built_by_url: https://twitter.com/GeraldM_92
  featured: false
- title: Thoughts and Stuff
  main_url: http://thoughtsandstuff.com
  url: http://thoughtsandstuff.com
  source_url: https://github.com/robmarshall/gatsby-tns
  description: >
    A simple easy to read blog. Minimalistic, focusing on content over branding. Includes RSS feed.
  categories:
    - Accessibility
    - Blog
    - WordPress
  built_by: Robert Marshall
  built_by_url: https://robertmarshall.dev
  featured: false
- title: Tracli
  url: https://tracli.rootvan.com/
  main_url: https://tracli.rootvan.com/
  source_url: https://github.com/ridvankaradag/tracli-landing
  description: >
    A command line app that tracks your time
  categories:
    - Productivity
    - Technology
    - Landing Page
  built_by: Ridvan Karadag
  built_by_url: http://www.rootvan.com
  featured: false
- title: Fifteen Seconds Istanbul
  url: https://fifteenseconds.istanbul/
  main_url: https://fifteenseconds.istanbul/
  description: >
    Landing page of FifteenSeconds Istanbul Event
  categories:
    - Event
    - Conference
    - Business
    - Landing Page
  built_by: İbrahim Telman
  built_by_url: https://github.com/ibrahimtelman/
  featured: false
- title: spon.io
  url: https://www.spon.io
  main_url: https://www.spon.io
  source_url: https://github.com/magicspon/spon.io
  description: >
    Portfolio for frontend web developer, based in Bristol UK
  categories:
    - Portfolio
  built_by: Dave Stockley
  built_by_url: https://www.spon.io
  featured: false
- title: BBS
  url: https://big-boss-studio.com
  main_url: https://big-boss-studio.com
  description: >
    For 11 years, we help great brands in their digital transformation, offering all our expertise for their needs. Technical consulting, UX, design, technical integration and maintenance.
  categories:
    - Agency
    - JavaScript
    - Web Development
  built_by: BBS
  built_by_url: https://big-boss-studio.com
  featured: false
- title: Appes - Meant to evolve
  main_url: https://appes.co
  url: https://appes.co
  description: >
    Appes is all about apps and evolution. We help companies to build mobile and
    web products.
  categories:
    - Agency
    - Mobile Development
    - Web Development
    - Technology
  built_by: Appes
  built_by_url: https://appes.co
  featured: false
- title: Intern
  url: https://intern.imedadel.me
  main_url: https://intern.imedadel.me
  description: >
    Intern is a job board for getting internships in tech, design, marketing, and more. It's built entirely with Gatsby.
  categories:
    - Directory
    - Technology
  built_by: Imed Adel
  built_by_url: https://imedadel.me
  featured: false
- title: Global Citizen Foundation
  main_url: https://www.globalcitizenfoundation.org
  url: https://www.globalcitizenfoundation.org
  description: >
    In the digital economy, we are Global Citizens and the currency is Personal Data
  categories:
    - Nonprofit
  built_by: The Delta Studio
  built_by_url: https://www.thedelta.io
  featured: false
- title: GatsbyFinds
  main_url: https://gatsbyfinds.netlify.com
  url: https://gatsbyfinds.netlify.com
  source_url: https://github.com/bvlktech/GatsbyFinds
  description: >
    GatsbyFinds is a website built ontop of Gatsby v2 by providing developers with a showcase of all the lastest projects made with the beloved GatsbyJS.
  categories:
    - Portfolio
    - Gallery
  built_by: Bvlktech
  built_by_url: https://twitter.com/bvlktech
  featured: false
- title: AFEX Commodities Exchange
  main_url: https://afexnigeria.com
  url: https://afexnigeria.com
  description: >
    AFEX Nigeria strives to transform Nigerian agriculture by creating more bargaining power to smallholder farmers, access to information, and secure storage.
  categories:
    - Blog
    - Business
    - Finance
    - Food
    - WordPress
  built_by: Mayowa Falade
  built_by_url: http://mayowafalade.com
  featured: false
- title: VIA Data
  main_url: https://viadata.io
  url: https://viadata.io
  description: >
    The future of data management
  categories:
    - Data
  built_by: The Delta Studio
  built_by_url: https://www.thedelta.io
  featured: false
- title: Front End Day Event Website
  main_url: https://frontend-day.com/
  url: https://frontend-day.com/
  description: >
    Performant landing page for a front end workshops recurring event / conference.
  categories:
    - Event
    - Conference
    - Web Development
    - Technology
  built_by: Pagepro
  built_by_url: https://pagepro.co
  featured: false
- title: Mutual
  main_url: https://www.madebymutual.com
  url: https://www.madebymutual.com
  description: >
    Mutual is a web design and development agency. Our new website is powered by Gatsby and Craft CMS.
  categories:
    - Blog
    - Portfolio
    - Agency
    - Design
    - Web Development
  built_by: Mutual
  built_by_url: https://twitter.com/madebymutual
  featured: false
- title: Surge 3
  main_url: https://surge3.com
  url: https://surge3.com/
  description: >
    We’re Surge 3 - a premier web development agency. Our company centers around the principles of quality, speed, and service! We are founded using the latest in web technologies and are dedicated to using those exact tools to help our customers achieve their goals.
  categories:
    - Portfolio
    - Blog
    - Agency
    - Web Development
    - Marketing
  built_by: Dillon Browne
  built_by_url: https://dillonbrowne.com
- title: Adaltas
  main_url: https://www.adaltas.com
  url: https://www.adaltas.com
  description: >
    Adaltas is a team of consultants with a focus on Open Source, Big Data and Cloud Computing based in France, Canada and Morocco.
  categories:
    - Consulting
    - Data
    - Design System
    - Programming
    - Learning
  built_by: Adaltas
  built_by_url: https://www.adaltas.com
- title: Themis Attorneys
  main_url: https://themis-attorneys.com
  url: https://themis-attorneys.com
  description: >
    Themis Attorneys is Chennai based lawyers. Their new complete website is made using Gatsby.
  categories:
    - Agency
    - Consulting
    - Portfolio
    - Law
  built_by: Merbin J Anselm
  built_by_url: https://anselm.in
- title: Saint New York
  url: https://www.saintnewyork.com
  main_url: https://www.saintnewyork.com
  description: >
    A powerful fresh-scent formula made with clean ingredients.
  categories:
    - eCommerce
    - Business
  built_by: Peter Hironaka
  built_by_url: https://peterhironaka.com
- title: Runlet
  main_url: https://runlet.app
  url: https://runlet.app
  source_url: https://github.com/runletapp/runlet
  description: >
    Runlet is a cloud-based job manager that offers device synchronization and reliable message delivery in a network of connected devices even after connectivity issues. Available for ARM, Linux, Mac and Windows.
  categories:
    - App
    - Landing Page
    - Productivity
    - Technology
  built_by: Vandre Leal
  built_by_url: https://vandreleal.github.io
  featured: false
- title: tiaan.dev
  main_url: https://tiaan.dev
  url: https://tiaan.dev
  featured: false
  categories:
    - Blog
    - Portfolio
    - Web Development
- title: Praveen Bisht
  main_url: https://www.prvnbist.com/
  url: https://www.prvnbist.com/
  source_url: https://github.com/prvnbist/portfolio
  categories:
    - Portfolio
    - Blog
  built_by: Praveen Bisht
  built_by_url: https://www.prvnbist.com/
  featured: false
- title: Jeff Mills The Outer Limits x NTS Radio
  url: https://www.nts.live/projects/jeff-mills-the-outer-limits/
  main_url: https://www.nts.live/projects/jeff-mills-the-outer-limits/
  source_url: https://github.com/ntslive/the-outer-limits
  description: >
    NTS Radio created a minisite for Jeff Mills' 6 part radio series The Outer Limits, including original music production and imagery curated from the NASA online image archive.
  categories:
    - Music
    - Gallery
    - Science
    - Entertainment
  built_by: NTS Radio
  built_by_url: https://www.nts.live
  featured: false
- title: BALAJIRAO676
  main_url: https://thebalajiraoecommerce.netlify.com/
  url: https://thebalajiraoecommerce.netlify.com/
  featured: false
  categories:
    - Blog
    - eCommerce
    - Web Development
- title: Mentimeter
  url: https://www.mentimeter.com/
  main_url: https://www.mentimeter.com/
  categories:
    - Business
  featured: false
- title: HYFN
  url: https://hyfn.com/
  main_url: https://hyfn.com/
  categories:
    - Business
  featured: false
- title: Mozilla India
  main_url: https://mozillaindia.org/
  url: https://mozillaindia.org/
  categories:
    - Open Source
  featured: false
- title: Primer Labs
  main_url: https://www.primerlabs.io
  url: https://www.primerlabs.io
  featured: false
  categories:
    - Education
    - Learning
- title: AJ on Purr-fect Solutions
  url: https://ajonp.com
  main_url: https://ajonp.com
  description: >
    A Community of developers, creating resources for all to use!
  categories:
    - Education
    - Learning
    - Programming
    - Web Development
    - API
    - Blog
    - SEO
  built_by: AJonP
  built_by_url: http://ajonp.com/authors/alex-patterson
- title: blog.kwst.site
  main_url: https://blog.kwst.site
  url: https://blog.kwst.site
  description: A blog of frontend engineer working in Fukuoka
  source_url: https://github.com/SatoshiKawabata/blog
  featured: false
  categories:
    - Blog
    - Technology
    - Web Development
    - JavaScript
- title: Run Leeds
  main_url: http://www.runleeds.co.uk
  url: http://www.runleeds.co.uk
  description: >
    Community running site based in Leeds,UK. Aiming to support those going through a life crisis.
  categories:
    - Accessibility
    - Blog
    - Community
    - Nonprofit
    - Sports
    - WordPress
  built_by: Robert Marshall
  built_by_url: https://www.robertmarshall.dev
- title: Arvind Kumar
  main_url: https://arvind.io
  url: https://arvind.io
  source_url: https://github.com/EnKrypt/arvind.io
  built_by: Arvind Kumar
  built_by_url: "https://arvind.io/"
  description: >
    A blog about writing code, making music and studying the skies.
  featured: false
  categories:
    - Blog
    - Music
    - Technology
- title: GlobalMoney
  url: https://global24.ua
  main_url: https://global24.ua
  description: >
    Provide payment solution for SMB, eWallet GlobalMoney
  categories:
    - Business
    - Finance
    - Technology
  built_by: NodeArt
  built_by_url: https://NodeArt.io
- title: Women's and Girls' Emergency Centre
  url: https://www.wagec.org.au/
  main_url: https://www.wagec.org.au/
  description: >
    Specialist homelessness service for women and families escaping domestic violence. Based in Redfern, Sydney, Australia.
  categories:
    - Nonprofit
    - Community
  built_by: Little & Big
  built_by_url: "https://www.littleandbig.com.au/"
  featured: false
- title: Guus van de Wal | Drupal Front-end specialist
  url: https://guusvandewal.nl
  main_url: https://guusvandewal.nl
  description: >
    Decoupled portfolio site for guusvandewal.nl, a Drupal and ReactJS front-end developer and designer.
  categories:
    - Open Source
    - Web Development
    - Design
    - Blog
    - Freelance
  built_by: Guus van de Wal
  featured: false
- title: Pixelize Web Design Gold Coast | Web Design and SEO
  url: https://www.pixelize.com.au/
  main_url: https://www.pixelize.com.au/
  description: >
    Pixelize is a tight knit group of professional web developers, graphic designers, and content creators that work together to create high performing, blazing fast, beautiful websites with a strong focus on SEO.
  categories:
    - Agency
    - Web Development
    - Marketing
    - SEO
    - Design
    - Portfolio
    - Blog
  built_by: Pixelize
  built_by_url: https://www.pixelize.com.au
  featured: false
- title: VS Code GitHub Stats
  url: https://vscode-github-stats.netlify.com
  main_url: https://vscode-github-stats.netlify.com
  source_url: https://github.com/lannonbr/vscode-github-stats/
  description: >
    Statistics Dashboard for VS Code GitHub repository
  categories:
    - Data
  built_by: Benjamin Lannon
  built_by_url: https://lannonbr.com
  featured: false
- title: MetaProjection
  main_url: https://www.metaprojection.ca
  url: https://www.metaprojection.ca
  source_url: https://github.com/rosslh/metaprojection
  description: >
    MetaProjection is a website that aggregates multiple Canadian federal electoral projections in order to provide an overview of how the election is playing out, both federally and by district.
  categories:
    - Government
    - Data
    - Open Source
  built_by: Ross Hill
  built_by_url: https://rosshill.ca
  featured: false
- title: Tamarisc VC
  url: https://www.tamarisc.vc
  main_url: https://www.tamarisc.vc
  description: >
    Tamarisc invests in and helps build companies that improve the human habitat through innovating at the intersection of real estate, health, and technology.
  categories:
    - Business
    - Technology
  built_by: Peter Hironaka
  built_by_url: "https://peterhironaka.com"
  featured: false
- title: Roman Kravets
  description: >
    Portfolio of Roman Kravets. Web Developer, HTML & CSS Coder.
  main_url: "https://romkravets.netlify.com/"
  url: "https://romkravets.netlify.com/"
  categories:
    - Portfolio
    - Open Source
    - Web Development
    - Blog
  built_by: Roman Kravets
  built_by_url: "https://github.com/romkravets/dev-page"
  featured: false
- title: Phil Tietjen Portfolio
  url: https://www.philtietjen.dev/
  main_url: https://www.philtietjen.dev/
  source_url: https://github.com/Phizzard/phil-portfolio
  description: >
    Portfolio of Phil Tietjen using Gatsby, TailwindCSS, and Emotion/styled
  categories:
    - Portfolio
    - Open Source
    - Web Development
  built_by: Phil Tietjen
  built_by_url: https://github.com/Phizzard
  featured: false
- title: Gatsby Bomb
  description: >
    A fan made version of the website Giantbomb, fully static and powered by Gatsby JS and the GiantBomb API.
  main_url: "https://gatsbybomb.netlify.com"
  url: "https://gatsbybomb.netlify.com"
  categories:
    - App
    - Entertainment
    - Media
    - Video
  built_by: Phil Tietjen
  built_by_url: "https://github.com/Phizzard"
  featured: false
- title: Divyanshu Maithani
  main_url: https://divyanshu013.dev
  url: https://divyanshu013.dev
  source_url: https://github.com/divyanshu013/blog
  description: >
    Personal blog of Divyanshu Maithani. Life, music, code and things in between...
  categories:
    - Blog
    - JavaScript
    - Open Source
    - Music
    - Programming
    - Technology
    - Web Development
  built_by: Divyanshu Maithani
  built_by_url: https://twitter.com/divyanshu013
- title: TFE Energy
  main_url: https://tfe.energy
  url: https://tfe.energy
  source_url: https://gitlab.com/marcfehrmedia/2019-07-03-tfe-energy
  description: >
    TFE Energy believes in the future. Their new website is programmed with Gatsby, Scrollmagic, Contentful, Cloudify.
  categories:
    - Technology
    - Consulting
    - Video
    - Business
  built_by: Marc Fehr
  built_by_url: https:/www.marcfehr.media
- title: AtomBuild
  url: https://atombuild.github.io/
  main_url: https://atombuild.github.io/
  source_url: https://github.com/AtomBuild/atombuild.github.io
  description: >
    Landing page for the AtomBuild project, offering a curation of Atom packages associated with the project.
  categories:
    - Directory
    - Landing Page
    - Open Source
    - Programming
    - Technology
  built_by: Kepler Sticka-Jones
  built_by_url: https://keplersj.com/
  featured: false
- title: Josh Pensky
  main_url: https://joshpensky.com
  url: https://joshpensky.com
  description: >
    Josh Pensky is an interactive developer based in Boston. He designs and builds refreshing web experiences, packed to the punch with delightful interactions.
  categories:
    - Portfolio
    - Web Development
    - Design
    - SEO
  built_by: Josh Pensky
  built_by_url: https://github.com/joshpensky
  featured: false
- title: AtomLinter
  url: https://atomlinter.github.io/
  main_url: https://atomlinter.github.io/
  source_url: https://github.com/AtomLinter/atomlinter.github.io
  description: >
    Landing page for the AtomLinter project, offering a curation of Atom packages associated with the project.
  categories:
    - Directory
    - Landing Page
    - Open Source
    - Programming
    - Technology
  built_by: Kepler Sticka-Jones
  built_by_url: https://keplersj.com/
  featured: false
- title: rathes.me
  url: https://rathes.me/
  main_url: https://rathes.me/
  source_url: https://github.com/rathesDot/rathes.me
  description: >
    The Portfolio Website of Rathes Sachchithananthan
  categories:
    - Blog
    - Portfolio
    - Web Development
  built_by: Rathes Sachchithananthan
  built_by_url: https://rathes.me/
- title: viviGuides - Your travel guides
  url: https://vivitravels.com/en/guides/
  main_url: https://vivitravels.com/en/guides/
  description: >
    viviGuides is viviTravels' blog: here you will find travel tips, useful information about the cities and the best guides for your next vacation.
  categories:
    - Travel
    - Blog
  built_by: Kframe Interactive SA
  built_by_url: https://kframeinteractive.com/
  featured: false
<<<<<<< HEAD
  
 - title: KNC Blog

  # this is the URL that is linked from the showcase
  main_url: https://nagakonada.com

  # this URL is used to generate a screenshot
  url: https://nagakonada.com/

  # optional: short paragraph describing the content and/or purpose of the site that will appear in the modal detail view and permalink views for your site
  description: >
    {nagakonada} is my blogging and portfolio site where I list my projects, experience, capabilities and the blog mostly talks about technical and personal writings.

  # You can list as many categories as you want here. Check list of Categories below in this doc!
  # If you'd like to create a new category, simply list it here.
  categories:
    - gatsby
    - blog
    - development
    - portfolio

  # Add the name (developer or company) and URL (e.g. Twitter, GitHub, portfolio) to be used for attribution
  built_by: Konada, Naga Chaitanya
  built_by_url: https://github.com/ChaituKNag

  # leave as false, the Gatsby site review board will choose featured sites quarterly
=======
- title: Vishal Nakum
  url: https://nakum.tech/
  main_url: https://nakum.tech/
  source_url: https://github.com/vishalnakum011/contentful
  description: >
    Portfolio of Vishal Nakum. Made with Gatsby, Contentful. Deployed on Netlify.
  categories:
    - Portfolio
    - Blog
  built_by: Amol Tangade
  built_by_url: https://amoltangade.me/
- title: Sagar Hani Portfolio
  url: http://sagarhani.in/
  main_url: http://sagarhani.in/
  source_url: https://github.com/sagarhani
  description: >
    Sagar Hani is a Software Developer & an Open Source Enthusiast. He blogs about JavaScript, Open Source and his Life experiences.
  categories:
    - Portfolio
    - Blog
    - Web Development
    - Open Source
    - Technology
    - Programming
    - JavaScript
  built_by: Sagar Hani
  built_by_url: http://sagarhani.in/about
- title: Arturo Alviar's Portfolio
  main_url: "https://arturoalviar.com"
  url: "https://arturoalviar.com"
  source_url: "https://github.com/arturoalviar/portfolio"
  categories:
    - Portfolio
    - Open Source
    - Web Development
  built_by: Arturo Alviar
  built_by_url: "https://github.com/arturoalviar"
>>>>>>> b694baad
  featured: false<|MERGE_RESOLUTION|>--- conflicted
+++ resolved
@@ -7796,34 +7796,18 @@
   built_by: Kframe Interactive SA
   built_by_url: https://kframeinteractive.com/
   featured: false
-<<<<<<< HEAD
-  
- - title: KNC Blog
-
-  # this is the URL that is linked from the showcase
+- title: KNC Blog
   main_url: https://nagakonada.com
-
-  # this URL is used to generate a screenshot
   url: https://nagakonada.com/
-
-  # optional: short paragraph describing the content and/or purpose of the site that will appear in the modal detail view and permalink views for your site
-  description: >
-    {nagakonada} is my blogging and portfolio site where I list my projects, experience, capabilities and the blog mostly talks about technical and personal writings.
-
-  # You can list as many categories as you want here. Check list of Categories below in this doc!
-  # If you'd like to create a new category, simply list it here.
-  categories:
-    - gatsby
-    - blog
-    - development
-    - portfolio
-
-  # Add the name (developer or company) and URL (e.g. Twitter, GitHub, portfolio) to be used for attribution
+  description: >
+    Nagakonada is my blogging and portfolio site where I list my projects, experience, capabilities and the blog mostly talks about technical and personal writings.
+  categories:
+    - Blog
+    - Development
+    - Portfolio
   built_by: Konada, Naga Chaitanya
   built_by_url: https://github.com/ChaituKNag
-
-  # leave as false, the Gatsby site review board will choose featured sites quarterly
-=======
+  featured: false
 - title: Vishal Nakum
   url: https://nakum.tech/
   main_url: https://nakum.tech/
@@ -7861,5 +7845,4 @@
     - Web Development
   built_by: Arturo Alviar
   built_by_url: "https://github.com/arturoalviar"
->>>>>>> b694baad
   featured: false