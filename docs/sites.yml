- title: ReactJS
  main_url: "https://reactjs.org/"
  url: "https://reactjs.org/"
  source_url: "https://github.com/reactjs/reactjs.org"
  featured: true
  categories:
    - Web Development
    - Featured
- title: Flamingo
  main_url: https://www.shopflamingo.com/
  url: https://www.shopflamingo.com/
  description: >
    Online shop for women's body care and hair removal products.
  categories:
    - eCommerce
    - Beauty
    - Featured
  featured: true
- title: Airbnb Engineering & Data Science
  description: >
    Creative engineers and data scientists building a world where you can belong
    anywhere
  main_url: "https://airbnb.io/"
  url: "https://airbnb.io/"
  categories:
    - Blog
    - Gallery
    - Featured
  featured: true
- title: Impossible Foods
  main_url: "https://impossiblefoods.com/"
  url: "https://impossiblefoods.com/"
  categories:
    - Food
    - Featured
  featured: true
- title: Braun
  description: >
    Braun offers high performance hair removal and hair care products, including dryers, straighteners, shavers, and more.
  main_url: "https://ca.braun.com/en-ca"
  url: "https://ca.braun.com/en-ca"
  categories:
    - eCommerce
    - Featured
  featured: true
- title: NYC Pride 2019 | WorldPride NYC | Stonewall50
  main_url: "https://2019-worldpride-stonewall50.nycpride.org/"
  url: "https://2019-worldpride-stonewall50.nycpride.org/"
  featured: true
  description: >-
    Join us in 2019 for NYC Pride, as we welcome WorldPride and mark the 50th
    Anniversary of the Stonewall Uprising and a half-century of LGBTQ+
    liberation.
  categories:
    - Education
    - Marketing
    - Nonprofit
    - Featured
  built_by: Canvas United
  built_by_url: "https://www.canvasunited.com/"
- title: The State of European Tech
  main_url: "https://2017.stateofeuropeantech.com/"
  url: "https://2017.stateofeuropeantech.com/"
  featured: true
  categories:
    - Technology
    - Featured
  built_by: Studio Lovelock
  built_by_url: "http://www.studiolovelock.com/"
- title: Hopper
  main_url: "https://www.hopper.com/"
  url: "https://www.hopper.com/"
  built_by: Narative
  built_by_url: "https://www.narative.co/"
  featured: true
  categories:
    - Technology
    - App
    - Featured
- title: GM Capital One
  description: |
    Introducing the new online experience for your GM Rewards Credit Card
  main_url: "https://gm.capitalone.com/"
  url: "https://gm.capitalone.com/"
  categories:
    - Credit Card
    - Featured
  featured: true
- title: Life Without Barriers | Foster Care
  main_url: "https://www.lwb.org.au/foster-care"
  url: "https://www.lwb.org.au/foster-care"
  featured: true
  description: >-
    We are urgently seeking foster carers all across Australia. Can you open
    your heart and your home to a child in need? There are different types of
    foster care that can suit you. We offer training and 24/7 support.
  categories:
    - Nonprofit
    - Education
    - Documentation
    - Marketing
    - Featured
  built_by: LWB Digital Team
  built_by_url: "https://twitter.com/LWBAustralia"
- title: Figma
  main_url: "https://www.figma.com/"
  url: "https://www.figma.com/"
  featured: true
  categories:
    - Marketing
    - Design
    - Featured
  built_by: Corey Ward
  built_by_url: "http://www.coreyward.me/"
- title: Bejamas - JAM Experts for hire
  main_url: "https://bejamas.io/"
  url: "https://bejamas.io/"
  featured: true
  description: >-
    We help agencies and companies with JAMStack tools. This includes web
    development using Static Site Generators, Headless CMS, CI / CD and CDN
    setup.
  categories:
    - Technology
    - Web Development
    - Agency
    - Marketing
    - Featured
  built_by: Bejamas
  built_by_url: "https://bejamas.io/"
- title: The State of JavaScript
  description: >
    Data from over 20,000 developers, asking them questions on topics ranging
    from frontend frameworks and state management, to build tools and testing
    libraries.
  main_url: "https://stateofjs.com/"
  url: "https://stateofjs.com/"
  source_url: "https://github.com/StateOfJS/StateOfJS"
  categories:
    - Data
    - JavaScript
    - Featured
  built_by: StateOfJS
  built_by_url: "https://github.com/StateOfJS/StateOfJS/graphs/contributors"
  featured: true
- title: DesignSystems.com
  main_url: "https://www.designsystems.com/"
  url: "https://www.designsystems.com/"
  description: |
    A resource for learning, creating and evangelizing design systems.
  categories:
    - Design
    - Blog
    - Technology
    - Featured
  built_by: Corey Ward
  built_by_url: "http://www.coreyward.me/"
  featured: true
- title: Timely
  main_url: "https://timelyapp.com/"
  url: "https://timelyapp.com/"
  description: |
    Fully automatic time tracking. For those who trade in time.
  categories:
    - Productivity
    - Featured
  built_by: Timm Stokke
  built_by_url: "https://timm.stokke.me"
  featured: true
- title: Snap Kit
  main_url: "https://kit.snapchat.com/"
  url: "https://kit.snapchat.com/"
  description: >
    Snap Kit lets developers integrate some of Snapchat’s best features across
    platforms.
  categories:
    - Technology
    - Documentation
    - Featured
  featured: true
- title: SendGrid
  main_url: "https://sendgrid.com/docs/"
  url: "https://sendgrid.com/docs/"
  description: >
    SendGrid delivers your transactional and marketing emails through the
    world's largest cloud-based email delivery platform.
  categories:
    - API
    - Technology
    - Documentation
    - Featured
  featured: true
- title: Kirsten Noelle
  main_url: "https://www.kirstennoelle.com/"
  url: "https://www.kirstennoelle.com/"
  featured: true
  description: >
    Digital portfolio for San Francisco Bay Area photographer Kirsten Noelle Wiemer.
  categories:
    - Photography
    - Portfolio
    - Featured
  built_by: Ryan Wiemer
  built_by_url: "https://www.ryanwiemer.com/"
- title: Cajun Bowfishing
  main_url: "https://cajunbowfishing.com/"
  url: "https://cajunbowfishing.com/"
  featured: false
  categories:
    - eCommerce
    - Sports
  built_by: Escalade Sports
  built_by_url: "https://www.escaladesports.com/"
- title: NEON
  main_url: "http://neonrated.com/"
  url: "http://neonrated.com/"
  featured: false
  categories:
    - Gallery
    - Cinema
- title: Slite
  main_url: "https://slite.com/"
  url: "https://slite.com/"
  featured: false
  categories:
    - Marketing
    - Technology
- title: GraphCMS
  main_url: "https://graphcms.com/"
  url: "https://graphcms.com/"
  featured: false
  categories:
    - Marketing
    - Technology
- title: Bottender Docs
  main_url: "https://bottender.js.org/"
  url: "https://bottender.js.org/"
  source_url: "https://github.com/bottenderjs/bottenderjs.github.io"
  featured: false
  categories:
    - Documentation
    - Web Development
    - Open Source
- title: Ghost Documentation
  main_url: https://docs.ghost.org/
  url: https://docs.ghost.org/
  source_url: "https://github.com/tryghost/docs"
  featured: false
  description: >-
    Ghost is an open source, professional publishing platform built on a modern Node.js technology stack — designed for teams who need power, flexibility and performance.
  categories:
    - Publishing
    - Technology
    - Documentation
    - Open Source
  built_by: Ghost Foundation
  built_by_url: https://ghost.org/
- title: Nike - Just Do It
  main_url: "https://justdoit.nike.com/"
  url: "https://justdoit.nike.com/"
  featured: true
  categories:
    - eCommerce
    - Featured
- title: AirBnB Cereal
  main_url: "https://airbnb.design/cereal"
  url: "https://airbnb.design/cereal"
  featured: false
  categories:
    - Marketing
    - Design
- title: Cardiogram
  main_url: "https://cardiogr.am/"
  url: "https://cardiogr.am/"
  featured: false
  categories:
    - Marketing
    - Technology
- title: Etcetera Design
  main_url: "https://etcetera.design/"
  url: "https://etcetera.design/"
  source_url: "https://github.com/etceteradesign/website"
  featured: false
  categories:
    - Portfolio
- title: Hack Club
  main_url: "https://hackclub.com/"
  url: "https://hackclub.com/"
  source_url: "https://github.com/hackclub/site"
  featured: false
  categories:
    - Education
    - Web Development
- title: Matthias Jordan Portfolio
  main_url: "https://iammatthias.com/"
  url: "https://iammatthias.com/"
  source_url: "https://github.com/iammatthias/net"
  description: >-
    Photography portfolio and blog built using Contentful + Netlify + Gatsby V2.
  built_by: Matthias Jordan
  built_by_url: https://github.com/iammatthias
  featured: false
  categories:
    - Photography
    - Portfolio
- title: Investment Calculator
  main_url: "https://investmentcalculator.io/"
  url: "https://investmentcalculator.io/"
  featured: false
  categories:
    - Education
    - Finance
- title: CSS Grid Playground by MozillaDev
  main_url: "https://mozilladevelopers.github.io/playground/"
  url: "https://mozilladevelopers.github.io/playground/"
  source_url: "https://github.com/MozillaDevelopers/playground"
  featured: false
  categories:
    - Education
    - Web Development
- title: Piotr Fedorczyk Portfolio
  built_by: Piotr Fedorczyk
  built_by_url: "https://piotrf.pl"
  categories:
    - Portfolio
    - Web Development
  description: >-
    Portfolio of Piotr Fedorczyk, a digital product designer and full-stack developer specializing in shaping, designing and building news and tools for news.
  featured: false
  main_url: "https://piotrf.pl/"
  url: "https://piotrf.pl/"
- title: unrealcpp
  main_url: "https://unrealcpp.com/"
  url: "https://unrealcpp.com/"
  source_url: "https://github.com/Harrison1/unrealcpp-com"
  featured: false
  categories:
    - Blog
    - Web Development
- title: Andy Slezak
  main_url: "https://www.aslezak.com/"
  url: "https://www.aslezak.com/"
  source_url: "https://github.com/amslezak"
  featured: false
  categories:
    - Web Development
    - Portfolio
- title: Deliveroo.Design
  main_url: "https://www.deliveroo.design/"
  url: "https://www.deliveroo.design/"
  featured: false
  categories:
    - Food
    - Marketing
- title: Dona Rita
  main_url: "https://www.donarita.co.uk/"
  url: "https://www.donarita.co.uk/"
  source_url: "https://github.com/peduarte/dona-rita-website"
  featured: false
  categories:
    - Food
    - Marketing
- title: Fröhlich ∧ Frei
  main_url: "https://www.froehlichundfrei.de/"
  url: "https://www.froehlichundfrei.de/"
  featured: false
  categories:
    - Web Development
    - Blog
    - Open Source
- title: How to GraphQL
  main_url: "https://www.howtographql.com/"
  url: "https://www.howtographql.com/"
  source_url: "https://github.com/howtographql/howtographql"
  featured: false
  categories:
    - Documentation
    - Web Development
    - Open Source
- title: OnCallogy
  main_url: "https://www.oncallogy.com/"
  url: "https://www.oncallogy.com/"
  featured: false
  categories:
    - Marketing
    - Healthcare
- title: Ryan Wiemer's Portfolio
  main_url: "https://www.ryanwiemer.com/"
  url: "https://www.ryanwiemer.com/knw-photography/"
  source_url: "https://github.com/ryanwiemer/rw"
  featured: false
  description: >
    Digital portfolio for Oakland, CA based account manager Ryan Wiemer.
  categories:
    - Portfolio
    - Web Development
    - Design
  built_by: Ryan Wiemer
  built_by_url: "https://www.ryanwiemer.com/"
- title: Ventura Digitalagentur Köln
  main_url: "https://www.ventura-digital.de/"
  url: "https://www.ventura-digital.de/"
  featured: false
  built_by: Ventura Digitalagentur
  categories:
    - Agency
    - Marketing
    - Featured
- title: Azer Koçulu
  main_url: "http://azer.bike/"
  url: "http://azer.bike/photography"
  featured: false
  categories:
    - Portfolio
    - Photography
    - Web Development
- title: Damir.io
  main_url: "http://damir.io/"
  url: "http://damir.io/"
  source_url: "https://github.com/dvzrd/gatsby-sfiction"
  featured: false
  categories:
    - Fiction
- title: Digital Psychology
  main_url: "http://digitalpsychology.io/"
  url: "http://digitalpsychology.io/"
  source_url: "https://github.com/danistefanovic/digitalpsychology.io"
  featured: false
  categories:
    - Education
    - Library
- title: GRANDstack
  main_url: "http://grandstack.io/"
  url: "http://grandstack.io/"
  featured: false
  categories:
    - Open Source
    - Web Development
- title: Théâtres Parisiens
  main_url: "http://theatres-parisiens.fr/"
  url: "http://theatres-parisiens.fr/"
  source_url: "https://github.com/phacks/theatres-parisiens"
  featured: false
  categories:
    - Education
    - Entertainment
# - title: William Owen UK Portfolio / Blog
#   main_url: "http://william-owen.co.uk/"
#   url: "http://william-owen.co.uk/"
#   featured: false
#   description: >-
#     Over 20 years experience delivering customer-facing websites, internet-based
#     solutions and creative visual design for a wide range of companies and
#     organisations.
#   categories:
#     - Portfolio
#     - Blog
#   built_by: William Owen
#   built_by_url: "https://twitter.com/twilowen"
- title: A4 纸网
  main_url: "http://www.a4z.cn/"
  url: "http://www.a4z.cn/price"
  source_url: "https://github.com/hiooyUI/hiooyui.github.io"
  featured: false
  categories:
    - eCommerce
- title: Steve Meredith's Portfolio
  main_url: "http://www.stevemeredith.com/"
  url: "http://www.stevemeredith.com/"
  featured: false
  categories:
    - Portfolio
- title: API Platform
  main_url: "https://api-platform.com/"
  url: "https://api-platform.com/"
  source_url: "https://github.com/api-platform/website"
  featured: false
  categories:
    - Documentation
    - Web Development
    - Open Source
    - Library
- title: Artivest
  main_url: "https://artivest.co/"
  url: "https://artivest.co/what-we-do/for-advisors-and-investors/"
  featured: false
  categories:
    - Marketing
    - Blog
    - Documentation
    - Finance
- title: The Audacious Project
  main_url: "https://audaciousproject.org/"
  url: "https://audaciousproject.org/"
  featured: false
  categories:
    - Nonprofit
- title: Dustin Schau's Blog
  main_url: "https://blog.dustinschau.com/"
  url: "https://blog.dustinschau.com/"
  source_url: "https://github.com/dschau/blog"
  featured: false
  categories:
    - Blog
    - Web Development
- title: FloydHub's Blog
  main_url: "https://blog.floydhub.com/"
  url: "https://blog.floydhub.com/"
  featured: false
  categories:
    - Technology
    - Blog
- title: iContract Blog
  main_url: "https://blog.icontract.co.uk/"
  url: "http://blog.icontract.co.uk/"
  featured: false
  categories:
    - Blog
- title: BRIIM
  main_url: "https://bri.im/"
  url: "https://bri.im/"
  featured: false
  description: >-
    BRIIM is a movement to enable JavaScript enthusiasts and web developers in
    machine learning. Learn about artificial intelligence and data science, two
    fields which are governed by machine learning, in JavaScript. Take it right
    to your browser with WebGL.
  categories:
    - Education
    - Web Development
    - Technology
- title: Caddy Smells Like Trees
  main_url: "https://caddysmellsliketrees.ru"
  url: "https://caddysmellsliketrees.ru/en"
  source_url: "https://github.com/podabed/caddysmellsliketrees.github.io"
  description: >-
    We play soul-searching songs for every day. They are merging in our forests
    in such a way that it is difficult to separate them from each other, and
    between them bellow bold deer poems.
  categories:
    - Music
    - Gallery
  built_by: Dmitrij Podabed, Alexander Nikitin
  built_by_url: https://podabed.org
  featured: false
- title: Calpa's Blog
  main_url: "https://calpa.me/"
  url: "https://calpa.me/"
  source_url: "https://github.com/calpa/blog"
  featured: false
  categories:
    - Blog
    - Web Development
- title: Chocolate Free
  main_url: "https://chocolate-free.com/"
  url: "https://chocolate-free.com/"
  source_url: "https://github.com/Khaledgarbaya/chocolate-free-website"
  featured: false
  description: "A full time foodie \U0001F60D a forever Parisian \"patisserie\" lover and \U0001F382 \U0001F369 \U0001F370 \U0001F36A explorer and finally an under construction #foodblogger #foodblog"
  categories:
    - Blog
    - Food
- title: Code Bushi
  main_url: "https://codebushi.com/"
  url: "https://codebushi.com/"
  featured: false
  description: >-
    Web development resources, trends, & techniques to elevate your coding
    journey.
  categories:
    - Web Development
    - Open Source
    - Blog
  built_by: Hunter Chang
  built_by_url: "https://hunterchang.com/"
- title: Daniel Hollcraft
  main_url: "https://danielhollcraft.com/"
  url: "https://danielhollcraft.com/"
  source_url: "https://github.com/danielbh/danielhollcraft.com"
  featured: false
  categories:
    - Web Development
    - Blog
    - Portfolio
- title: Darren Britton's Portfolio
  main_url: "https://darrenbritton.com/"
  url: "https://darrenbritton.com/"
  source_url: "https://github.com/darrenbritton/darrenbritton.github.io"
  featured: false
  categories:
    - Web Development
    - Portfolio
- title: Dave Lindberg Marketing & Design
  url: "https://davelindberg.com/"
  main_url: "https://davelindberg.com/"
  source_url: "https://github.com/Dave-Lindberg/dl-gatsby"
  featured: false
  description: >-
    My work revolves around solving problems for people in business, using
    integrated design and marketing strategies to improve sales, increase brand
    engagement, generate leads and achieve goals.
  categories:
    - Design
    - Featured
    - Marketing
    - SEO
    - Portfolio
- title: Design Systems Weekly
  main_url: "https://designsystems.email/"
  url: "https://designsystems.email/"
  featured: false
  categories:
    - Education
    - Web Development
- title: Dalbinaco's Website
  main_url: "https://dlbn.co/en/"
  url: "https://dlbn.co/en/"
  source_url: "https://github.com/dalbinaco/dlbn.co"
  featured: false
  categories:
    - Portfolio
    - Web Development
- title: mParticle's Documentation
  main_url: "https://docs.mparticle.com/"
  url: "https://docs.mparticle.com/"
  featured: false
  categories:
    - Web Development
    - Documentation
- title: Doopoll
  main_url: "https://doopoll.co/"
  url: "https://doopoll.co/"
  featured: false
  categories:
    - Marketing
    - Technology
- title: ERC dEX
  main_url: "https://ercdex.com/"
  url: "https://ercdex.com/aqueduct"
  featured: false
  categories:
    - Marketing
- title: Fabian Schultz' Portfolio
  main_url: "https://fabianschultz.com/"
  url: "https://fabianschultz.com/"
  source_url: "https://github.com/fabe/site"
  featured: false
  description: >-
    Hello, I’m Fabian — a product designer and developer based in Potsdam,
    Germany. I’ve been working both as a product designer and frontend developer
    for over 5 years now. I particularly enjoy working with companies that try
    to meet broad and unique user needs.
  categories:
    - Portfolio
    - Web Development
  built_by: Fabian Schultz
  built_by_url: "https://fabianschultz.com/"
- title: Formidable
  main_url: "https://formidable.com/"
  url: "https://formidable.com/"
  featured: false
  categories:
    - Web Development
    - Agency
    - Open Source
- title: CalState House Manager
  description: >
    Home service membership that offers proactive and on-demand maintenance for
    homeowners
  main_url: "https://housemanager.calstate.aaa.com/"
  url: "https://housemanager.calstate.aaa.com/"
  categories:
    - Insurance
- title: The freeCodeCamp Guide
  main_url: "https://guide.freecodecamp.org/"
  url: "https://guide.freecodecamp.org/"
  source_url: "https://github.com/freeCodeCamp/guide"
  featured: false
  categories:
    - Web Development
    - Documentation
- title: High School Hackathons
  main_url: "https://hackathons.hackclub.com/"
  url: "https://hackathons.hackclub.com/"
  source_url: "https://github.com/hackclub/hackathons"
  featured: false
  categories:
    - Education
    - Web Development
- title: Hapticmedia
  main_url: "https://hapticmedia.fr/en/"
  url: "https://hapticmedia.fr/en/"
  featured: false
  categories:
    - Agency
- title: heml.io
  main_url: "https://heml.io/"
  url: "https://heml.io/"
  source_url: "https://github.com/SparkPost/heml.io"
  featured: false
  categories:
    - Documentation
    - Web Development
    - Open Source
- title: Juliette Pretot's Portfolio
  main_url: "https://juliette.sh/"
  url: "https://juliette.sh/"
  featured: false
  categories:
    - Web Development
    - Portfolio
    - Blog
- title: Kris Hedstrom's Portfolio
  main_url: "https://k-create.com/"
  url: "https://k-create.com/portfolio/"
  source_url: "https://github.com/kristofferh/kristoffer"
  featured: false
  description: >-
    Hey. I’m Kris. I’m an interactive designer / developer. I grew up in Umeå,
    in northern Sweden, but I now live in Brooklyn, NY. I am currently enjoying
    a hybrid Art Director + Lead Product Engineer role at a small startup called
    Nomad Health. Before that, I was a Product (Engineering) Manager at Tumblr.
    Before that, I worked at agencies. Before that, I was a baby. I like to
    design things, and then I like to build those things. I occasionally take on
    freelance projects. Feel free to get in touch if you have an interesting
    project that you want to collaborate on. Or if you just want to say hello,
    that’s cool too.
  categories:
    - Portfolio
  built_by: Kris Hedstrom
  built_by_url: "https://k-create.com/"
- title: knpw.rs
  main_url: "https://knpw.rs/"
  url: "https://knpw.rs/"
  source_url: "https://github.com/knpwrs/knpw.rs"
  featured: false
  categories:
    - Blog
    - Web Development
- title: Kostas Bariotis' Blog
  main_url: "https://kostasbariotis.com/"
  url: "https://kostasbariotis.com/"
  source_url: "https://github.com/kbariotis/kostasbariotis.com"
  featured: false
  categories:
    - Blog
    - Portfolio
    - Web Development
- title: LaserTime Clinic
  main_url: "https://lasertime.ru/"
  url: "https://lasertime.ru/"
  source_url: "https://github.com/oleglegun/lasertime"
  featured: false
  categories:
    - Marketing
- title: Jason Lengstorf
  main_url: "https://lengstorf.com"
  url: "https://lengstorf.com"
  source_url: "https://github.com/jlengstorf/lengstorf.com"
  featured: false
  categories:
    - Blog
  built_by: Jason Lengstorf
  built_by_url: "https://github.com/jlengstorf"
- title: Mannequin.io
  main_url: "https://mannequin.io/"
  url: "https://mannequin.io/"
  source_url: "https://github.com/LastCallMedia/Mannequin/tree/master/site"
  featured: false
  categories:
    - Open Source
    - Web Development
    - Documentation
- title: manu.ninja
  main_url: "https://manu.ninja/"
  url: "https://manu.ninja/"
  source_url: "https://github.com/Lorti/manu.ninja"
  featured: false
  description: >-
    manu.ninja is the personal blog of Manuel Wieser, where he talks about
    frontend development, games and digital art
  categories:
    - Blog
    - Technology
    - Web Development
- title: Fabric
  main_url: "https://meetfabric.com/"
  url: "https://meetfabric.com/"
  featured: false
  categories:
    - Marketing
    - Insurance
- title: Nexit
  main_url: "https://nexit.sk/"
  url: "https://nexit.sk/references"
  featured: false
  categories:
    - Web Development
- title: Nortcast
  main_url: "https://nortcast.com/"
  url: "https://nortcast.com/"
  featured: false
  categories:
    - Technology
    - Entertainment
    - Podcast
- title: Open FDA
  description: >
    Provides APIs and raw download access to a number of high-value, high
    priority and scalable structured datasets, including adverse events, drug
    product labeling, and recall enforcement reports.
  main_url: "https://open.fda.gov/"
  url: "https://open.fda.gov/"
  source_url: "https://github.com/FDA/open.fda.gov"
  featured: false
  categories:
    - Government
    - Open Source
    - Web Development
    - API
    - Data
- title: NYC Planning Labs (New York City Department of City Planning)
  main_url: "https://planninglabs.nyc/"
  url: "https://planninglabs.nyc/about/"
  source_url: "https://github.com/NYCPlanning/"
  featured: false
  description: >-
    We work with New York City's Urban Planners to deliver impactful, modern
    technology tools.
  categories:
    - Open Source
    - Government
- title: Pravdomil
  main_url: "https://pravdomil.com/"
  url: "https://pravdomil.com/"
  source_url: "https://github.com/pravdomil/pravdomil.com"
  featured: false
  description: >-
    I’ve been working both as a product designer and frontend developer for over
    5 years now. I particularly enjoy working with companies that try to meet
    broad and unique user needs.
  categories:
    - Portfolio
- title: Preston Richey Portfolio / Blog
  main_url: "https://prestonrichey.com/"
  url: "https://prestonrichey.com/"
  source_url: "https://github.com/prichey/prestonrichey.com"
  featured: false
  categories:
    - Web Development
    - Portfolio
    - Blog
- title: Landing page of Put.io
  main_url: "https://put.io/"
  url: "https://put.io/"
  featured: false
  categories:
    - eCommerce
    - Technology
- title: The Rick and Morty API
  main_url: "https://rickandmortyapi.com/"
  url: "https://rickandmortyapi.com/"
  built_by: Axel Fuhrmann
  built_by_url: "https://axelfuhrmann.com/"
  featured: false
  categories:
    - Web Development
    - Entertainment
    - Documentation
    - Open Source
    - API
- title: Santa Compañía Creativa
  main_url: "https://santacc.es/"
  url: "https://santacc.es/"
  source_url: "https://github.com/DesarrolloWebSantaCC/santacc-web"
  featured: false
  categories:
    - Agency
- title: Sean Coker's Blog
  main_url: "https://sean.is/"
  url: "https://sean.is/"
  featured: false
  categories:
    - Blog
    - Portfolio
    - Web Development
- title: Segment's Blog
  main_url: "https://segment.com/blog/"
  url: "https://segment.com/blog/"
  featured: false
  categories:
    - Web Development
    - Blog
- title: Several Levels
  main_url: "https://severallevels.io/"
  url: "https://severallevels.io/"
  source_url: "https://github.com/Harrison1/several-levels"
  featured: false
  categories:
    - Agency
    - Web Development
- title: Simply
  main_url: "https://simply.co.za/"
  url: "https://simply.co.za/"
  featured: false
  categories:
    - Marketing
    - Insurance
- title: Storybook
  main_url: "https://storybook.js.org/"
  url: "https://storybook.js.org/"
  source_url: "https://github.com/storybooks/storybook"
  featured: false
  categories:
    - Web Development
    - Open Source
- title: Vibert Thio's Portfolio
  main_url: "https://vibertthio.com/portfolio/"
  url: "https://vibertthio.com/portfolio/projects/"
  source_url: "https://github.com/vibertthio/portfolio"
  featured: false
  categories:
    - Portfolio
    - Web Development
- title: VisitGemer
  main_url: "https://visitgemer.sk/"
  url: "https://visitgemer.sk/"
  featured: false
  categories:
    - Marketing
- title: Beach Hut Poole
  main_url: "https://www.beachhutpoole.co.uk/"
  url: "https://www.beachhutpoole.co.uk/"
  featured: false
  categories:
    - Travel
    - Marketing
- title: Bricolage.io
  main_url: "https://www.bricolage.io/"
  url: "https://www.bricolage.io/"
  source_url: "https://github.com/KyleAMathews/blog"
  featured: false
  categories:
    - Blog
- title: Charles Pinnix Website
  main_url: "https://www.charlespinnix.com/"
  url: "https://www.charlespinnix.com/"
  featured: false
  description: >-
    I’m a senior frontend engineer with 8 years of experience building websites
    and web applications. I’m interested in leading creative, multidisciplinary
    engineering teams. I’m a creative technologist, merging photography, art,
    and design into engineering and visa versa. I take a pragmatic,
    product-oriented approach to development, allowing me to see the big picture
    and ensuring quality products are completed on time. I have a passion for
    modern frontend JavaScript frameworks such as React and Vue, and I have
    substantial experience on the backend with an interest in Node and
    container based deployment with Docker and AWS.
  categories:
    - Portfolio
    - Web Development
- title: Charlie Harrington's Blog
  main_url: "https://www.charlieharrington.com/"
  url: "https://www.charlieharrington.com/"
  source_url: "https://github.com/whatrocks/blog"
  featured: false
  categories:
    - Blog
    - Web Development
    - Music
- title: Developer Ecosystem
  main_url: "https://www.developerecosystem.com/"
  url: "https://www.developerecosystem.com/"
  featured: false
  categories:
    - Blog
    - Web Development
- title: Gabriel Adorf's Portfolio
  main_url: "https://www.gabrieladorf.com/"
  url: "https://www.gabrieladorf.com/"
  source_url: "https://github.com/gabdorf/gabriel-adorf-portfolio"
  featured: false
  categories:
    - Portfolio
    - Web Development
- title: greglobinski.com
  main_url: "https://www.greglobinski.com/"
  url: "https://www.greglobinski.com/"
  source_url: "https://github.com/greglobinski/www.greglobinski.com"
  featured: false
  categories:
    - Portfolio
    - Web Development
- title: I am Putra
  main_url: "https://www.iamputra.com/"
  url: "https://www.iamputra.com/"
  featured: false
  categories:
    - Portfolio
    - Web Development
    - Blog
- title: In Sowerby Bridge
  main_url: "https://www.insowerbybridge.co.uk/"
  url: "https://www.insowerbybridge.co.uk/"
  featured: false
  categories:
    - Marketing
    - Government
- title: JavaScript Stuff
  main_url: "https://www.javascriptstuff.com/"
  url: "https://www.javascriptstuff.com/"
  featured: false
  categories:
    - Education
    - Web Development
    - Library
- title: Ledgy
  main_url: "https://www.ledgy.com/"
  url: "https://github.com/morloy/ledgy.com"
  featured: false
  categories:
    - Marketing
    - Finance
- title: Alec Lomas's Portfolio / Blog
  main_url: "https://www.lowmess.com/"
  url: "https://www.lowmess.com/"
  source_url: "https://github.com/lowmess/lowmess"
  featured: false
  categories:
    - Web Development
    - Blog
    - Portfolio
- title: Michele Mazzucco's Portfolio
  main_url: "https://www.michelemazzucco.it/"
  url: "https://www.michelemazzucco.it/"
  source_url: "https://github.com/michelemazzucco/michelemazzucco.it"
  featured: false
  categories:
    - Portfolio
- title: Orbit FM Podcasts
  main_url: "https://www.orbit.fm/"
  url: "https://www.orbit.fm/"
  source_url: "https://github.com/agarrharr/orbit.fm"
  featured: false
  categories:
    - Podcast
- title: Prosecco Springs
  main_url: "https://www.proseccosprings.com/"
  url: "https://www.proseccosprings.com/"
  featured: false
  categories:
    - Food
    - Blog
    - Marketing
- title: Verious
  main_url: "https://www.verious.io/"
  url: "https://www.verious.io/"
  source_url: "https://github.com/cpinnix/verious"
  featured: false
  categories:
    - Web Development
- title: Whittle School
  main_url: "https://www.whittleschool.org/en/"
  url: "https://www.whittleschool.org/en/"
  featured: false
  categories:
    - Education
- title: Yisela
  main_url: "https://www.yisela.com/"
  url: "https://www.yisela.com/tetris-against-trauma-gaming-as-therapy/"
  featured: false
  categories:
    - Blog
- title: YouFoundRon.com
  main_url: "https://www.youfoundron.com/"
  url: "https://www.youfoundron.com/"
  source_url: "https://github.com/rongierlach/yfr-dot-com"
  featured: false
  categories:
    - Portfolio
    - Web Development
    - Blog
- title: yerevancoder
  main_url: "https://yerevancoder.com/"
  url: "https://forum.yerevancoder.com/categories"
  source_url: "https://github.com/yerevancoder/yerevancoder.github.io"
  featured: false
  categories:
    - Blog
    - Web Development
- title: EaseCentral
  main_url: "https://www.easecentral.com/"
  url: "https://www.easecentral.com/"
  featured: false
  categories:
    - Marketing
    - Healthcare
- title: Policygenius
  main_url: "https://www.policygenius.com/"
  url: "https://www.policygenius.com/"
  featured: false
  categories:
    - Marketing
    - Healthcare
- title: Moteefe
  main_url: "http://www.moteefe.com/"
  url: "http://www.moteefe.com/"
  featured: false
  categories:
    - Marketing
    - Agency
    - Technology
- title: Athelas
  main_url: "http://www.athelas.com/"
  url: "http://www.athelas.com/"
  featured: false
  categories:
    - Marketing
    - Healthcare
- title: Pathwright
  main_url: "http://www.pathwright.com/"
  url: "http://www.pathwright.com/"
  featured: false
  categories:
    - Marketing
    - Education
- title: pi-top
  main_url: "http://www.pi-top.com/"
  url: "http://www.pi-top.com/"
  featured: false
  categories:
    - Marketing
    - Web Development
    - Technology
    - eCommerce
- title: Troops
  main_url: "http://www.troops.ai/"
  url: "http://www.troops.ai/"
  featured: false
  categories:
    - Marketing
    - Technology
- title: ClearBrain
  main_url: "https://clearbrain.com/"
  url: "https://clearbrain.com/"
  featured: false
  categories:
    - Marketing
    - Technology
- title: Lucid
  main_url: "https://www.golucid.co/"
  url: "https://www.golucid.co/"
  featured: false
  categories:
    - Marketing
    - Technology
- title: Bench
  main_url: "http://www.bench.co/"
  url: "http://www.bench.co/"
  featured: false
  categories:
    - Marketing
- title: Union Plus Credit Card
  main_url: "http://www.unionpluscard.com"
  url: "https://unionplus.capitalone.com/"
  featured: false
  categories:
    - Marketing
    - Finance
- title: Gin Lane
  main_url: "http://www.ginlane.com/"
  url: "https://www.ginlane.com/"
  featured: false
  categories:
    - Web Development
    - Agency
- title: Marmelab
  main_url: "https://marmelab.com/en/"
  url: "https://marmelab.com/en/"
  featured: false
  categories:
    - Web Development
    - Agency
- title: Fusion Media Group
  main_url: "http://thefmg.com/"
  url: "http://thefmg.com/"
  featured: false
  categories:
    - Entertainment
    - News
- title: Cool Hunting
  main_url: "http://www.coolhunting.com/"
  url: "http://www.coolhunting.com/"
  featured: false
  categories:
    - Magazine
- title: Dovetail
  main_url: "https://dovetailapp.com/"
  url: "https://dovetailapp.com/"
  featured: false
  categories:
    - Marketing
    - Technology
- title: GraphQL College
  main_url: "https://www.graphql.college/"
  url: "https://www.graphql.college/"
  source_url: "https://github.com/GraphQLCollege/graphql-college"
  featured: false
  categories:
    - Web Development
    - Education
- title: F1 Vision
  main_url: "https://www.f1vision.com/"
  url: "https://www.f1vision.com/"
  featured: false
  categories:
    - Marketing
    - Entertainment
    - Technology
    - eCommerce
- title: Yuuniworks Portfolio / Blog
  main_url: "https://www.yuuniworks.com/"
  url: "https://www.yuuniworks.com/"
  source_url: "https://github.com/junkboy0315/yuuni-web"
  featured: false
  categories:
    - Portfolio
    - Web Development
    - Blog
- title: The Bastion Bot
  main_url: "https://bastionbot.org/"
  url: "https://bastionbot.org/"
  source_url: "https://github.com/TheBastionBot/Bastion-Website"
  description: Give awesome perks to your Discord server!
  featured: false
  categories:
    - Open Source
    - Technology
    - Documentation
    - Bot
    - Community
  built_by: Sankarsan Kampa
  built_by_url: "https://sankarsankampa.com"
- title: Smakosh
  main_url: "https://smakosh.com/"
  url: "https://smakosh.com/"
  source_url: "https://github.com/smakosh/smakosh.com"
  featured: false
  categories:
    - Portfolio
    - Web Development
# - title: Philipp Czernitzki - Blog/Website
#   main_url: "http://philippczernitzki.me/"
#   url: "http://philippczernitzki.me/"
#   featured: false
#   categories:
#     - Portfolio
#     - Web Development
#     - Blog
- title: WebGazer
  main_url: "https://www.webgazer.io/"
  url: "https://www.webgazer.io/"
  featured: false
  categories:
    - Marketing
    - Web Development
    - Technology
- title: Joe Seifi's Blog
  main_url: "http://seifi.org/"
  url: "http://seifi.org/"
  featured: false
  categories:
    - Portfolio
    - Web Development
    - Blog

- title: LekoArts
  main_url: "https://www.lekoarts.de"
  url: "https://www.lekoarts.de"
  source_url: "https://github.com/LekoArts/portfolio"
  featured: false
  built_by: LekoArts
  built_by_url: "https://github.com/LekoArts"
  description: >-
    Hi, I'm Lennart — a self-taught and passionate graphic/web designer &
    frontend developer based in Darmstadt, Germany. I love it to realize complex
    projects in a creative manner and face new challenges. Since 6 years I do
    graphic design, my love for frontend development came up 3 years ago. I
    enjoy acquiring new skills and cementing this knowledge by writing blogposts
    and creating tutorials.
  categories:
    - Portfolio
    - Blog
    - Design
    - Web Development
    - Freelance
- title: 杨二小的博客
  main_url: "https://blog.yangerxiao.com/"
  url: "https://blog.yangerxiao.com/"
  source_url: "https://github.com/zerosoul/blog.yangerxiao.com"
  featured: false
  categories:
    - Blog
    - Portfolio
- title: MOTTO x MOTTO
  main_url: "https://mottox2.com"
  url: "https://mottox2.com"
  source_url: "https://github.com/mottox2/website"
  description: Web developer / UI Desinger in Tokyo Japan.
  featured: false
  categories:
    - Blog
    - Portfolio
  built_by: mottox2
  built_by_url: "https://mottox2.com"
- title: Pride of the Meadows
  main_url: "https://www.prideofthemeadows.com/"
  url: "https://www.prideofthemeadows.com/"
  featured: false
  categories:
    - eCommerce
    - Food
    - Blog
- title: Michael Uloth
  main_url: "https://www.michaeluloth.com"
  url: "https://www.michaeluloth.com"
  featured: false
  description: Michael Uloth is an opera singer and web developer based in Toronto.
  categories:
    - Portfolio
    - Music
    - Web Development
  built_by: Michael Uloth
  built_by_url: "https://www.michaeluloth.com"
- title: Spacetime
  main_url: "https://www.heyspacetime.com/"
  url: "https://www.heyspacetime.com/"
  featured: false
  description: >-
    Spacetime is a Dallas-based digital experience agency specializing in web,
    app, startup, and digital experience creation.
  categories:
    - Marketing
    - Portfolio
    - Agency
    - Featured
  built_by: Spacetime
  built_by_url: "https://www.heyspacetime.com/"
- title: Eric Jinks
  main_url: "https://ericjinks.com/"
  url: "https://ericjinks.com/"
  featured: false
  description: "Software engineer / web developer from the Gold Coast, Australia."
  categories:
    - Portfolio
    - Blog
    - Web Development
    - Technology
  built_by: Eric Jinks
  built_by_url: "https://ericjinks.com/"
- title: GaiAma - We are wildlife
  main_url: "https://www.gaiama.org/"
  url: "https://www.gaiama.org/"
  featured: false
  description: >-
    We founded the GaiAma conservation organization to protect wildlife in Perú
    and to create an example of a permaculture neighborhood, living
    symbiotically with the forest - because reforestation is just the beginning
  categories:
    - Nonprofit
    - Marketing
    - Blog
  source_url: "https://github.com/GaiAma/gaiama.org"
  built_by: GaiAma
  built_by_url: "https://www.gaiama.org/"
- title: Healthcare Logic
  main_url: "https://www.healthcarelogic.com/"
  url: "https://www.healthcarelogic.com/"
  featured: false
  description: >-
    Revolutionary technology that empowers clinical and managerial leaders to
    collaborate with clarity.
  categories:
    - Marketing
    - Healthcare
    - Technology
  built_by: Thrive
  built_by_url: "https://thriveweb.com.au/"
- title: Localgov.fyi
  main_url: "https://localgov.fyi/"
  url: "https://localgov.fyi/"
  featured: false
  description: Finding local government services made easier.
  categories:
    - Directory
    - Government
    - Technology
  source_url: "https://github.com/WeOpenly/localgov.fyi"
  built_by: Openly
  built_by_url: "https://weopenly.com/"
- title: Kata.ai Documentation
  main_url: "https://docs.kata.ai/"
  url: "https://docs.kata.ai/"
  source_url: "https://github.com/kata-ai/kata-platform-docs"
  featured: false
  description: >-
    Documentation website for the Kata Platform, an all-in-one platform for
    building chatbots using AI technologies.
  categories:
    - Documentation
    - Technology
- title: goalgetters
  main_url: "https://goalgetters.space/"
  url: "https://goalgetters.space/"
  featured: false
  description: >-
    goalgetters is a source of inspiration for people who want to change their
    career. We offer articles, success stories and expert interviews on how to
    find a new passion and how to implement change.
  categories:
    - Blog
    - Education
    - Personal Development
  built_by: "Stephanie Langers (content), Adrian Wenke (development)"
  built_by_url: "https://twitter.com/AdrianWenke"
- title: Zensum
  main_url: "https://zensum.se/"
  url: "https://zensum.se/"
  featured: false
  description: >-
    Borrow money quickly and safely through Zensum. We compare Sweden's leading
    banks and credit institutions. Choose from multiple offers and lower your
    monthly cost. [Translated from Swedish]
  categories:
    - Technology
    - Finance
    - Marketing
  built_by: Bejamas.io
  built_by_url: "https://bejamas.io/"
- title: StatusHub - Easy to use Hosted Status Page Service
  main_url: "https://statushub.com/"
  url: "https://statushub.com/"
  featured: false
  description: >-
    Set up your very own service status page in minutes with StatusHub. Allow
    customers to subscribe to be updated automatically.
  categories:
    - Technology
    - Marketing
  built_by: Bejamas.io
  built_by_url: "https://bejamas.io/"
- title: Matthias Kretschmann Portfolio
  main_url: "https://matthiaskretschmann.com/"
  url: "https://matthiaskretschmann.com/"
  source_url: "https://github.com/kremalicious/portfolio"
  featured: false
  description: Portfolio of designer & developer Matthias Kretschmann.
  categories:
    - Portfolio
    - Web Development
  built_by: Matthias Kretschmann
  built_by_url: "https://matthiaskretschmann.com/"
- title: Iron Cove Solutions
  main_url: "https://ironcovesolutions.com/"
  url: "https://ironcovesolutions.com/"
  description: >-
    Iron Cove Solutions is a cloud based consulting firm. We help companies
    deliver a return on cloud usage by applying best practices
  categories:
    - Technology
    - Web Development
  built_by: Iron Cove Solutions
  built_by_url: "https://ironcovesolutions.com/"
  featured: false
- title: Eventos orellana
  description: >-
    Somos una empresa dedicada a brindar asesoría personalizada y profesional
    para la elaboración y coordinación de eventos sociales y empresariales.
  main_url: "https://eventosorellana.com/"
  url: "https://eventosorellana.com/"
  featured: false
  categories:
    - Gallery
  built_by: Codedebug
  built_by_url: "https://codedebug.co/"
- title: Moetez Chaabene Portfolio / Blog
  main_url: "https://moetez.me/"
  url: "https://moetez.me/"
  source_url: "https://github.com/moetezch/moetez.me"
  featured: false
  description: Portfolio of Moetez Chaabene
  categories:
    - Portfolio
    - Web Development
    - Blog
  built_by: Moetez Chaabene
  built_by_url: "https://twitter.com/moetezch"
- title: Nikita
  description: >-
    Automation of system deployments in Node.js for applications and
    infrastructures.
  main_url: "https://nikita.js.org/"
  url: "https://nikita.js.org/"
  source_url: "https://github.com/adaltas/node-nikita"
  categories:
    - Documentation
    - Open Source
    - Technology
  built_by: David Worms
  built_by_url: "http://www.adaltas.com"
  featured: false
- title: Gourav Sood Blog & Portfolio
  main_url: "https://www.gouravsood.com/"
  url: "https://www.gouravsood.com/"
  featured: false
  categories:
    - Blog
    - Portfolio
  built_by: Gourav Sood
  built_by_url: "https://www.gouravsood.com/"
- title: Jonas Tebbe Portfolio
  description: |
    Hey, I’m Jonas and I create digital products.
  main_url: "https://jonastebbe.com"
  url: "https://jonastebbe.com"
  categories:
    - Portfolio
  built_by: Jonas Tebbe
  built_by_url: "http://twitter.com/jonastebbe"
  featured: false
- title: Parker Sarsfield Portfolio
  description: |
    I'm Parker, a software engineer and sneakerhead.
  main_url: "https://parkersarsfield.com"
  url: "https://parkersarsfield.com"
  categories:
    - Blog
    - Portfolio
  built_by: Parker Sarsfield
  built_by_url: "https://parkersarsfield.com"
- title: Frontend web development with Greg
  description: |
    JavaScript, GatsbyJS, ReactJS, CSS in JS... Let's learn some stuff together.
  main_url: "https://dev.greglobinski.com"
  url: "https://dev.greglobinski.com"
  categories:
    - Blog
    - Web Development
  built_by: Greg Lobinski
  built_by_url: "https://github.com/greglobinski"
- title: Insomnia
  description: |
    Desktop HTTP and GraphQL client for developers
  main_url: "https://insomnia.rest/"
  url: "https://insomnia.rest/"
  categories:
    - Blog
  built_by: Gregory Schier
  built_by_url: "https://schier.co"
  featured: false
- title: Timeline Theme Portfolio
  description: |
    I'm Aman Mittal, a software developer.
  main_url: "http://www.amanhimself.me/"
  url: "http://www.amanhimself.me/"
  categories:
    - Web Development
    - Portfolio
  built_by: Aman Mittal
  built_by_url: "http://www.amanhimself.me/"
- title: Ocean artUp
  description: >
    Science outreach site built using styled-components and Contentful. It
    presents the research project "Ocean artUp" funded by an Advanced Grant of
    the European Research Council to explore the possible benefits of artificial
    uplift of nutrient-rich deep water to the ocean’s sunlit surface layer.
  main_url: "https://ocean-artup.eu"
  url: "https://ocean-artup.eu"
  source_url: "https://github.com/janosh/ocean-artup"
  categories:
    - Science
    - Education
    - Blog
  built_by: Janosh Riebesell
  built_by_url: "https://janosh.io"
  featured: false
- title: Ryan Fitzgerald
  description: |
    Personal portfolio and blog for Ryan Fitzgerald
  main_url: "https://ryanfitzgerald.ca/"
  url: "https://ryanfitzgerald.ca/"
  categories:
    - Web Development
    - Portfolio
  built_by: Ryan Fitzgerald
  built_by_url: "https://github.com/RyanFitzgerald"
  featured: false
- title: Kaizen
  description: |
    Content Marketing, PR & SEO Agency in London
  main_url: "https://www.kaizen.co.uk/"
  url: "https://www.kaizen.co.uk/"
  categories:
    - Agency
    - Blog
    - Design
    - Web Development
    - SEO
  built_by: Bogdan Stanciu
  built_by_url: "https://github.com/b0gd4n"
  featured: false
- title: HackerOne Platform Documentation
  description: |
    HackerOne's Product Documentation Center!
  url: "https://docs.hackerone.com/"
  main_url: "https://docs.hackerone.com/"
  categories:
    - Documentation
    - Security
  featured: false
- title: Patreon Partners
  description: |
    Resources and products to help you do more with Patreon.
  url: "https://partners.patreon.com/"
  main_url: "https://partners.patreon.com/"
  categories:
    - Directory
  featured: false
- title: Bureau Of Meteorology (beta)
  description: |
    Help shape the future of Bureau services
  url: "https://beta.bom.gov.au/"
  main_url: "https://beta.bom.gov.au/"
  categories:
    - Meteorology
  featured: false
- title: Curbside
  description: |
    Connecting Stores with Mobile Customers
  main_url: "https://curbside.com/"
  url: "https://curbside.com/"
  categories:
    - Mobile Commerce
  featured: false
- title: Mux Video
  description: |
    API to video hosting and streaming
  main_url: "https://mux.com/"
  url: "https://mux.com/"
  categories:
    - Video
    - Hosting
    - Streaming
    - API
  featured: false
- title: Swapcard
  description: >
    The easiest way for event organizers to instantly connect people, build a
    community of attendees and exhibitors, and increase revenue over time
  main_url: "https://www.swapcard.com/"
  url: "https://www.swapcard.com/"
  categories:
    - Event
    - Community
    - Personal Training
    - Marketing
  built_by: Swapcard
  built_by_url: "https://www.swapcard.com/"
  featured: false
- title: Kalix
  description: >
    Kalix is perfect for healthcare professionals starting out in private
    practice, to those with an established clinic.
  main_url: "https://www.kalixhealth.com/"
  url: "https://www.kalixhealth.com/"
  categories:
    - Healthcare
  featured: false
- title: Hubba
  description: |
    Buy wholesale products from thousands of independent, verified Brands.
  main_url: "https://join.hubba.com/"
  url: "https://join.hubba.com/"
  categories:
    - eCommerce
  featured: false
- title: HyperPlay
  description: |
    In Asean's 1st Ever LOL Esports X Music Festival
  main_url: "https://hyperplay.leagueoflegends.com/"
  url: "https://hyperplay.leagueoflegends.com/"
  categories:
    - Video Games
    - Music
  featured: false
- title: Bad Credit Loans
  description: |
    Get the funds you need, from $250-$5,000
  main_url: "https://www.creditloan.com/"
  url: "https://www.creditloan.com/"
  categories:
    - Loans
    - Credits
  featured: false
- title: Financial Center
  description: >
    Member-owned, not-for-profit, co-operative whose members receive financial
    benefits in the form of lower loan rates, higher savings rates, and lower
    fees than banks.
  main_url: "https://fcfcu.com/"
  url: "https://fcfcu.com/"
  categories:
    - Loans
    - Finance
    - Nonprofit
    - Banking
    - Business
    - Education
  built_by: "https://fcfcu.com/"
  built_by_url: "https://fcfcu.com/"
  featured: false
- title: Office of Institutional Research and Assessment
  description: |
    Good Data, Good Decisions
  main_url: "http://oira.ua.edu/"
  url: "http://oira.ua.edu/"
  categories:
    - Data
  featured: false
- title: Trintellix
  description: |
    It may help make a difference for your depression (MDD).
  main_url: "https://us.trintellix.com/"
  url: "https://us.trintellix.com/"
  categories:
    - Health & Wellness
  featured: false
- title: The Telegraph Premium
  description: |
    Exclusive stories from award-winning journalists
  main_url: "https://premium.telegraph.co.uk/"
  url: "https://premium.telegraph.co.uk/"
  categories:
    - Newspaper
  featured: false
- title: html2canvas
  description: |
    Screenshots with JavaScript
  main_url: "http://html2canvas.hertzen.com/"
  url: "http://html2canvas.hertzen.com/"
  source_url: "https://github.com/niklasvh/html2canvas/tree/master/www"
  categories:
    - JavaScript
    - Documentation
  built_by: Niklas von Hertzen
  built_by_url: "http://hertzen.com/"
  featured: false
- title: Dato CMS
  description: |
    The API-based CMS your editors will love
  main_url: "https://www.datocms.com/"
  url: "https://www.datocms.com/"
  categories:
    - CMS
    - API
  featured: false
- title: Half Electronics
  description: |
    Personal website
  main_url: "https://www.halfelectronic.com/"
  url: "https://www.halfelectronic.com/"
  categories:
    - Blog
    - Electronics
  built_by: Fernando Poumian
  built_by_url: "https://github.com/fpoumian/halfelectronic.com"
  featured: false
- title: Frithir Software Development
  main_url: "https://frithir.com/"
  url: "https://frithir.com/"
  featured: false
  description: "I DRINK COFFEE, WRITE CODE AND IMPROVE MY DEVELOPMENT SKILLS EVERY DAY."
  categories:
    - Design
    - Web Development
  built_by: Frithir
  built_by_url: "https://Frithir.com/"
- title: Unow
  main_url: "https://www.unow.fr/"
  url: "https://www.unow.fr/"
  categories:
    - Education
    - Marketing
  featured: false
- title: Peter Hironaka
  description: |
    Freelance Web Developer based in Los Angeles.
  main_url: "https://peterhironaka.com/"
  url: "https://peterhironaka.com/"
  categories:
    - Portfolio
    - Web Development
  built_by: Peter Hironaka
  built_by_url: "https://github.com/PHironaka"
  featured: false
- title: Michael McQuade
  description: |
    Personal website and blog for Michael McQuade
  main_url: "https://giraffesyo.io"
  url: "https://giraffesyo.io"
  categories:
    - Blog
  built_by: Michael McQuade
  built_by_url: "https://github.com/giraffesyo"
  featured: false
- title: Haacht Brewery
  description: |
    Corporate website for Haacht Brewery. Designed and Developed by Gafas.
  main_url: "https://haacht.com/en/"
  url: "https://haacht.com"
  categories:
    - Brewery
  built_by: Gafas
  built_by_url: "https://gafas.be"
  featured: false
- title: StoutLabs
  description: |
    Portfolio of Daniel Stout, freelance developer in East Tennessee.
  main_url: "https://www.stoutlabs.com/"
  url: "https://www.stoutlabs.com/"
  categories:
    - Web Development
    - Portfolio
  built_by: Daniel Stout
  built_by_url: "https://github.com/stoutlabs"
  featured: false
- title: Chicago Ticket Outcomes By Neighborhood
  description: |
    ProPublica data visualization of traffic ticket court outcomes
  categories:
    - News
    - Nonprofit
    - Visualization
  url: >-
    https://projects.propublica.org/graphics/il/il-city-sticker-tickets-maps/ticket-status/?initialWidth=782
  main_url: >-
    https://projects.propublica.org/graphics/il/il-city-sticker-tickets-maps/ticket-status/?initialWidth=782
  built_by: David Eads
  built_by_url: "https://github.com/eads"
  featured: false
- title: Chicago South Side Traffic Ticketing rates
  description: |
    ProPublica data visualization of traffic ticket rates by community
  main_url: >-
    https://projects.propublica.org/graphics/il/il-city-sticker-tickets-maps/ticket-rate/?initialWidth=782
  url: >-
    https://projects.propublica.org/graphics/il/il-city-sticker-tickets-maps/ticket-rate/?initialWidth=782
  categories:
    - News
    - Nonprofit
    - Visualization
  built_by: David Eads
  built_by_url: "https://github.com/eads"
  featured: false
- title: Otsimo
  description: >
    Otsimo is a special education application for children with autism, down
    syndrome and other developmental disabilities.
  main_url: "https://otsimo.com/en/"
  url: "https://otsimo.com/en/"
  categories:
    - Blog
    - Education
  featured: false
- title: Matt Bagni Portfolio 2018
  description: >
    Mostly the result of playing with Gatsby and learning about react and
    graphql. Using the screenshot plugin to showcase the work done for my
    company in the last 2 years, and a good amount of other experiments.
  main_url: "https://mattbag.github.io"
  url: "https://mattbag.github.io"
  categories:
    - Portfolio
  featured: false
- title: Lisa Ye's Blog
  description: |
    Simple blog/portofolio for a fashion designer. Gatsby_v2 + Netlify cms
  main_url: "https://lisaye.netlify.com/"
  url: "https://lisaye.netlify.com/"
  categories:
    - Blog
    - Portfolio
    - Fashion
  featured: false
- title: Lifestone Church
  main_url: "https://www.lifestonechurch.net/"
  url: "https://www.lifestonechurch.net/"
  source_url: "https://github.com/lifestonechurch/lifestonechurch.net"
  featured: false
  categories:
    - Marketing
    - Nonprofit
- title: Artem Sapegin
  description: >
    Little homepage of Artem Sapegin, a frontend developer, passionate
    photographer, coffee drinker and crazy dogs’ owner.
  main_url: "https://sapegin.me/"
  url: "https://sapegin.me/"
  categories:
    - Portfolio
    - Open Source
    - Web Development
  built_by: Artem Sapegin
  built_by_url: "https://github.com/sapegin"
  featured: false
- title: SparkPost Developers
  main_url: "https://developers.sparkpost.com/"
  url: "https://developers.sparkpost.com/"
  source_url: "https://github.com/SparkPost/developers.sparkpost.com"
  categories:
    - Documentation
    - API
  featured: false
- title: Malik Browne Portfolio 2018
  description: >
    The portfolio blog of Malik Browne, a full-stack engineer, foodie, and avid
    blogger/YouTuber.
  main_url: "https://www.malikbrowne.com/about"
  url: "https://www.malikbrowne.com"
  categories:
    - Blog
    - Portfolio
  built_by: Malik Browne
  built_by_url: "https://twitter.com/milkstarz"
  featured: false
- title: Novatics
  description: |
    Digital products that inspire and make a difference
  main_url: "https://www.novatics.com.br"
  url: "https://www.novatics.com.br"
  categories:
    - Portfolio
    - Technology
    - Web Development
  built_by: Novatics
  built_by_url: "https://github.com/Novatics"
  featured: false
- title: Max McKinney
  description: >
    I’m a developer and designer with a focus in web technologies. I build cars
    on the side.
  main_url: "https://maxmckinney.com/"
  url: "https://maxmckinney.com/"
  categories:
    - Portfolio
    - Web Development
    - Design
  built_by: Max McKinney
  featured: false
- title: Stickyard
  description: |
    Make your React component sticky the easy way
  main_url: "https://nihgwu.github.io/stickyard/"
  url: "https://nihgwu.github.io/stickyard/"
  source_url: "https://github.com/nihgwu/stickyard/tree/master/website"
  categories:
    - Web Development
  built_by: Neo Nie
  featured: false
- title: Agata Milik
  description: |
    Website of a Polish psychologist/psychotherapist based in Gdańsk, Poland.
  main_url: "https://agatamilik.pl"
  url: "https://agatamilik.pl"
  categories:
    - Marketing
    - Healthcare
  built_by: Piotr Fedorczyk
  built_by_url: "https://piotrf.pl"
  featured: false
- title: WebPurple
  main_url: "https://www.webpurple.net/"
  url: "https://www.webpurple.net/"
  source_url: "https://github.com/WebPurple/site"
  description: >-
    Site of local (Russia, Ryazan) frontend community. Main purpose is to show
    info about meetups and keep blog.
  categories:
    - Nonprofit
    - Web Development
    - Community
    - Blog
    - Open Source
  built_by: Nikita Kirsanov
  built_by_url: "https://twitter.com/kitos_kirsanov"
  featured: false
- title: Papertrail.io
  description: |
    Inspection Management for the 21st Century
  main_url: "https://www.papertrail.io/"
  url: "https://www.papertrail.io/"
  categories:
    - Marketing
    - Technology
  built_by: Papertrail.io
  built_by_url: "https://www.papertrail.io"
  featured: false
- title: Matt Ferderer
  main_url: "https://mattferderer.com"
  url: "https://mattferderer.com"
  source_url: "https://github.com/mattferderer/gatsbyblog"
  description: >
    {titleofthesite} is a blog built with Gatsby that discusses web related tech
    such as JavaScript, .NET, Blazor & security.
  categories:
    - Blog
    - Web Development
  built_by: Matt Ferderer
  built_by_url: "https://twitter.com/mattferderer"
  featured: false
- title: Sahyadri Open Source Community
  main_url: "https://sosc.org.in"
  url: "https://sosc.org.in"
  source_url: "https://github.com/haxzie/sosc-website"
  description: >
    Official website of Sahyadri Open Source Community for community blog, event
    details and members info.
  categories:
    - Blog
    - Community
    - Open Source
  built_by: Musthaq Ahamad
  built_by_url: "https://github.com/haxzie"
  featured: false
- title: Tech Confessions
  main_url: "https://confessions.tech"
  url: "https://confessions.tech"
  source_url: "https://github.com/JonathanSpeek/tech-confessions"
  description: "A guilt-free place for us to confess our tech sins \U0001F64F\n"
  categories:
    - Community
    - Open Source
  built_by: Jonathan Speek
  built_by_url: "https://speek.design"
  featured: false
- title: Thibault Maekelbergh
  main_url: "https://thibmaek.com"
  url: "https://thibmaek.com"
  source_url: "https://github.com/thibmaek/thibmaek.github.io"
  description: |
    A nice blog about development, Raspberry Pi, plants and probably records.
  categories:
    - Blog
    - Open Source
  built_by: Thibault Maekelbergh
  built_by_url: "https://twitter.com/thibmaek"
  featured: false
- title: LearnReact.design
  main_url: "https://learnreact.design"
  url: "https://learnreact.design"
  description: >
    React Essentials For Designers: A React course tailored for product
    designers, ux designers, ui designers.
  categories:
    - Blog
  built_by: Linton Ye
  built_by_url: "https://twitter.com/lintonye"
- title: Devol’s Dance
  main_url: "https://www.devolsdance.com/"
  url: "https://www.devolsdance.com/"
  description: >
    Devol’s Dance is an invite-only, one-day event celebrating industrial
    robotics, AI, and automation.
  categories:
    - Marketing
    - Technology
  built_by: Corey Ward
  built_by_url: "http://www.coreyward.me/"
  featured: false
- title: Mega House Creative
  main_url: "https://www.megahousecreative.com/"
  url: "https://www.megahousecreative.com/"
  description: >
    Mega House Creative is a digital agency that provides unique goal-oriented
    web marketing solutions.
  categories:
    - Marketing
    - Agency
  built_by: Daniel Robinson
  featured: false
- title: Tobie Marier Robitaille - csc
  main_url: "https://tobiemarierrobitaille.com/"
  url: "https://tobiemarierrobitaille.com/en/"
  description: |
    Portfolio site for director of photography Tobie Marier Robitaille
  categories:
    - Portfolio
    - Gallery
  built_by: Mill3 Studio
  built_by_url: "https://mill3.studio/en/"
  featured: false
- title: Bestvideogame.deals
  main_url: "https://bestvideogame.deals/"
  url: "https://bestvideogame.deals/"
  description: |
    Video game comparison website for the UK, build with GatsbyJS.
  categories:
    - eCommerce
    - Video Games
  built_by: Koen Kamphuis
  built_by_url: "https://koenkamphuis.com/"
  featured: false
- title: Mahipat's Portfolio
  main_url: "https://mojaave.com/"
  url: "https://mojaave.com"
  source_url: "https://github.com/mhjadav/mojaave"
  description: >
    mojaave.com is Mahipat's portfolio, I have developed it using Gatsby v2 and
    Bootstrap, To get in touch with people looking for full-stack developer.
  categories:
    - Portfolio
    - Web Development
  built_by: Mahipat Jadav
  built_by_url: "https://mojaave.com/"
  featured: false
- title: Cmsbased
  main_url: "https://www.cmsbased.net"
  url: "https://www.cmsbased.net"
  description: >
    Cmsbased is providing automation tools and design resources for Web Hosting
    and IT services industry.
  categories:
    - Technology
    - Design
  featured: false
- title: Traffic Design Biennale 2018
  main_url: "https://trafficdesign.pl"
  url: "http://trafficdesign.pl/pl/ficzery/2018-biennale/"
  description: |
    Mini site for 2018 edition of Traffic Design’s Biennale
  categories:
    - Nonprofit
    - Gallery
  built_by: Piotr Fedorczyk
  built_by_url: "https://piotrf.pl"
  featured: false
- title: Insights
  main_url: "https://justaskusers.com/"
  url: "https://justaskusers.com/"
  description: >
    Insights helps user experience (UX) researchers conduct their research and
    make sense of the findings.
  categories:
    - User Experience
    - Design
  built_by: Just Ask Users
  built_by_url: "https://justaskusers.com/"
  featured: false
- title: Tensiq
  main_url: "https://tensiq.com"
  url: "https://tensiq.com"
  source_url: "https://github.com/Tensiq/tensiq-site"
  description: >
    Tensiq is an e-Residency startup, that provides development in cutting-edge
    technology while delivering secure, resilient, performant solutions.
  categories:
    - Game Development
    - Web Development
    - Mobile Development
    - Agency
    - Open Source
  built_by: Jens
  built_by_url: "https://github.com/arrkiin"
  featured: false
- title: Mintfort
  main_url: "https://mintfort.com/"
  url: "https://mintfort.com/"
  source_url: "https://github.com/MintFort/mintfort.com"
  description: >
    Mintfort, the first crypto-friendly bank account. Store and manage assets on
    the blockchain.
  categories:
    - Technology
    - Bank
  built_by: Axel Fuhrmann
  built_by_url: "https://axelfuhrmann.com/"
  featured: false
- title: React Native Explorer
  main_url: "https://react-native-explorer.firebaseapp.com"
  url: "https://react-native-explorer.firebaseapp.com"
  description: |
    Explorer React Native packages and examples effortlessly.
  categories:
    - React Native
  featured: false
- title: 500Tech
  main_url: "https://500tech.com/"
  url: "https://500tech.com/"
  featured: false
  categories:
    - Web Development
    - Agency
    - Open Source
- title: eworld
  main_url: "http://eworld.herokuapp.com/"
  url: "http://eworld.herokuapp.com/"
  featured: false
  categories:
    - eCommerce
    - Technology
- title: It's a Date
  description: >
    It's a Date is a dating app that actually involves dating.
  main_url: "https://www.itsadate.app/"
  url: "https://www.itsadate.app/"
  featured: false
  categories:
    - App
    - Blog
- title: Node.js HBase
  description: >
    Asynchronous HBase client for NodeJs using REST.
  main_url: https://hbase.js.org/
  url: https://hbase.js.org/
  source_url: "https://github.com/adaltas/node-hbase"
  categories:
    - Documentation
    - Open Source
    - Technology
  built_by: David Worms
  built_by_url: http://www.adaltas.com
  featured: false
- title: Peter Kroyer - Web Design / Web Development
  main_url: https://www.peterkroyer.at/en/
  url: https://www.peterkroyer.at/en/
  description: >
    Freelance web designer / web developer based in Vienna, Austria (Wien, Österreich).
  categories:
    - Agency
    - Web Development
    - Design
    - Portfolio
    - Freelance
  built_by: Peter Kroyer
  built_by_url: https://www.peterkroyer.at/
  featured: false
- title: Geddski
  main_url: https://gedd.ski
  url: https://gedd.ski
  description: >
    frontend mastery blog - level up your UI game.
  categories:
    - Web Development
    - Education
    - Productivity
    - User Experience
  built_by: Dave Geddes
  built_by_url: https://twitter.com/geddski
  featured: false
- title: Rung
  main_url: "https://rung.com.br/"
  url: "https://rung.com.br/"
  description: >
    Rung alerts you about the exceptionalities of your personal and professional life.
  categories:
    - API
    - Technology
    - Travel
    - Bot
  featured: false
- title: Mokkapps
  main_url: "https://www.mokkapps.de/"
  url: "https://www.mokkapps.de/"
  source_url: "https://github.com/mokkapps/website"
  description: >
    Portfolio website from Michael Hoffmann. Passionate software developer with focus on web-based technologies.
  categories:
    - Blog
    - Portfolio
    - Web Development
    - Mobile Development
  featured: false
- title: Premier Octet
  main_url: "https://www.premieroctet.com/"
  url: "https://www.premieroctet.com/"
  description: >
    Premier Octet is a React-based agency
  categories:
    - Agency
    - Web Development
    - Mobile Development
    - React Native
  featured: false
- title: Thorium
  main_url: "https://www.thoriumsim.com/"
  url: "https://www.thoriumsim.com/"
  source_url: "https://github.com/thorium-sim/thoriumsim.com"
  description: >
    Thorium - Open-source Starship Simulator Controls for Live Action Role Play
  built_by: Alex Anderson
  built_by_url: https://twitter.com/ralex1993
  categories:
    - Blog
    - Portfolio
    - Documentation
    - Marketing
    - Education
    - Entertainment
    - Open Source
    - Web Development
  featured: false
- title: Cameron Maske
  main_url: "https://www.cameronmaske.com/"
  url: "https://www.cameronmaske.com/courses/introduction-to-pytest/"
  source_url: "https://github.com/cameronmaske/cameronmaske.com-v2"
  description: >
    The homepage of Cameron Maske, a freelance full-stack developer, who is currently working on a free pytest video course
  categories:
    - Education
    - Video
    - Portfolio
    - Freelance
  featured: false
- title: Studenten bilden Schüler
  description: >
    Studenten bilden Schüler e.V. is a German student-run nonprofit initiative that aims to
    contribute to more equal educational opportunities by providing free tutoring to refugees
    and children from underprivileged families. The site is built on Gatsby v2, styled-components
    and Contentful. It supports Google Analytics, fluid typography and Algolia search.
  main_url: "https://studenten-bilden-schueler.de"
  url: "https://studenten-bilden-schueler.de"
  source_url: "https://github.com/StudentenBildenSchueler/homepage"
  categories:
    - Education
    - Nonprofit
    - Blog
  built_by: Janosh Riebesell
  built_by_url: "https://janosh.io"
  featured: false
- title: Joseph Chambers
  main_url: "https://joseph.michael-chambers.com/"
  url: "https://joseph.michael-chambers.com/"
  description: >
    The homepage of Joseph Chambers, a freelance full-stack developer, who is currently looking for work.
  categories:
    - Portfolio
    - Freelance
    - Web Development
  built_by: Joseph Chambers
  built_by_url: https://twitter.com/imcodingideas
  featured: false
- title: Mike's Remote List
  main_url: "https://www.mikesremotelist.com"
  url: "https://www.mikesremotelist.com"
  description: >
    A list of remote jobs, updated throughout the day. Built on Gatsby v1 and powered by Contentful, Google Sheets, string and sticky tape.
  categories:
    - Job Board
  featured: false
- title: Madvoid
  main_url: "https://madvoid.com/"
  url: "https://madvoid.com/screenshot/"
  featured: false
  description: >
    Madvoid is a team of expert developers dedicated to creating simple, clear, usable and blazing fast web and mobile apps.
    We are coders that help companies and agencies to create social & interactive experiences.
    This includes full-stack development using React, WebGL, Static Site Generators, Ruby On Rails, Phoenix, GraphQL, Chatbots, CI / CD, Docker and more!
  categories:
    - Portfolio
    - Technology
    - Web Development
    - Agency
    - Marketing
  built_by: Jean-Paul Bonnetouche
  built_by_url: https://twitter.com/_jpb
- title: MOMNOTEBOOK.COM
  description: >
    Sharing knowledge and experiences that make childhood and motherhood rich, vibrant and healthy.
  main_url: "https://momnotebook.com/"
  url: "https://momnotebook.com/"
  featured: false
  built_by: Aleksander Hansson
  built_by_url: https://www.linkedin.com/in/aleksanderhansson/
  categories:
    - Blog
- title: Pirate Studios
  description: >
    Reinventing music studios with 24/7 self service rehearsal, DJ & production rooms available around the world.
  main_url: "https://www.piratestudios.co"
  url: "https://www.piratestudios.co"
  featured: false
  built_by: The Pirate Studios team
  built_by_url: https://github.com/piratestudios/
  categories:
    - Music
- title: Aurora EOS
  main_url: "https://www.auroraeos.com/"
  url: "https://www.auroraeos.com/"
  featured: false
  categories:
    - Blockchain
    - Marketing
    - Blog
  built_by: Corey Ward
  built_by_url: "http://www.coreyward.me/"
- title: MadeComfy
  main_url: "https://madecomfy.com.au/"
  url: "https://madecomfy.com.au/"
  description: >
    Short term rental management startup, using Contentful + Gatsby + CicleCI
  featured: false
  categories:
    - Travel
  built_by: Lucas Vilela
  built_by_url: "https://madecomfy.com.au/"
- title: How To Book Cheap Flights
  description: >
    A travel blog built with Gatsby and adopting the AMP technology.
  main_url: "https://howtobookcheapflights.com"
  url: "https://howtobookcheapflights.com"
  source_url: "https://github.com/flaviolivolsi/howtobookcheapflights"
  featured: false
  categories:
    - Travel
    - Blog
  built_by: Flavio Li Volsi
  built_by_url: "http://github.com/flaviolivolsi"
- title: Tiger Facility Services
  description: >
    Tiger Facility Services combines facility management expertise with state of the art software to offer a sustainable and customer oriented cleaning and facility service.
  main_url: https://www.tigerfacilityservices.com/de-en/
  url: https://www.tigerfacilityservices.com/de-en/
  featured: false
  categories:
    - B2B Services
- title: "Luciano Mammino's blog"
  description: >
    Tech & programming blog of Luciano Mammino a.k.a. "loige", Full-Stack Web Developer and International Speaker
  main_url: https://loige.co
  url: https://loige.co
  featured: false
  categories:
    - Blog
    - Web Development
  built_by: Luciano Mammino
  built_by_url: https://loige.co
- title: Wire • Secure collaboration platform
  description: >
    Corporate website of Wire, an open source, end-to-end encrypted collaboration platform
  main_url: "https://wire.com"
  url: "https://wire.com"
  featured: false
  categories:
    - Open Source
    - Productivity
    - Technology
    - Blog
    - App
  built_by: Wire team
  built_by_url: "https://github.com/orgs/wireapp/people"
- title: J. Patrick Raftery
  main_url: "https://www.jpatrickraftery.com"
  url: "https://www.jpatrickraftery.com"
  description: J. Patrick Raftery is an opera singer and voice teacher based in Vancouver, BC.
  categories:
    - Portfolio
    - Music
  built_by: Michael Uloth
  built_by_url: "https://www.michaeluloth.com"
  featured: false
- title: Aria Umezawa
  main_url: "https://www.ariaumezawa.com"
  url: "https://www.ariaumezawa.com"
  description: Aria Umezawa is a director, producer, and writer currently based in San Francisco.
  categories:
    - Portfolio
    - Music
    - Entertainment
  built_by: Michael Uloth
  built_by_url: "https://www.michaeluloth.com"
  featured: false
- title: Pomegranate Opera
  main_url: "https://www.pomegranateopera.com"
  url: "https://www.pomegranateopera.com"
  description: Pomegranate Opera is a lesbian opera written by Amanda Hale & Kye Marshall.
  categories:
    - Gallery
    - Music
  built_by: Michael Uloth
  built_by_url: "https://www.michaeluloth.com"
  featured: false
- title: Daniel Cabena
  main_url: "https://www.danielcabena.com"
  url: "https://www.danielcabena.com"
  description: Daniel Cabena is a Canadian countertenor highly regarded in both Canada and Europe for prize-winning performances ranging from baroque to contemporary repertoire.
  categories:
    - Portfolio
    - Music
  built_by: Michael Uloth
  built_by_url: "https://www.michaeluloth.com"
  featured: false
- title: Artist.Center
  main_url: "https://artistcenter.netlify.com"
  url: "https://artistcenter.netlify.com"
  description: The marketing page for Artist.Center, a soon-to-launch platform designed to connect opera singers to opera companies.
  categories:
    - Music
  built_by: Michael Uloth
  built_by_url: "https://www.michaeluloth.com"
  featured: false
- title: DG Volo & Company
  main_url: "https://www.dgvolo.com"
  url: "https://www.dgvolo.com"
  description: DG Volo & Company is a Toronto-based investment consultancy.
  categories:
    - Finance
  built_by: Michael Uloth
  built_by_url: "https://www.michaeluloth.com"
  featured: false
- title: Shawna Lucey
  main_url: "https://www.shawnalucey.com"
  url: "https://www.shawnalucey.com"
  description: Shawna Lucey is an American theater and opera director based in New York City.
  categories:
    - Portfolio
    - Music
    - Entertainment
  built_by: Michael Uloth
  built_by_url: "https://www.michaeluloth.com"
  featured: false
- title: Leyan Lo
  main_url: https://www.leyanlo.com
  url: https://www.leyanlo.com
  description: >
    Leyan Lo’s personal website
  categories:
    - Portfolio
  built_by: Leyan Lo
  built_by_url: https://www.leyanlo.com
  featured: false
- title: Hawaii National Bank
  url: https://hawaiinational.bank
  main_url: https://hawaiinational.bank
  description: Hawaii National Bank's highly personalized service has helped loyal customers & locally owned businesses achieve their financial dreams for over 50 years.
  categories:
    - Bank
  built_by: Wall-to-Wall Studios
  built_by_url: https://walltowall.com
  featured: false
- title: Coletiv
  url: https://coletiv.com
  main_url: https://coletiv.com
  description: Coletiv teams up with companies of all sizes to design, develop & launch digital products for iOS, Android & the Web.
  categories:
    - Technology
    - Agency
    - Web Development
  built_by: Coletiv
  built_by_url: https://coletiv.com
  featured: false
- title: janosh.io
  description: >
    Personal blog and portfolio of Janosh Riebesell. The site is built with Gatsby v2 and designed
    entirely with styled-components v4. Much of the layout was achieved with CSS grid. It supports
    Google Analytics, fluid typography and Algolia search.
  main_url: "https://janosh.io"
  url: "https://janosh.io"
  source_url: "https://github.com/janosh/janosh.io"
  categories:
    - Portfolio
    - Blog
    - Science
    - Photography
    - Travel
  built_by: Janosh Riebesell
  built_by_url: "https://janosh.io"
  featured: false
- title: Gatsby Manor
  description: >
    We build themes for gatsby. We have themes for all projects including personal,
    portfolio, ecommerce, landing pages and more. We also run an in-house
    web dev and design studio. If you cannot find what you want, we can build it for you!
    Email us at gatsbymanor@gmail.com with questions.
  main_url: "https://www.gatsbymanor.com"
  url: "https://www.gatsbymanor.com"
  source_url: "https://github.com/gatsbymanor"
  categories:
    - Web Development
    - Themes
    - Agency
    - Technology
    - Freelance
  built_by: Steven Natera
  built_by_url: "https://stevennatera.com"
- title: Ema Suriano's Portfolio
  main_url: https://emasuriano.com/
  url: https://emasuriano.com/
  source_url: https://github.com/EmaSuriano/emasuriano.github.io
  description: >
    Ema Suriano's portfolio to display information about him, his projects and what he's writing about.
  categories:
    - Portfolio
    - Technology
    - Web Development
  built_by: Ema Suriano
  built_by_url: https://emasuriano.com/
  featured: false
- title: Luan Orlandi
  main_url: https://luanorlandi.github.io
  url: https://luanorlandi.github.io
  source_url: https://github.com/luanorlandi/luanorlandi.github.io
  description: >
    Luan Orlandi's personal website. Brazilian web developer, enthusiast in React and Gatsby.
  categories:
    - Blog
    - Portfolio
    - Web Development
  built_by: Luan Orlandi
  built_by_url: https://github.com/luanorlandi
- title: Mobius Labs
  main_url: https://mobius.ml
  url: https://mobius.ml
  description: >
    Mobius Labs landing page, a Start-up working on Computer Vision
  categories:
    - Landing page
    - Marketing
    - Technology
    - AI
  built_by: sktt
  built_by_url: https://github.com/sktt
- title: EZAgrar
  main_url: https://www.ezagrar.at/en/
  url: https://www.ezagrar.at/en/
  description: >
    EZAgrar.at is the homepage of the biggest agricultural machinery dealership in Austria. In total 8 pages will be built for this client reusing a lot of components between them.
  categories:
    - eCommerce
    - Marketing
    - Multilingual
  built_by: MangoART
  built_by_url: https://www.mangoart.at
  featured: false
- title: OAsome blog
  main_url: https://oasome.blog/
  url: https://oasome.blog/
  source_url: https://github.com/oorestisime/oasome
  description: >
    Paris-based Cypriot adventurers. A and O. Lovers of life and travel. Want to get a glimpse of the OAsome world?
  categories:
    - Blog
    - Photography
    - Travel
  built_by: Orestis Ioannou
  featured: false
- title: Brittany Chiang
  main_url: https://brittanychiang.com/
  url: https://brittanychiang.com/
  source_url: https://github.com/bchiang7/v4
  description: >
    Personal website and portfolio of Brittany Chiang built with Gatsby v2
  categories:
    - Portfolio
  built_by: Brittany Chiang
  built_by_url: https://github.com/bchiang7
  featured: false
- title: Fitekran
  description: >
    One of the most visited Turkish blog about health, sports and healthy lifestyle, that has been rebuilt with Gatsby v2 using Wordpress.
  main_url: "https://www.fitekran.com"
  url: "https://www.fitekran.com"
  categories:
    - Science
    - Healthcare
    - Blog
  built_by: Burak Tokak
  built_by_url: "https://www.buraktokak.com"
- title: Serverless
  main_url: https://serverless.com
  url: https://serverless.com
  source_url: https://github.com/serverless/site
  description: >
    Serverless.com – Build web, mobile and IoT applications with serverless architectures using AWS Lambda, Azure Functions, Google CloudFunctions & more!
  categories:
    - Technology
    - Web Development
  built_by: Codebrahma
  built_by_url: https://codebrahma.com
  featured: false
- title: Dive Bell
  main_url: https://divebell.band/
  url: https://divebell.band/
  description: >
    Simple site for a band to list shows dates and videos (499 on lighthouse)
  categories:
    - Music
  built_by: Matt Bagni
  built_by_url: https://mattbag.github.io
  featured: false
- title: Mayer Media Co.
  main_url: https://mayermediaco.com/
  url: https://mayermediaco.com/
  description: >
    Freelance Web Development and Digital Marketing
  categories:
    - Web Development
    - Marketing
    - Blog
  source_url: https://github.com/MayerMediaCo/MayerMediaCo2.0
  built_by: Danny Mayer
  built_by_url: https://twitter.com/mayermediaco
  featured: false
- title: Jan Czizikow Portfolio
  main_url: https://www.janczizikow.com/
  url: https://www.janczizikow.com/
  source_url: https://github.com/janczizikow/janczizikow-portfolio
  description: >
    Simple personal portfolio site built with Gatsby
  categories:
    - Portfolio
    - Freelance
    - Web Development
  built_by: Jan Czizikow
  built_by_url: https://github.com/janczizikow
- title: Carbon Design Systems
  main_url: http://www.carbondesignsystem.com/
  url: http://www.carbondesignsystem.com/
  description: >
    The Carbon Design System is integrating the new IBM Design Ethos and Language. It represents a completely fresh approach to the design of all things at IBM.
  categories:
    - Design System
    - Documentation
  built_by: IBM
  built_by_url: https://www.ibm.com/
  featured: false
- title: Retirement Community
  main_url: https://retirementcommunity.fastcompany.com/
  url: https://retirementcommunity.fastcompany.com/
  description: >
    Bye Bye Funny Business, Pete Holmes and Jamie Lee enter retirement
  categories:
    - Entertainment
    - Retirement
    - Education
  built_by: FastCompany
  built_by_url: https://www.fastcompany.com/
  featured: false
- title: McDonald's Design System
  main_url: https://design.mcdonalds.com/
  url: https://design.mcdonalds.com/
  description: >
    McDonald's Design System
  categories:
    - Design
    - Design System
  built_by: McDonald's
  built_by_url: https://www.mcdonalds.com/us/en-us.html
  featured: false
- title: Mozilla Mixed Reality
  main_url: https://mixedreality.mozilla.org/
  url: https://mixedreality.mozilla.org/
  description: >
    Virtual Reality for the free and open Web.
  categories:
    - Virtual Reality
    - Open Source
  built_by: Mozilla
  built_by_url: https://www.mozilla.org/
  featured: false
- title: Uniform Hudl Design System
  main_url: http://uniform.hudl.com/
  url: http://uniform.hudl.com/
  description: >
    A single design system to ensure every interface feels like Hudl. From the colors we use to the size of our buttons and what those buttons say, Uniform has you covered. Check the guidelines, copy the code and get to building.
  categories:
    - Design System
    - Open Source
    - Design
  built_by: Hudl
  built_by_url: https://www.hudl.com/
- title: Subtle UI
  main_url: "https://subtle-ui.netlify.com/"
  url: "https://subtle-ui.netlify.com/"
  source_url: "https://github.com/ryanwiemer/subtle-ui"
  description: >
    A collection of clever yet understated user interactions found on the web.
  categories:
    - Web Development
    - Open Source
    - User Experience
  built_by: Ryan Wiemer
  built_by_url: "https://www.ryanwiemer.com/"
  featured: false
- title: developer.bitcoin.com
  main_url: "https://www.bitcoin.com/"
  url: "https://developer.bitcoin.com/"
  description: >
    Bitbox based bitcoin.com developer platform and resources.
  categories:
    - Blockchain
  featured: false
- title: Barmej
  main_url: "https://app.barmej.com/"
  url: "https://app.barmej.com/"
  description: >
    An interactive platform to learn different programming languages in Arabic for FREE
  categories:
    - Education
    - Programming
    - Learning
  built_by: Obytes
  built_by_url: "https://www.obytes.com/"
  featured: false
- title: Vote Save America
  main_url: "https://votesaveamerica.com"
  url: "https://votesaveamerica.com"
  description: >
    Be a voter. Save America.
  categories:
    - Education
    - Government
  featured: false
  built_by: Jeremy E. Miller
  built_by_url: "https://jeremyemiller.com/"
- title: Emergence
  main_url: https://emcap.com/
  url: https://emcap.com/
  description: >
    Emergence is a top enterprise cloud venture capital firm. We fund early stage ventures focusing on enterprise & SaaS applications. Emergence is one of the top VC firms in Silicon Valley.
  categories:
    - Marketing
    - Blog
  built_by: Upstatement
  built_by_url: https://www.upstatement.com/
  featured: false
- title: FPVtips
  main_url: https://fpvtips.com
  url: https://fpvtips.com
  source_url: https://github.com/jumpalottahigh/fpvtips
  description: >
    FPVtips is all about bringing racing drone pilots closer together, and getting more people into the hobby!
  categories:
    - Community
    - Education
    - Drones
  built_by: Georgi Yanev
  built_by_url: https://twitter.com/jumpalottahigh
  featured: false
- title: Georgi Yanev
  main_url: https://blog.georgi-yanev.com/
  url: https://blog.georgi-yanev.com/
  source_url: https://github.com/jumpalottahigh/blog.georgi-yanev.com
  description: >
    I write articles about FPV quads (building and flying), web development, smart home automation, life-long learning and other topics from my personal experience.
  categories:
    - Blog
    - Electronics
    - Drones
  built_by: Georgi Yanev
  built_by_url: https://twitter.com/jumpalottahigh
  featured: false
- title: Bear Archery
  main_url: "https://beararchery.com/"
  url: "https://beararchery.com/"
  categories:
    - eCommerce
    - Sports
  built_by: Escalade Sports
  built_by_url: "https://www.escaladesports.com/"
  featured: false
- title: "attn:"
  main_url: "https://www.attn.com/"
  url: "https://www.attn.com/"
  categories:
    - Media
    - Entertainment
  built_by: "attn:"
  built_by_url: "https://www.attn.com/"
  featured: false
- title: Mirror Conf
  description: >
    Mirror Conf is a conference designed to empower designers and frontend developers who have a thirst for knowledge and want to broaden their horizons.
  main_url: "https://www.mirrorconf.com/"
  url: "https://www.mirrorconf.com/"
  categories:
    - Conference
    - Design
    - Frontend
  featured: false
- title: Startarium
  main_url: https://www.startarium.ro
  url: https://www.startarium.ro
  description: >
    Free entrepreneurship educational portal with more than 20000 users, hundreds of resources, crowdfunding, mentoring and investor pitching events facilitated.
  categories:
    - Education
    - Crowdfunding
    - Nonprofit
    - Entrepreneurship
  built_by: Cezar Neaga
  built_by_url: https://twitter.com/cezarneaga
  featured: false
- title: Microlink
  main_url: https://microlink.io/
  url: https://microlink.io/
  description: >
    Extract structured data from any website.
  categories:
    - Web Development
    - API
    - SDK
  built_by: Kiko Beats
  built_by_url: https://kikobeats.com/
  featured: false
- title: Markets.com
  main_url: "https://www.markets.com/"
  url: "https://www.markets.com/"
  featured: false
  categories:
    - Finance
- title: Kevin Legrand
  url: "https://k-legrand.com"
  main_url: "https://k-legrand.com"
  source_url: "https://github.com/Manoz/k-legrand.com"
  description: >
    Personal website and blog built with love with Gatsby v2
  categories:
    - Blog
    - Portfolio
    - Web Development
  built_by: Kevin Legrand
  built_by_url: https://k-legrand.com
  featured: false
- title: David James Portfolio
  main_url: https://dfjames.com/
  url: https://dfjames.com/
  source_url: https://github.com/daviddeejjames/dfjames-gatsby
  description: >
    Portfolio Site using GatsbyJS and headless WordPress
  categories:
    - WordPress
    - Portfolio
    - Blog
  built_by: David James
  built_by_url: https://twitter.com/daviddeejjames
- title: Hypertext Candy
  url: https://www.hypertextcandy.com/
  main_url: https://www.hypertextcandy.com/
  description: >
    Blog about web development. Laravel, Vue.js, etc.
  categories:
    - Blog
    - Web Development
  built_by: Masahiro Harada
  built_by_url: https://twitter.com/_Masahiro_H_
  featured: false
- title: "Maxence Poutord's blog"
  description: >
    Tech & programming blog of Maxence Poutord, Software Engineer, Serial Traveler and Public Speaker
  main_url: https://www.maxpou.fr
  url: https://www.maxpou.fr
  featured: false
  categories:
    - Blog
    - Web Development
  built_by: Maxence Poutord
  built_by_url: https://www.maxpou.fr
- title: "Dante Calderón"
  description: >
    Personal Website and Blog of Dante Calderón
  main_url: https://dantecalderon.com/
  url: https://dantecalderon.com/
  source_url: https://github.com/dantehemerson/dantecalderon.com
  featured: false
  categories:
    - Blog
    - Portfolio
    - Web Development
    - Open Source
    - Technology
    - Education
  built_by: Dante Calderón
  built_by_url: https://github.com/dantehemerson
- title: "The Noted Project"
  url: https://thenotedproject.org
  main_url: https://thenotedproject.org
  source_url: https://github.com/ianbusko/the-noted-project
  description: >
    Website to showcase the ethnomusicology research for The Noted Project.
  categories:
    - Portfolio
    - Education
    - Gallery
  built_by: Ian Busko
  built_by_url: https://github.com/ianbusko
  featured: false
- title: Got Milk
  main_url: "https://www.gotmilk.com/"
  url: "https://www.gotmilk.com/"
  featured: false
  categories:
    - Food
    - Miscellaneous
- title: People For Bikes
  url: "https://2017.peopleforbikes.org/"
  main_url: "https://2017.peopleforbikes.org/"
  categories:
    - Community
    - Sport
    - Gallery
    - Nonprofit
  built_by: PeopleForBikes
  built_by_url: "https://peopleforbikes.org/about-us/who-we-are/staff/"
  featured: false
- title: Wide Eye
  description: >
    Creative agency specializing in interactive design, web development, and digital communications.
  url: https://wideeye.co/
  main_url: https://wideeye.co/
  categories:
    - Design
    - Web Development
  built_by: Wide Eye
  built_by_url: https://wideeye.co/about-us/
  featured: false
- title: Guster
  description: >
    American alternative rock band from Boston, Massachusetts.
  url: http://guster.com/
  main_url: http://guster.com/
  categories:
    - Music
  featured: false
- title: CodeSandbox
  description: >
    CodeSandbox is an online editor that helps you create web applications, from prototype to deployment.
  url: https://codesandbox.io/
  main_url: https://codesandbox.io/
  categories:
    - Web Development
  featured: false
- title: Marvel
  description: >
    The all-in-one platform powering design.
  url: https://marvelapp.com/
  main_url: https://marvelapp.com/
  categories:
    - Design
  featured: false
- title: Designcode.io
  description: >
    Learn to design and code React apps.
  url: https://designcode.io
  main_url: https://designcode.io
  categories:
    - Learning
  featured: false
- title: Happy Design
  description: >
    The Brand and Product Team Behind Happy Money
  url: https://design.happymoney.com/
  main_url: https://design.happymoney.com/
  categories:
    - Design
    - Finance
- title: Weihnachtsmarkt.ms
  description: >
    Explore the christmas market in Münster (Westf).
  url: https://weihnachtsmarkt.ms/
  main_url: https://weihnachtsmarkt.ms/
  source_url: https://github.com/codeformuenster/weihnachtsmarkt
  categories:
    - Gallery
    - Food
  built_by: "Code for Münster during #MSHACK18"
  featured: false
- title: Code Championship
  description: >
    Competitive coding competitions for students from 3rd to 8th grade. Code is Sport.
  url: https://www.codechampionship.com
  main_url: https://www.codechampionship.com
  categories:
    - Learning
    - Education
    - Sport
  built_by: Abamath LLC
  built_by_url: https://www.abamath.com
  featured: false
- title: Wieden+Kennedy
  description: >
    Wieden+Kennedy is an independent, global creative company.
  categories:
    - Technology
    - Web Development
    - Agency
    - Marketing
  url: https://www.wk.com
  main_url: https://www.wk.com
  built_by: Wieden Kennedy
  built_by_url: https://www.wk.com/about/
  featured: false
- title: Testing JavaScript
  description: >
    This course will teach you the fundamentals of testing your JavaScript applications using eslint, Flow, Jest, and Cypress.
  url: https://testingjavascript.com/
  main_url: https://testingjavascript.com/
  categories:
    - Learning
    - Education
    - Testing
    - JavaScript
  built_by: Kent C. Dodds
  built_by_url: https://kentcdodds.com/
  featured: false
- title: Use Hooks
  description: >
    One new React Hook recipe every day.
  url: https://usehooks.com/
  main_url: https://usehooks.com/
  categories:
    - Learning
    - Tips
    - React
  built_by: Gabe Ragland
  built_by_url: https://twitter.com/gabe_ragland
  featured: false
- title: Disrupting Nate
  description: >
    Ketogenic Diet, Podcasts, and Blockchain.
  url: https://www.disruptingnate.com/
  main_url: https://disruptingnate.com/
  categories:
    - Technology
    - Podcasts
  built_by: Nathan Olmstead
  built_by_url: https://twitter.com/disruptingnate
  featured: false
- title: Ambassador
  url: https://www.getambassador.io
  main_url: https://www.getambassador.io
  description: >
    Open source, Kubernetes-native API Gateway for microservices built on Envoy.
  categories:
    - Open Source
    - Documentation
    - Technology
  built_by: Datawire
  built_by_url: https://www.datawire.io
  featured: false
- title: Clubhouse
  main_url: https://clubhouse.io
  url: https://clubhouse.io
  description: >
    The intuitive and powerful project management platform loved by software teams of all sizes. Built with Gatsby v2 and Prismic
  categories:
    - Technology
    - Project Management
    - Blog
    - Productivity
    - B2B Services
    - Community
    - Design
    - Open Source
  built_by: Ueno.
  built_by_url: https://ueno.co
  featured: false
- title: Asian Art Collection
  url: http://artmuseum.princeton.edu/asian-art/
  main_url: http://artmuseum.princeton.edu/asian-art/
  description: >
    Princeton University has a branch dealing with state of art.They have showcased ore than 6,000 works of Asian art are presented alongside ongoing curatorial and scholarly research
  categories:
    - Art
    - History
    - Models
  featured: false
- title: QHacks
  url: https://qhacks.io
  main_url: https://qhacks.io
  source_url: https://github.com/qhacks/qhacks-website
  description: >
    QHacks is Queen’s University’s annual hackathon! QHacks was founded in 2016 with a mission to advocate and incubate the tech community at Queen’s University and throughout Canada.
  categories:
    - Hackathon
    - Education
    - Technology
    - Podcast
  featured: false
- title: Tyler McGinnis
  url: https://tylermcginnis.com/
  main_url: https://tylermcginnis.com/
  description: >
    The linear, course based approach to learning web technologies.
  categories:
    - Education
    - Technology
    - Podcast
    - Web Development
  featured: false
- title: a11y with Lindsey
  url: https://www.a11ywithlindsey.com/
  main_url: https://www.a11ywithlindsey.com/
  source_url: https://github.com/lkopacz/a11y-with-lindsey
  description: >
    To help developers navigate accessibility jargon, write better code, and to empower them to make their Internet, Everyone's Internet.
  categories:
    - Education
    - Blog
    - Technology
  built_by: Lindsey Kopacz
  built_by_url: https://twitter.com/littlekope0903
  featured: false
- title: DEKEMA
  url: https://www.dekema.com/
  main_url: https://www.dekema.com/
  description: >
    Worldclass crafting: Furnace, fervor, fullfilment. Delivering highest demand for future craftsmanship. Built using Gatsby v2 and Prismic.
  categories:
    - Healthcare
    - Science
    - Technology
  built_by: Crisp Studio
  built_by_url: https://crisp.studio
  featured: false
- title: FOX Circus
  main_url: "https://www.foxcircus.it/"
  url: "https://www.foxcircus.it/"
  categories:
    - Event
    - Conference
    - Entertainment
  built_by: Kframe Interactive SA
  built_by_url: http://kframeinteractive.com
  featured: false
- title: Ramón Chancay
  description: >-
    Frontend / Backend Developer in Guayaquil Ecuador.
    Currently at Everymundo, previously at El Universo.
    I enjoy teaching and sharing what I know.
    I give professional advice to developers and companies.
    My wife and my children are everything in my life.
  main_url: "https://ramonchancay.me/"
  url: "https://ramonchancay.me/"
  source_url: "https://github.com/devrchancay/personal-site"
  featured: false
  categories:
    - Blog
    - Technology
    - Web Development
  built_by: Codedebug
  built_by_url: "https://codedebug.co/"
- title: BELLHOPS
  main_url: https://www.getbellhops.com/
  url: https://www.getbellhops.com/
  description: >-
    Whether you’re moving someplace new or just want to complete a few projects around your current home, BellHops can arrange the moving services you need—at simple, straightforward rates.
  categories:
    - Business
  built_by: Bellhops, Inc.
  built_by_url: https://www.getbellhops.com/
  featured: false
- title: Acclimate Consulting
  main_url: https://www.acclimate.io/
  url: https://www.acclimate.io/
  description: >-
    Acclimate is a consulting firm that puts organizations back in control with data-driven strategies and full-stack applications.
  categories:
    - AI
    - Technology
    - Consulting
  built_by: Andrew Wilson
  built_by_url: https://github.com/andwilson
  featured: false
- title: Flyright
  url: https://flyright.co/
  main_url: https://flyright.co/
  description: >-
    Flyright curates everything you need for international travel in one tidy place 💜
  categories:
    - Technology
    - App
  built_by: Ty Hopp
  built_by_url: https://github.com/tyhopp
  featured: false
- title: Vets Who Code
  url: https://vetswhocode.io/
  main_url: https://vetswhocode.io/
  description: >-
    VetsWhoCode is a non-profit organization dedicated to training military veterans & giving them the skills they need transition into tech careers.
  categories:
    - Technology
    - Nonprofit
  featured: false
- title: Patreon Blog
  url: https://blog.patreon.com/
  main_url: https://blog.patreon.com/
  description: >-
    Official blog of Patreon.com
  categories:
    - Blog
  featured: false
- title: Full Beaker
  url: https://fullbeaker.com/
  main_url: https://fullbeaker.com/
  description: >-
    Full Beaker provides independent advice online about careers and home ownership, and connect anyone who asks with companies that can help them.
  categories:
    - Consulting
  featured: false
- title: Citywide Holdup
  url: https://citywideholdup.org/
  main_url: https://citywideholdup.org/
  source_url: https://github.com/killakam3084/citywide-site
  description: >-
    Citywide Holdup is an annual fundraising event held around early November in the city of Austin, TX hosted by the Texas Wranglers benefitting Easter Seals of Central Texas, a non-profit organization that provides exceptional services, education, outreach and advocacy so that people with disabilities can live, learn, work and play in our communities.
  categories:
    - Fundraising
    - Nonprofit
    - Event
  built_by: Cameron Rison
  built_by_url: https://github.com/killakam3084
  featured: false
- title: Dawn Labs
  url: https://dawnlabs.io
  main_url: https://dawnlabs.io
  description: >-
    Thoughtful products for inspired teams. With a holistic approach to engineering and design, we partner with startups and enterprises to build for the digital era.
  categories:
    - Technology
    - Agency
    - Web Development
  featured: false
- title: COOP by Ryder
  url: https://coop.com/
  main_url: https://coop.com/
  description: >
    COOP is a platform that connects fleet managers that have idle vehicles to businesses that are looking to rent vehicles. COOP simplifies the process and paperwork required to safely share vehicles between business owners.
  categories:
    - Marketing
    - Asset Sharing
  built_by: Crispin Porter Bogusky
  built_by_url: http://www.cpbgroup.com/
  featured: false
- title: Domino's Paving for Pizza
  url: https://www.pavingforpizza.com/
  main_url: https://www.pavingforpizza.com/
  description: >
    Nominate your town for a chance to have your rough drive home from Domino's fixed to pizza perfection.
  categories:
    - Marketing
  built_by: Crispin Porter Bogusky
  built_by_url: http://www.cpbgroup.com/
  featured: false
- title: Propapanda
  url: https://propapanda.eu/
  main_url: https://propapanda.eu/
  description: >
    Is a creative production house based in Tallinn, Estonia. We produce music videos, commercials, films and campaigns – from scratch to finish.
  categories:
    - Cinema
    - Video
    - Portfolio
    - Agency
    - Media
  built_by: Henry Kehlmann
  built_by_url: https://github.com/madhenry/
  featured: false
- title: JAMstack.paris
  url: https://jamstack.paris/
  main_url: https://jamstack.paris/
  source_url: https://github.com/JAMstack-paris/jamstack.paris
  description: >
    JAMstack-focused, bi-monthly meetup in Paris
  categories:
    - Web Development
  built_by: Matthieu Auger & Nicolas Goutay
  built_by_url: https://github.com/JAMstack-paris
  featured: false
- title: DexWallet - The only Wallet you need by Dexlab
  main_url: "https://www.dexwallet.io/"
  url: "https://www.dexwallet.io/"
  source_url: "https://github.com/dexlab-io/DexWallet-website"
  featured: false
  description: >-
    DexWallet is a secure, multi-chain, mobile wallet with an upcoming one-click exchange for mobile.
  categories:
    - Blockchain
    - App
    - Open Source
    - React Native
  built_by: DexLab
  built_by_url: "https://github.com/dexlab-io"
- title: Kings Valley Paving
  url: https://kingsvalleypaving.com
  main_url: https://kingsvalleypaving.com
  description: >
    Kings Valley Paving is an asphalt, paving and concrete company serving the commercial, residential and industrial sectors in the Greater Toronto Area.
  categories:
    - Marketing
    - Construction
  built_by: Michael Uloth
  built_by_url: https://www.michaeluloth.com
  featured: false
- title: Peter Barrett
  url: https://www.peterbarrett.ca
  main_url: https://www.peterbarrett.ca
  description: >
    Peter Barrett is a Canadian baritone from Newfoundland and Labrador who performs opera and concert repertoire in Canada, the U.S. and around the world.
  categories:
    - Portfolio
    - Music
  built_by: Michael Uloth
  built_by_url: https://www.michaeluloth.com
  featured: false
- title: NARCAN
  main_url: https://www.narcan.com
  url: https://www.narcan.com
  description: >
    NARCAN Nasal Spray is the first and only FDA-approved nasal form of naloxone for the emergency treatment of a known or suspected opioid overdose.
  categories:
    - Healthcare
  built_by: NARCAN
  built_by_url: https://www.narcan.com
  featured: false
- title: Ritual
  main_url: https://ritual.com
  url: https://ritual.com
  description: >
    Ritual started with a simple question, what exactly is in women's multivitamins? This is the story of what happened when our founder Kat started searching for answers — the story of Ritual.
  categories:
    - Healthcare
  built_by: Ritual
  built_by_url: https://ritual.com
  featured: false
- title: Truebill
  main_url: https://www.truebill.com
  url: https://www.truebill.com
  description: >
    Truebill empowers you to take control of your money.
  categories:
    - Finance
  built_by: Truebill
  built_by_url: https://www.truebill.com
  featured: false
- title: Smartling
  main_url: https://www.smartling.com
  url: https://www.smartling.com
  description: >
    Smartling enables you to automate, manage, and professionally translate content so that you can do more with less.
  categories:
    - Marketing
  built_by: Smartling
  built_by_url: https://www.smartling.com
  featured: false
- title: Clear
  main_url: https://www.clearme.com
  url: https://www.clearme.com
  description: >
    At clear, we’re working toward a future where you are your ID, enabling you to lead an unstoppable life.
  categories:
    - Security
  built_by: Clear
  built_by_url: https://www.clearme.com
  featured: false
- title: VS Code Rocks
  main_url: "https://vscode.rocks"
  url: "https://vscode.rocks"
  source_url: "https://github.com/lannonbr/vscode-rocks"
  featured: false
  description: >
    VS Code Rocks is a place for weekly news on the newest features and updates to Visual Studio Code as well as trending extensions and neat tricks to continually improve your VS Code skills.
  categories:
    - Open Source
    - Blog
    - Web Development
  built_by: Benjamin Lannon
  built_by_url: "https://github.com/lannonbr"
- title: Particle
  main_url: "https://www.particle.io"
  url: "https://www.particle.io"
  featured: false
  description: Particle is a fully-integrated IoT platform that offers everything you need to deploy an IoT product.
  categories:
    - Marketing
    - IOT
- title: freeCodeCamp curriculum
  main_url: "https://learn.freecodecamp.org"
  url: "https://learn.freecodecamp.org"
  featured: false
  description: Learn to code with free online courses, programming projects, and interview preparation for developer jobs.
  categories:
    - Web Development
    - Learning
- title: Tandem
  main_url: "https://tandem.co.uk"
  url: "https://tandem.co.uk/the-app"
  description: >
    We're on a mission to free you of money misery. Our app, card and savings account are designed to help you spend less time worrying about money and more time enjoying life.
  categories:
    - Finance
    - App
  built_by: Tandem
  built_by_url: https://github.com/tandembank
  featured: false
- title: Monbanquet.fr
  main_url: "https://monbanquet.fr"
  url: "https://monbanquet.fr"
  description: >
    Give your corporate events the food and quality it deserves, thanks to the know-how of the best local artisans.
  categories:
    - eCommerce
    - Food
    - Event
  built_by: Monbanquet.fr
  built_by_url: https://github.com/monbanquet
  featured: false
- title: The Leaky Cauldron Blog
  url: https://theleakycauldronblog.com
  main_url: https://theleakycauldronblog.com
  source_url: https://github.com/v4iv/theleakycauldronblog
  description: >
    A Brew of Awesomeness with a Pinch of Magic...
  categories:
    - Blog
  built_by: Vaibhav Sharma
  built_by_url: https://github.com/v4iv
  featured: false
- title: Wild Drop Surf Camp
  main_url: "https://wilddropsurfcamp.com"
  url: "https://wilddropsurfcamp.com"
  description: >
    Welcome to Portugal's best kept secret and be amazed with our nature. Here you can explore, surf, taste the world's best gastronomy and wine, feel the North Canyon's power with the biggest waves in the world and so many other amazing things. Find us, discover yourself!
  categories:
    - Tourism
    - Travel
  built_by: Samuel Fialho
  built_by_url: https://samuelfialho.com
  featured: false
- title: JoinUp HR chatbot
  url: https://www.joinup.io
  main_url: https://www.joinup.io
  description: Custom HR chatbot for better candidate experience
  categories:
    - App
    - Chatbot
    - HR
    - Technology
  featured: false
- title: JDCastro Web Design & Development
  main_url: https://jacobdcastro.com
  url: https://jacobdcastro.com
  source_url: https://github.com/jacobdcastro/personal-site
  featured: false
  description: >
    A small business site for freelance web designer and developer Jacob D. Castro. Includes professional blog, contact forms, and soon-to-come portfolio of sites for clients. Need a new website or an extra developer to share the workload? Feel free to check out the website!
  categories:
    - Blog
    - Portfolio
    - Business
    - Freelance
  built_by: Jacob D. Castro
  built_by_url: https://twitter.com/jacobdcastro
- title: Gatsby Tutorials
  main_url: https://www.gatsbytutorials.com
  url: https://www.gatsbytutorials.com
  source_url: https://github.com/ooloth/gatsby-tutorials
  featured: false
  description: >
    Gatsby Tutorials is a community-updated list of video, audio and written tutorials to help you learn GatsbyJS.
  categories:
    - Web Development
    - Education
    - Open Source
  built_by: Michael Uloth
  built_by_url: "https://www.michaeluloth.com"
- title: Up & Running Tutorials
  main_url: https://www.upandrunningtutorials.com
  url: https://www.upandrunningtutorials.com
  featured: false
  description: >
    Free coding tutorials for web developers. Get your web development career up and running by learning to build better, faster websites.
  categories:
    - Web Development
    - Education
  built_by: Michael Uloth
  built_by_url: "https://www.michaeluloth.com"
- title: Grooovinger
  url: https://www.grooovinger.com
  main_url: https://www.grooovinger.com
  description: >
    Martin Grubinger, a web developer from Austria
  categories:
    - Portfolio
    - Web Development
  built_by: Martin Grubinger
  built_by_url: https://www.grooovinger.com
  featured: false
- title: LXDX - the Crypto Derivatives Exchange
  main_url: https://www.lxdx.co/
  url: https://www.lxdx.co/
  description: >
    LXDX is the world's fastest crypto exchange. Our mission is to bring innovative financial products to retail crypto investors, providing access to the same speed and scalability that institutional investors already depend on us to deliver each and every day.
  categories:
    - Marketing
    - Blockchain
    - Finance
  built_by: Corey Ward
  built_by_url: http://www.coreyward.me/
  featured: false
- title: Kyle McDonald
  url: https://kylemcd.com
  main_url: https://kylemcd.com
  source_url: https://github.com/kylemcd/personal-site-react
  description: >
    Personal site + blog for Kyle McDonald
  categories:
    - Blog
  built_by: Kyle McDonald
  built_by_url: https://kylemcd.com
  featured: false
- title: VSCode Power User Course
  main_url: https://VSCode.pro
  url: https://VSCode.pro
  description: >
    After 10 years with Sublime, I switched to VSCode. Love it. Spent 1000+ hours building a premium video course to help you switch today. 200+ power user tips & tricks turn you into a VSCode.pro
  categories:
    - Education
    - Learning
    - eCommerce
    - Marketing
    - VSCode
    - Technology
    - Web Development
  built_by: Ahmad Awais
  built_by_url: https://twitter.com/MrAhmadAwais/
  featured: false
- title: Thijs Koerselman Portfolio
  main_url: https://www.vauxlab.com
  url: https://www.vauxlab.com
  featured: false
  description: >
    Portfolio of Thijs Koerselman. A freelance software engineer, full-stack web developer and sound designer.
  categories:
    - Portfolio
    - Business
    - Freelance
    - Technology
    - Web Development
    - React Native
    - Music
- title: Ad Hoc Homework
  main_url: https://homework.adhoc.team
  url: https://homework.adhoc.team
  description: >
    Ad Hoc builds government digital services that are fast, efficient, and usable by everyone. Ad Hoc Homework is a collection of coding and design challenges for candidates applying to our open positions.
  categories:
    - Web Development
    - Government
    - Healthcare
    - Programming
  built_by_url: https://adhoc.team
  featured: false
- title: BetterDocs | Discord Themes & Plugins
  main_url: https://betterdocs.us
  url: https://betterdocs.us
  description: >
    All Discord enhancement projects in 1! Free quality Themes and Plugins for Discord and easy installation instructions for BetterDiscord and more!
  categories:
    - Web Development
    - Programming
    - Open Source
  built_by: Christopher R. | Owner
  built_by_url: https://github.com/MrRobotjs/
  featured: false
- title: Birra Napoli
  main_url: http://www.birranapoli.it
  url: http://www.birranapoli.it
  built_by: Ribrain
  built_by_url: https://www.ribrainstudio.com
  featured: false
  description: >
    Birra Napoli official site
  categories:
    - Landing page
    - Business
    - Food
    - Beverage
- title: Satispay
  url: https://www.satispay.com
  main_url: https://www.satispay.com
  categories:
    - Business
    - Finance
    - Technology
  built_by: Satispay
  built_by_url: https://www.satispay.com
  featured: false
- title: The Movie Database - Gatsby
  url: https://tmdb.lekoarts.de
  main_url: https://tmdb.lekoarts.de
  source_url: https://github.com/LekoArts/gatsby-source-tmdb-example
  categories:
    - Open Source
    - Entertainment
    - Gallery
  featured: false
  built_by: LekoArts
  built_by_url: "https://github.com/LekoArts"
  description: >
    Source from The Movie Database (TMDb) API (v3) in Gatsby. This example is built with react-spring, React hooks and react-tabs and showcases the gatsby-source-tmdb plugin. It also has some client-only paths and uses gatsby-image.
- title: LANDR - Creative Tools for Musicians
  url: https://www.landr.com/
  main_url: https://www.landr.com/en/
  categories:
    - Music
    - Technology
    - AI
    - Business
    - Entrepreneurship
    - Freelance
    - Marketing
    - Media
  featured: false
  built_by: LANDR
  built_by_url: https://twitter.com/landr_music
  description: >
    Marketing website built for LANDR. LANDR is a web application that provides tools for musicians to master their music (using artificial intelligence), collaborate with other musicians, and distribute their music to multiple platforms.
- title: ClinicJS
  url: https://clinicjs.org/
  main_url: https://clinicjs.org/
  categories:
    - Performance
    - Technology
    - Documentation
  featured: false
  built_by: NearForm
  built_by_url: "https://www.nearform.com/"
  description: >
    Tools to help diagnose and pinpoint Node.js performance issues.
- title: KOBIT
  main_url: "https://kobit.in"
  url: "https://kobit.in"
  description: Automated Google Analytics Report with everything you need and more
  featured: false
  categories:
    - Marketing
    - Blog
  built_by: mottox2
  built_by_url: "https://mottox2.com"
- title: Aleksander Hansson
  main_url: https://ahansson.com
  url: https://ahansson.com
  featured: false
  description: >
    Portfolio website for Aleksander Hansson
  categories:
    - Portfolio
    - Business
    - Freelance
    - Technology
    - Web Development
    - Consulting
  built_by: Aleksander Hansson
  built_by_url: https://www.linkedin.com/in/aleksanderhansson/
- title: Surfing Nosara
  main_url: "https://www.surfingnosara.com"
  url: "https://www.surfingnosara.com"
  description: Real estate, vacation, and surf report hub for Nosara, Costa Rica
  featured: false
  categories:
    - Business
    - Blog
    - Gallery
    - Marketing
  built_by: Desarol
  built_by_url: "https://www.desarol.com"
- title: Crispin Porter Bogusky
  url: https://cpbgroup.com/
  main_url: https://cpbgroup.com/
  description: >
    We solve the world’s toughest communications problems with the most quantifiably potent creative assets.
  categories:
    - Agency
    - Advertising
    - Design
    - Marketing
  built_by: Crispin Porter Bogusky
  built_by_url: https://cpbgroup.com/
  featured: false
- title: graphene-python
  url: https://graphene-python.org
  main_url: https://graphene-python.org
  description: Graphene is a collaboratively funded project.Graphene-Python is a library for building GraphQL APIs in Python easily.
  categories:
    - Library
    - API
    - Documentation
  featured: false
- title: klarna
  url: https://developers.klarna.com/en/gb/kco-v3
  main_url: https://developers.klarna.com/en/gb/kco-v3
  description: Here you will find the integration guides, API documentation, and more to easily integrate with Klarna.
  categories:
    - API
    - Documentation
  featured: false
- title: Song Wang's Blog
  main_url: "https://songwang.io/"
  url: "https://songwang.io/"
  source_url: "https://github.com/wangsongiam/songwang.io/"
  description: >
    The website about Song Wang.
  categories:
    - Blog
    - Technology
    - Web Development
  built_by: Song Wang
  built_by_url: "https://github.com/wangsongiam/"
  featured: false
- title: Engel & Völkers Ibiza Holiday Rentals
  main_url: "https://www.ev-ibiza.com/"
  url: "https://www.ev-ibiza.com/"
  featured: false
  built_by: Ventura Digitalagentur
  description: >
    Engel & Völkers, one of the most successful real estate agencies in the world, offers luxury holiday villas to rent in Ibiza.
  categories:
    - Tourism
    - Travel
- title: Sylvain Hamann's personal website
  url: "https://shamann.fr"
  main_url: "https://shamann.fr"
  source_url: "https://github.com/sylvhama/shamann-gatsby/"
  description: >
    Sylvain Hamann, web developer from France
  categories:
    - Portfolio
    - Web Development
  built_by: Sylvain Hamann
  built_by_url: "https://twitter.com/sylvhama"
  featured: false
- title: Jane Manchun Wong's Personal Website
  main_url: "https://wongmjane.com/"
  url: "https://wongmjane.com/"
  description: >
    Jane Manchun Wong's Personal Website is where she posts bug bounty write-ups, discoveries from reverse engineering apps and personal thoughts. This site is built on Gatsby v2 and it leverages the ecosystem to provide PWA features such as offline support.
  categories:
    - Blog
    - Portfolio
    - Security
  built_by: Jane Manchun Wong
  built_by_url: "https://twitter.com/wongmjane"
  featured: false
- title: PostPost
  main_url: "https://postpost.design"
  source_url: "https://github.com/postpostpdx/website"
  url: "https://postpost.design"
  description: >
    PostPost is a small studio based in Portland, OR that is focused on product design, web design/development, branding, and strategy.
  categories:
    - Portfolio
    - Design
    - Agency
    - Web Development
  built_by: Jonathan Simcoe
  built_by_url: "https://twitter.com/jdsimcoe"
  featured: false
- title: Luca Crea's portfolio
  main_url: https://lcrea.github.io
  url: https://lcrea.github.io
  description: >
    Portfolio and personal website of Luca Crea, an Italian software engineer.
  categories:
    - Portfolio
  built_by: Luca Crea
  built_by_url: https://github.com/lcrea
  featured: false
- title: Escalade Sports
  main_url: "https://www.escaladesports.com/"
  url: "https://www.escaladesports.com/"
  categories:
    - eCommerce
    - Sports
  built_by: Escalade Sports
  built_by_url: "https://www.escaladesports.com/"
  featured: false
- title: Exposify
  main_url: "https://www.exposify.de/"
  url: "https://www.exposify.de/"
  description: >
    This is our German website built with Gatsby 2.0, Emotion and styled-system.
    Exposify is a proptech startup and builds technology for real estate businesses.
    We provide our customers with an elegant agent software in combination
    with beautifully designed and fast websites.
  categories:
    - Web Development
    - Real Estate
    - Agency
    - Marketing
  built_by: Exposify
  built_by_url: "https://www.exposify.de/"
  featured: false
- title: Steak Point
  main_url: https://www.steakpoint.at/
  url: https://www.steakpoint.at/
  description: >
    Steak Restaurant in Vienna, Austria (Wien, Österreich).
  categories:
    - Restaurant
    - Food
  built_by: Peter Kroyer
  built_by_url: https://www.peterkroyer.at/
  featured: false
- title: Takumon blog
  main_url: "https://takumon.com"
  url: "https://takumon.com"
  source_url: "https://github.com/Takumon/blog"
  description: Java Engineer's tech blog.
  featured: false
  categories:
    - Blog
  built_by: Takumon
  built_by_url: "https://twitter.com/inouetakumon"
- title: DayThirty
  main_url: "https://daythirty.com"
  url: "https://daythirty.com"
  description: DayThirty - ideas for the new year.
  featured: false
  categories:
    - Health & Wellness
  built_by: Jack Oliver
  built_by_url: "https://twitter.com/mrjackolai"
- title: TheAgencyProject
  main_url: "https://theagencyproject.co"
  url: "https://theagencyproject.co"
  description: Agency model, without agency overhead.
  categories:
    - Agency
  built_by: JV-LA
  built_by_url: https://jv-la.com
- title: Karen Hou's portfolio
  main_url: https://www.karenhou.com/
  url: https://www.karenhou.com/
  categories:
    - Portfolio
  built_by: Karen H. Developer
  built_by_url: https://github.com/karenhou
  featured: false
- title: Jean Luc Ponty
  main_url: "https://ponty.com"
  url: "https://ponty.com"
  description: Official site for Jean Luc Ponty, French virtuoso violinist and jazz composer.
  featured: false
  categories:
    - Music
    - Entertainment
  built_by: Othermachines
  built_by_url: "https://othermachines.com"
- title: Rosewood Family Advisors
  main_url: "https://www.rfallp.com/"
  url: "https://www.rfallp.com/"
  description: Rosewood Family Advisors LLP (Palo Alto) provides a diverse range of family office services customized for ultra high net worth individuals.
  featured: false
  categories:
    - Finance
    - Business
  built_by: Othermachines
  built_by_url: "https://othermachines.com"
- title: Cole Walker's Portfolio
  main_url: "https://www.walkermakes.com"
  url: "https://www.walkermakes.com"
  source_url: "https://github.com/ColeWalker/portfolio"
  description: The portfolio of web developer Cole Walker, built with the help of Gatsby v2, React-Spring, and SASS.
  featured: false
  categories:
    - Portfolio
    - Web Development
  built_by: Cole Walker
  built_by_url: "https://www.walkermakes.com"
- title: Ashley Thouret
  main_url: "https://www.ashleythouret.com"
  url: "https://www.ashleythouret.com"
  description: Official website of Canadian soprano Ashley Thouret.
  categories:
    - Portfolio
    - Music
  built_by: Michael Uloth
  built_by_url: "https://www.michaeluloth.com"
  featured: false
- title: The AZOOR Society
  main_url: "https://www.theazoorsociety.org"
  url: "https://www.theazoorsociety.org"
  description: The AZOOR Society is a UK-based charity committed to promoting awareness of Acute Zonal Occult Outer Retinopathy and assisting further research.
  categories:
    - Health & Wellness
    - Community
    - Nonprofit
  built_by: Michael Uloth
  built_by_url: "https://www.michaeluloth.com"
  featured: false
- title: Gábor Fűzy pianist
  main_url: "https://pianobar.hu"
  url: "https://pianobar.hu"
  description: Gábor Fűzy pianist's offical website built with Gatsby v2.
  categories:
    - Music
  built_by: Zoltán Bedi
  built_by_url: "https://github.com/B3zo0"
  featured: false
- title: Logicwind
  main_url: "https://logicwind.com"
  url: "https://logicwind.com"
  description: Website of Logicwind - Javascript experts, Technology development agency & consulting.
  featured: false
  categories:
    - Portfolio
    - Agency
    - Web Development
    - Consulting
  built_by: Logicwind
  built_by_url: "https://www.logicwind.com"
- title: ContactBook.app
  main_url: "https://contactbook.app"
  url: "https://contactbook.app"
  description: Seamlessly share Contacts with G Suite team members
  featured: false
  categories:
    - Landing page
    - Blog
  built_by: Logicwind
  built_by_url: "https://www.logicwind.com"
- title: npm.cardiv.de
  url: https://npm.cardiv.de
  main_url: https://npm.cardiv.de
  source_url: https://github.com/cardiv/npm.cardiv.de
  description: >
    A site to collect personal favorites of NPM packages – sorted by downloads count with a tags filter and search by title. Fork it and bookmark your favorite packages!
  categories:
    - Directory
    - JavaScript
    - Library
    - Open Source
    - Programming
    - Web Development
    - Bookmarks
    - Favorites
  built_by: cardiv
  built_by_url: https://github.com/cardiv/
  featured: false
- title: Waterscapes
  main_url: "https://waterscap.es"
  url: "https://waterscap.es/lake-monteynard/"
  source_url: "https://github.com/gaelbillon/Waterscapes-Gatsby-site"
  description: Waterscap.es is a directory of bodies of water (creeks, ponds, waterfalls, lakes, etc) with information about each place such as how to get there, hike time, activities and photos and a map displayed with the Mapbox GL SJ npm package. It was developed with the goal of learning Gatsby. This website is based on the gatsby-contentful-starter and uses Contentful as CMS. It is hosted on Netlify. Hooks are setup with Bitbucket and Contentful to trigger a new build upon code or content changes. The data on Waterscap.es is a mix of original content and informations from the internets gathered and put together.
  categories:
    - Directory
    - Photography
    - Travel
  built_by: Gaël Billon
  built_by_url: "https://gaelbillon.com"
  featured: false
- title: Packrs
  url: "https://www.packrs.co/"
  main_url: "https://www.packrs.co/"
  description: >
    Packrs is a local delivery platform, one spot for all your daily requirements. On a single tap get everything you need at your doorstep.
  categories:
    - Marketing
    - Landing Page
    - Entrepreneurship
  built_by: Vipin Kumar Rawat
  built_by_url: "https://github.com/aesthytik"
  featured: false
- title: HyakuninIsshu
  main_url: "https://hyakuninanki.net"
  url: "https://hyakuninanki.net"
  source_url: "https://github.com/rei-m/web_hyakuninisshu"
  description: >
    HyakuninIsshu is a traditional Japanese card game.
  categories:
    - Education
    - Gallery
    - Entertainment
  built_by: Rei Matsushita
  built_by_url: "https://github.com/rei-m/"
  featured: false
- title: WQU Partners
  main_url: "https://partners.wqu.org/"
  url: "https://partners.wqu.org/"
  featured: false
  categories:
    - Marketing
    - Education
    - Landing Page
  built_by: Corey Ward
  built_by_url: "http://www.coreyward.me/"
- title: Federico Giacone
  url: "https://federico.giac.one/"
  main_url: "https://federico.giac.one"
  source_url: "https://github.com/leopuleo/federico.giac.one"
  description: >
    Digital portfolio for Italian Architect Federico Giacone.
  categories:
    - Portfolio
    - Gallery
  built_by: Leonardo Giacone
  built_by_url: "https://github.com/leopuleo"
  featured: false
- title: Station
  url: "https://getstation.com/"
  main_url: "https://getstation.com/"
  description: Station is the first smart browser for busy people. A single place for all of your web applications.
  categories:
    - Technology
    - Web Development
    - Productivity
  featured: false
- title: Vyron Vasileiadis
  url: "https://fedonman.com/"
  main_url: "https://fedonman.com"
  source_url: "https://github.com/fedonman/fedonman-website"
  description: Personal space of Vyron Vasileiadis aka fedonman, a Web & IoT Developer, Educator and Entrepreneur based in Athens, Greece.
  categories:
    - Portfolio
    - Technology
    - Web Development
    - Education
  built_by: Vyron Vasileiadis
  built_by_url: "https://github.com/fedonman"
- title: Fabien Champigny
  url: "https://www.champigny.name/"
  main_url: "https://www.champigny.name/"
  built_by_url: "https://www.champigny.name/"
  description: Fabien Champigny's personal blog. Entrepreneur, hacker and loves street photo.
  categories:
    - Blog
    - Gallery
    - Photography
    - Productivity
    - Entrepreneurship
  featured: false
- title: Alex Xie - Portfolio
  url: https://alexieyizhe.me/
  main_url: https://alexieyizhe.me/
  source_url: https://github.com/alexieyizhe/alexieyizhe.github.io
  description: >
    Personal website of Alex Yizhe Xie, a University of Waterloo Computer Science student and coding enthusiast.
  categories:
    - Blog
    - Portfolio
    - Web Development
  featured: false
- title: Equithon
  url: https://equithon.org/
  main_url: https://equithon.org/
  source_url: https://github.com/equithon/site-main/
  built_by: Alex Xie
  built_by_url: https://alexieyizhe.me/
  description: >
    Equithon is the largest social innovation hackathon in Waterloo, Canada. It was founded in 2016 to tackle social equity issues and create change.
  categories:
    - Education
    - Event
    - Hackathon
    - Learning
    - Open Source
    - Nonprofit
    - Technology
  featured: false
- title: Dale Blackburn - Portfolio
  url: https://dakebl.co.uk/
  main_url: https://dakebl.co.uk/
  source_url: https://github.com/dakebl/dakebl.co.uk
  description: >
    Dale Blackburn's personal website and blog.
  categories:
    - Blog
    - Portfolio
    - Web Development
  featured: false
- title: Portfolio of Anthony Wiktor
  url: https://www.anthonydesigner.com/
  main_url: https://www.anthonydesigner.com/
  description: >
    Anthony Wiktor is a Webby Award-Winning Creative Director and Digital Designer twice named Hot 100 by WebDesigner Magazine. Anthony has over a decade of award-winning experience in design and has worked on projects across a diverse set of industries — from entertainment to consumer products to hospitality to technology. Anthony is a frequent lecturer at USC’s Annenberg School for Communication & Journalism and serves on the board of AIGA Los Angeles.
  categories:
    - Portfolio
    - Marketing
  built_by: Maciej Leszczyński
  built_by_url: http://twitter.com/_maciej
  featured: false
- title: Frame.io Workflow Guide
  main_url: https://workflow.frame.io
  url: https://workflow.frame.io
  description: >
    The web’s most comprehensive post-production resource, written by pro filmmakers, for pro filmmakers. Always expanding, always free.
  categories:
    - Education
    - Cinema
  built_by: Frame.io
  built_by_url: https://frame.io
  featured: false
- title: MarcySutton.com
  main_url: https://marcysutton.com
  url: https://marcysutton.com
  description: >
    The personal website of web developer and accessibility advocate Marcy Sutton.
  categories:
    - Blog
    - Accessibility
    - Video
    - Photography
    - Images
    - CSS Grid
  built_by: Marcy Sutton
  built_by_url: https://marcysutton.com
  featured: true
- title: WPGraphQL Docs
  main_url: https://docs.wpgraphql.com
  url: https://docs.wpgraphql.com
  description: >
    Documentation for WPGraphQL, a free open-source WordPress plugin that provides an extendable GraphQL schema and API for any WordPress site.
  categories:
    - API
    - CMS
    - Documentation
    - GraphQL
    - Technology
    - Web Development
    - WordPress
  built_by: WPGraphQL
  built_by_url: https://wpgraphql.com
  featured: false
<<<<<<< HEAD
- title: Parallel Polis Kosice
  url: https://www.paralelnapoliskosice.sk/
  main_url: https://www.paralelnapoliskosice.sk/
  source_url: https://github.com/ParalelnaPolisKE/paralelnapoliskosice.sk
  description: >
    Parallel Polis is a collective of people who want to live in a more opened world. We look for possibilities and technologies (Bitcoin, the blockchain, reputation systems and decentralized technologies in general) that open new ways, make processes easier and remove unnecessary barriers. We want to create an environment that aims at education, discovering and creating better systems for everybody who is interested in freedom and independence.
  categories:
    - Blog
    - Education
    - Technology
    - Blockchain
  built_by: Roman Vesely
  built_by_url: https://romanvesely.
=======
- title: Unda Solutions
  url: https://unda.com.au
  main_url: https://unda.com.au
  description: >
    A custom web application development company in Perth, WA
  categories:
    - Business
    - Freelance
    - Web Development
    - Technology
>>>>>>> 87ad6e81
  featured: false
- title: BIGBrave
  main_url: https://bigbrave.digital
  url: https://bigbrave.digital
  description: >
    BIGBrave is a strategic design firm. We partner with our clients, big and small, to design & create human-centered brands, products, services and systems that are simple, beautiful and easy to use.
  categories:
    - Agency
    - Web Development
    - Marketing
    - Technology
    - WordPress
  built_by: Francois Brill
  built_by_url: https://bigbrave.digital
  featured: false
- title: KegTracker
  main_url: https://www.kegtracker.co.za
  url: https://www.kegtracker.co.za
  description: >
    Keg Tracker is part of the Beverage Insights family and its sole aim is to provide you with the right data about your kegs to make better decisions. In today’s business landscape having the right information at your finger tips is crucial to the agility of your business.
  categories:
    - Food
    - Business
    - Technology
  built_by: Francois Brill
  built_by_url: https://bigbrave.digital
  featured: false<|MERGE_RESOLUTION|>--- conflicted
+++ resolved
@@ -4231,7 +4231,6 @@
   built_by: WPGraphQL
   built_by_url: https://wpgraphql.com
   featured: false
-<<<<<<< HEAD
 - title: Parallel Polis Kosice
   url: https://www.paralelnapoliskosice.sk/
   main_url: https://www.paralelnapoliskosice.sk/
@@ -4245,7 +4244,7 @@
     - Blockchain
   built_by: Roman Vesely
   built_by_url: https://romanvesely.
-=======
+  featured: false
 - title: Unda Solutions
   url: https://unda.com.au
   main_url: https://unda.com.au
@@ -4256,7 +4255,6 @@
     - Freelance
     - Web Development
     - Technology
->>>>>>> 87ad6e81
   featured: false
 - title: BIGBrave
   main_url: https://bigbrave.digital
