--- conflicted
+++ resolved
@@ -10772,7 +10772,6 @@
     - Food
   built_by: Ramón Chancay
   built_by_url: https://ramonchancay.me/
-<<<<<<< HEAD
 - title: Rudra Narayan
   url: https://rudra.dev
   main_url: https://rudra.dev
@@ -10788,7 +10787,7 @@
     - Technology
   built_by: Rudra Narayan
   built_by_url: https://github.com/mrprofessor
-=======
+  featured: false
 - title: Stackrole
   main_url: https://stackrole.com
   url: https://stackrole.com
@@ -10803,5 +10802,4 @@
     - JavaScript
   built_by: Stackrole
   built_by_url: https://stackrole.com
->>>>>>> 2beab4b0
   featured: false