- title: ReactJS
  main_url: 'https://reactjs.org/'
  url: 'https://reactjs.org/'
  source_url: 'https://github.com/reactjs/reactjs.org'
  featured: true
  categories:
    - Web Dev
    - Featured
- title: NEON
  main_url: 'http://neonrated.com/'
  url: 'http://neonrated.com/'
  featured: true
  categories:
    - Gallery
    - Cinema
    - Featured
- title: The State of European Tech
  main_url: 'https://2017.stateofeuropeantech.com/'
  url: 'https://2017.stateofeuropeantech.com/'
  featured: true
  categories:
    - Featured
    - Technology
  plugins: 'gatsby-plugin-react-helmet, gatsby-plugin-react-next'
  built_by: Studio Lovelock
  built_by_url: 'http://www.studiolovelock.com/'
- title: Slite
  main_url: 'https://slite.com/'
  url: 'https://slite.com/'
  featured: true
  categories:
    - Landing
    - Marketing
    - Technology
    - Featured
- title: GraphCMS
  main_url: 'https://graphcms.com/'
  url: 'https://graphcms.com/'
  featured: true
  categories:
    - Landing
    - Marketing
    - Technology
- title: Bottender Docs
  main_url: 'https://bottender.js.org/'
  url: 'https://bottender.js.org/'
  source_url: 'https://github.com/bottenderjs/bottenderjs.github.io'
  featured: true
  categories:
    - Documentation
    - Web Dev
    - Open Source
    - Featured
- title: Cardiogram
  main_url: 'https://cardiogr.am/'
  url: 'https://cardiogr.am/'
  featured: true
  categories:
    - Marketing
    - Technology
    - Featured
- title: Etcetera Design
  main_url: 'https://etcetera.design/'
  url: 'https://etcetera.design/'
  source_url: 'https://github.com/etceteradesign/website'
  featured: true
  categories:
    - Portfolio
    - Creative
    - Featured
- title: Hack Club
  main_url: 'https://hackclub.com/'
  url: 'https://hackclub.com/'
  source_url: 'https://github.com/hackclub/site'
  featured: true
  categories:
    - Education
    - Web Dev
    - Featured
- title: Matthias Jordan Portfolio
  main_url: 'https://iammatthias.com/'
  url: 'https://iammatthias.com/'
  source_url: 'https://github.com/iammatthias/net'
  featured: true
  categories:
    - Photography
    - Portfolio
    - Featured
- title: Investment Calculator
  main_url: 'https://investmentcalculator.io/'
  url: 'https://investmentcalculator.io/'
  featured: true
  categories:
    - Education
    - Featured
    - Finance
- title: CSS Grid Playground by MozillaDev
  main_url: 'https://mozilladevelopers.github.io/playground/'
  url: 'https://mozilladevelopers.github.io/playground/'
  source_url: 'https://github.com/MozillaDevelopers/playground'
  featured: true
  categories:
    - Education
    - Web Dev
    - Featured
- title: Piotr Fedorczyk Portfolio
  main_url: 'https://piotrf.pl/'
  url: 'https://piotrf.pl/'
  featured: true
  categories:
    - Portfolio
    - Creative
    - Web Dev
    - Featured
- title: unrealcpp
  main_url: 'https://unrealcpp.com/'
  url: 'https://unrealcpp.com/'
  source_url: 'https://github.com/Harrison1/unrealcpp-com'
  featured: true
  categories:
    - Blog
    - Web Dev
    - Featured
- title: Andy Slezak
  main_url: 'https://www.aslezak.com/'
  url: 'https://www.aslezak.com/'
  source_url: 'https://github.com/amslezak'
  featured: true
  categories:
    - Web Dev
    - Portfolio
    - Featured
- title: Deliveroo.Design
  main_url: 'https://www.deliveroo.design/'
  url: 'https://www.deliveroo.design/'
  featured: true
  categories:
    - Food
    - Marketing
    - Featured
- title: Dona Rita
  main_url: 'https://www.donarita.co.uk/'
  url: 'https://www.donarita.co.uk/'
  source_url: 'https://github.com/peduarte/dona-rita-website'
  featured: true
  categories:
    - Food
    - Marketing
    - Featured
- title: Fröhlich ∧ Frei
  main_url: 'https://www.froehlichundfrei.de/'
  url: 'https://www.froehlichundfrei.de/'
  featured: true
  categories:
    - Web Dev
    - Blog
    - Open Source
- title: How to GraphQL
  main_url: 'https://www.howtographql.com/'
  url: 'https://www.howtographql.com/'
  source_url: 'https://github.com/howtographql/howtographql'
  featured: true
  categories:
    - Documentation
    - Web Dev
    - Open Source
    - Featured
- title: OnCallogy
  main_url: 'https://www.oncallogy.com/'
  url: 'https://www.oncallogy.com/'
  featured: true
  categories:
    - Landing
    - Marketing
    - Featured
    - Healthcare
- title: Ryan Wiemer's Portfolio
  main_url: 'https://www.ryanwiemer.com/'
  url: 'https://www.ryanwiemer.com/knw-photography/'
  source_url: 'https://github.com/ryanwiemer/rw'
  featured: true
  categories:
    - Portfolio
    - Web Dev
    - Featured
- title: Ventura Digitalagentur Köln
  main_url: 'https://www.ventura-digital.de/'
  url: 'https://www.ventura-digital.de/'
  featured: true
  categories:
    - Agency
    - Marketing
    - Featured
- title: Azer Koçulu
  main_url: 'http://azer.bike/'
  url: 'http://azer.bike/photography'
  featured: false
  categories:
    - Portfolio
    - Photography
    - Web Dev
- title: Damir.io
  main_url: 'http://damir.io/'
  url: 'http://damir.io/'
  source_url: 'https://github.com/dvzrd/gatsby-sfiction'
  featured: false
  categories:
    - Creative
- title: Digital Psychology
  main_url: 'http://digitalpsychology.io/'
  url: 'http://digitalpsychology.io/'
  source_url: 'https://github.com/danistefanovic/digitalpsychology.io'
  featured: false
  categories:
    - Education
    - Library
- title: GRANDstack
  main_url: 'http://grandstack.io/'
  url: 'http://grandstack.io/'
  featured: false
  categories:
    - Open Source
    - Web Dev
- title: Théâtres Parisiens
  main_url: 'http://theatres-parisiens.fr/'
  url: 'http://theatres-parisiens.fr/'
  source_url: 'https://github.com/phacks/theatres-parisiens'
  featured: false
  categories:
    - Education
    - Entertainment
- title: William Owen UK Portfolio / Blog
  main_url: 'http://william-owen.co.uk/'
  url: 'http://william-owen.co.uk/'
  featured: false
  description: >-
    Over 20 years experience delivering customer-facing websites, internet-based
    solutions and creative visual design for a wide range of companies and
    organisations.
  categories:
    - Portfolio
    - Blog
  built_by: William Owen
  built_by_url: 'https://twitter.com/twilowen'
- title: A4 纸网
  main_url: 'http://www.a4z.cn/'
  url: 'http://www.a4z.cn/price'
  source_url: 'https://github.com/hiooyUI/hiooyui.github.io'
  featured: false
  categories:
    - Retail
- title: Steve Meredith's Portfolio
  main_url: 'http://www.stevemeredith.com/'
  url: 'http://www.stevemeredith.com/'
  featured: false
  categories:
    - Portfolio
- title: Sourcegraph
  main_url: 'https://about.sourcegraph.com/'
  url: 'https://about.sourcegraph.com/'
  featured: false
  categories:
    - Web Dev
- title: API Platform
  main_url: 'https://api-platform.com/'
  url: 'https://api-platform.com/'
  source_url: 'https://github.com/api-platform/website'
  featured: false
  categories:
    - Documentation
    - Web Dev
    - Open Source
    - Library
- title: Artivest
  main_url: 'https://artivest.co/'
  url: 'https://artivest.co/what-we-do/for-advisors-and-investors/'
  featured: false
  categories:
    - Marketing
    - Blog
    - Documentation
    - Finance
- title: The Audacious Project
  main_url: 'https://audaciousproject.org/'
  url: 'https://audaciousproject.org/'
  featured: false
  categories:
    - Nonprofit
- title: Dustin Schau's Blog
  main_url: 'https://blog.dustinschau.com/'
  url: 'https://blog.dustinschau.com/'
  source_url: 'https://github.com/dschau/blog'
  featured: false
  categories:
    - Blog
    - Web Dev
- title: FloydHub's Blog
  main_url: 'https://blog.floydhub.com/'
  url: 'https://blog.floydhub.com/'
  featured: false
  categories:
    - Technology
    - Blog
- title: iContract Blog
  main_url: 'https://blog.icontract.co.uk/'
  url: 'http://blog.icontract.co.uk/'
  featured: false
  categories:
    - Blog
- title: BRIIM
  main_url: 'https://bri.im/'
  url: 'https://bri.im/'
  featured: false
  description: >-
    BRIIM is a movement to enable JavaScript enthusiasts and web developers in
    machine learning. Learn about artificial intelligence and data science, two
    fields which are governed by machine learning, in JavaScript. Take it right
    to your browser with WebGL.
  categories:
    - Education
    - Web Dev
    - Technology
- title: Caddy Smells Like Trees
  main_url: 'https://caddysmellsliketrees.ru/'
  url: 'https://caddysmellsliketrees.ru/'
  source_url: 'https://github.com/podabed/caddysmellsliketrees.github.io'
  featured: false
  description: >-
    We play soul-searching songs for every day. They are merging in our forests
    in such a way that it is difficult to separate them from each other, and
    between them bellow bold deer poems.
  categories:
    - Music
- title: Calpa's Blog
  main_url: 'https://calpa.me/'
  url: 'https://calpa.me/'
  source_url: 'https://github.com/calpa/blog'
  featured: false
  categories:
    - Blog
    - Web Dev
- title: The Chiedo Companies Website
  main_url: 'https://chiedo.tv/'
  url: 'https://chiedo.tv/'
  featured: false
  categories:
    - Landing
    - Web Dev
- title: Chocolate Free
  main_url: 'https://chocolate-free.com/'
  url: 'https://chocolate-free.com/'
  source_url: 'https://github.com/Khaledgarbaya/chocolate-free-website'
  featured: false
  description: "A full time foodie \U0001F60D a forever Parisian \"patisserie\" lover and \U0001F382 \U0001F369 \U0001F370 \U0001F36A explorer and finally an under construction #foodblogger #foodblog"
  categories:
    - Blog
    - Food
- title: Code Bushi
  main_url: 'https://codebushi.com/'
  url: 'https://codebushi.com/'
  featured: false
  description: >-
    Web development resources, trends, & techniques to elevate your coding journey.
  categories:
    - Web Dev
    - Open Source
    - Blog
  built_by: Hunter Chang
  built_by_url: 'https://hunterchang.com/'
- title: Daniel Hollcraft
  main_url: 'https://danielhollcraft.com/'
  url: 'https://danielhollcraft.com/'
  source_url: 'https://github.com/danielbh/danielhollcraft.com'
  featured: false
  categories:
    - Web Dev
    - Blog
    - Portfolio
- title: Darren Britton's Portfolio
  main_url: 'https://darrenbritton.com/'
  url: 'https://darrenbritton.com/'
  source_url: 'https://github.com/darrenbritton/darrenbritton.github.io'
  featured: false
  categories:
    - Web Dev
    - Portfolio
- title: Design Systems Weekly
  main_url: 'https://designsystems.email/'
  url: 'https://designsystems.email/'
  featured: false
  categories:
    - Education
    - Web Dev
- title: Dalbinaco's Website
  main_url: 'https://dlbn.co/en/'
  url: 'https://dlbn.co/en/'
  source_url: 'https://github.com/dalbinaco/dlbn.co'
  featured: false
  categories:
    - Portfolio
    - Web Dev
- title: mParticle's Documentation
  main_url: 'https://docs.mparticle.com/'
  url: 'https://docs.mparticle.com/'
  featured: false
  categories:
    - Web Dev
    - Documentation
- title: Doopoll
  main_url: 'https://doopoll.co/'
  url: 'https://doopoll.co/'
  featured: false
  categories:
    - Landing
    - Marketing
    - Technology
- title: ERC dEX
  main_url: 'https://ercdex.com/'
  url: 'https://ercdex.com/aqueduct'
  featured: false
  categories:
    - Marketing
- title: Fabian Schultz' Portfolio
  main_url: 'https://fabianschultz.com/'
  url: 'https://fabianschultz.com/'
  source_url: 'https://github.com/fabe/site'
  featured: false
  description: >-
    Hello, I’m Fabian — a product designer and developer based in Potsdam,
    Germany. I’ve been working both as a product designer and frontend developer
    for over 5 years now. I particularly enjoy working with companies that try
    to meet broad and unique user needs.
  categories:
    - Portfolio
    - Web Dev
- title: Formidable
  main_url: 'https://formidable.com/'
  url: 'https://formidable.com/'
  featured: true
  categories:
    - Web Dev
    - Agency
    - Open Source
    - Featured
- title: Gatsby Manor
  main_url: 'https://gatsbymanor.com/'
  url: 'https://gatsbymanor.com/themes'
  featured: false
  categories:
    - Web Dev
- title: The freeCodeCamp Guide
  main_url: 'https://guide.freecodecamp.org/'
  url: 'https://guide.freecodecamp.org/'
  source_url: 'https://github.com/freeCodeCamp/guide'
  featured: false
  categories:
    - Web Dev
    - Documentation
- title: High School Hackathons
  main_url: 'https://hackathons.hackclub.com/'
  url: 'https://hackathons.hackclub.com/'
  source_url: 'https://github.com/hackclub/hackathons'
  featured: false
  categories:
    - Education
    - Web Dev
- title: Hapticmedia
  main_url: 'https://hapticmedia.fr/en/'
  url: 'https://hapticmedia.fr/en/'
  featured: false
  categories:
    - Agency
    - Creative
- title: heml.io
  main_url: 'https://heml.io/'
  url: 'https://heml.io/'
  source_url: 'https://github.com/SparkPost/heml.io'
  featured: false
  categories:
    - Documentation
    - Web Dev
    - Open Source
- title: Juliette Pretot's Portfolio
  main_url: 'https://juliette.sh/'
  url: 'https://juliette.sh/'
  featured: false
  categories:
    - Web Dev
    - Portfolio
    - Blog
- title: Kris Hedstrom's Portfolio
  main_url: 'https://k-create.com/'
  url: 'https://k-create.com/portfolio/'
  source_url: 'https://github.com/kristofferh/kristoffer'
  featured: false
  description: >-
    Hey. I’m Kris. I’m an interactive designer / developer. I grew up in Umeå,
    in northern Sweden, but I now live in Brooklyn, NY. I am currently enjoying
    a hybrid Art Director + Lead Product Engineer role at a small startup called
    Nomad Health. Before that, I was a Product (Engineering) Manager at Tumblr.
    Before that, I worked at agencies. Before that, I was a baby. I like to
    design things, and then I like to build those things. I occasionally take on
    freelance projects. Feel free to get in touch if you have an interesting
    project that you want to collaborate on. Or if you just want to say hello,
    that’s cool too.
  categories:
    - Creative
    - Portfolio
- title: knpw.rs
  main_url: 'https://knpw.rs/'
  url: 'https://knpw.rs/'
  source_url: 'https://github.com/knpwrs/knpw.rs'
  featured: false
  categories:
    - Blog
    - Web Dev
- title: Kostas Bariotis' Blog
  main_url: 'https://kostasbariotis.com/'
  url: 'https://kostasbariotis.com/'
  source_url: 'https://github.com/kbariotis/kostasbariotis.com'
  featured: false
  categories:
    - Blog
    - Portfolio
    - Web Dev
- title: LaserTime Clinic
  main_url: 'https://lasertime.ru/'
  url: 'https://lasertime.ru/'
  source_url: 'https://github.com/oleglegun/lasertime'
  featured: false
  categories:
    - Marketing
- title: Jason Lengstorf
  main_url: 'https://lengstorf.com'
  url: 'https://lengstorf.com'
  source_url: 'https://github.com/jlengstorf/lengstorf.com'
  featured: false
  date_added: Apr 10
  gatsby_version: V1
  categories:
    - Blog
    - Personal
  built_by: Jason Lengstorf
  built_by_url: 'https://github.com/jlengstorf'
- title: Mannequin.io
  main_url: 'https://mannequin.io/'
  url: 'https://mannequin.io/'
  source_url: 'https://github.com/LastCallMedia/Mannequin/tree/master/site'
  featured: false
  categories:
    - Open Source
    - Web Dev
    - Documentation
- title: manu.ninja
  main_url: 'https://manu.ninja/'
  url: 'https://manu.ninja/'
  source_url: 'https://github.com/Lorti/manu.ninja'
  featured: false
  description: >-
    manu.ninja is the personal blog of Manuel Wieser, where he talks about
    front-end development, games and digital art
  categories:
    - Blog
    - Technology
    - Web Dev
- title: Fabric
  main_url: 'https://meetfabric.com/'
  url: 'https://meetfabric.com/'
  featured: true
  categories:
    - Corporate
    - Marketing
    - Featured
    - Insurance
- title: Nexit
  main_url: 'https://nexit.sk/'
  url: 'https://nexit.sk/references'
  featured: false
  categories:
    - Web Dev
- title: Nortcast
  main_url: 'https://nortcast.com/'
  url: 'https://nortcast.com/'
  featured: false
  categories:
    - Technology
    - Entertainment
    - Podcast
- title: openFDA
  main_url: 'https://open.fda.gov/'
  url: 'https://open.fda.gov/'
  source_url: 'https://github.com/FDA/open.fda.gov'
  featured: false
  categories:
    - Government
    - Open Source
    - Web Dev
- title: NYC Planning Labs (New York City Department of City Planning)
  main_url: 'https://planninglabs.nyc/'
  url: 'https://planninglabs.nyc/about/'
  source_url: 'https://github.com/NYCPlanning/'
  featured: false
  description: >-
    We work with New York City's Urban Planners to deliver impactful, modern
    technology tools.
  categories:
    - Open Source
    - Government
- title: Pravdomil
  main_url: 'https://pravdomil.com/'
  url: 'https://pravdomil.com/'
  source_url: 'https://github.com/pravdomil/pravdomil.com'
  featured: false
  description: >-
    I’ve been working both as a product designer and frontend developer for over
    5 years now. I particularly enjoy working with companies that try to meet
    broad and unique user needs.
  categories:
    - Portfolio
    - Personal
- title: Preston Richey Portfolio / Blog
  main_url: 'https://prestonrichey.com/'
  url: 'https://prestonrichey.com/'
  source_url: 'https://github.com/prichey/prestonrichey.com'
  featured: false
  categories:
    - Web Dev
    - Portfolio
    - Blog
- title: Landing page of Put.io
  main_url: 'https://put.io/'
  url: 'https://put.io/'
  featured: false
  categories:
    - eCommerce
    - Technology
- title: The Rick and Morty API
  main_url: 'https://rickandmortyapi.com/'
  url: 'https://rickandmortyapi.com/'
  featured: false
  categories:
    - Web Dev
    - Entertainment
    - Documentation
    - Open Source
- title: Santa Compañía Creativa
  main_url: 'https://santacc.es/'
  url: 'https://santacc.es/'
  source_url: 'https://github.com/DesarrolloWebSantaCC/santacc-web'
  featured: false
  categories:
    - Agency
    - Creative
- title: Sean Coker's Blog
  main_url: 'https://sean.is/'
  url: 'https://sean.is/'
  featured: false
  categories:
    - Blog
    - Portfolio
    - Web Dev
- title: Segment's Blog
  main_url: 'https://segment.com/blog/'
  url: 'https://segment.com/blog/'
  featured: false
  categories:
    - Web Dev
    - Blog
- title: Several Levels
  main_url: 'https://severallevels.io/'
  url: 'https://severallevels.io/'
  source_url: 'https://github.com/Harrison1/several-levels'
  featured: false
  categories:
    - Agency
    - Web Dev
- title: Simply
  main_url: 'https://simply.co.za/'
  url: 'https://simply.co.za/'
  featured: false
  categories:
    - Corporate
    - Marketing
    - Insurance
- title: Storybook
  main_url: 'https://storybook.js.org/'
  url: 'https://storybook.js.org/'
  source_url: 'https://github.com/storybooks/storybook'
  featured: false
  categories:
    - Web Dev
    - Open Source
- title: Vibert Thio's Portfolio
  main_url: 'https://vibertthio.com/portfolio/'
  url: 'https://vibertthio.com/portfolio/projects/'
  source_url: 'https://github.com/vibertthio/portfolio'
  featured: false
  categories:
    - Portfolio
    - Web Dev
    - Creative
- title: VisitGemer
  main_url: 'https://visitgemer.sk/'
  url: 'https://visitgemer.sk/'
  featured: false
  categories:
    - Marketing
- title: Beach Hut Poole
  main_url: 'https://www.beachhutpoole.co.uk/'
  url: 'https://www.beachhutpoole.co.uk/'
  featured: false
  categories:
    - Travel
    - Marketing
- title: Bricolage.io
  main_url: 'https://www.bricolage.io/'
  url: 'https://www.bricolage.io/'
  source_url: 'https://github.com/KyleAMathews/blog'
  featured: false
  categories:
    - Blog
- title: Charles Pinnix Website
  main_url: 'https://www.charlespinnix.com/'
  url: 'https://www.charlespinnix.com/'
  featured: false
  description: >-
    I’m a senior front end engineer with 8 years of experience building websites
    and web applications. I’m interested in leading creative, multidisciplinary
    engineering teams. I’m a creative technologist, merging photography, art,
    and design into engineering and visa versa. I take a pragmatic,
    product-oriented approach to development, allowing me to see the big picture
    and ensuring quality products are completed on time. I have a passion for
    modern front end JavaScript frameworks such as React and Vue, and I have
    substantial experience on the back end with an interest in Node and
    container based deployment with Docker and AWS.
  categories:
    - Portfolio
    - Web Dev
- title: Charlie Harrington's Blog
  main_url: 'https://www.charlieharrington.com/'
  url: 'https://www.charlieharrington.com/'
  source_url: 'https://github.com/whatrocks/blog'
  featured: false
  categories:
    - Blog
    - Web Dev
    - Music
- title: Developer Ecosystem
  main_url: 'https://www.developerecosystem.com/'
  url: 'https://www.developerecosystem.com/'
  featured: false
  categories:
    - Blog
    - Web Dev
- title: Gabriel Adorf's Portfolio
  main_url: 'https://www.gabrieladorf.com/'
  url: 'https://www.gabrieladorf.com/'
  source_url: 'https://github.com/gabdorf/gabriel-adorf-portfolio'
  featured: false
  categories:
    - Portfolio
    - Web Dev
- title: greglobinski.com
  main_url: 'https://www.greglobinski.com/'
  url: 'https://www.greglobinski.com/'
  source_url: 'https://github.com/greglobinski/www.greglobinski.com'
  featured: false
  categories:
    - Portfolio
    - Web Dev
- title: I am Putra
  main_url: 'https://www.iamputra.com/'
  url: 'https://www.iamputra.com/'
  featured: false
  categories:
    - Portfolio
    - Web Dev
    - Blog
- title: In Sowerby Bridge
  main_url: 'https://www.insowerbybridge.co.uk/'
  url: 'https://www.insowerbybridge.co.uk/'
  featured: false
  categories:
    - Marketing
    - Government
- title: JavaScript Stuff
  main_url: 'https://www.javascriptstuff.com/'
  url: 'https://www.javascriptstuff.com/'
  featured: false
  categories:
    - Education
    - Web Dev
    - Library
- title: KNW Photography
  main_url: 'https://www.knw.io/'
  url: 'https://www.knw.io/galleries/'
  source_url: 'https://github.com/ryanwiemer/knw'
  featured: false
  description: >-
    Hi there! I’m Kirsten and I’m currently living in Oakland with my husband
    and fluffy pup Birch. I’ve always been an excessive photo taker and decided
    to turn my love for taking photos into a career.
  categories:
    - Photography
    - Portfolio
- title: Ledgy
  main_url: 'https://www.ledgy.com/'
  url: 'https://github.com/morloy/ledgy.com'
  featured: false
  categories:
    - Marketing
    - Finance
- title: Alec Lomas's Portfolio / Blog
  main_url: 'https://www.lowmess.com/'
  url: 'https://www.lowmess.com/'
  source_url: 'https://github.com/lowmess/lowmess'
  featured: false
  categories:
    - Web Dev
    - Blog
    - Portfolio
- title: Michele Mazzucco's Portfolio
  main_url: 'https://www.michelemazzucco.it/'
  url: 'https://www.michelemazzucco.it/'
  source_url: 'https://github.com/michelemazzucco/michelemazzucco.it'
  featured: false
  categories:
    - Creative
    - Portfolio
- title: Orbit FM Podcasts
  main_url: 'https://www.orbit.fm/'
  url: 'https://www.orbit.fm/'
  source_url: 'https://github.com/agarrharr/orbit.fm'
  featured: false
  categories:
    - Podcast
- title: Prosecco Springs
  main_url: 'https://www.proseccosprings.com/'
  url: 'https://www.proseccosprings.com/'
  featured: false
  categories:
    - Food
    - Blog
    - Marketing
- title: Verious
  main_url: 'https://www.verious.io/'
  url: 'https://www.verious.io/'
  source_url: 'https://github.com/cpinnix/verious'
  featured: false
  categories:
    - Web Dev
- title: Whittle School
  main_url: 'https://www.whittleschool.org/en/'
  url: 'https://www.whittleschool.org/en/'
  featured: false
  categories:
    - Education
- title: Yisela
  main_url: 'https://www.yisela.com/'
  url: 'https://www.yisela.com/tetris-against-trauma-gaming-as-therapy/'
  featured: false
  categories:
    - Blog
- title: YouFoundRon.com
  main_url: 'https://www.youfoundron.com/'
  url: 'https://www.youfoundron.com/'
  source_url: 'https://github.com/rongierlach/yfr-dot-com'
  featured: false
  categories:
    - Portfolio
    - Web Dev
    - Blog
- title: yerevancoder
  main_url: 'https://yerevancoder.com/'
  url: 'https://forum.yerevancoder.com/categories'
  source_url: 'https://github.com/yerevancoder/yerevancoder.github.io'
  featured: false
  categories:
    - Blog
    - Web Dev
- title: EaseCentral
  main_url: 'https://www.easecentral.com/'
  url: 'https://www.easecentral.com/'
  featured: false
  categories:
    - Marketing
    - Healthcare
- title: Policygenius
  main_url: 'https://www.policygenius.com/'
  url: 'https://www.policygenius.com/'
  featured: false
  categories:
    - Marketing
    - Healthcare
- title: Moteefe
  main_url: 'http://www.moteefe.com/'
  url: 'http://www.moteefe.com/'
  featured: false
  categories:
    - Marketing
    - Agency
    - Technology
- title: Athelas
  main_url: 'http://www.athelas.com/'
  url: 'http://www.athelas.com/'
  featured: true
  categories:
    - Marketing
    - Healthcare
    - Featured
- title: Pathwright
  main_url: 'http://www.pathwright.com/'
  url: 'http://www.pathwright.com/'
  featured: false
  categories:
    - Marketing
    - Education
- title: pi-top
  main_url: 'http://www.pi-top.com/'
  url: 'http://www.pi-top.com/'
  featured: false
  categories:
    - Marketing
    - Web Dev
    - Technology
    - eCommerce
- title: Troops
  main_url: 'http://www.troops.ai/'
  url: 'http://www.troops.ai/'
  featured: false
  categories:
    - Marketing
    - Technology
- title: ClearBrain
  main_url: 'https://clearbrain.com/'
  url: 'https://clearbrain.com/'
  featured: false
  categories:
    - Marketing
    - Technology
- title: Lucid
  main_url: 'https://www.golucid.co/'
  url: 'https://www.golucid.co/'
  featured: true
  categories:
    - Marketing
    - Technology
    - Featured
- title: Bench
  main_url: 'http://www.bench.co/'
  url: 'http://www.bench.co/'
  featured: false
  categories:
    - Marketing
- title: Union Plus Credit Card
  main_url: 'http://www.unionpluscard.com'
  url: 'https://unionplus.capitalone.com/'
  featured: false
  categories:
    - Marketing
    - Finance
- title: Gin Lane
  main_url: 'http://www.ginlane.com/'
  url: 'https://www.ginlane.com/'
  featured: false
  categories:
    - Web Dev
    - Creative
    - Agency
- title: Marmelab
  main_url: 'https://marmelab.com/en/'
  url: 'https://marmelab.com/en/'
  featured: false
  categories:
    - Web Dev
    - Agency
- title: Fusion Media Group
  main_url: 'http://thefmg.com/'
  url: 'http://thefmg.com/'
  featured: true
  categories:
    - Creative
    - Entertainment
    - News
    - Featured
- title: Cool Hunting
  main_url: 'http://www.coolhunting.com/'
  url: 'http://www.coolhunting.com/'
  featured: false
  categories:
    - Magazine
- title: Dovetail
  main_url: 'https://dovetailapp.com/'
  url: 'https://dovetailapp.com/'
  featured: false
  categories:
    - Marketing
    - Technology
- title: GraphQL College
  main_url: 'https://www.graphql.college/'
  url: 'https://www.graphql.college/'
  source_url: 'https://github.com/GraphQLCollege/graphql-college'
  featured: false
  categories:
    - Web Dev
    - Education
- title: F1 Vision
  main_url: 'https://www.f1vision.com/'
  url: 'https://www.f1vision.com/'
  featured: false
  categories:
    - Marketing
    - Entertainment
    - Technology
    - eCommerce
- title: Yuuniworks Portfolio / Blog
  main_url: 'https://www.yuuniworks.com/'
  url: 'https://www.yuuniworks.com/'
  source_url: 'https://github.com/junkboy0315/yuuni-web'
  featured: false
  categories:
    - Portfolio
    - Web Dev
    - Blog
- title: Bastion Bot
  main_url: 'https://bastionbot.org/'
  url: 'https://bastionbot.org/'
  featured: false
  categories:
    - Marketing
    - Technology
    - Documentation
    - Web Dev
- title: upGizmo
  main_url: 'https://www.upgizmo.com/'
  url: 'https://www.upgizmo.com/'
  featured: false
  categories:
    - News
    - Technology
- title: Smakosh
  main_url: 'https://smakosh.com/'
  url: 'https://smakosh.com/'
  source_url: 'https://github.com/smakosh/smakosh.com'
  featured: false
  categories:
    - Portfolio
    - Web Dev
    - Creative
- title: Philipp Czernitzki - Blog/Website
  main_url: 'http://philippczernitzki.me/'
  url: 'http://philippczernitzki.me/'
  featured: false
  categories:
    - Portfolio
    - Web Dev
    - Blog
- title: WebGazer
  main_url: 'https://www.webgazer.io/'
  url: 'https://www.webgazer.io/'
  featured: false
  categories:
    - Marketing
    - Web Dev
    - Technology
- title: Joe Seifi's Blog
  main_url: 'http://seifi.org/'
  url: 'http://seifi.org/'
  featured: false
  categories:
    - Portfolio
    - Web Dev
    - Blog
- title: Bartosz Dominiak Blog/Portfolio
  main_url: 'http://bartoszdominiak.com/'
  url: 'http://bartoszdominiak.com/'
  source_url: 'https://github.com/bartdominiak/blog'
  featured: false
  categories:
    - Portfolio
    - Web Dev
    - Blog
- title: HBTU MUN 2018 (source)
  featured: false
- title: Jamie Henson's Blog (source)
  featured: false
- title: Ruben's Blog (source)
  featured: false
- title: Thao Am Private Enterprise
  featured: false
- title: Bakadono
  featured: false
- title: Travellers.cafe
  featured: false
- title: Oliver Benns' Portfolio (source)
  featured: false
- title: angeloocana.com (source)
  featured: false
- title: Overlap.show (source)
  featured: false
- title: smartive Company Website
  featured: false
- title: Haboba Find Jobs at Phu Quoc Island
  featured: false
- title: Song Wang’s website (source)
  featured: false
- title: Magicly's blog (source)
  featured: false
- title: Phu Quoc Works
  featured: false
- title: Kabir Goel's website (source)
  featured: false
- title: David James' Portfolio (source)
  featured: false
- title: Tic Tac Toe AI (source)
  featured: false
- title: Random Screencast
  featured: false
- title: Phu Quoc Tea & Coffee Store
  featured: false
- title: Steven Natera's blog
  featured: false
- title: LekoArts
  main_url: 'https://www.lekoarts.de'
  url: 'https://www.lekoarts.de'
  source_url: 'https://github.com/LeKoArts/portfolio'
  featured: false
  built_by: LekoArts
  built_by_url: 'https://github.com/LeKoArts'
  description: >-
    Hi, I'm Lennart — a self-taught and passionate graphic/web designer & frontend developer based in Darmstadt, Germany. I love it to realize complex projects in a creative manner and face new challenges. Since 6 years I do graphic design, my love for frontend development came up 3 years ago. I enjoy acquiring new skills and cementing this knowledge by writing blogposts and creating tutorials.
  categories:
    - Portfolio
    - Blog
- title: Georgi Yanev (source)
  featured: false
- title: Hallingdata
  featured: false
- title: '@swyx (source)'
  featured: false
- title: 伊撒尔の窝
  featured: false
- title: 杨二小的博客
  main_url: 'https://blog.yangerxiao.com/'
  url: 'https://blog.yangerxiao.com/'
  source_url: 'https://github.com/zerosoul/blog.yangerxiao.com'
  featured: false
  categories:
    - Blog
    - Portfolio
- title: mottox2 blog
  main_url: 'https://mottox2.com'
  url: 'https://mottox2.com'
  featured: false
  categories:
    - Blog
    - Portfolio
- title: Pride of the Meadows
  main_url: 'https://www.prideofthemeadows.com/'
  url: 'https://www.prideofthemeadows.com/'
  featured: false
  categories:
    - Retail
    - Food
    - Blog
- title: Michael Uloth
  main_url: 'https://www.michaeluloth.com'
  url: 'https://www.michaeluloth.com'
  featured: false
  description: >-
    Michael Uloth is an opera singer and web developer based in Toronto.
  categories:
    - Portfolio
    - Music
    - Web Dev
  built_by: Michael Uloth
  built_by_url: 'https://www.michaeluloth.com'
- title: NYC Pride 2019 | WorldPride NYC | Stonewall50
  main_url: 'https://2019-worldpride-stonewall50.nycpride.org/'
  url: 'https://2019-worldpride-stonewall50.nycpride.org/'
  featured: false
  description: >-
    Join us in 2019 for NYC Pride, as we welcome WorldPride and mark the 50th Anniversary of the Stonewall Uprising and a half-century of LGBTQ+ liberation.
  categories:
    - Education
    - Marketing
    - Nonprofit
  built_by: Canvas United
  built_by_url: 'https://www.canvasunited.com/'
- title: Spacetime
  main_url: 'https://www.heyspacetime.com/'
  url: 'https://www.heyspacetime.com/'
  featured: false
  description: >-
    Spacetime is a Dallas-based digital experience agency specializing in web, app, startup, and digital experience creation.
  categories:
    - Marketing
    - Portfolio
    - Agency
    - Creative
    - Featured
  built_by: Spacetime
  built_by_url: 'https://www.heyspacetime.com/'
- title: Eric Jinks
  main_url: 'https://ericjinks.com/'
  url: 'https://ericjinks.com/'
  featured: false
  description: >-
    Software engineer / web developer from the Gold Coast, Australia.
  categories:
    - Portfolio
    - Blog
    - Web Dev
    - Technology
  built_by: Eric Jinks
  built_by_url: 'https://ericjinks.com/'
- title: GaiAma - We are wildlife
  main_url: 'https://www.gaiama.org/'
  url: 'https://www.gaiama.org/'
  featured: false
  description: >-
    We founded the GaiAma conservation organization to protect wildlife in Perú and to create an example of a permaculture neighborhood, living symbiotically with the forest - because reforestation is just the beginning
  categories:
    - Nonprofit
    - Marketing
    - Blog
  source_url: https://github.com/GaiAma/gaiama.org
  built_by: GaiAma
  built_by_url: 'https://www.gaiama.org/'
- title: Rescue Amazonian Rainforest
  main_url: 'https://www.rescue-amazonian-rainforest.com/'
  url: 'https://www.rescue-amazonian-rainforest.com/'
  featured: false
  description: >-
    Germany based nonprofit, dedicated to rainforest conservation in Perú.
  categories:
    - Nonprofit
    - Blog
    - Portfolio
  source_url: https://github.com/GaiAma/rescue-amazonian-rainforest.com
  built_by: GaiAma
  built_by_url: 'https://www.gaiama.org/'
- title: Healthcare Logic
  main_url: 'https://www.healthcarelogic.com/'
  url: 'https://www.healthcarelogic.com/'
  featured: false
  description: >-
    Revolutionary technology that empowers clinical and managerial leaders to collaborate with clarity.
  categories:
    - Marketing
    - Healthcare
    - Technology
  built_by: Thrive
  built_by_url: 'https://thriveweb.com.au/'
- title: Localgov.fyi
  main_url: 'https://localgov.fyi/'
  url: 'https://localgov.fyi/'
  featured: false
  description: >-
     Finding local government services made easier.
  categories:
    - Directory
    - Government
    - Technology
  source_url: https://github.com/WeOpenly/localgov.fyi
  built_by: Openly
  built_by_url: 'https://weopenly.com/'
- title: Kata.ai Documentation
  main_url: 'https://docs.kata.ai/'
  url: 'https://docs.kata.ai/'
  source_url: https://github.com/kata-ai/kata-platform-docs
  featured: false
  description: >-
    Documentation website for the Kata Platform, an all-in-one platform for
    building chatbots using AI technologies.
  categories:
    - Documentation
    - Technology
- title: goalgetters
  main_url: 'https://goalgetters.space/'
  url: 'https://goalgetters.space/'
  featured: false
  description: >-
    goalgetters is a source of inspiration for people who want to change their career.
    We offer articles, success stories and expert interviews on how to find a new passion and how to implement change.
  categories:
    - Blog
    - Education
    - Careers
    - Personal Development
  built_by: Stephanie Langers (content), Adrian Wenke (development)
  built_by_url: 'https://twitter.com/AdrianWenke'
- title: Life Without Barriers | Foster Care
  main_url: 'https://www.lwb.org.au/foster-care'
  url: 'https://www.lwb.org.au/foster-care'
  featured: false
  description: >-
    We are urgently seeking foster carers all across Australia. Can you open your heart and your home to a child in need?
    There are different types of foster care that can suit you. We offer training and 24/7 support.
  categories:
    - Charity
    - Nonprofit
    - Education
    - Documentation
    - Marketing
  built_by: LWB Digital Team
  built_by_url: 'https://twitter.com/LWBAustralia'
- title: Bejamas - JAM Experts for hire
  main_url: 'https://bejamas.io/'
  url: 'https://bejamas.io/'
  featured: false
  description: >-
    We help agencies and companies with JAMStack tools. This includes web development using Static Site Generators, Headless CMS, CI / CD and CDN setup.
  categories:
    - Technology
    - Web Dev
    - Agency
    - Creative
    - Marketing
  built_by: Bejamas.io
  built_by_url: 'https://bejamas.io/'
- title: Zensum
  main_url: 'https://zensum.se/'
  url: 'https://zensum.se/'
  featured: false
  description: >-
    Borrow money quickly and safely through Zensum. We compare Sweden's leading banks and credit institutions. Choose from multiple offers and lower your monthly cost. [Translated from Swedish]
  categories:
    - Technology
    - Finance
    - Corporate
    - Marketing
  built_by: Bejamas.io
  built_by_url: 'https://bejamas.io/'
- title: StatusHub - Easy to use Hosted Status Page Service
  main_url: 'https://statushub.com/'
  url: 'https://statushub.com/'
  featured: false
  description: >-
    Set up your very own service status page in minutes with StatusHub. Allow customers to subscribe to be updated automatically.
  categories:
    - Technology
    - Marketing
  built_by: Bejamas.io
  built_by_url: 'https://bejamas.io/'
- title: Matthias Kretschmann Portfolio
  main_url: 'https://matthiaskretschmann.com/'
  url: 'https://matthiaskretschmann.com/'
  source_url: 'https://github.com/kremalicious/portfolio'
  featured: false
  description: >-
    Portfolio of designer & developer Matthias Kretschmann.
  categories:
    - Portfolio
    - Web Dev
    - Creative
  built_by: Matthias Kretschmann
  built_by_url: 'https://matthiaskretschmann.com/'
- title: Cajun Bowfishing
  main_url: 'https://cajunbowfishing.com/'
  url: 'https://cajunbowfishing.com/'
  featured: false
  categories:
    - eCommerce
    - Sports
  built_by: Escalade Sports
  built_by_url: 'http://escaladesports.com/'
- title: Iron Cove Solutions
  main_url: 'https://ironcovesolutions.com/'
  url: 'https://ironcovesolutions.com/'
  description: >-
    Iron Cove Solutions is a cloud based consulting firm. We help companies deliver a return on cloud usage by applying best practices
  categories:
    - Technology
    - Web Dev
  built_by: Iron Cove Solutions
  built_by_url: 'https://ironcovesolutions.com/'
  featured: false
- title: Eventos orellana
  description: >-
    Somos una empresa dedicada a brindar asesoría personalizada
    y profesional para la elaboración y coordinación de eventos
    sociales y empresariales.
  main_url: 'https://eventosorellana.com/'
  url: 'https://eventosorellana.com/'
  featured: false
  categories:
    - Gallery
  built_by: Codedebug
  built_by_url: 'https://codedebug.co/'
- title: Moetez Chaabene Portfolio / Blog
  main_url: 'https://moetez.me/'
  url: 'https://moetez.me/'
  source_url: 'https://github.com/moetezch/moetez.me'
  featured: false
  description: >-
    Portfolio of Moetez Chaabene
  categories:
    - Portfolio
    - Web Dev
    - Blog
  built_by: Moetez Chaabene
  built_by_url: 'https://twitter.com/moetezch'
- title: Nikita
  description: >-
    Automation of system deployments in Node.js for applications and infrastructures.
  main_url: https://nikita.js.org/
  url: https://nikita.js.org/
  source_url: 'https://github.com/adaltas/node-nikita'
  categories:
    - Documentation
    - Open Source
    - Technology
  built_by: David Worms
  built_by_url: http://www.adaltas.com
  featured: false
- title: Gourav Sood Blog & Portfolio
  main_url: 'https://www.gouravsood.com/'
  url: 'https://www.gouravsood.com/'
  featured: false
  categories:
    - Blog
    - Portfolio
    - Salesforce
  built_by: Gourav Sood
  built_by_url: 'https://www.gouravsood.com/'
- title: Figma
  main_url: 'https://www.figma.com/'
  url: 'https://www.figma.com/'
  featured: false
  categories:
    - Marketing
    - Design
- title: Jonas Tebbe Portfolio
  description: >
    Hey, I’m Jonas and I create digital products.
  main_url: https://jonastebbe.com
  url: https://jonastebbe.com
  categories:
    - Portfolio
  built_by: Jonas Tebbe
  built_by_url: http://twitter.com/jonastebbe
  featured: false
- title: Parker Sarsfield Portfolio
  description: >
    I'm Parker, a software engineer and sneakerhead.
  main_url: https://parkersarsfield.com
  url: https://parkersarsfield.com
  categories:
    - Blog
    - Portfolio
  built_by: Parker Sarsfield
  built_by_url: https://parkersarsfield.com
- title: Front-end web development with Greg
  description: >
    JavaScript, GatsbyJS, ReactJS, CSS in JS... Let's learn some stuff together.
  main_url: https://dev.greglobinski.com
  url: https://dev.greglobinski.com
  categories:
    - Blog
    - Web Dev
  built_by: Greg Lobinski
  built_by_url: https://github.com/greglobinski
- title: Insomnia
  description: >
    Desktop HTTP and GraphQL client for developers
  main_url: https://insomnia.rest/
  url: https://insomnia.rest/
  categories:
    - Landing
    - Blog
  built_by: Gregory Schier
  built_by_url: https://schier.co
  featured: false
- title: Timeline Theme Portfolio
  description: >
    I'm Aman Mittal, a software developer.
  main_url: http://www.amanhimself.me/
  url: http://www.amanhimself.me/
  categories:
    - Landing
    - Web Dev
    - Portfolio
  built_by: Aman Mittal
  built_by_url: http://www.amanhimself.me/
- title: Ocean artUp
  description: >
    Science outreach site built using styled-components and Contentful. It presents the research project "Ocean artUp" funded by an Advanced Grant of the European Research Council to explore the possible benefits of artificial uplift of nutrient-rich deep water to the ocean’s sunlit surface layer.
  main_url: https://ocean-artup.eu
  url: https://ocean-artup.eu
  source_url: https://github.com/JanoshRiebesell/ocean-artup
  categories:
    - Education
    - Blog
    - Science
  built_by: Janosh Riebesell
  built_by_url: https://janosh.io
  featured: false
- title: Ryan Fitzgerald
  description: >
    Personal portfolio and blog for Ryan Fitzgerald
  main_url: https://ryanfitzgerald.ca/
  url: https://ryanfitzgerald.ca/
  categories:
    - Web Dev
    - Portfolio
  built_by: Ryan Fitzgerald
  built_by_url: https://github.com/RyanFitzgerald
  featured: false
- title: Kaizen
  description: >
    Content Marketing, PR & SEO Agency in London
  main_url: https://www.kaizen.co.uk/
  url: https://www.kaizen.co.uk/
  categories:
    - Agency
    - Blog
    - Creative
    - Design
    - Web Dev
    - SEO
  built_by: Bogdan Stanciu
  built_by_url: https://github.com/b0gd4n
  featured: false
<<<<<<< HEAD
- title: HackerOne Platform Documentation
  description: > 
    HackerOne's Product Documentation Center!
  main_url: https://docs.hackerone.com/
  categories:
    - Documentation
    - Security
  featured: false
- title: Patreon Partners
  description: > 
    Resources and products to help you do more with Patreon.
  main_url: https://partners.patreon.com/
  categories:
    - Resources
    - Directory
  featured: false
- title: Bureau Of Meteorology (beta)
  description: > 
    Help shape the future of Bureau services 
  main_url: https://beta.bom.gov.au/
  categories: 
    - Meteorology
    - Research
    - Services
  featured: false
- title: Curbside
  description: > 
    Connecting Stores with Mobile Customers
  main_url: https://curbside.com/
  categories: 
    - Mobile Commerce
    - Software
  featured: false
- title: Mux Video
  description: > 
    API to video hosting and streaming
  main_url: https://mux.com/
  categories: 
    - Video
    - Hosting
    - Streaming
    - API
  featured: false
- title: Swapcard
  description: > 
    The easiest way for event organizers to instantly connect people, build a community of attendees and exhibitors, and increase revenue over time
  main_url: https://www.swapcard.com/
  categories: 
    - Event
    - Community
    - Services
  featured: false
- title: Kalix
  description: > 
    Kalix is perfect for healthcare professionals starting out in private practice, to those with an established clinic.
  main_url: https://www.kalixhealth.com/
  categories: 
    - Scheduling
    - Documentation
    - Messaging
    - Billing
    - Services
  featured: false
- title: Hubba
  description: > 
    Buy wholesale products from thousands of independent, verified Brands.
  main_url: https://join.hubba.com/
  categories: 
    - eCommerce
    - Retail
  featured: false
- title: Airbnb Engineering & Data Science
  description: > 
    Creative engineers and data scientists building a world where you can belong anywhere
  main_url: https://airbnb.io/
  categories: 
    - Blog
    - Gallery
    - Projects
  featured: false
- title: HyperPlay
  description: > 
    In Asean's 1st Ever lol Esports X Music Festival
  main_url: https://hyperplay.leagueoflegends.com/
  categories: 
    - Landing
  featured: false
- title: Bad Credit Loans
  description: > 
    Get the funds you need, from $250-$5,000
  main_url: https://www.creditloan.com/bad-credit-loans/
  categories: 
    - Loans
    - Credits
  featured: false
- title: Financial Center
  description: > 
     Member-owned, not-for-profit, co-operative whose members receive financial benefits in the form of lower loan rates, higher savings rates, and lower fees than banks.
  main_url: https://fcfcu.com/
  categories: 
    - Loans
    - Credits
    - Online Banking
    - Nonprofit
  featured: false
- title: Open FDA
  description: > 
     Provides APIs and raw download access to a number of high-value, high priority and scalable structured datasets, including adverse events, drug product labeling, and recall enforcement reports.
  main_url: https://fcfcu.com/
  categories: 
    - APIs
    - Datasets
    - Reports
  featured: false
- title: Office of Institutional Research and Assessment
  description: > 
     Good Data, Good Decisions
  main_url: http://oira.ua.edu/
  categories: 
    - Research
    - Data
  featured: false
- title: GM Capital One
  description: > 
     Introducing the new online experience for your GM Rewards Credit Card
  main_url: https://gm.capitalone.com/
  categories: 
    - Rewards
    - Credit Card
  featured: false
- title: House Manager
  description: > 
     Home service membership that offers proactive and on-demand maintenance for homeowners
  main_url: https://housemanager.calstate.aaa.com/
  categories: 
    - Home
    - Services
  featured: false
- title: Trintellix
  description: > 
     It may help make a difference for your depression (MDD).
  main_url: https://us.trintellix.com/
  categories: 
    - Health
    - Help
  featured: false
- title: The Telegraph Premium
  description: > 
     Exclusive stories from  award-winning journalists
  main_url: https://premium.telegraph.co.uk/
  categories: 
    - Landing
    - Newspaper
    - Subscription
  featured: false
- title: html2canvas
  description: > 
     Screenshots with JavaScript
  main_url: http://html2canvas.hertzen.com/
  source_url: https://github.com/niklasvh/html2canvas/tree/master/www
  categories: 
    - Tool
    - Screenshots
    - JavaScript
    - Documentation
  built_by: Niklas von Hertzen
  built_by_url: http://hertzen.com/
  featured: false
- title: The State of JavaScript 2017
  description: > 
      Data from over 20,000 developers, asking them questions on topics ranging from front-end frameworks and state management, to build tools and testing libraries.
  main_url: https://stateofjs.com/
  source_url: https://github.com/StateOfJS/StateOfJS
  categories: 
    - Data
    - JavaScript
    - Statistics
  built_by: StateOfJS
  built_by_url: https://github.com/StateOfJS/StateOfJS/graphs/contributors
  featured: false
- title: Dato CMS
  description: > 
      The API-based CMS your editors will love
  main_url: https://www.datocms.com/
  categories: 
    - CMS
    - API
    - Tool
  featured: false
- title: Half Electronics
  description: > 
      Personal website 
  main_url: https://www.halfelectronic.com/
  categories: 
    - Blog
    - Electronics
  built_by: Fernando Poumian
  built_by_url: https://github.com/fpoumian/halfelectronic.com
  featured: false
  
  
  
=======
- title: Frithir Software Development
  main_url: 'https://frithir.com/'
  url: 'https://frithir.com/'
  featured: false
  description: >-
    I DRINK COFFEE, WRITE CODE AND IMPROVE MY DEVELOPMENT SKILLS EVERY DAY.
  categories:
    - Creative
    - Design
    - Web Dev
  built_by: Frithir
  built_by_url: 'https://Frithir.com/'
- title: Unow
  main_url: https://www.unow.fr/
  url: https://www.unow.fr/
  categories:
    - Education
    - Corporate
    - Marketing
  featured: false
- title: Peter Hironaka
  description: >
    Freelance Web Developer based in Los Angeles.
  main_url: https://peterhironaka.com/
  url: https://peterhironaka.com/
  categories:
    - Portfolio
    - Web Dev
  built_by: Peter Hironaka
  built_by_url: https://github.com/PHironaka
  featured: false
>>>>>>> 2b0a29c3
<|MERGE_RESOLUTION|>--- conflicted
+++ resolved
@@ -1522,7 +1522,6 @@
   built_by: Bogdan Stanciu
   built_by_url: https://github.com/b0gd4n
   featured: false
-<<<<<<< HEAD
 - title: HackerOne Platform Documentation
   description: > 
     HackerOne's Product Documentation Center!
@@ -1605,7 +1604,7 @@
   featured: false
 - title: HyperPlay
   description: > 
-    In Asean's 1st Ever lol Esports X Music Festival
+    In Asean's 1st Ever LOL Esports X Music Festival
   main_url: https://hyperplay.leagueoflegends.com/
   categories: 
     - Landing
@@ -1613,7 +1612,7 @@
 - title: Bad Credit Loans
   description: > 
     Get the funds you need, from $250-$5,000
-  main_url: https://www.creditloan.com/bad-credit-loans/
+  main_url: https://www.creditloan.com/
   categories: 
     - Loans
     - Credits
@@ -1631,7 +1630,7 @@
 - title: Open FDA
   description: > 
      Provides APIs and raw download access to a number of high-value, high priority and scalable structured datasets, including adverse events, drug product labeling, and recall enforcement reports.
-  main_url: https://fcfcu.com/
+  main_url: https://open.fda.gov/
   categories: 
     - APIs
     - Datasets
@@ -1671,8 +1670,7 @@
   featured: false
 - title: The Telegraph Premium
   description: > 
-     Exclusive stories from  -award-winning journalists
+     Exclusive stories from award-winning journalists
   main_url: https://premium.telegraph.co.uk/
   categories: 
     - Landing
@@ -1723,10 +1721,6 @@
   built_by: Fernando Poumian
   built_by_url: https://github.com/fpoumian/halfelectronic.com
   featured: false
-  
-  
-  
-=======
 - title: Frithir Software Development
   main_url: 'https://frithir.com/'
   url: 'https://frithir.com/'
@@ -1757,5 +1751,4 @@
     - Web Dev
   built_by: Peter Hironaka
   built_by_url: https://github.com/PHironaka
-  featured: false
->>>>>>> 2b0a29c3
+  featured: false