--- conflicted
+++ resolved
@@ -10772,7 +10772,6 @@
     - Food
   built_by: Ramón Chancay
   built_by_url: https://ramonchancay.me/
-<<<<<<< HEAD
 - title: Pittica
   url: https://pittica.com
   main_url: https://pittica.com
@@ -10798,7 +10797,6 @@
     - Netlify
   built_by: Lucio Benini
   built_by_url: https://pittica.com
-=======
 - title: Wanaboat.fr
   main_url: https://www.wanaboat.fr
   url: https://www.wanaboat.fr
@@ -10863,5 +10861,4 @@
     - JavaScript
   built_by: Stackrole
   built_by_url: https://stackrole.com
->>>>>>> f9ec6e5e
   featured: false