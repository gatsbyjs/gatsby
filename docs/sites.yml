--- conflicted
+++ resolved
@@ -4929,20 +4929,6 @@
   built_by: bejamas
   built_by_url: https://bejamas.io/
   featured: false
-<<<<<<< HEAD
-- title: Axcept - Visual Screenshot Testing
-  url: https://axcept.io
-  main_url: https://axcept.io
-  description: >
-    Visual Testing for everyone 
-  categories:
-    - Documentation
-    - Testing
-    - Web Development
-  built_by: d:code:it
-  built_by_url: https://dcodeit.com
-  featured: false
-=======
 - title: Jean Regisser's Portfolio
   main_url: "https://jeanregisser.com/"
   url: "https://jeanregisser.com/"
@@ -4956,4 +4942,15 @@
     - React Native
   built_by: Jean Regisser
   built_by_url: "https://jeanregisser.com/"
->>>>>>> 421ec9db
+- title: Axcept - Visual Screenshot Testing
+  url: https://axcept.io
+  main_url: https://axcept.io
+  description: >
+    Visual Testing for everyone 
+  categories:
+    - Documentation
+    - Testing
+    - Web Development
+  built_by: d:code:it
+  built_by_url: https://dcodeit.com
+  featured: false