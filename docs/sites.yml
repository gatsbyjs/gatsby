- title: ReactJS
  main_url: "https://reactjs.org/"
  url: "https://reactjs.org/"
  source_url: "https://github.com/reactjs/reactjs.org"
  featured: true
  categories:
    - Web Development
    - Featured
- title: Flamingo
  main_url: https://www.shopflamingo.com/
  url: https://www.shopflamingo.com/
  description: >
    Online shop for women's body care and hair removal products.
  categories:
    - eCommerce
    - Beauty
    - Featured
  featured: true
- title: Airbnb Engineering & Data Science
  description: >
    Creative engineers and data scientists building a world where you can belong
    anywhere
  main_url: "https://airbnb.io/"
  url: "https://airbnb.io/"
  categories:
    - Blog
    - Gallery
    - Featured
  featured: true
- title: Impossible Foods
  main_url: "https://impossiblefoods.com/"
  url: "https://impossiblefoods.com/"
  categories:
    - Food
    - Featured
  featured: true
- title: Braun
  description: >
    Braun offers high performance hair removal and hair care products, including dryers, straighteners, shavers, and more.
  main_url: "https://ca.braun.com/en-ca"
  url: "https://ca.braun.com/en-ca"
  categories:
    - eCommerce
    - Featured
  featured: true
- title: NYC Pride 2019 | WorldPride NYC | Stonewall50
  main_url: "https://2019-worldpride-stonewall50.nycpride.org/"
  url: "https://2019-worldpride-stonewall50.nycpride.org/"
  featured: true
  description: >-
    Join us in 2019 for NYC Pride, as we welcome WorldPride and mark the 50th
    Anniversary of the Stonewall Uprising and a half-century of LGBTQ+
    liberation.
  categories:
    - Education
    - Marketing
    - Nonprofit
    - Featured
  built_by: Canvas United
  built_by_url: "https://www.canvasunited.com/"
- title: The State of European Tech
  main_url: "https://2017.stateofeuropeantech.com/"
  url: "https://2017.stateofeuropeantech.com/"
  featured: true
  categories:
    - Technology
    - Featured
  built_by: Studio Lovelock
  built_by_url: "http://www.studiolovelock.com/"
- title: Hopper
  main_url: "https://www.hopper.com/"
  url: "https://www.hopper.com/"
  built_by: Narative
  built_by_url: "https://www.narative.co/"
  featured: true
  categories:
    - Technology
    - App
    - Featured
- title: GM Capital One
  description: |
    Introducing the new online experience for your GM Rewards Credit Card
  main_url: "https://gm.capitalone.com/"
  url: "https://gm.capitalone.com/"
  categories:
    - Credit Card
    - Featured
  featured: true
- title: Life Without Barriers | Foster Care
  main_url: "https://www.lwb.org.au/foster-care"
  url: "https://www.lwb.org.au/foster-care"
  featured: true
  description: >-
    We are urgently seeking foster carers all across Australia. Can you open
    your heart and your home to a child in need? There are different types of
    foster care that can suit you. We offer training and 24/7 support.
  categories:
    - Nonprofit
    - Education
    - Documentation
    - Marketing
    - Featured
  built_by: LWB Digital Team
  built_by_url: "https://twitter.com/LWBAustralia"
- title: Figma
  main_url: "https://www.figma.com/"
  url: "https://www.figma.com/"
  featured: true
  categories:
    - Marketing
    - Design
    - Featured
  built_by: Corey Ward
  built_by_url: "http://www.coreyward.me/"
- title: Bejamas - JAM Experts for hire
  main_url: "https://bejamas.io/"
  url: "https://bejamas.io/"
  featured: true
  description: >-
    We help agencies and companies with JAMStack tools. This includes web
    development using Static Site Generators, Headless CMS, CI / CD and CDN
    setup.
  categories:
    - Technology
    - Web Development
    - Agency
    - Marketing
    - Featured
  built_by: Bejamas
  built_by_url: "https://bejamas.io/"
- title: The State of JavaScript
  description: >
    Data from over 20,000 developers, asking them questions on topics ranging
    from frontend frameworks and state management, to build tools and testing
    libraries.
  main_url: "https://stateofjs.com/"
  url: "https://stateofjs.com/"
  source_url: "https://github.com/StateOfJS/StateOfJS"
  categories:
    - Data
    - JavaScript
    - Featured
  built_by: StateOfJS
  built_by_url: "https://github.com/StateOfJS/StateOfJS/graphs/contributors"
  featured: true
- title: DesignSystems.com
  main_url: "https://www.designsystems.com/"
  url: "https://www.designsystems.com/"
  description: |
    A resource for learning, creating and evangelizing design systems.
  categories:
    - Design
    - Blog
    - Technology
    - Featured
  built_by: Corey Ward
  built_by_url: "http://www.coreyward.me/"
  featured: true
- title: Timely
  main_url: "https://timelyapp.com/"
  url: "https://timelyapp.com/"
  description: |
    Fully automatic time tracking. For those who trade in time.
  categories:
    - Productivity
    - Featured
  built_by: Timm Stokke
  built_by_url: "https://timm.stokke.me"
  featured: true
- title: Snap Kit
  main_url: "https://kit.snapchat.com/"
  url: "https://kit.snapchat.com/"
  description: >
    Snap Kit lets developers integrate some of Snapchat’s best features across
    platforms.
  categories:
    - Technology
    - Documentation
    - Featured
  featured: true
- title: SendGrid
  main_url: "https://sendgrid.com/docs/"
  url: "https://sendgrid.com/docs/"
  description: >
    SendGrid delivers your transactional and marketing emails through the
    world's largest cloud-based email delivery platform.
  categories:
    - API
    - Technology
    - Documentation
    - Featured
  featured: true
- title: Kirsten Noelle
  main_url: "https://www.kirstennoelle.com/"
  url: "https://www.kirstennoelle.com/"
  featured: true
  description: >
    Digital portfolio for San Francisco Bay Area photographer Kirsten Noelle Wiemer.
  categories:
    - Photography
    - Portfolio
    - Featured
  built_by: Ryan Wiemer
  built_by_url: "https://www.ryanwiemer.com/"
- title: Cajun Bowfishing
  main_url: "https://cajunbowfishing.com/"
  url: "https://cajunbowfishing.com/"
  featured: false
  categories:
    - eCommerce
    - Sports
  built_by: Escalade Sports
  built_by_url: "https://www.escaladesports.com/"
- title: NEON
  main_url: "http://neonrated.com/"
  url: "http://neonrated.com/"
  featured: false
  categories:
    - Gallery
    - Cinema
- title: Slite
  main_url: "https://slite.com/"
  url: "https://slite.com/"
  featured: false
  categories:
    - Marketing
    - Technology
- title: GraphCMS
  main_url: "https://graphcms.com/"
  url: "https://graphcms.com/"
  featured: false
  categories:
    - Marketing
    - Technology
- title: Bottender Docs
  main_url: "https://bottender.js.org/"
  url: "https://bottender.js.org/"
  source_url: "https://github.com/bottenderjs/bottenderjs.github.io"
  featured: false
  categories:
    - Documentation
    - Web Development
    - Open Source
- title: Ghost Documentation
  main_url: https://docs.ghost.org/
  url: https://docs.ghost.org/
  source_url: "https://github.com/tryghost/docs"
  featured: false
  description: >-
    Ghost is an open source, professional publishing platform built on a modern Node.js technology stack — designed for teams who need power, flexibility and performance.
  categories:
    - Publishing
    - Technology
    - Documentation
    - Open Source
  built_by: Ghost Foundation
  built_by_url: https://ghost.org/
- title: Nike - Just Do It
  main_url: "https://justdoit.nike.com/"
  url: "https://justdoit.nike.com/"
  featured: true
  categories:
    - eCommerce
    - Featured
- title: AirBnB Cereal
  main_url: "https://airbnb.design/cereal"
  url: "https://airbnb.design/cereal"
  featured: false
  categories:
    - Marketing
    - Design
- title: Cardiogram
  main_url: "https://cardiogr.am/"
  url: "https://cardiogr.am/"
  featured: false
  categories:
    - Marketing
    - Technology
- title: Etcetera Design
  main_url: "https://etcetera.design/"
  url: "https://etcetera.design/"
  source_url: "https://github.com/etceteradesign/website"
  featured: false
  categories:
    - Portfolio
- title: Hack Club
  main_url: "https://hackclub.com/"
  url: "https://hackclub.com/"
  source_url: "https://github.com/hackclub/site"
  featured: false
  categories:
    - Education
    - Web Development
- title: Matthias Jordan Portfolio
  main_url: "https://iammatthias.com/"
  url: "https://iammatthias.com/"
  source_url: "https://github.com/iammatthias/net"
  description: >-
    Photography portfolio and blog built using Contentful + Netlify + Gatsby V2.
  built_by: Matthias Jordan
  built_by_url: https://github.com/iammatthias
  featured: false
  categories:
    - Photography
    - Portfolio
- title: Investment Calculator
  main_url: "https://investmentcalculator.io/"
  url: "https://investmentcalculator.io/"
  featured: false
  categories:
    - Education
    - Finance
- title: CSS Grid Playground by MozillaDev
  main_url: "https://mozilladevelopers.github.io/playground/"
  url: "https://mozilladevelopers.github.io/playground/"
  source_url: "https://github.com/MozillaDevelopers/playground"
  featured: false
  categories:
    - Education
    - Web Development
- title: Piotr Fedorczyk Portfolio
  built_by: Piotr Fedorczyk
  built_by_url: "https://piotrf.pl"
  categories:
    - Portfolio
    - Web Development
  description: >-
    Portfolio of Piotr Fedorczyk, a digital product designer and full-stack developer specializing in shaping, designing and building news and tools for news.
  featured: false
  main_url: "https://piotrf.pl/"
  url: "https://piotrf.pl/"
- title: unrealcpp
  main_url: "https://unrealcpp.com/"
  url: "https://unrealcpp.com/"
  source_url: "https://github.com/Harrison1/unrealcpp-com"
  featured: false
  categories:
    - Blog
    - Web Development
- title: Andy Slezak
  main_url: "https://www.aslezak.com/"
  url: "https://www.aslezak.com/"
  source_url: "https://github.com/amslezak"
  featured: false
  categories:
    - Web Development
    - Portfolio
- title: Deliveroo.Design
  main_url: "https://www.deliveroo.design/"
  url: "https://www.deliveroo.design/"
  featured: false
  categories:
    - Food
    - Marketing
- title: Dona Rita
  main_url: "https://www.donarita.co.uk/"
  url: "https://www.donarita.co.uk/"
  source_url: "https://github.com/peduarte/dona-rita-website"
  featured: false
  categories:
    - Food
    - Marketing
- title: Fröhlich ∧ Frei
  main_url: "https://www.froehlichundfrei.de/"
  url: "https://www.froehlichundfrei.de/"
  featured: false
  categories:
    - Web Development
    - Blog
    - Open Source
- title: How to GraphQL
  main_url: "https://www.howtographql.com/"
  url: "https://www.howtographql.com/"
  source_url: "https://github.com/howtographql/howtographql"
  featured: false
  categories:
    - Documentation
    - Web Development
    - Open Source
- title: OnCallogy
  main_url: "https://www.oncallogy.com/"
  url: "https://www.oncallogy.com/"
  featured: false
  categories:
    - Marketing
    - Healthcare
- title: Ryan Wiemer's Portfolio
  main_url: "https://www.ryanwiemer.com/"
  url: "https://www.ryanwiemer.com/knw-photography/"
  source_url: "https://github.com/ryanwiemer/rw"
  featured: false
  description: >
    Digital portfolio for Oakland, CA based account manager Ryan Wiemer.
  categories:
    - Portfolio
    - Web Development
    - Design
  built_by: Ryan Wiemer
  built_by_url: "https://www.ryanwiemer.com/"
- title: Ventura Digitalagentur Köln
  main_url: "https://www.ventura-digital.de/"
  url: "https://www.ventura-digital.de/"
  featured: false
  built_by: Ventura Digitalagentur
  categories:
    - Agency
    - Marketing
    - Featured
- title: Azer Koçulu
  main_url: "http://azer.bike/"
  url: "http://azer.bike/photography"
  featured: false
  categories:
    - Portfolio
    - Photography
    - Web Development
- title: Damir.io
  main_url: "http://damir.io/"
  url: "http://damir.io/"
  source_url: "https://github.com/dvzrd/gatsby-sfiction"
  featured: false
  categories:
    - Fiction
- title: Digital Psychology
  main_url: "http://digitalpsychology.io/"
  url: "http://digitalpsychology.io/"
  source_url: "https://github.com/danistefanovic/digitalpsychology.io"
  featured: false
  categories:
    - Education
    - Library
- title: GRANDstack
  main_url: "http://grandstack.io/"
  url: "http://grandstack.io/"
  featured: false
  categories:
    - Open Source
    - Web Development
- title: Théâtres Parisiens
  main_url: "http://theatres-parisiens.fr/"
  url: "http://theatres-parisiens.fr/"
  source_url: "https://github.com/phacks/theatres-parisiens"
  featured: false
  categories:
    - Education
    - Entertainment
# - title: William Owen UK Portfolio / Blog
#   main_url: "http://william-owen.co.uk/"
#   url: "http://william-owen.co.uk/"
#   featured: false
#   description: >-
#     Over 20 years experience delivering customer-facing websites, internet-based
#     solutions and creative visual design for a wide range of companies and
#     organisations.
#   categories:
#     - Portfolio
#     - Blog
#   built_by: William Owen
#   built_by_url: "https://twitter.com/twilowen"
- title: A4 纸网
  main_url: "http://www.a4z.cn/"
  url: "http://www.a4z.cn/price"
  source_url: "https://github.com/hiooyUI/hiooyui.github.io"
  featured: false
  categories:
    - eCommerce
- title: Steve Meredith's Portfolio
  main_url: "http://www.stevemeredith.com/"
  url: "http://www.stevemeredith.com/"
  featured: false
  categories:
    - Portfolio
- title: API Platform
  main_url: "https://api-platform.com/"
  url: "https://api-platform.com/"
  source_url: "https://github.com/api-platform/website"
  featured: false
  categories:
    - Documentation
    - Web Development
    - Open Source
    - Library
- title: Artivest
  main_url: "https://artivest.co/"
  url: "https://artivest.co/what-we-do/for-advisors-and-investors/"
  featured: false
  categories:
    - Marketing
    - Blog
    - Documentation
    - Finance
- title: The Audacious Project
  main_url: "https://audaciousproject.org/"
  url: "https://audaciousproject.org/"
  featured: false
  categories:
    - Nonprofit
- title: Dustin Schau's Blog
  main_url: "https://blog.dustinschau.com/"
  url: "https://blog.dustinschau.com/"
  source_url: "https://github.com/dschau/blog"
  featured: false
  categories:
    - Blog
    - Web Development
- title: FloydHub's Blog
  main_url: "https://blog.floydhub.com/"
  url: "https://blog.floydhub.com/"
  featured: false
  categories:
    - Technology
    - Blog
- title: iContract Blog
  main_url: "https://blog.icontract.co.uk/"
  url: "http://blog.icontract.co.uk/"
  featured: false
  categories:
    - Blog
- title: BRIIM
  main_url: "https://bri.im/"
  url: "https://bri.im/"
  featured: false
  description: >-
    BRIIM is a movement to enable JavaScript enthusiasts and web developers in
    machine learning. Learn about artificial intelligence and data science, two
    fields which are governed by machine learning, in JavaScript. Take it right
    to your browser with WebGL.
  categories:
    - Education
    - Web Development
    - Technology
- title: Caddy Smells Like Trees
  main_url: "https://caddysmellsliketrees.ru"
  url: "https://caddysmellsliketrees.ru/en"
  source_url: "https://github.com/podabed/caddysmellsliketrees.github.io"
  description: >-
    We play soul-searching songs for every day. They are merging in our forests
    in such a way that it is difficult to separate them from each other, and
    between them bellow bold deer poems.
  categories:
    - Music
    - Gallery
  built_by: Dmitrij Podabed, Alexander Nikitin
  built_by_url: https://podabed.org
  featured: false
- title: Calpa's Blog
  main_url: "https://calpa.me/"
  url: "https://calpa.me/"
  source_url: "https://github.com/calpa/blog"
  featured: false
  categories:
    - Blog
    - Web Development
- title: Chocolate Free
  main_url: "https://chocolate-free.com/"
  url: "https://chocolate-free.com/"
  source_url: "https://github.com/Khaledgarbaya/chocolate-free-website"
  featured: false
  description: "A full time foodie \U0001F60D a forever Parisian \"patisserie\" lover and \U0001F382 \U0001F369 \U0001F370 \U0001F36A explorer and finally an under construction #foodblogger #foodblog"
  categories:
    - Blog
    - Food
- title: Code Bushi
  main_url: "https://codebushi.com/"
  url: "https://codebushi.com/"
  featured: false
  description: >-
    Web development resources, trends, & techniques to elevate your coding
    journey.
  categories:
    - Web Development
    - Open Source
    - Blog
  built_by: Hunter Chang
  built_by_url: "https://hunterchang.com/"
- title: Daniel Hollcraft
  main_url: "https://danielhollcraft.com/"
  url: "https://danielhollcraft.com/"
  source_url: "https://github.com/danielbh/danielhollcraft.com"
  featured: false
  categories:
    - Web Development
    - Blog
    - Portfolio
- title: Darren Britton's Portfolio
  main_url: "https://darrenbritton.com/"
  url: "https://darrenbritton.com/"
  source_url: "https://github.com/darrenbritton/darrenbritton.github.io"
  featured: false
  categories:
    - Web Development
    - Portfolio
- title: Dave Lindberg Marketing & Design
  url: "https://davelindberg.com/"
  main_url: "https://davelindberg.com/"
  source_url: "https://github.com/Dave-Lindberg/dl-gatsby"
  featured: false
  description: >-
    My work revolves around solving problems for people in business, using
    integrated design and marketing strategies to improve sales, increase brand
    engagement, generate leads and achieve goals.
  categories:
    - Design
    - Featured
    - Marketing
    - SEO
    - Portfolio
- title: Design Systems Weekly
  main_url: "https://designsystems.email/"
  url: "https://designsystems.email/"
  featured: false
  categories:
    - Education
    - Web Development
- title: Dalbinaco's Website
  main_url: "https://dlbn.co/en/"
  url: "https://dlbn.co/en/"
  source_url: "https://github.com/dalbinaco/dlbn.co"
  featured: false
  categories:
    - Portfolio
    - Web Development
- title: mParticle's Documentation
  main_url: "https://docs.mparticle.com/"
  url: "https://docs.mparticle.com/"
  featured: false
  categories:
    - Web Development
    - Documentation
- title: Doopoll
  main_url: "https://doopoll.co/"
  url: "https://doopoll.co/"
  featured: false
  categories:
    - Marketing
    - Technology
- title: ERC dEX
  main_url: "https://ercdex.com/"
  url: "https://ercdex.com/aqueduct"
  featured: false
  categories:
    - Marketing
- title: Fabian Schultz' Portfolio
  main_url: "https://fabianschultz.com/"
  url: "https://fabianschultz.com/"
  source_url: "https://github.com/fabe/site"
  featured: false
  description: >-
    Hello, I’m Fabian — a product designer and developer based in Potsdam,
    Germany. I’ve been working both as a product designer and frontend developer
    for over 5 years now. I particularly enjoy working with companies that try
    to meet broad and unique user needs.
  categories:
    - Portfolio
    - Web Development
  built_by: Fabian Schultz
  built_by_url: "https://fabianschultz.com/"
- title: Formidable
  main_url: "https://formidable.com/"
  url: "https://formidable.com/"
  featured: false
  categories:
    - Web Development
    - Agency
    - Open Source
- title: CalState House Manager
  description: >
    Home service membership that offers proactive and on-demand maintenance for
    homeowners
  main_url: "https://housemanager.calstate.aaa.com/"
  url: "https://housemanager.calstate.aaa.com/"
  categories:
    - Insurance
- title: The freeCodeCamp Guide
  main_url: "https://guide.freecodecamp.org/"
  url: "https://guide.freecodecamp.org/"
  source_url: "https://github.com/freeCodeCamp/guide"
  featured: false
  categories:
    - Web Development
    - Documentation
- title: High School Hackathons
  main_url: "https://hackathons.hackclub.com/"
  url: "https://hackathons.hackclub.com/"
  source_url: "https://github.com/hackclub/hackathons"
  featured: false
  categories:
    - Education
    - Web Development
- title: Hapticmedia
  main_url: "https://hapticmedia.fr/en/"
  url: "https://hapticmedia.fr/en/"
  featured: false
  categories:
    - Agency
- title: heml.io
  main_url: "https://heml.io/"
  url: "https://heml.io/"
  source_url: "https://github.com/SparkPost/heml.io"
  featured: false
  categories:
    - Documentation
    - Web Development
    - Open Source
- title: Juliette Pretot's Portfolio
  main_url: "https://juliette.sh/"
  url: "https://juliette.sh/"
  featured: false
  categories:
    - Web Development
    - Portfolio
    - Blog
- title: Kris Hedstrom's Portfolio
  main_url: "https://k-create.com/"
  url: "https://k-create.com/portfolio/"
  source_url: "https://github.com/kristofferh/kristoffer"
  featured: false
  description: >-
    Hey. I’m Kris. I’m an interactive designer / developer. I grew up in Umeå,
    in northern Sweden, but I now live in Brooklyn, NY. I am currently enjoying
    a hybrid Art Director + Lead Product Engineer role at a small startup called
    Nomad Health. Before that, I was a Product (Engineering) Manager at Tumblr.
    Before that, I worked at agencies. Before that, I was a baby. I like to
    design things, and then I like to build those things. I occasionally take on
    freelance projects. Feel free to get in touch if you have an interesting
    project that you want to collaborate on. Or if you just want to say hello,
    that’s cool too.
  categories:
    - Portfolio
  built_by: Kris Hedstrom
  built_by_url: "https://k-create.com/"
- title: knpw.rs
  main_url: "https://knpw.rs/"
  url: "https://knpw.rs/"
  source_url: "https://github.com/knpwrs/knpw.rs"
  featured: false
  categories:
    - Blog
    - Web Development
- title: Kostas Bariotis' Blog
  main_url: "https://kostasbariotis.com/"
  url: "https://kostasbariotis.com/"
  source_url: "https://github.com/kbariotis/kostasbariotis.com"
  featured: false
  categories:
    - Blog
    - Portfolio
    - Web Development
- title: LaserTime Clinic
  main_url: "https://lasertime.ru/"
  url: "https://lasertime.ru/"
  source_url: "https://github.com/oleglegun/lasertime"
  featured: false
  categories:
    - Marketing
- title: Jason Lengstorf
  main_url: "https://lengstorf.com"
  url: "https://lengstorf.com"
  source_url: "https://github.com/jlengstorf/lengstorf.com"
  featured: false
  categories:
    - Blog
  built_by: Jason Lengstorf
  built_by_url: "https://github.com/jlengstorf"
- title: Mannequin.io
  main_url: "https://mannequin.io/"
  url: "https://mannequin.io/"
  source_url: "https://github.com/LastCallMedia/Mannequin/tree/master/site"
  featured: false
  categories:
    - Open Source
    - Web Development
    - Documentation
- title: manu.ninja
  main_url: "https://manu.ninja/"
  url: "https://manu.ninja/"
  source_url: "https://github.com/Lorti/manu.ninja"
  featured: false
  description: >-
    manu.ninja is the personal blog of Manuel Wieser, where he talks about
    frontend development, games and digital art
  categories:
    - Blog
    - Technology
    - Web Development
- title: Fabric
  main_url: "https://meetfabric.com/"
  url: "https://meetfabric.com/"
  featured: false
  categories:
    - Marketing
    - Insurance
- title: Nexit
  main_url: "https://nexit.sk/"
  url: "https://nexit.sk/references"
  featured: false
  categories:
    - Web Development
- title: Nortcast
  main_url: "https://nortcast.com/"
  url: "https://nortcast.com/"
  featured: false
  categories:
    - Technology
    - Entertainment
    - Podcast
- title: Open FDA
  description: >
    Provides APIs and raw download access to a number of high-value, high
    priority and scalable structured datasets, including adverse events, drug
    product labeling, and recall enforcement reports.
  main_url: "https://open.fda.gov/"
  url: "https://open.fda.gov/"
  source_url: "https://github.com/FDA/open.fda.gov"
  featured: false
  categories:
    - Government
    - Open Source
    - Web Development
    - API
    - Data
- title: NYC Planning Labs (New York City Department of City Planning)
  main_url: "https://planninglabs.nyc/"
  url: "https://planninglabs.nyc/about/"
  source_url: "https://github.com/NYCPlanning/"
  featured: false
  description: >-
    We work with New York City's Urban Planners to deliver impactful, modern
    technology tools.
  categories:
    - Open Source
    - Government
- title: Pravdomil
  main_url: "https://pravdomil.com/"
  url: "https://pravdomil.com/"
  source_url: "https://github.com/pravdomil/pravdomil.com"
  featured: false
  description: >-
    I’ve been working both as a product designer and frontend developer for over
    5 years now. I particularly enjoy working with companies that try to meet
    broad and unique user needs.
  categories:
    - Portfolio
- title: Preston Richey Portfolio / Blog
  main_url: "https://prestonrichey.com/"
  url: "https://prestonrichey.com/"
  source_url: "https://github.com/prichey/prestonrichey.com"
  featured: false
  categories:
    - Web Development
    - Portfolio
    - Blog
- title: Landing page of Put.io
  main_url: "https://put.io/"
  url: "https://put.io/"
  featured: false
  categories:
    - eCommerce
    - Technology
- title: The Rick and Morty API
  main_url: "https://rickandmortyapi.com/"
  url: "https://rickandmortyapi.com/"
  built_by: Axel Fuhrmann
  built_by_url: "https://axelfuhrmann.com/"
  featured: false
  categories:
    - Web Development
    - Entertainment
    - Documentation
    - Open Source
    - API
- title: Santa Compañía Creativa
  main_url: "https://santacc.es/"
  url: "https://santacc.es/"
  source_url: "https://github.com/DesarrolloWebSantaCC/santacc-web"
  featured: false
  categories:
    - Agency
- title: Sean Coker's Blog
  main_url: "https://sean.is/"
  url: "https://sean.is/"
  featured: false
  categories:
    - Blog
    - Portfolio
    - Web Development
- title: Segment's Blog
  main_url: "https://segment.com/blog/"
  url: "https://segment.com/blog/"
  featured: false
  categories:
    - Web Development
    - Blog
- title: Several Levels
  main_url: "https://severallevels.io/"
  url: "https://severallevels.io/"
  source_url: "https://github.com/Harrison1/several-levels"
  featured: false
  categories:
    - Agency
    - Web Development
- title: Simply
  main_url: "https://simply.co.za/"
  url: "https://simply.co.za/"
  featured: false
  categories:
    - Marketing
    - Insurance
- title: Storybook
  main_url: "https://storybook.js.org/"
  url: "https://storybook.js.org/"
  source_url: "https://github.com/storybooks/storybook"
  featured: false
  categories:
    - Web Development
    - Open Source
- title: Vibert Thio's Portfolio
  main_url: "https://vibertthio.com/portfolio/"
  url: "https://vibertthio.com/portfolio/projects/"
  source_url: "https://github.com/vibertthio/portfolio"
  featured: false
  categories:
    - Portfolio
    - Web Development
- title: VisitGemer
  main_url: "https://visitgemer.sk/"
  url: "https://visitgemer.sk/"
  featured: false
  categories:
    - Marketing
- title: Beach Hut Poole
  main_url: "https://www.beachhutpoole.co.uk/"
  url: "https://www.beachhutpoole.co.uk/"
  featured: false
  categories:
    - Travel
    - Marketing
- title: Bricolage.io
  main_url: "https://www.bricolage.io/"
  url: "https://www.bricolage.io/"
  source_url: "https://github.com/KyleAMathews/blog"
  featured: false
  categories:
    - Blog
- title: Charles Pinnix Website
  main_url: "https://www.charlespinnix.com/"
  url: "https://www.charlespinnix.com/"
  featured: false
  description: >-
    I’m a senior frontend engineer with 8 years of experience building websites
    and web applications. I’m interested in leading creative, multidisciplinary
    engineering teams. I’m a creative technologist, merging photography, art,
    and design into engineering and visa versa. I take a pragmatic,
    product-oriented approach to development, allowing me to see the big picture
    and ensuring quality products are completed on time. I have a passion for
    modern frontend JavaScript frameworks such as React and Vue, and I have
    substantial experience on the backend with an interest in Node and
    container based deployment with Docker and AWS.
  categories:
    - Portfolio
    - Web Development
- title: Charlie Harrington's Blog
  main_url: "https://www.charlieharrington.com/"
  url: "https://www.charlieharrington.com/"
  source_url: "https://github.com/whatrocks/blog"
  featured: false
  categories:
    - Blog
    - Web Development
    - Music
- title: Developer Ecosystem
  main_url: "https://www.developerecosystem.com/"
  url: "https://www.developerecosystem.com/"
  featured: false
  categories:
    - Blog
    - Web Development
- title: Gabriel Adorf's Portfolio
  main_url: "https://www.gabrieladorf.com/"
  url: "https://www.gabrieladorf.com/"
  source_url: "https://github.com/gabdorf/gabriel-adorf-portfolio"
  featured: false
  categories:
    - Portfolio
    - Web Development
- title: greglobinski.com
  main_url: "https://www.greglobinski.com/"
  url: "https://www.greglobinski.com/"
  source_url: "https://github.com/greglobinski/www.greglobinski.com"
  featured: false
  categories:
    - Portfolio
    - Web Development
- title: I am Putra
  main_url: "https://www.iamputra.com/"
  url: "https://www.iamputra.com/"
  featured: false
  categories:
    - Portfolio
    - Web Development
    - Blog
- title: In Sowerby Bridge
  main_url: "https://www.insowerbybridge.co.uk/"
  url: "https://www.insowerbybridge.co.uk/"
  featured: false
  categories:
    - Marketing
    - Government
- title: JavaScript Stuff
  main_url: "https://www.javascriptstuff.com/"
  url: "https://www.javascriptstuff.com/"
  featured: false
  categories:
    - Education
    - Web Development
    - Library
- title: Ledgy
  main_url: "https://www.ledgy.com/"
  url: "https://github.com/morloy/ledgy.com"
  featured: false
  categories:
    - Marketing
    - Finance
- title: Alec Lomas's Portfolio / Blog
  main_url: "https://www.lowmess.com/"
  url: "https://www.lowmess.com/"
  source_url: "https://github.com/lowmess/lowmess"
  featured: false
  categories:
    - Web Development
    - Blog
    - Portfolio
- title: Michele Mazzucco's Portfolio
  main_url: "https://www.michelemazzucco.it/"
  url: "https://www.michelemazzucco.it/"
  source_url: "https://github.com/michelemazzucco/michelemazzucco.it"
  featured: false
  categories:
    - Portfolio
- title: Orbit FM Podcasts
  main_url: "https://www.orbit.fm/"
  url: "https://www.orbit.fm/"
  source_url: "https://github.com/agarrharr/orbit.fm"
  featured: false
  categories:
    - Podcast
- title: Prosecco Springs
  main_url: "https://www.proseccosprings.com/"
  url: "https://www.proseccosprings.com/"
  featured: false
  categories:
    - Food
    - Blog
    - Marketing
- title: Verious
  main_url: "https://www.verious.io/"
  url: "https://www.verious.io/"
  source_url: "https://github.com/cpinnix/verious"
  featured: false
  categories:
    - Web Development
- title: Whittle School
  main_url: "https://www.whittleschool.org/en/"
  url: "https://www.whittleschool.org/en/"
  featured: false
  categories:
    - Education
- title: Yisela
  main_url: "https://www.yisela.com/"
  url: "https://www.yisela.com/tetris-against-trauma-gaming-as-therapy/"
  featured: false
  categories:
    - Blog
- title: YouFoundRon.com
  main_url: "https://www.youfoundron.com/"
  url: "https://www.youfoundron.com/"
  source_url: "https://github.com/rongierlach/yfr-dot-com"
  featured: false
  categories:
    - Portfolio
    - Web Development
    - Blog
- title: yerevancoder
  main_url: "https://yerevancoder.com/"
  url: "https://forum.yerevancoder.com/categories"
  source_url: "https://github.com/yerevancoder/yerevancoder.github.io"
  featured: false
  categories:
    - Blog
    - Web Development
- title: EaseCentral
  main_url: "https://www.easecentral.com/"
  url: "https://www.easecentral.com/"
  featured: false
  categories:
    - Marketing
    - Healthcare
- title: Policygenius
  main_url: "https://www.policygenius.com/"
  url: "https://www.policygenius.com/"
  featured: false
  categories:
    - Marketing
    - Healthcare
- title: Moteefe
  main_url: "http://www.moteefe.com/"
  url: "http://www.moteefe.com/"
  featured: false
  categories:
    - Marketing
    - Agency
    - Technology
- title: Athelas
  main_url: "http://www.athelas.com/"
  url: "http://www.athelas.com/"
  featured: false
  categories:
    - Marketing
    - Healthcare
- title: Pathwright
  main_url: "http://www.pathwright.com/"
  url: "http://www.pathwright.com/"
  featured: false
  categories:
    - Marketing
    - Education
- title: pi-top
  main_url: "http://www.pi-top.com/"
  url: "http://www.pi-top.com/"
  featured: false
  categories:
    - Marketing
    - Web Development
    - Technology
    - eCommerce
- title: Troops
  main_url: "http://www.troops.ai/"
  url: "http://www.troops.ai/"
  featured: false
  categories:
    - Marketing
    - Technology
- title: ClearBrain
  main_url: "https://clearbrain.com/"
  url: "https://clearbrain.com/"
  featured: false
  categories:
    - Marketing
    - Technology
- title: Lucid
  main_url: "https://www.golucid.co/"
  url: "https://www.golucid.co/"
  featured: false
  categories:
    - Marketing
    - Technology
- title: Bench
  main_url: "http://www.bench.co/"
  url: "http://www.bench.co/"
  featured: false
  categories:
    - Marketing
- title: Union Plus Credit Card
  main_url: "http://www.unionpluscard.com"
  url: "https://unionplus.capitalone.com/"
  featured: false
  categories:
    - Marketing
    - Finance
- title: Gin Lane
  main_url: "http://www.ginlane.com/"
  url: "https://www.ginlane.com/"
  featured: false
  categories:
    - Web Development
    - Agency
- title: Marmelab
  main_url: "https://marmelab.com/en/"
  url: "https://marmelab.com/en/"
  featured: false
  categories:
    - Web Development
    - Agency
- title: Fusion Media Group
  main_url: "http://thefmg.com/"
  url: "http://thefmg.com/"
  featured: false
  categories:
    - Entertainment
    - News
- title: Dovetail
  main_url: "https://dovetailapp.com/"
  url: "https://dovetailapp.com/"
  featured: false
  categories:
    - Marketing
    - Technology
- title: GraphQL College
  main_url: "https://www.graphql.college/"
  url: "https://www.graphql.college/"
  source_url: "https://github.com/GraphQLCollege/graphql-college"
  featured: false
  categories:
    - Web Development
    - Education
- title: F1 Vision
  main_url: "https://www.f1vision.com/"
  url: "https://www.f1vision.com/"
  featured: false
  categories:
    - Marketing
    - Entertainment
    - Technology
    - eCommerce
- title: Yuuniworks Portfolio / Blog
  main_url: "https://www.yuuniworks.com/"
  url: "https://www.yuuniworks.com/"
  source_url: "https://github.com/junkboy0315/yuuni-web"
  featured: false
  categories:
    - Portfolio
    - Web Development
    - Blog
- title: The Bastion Bot
  main_url: "https://bastionbot.org/"
  url: "https://bastionbot.org/"
  source_url: "https://github.com/TheBastionBot/Bastion-Website"
  description: Give awesome perks to your Discord server!
  featured: false
  categories:
    - Open Source
    - Technology
    - Documentation
    - Bot
    - Community
  built_by: Sankarsan Kampa
  built_by_url: "https://sankarsankampa.com"
- title: Smakosh
  main_url: "https://smakosh.com/"
  url: "https://smakosh.com/"
  source_url: "https://github.com/smakosh/smakosh.com"
  featured: false
  categories:
    - Portfolio
    - Web Development
# - title: Philipp Czernitzki - Blog/Website
#   main_url: "http://philippczernitzki.me/"
#   url: "http://philippczernitzki.me/"
#   featured: false
#   categories:
#     - Portfolio
#     - Web Development
#     - Blog
- title: WebGazer
  main_url: "https://www.webgazer.io/"
  url: "https://www.webgazer.io/"
  featured: false
  categories:
    - Marketing
    - Web Development
    - Technology
- title: Joe Seifi's Blog
  main_url: "http://seifi.org/"
  url: "http://seifi.org/"
  featured: false
  categories:
    - Portfolio
    - Web Development
    - Blog

- title: LekoArts
  main_url: "https://www.lekoarts.de"
  url: "https://www.lekoarts.de"
  source_url: "https://github.com/LekoArts/portfolio"
  featured: false
  built_by: LekoArts
  built_by_url: "https://github.com/LekoArts"
  description: >-
    Hi, I'm Lennart — a self-taught and passionate graphic/web designer &
    frontend developer based in Darmstadt, Germany. I love it to realize complex
    projects in a creative manner and face new challenges. Since 6 years I do
    graphic design, my love for frontend development came up 3 years ago. I
    enjoy acquiring new skills and cementing this knowledge by writing blogposts
    and creating tutorials.
  categories:
    - Portfolio
    - Blog
    - Design
    - Web Development
    - Freelance
- title: 杨二小的博客
  main_url: "https://blog.yangerxiao.com/"
  url: "https://blog.yangerxiao.com/"
  source_url: "https://github.com/zerosoul/blog.yangerxiao.com"
  featured: false
  categories:
    - Blog
    - Portfolio
- title: MOTTO x MOTTO
  main_url: "https://mottox2.com"
  url: "https://mottox2.com"
  source_url: "https://github.com/mottox2/website"
  description: Web developer / UI Desinger in Tokyo Japan.
  featured: false
  categories:
    - Blog
    - Portfolio
  built_by: mottox2
  built_by_url: "https://mottox2.com"
- title: Pride of the Meadows
  main_url: "https://www.prideofthemeadows.com/"
  url: "https://www.prideofthemeadows.com/"
  featured: false
  categories:
    - eCommerce
    - Food
    - Blog
- title: Michael Uloth
  main_url: "https://www.michaeluloth.com"
  url: "https://www.michaeluloth.com"
  featured: false
  description: Michael Uloth is an opera singer and web developer based in Toronto.
  categories:
    - Portfolio
    - Music
    - Web Development
  built_by: Michael Uloth
  built_by_url: "https://www.michaeluloth.com"
- title: Spacetime
  main_url: "https://www.heyspacetime.com/"
  url: "https://www.heyspacetime.com/"
  featured: false
  description: >-
    Spacetime is a Dallas-based digital experience agency specializing in web,
    app, startup, and digital experience creation.
  categories:
    - Marketing
    - Portfolio
    - Agency
    - Featured
  built_by: Spacetime
  built_by_url: "https://www.heyspacetime.com/"
- title: Eric Jinks
  main_url: "https://ericjinks.com/"
  url: "https://ericjinks.com/"
  featured: false
  description: "Software engineer / web developer from the Gold Coast, Australia."
  categories:
    - Portfolio
    - Blog
    - Web Development
    - Technology
  built_by: Eric Jinks
  built_by_url: "https://ericjinks.com/"
- title: GaiAma - We are wildlife
  main_url: "https://www.gaiama.org/"
  url: "https://www.gaiama.org/"
  featured: false
  description: >-
    We founded the GaiAma conservation organization to protect wildlife in Perú
    and to create an example of a permaculture neighborhood, living
    symbiotically with the forest - because reforestation is just the beginning
  categories:
    - Nonprofit
    - Marketing
    - Blog
  source_url: "https://github.com/GaiAma/gaiama.org"
  built_by: GaiAma
  built_by_url: "https://www.gaiama.org/"
- title: Healthcare Logic
  main_url: "https://www.healthcarelogic.com/"
  url: "https://www.healthcarelogic.com/"
  featured: false
  description: >-
    Revolutionary technology that empowers clinical and managerial leaders to
    collaborate with clarity.
  categories:
    - Marketing
    - Healthcare
    - Technology
  built_by: Thrive
  built_by_url: "https://thriveweb.com.au/"
- title: Localgov.fyi
  main_url: "https://localgov.fyi/"
  url: "https://localgov.fyi/"
  featured: false
  description: Finding local government services made easier.
  categories:
    - Directory
    - Government
    - Technology
  source_url: "https://github.com/WeOpenly/localgov.fyi"
  built_by: Openly
  built_by_url: "https://weopenly.com/"
- title: Kata.ai Documentation
  main_url: "https://docs.kata.ai/"
  url: "https://docs.kata.ai/"
  source_url: "https://github.com/kata-ai/kata-platform-docs"
  featured: false
  description: >-
    Documentation website for the Kata Platform, an all-in-one platform for
    building chatbots using AI technologies.
  categories:
    - Documentation
    - Technology
- title: goalgetters
  main_url: "https://goalgetters.space/"
  url: "https://goalgetters.space/"
  featured: false
  description: >-
    goalgetters is a source of inspiration for people who want to change their
    career. We offer articles, success stories and expert interviews on how to
    find a new passion and how to implement change.
  categories:
    - Blog
    - Education
    - Personal Development
  built_by: "Stephanie Langers (content), Adrian Wenke (development)"
  built_by_url: "https://twitter.com/AdrianWenke"
- title: Zensum
  main_url: "https://zensum.se/"
  url: "https://zensum.se/"
  featured: false
  description: >-
    Borrow money quickly and safely through Zensum. We compare Sweden's leading
    banks and credit institutions. Choose from multiple offers and lower your
    monthly cost. [Translated from Swedish]
  categories:
    - Technology
    - Finance
    - Marketing
  built_by: Bejamas.io
  built_by_url: "https://bejamas.io/"
- title: StatusHub - Easy to use Hosted Status Page Service
  main_url: "https://statushub.com/"
  url: "https://statushub.com/"
  featured: false
  description: >-
    Set up your very own service status page in minutes with StatusHub. Allow
    customers to subscribe to be updated automatically.
  categories:
    - Technology
    - Marketing
  built_by: Bejamas.io
  built_by_url: "https://bejamas.io/"
- title: Matthias Kretschmann Portfolio
  main_url: "https://matthiaskretschmann.com/"
  url: "https://matthiaskretschmann.com/"
  source_url: "https://github.com/kremalicious/portfolio"
  featured: false
  description: Portfolio of designer & developer Matthias Kretschmann.
  categories:
    - Portfolio
    - Web Development
  built_by: Matthias Kretschmann
  built_by_url: "https://matthiaskretschmann.com/"
- title: Iron Cove Solutions
  main_url: "https://ironcovesolutions.com/"
  url: "https://ironcovesolutions.com/"
  description: >-
    Iron Cove Solutions is a cloud based consulting firm. We help companies
    deliver a return on cloud usage by applying best practices
  categories:
    - Technology
    - Web Development
  built_by: Iron Cove Solutions
  built_by_url: "https://ironcovesolutions.com/"
  featured: false
- title: Eventos orellana
  description: >-
    Somos una empresa dedicada a brindar asesoría personalizada y profesional
    para la elaboración y coordinación de eventos sociales y empresariales.
  main_url: "https://eventosorellana.com/"
  url: "https://eventosorellana.com/"
  featured: false
  categories:
    - Gallery
  built_by: Codedebug
  built_by_url: "https://codedebug.co/"
- title: Moetez Chaabene Portfolio / Blog
  main_url: "https://moetez.me/"
  url: "https://moetez.me/"
  source_url: "https://github.com/moetezch/moetez.me"
  featured: false
  description: Portfolio of Moetez Chaabene
  categories:
    - Portfolio
    - Web Development
    - Blog
  built_by: Moetez Chaabene
  built_by_url: "https://twitter.com/moetezch"
- title: Nikita
  description: >-
    Automation of system deployments in Node.js for applications and
    infrastructures.
  main_url: "https://nikita.js.org/"
  url: "https://nikita.js.org/"
  source_url: "https://github.com/adaltas/node-nikita"
  categories:
    - Documentation
    - Open Source
    - Technology
  built_by: David Worms
  built_by_url: "http://www.adaltas.com"
  featured: false
- title: Gourav Sood Blog & Portfolio
  main_url: "https://www.gouravsood.com/"
  url: "https://www.gouravsood.com/"
  featured: false
  categories:
    - Blog
    - Portfolio
  built_by: Gourav Sood
  built_by_url: "https://www.gouravsood.com/"
- title: Jonas Tebbe Portfolio
  description: |
    Hey, I’m Jonas and I create digital products.
  main_url: "https://jonastebbe.com"
  url: "https://jonastebbe.com"
  categories:
    - Portfolio
  built_by: Jonas Tebbe
  built_by_url: "http://twitter.com/jonastebbe"
  featured: false
- title: Parker Sarsfield Portfolio
  description: |
    I'm Parker, a software engineer and sneakerhead.
  main_url: "https://parkersarsfield.com"
  url: "https://parkersarsfield.com"
  categories:
    - Blog
    - Portfolio
  built_by: Parker Sarsfield
  built_by_url: "https://parkersarsfield.com"
- title: Frontend web development with Greg
  description: |
    JavaScript, GatsbyJS, ReactJS, CSS in JS... Let's learn some stuff together.
  main_url: "https://dev.greglobinski.com"
  url: "https://dev.greglobinski.com"
  categories:
    - Blog
    - Web Development
  built_by: Greg Lobinski
  built_by_url: "https://github.com/greglobinski"
- title: Insomnia
  description: |
    Desktop HTTP and GraphQL client for developers
  main_url: "https://insomnia.rest/"
  url: "https://insomnia.rest/"
  categories:
    - Blog
  built_by: Gregory Schier
  built_by_url: "https://schier.co"
  featured: false
- title: Timeline Theme Portfolio
  description: |
    I'm Aman Mittal, a software developer.
  main_url: "http://www.amanhimself.me/"
  url: "http://www.amanhimself.me/"
  categories:
    - Web Development
    - Portfolio
  built_by: Aman Mittal
  built_by_url: "http://www.amanhimself.me/"
- title: Ocean artUp
  description: >
    Science outreach site built using styled-components and Contentful. It
    presents the research project "Ocean artUp" funded by an Advanced Grant of
    the European Research Council to explore the possible benefits of artificial
    uplift of nutrient-rich deep water to the ocean’s sunlit surface layer.
  main_url: "https://ocean-artup.eu"
  url: "https://ocean-artup.eu"
  source_url: "https://github.com/janosh/ocean-artup"
  categories:
    - Science
    - Education
    - Blog
  built_by: Janosh Riebesell
  built_by_url: "https://janosh.io"
  featured: false
- title: Ryan Fitzgerald
  description: |
    Personal portfolio and blog for Ryan Fitzgerald
  main_url: "https://ryanfitzgerald.ca/"
  url: "https://ryanfitzgerald.ca/"
  categories:
    - Web Development
    - Portfolio
  built_by: Ryan Fitzgerald
  built_by_url: "https://github.com/RyanFitzgerald"
  featured: false
- title: Kaizen
  description: |
    Content Marketing, PR & SEO Agency in London
  main_url: "https://www.kaizen.co.uk/"
  url: "https://www.kaizen.co.uk/"
  categories:
    - Agency
    - Blog
    - Design
    - Web Development
    - SEO
  built_by: Bogdan Stanciu
  built_by_url: "https://github.com/b0gd4n"
  featured: false
- title: HackerOne Platform Documentation
  description: |
    HackerOne's Product Documentation Center!
  url: "https://docs.hackerone.com/"
  main_url: "https://docs.hackerone.com/"
  categories:
    - Documentation
    - Security
  featured: false
- title: Patreon Partners
  description: |
    Resources and products to help you do more with Patreon.
  url: "https://partners.patreon.com/"
  main_url: "https://partners.patreon.com/"
  categories:
    - Directory
  featured: false
- title: Bureau Of Meteorology (beta)
  description: |
    Help shape the future of Bureau services
  url: "https://beta.bom.gov.au/"
  main_url: "https://beta.bom.gov.au/"
  categories:
    - Meteorology
  featured: false
- title: Curbside
  description: |
    Connecting Stores with Mobile Customers
  main_url: "https://curbside.com/"
  url: "https://curbside.com/"
  categories:
    - Mobile Commerce
  featured: false
- title: Mux Video
  description: |
    API to video hosting and streaming
  main_url: "https://mux.com/"
  url: "https://mux.com/"
  categories:
    - Video
    - Hosting
    - Streaming
    - API
  featured: false
- title: Swapcard
  description: >
    The easiest way for event organizers to instantly connect people, build a
    community of attendees and exhibitors, and increase revenue over time
  main_url: "https://www.swapcard.com/"
  url: "https://www.swapcard.com/"
  categories:
    - Event
    - Community
    - Personal Training
    - Marketing
  built_by: Swapcard
  built_by_url: "https://www.swapcard.com/"
  featured: false
- title: Kalix
  description: >
    Kalix is perfect for healthcare professionals starting out in private
    practice, to those with an established clinic.
  main_url: "https://www.kalixhealth.com/"
  url: "https://www.kalixhealth.com/"
  categories:
    - Healthcare
  featured: false
- title: Hubba
  description: |
    Buy wholesale products from thousands of independent, verified Brands.
  main_url: "https://join.hubba.com/"
  url: "https://join.hubba.com/"
  categories:
    - eCommerce
  featured: false
- title: HyperPlay
  description: |
    In Asean's 1st Ever LOL Esports X Music Festival
  main_url: "https://hyperplay.leagueoflegends.com/"
  url: "https://hyperplay.leagueoflegends.com/"
  categories:
    - Video Games
    - Music
  featured: false
- title: Bad Credit Loans
  description: |
    Get the funds you need, from $250-$5,000
  main_url: "https://www.creditloan.com/"
  url: "https://www.creditloan.com/"
  categories:
    - Loans
    - Credits
  featured: false
- title: Financial Center
  description: >
    Member-owned, not-for-profit, co-operative whose members receive financial
    benefits in the form of lower loan rates, higher savings rates, and lower
    fees than banks.
  main_url: "https://fcfcu.com/"
  url: "https://fcfcu.com/"
  categories:
    - Loans
    - Finance
    - Nonprofit
    - Banking
    - Business
    - Education
  built_by: "https://fcfcu.com/"
  built_by_url: "https://fcfcu.com/"
  featured: false
- title: Office of Institutional Research and Assessment
  description: |
    Good Data, Good Decisions
  main_url: "http://oira.ua.edu/"
  url: "http://oira.ua.edu/"
  categories:
    - Data
  featured: false
- title: Trintellix
  description: |
    It may help make a difference for your depression (MDD).
  main_url: "https://us.trintellix.com/"
  url: "https://us.trintellix.com/"
  categories:
    - Health & Wellness
  featured: false
- title: The Telegraph Premium
  description: |
    Exclusive stories from award-winning journalists
  main_url: "https://premium.telegraph.co.uk/"
  url: "https://premium.telegraph.co.uk/"
  categories:
    - Newspaper
  featured: false
- title: html2canvas
  description: |
    Screenshots with JavaScript
  main_url: "http://html2canvas.hertzen.com/"
  url: "http://html2canvas.hertzen.com/"
  source_url: "https://github.com/niklasvh/html2canvas/tree/master/www"
  categories:
    - JavaScript
    - Documentation
  built_by: Niklas von Hertzen
  built_by_url: "http://hertzen.com/"
  featured: false
- title: Dato CMS
  description: |
    The API-based CMS your editors will love
  main_url: "https://www.datocms.com/"
  url: "https://www.datocms.com/"
  categories:
    - CMS
    - API
  featured: false
- title: Half Electronics
  description: |
    Personal website
  main_url: "https://www.halfelectronic.com/"
  url: "https://www.halfelectronic.com/"
  categories:
    - Blog
    - Electronics
  built_by: Fernando Poumian
  built_by_url: "https://github.com/fpoumian/halfelectronic.com"
  featured: false
- title: Frithir Software Development
  main_url: "https://frithir.com/"
  url: "https://frithir.com/"
  featured: false
  description: "I DRINK COFFEE, WRITE CODE AND IMPROVE MY DEVELOPMENT SKILLS EVERY DAY."
  categories:
    - Design
    - Web Development
  built_by: Frithir
  built_by_url: "https://Frithir.com/"
- title: Unow
  main_url: "https://www.unow.fr/"
  url: "https://www.unow.fr/"
  categories:
    - Education
    - Marketing
  featured: false
- title: Peter Hironaka
  description: |
    Freelance Web Developer based in Los Angeles.
  main_url: "https://peterhironaka.com/"
  url: "https://peterhironaka.com/"
  categories:
    - Portfolio
    - Web Development
  built_by: Peter Hironaka
  built_by_url: "https://github.com/PHironaka"
  featured: false
- title: Michael McQuade
  description: |
    Personal website and blog for Michael McQuade
  main_url: "https://giraffesyo.io"
  url: "https://giraffesyo.io"
  categories:
    - Blog
  built_by: Michael McQuade
  built_by_url: "https://github.com/giraffesyo"
  featured: false
- title: Haacht Brewery
  description: |
    Corporate website for Haacht Brewery. Designed and Developed by Gafas.
  main_url: "https://haacht.com/en/"
  url: "https://haacht.com"
  categories:
    - Brewery
  built_by: Gafas
  built_by_url: "https://gafas.be"
  featured: false
- title: StoutLabs
  description: |
    Portfolio of Daniel Stout, freelance developer in East Tennessee.
  main_url: "https://www.stoutlabs.com/"
  url: "https://www.stoutlabs.com/"
  categories:
    - Web Development
    - Portfolio
  built_by: Daniel Stout
  built_by_url: "https://github.com/stoutlabs"
  featured: false
- title: Chicago Ticket Outcomes By Neighborhood
  description: |
    ProPublica data visualization of traffic ticket court outcomes
  categories:
    - News
    - Nonprofit
    - Visualization
  url: >-
    https://projects.propublica.org/graphics/il/il-city-sticker-tickets-maps/ticket-status/?initialWidth=782
  main_url: >-
    https://projects.propublica.org/graphics/il/il-city-sticker-tickets-maps/ticket-status/?initialWidth=782
  built_by: David Eads
  built_by_url: "https://github.com/eads"
  featured: false
- title: Chicago South Side Traffic Ticketing rates
  description: |
    ProPublica data visualization of traffic ticket rates by community
  main_url: >-
    https://projects.propublica.org/graphics/il/il-city-sticker-tickets-maps/ticket-rate/?initialWidth=782
  url: >-
    https://projects.propublica.org/graphics/il/il-city-sticker-tickets-maps/ticket-rate/?initialWidth=782
  categories:
    - News
    - Nonprofit
    - Visualization
  built_by: David Eads
  built_by_url: "https://github.com/eads"
  featured: false
- title: Otsimo
  description: >
    Otsimo is a special education application for children with autism, down
    syndrome and other developmental disabilities.
  main_url: "https://otsimo.com/en/"
  url: "https://otsimo.com/en/"
  categories:
    - Blog
    - Education
  featured: false
- title: Matt Bagni Portfolio 2018
  description: >
    Mostly the result of playing with Gatsby and learning about react and
    graphql. Using the screenshot plugin to showcase the work done for my
    company in the last 2 years, and a good amount of other experiments.
  main_url: "https://mattbag.github.io"
  url: "https://mattbag.github.io"
  categories:
    - Portfolio
  featured: false
- title: Lisa Ye's Blog
  description: |
    Simple blog/portofolio for a fashion designer. Gatsby_v2 + Netlify cms
  main_url: "https://lisaye.netlify.com/"
  url: "https://lisaye.netlify.com/"
  categories:
    - Blog
    - Portfolio
    - Fashion
  featured: false
- title: Lifestone Church
  main_url: "https://www.lifestonechurch.net/"
  url: "https://www.lifestonechurch.net/"
  source_url: "https://github.com/lifestonechurch/lifestonechurch.net"
  featured: false
  categories:
    - Marketing
    - Nonprofit
- title: Artem Sapegin
  description: >
    Little homepage of Artem Sapegin, a frontend developer, passionate
    photographer, coffee drinker and crazy dogs’ owner.
  main_url: "https://sapegin.me/"
  url: "https://sapegin.me/"
  categories:
    - Portfolio
    - Open Source
    - Web Development
  built_by: Artem Sapegin
  built_by_url: "https://github.com/sapegin"
  featured: false
- title: SparkPost Developers
  main_url: "https://developers.sparkpost.com/"
  url: "https://developers.sparkpost.com/"
  source_url: "https://github.com/SparkPost/developers.sparkpost.com"
  categories:
    - Documentation
    - API
  featured: false
- title: Malik Browne Portfolio 2018
  description: >
    The portfolio blog of Malik Browne, a full-stack engineer, foodie, and avid
    blogger/YouTuber.
  main_url: "https://www.malikbrowne.com/about"
  url: "https://www.malikbrowne.com"
  categories:
    - Blog
    - Portfolio
  built_by: Malik Browne
  built_by_url: "https://twitter.com/milkstarz"
  featured: false
- title: Novatics
  description: |
    Digital products that inspire and make a difference
  main_url: "https://www.novatics.com.br"
  url: "https://www.novatics.com.br"
  categories:
    - Portfolio
    - Technology
    - Web Development
  built_by: Novatics
  built_by_url: "https://github.com/Novatics"
  featured: false
- title: Max McKinney
  description: >
    I’m a developer and designer with a focus in web technologies. I build cars
    on the side.
  main_url: "https://maxmckinney.com/"
  url: "https://maxmckinney.com/"
  categories:
    - Portfolio
    - Web Development
    - Design
  built_by: Max McKinney
  featured: false
- title: Stickyard
  description: |
    Make your React component sticky the easy way
  main_url: "https://nihgwu.github.io/stickyard/"
  url: "https://nihgwu.github.io/stickyard/"
  source_url: "https://github.com/nihgwu/stickyard/tree/master/website"
  categories:
    - Web Development
  built_by: Neo Nie
  featured: false
- title: Agata Milik
  description: |
    Website of a Polish psychologist/psychotherapist based in Gdańsk, Poland.
  main_url: "https://agatamilik.pl"
  url: "https://agatamilik.pl"
  categories:
    - Marketing
    - Healthcare
  built_by: Piotr Fedorczyk
  built_by_url: "https://piotrf.pl"
  featured: false
- title: WebPurple
  main_url: "https://www.webpurple.net/"
  url: "https://www.webpurple.net/"
  source_url: "https://github.com/WebPurple/site"
  description: >-
    Site of local (Russia, Ryazan) frontend community. Main purpose is to show
    info about meetups and keep blog.
  categories:
    - Nonprofit
    - Web Development
    - Community
    - Blog
    - Open Source
  built_by: Nikita Kirsanov
  built_by_url: "https://twitter.com/kitos_kirsanov"
  featured: false
- title: Papertrail.io
  description: |
    Inspection Management for the 21st Century
  main_url: "https://www.papertrail.io/"
  url: "https://www.papertrail.io/"
  categories:
    - Marketing
    - Technology
  built_by: Papertrail.io
  built_by_url: "https://www.papertrail.io"
  featured: false
- title: Matt Ferderer
  main_url: "https://mattferderer.com"
  url: "https://mattferderer.com"
  source_url: "https://github.com/mattferderer/gatsbyblog"
  description: >
    {titleofthesite} is a blog built with Gatsby that discusses web related tech
    such as JavaScript, .NET, Blazor & security.
  categories:
    - Blog
    - Web Development
  built_by: Matt Ferderer
  built_by_url: "https://twitter.com/mattferderer"
  featured: false
- title: Sahyadri Open Source Community
  main_url: "https://sosc.org.in"
  url: "https://sosc.org.in"
  source_url: "https://github.com/haxzie/sosc-website"
  description: >
    Official website of Sahyadri Open Source Community for community blog, event
    details and members info.
  categories:
    - Blog
    - Community
    - Open Source
  built_by: Musthaq Ahamad
  built_by_url: "https://github.com/haxzie"
  featured: false
- title: Tech Confessions
  main_url: "https://confessions.tech"
  url: "https://confessions.tech"
  source_url: "https://github.com/JonathanSpeek/tech-confessions"
  description: "A guilt-free place for us to confess our tech sins \U0001F64F\n"
  categories:
    - Community
    - Open Source
  built_by: Jonathan Speek
  built_by_url: "https://speek.design"
  featured: false
- title: Thibault Maekelbergh
  main_url: "https://thibmaek.com"
  url: "https://thibmaek.com"
  source_url: "https://github.com/thibmaek/thibmaek.github.io"
  description: |
    A nice blog about development, Raspberry Pi, plants and probably records.
  categories:
    - Blog
    - Open Source
  built_by: Thibault Maekelbergh
  built_by_url: "https://twitter.com/thibmaek"
  featured: false
- title: LearnReact.design
  main_url: "https://learnreact.design"
  url: "https://learnreact.design"
  description: >
    React Essentials For Designers: A React course tailored for product
    designers, ux designers, ui designers.
  categories:
    - Blog
  built_by: Linton Ye
  built_by_url: "https://twitter.com/lintonye"
- title: Devol’s Dance
  main_url: "https://www.devolsdance.com/"
  url: "https://www.devolsdance.com/"
  description: >
    Devol’s Dance is an invite-only, one-day event celebrating industrial
    robotics, AI, and automation.
  categories:
    - Marketing
    - Technology
  built_by: Corey Ward
  built_by_url: "http://www.coreyward.me/"
  featured: false
- title: Mega House Creative
  main_url: "https://www.megahousecreative.com/"
  url: "https://www.megahousecreative.com/"
  description: >
    Mega House Creative is a digital agency that provides unique goal-oriented
    web marketing solutions.
  categories:
    - Marketing
    - Agency
  built_by: Daniel Robinson
  featured: false
- title: Tobie Marier Robitaille - csc
  main_url: "https://tobiemarierrobitaille.com/"
  url: "https://tobiemarierrobitaille.com/en/"
  description: |
    Portfolio site for director of photography Tobie Marier Robitaille
  categories:
    - Portfolio
    - Gallery
  built_by: Mill3 Studio
  built_by_url: "https://mill3.studio/en/"
  featured: false
- title: Bestvideogame.deals
  main_url: "https://bestvideogame.deals/"
  url: "https://bestvideogame.deals/"
  description: |
    Video game comparison website for the UK, build with GatsbyJS.
  categories:
    - eCommerce
    - Video Games
  built_by: Koen Kamphuis
  built_by_url: "https://koenkamphuis.com/"
  featured: false
- title: Mahipat's Portfolio
  main_url: "https://mojaave.com/"
  url: "https://mojaave.com"
  source_url: "https://github.com/mhjadav/mojaave"
  description: >
    mojaave.com is Mahipat's portfolio, I have developed it using Gatsby v2 and
    Bootstrap, To get in touch with people looking for full-stack developer.
  categories:
    - Portfolio
    - Web Development
  built_by: Mahipat Jadav
  built_by_url: "https://mojaave.com/"
  featured: false
- title: Cmsbased
  main_url: "https://www.cmsbased.net"
  url: "https://www.cmsbased.net"
  description: >
    Cmsbased is providing automation tools and design resources for Web Hosting
    and IT services industry.
  categories:
    - Technology
    - Design
  featured: false
- title: Traffic Design Biennale 2018
  main_url: "https://trafficdesign.pl"
  url: "http://trafficdesign.pl/pl/ficzery/2018-biennale/"
  description: |
    Mini site for 2018 edition of Traffic Design’s Biennale
  categories:
    - Nonprofit
    - Gallery
  built_by: Piotr Fedorczyk
  built_by_url: "https://piotrf.pl"
  featured: false
- title: Insights
  main_url: "https://justaskusers.com/"
  url: "https://justaskusers.com/"
  description: >
    Insights helps user experience (UX) researchers conduct their research and
    make sense of the findings.
  categories:
    - User Experience
    - Design
  built_by: Just Ask Users
  built_by_url: "https://justaskusers.com/"
  featured: false
- title: Tensiq
  main_url: "https://tensiq.com"
  url: "https://tensiq.com"
  source_url: "https://github.com/Tensiq/tensiq-site"
  description: >
    Tensiq is an e-Residency startup, that provides development in cutting-edge
    technology while delivering secure, resilient, performant solutions.
  categories:
    - Game Development
    - Web Development
    - Mobile Development
    - Agency
    - Open Source
  built_by: Jens
  built_by_url: "https://github.com/arrkiin"
  featured: false
- title: Mintfort
  main_url: "https://mintfort.com/"
  url: "https://mintfort.com/"
  source_url: "https://github.com/MintFort/mintfort.com"
  description: >
    Mintfort, the first crypto-friendly bank account. Store and manage assets on
    the blockchain.
  categories:
    - Technology
    - Bank
  built_by: Axel Fuhrmann
  built_by_url: "https://axelfuhrmann.com/"
  featured: false
- title: React Native Explorer
  main_url: "https://react-native-explorer.firebaseapp.com"
  url: "https://react-native-explorer.firebaseapp.com"
  description: |
    Explorer React Native packages and examples effortlessly.
  categories:
    - React Native
  featured: false
- title: 500Tech
  main_url: "https://500tech.com/"
  url: "https://500tech.com/"
  featured: false
  categories:
    - Web Development
    - Agency
    - Open Source
- title: eworld
  main_url: "http://eworld.herokuapp.com/"
  url: "http://eworld.herokuapp.com/"
  featured: false
  categories:
    - eCommerce
    - Technology
- title: It's a Date
  description: >
    It's a Date is a dating app that actually involves dating.
  main_url: "https://www.itsadate.app/"
  url: "https://www.itsadate.app/"
  featured: false
  categories:
    - App
    - Blog
- title: Node.js HBase
  description: >
    Asynchronous HBase client for NodeJs using REST.
  main_url: https://hbase.js.org/
  url: https://hbase.js.org/
  source_url: "https://github.com/adaltas/node-hbase"
  categories:
    - Documentation
    - Open Source
    - Technology
  built_by: David Worms
  built_by_url: http://www.adaltas.com
  featured: false
- title: Peter Kroyer - Web Design / Web Development
  main_url: https://www.peterkroyer.at/en/
  url: https://www.peterkroyer.at/en/
  description: >
    Freelance web designer / web developer based in Vienna, Austria (Wien, Österreich).
  categories:
    - Agency
    - Web Development
    - Design
    - Portfolio
    - Freelance
  built_by: Peter Kroyer
  built_by_url: https://www.peterkroyer.at/
  featured: false
- title: Geddski
  main_url: https://gedd.ski
  url: https://gedd.ski
  description: >
    frontend mastery blog - level up your UI game.
  categories:
    - Web Development
    - Education
    - Productivity
    - User Experience
  built_by: Dave Geddes
  built_by_url: https://twitter.com/geddski
  featured: false
- title: Rung
  main_url: "https://rung.com.br/"
  url: "https://rung.com.br/"
  description: >
    Rung alerts you about the exceptionalities of your personal and professional life.
  categories:
    - API
    - Technology
    - Travel
    - Bot
  featured: false
- title: Mokkapps
  main_url: "https://www.mokkapps.de/"
  url: "https://www.mokkapps.de/"
  source_url: "https://github.com/mokkapps/website"
  description: >
    Portfolio website from Michael Hoffmann. Passionate software developer with focus on web-based technologies.
  categories:
    - Blog
    - Portfolio
    - Web Development
    - Mobile Development
  featured: false
- title: Premier Octet
  main_url: "https://www.premieroctet.com/"
  url: "https://www.premieroctet.com/"
  description: >
    Premier Octet is a React-based agency
  categories:
    - Agency
    - Web Development
    - Mobile Development
    - React Native
  featured: false
- title: Thorium
  main_url: "https://www.thoriumsim.com/"
  url: "https://www.thoriumsim.com/"
  source_url: "https://github.com/thorium-sim/thoriumsim.com"
  description: >
    Thorium - Open-source Starship Simulator Controls for Live Action Role Play
  built_by: Alex Anderson
  built_by_url: https://twitter.com/ralex1993
  categories:
    - Blog
    - Portfolio
    - Documentation
    - Marketing
    - Education
    - Entertainment
    - Open Source
    - Web Development
  featured: false
- title: Cameron Maske
  main_url: "https://www.cameronmaske.com/"
  url: "https://www.cameronmaske.com/courses/introduction-to-pytest/"
  source_url: "https://github.com/cameronmaske/cameronmaske.com-v2"
  description: >
    The homepage of Cameron Maske, a freelance full-stack developer, who is currently working on a free pytest video course
  categories:
    - Education
    - Video
    - Portfolio
    - Freelance
  featured: false
- title: Studenten bilden Schüler
  description: >
    Studenten bilden Schüler e.V. is a German student-run nonprofit initiative that aims to
    contribute to more equal educational opportunities by providing free tutoring to refugees
    and children from underprivileged families. The site is built on Gatsby v2, styled-components
    and Contentful. It supports Google Analytics, fluid typography and Algolia search.
  main_url: "https://studenten-bilden-schueler.de"
  url: "https://studenten-bilden-schueler.de"
  source_url: "https://github.com/StudentenBildenSchueler/homepage"
  categories:
    - Education
    - Nonprofit
    - Blog
  built_by: Janosh Riebesell
  built_by_url: "https://janosh.io"
  featured: false
- title: Joseph Chambers
  main_url: "https://joseph.michael-chambers.com/"
  url: "https://joseph.michael-chambers.com/"
  description: >
    The homepage of Joseph Chambers, a freelance full-stack developer, who is currently looking for work.
  categories:
    - Portfolio
    - Freelance
    - Web Development
  built_by: Joseph Chambers
  built_by_url: https://twitter.com/imcodingideas
  featured: false
- title: Mike's Remote List
  main_url: "https://www.mikesremotelist.com"
  url: "https://www.mikesremotelist.com"
  description: >
    A list of remote jobs, updated throughout the day. Built on Gatsby v1 and powered by Contentful, Google Sheets, string and sticky tape.
  categories:
    - Job Board
  featured: false
- title: Madvoid
  main_url: "https://madvoid.com/"
  url: "https://madvoid.com/screenshot/"
  featured: false
  description: >
    Madvoid is a team of expert developers dedicated to creating simple, clear, usable and blazing fast web and mobile apps.
    We are coders that help companies and agencies to create social & interactive experiences.
    This includes full-stack development using React, WebGL, Static Site Generators, Ruby On Rails, Phoenix, GraphQL, Chatbots, CI / CD, Docker and more!
  categories:
    - Portfolio
    - Technology
    - Web Development
    - Agency
    - Marketing
  built_by: Jean-Paul Bonnetouche
  built_by_url: https://twitter.com/_jpb
- title: MOMNOTEBOOK.COM
  description: >
    Sharing knowledge and experiences that make childhood and motherhood rich, vibrant and healthy.
  main_url: "https://momnotebook.com/"
  url: "https://momnotebook.com/"
  featured: false
  built_by: Aleksander Hansson
  built_by_url: https://www.linkedin.com/in/aleksanderhansson/
  categories:
    - Blog
- title: Pirate Studios
  description: >
    Reinventing music studios with 24/7 self service rehearsal, DJ & production rooms available around the world.
  main_url: "https://www.piratestudios.co"
  url: "https://www.piratestudios.co"
  featured: false
  built_by: The Pirate Studios team
  built_by_url: https://github.com/piratestudios/
  categories:
    - Music
- title: Aurora EOS
  main_url: "https://www.auroraeos.com/"
  url: "https://www.auroraeos.com/"
  featured: false
  categories:
    - Blockchain
    - Marketing
    - Blog
  built_by: Corey Ward
  built_by_url: "http://www.coreyward.me/"
- title: MadeComfy
  main_url: "https://madecomfy.com.au/"
  url: "https://madecomfy.com.au/"
  description: >
    Short term rental management startup, using Contentful + Gatsby + CicleCI
  featured: false
  categories:
    - Travel
  built_by: Lucas Vilela
  built_by_url: "https://madecomfy.com.au/"
- title: How To Book Cheap Flights
  description: >
    A travel blog built with Gatsby and adopting the AMP technology.
  main_url: "https://howtobookcheapflights.com"
  url: "https://howtobookcheapflights.com"
  source_url: "https://github.com/flaviolivolsi/howtobookcheapflights"
  featured: false
  categories:
    - Travel
    - Blog
  built_by: Flavio Li Volsi
  built_by_url: "http://github.com/flaviolivolsi"
- title: Tiger Facility Services
  description: >
    Tiger Facility Services combines facility management expertise with state of the art software to offer a sustainable and customer oriented cleaning and facility service.
  main_url: https://www.tigerfacilityservices.com/de-en/
  url: https://www.tigerfacilityservices.com/de-en/
  featured: false
  categories:
    - B2B Services
- title: "Luciano Mammino's blog"
  description: >
    Tech & programming blog of Luciano Mammino a.k.a. "loige", Full-Stack Web Developer and International Speaker
  main_url: https://loige.co
  url: https://loige.co
  featured: false
  categories:
    - Blog
    - Web Development
  built_by: Luciano Mammino
  built_by_url: https://loige.co
- title: Wire • Secure collaboration platform
  description: >
    Corporate website of Wire, an open source, end-to-end encrypted collaboration platform
  main_url: "https://wire.com"
  url: "https://wire.com"
  featured: false
  categories:
    - Open Source
    - Productivity
    - Technology
    - Blog
    - App
  built_by: Wire team
  built_by_url: "https://github.com/orgs/wireapp/people"
- title: J. Patrick Raftery
  main_url: "https://www.jpatrickraftery.com"
  url: "https://www.jpatrickraftery.com"
  description: J. Patrick Raftery is an opera singer and voice teacher based in Vancouver, BC.
  categories:
    - Portfolio
    - Music
  built_by: Michael Uloth
  built_by_url: "https://www.michaeluloth.com"
  featured: false
- title: Aria Umezawa
  main_url: "https://www.ariaumezawa.com"
  url: "https://www.ariaumezawa.com"
  description: Aria Umezawa is a director, producer, and writer currently based in San Francisco.
  categories:
    - Portfolio
    - Music
    - Entertainment
  built_by: Michael Uloth
  built_by_url: "https://www.michaeluloth.com"
  featured: false
- title: Pomegranate Opera
  main_url: "https://www.pomegranateopera.com"
  url: "https://www.pomegranateopera.com"
  description: Pomegranate Opera is a lesbian opera written by Amanda Hale & Kye Marshall.
  categories:
    - Gallery
    - Music
  built_by: Michael Uloth
  built_by_url: "https://www.michaeluloth.com"
  featured: false
- title: Daniel Cabena
  main_url: "https://www.danielcabena.com"
  url: "https://www.danielcabena.com"
  description: Daniel Cabena is a Canadian countertenor highly regarded in both Canada and Europe for prize-winning performances ranging from baroque to contemporary repertoire.
  categories:
    - Portfolio
    - Music
  built_by: Michael Uloth
  built_by_url: "https://www.michaeluloth.com"
  featured: false
- title: Artist.Center
  main_url: "https://artistcenter.netlify.com"
  url: "https://artistcenter.netlify.com"
  description: The marketing page for Artist.Center, a soon-to-launch platform designed to connect opera singers to opera companies.
  categories:
    - Music
  built_by: Michael Uloth
  built_by_url: "https://www.michaeluloth.com"
  featured: false
- title: DG Volo & Company
  main_url: "https://www.dgvolo.com"
  url: "https://www.dgvolo.com"
  description: DG Volo & Company is a Toronto-based investment consultancy.
  categories:
    - Finance
  built_by: Michael Uloth
  built_by_url: "https://www.michaeluloth.com"
  featured: false
- title: Shawna Lucey
  main_url: "https://www.shawnalucey.com"
  url: "https://www.shawnalucey.com"
  description: Shawna Lucey is an American theater and opera director based in New York City.
  categories:
    - Portfolio
    - Music
    - Entertainment
  built_by: Michael Uloth
  built_by_url: "https://www.michaeluloth.com"
  featured: false
- title: Leyan Lo
  main_url: https://www.leyanlo.com
  url: https://www.leyanlo.com
  description: >
    Leyan Lo’s personal website
  categories:
    - Portfolio
  built_by: Leyan Lo
  built_by_url: https://www.leyanlo.com
  featured: false
- title: Hawaii National Bank
  url: https://hawaiinational.bank
  main_url: https://hawaiinational.bank
  description: Hawaii National Bank's highly personalized service has helped loyal customers & locally owned businesses achieve their financial dreams for over 50 years.
  categories:
    - Bank
  built_by: Wall-to-Wall Studios
  built_by_url: https://walltowall.com
  featured: false
- title: Coletiv
  url: https://coletiv.com
  main_url: https://coletiv.com
  description: Coletiv teams up with companies of all sizes to design, develop & launch digital products for iOS, Android & the Web.
  categories:
    - Technology
    - Agency
    - Web Development
  built_by: Coletiv
  built_by_url: https://coletiv.com
  featured: false
- title: janosh.io
  description: >
    Personal blog and portfolio of Janosh Riebesell. The site is built with Gatsby v2 and designed
    entirely with styled-components v4. Much of the layout was achieved with CSS grid. It supports
    Google Analytics, fluid typography and Algolia search.
  main_url: "https://janosh.io"
  url: "https://janosh.io"
  source_url: "https://github.com/janosh/janosh.io"
  categories:
    - Portfolio
    - Blog
    - Science
    - Photography
    - Travel
  built_by: Janosh Riebesell
  built_by_url: "https://janosh.io"
  featured: false
- title: Gatsby Manor
  description: >
    We build themes for gatsby. We have themes for all projects including personal,
    portfolio, ecommerce, landing pages and more. We also run an in-house
    web dev and design studio. If you cannot find what you want, we can build it for you!
    Email us at gatsbymanor@gmail.com with questions.
  main_url: "https://www.gatsbymanor.com"
  url: "https://www.gatsbymanor.com"
  source_url: "https://github.com/gatsbymanor"
  categories:
    - Web Development
    - Themes
    - Agency
    - Technology
    - Freelance
  built_by: Steven Natera
  built_by_url: "https://stevennatera.com"
- title: Ema Suriano's Portfolio
  main_url: https://emasuriano.com/
  url: https://emasuriano.com/
  source_url: https://github.com/EmaSuriano/emasuriano.github.io
  description: >
    Ema Suriano's portfolio to display information about him, his projects and what he's writing about.
  categories:
    - Portfolio
    - Technology
    - Web Development
  built_by: Ema Suriano
  built_by_url: https://emasuriano.com/
  featured: false
- title: Luan Orlandi
  main_url: https://luanorlandi.github.io
  url: https://luanorlandi.github.io
  source_url: https://github.com/luanorlandi/luanorlandi.github.io
  description: >
    Luan Orlandi's personal website. Brazilian web developer, enthusiast in React and Gatsby.
  categories:
    - Blog
    - Portfolio
    - Web Development
  built_by: Luan Orlandi
  built_by_url: https://github.com/luanorlandi
- title: Mobius Labs
  main_url: https://mobius.ml
  url: https://mobius.ml
  description: >
    Mobius Labs landing page, a Start-up working on Computer Vision
  categories:
    - Landing page
    - Marketing
    - Technology
    - AI
  built_by: sktt
  built_by_url: https://github.com/sktt
- title: EZAgrar
  main_url: https://www.ezagrar.at/en/
  url: https://www.ezagrar.at/en/
  description: >
    EZAgrar.at is the homepage of the biggest agricultural machinery dealership in Austria. In total 8 pages will be built for this client reusing a lot of components between them.
  categories:
    - eCommerce
    - Marketing
    - Multilingual
  built_by: MangoART
  built_by_url: https://www.mangoart.at
  featured: false
- title: OAsome blog
  main_url: https://oasome.blog/
  url: https://oasome.blog/
  source_url: https://github.com/oorestisime/oasome
  description: >
    Paris-based Cypriot adventurers. A and O. Lovers of life and travel. Want to get a glimpse of the OAsome world?
  categories:
    - Blog
    - Photography
    - Travel
  built_by: Orestis Ioannou
  featured: false
- title: Brittany Chiang
  main_url: https://brittanychiang.com/
  url: https://brittanychiang.com/
  source_url: https://github.com/bchiang7/v4
  description: >
    Personal website and portfolio of Brittany Chiang built with Gatsby v2
  categories:
    - Portfolio
  built_by: Brittany Chiang
  built_by_url: https://github.com/bchiang7
  featured: false
- title: Fitekran
  description: >
    One of the most visited Turkish blog about health, sports and healthy lifestyle, that has been rebuilt with Gatsby v2 using Wordpress.
  main_url: "https://www.fitekran.com"
  url: "https://www.fitekran.com"
  categories:
    - Science
    - Healthcare
    - Blog
  built_by: Burak Tokak
  built_by_url: "https://www.buraktokak.com"
- title: Serverless
  main_url: https://serverless.com
  url: https://serverless.com
  source_url: https://github.com/serverless/site
  description: >
    Serverless.com – Build web, mobile and IoT applications with serverless architectures using AWS Lambda, Azure Functions, Google CloudFunctions & more!
  categories:
    - Technology
    - Web Development
  built_by: Codebrahma
  built_by_url: https://codebrahma.com
  featured: false
- title: Dive Bell
  main_url: https://divebell.band/
  url: https://divebell.band/
  description: >
    Simple site for a band to list shows dates and videos (499 on lighthouse)
  categories:
    - Music
  built_by: Matt Bagni
  built_by_url: https://mattbag.github.io
  featured: false
- title: Mayer Media Co.
  main_url: https://mayermediaco.com/
  url: https://mayermediaco.com/
  description: >
    Freelance Web Development and Digital Marketing
  categories:
    - Web Development
    - Marketing
    - Blog
  source_url: https://github.com/MayerMediaCo/MayerMediaCo2.0
  built_by: Danny Mayer
  built_by_url: https://twitter.com/mayermediaco
  featured: false
- title: Jan Czizikow Portfolio
  main_url: https://www.janczizikow.com/
  url: https://www.janczizikow.com/
  source_url: https://github.com/janczizikow/janczizikow-portfolio
  description: >
    Simple personal portfolio site built with Gatsby
  categories:
    - Portfolio
    - Freelance
    - Web Development
  built_by: Jan Czizikow
  built_by_url: https://github.com/janczizikow
- title: Carbon Design Systems
  main_url: http://www.carbondesignsystem.com/
  url: http://www.carbondesignsystem.com/
  description: >
    The Carbon Design System is integrating the new IBM Design Ethos and Language. It represents a completely fresh approach to the design of all things at IBM.
  categories:
    - Design System
    - Documentation
  built_by: IBM
  built_by_url: https://www.ibm.com/
  featured: false
- title: Retirement Community
  main_url: https://retirementcommunity.fastcompany.com/
  url: https://retirementcommunity.fastcompany.com/
  description: >
    Bye Bye Funny Business, Pete Holmes and Jamie Lee enter retirement
  categories:
    - Entertainment
    - Retirement
    - Education
  built_by: FastCompany
  built_by_url: https://www.fastcompany.com/
  featured: false
- title: McDonald's Design System
  main_url: https://design.mcdonalds.com/
  url: https://design.mcdonalds.com/
  description: >
    McDonald's Design System
  categories:
    - Design
    - Design System
  built_by: McDonald's
  built_by_url: https://www.mcdonalds.com/us/en-us.html
  featured: false
- title: Mozilla Mixed Reality
  main_url: https://mixedreality.mozilla.org/
  url: https://mixedreality.mozilla.org/
  description: >
    Virtual Reality for the free and open Web.
  categories:
    - Virtual Reality
    - Open Source
  built_by: Mozilla
  built_by_url: https://www.mozilla.org/
  featured: false
- title: Uniform Hudl Design System
  main_url: http://uniform.hudl.com/
  url: http://uniform.hudl.com/
  description: >
    A single design system to ensure every interface feels like Hudl. From the colors we use to the size of our buttons and what those buttons say, Uniform has you covered. Check the guidelines, copy the code and get to building.
  categories:
    - Design System
    - Open Source
    - Design
  built_by: Hudl
  built_by_url: https://www.hudl.com/
- title: Subtle UI
  main_url: "https://subtle-ui.netlify.com/"
  url: "https://subtle-ui.netlify.com/"
  source_url: "https://github.com/ryanwiemer/subtle-ui"
  description: >
    A collection of clever yet understated user interactions found on the web.
  categories:
    - Web Development
    - Open Source
    - User Experience
  built_by: Ryan Wiemer
  built_by_url: "https://www.ryanwiemer.com/"
  featured: false
- title: developer.bitcoin.com
  main_url: "https://www.bitcoin.com/"
  url: "https://developer.bitcoin.com/"
  description: >
    Bitbox based bitcoin.com developer platform and resources.
  categories:
    - Blockchain
  featured: false
- title: Barmej
  main_url: "https://app.barmej.com/"
  url: "https://app.barmej.com/"
  description: >
    An interactive platform to learn different programming languages in Arabic for FREE
  categories:
    - Education
    - Programming
    - Learning
  built_by: Obytes
  built_by_url: "https://www.obytes.com/"
  featured: false
- title: Vote Save America
  main_url: "https://votesaveamerica.com"
  url: "https://votesaveamerica.com"
  description: >
    Be a voter. Save America.
  categories:
    - Education
    - Government
  featured: false
  built_by: Jeremy E. Miller
  built_by_url: "https://jeremyemiller.com/"
- title: Emergence
  main_url: https://emcap.com/
  url: https://emcap.com/
  description: >
    Emergence is a top enterprise cloud venture capital firm. We fund early stage ventures focusing on enterprise & SaaS applications. Emergence is one of the top VC firms in Silicon Valley.
  categories:
    - Marketing
    - Blog
  built_by: Upstatement
  built_by_url: https://www.upstatement.com/
  featured: false
- title: FPVtips
  main_url: https://fpvtips.com
  url: https://fpvtips.com
  source_url: https://github.com/jumpalottahigh/fpvtips
  description: >
    FPVtips is all about bringing racing drone pilots closer together, and getting more people into the hobby!
  categories:
    - Community
    - Education
    - Drones
  built_by: Georgi Yanev
  built_by_url: https://twitter.com/jumpalottahigh
  featured: false
- title: Georgi Yanev
  main_url: https://blog.georgi-yanev.com/
  url: https://blog.georgi-yanev.com/
  source_url: https://github.com/jumpalottahigh/blog.georgi-yanev.com
  description: >
    I write articles about FPV quads (building and flying), web development, smart home automation, life-long learning and other topics from my personal experience.
  categories:
    - Blog
    - Electronics
    - Drones
  built_by: Georgi Yanev
  built_by_url: https://twitter.com/jumpalottahigh
  featured: false
- title: Bear Archery
  main_url: "https://beararchery.com/"
  url: "https://beararchery.com/"
  categories:
    - eCommerce
    - Sports
  built_by: Escalade Sports
  built_by_url: "https://www.escaladesports.com/"
  featured: false
- title: "attn:"
  main_url: "https://www.attn.com/"
  url: "https://www.attn.com/"
  categories:
    - Media
    - Entertainment
  built_by: "attn:"
  built_by_url: "https://www.attn.com/"
  featured: false
- title: Mirror Conf
  description: >
    Mirror Conf is a conference designed to empower designers and frontend developers who have a thirst for knowledge and want to broaden their horizons.
  main_url: "https://www.mirrorconf.com/"
  url: "https://www.mirrorconf.com/"
  categories:
    - Conference
    - Design
    - Frontend
  featured: false
- title: Startarium
  main_url: https://www.startarium.ro
  url: https://www.startarium.ro
  description: >
    Free entrepreneurship educational portal with more than 20000 users, hundreds of resources, crowdfunding, mentoring and investor pitching events facilitated.
  categories:
    - Education
    - Crowdfunding
    - Nonprofit
    - Entrepreneurship
  built_by: Cezar Neaga
  built_by_url: https://twitter.com/cezarneaga
  featured: false
- title: Microlink
  main_url: https://microlink.io/
  url: https://microlink.io/
  description: >
    Extract structured data from any website.
  categories:
    - Web Development
    - API
    - SDK
  built_by: Kiko Beats
  built_by_url: https://kikobeats.com/
  featured: false
- title: Markets.com
  main_url: "https://www.markets.com/"
  url: "https://www.markets.com/"
  featured: false
  categories:
    - Finance
- title: Kevin Legrand
  url: "https://k-legrand.com"
  main_url: "https://k-legrand.com"
  source_url: "https://github.com/Manoz/k-legrand.com"
  description: >
    Personal website and blog built with love with Gatsby v2
  categories:
    - Blog
    - Portfolio
    - Web Development
  built_by: Kevin Legrand
  built_by_url: https://k-legrand.com
  featured: false
- title: David James Portfolio
  main_url: https://dfjames.com/
  url: https://dfjames.com/
  source_url: https://github.com/daviddeejjames/dfjames-gatsby
  description: >
    Portfolio Site using GatsbyJS and headless WordPress
  categories:
    - WordPress
    - Portfolio
    - Blog
  built_by: David James
  built_by_url: https://twitter.com/daviddeejjames
- title: Hypertext Candy
  url: https://www.hypertextcandy.com/
  main_url: https://www.hypertextcandy.com/
  description: >
    Blog about web development. Laravel, Vue.js, etc.
  categories:
    - Blog
    - Web Development
  built_by: Masahiro Harada
  built_by_url: https://twitter.com/_Masahiro_H_
  featured: false
- title: "Maxence Poutord's blog"
  description: >
    Tech & programming blog of Maxence Poutord, Software Engineer, Serial Traveler and Public Speaker
  main_url: https://www.maxpou.fr
  url: https://www.maxpou.fr
  featured: false
  categories:
    - Blog
    - Web Development
  built_by: Maxence Poutord
  built_by_url: https://www.maxpou.fr
- title: "Dante Calderón"
  description: >
    Personal Website and Blog of Dante Calderón
  main_url: https://dantecalderon.com/
  url: https://dantecalderon.com/
  source_url: https://github.com/dantehemerson/dantecalderon.com
  featured: false
  categories:
    - Blog
    - Portfolio
    - Web Development
    - Open Source
    - Technology
    - Education
  built_by: Dante Calderón
  built_by_url: https://github.com/dantehemerson
- title: "The Noted Project"
  url: https://thenotedproject.org
  main_url: https://thenotedproject.org
  source_url: https://github.com/ianbusko/the-noted-project
  description: >
    Website to showcase the ethnomusicology research for The Noted Project.
  categories:
    - Portfolio
    - Education
    - Gallery
  built_by: Ian Busko
  built_by_url: https://github.com/ianbusko
  featured: false
- title: Got Milk
  main_url: "https://www.gotmilk.com/"
  url: "https://www.gotmilk.com/"
  featured: false
  categories:
    - Food
    - Miscellaneous
- title: People For Bikes
  url: "https://2017.peopleforbikes.org/"
  main_url: "https://2017.peopleforbikes.org/"
  categories:
    - Community
    - Sport
    - Gallery
    - Nonprofit
  built_by: PeopleForBikes
  built_by_url: "https://peopleforbikes.org/about-us/who-we-are/staff/"
  featured: false
- title: Wide Eye
  description: >
    Creative agency specializing in interactive design, web development, and digital communications.
  url: https://wideeye.co/
  main_url: https://wideeye.co/
  categories:
    - Design
    - Web Development
  built_by: Wide Eye
  built_by_url: https://wideeye.co/about-us/
  featured: false
- title: Guster
  description: >
    American alternative rock band from Boston, Massachusetts.
  url: http://guster.com/
  main_url: http://guster.com/
  categories:
    - Music
  featured: false
- title: CodeSandbox
  description: >
    CodeSandbox is an online editor that helps you create web applications, from prototype to deployment.
  url: https://codesandbox.io/
  main_url: https://codesandbox.io/
  categories:
    - Web Development
  featured: false
- title: Marvel
  description: >
    The all-in-one platform powering design.
  url: https://marvelapp.com/
  main_url: https://marvelapp.com/
  categories:
    - Design
  featured: false
- title: Designcode.io
  description: >
    Learn to design and code React apps.
  url: https://designcode.io
  main_url: https://designcode.io
  categories:
    - Learning
  featured: false
- title: Happy Design
  description: >
    The Brand and Product Team Behind Happy Money
  url: https://design.happymoney.com/
  main_url: https://design.happymoney.com/
  categories:
    - Design
    - Finance
- title: Weihnachtsmarkt.ms
  description: >
    Explore the christmas market in Münster (Westf).
  url: https://weihnachtsmarkt.ms/
  main_url: https://weihnachtsmarkt.ms/
  source_url: https://github.com/codeformuenster/weihnachtsmarkt
  categories:
    - Gallery
    - Food
  built_by: "Code for Münster during #MSHACK18"
  featured: false
- title: Code Championship
  description: >
    Competitive coding competitions for students from 3rd to 8th grade. Code is Sport.
  url: https://www.codechampionship.com
  main_url: https://www.codechampionship.com
  categories:
    - Learning
    - Education
    - Sport
  built_by: Abamath LLC
  built_by_url: https://www.abamath.com
  featured: false
- title: Wieden+Kennedy
  description: >
    Wieden+Kennedy is an independent, global creative company.
  categories:
    - Technology
    - Web Development
    - Agency
    - Marketing
  url: https://www.wk.com
  main_url: https://www.wk.com
  built_by: Wieden Kennedy
  built_by_url: https://www.wk.com/about/
  featured: false
- title: Testing JavaScript
  description: >
    This course will teach you the fundamentals of testing your JavaScript applications using eslint, Flow, Jest, and Cypress.
  url: https://testingjavascript.com/
  main_url: https://testingjavascript.com/
  categories:
    - Learning
    - Education
    - Testing
    - JavaScript
  built_by: Kent C. Dodds
  built_by_url: https://kentcdodds.com/
  featured: false
- title: Use Hooks
  description: >
    One new React Hook recipe every day.
  url: https://usehooks.com/
  main_url: https://usehooks.com/
  categories:
    - Learning
    - Tips
    - React
  built_by: Gabe Ragland
  built_by_url: https://twitter.com/gabe_ragland
  featured: false
- title: Disrupting Nate
  description: >
    Ketogenic Diet, Podcasts, and Blockchain.
  url: https://www.disruptingnate.com/
  main_url: https://disruptingnate.com/
  categories:
    - Technology
    - Podcasts
  built_by: Nathan Olmstead
  built_by_url: https://twitter.com/disruptingnate
  featured: false
- title: Ambassador
  url: https://www.getambassador.io
  main_url: https://www.getambassador.io
  description: >
    Open source, Kubernetes-native API Gateway for microservices built on Envoy.
  categories:
    - Open Source
    - Documentation
    - Technology
  built_by: Datawire
  built_by_url: https://www.datawire.io
  featured: false
- title: Clubhouse
  main_url: https://clubhouse.io
  url: https://clubhouse.io
  description: >
    The intuitive and powerful project management platform loved by software teams of all sizes. Built with Gatsby v2 and Prismic
  categories:
    - Technology
    - Project Management
    - Blog
    - Productivity
    - B2B Services
    - Community
    - Design
    - Open Source
  built_by: Ueno.
  built_by_url: https://ueno.co
  featured: false
- title: Asian Art Collection
  url: http://artmuseum.princeton.edu/asian-art/
  main_url: http://artmuseum.princeton.edu/asian-art/
  description: >
    Princeton University has a branch dealing with state of art.They have showcased ore than 6,000 works of Asian art are presented alongside ongoing curatorial and scholarly research
  categories:
    - Art
    - History
    - Models
  featured: false
- title: QHacks
  url: https://qhacks.io
  main_url: https://qhacks.io
  source_url: https://github.com/qhacks/qhacks-website
  description: >
    QHacks is Queen’s University’s annual hackathon! QHacks was founded in 2016 with a mission to advocate and incubate the tech community at Queen’s University and throughout Canada.
  categories:
    - Hackathon
    - Education
    - Technology
    - Podcast
  featured: false
- title: Tyler McGinnis
  url: https://tylermcginnis.com/
  main_url: https://tylermcginnis.com/
  description: >
    The linear, course based approach to learning web technologies.
  categories:
    - Education
    - Technology
    - Podcast
    - Web Development
  featured: false
- title: a11y with Lindsey
  url: https://www.a11ywithlindsey.com/
  main_url: https://www.a11ywithlindsey.com/
  source_url: https://github.com/lkopacz/a11y-with-lindsey
  description: >
    To help developers navigate accessibility jargon, write better code, and to empower them to make their Internet, Everyone's Internet.
  categories:
    - Education
    - Blog
    - Technology
  built_by: Lindsey Kopacz
  built_by_url: https://twitter.com/littlekope0903
  featured: false
- title: DEKEMA
  url: https://www.dekema.com/
  main_url: https://www.dekema.com/
  description: >
    Worldclass crafting: Furnace, fervor, fullfilment. Delivering highest demand for future craftsmanship. Built using Gatsby v2 and Prismic.
  categories:
    - Healthcare
    - Science
    - Technology
  built_by: Crisp Studio
  built_by_url: https://crisp.studio
  featured: false
- title: FOX Circus
  main_url: "https://www.foxcircus.it/"
  url: "https://www.foxcircus.it/"
  categories:
    - Event
    - Conference
    - Entertainment
  built_by: Kframe Interactive SA
  built_by_url: http://kframeinteractive.com
  featured: false
- title: Ramón Chancay
  description: >-
    Frontend / Backend Developer in Guayaquil Ecuador.
    Currently at Everymundo, previously at El Universo.
    I enjoy teaching and sharing what I know.
    I give professional advice to developers and companies.
    My wife and my children are everything in my life.
  main_url: "https://ramonchancay.me/"
  url: "https://ramonchancay.me/"
  source_url: "https://github.com/devrchancay/personal-site"
  featured: false
  categories:
    - Blog
    - Technology
    - Web Development
  built_by: Codedebug
  built_by_url: "https://codedebug.co/"
- title: BELLHOPS
  main_url: https://www.getbellhops.com/
  url: https://www.getbellhops.com/
  description: >-
    Whether you’re moving someplace new or just want to complete a few projects around your current home, BellHops can arrange the moving services you need—at simple, straightforward rates.
  categories:
    - Business
  built_by: Bellhops, Inc.
  built_by_url: https://www.getbellhops.com/
  featured: false
- title: Acclimate Consulting
  main_url: https://www.acclimate.io/
  url: https://www.acclimate.io/
  description: >-
    Acclimate is a consulting firm that puts organizations back in control with data-driven strategies and full-stack applications.
  categories:
    - AI
    - Technology
    - Consulting
  built_by: Andrew Wilson
  built_by_url: https://github.com/andwilson
  featured: false
- title: Flyright
  url: https://flyright.co/
  main_url: https://flyright.co/
  description: >-
    Flyright curates everything you need for international travel in one tidy place 💜
  categories:
    - Technology
    - App
  built_by: Ty Hopp
  built_by_url: https://github.com/tyhopp
  featured: false
- title: Vets Who Code
  url: https://vetswhocode.io/
  main_url: https://vetswhocode.io/
  description: >-
    VetsWhoCode is a non-profit organization dedicated to training military veterans & giving them the skills they need transition into tech careers.
  categories:
    - Technology
    - Nonprofit
  featured: false
- title: Patreon Blog
  url: https://blog.patreon.com/
  main_url: https://blog.patreon.com/
  description: >-
    Official blog of Patreon.com
  categories:
    - Blog
  featured: false
- title: Full Beaker
  url: https://fullbeaker.com/
  main_url: https://fullbeaker.com/
  description: >-
    Full Beaker provides independent advice online about careers and home ownership, and connect anyone who asks with companies that can help them.
  categories:
    - Consulting
  featured: false
- title: Citywide Holdup
  url: https://citywideholdup.org/
  main_url: https://citywideholdup.org/
  source_url: https://github.com/killakam3084/citywide-site
  description: >-
    Citywide Holdup is an annual fundraising event held around early November in the city of Austin, TX hosted by the Texas Wranglers benefitting Easter Seals of Central Texas, a non-profit organization that provides exceptional services, education, outreach and advocacy so that people with disabilities can live, learn, work and play in our communities.
  categories:
    - Fundraising
    - Nonprofit
    - Event
  built_by: Cameron Rison
  built_by_url: https://github.com/killakam3084
  featured: false
- title: Dawn Labs
  url: https://dawnlabs.io
  main_url: https://dawnlabs.io
  description: >-
    Thoughtful products for inspired teams. With a holistic approach to engineering and design, we partner with startups and enterprises to build for the digital era.
  categories:
    - Technology
    - Agency
    - Web Development
  featured: false
- title: COOP by Ryder
  url: https://coop.com/
  main_url: https://coop.com/
  description: >
    COOP is a platform that connects fleet managers that have idle vehicles to businesses that are looking to rent vehicles. COOP simplifies the process and paperwork required to safely share vehicles between business owners.
  categories:
    - Marketing
    - Asset Sharing
  built_by: Crispin Porter Bogusky
  built_by_url: http://www.cpbgroup.com/
  featured: false
- title: Domino's Paving for Pizza
  url: https://www.pavingforpizza.com/
  main_url: https://www.pavingforpizza.com/
  description: >
    Nominate your town for a chance to have your rough drive home from Domino's fixed to pizza perfection.
  categories:
    - Marketing
  built_by: Crispin Porter Bogusky
  built_by_url: http://www.cpbgroup.com/
  featured: false
- title: Propapanda
  url: https://propapanda.eu/
  main_url: https://propapanda.eu/
  description: >
    Is a creative production house based in Tallinn, Estonia. We produce music videos, commercials, films and campaigns – from scratch to finish.
  categories:
    - Cinema
    - Video
    - Portfolio
    - Agency
    - Media
  built_by: Henry Kehlmann
  built_by_url: https://github.com/madhenry/
  featured: false
- title: JAMstack.paris
  url: https://jamstack.paris/
  main_url: https://jamstack.paris/
  source_url: https://github.com/JAMstack-paris/jamstack.paris
  description: >
    JAMstack-focused, bi-monthly meetup in Paris
  categories:
    - Web Development
  built_by: Matthieu Auger & Nicolas Goutay
  built_by_url: https://github.com/JAMstack-paris
  featured: false
- title: DexWallet - The only Wallet you need by Dexlab
  main_url: "https://www.dexwallet.io/"
  url: "https://www.dexwallet.io/"
  source_url: "https://github.com/dexlab-io/DexWallet-website"
  featured: false
  description: >-
    DexWallet is a secure, multi-chain, mobile wallet with an upcoming one-click exchange for mobile.
  categories:
    - Blockchain
    - App
    - Open Source
    - React Native
  built_by: DexLab
  built_by_url: "https://github.com/dexlab-io"
- title: Kings Valley Paving
  url: https://kingsvalleypaving.com
  main_url: https://kingsvalleypaving.com
  description: >
    Kings Valley Paving is an asphalt, paving and concrete company serving the commercial, residential and industrial sectors in the Greater Toronto Area.
  categories:
    - Marketing
    - Construction
  built_by: Michael Uloth
  built_by_url: https://www.michaeluloth.com
  featured: false
- title: Peter Barrett
  url: https://www.peterbarrett.ca
  main_url: https://www.peterbarrett.ca
  description: >
    Peter Barrett is a Canadian baritone from Newfoundland and Labrador who performs opera and concert repertoire in Canada, the U.S. and around the world.
  categories:
    - Portfolio
    - Music
  built_by: Michael Uloth
  built_by_url: https://www.michaeluloth.com
  featured: false
- title: NARCAN
  main_url: https://www.narcan.com
  url: https://www.narcan.com
  description: >
    NARCAN Nasal Spray is the first and only FDA-approved nasal form of naloxone for the emergency treatment of a known or suspected opioid overdose.
  categories:
    - Healthcare
  built_by: NARCAN
  built_by_url: https://www.narcan.com
  featured: false
- title: Ritual
  main_url: https://ritual.com
  url: https://ritual.com
  description: >
    Ritual started with a simple question, what exactly is in women's multivitamins? This is the story of what happened when our founder Kat started searching for answers — the story of Ritual.
  categories:
    - Healthcare
  built_by: Ritual
  built_by_url: https://ritual.com
  featured: false
- title: Truebill
  main_url: https://www.truebill.com
  url: https://www.truebill.com
  description: >
    Truebill empowers you to take control of your money.
  categories:
    - Finance
  built_by: Truebill
  built_by_url: https://www.truebill.com
  featured: false
- title: Smartling
  main_url: https://www.smartling.com
  url: https://www.smartling.com
  description: >
    Smartling enables you to automate, manage, and professionally translate content so that you can do more with less.
  categories:
    - Marketing
  built_by: Smartling
  built_by_url: https://www.smartling.com
  featured: false
- title: Clear
  main_url: https://www.clearme.com
  url: https://www.clearme.com
  description: >
    At clear, we’re working toward a future where you are your ID, enabling you to lead an unstoppable life.
  categories:
    - Security
  built_by: Clear
  built_by_url: https://www.clearme.com
  featured: false
- title: VS Code Rocks
  main_url: "https://vscode.rocks"
  url: "https://vscode.rocks"
  source_url: "https://github.com/lannonbr/vscode-rocks"
  featured: false
  description: >
    VS Code Rocks is a place for weekly news on the newest features and updates to Visual Studio Code as well as trending extensions and neat tricks to continually improve your VS Code skills.
  categories:
    - Open Source
    - Blog
    - Web Development
  built_by: Benjamin Lannon
  built_by_url: "https://github.com/lannonbr"
- title: Particle
  main_url: "https://www.particle.io"
  url: "https://www.particle.io"
  featured: false
  description: Particle is a fully-integrated IoT platform that offers everything you need to deploy an IoT product.
  categories:
    - Marketing
    - IOT
- title: freeCodeCamp curriculum
  main_url: "https://learn.freecodecamp.org"
  url: "https://learn.freecodecamp.org"
  featured: false
  description: Learn to code with free online courses, programming projects, and interview preparation for developer jobs.
  categories:
    - Web Development
    - Learning
- title: Tandem
  main_url: "https://tandem.co.uk"
  url: "https://tandem.co.uk/the-app"
  description: >
    We're on a mission to free you of money misery. Our app, card and savings account are designed to help you spend less time worrying about money and more time enjoying life.
  categories:
    - Finance
    - App
  built_by: Tandem
  built_by_url: https://github.com/tandembank
  featured: false
- title: Monbanquet.fr
  main_url: "https://monbanquet.fr"
  url: "https://monbanquet.fr"
  description: >
    Give your corporate events the food and quality it deserves, thanks to the know-how of the best local artisans.
  categories:
    - eCommerce
    - Food
    - Event
  built_by: Monbanquet.fr
  built_by_url: https://github.com/monbanquet
  featured: false
- title: The Leaky Cauldron Blog
  url: https://theleakycauldronblog.com
  main_url: https://theleakycauldronblog.com
  source_url: https://github.com/v4iv/theleakycauldronblog
  description: >
    A Brew of Awesomeness with a Pinch of Magic...
  categories:
    - Blog
  built_by: Vaibhav Sharma
  built_by_url: https://github.com/v4iv
  featured: false
- title: Wild Drop Surf Camp
  main_url: "https://wilddropsurfcamp.com"
  url: "https://wilddropsurfcamp.com"
  description: >
    Welcome to Portugal's best kept secret and be amazed with our nature. Here you can explore, surf, taste the world's best gastronomy and wine, feel the North Canyon's power with the biggest waves in the world and so many other amazing things. Find us, discover yourself!
  categories:
    - Tourism
    - Travel
  built_by: Samuel Fialho
  built_by_url: https://samuelfialho.com
  featured: false
- title: JoinUp HR chatbot
  url: https://www.joinup.io
  main_url: https://www.joinup.io
  description: Custom HR chatbot for better candidate experience
  categories:
    - App
    - Chatbot
    - HR
    - Technology
  featured: false
- title: JDCastro Web Design & Development
  main_url: https://jacobdcastro.com
  url: https://jacobdcastro.com
  source_url: https://github.com/jacobdcastro/personal-site
  featured: false
  description: >
    A small business site for freelance web designer and developer Jacob D. Castro. Includes professional blog, contact forms, and soon-to-come portfolio of sites for clients. Need a new website or an extra developer to share the workload? Feel free to check out the website!
  categories:
    - Blog
    - Portfolio
    - Business
    - Freelance
  built_by: Jacob D. Castro
  built_by_url: https://twitter.com/jacobdcastro
- title: Gatsby Tutorials
  main_url: https://www.gatsbytutorials.com
  url: https://www.gatsbytutorials.com
  source_url: https://github.com/ooloth/gatsby-tutorials
  featured: false
  description: >
    Gatsby Tutorials is a community-updated list of video, audio and written tutorials to help you learn GatsbyJS.
  categories:
    - Web Development
    - Education
    - Open Source
  built_by: Michael Uloth
  built_by_url: "https://www.michaeluloth.com"
- title: Up & Running Tutorials
  main_url: https://www.upandrunningtutorials.com
  url: https://www.upandrunningtutorials.com
  featured: false
  description: >
    Free coding tutorials for web developers. Get your web development career up and running by learning to build better, faster websites.
  categories:
    - Web Development
    - Education
  built_by: Michael Uloth
  built_by_url: "https://www.michaeluloth.com"
- title: Grooovinger
  url: https://www.grooovinger.com
  main_url: https://www.grooovinger.com
  description: >
    Martin Grubinger, a web developer from Austria
  categories:
    - Portfolio
    - Web Development
  built_by: Martin Grubinger
  built_by_url: https://www.grooovinger.com
  featured: false
- title: LXDX - the Crypto Derivatives Exchange
  main_url: https://www.lxdx.co/
  url: https://www.lxdx.co/
  description: >
    LXDX is the world's fastest crypto exchange. Our mission is to bring innovative financial products to retail crypto investors, providing access to the same speed and scalability that institutional investors already depend on us to deliver each and every day.
  categories:
    - Marketing
    - Blockchain
    - Finance
  built_by: Corey Ward
  built_by_url: http://www.coreyward.me/
  featured: false
- title: Kyle McDonald
  url: https://kylemcd.com
  main_url: https://kylemcd.com
  source_url: https://github.com/kylemcd/personal-site-react
  description: >
    Personal site + blog for Kyle McDonald
  categories:
    - Blog
  built_by: Kyle McDonald
  built_by_url: https://kylemcd.com
  featured: false
- title: VSCode Power User Course
  main_url: https://VSCode.pro
  url: https://VSCode.pro
  description: >
    After 10 years with Sublime, I switched to VSCode. Love it. Spent 1000+ hours building a premium video course to help you switch today. 200+ power user tips & tricks turn you into a VSCode.pro
  categories:
    - Education
    - Learning
    - eCommerce
    - Marketing
    - VSCode
    - Technology
    - Web Development
  built_by: Ahmad Awais
  built_by_url: https://twitter.com/MrAhmadAwais/
  featured: false
- title: Thijs Koerselman Portfolio
  main_url: https://www.vauxlab.com
  url: https://www.vauxlab.com
  featured: false
  description: >
    Portfolio of Thijs Koerselman. A freelance software engineer, full-stack web developer and sound designer.
  categories:
    - Portfolio
    - Business
    - Freelance
    - Technology
    - Web Development
    - React Native
    - Music
- title: Ad Hoc Homework
  main_url: https://homework.adhoc.team
  url: https://homework.adhoc.team
  description: >
    Ad Hoc builds government digital services that are fast, efficient, and usable by everyone. Ad Hoc Homework is a collection of coding and design challenges for candidates applying to our open positions.
  categories:
    - Web Development
    - Government
    - Healthcare
    - Programming
  built_by_url: https://adhoc.team
  featured: false
- title: BetterDocs | Discord Themes & Plugins
  main_url: https://betterdocs.us
  url: https://betterdocs.us
  description: >
    All Discord enhancement projects in 1! Free quality Themes and Plugins for Discord and easy installation instructions for BetterDiscord and more!
  categories:
    - Web Development
    - Programming
    - Open Source
  built_by: Christopher R. | Owner
  built_by_url: https://github.com/MrRobotjs/
  featured: false
- title: Birra Napoli
  main_url: http://www.birranapoli.it
  url: http://www.birranapoli.it
  built_by: Ribrain
  built_by_url: https://www.ribrainstudio.com
  featured: false
  description: >
    Birra Napoli official site
  categories:
    - Landing page
    - Business
    - Food
    - Beverage
- title: Satispay
  url: https://www.satispay.com
  main_url: https://www.satispay.com
  categories:
    - Business
    - Finance
    - Technology
  built_by: Satispay
  built_by_url: https://www.satispay.com
  featured: false
- title: The Movie Database - Gatsby
  url: https://tmdb.lekoarts.de
  main_url: https://tmdb.lekoarts.de
  source_url: https://github.com/LekoArts/gatsby-source-tmdb-example
  categories:
    - Open Source
    - Entertainment
    - Gallery
  featured: false
  built_by: LekoArts
  built_by_url: "https://github.com/LekoArts"
  description: >
    Source from The Movie Database (TMDb) API (v3) in Gatsby. This example is built with react-spring, React hooks and react-tabs and showcases the gatsby-source-tmdb plugin. It also has some client-only paths and uses gatsby-image.
- title: LANDR - Creative Tools for Musicians
  url: https://www.landr.com/
  main_url: https://www.landr.com/en/
  categories:
    - Music
    - Technology
    - AI
    - Business
    - Entrepreneurship
    - Freelance
    - Marketing
    - Media
  featured: false
  built_by: LANDR
  built_by_url: https://twitter.com/landr_music
  description: >
    Marketing website built for LANDR. LANDR is a web application that provides tools for musicians to master their music (using artificial intelligence), collaborate with other musicians, and distribute their music to multiple platforms.
- title: ClinicJS
  url: https://clinicjs.org/
  main_url: https://clinicjs.org/
  categories:
    - Performance
    - Technology
    - Documentation
  featured: false
  built_by: NearForm
  built_by_url: "https://www.nearform.com/"
  description: >
    Tools to help diagnose and pinpoint Node.js performance issues.
- title: KOBIT
  main_url: "https://kobit.in"
  url: "https://kobit.in"
  description: Automated Google Analytics Report with everything you need and more
  featured: false
  categories:
    - Marketing
    - Blog
  built_by: mottox2
  built_by_url: "https://mottox2.com"
- title: Aleksander Hansson
  main_url: https://ahansson.com
  url: https://ahansson.com
  featured: false
  description: >
    Portfolio website for Aleksander Hansson
  categories:
    - Portfolio
    - Business
    - Freelance
    - Technology
    - Web Development
    - Consulting
  built_by: Aleksander Hansson
  built_by_url: https://www.linkedin.com/in/aleksanderhansson/
- title: Surfing Nosara
  main_url: "https://www.surfingnosara.com"
  url: "https://www.surfingnosara.com"
  description: Real estate, vacation, and surf report hub for Nosara, Costa Rica
  featured: false
  categories:
    - Business
    - Blog
    - Gallery
    - Marketing
  built_by: Desarol
  built_by_url: "https://www.desarol.com"
- title: Crispin Porter Bogusky
  url: https://cpbgroup.com/
  main_url: https://cpbgroup.com/
  description: >
    We solve the world’s toughest communications problems with the most quantifiably potent creative assets.
  categories:
    - Agency
    - Advertising
    - Design
    - Marketing
  built_by: Crispin Porter Bogusky
  built_by_url: https://cpbgroup.com/
  featured: false
- title: graphene-python
  url: https://graphene-python.org
  main_url: https://graphene-python.org
  description: Graphene is a collaboratively funded project.Graphene-Python is a library for building GraphQL APIs in Python easily.
  categories:
    - Library
    - API
    - Documentation
  featured: false
- title: klarna
  url: https://developers.klarna.com/en/gb/kco-v3
  main_url: https://developers.klarna.com/en/gb/kco-v3
  description: Here you will find the integration guides, API documentation, and more to easily integrate with Klarna.
  categories:
    - API
    - Documentation
  featured: false
- title: Song Wang's Blog
  main_url: "https://songwang.io/"
  url: "https://songwang.io/"
  source_url: "https://github.com/wangsongiam/songwang.io/"
  description: >
    The website about Song Wang.
  categories:
    - Blog
    - Technology
    - Web Development
  built_by: Song Wang
  built_by_url: "https://github.com/wangsongiam/"
  featured: false
- title: Engel & Völkers Ibiza Holiday Rentals
  main_url: "https://www.ev-ibiza.com/"
  url: "https://www.ev-ibiza.com/"
  featured: false
  built_by: Ventura Digitalagentur
  description: >
    Engel & Völkers, one of the most successful real estate agencies in the world, offers luxury holiday villas to rent in Ibiza.
  categories:
    - Tourism
    - Travel
- title: Sylvain Hamann's personal website
  url: "https://shamann.fr"
  main_url: "https://shamann.fr"
  source_url: "https://github.com/sylvhama/shamann-gatsby/"
  description: >
    Sylvain Hamann, web developer from France
  categories:
    - Portfolio
    - Web Development
  built_by: Sylvain Hamann
  built_by_url: "https://twitter.com/sylvhama"
  featured: false
- title: Jane Manchun Wong's Personal Website
  main_url: "https://wongmjane.com/"
  url: "https://wongmjane.com/"
  description: >
    Jane Manchun Wong's Personal Website is where she posts bug bounty write-ups, discoveries from reverse engineering apps and personal thoughts. This site is built on Gatsby v2 and it leverages the ecosystem to provide PWA features such as offline support.
  categories:
    - Blog
    - Portfolio
    - Security
  built_by: Jane Manchun Wong
  built_by_url: "https://twitter.com/wongmjane"
  featured: false
- title: PostPost
  main_url: "https://postpost.design"
  source_url: "https://github.com/postpostpdx/website"
  url: "https://postpost.design"
  description: >
    PostPost is a small studio based in Portland, OR that is focused on product design, web design/development, branding, and strategy.
  categories:
    - Portfolio
    - Design
    - Agency
    - Web Development
  built_by: Jonathan Simcoe
  built_by_url: "https://twitter.com/jdsimcoe"
  featured: false
- title: Luca Crea's portfolio
  main_url: https://lcrea.github.io
  url: https://lcrea.github.io
  description: >
    Portfolio and personal website of Luca Crea, an Italian software engineer.
  categories:
    - Portfolio
  built_by: Luca Crea
  built_by_url: https://github.com/lcrea
  featured: false
- title: Escalade Sports
  main_url: "https://www.escaladesports.com/"
  url: "https://www.escaladesports.com/"
  categories:
    - eCommerce
    - Sports
  built_by: Escalade Sports
  built_by_url: "https://www.escaladesports.com/"
  featured: false
- title: Exposify
  main_url: "https://www.exposify.de/"
  url: "https://www.exposify.de/"
  description: >
    This is our German website built with Gatsby 2.0, Emotion and styled-system.
    Exposify is a proptech startup and builds technology for real estate businesses.
    We provide our customers with an elegant agent software in combination
    with beautifully designed and fast websites.
  categories:
    - Web Development
    - Real Estate
    - Agency
    - Marketing
  built_by: Exposify
  built_by_url: "https://www.exposify.de/"
  featured: false
- title: Steak Point
  main_url: https://www.steakpoint.at/
  url: https://www.steakpoint.at/
  description: >
    Steak Restaurant in Vienna, Austria (Wien, Österreich).
  categories:
    - Restaurant
    - Food
  built_by: Peter Kroyer
  built_by_url: https://www.peterkroyer.at/
  featured: false
- title: Takumon blog
  main_url: "https://takumon.com"
  url: "https://takumon.com"
  source_url: "https://github.com/Takumon/blog"
  description: Java Engineer's tech blog.
  featured: false
  categories:
    - Blog
  built_by: Takumon
  built_by_url: "https://twitter.com/inouetakumon"
- title: DayThirty
  main_url: "https://daythirty.com"
  url: "https://daythirty.com"
  description: DayThirty - ideas for the new year.
  featured: false
  categories:
    - Health & Wellness
  built_by: Jack Oliver
  built_by_url: "https://twitter.com/mrjackolai"
- title: TheAgencyProject
  main_url: "https://theagencyproject.co"
  url: "https://theagencyproject.co"
  description: Agency model, without agency overhead.
  categories:
    - Agency
  built_by: JV-LA
  built_by_url: https://jv-la.com
- title: Karen Hou's portfolio
  main_url: https://www.karenhou.com/
  url: https://www.karenhou.com/
  categories:
    - Portfolio
  built_by: Karen H. Developer
  built_by_url: https://github.com/karenhou
  featured: false
- title: Jean Luc Ponty
  main_url: "https://ponty.com"
  url: "https://ponty.com"
  description: Official site for Jean Luc Ponty, French virtuoso violinist and jazz composer.
  featured: false
  categories:
    - Music
    - Entertainment
  built_by: Othermachines
  built_by_url: "https://othermachines.com"
- title: Rosewood Family Advisors
  main_url: "https://www.rfallp.com/"
  url: "https://www.rfallp.com/"
  description: Rosewood Family Advisors LLP (Palo Alto) provides a diverse range of family office services customized for ultra high net worth individuals.
  featured: false
  categories:
    - Finance
    - Business
  built_by: Othermachines
  built_by_url: "https://othermachines.com"
- title: Cole Walker's Portfolio
  main_url: "https://www.walkermakes.com"
  url: "https://www.walkermakes.com"
  source_url: "https://github.com/ColeWalker/portfolio"
  description: The portfolio of web developer Cole Walker, built with the help of Gatsby v2, React-Spring, and SASS.
  featured: false
  categories:
    - Portfolio
    - Web Development
  built_by: Cole Walker
  built_by_url: "https://www.walkermakes.com"
- title: Ashley Thouret
  main_url: "https://www.ashleythouret.com"
  url: "https://www.ashleythouret.com"
  description: Official website of Canadian soprano Ashley Thouret.
  categories:
    - Portfolio
    - Music
  built_by: Michael Uloth
  built_by_url: "https://www.michaeluloth.com"
  featured: false
- title: The AZOOR Society
  main_url: "https://www.theazoorsociety.org"
  url: "https://www.theazoorsociety.org"
  description: The AZOOR Society is a UK-based charity committed to promoting awareness of Acute Zonal Occult Outer Retinopathy and assisting further research.
  categories:
    - Health & Wellness
    - Community
    - Nonprofit
  built_by: Michael Uloth
  built_by_url: "https://www.michaeluloth.com"
  featured: false
- title: Gábor Fűzy pianist
  main_url: "https://pianobar.hu"
  url: "https://pianobar.hu"
  description: Gábor Fűzy pianist's offical website built with Gatsby v2.
  categories:
    - Music
  built_by: Zoltán Bedi
  built_by_url: "https://github.com/B3zo0"
  featured: false
- title: Logicwind
  main_url: "https://logicwind.com"
  url: "https://logicwind.com"
  description: Website of Logicwind - Javascript experts, Technology development agency & consulting.
  featured: false
  categories:
    - Portfolio
    - Agency
    - Web Development
    - Consulting
  built_by: Logicwind
  built_by_url: "https://www.logicwind.com"
- title: ContactBook.app
  main_url: "https://contactbook.app"
  url: "https://contactbook.app"
  description: Seamlessly share Contacts with G Suite team members
  featured: false
  categories:
    - Landing page
    - Blog
  built_by: Logicwind
  built_by_url: "https://www.logicwind.com"
- title: npm.cardiv.de
  url: https://npm.cardiv.de
  main_url: https://npm.cardiv.de
  source_url: https://github.com/cardiv/npm.cardiv.de
  description: >
    A site to collect personal favorites of NPM packages – sorted by downloads count with a tags filter and search by title. Fork it and bookmark your favorite packages!
  categories:
    - Directory
    - JavaScript
    - Library
    - Open Source
    - Programming
    - Web Development
    - Bookmarks
    - Favorites
  built_by: cardiv
  built_by_url: https://github.com/cardiv/
  featured: false
- title: Waterscapes
  main_url: "https://waterscap.es"
  url: "https://waterscap.es/lake-monteynard/"
  source_url: "https://github.com/gaelbillon/Waterscapes-Gatsby-site"
  description: Waterscap.es is a directory of bodies of water (creeks, ponds, waterfalls, lakes, etc) with information about each place such as how to get there, hike time, activities and photos and a map displayed with the Mapbox GL SJ npm package. It was developed with the goal of learning Gatsby. This website is based on the gatsby-contentful-starter and uses Contentful as CMS. It is hosted on Netlify. Hooks are setup with Bitbucket and Contentful to trigger a new build upon code or content changes. The data on Waterscap.es is a mix of original content and informations from the internets gathered and put together.
  categories:
    - Directory
    - Photography
    - Travel
  built_by: Gaël Billon
  built_by_url: "https://gaelbillon.com"
  featured: false
- title: Packrs
  url: "https://www.packrs.co/"
  main_url: "https://www.packrs.co/"
  description: >
    Packrs is a local delivery platform, one spot for all your daily requirements. On a single tap get everything you need at your doorstep.
  categories:
    - Marketing
    - Landing Page
    - Entrepreneurship
  built_by: Vipin Kumar Rawat
  built_by_url: "https://github.com/aesthytik"
  featured: false
- title: HyakuninIsshu
  main_url: "https://hyakuninanki.net"
  url: "https://hyakuninanki.net"
  source_url: "https://github.com/rei-m/web_hyakuninisshu"
  description: >
    HyakuninIsshu is a traditional Japanese card game.
  categories:
    - Education
    - Gallery
    - Entertainment
  built_by: Rei Matsushita
  built_by_url: "https://github.com/rei-m/"
  featured: false
- title: WQU Partners
  main_url: "https://partners.wqu.org/"
  url: "https://partners.wqu.org/"
  featured: false
  categories:
    - Marketing
    - Education
    - Landing Page
  built_by: Corey Ward
  built_by_url: "http://www.coreyward.me/"
- title: Federico Giacone
  url: "https://federico.giac.one/"
  main_url: "https://federico.giac.one"
  source_url: "https://github.com/leopuleo/federico.giac.one"
  description: >
    Digital portfolio for Italian Architect Federico Giacone.
  categories:
    - Portfolio
    - Gallery
  built_by: Leonardo Giacone
  built_by_url: "https://github.com/leopuleo"
  featured: false
- title: Station
  url: "https://getstation.com/"
  main_url: "https://getstation.com/"
  description: Station is the first smart browser for busy people. A single place for all of your web applications.
  categories:
    - Technology
    - Web Development
    - Productivity
  featured: false
- title: Vyron Vasileiadis
  url: "https://fedonman.com/"
  main_url: "https://fedonman.com"
  source_url: "https://github.com/fedonman/fedonman-website"
  description: Personal space of Vyron Vasileiadis aka fedonman, a Web & IoT Developer, Educator and Entrepreneur based in Athens, Greece.
  categories:
    - Portfolio
    - Technology
    - Web Development
    - Education
  built_by: Vyron Vasileiadis
  built_by_url: "https://github.com/fedonman"
- title: Fabien Champigny
  url: "https://www.champigny.name/"
  main_url: "https://www.champigny.name/"
  built_by_url: "https://www.champigny.name/"
  description: Fabien Champigny's personal blog. Entrepreneur, hacker and loves street photo.
  categories:
    - Blog
    - Gallery
    - Photography
    - Productivity
    - Entrepreneurship
  featured: false
- title: Alex Xie - Portfolio
  url: https://alexieyizhe.me/
  main_url: https://alexieyizhe.me/
  source_url: https://github.com/alexieyizhe/alexieyizhe.github.io
  description: >
    Personal website of Alex Yizhe Xie, a University of Waterloo Computer Science student and coding enthusiast.
  categories:
    - Blog
    - Portfolio
    - Web Development
  featured: false
- title: Equithon
  url: https://equithon.org/
  main_url: https://equithon.org/
  source_url: https://github.com/equithon/site-main/
  built_by: Alex Xie
  built_by_url: https://alexieyizhe.me/
  description: >
    Equithon is the largest social innovation hackathon in Waterloo, Canada. It was founded in 2016 to tackle social equity issues and create change.
  categories:
    - Education
    - Event
    - Hackathon
    - Learning
    - Open Source
    - Nonprofit
    - Technology
  featured: false
- title: Dale Blackburn - Portfolio
  url: https://dakebl.co.uk/
  main_url: https://dakebl.co.uk/
  source_url: https://github.com/dakebl/dakebl.co.uk
  description: >
    Dale Blackburn's personal website and blog.
  categories:
    - Blog
    - Portfolio
    - Web Development
  featured: false
- title: Portfolio of Anthony Wiktor
  url: https://www.anthonydesigner.com/
  main_url: https://www.anthonydesigner.com/
  description: >
    Anthony Wiktor is a Webby Award-Winning Creative Director and Digital Designer twice named Hot 100 by WebDesigner Magazine. Anthony has over a decade of award-winning experience in design and has worked on projects across a diverse set of industries — from entertainment to consumer products to hospitality to technology. Anthony is a frequent lecturer at USC’s Annenberg School for Communication & Journalism and serves on the board of AIGA Los Angeles.
  categories:
    - Portfolio
    - Marketing
  built_by: Maciej Leszczyński
  built_by_url: http://twitter.com/_maciej
  featured: false
- title: Frame.io Workflow Guide
  main_url: https://workflow.frame.io
  url: https://workflow.frame.io
  description: >
    The web’s most comprehensive post-production resource, written by pro filmmakers, for pro filmmakers. Always expanding, always free.
  categories:
    - Education
    - Cinema
  built_by: Frame.io
  built_by_url: https://frame.io
  featured: false
- title: MarcySutton.com
  main_url: https://marcysutton.com
  url: https://marcysutton.com
  description: >
    The personal website of web developer and accessibility advocate Marcy Sutton.
  categories:
    - Blog
    - Accessibility
    - Video
    - Photography
    - Images
    - CSS Grid
  built_by: Marcy Sutton
  built_by_url: https://marcysutton.com
  featured: true
- title: Kepinski.me
  main_url: https://kepinski.me
  url: https://kepinski.me
  description: >
    The personal site of Antoni Kepinski, Node.js Developer.
  categories:
    - Portfolio
    - Open Source
  built_by: Antoni Kepinski
  built_by_url: https://kepinski.me
  featured: false
- title: WPGraphQL Docs
  main_url: https://docs.wpgraphql.com
  url: https://docs.wpgraphql.com
  description: >
    Documentation for WPGraphQL, a free open-source WordPress plugin that provides an extendable GraphQL schema and API for any WordPress site.
  categories:
    - API
    - CMS
    - Documentation
    - GraphQL
    - Technology
    - Web Development
    - WordPress
  built_by: WPGraphQL
  built_by_url: https://wpgraphql.com
  featured: false
- title: Shine Lawyers
  main_url: https://www.shine.com.au
  url: https://www.shine.com.au
  description: >
    Shine Lawyers is an Australian legal services website built with Gatsby v2, Elasticsearch, Isso, and Geolocation services.
  categories:
    - Legal
    - Business
    - Blog
- title: Parallel Polis Kosice
  url: https://www.paralelnapoliskosice.sk/
  main_url: https://www.paralelnapoliskosice.sk/
  source_url: https://github.com/ParalelnaPolisKE/paralelnapoliskosice.sk
  description: >
    Parallel Polis is a collective of people who want to live in a more opened world. We look for possibilities and technologies (Bitcoin, the blockchain, reputation systems and decentralized technologies in general) that open new ways, make processes easier and remove unnecessary barriers. We want to create an environment that aims at education, discovering and creating better systems for everybody who is interested in freedom and independence.
  categories:
    - Blog
    - Education
    - Technology
    - Blockchain
  built_by: Roman Vesely
  built_by_url: https://romanvesely.
  featured: false
- title: Unda Solutions
  url: https://unda.com.au
  main_url: https://unda.com.au
  description: >
    A custom web application development company in Perth, WA
  categories:
    - Business
    - Freelance
    - Web Development
    - Technology
  featured: false
- title: BIGBrave
  main_url: https://bigbrave.digital
  url: https://bigbrave.digital
  description: >
    BIGBrave is a strategic design firm. We partner with our clients, big and small, to design & create human-centered brands, products, services and systems that are simple, beautiful and easy to use.
  categories:
    - Agency
    - Web Development
    - Marketing
    - Technology
    - WordPress
  built_by: Francois Brill
  built_by_url: https://bigbrave.digital
  featured: false
- title: KegTracker
  main_url: https://www.kegtracker.co.za
  url: https://www.kegtracker.co.za
  description: >
    Keg Tracker is part of the Beverage Insights family and its sole aim is to provide you with the right data about your kegs to make better decisions. In today’s business landscape having the right information at your finger tips is crucial to the agility of your business.
  categories:
    - Food
    - Business
    - Technology
  built_by: Francois Brill
  built_by_url: https://bigbrave.digital
  featured: false
- title: Mike Nichols
  url: https://www.mikenichols.me
  main_url: https://www.mikenichols.me
  description: >
    Portfolio site of Mike Nichols, a UX designer and product development lead.
  categories:
    - Portfolio
    - Technology
    - Web Development
  built_by: Mike Nichols
  featured: false
- title: Steve Haid
  url: https://www.stevehaid.com
  main_url: https://www.stevehaid.com
  description: >
    Steve Haid is a real estate agent and Professional Financial Planner (PFP) who has been helping clients achieve their investment goals since 2006.
  categories:
    - Marketing
    - Real Estate
  built_by: Michael Uloth
  built_by_url: "https://www.michaeluloth.com"
- title: Incremental - Loyalty, Rewards and Incentive Programs
  main_url: https://www.incremental.com.au
  url: https://www.incremental.com.au
  description: >
    Sydney-based digital agency specialising in loyalty, rewards and incentive programs. WordPress backend; Cloudinary, YouTube and Hubspot form integration; query data displayed as animated SVG graphs; video background in the header.
  categories:
    - Agency
    - Portfolio
    - WordPress
  built_by: Incremental
  built_by_url: https://www.incremental.com.au
  featured: false
- title: Technica11y
  main_url: https://www.technica11y.org
  url: https://www.technica11y.org
  description: >
    Discussing challenges in technical accessibility.
  categories:
    - Accessibility
    - Education
    - Video
  built_by: Tenon.io
  built_by_url: https://tenon.io
  featured: false
- title: Tenon-UI Documentation
  main_url: https://www.tenon-ui.info
  url: https://www.tenon-ui.info
  description: >
    Documentation site for Tenon-UI: Tenon.io's accessible components library.
  categories:
    - Accessibility
    - Documentation
    - Library
    - Web Development
  built_by: Tenon.io
  built_by_url: https://tenon.io
  featured: false
- title: Matthew Secrist
  main_url: https://www.matthewsecrist.net
  url: https://www.matthewsecrist.net
  source_url: https://github.com/matthewsecrist/v3
  description: >
    Matthew Secrist's personal portfolio using Gatsby, Prismic and Styled-Components.
  categories:
    - Portfolio
    - Technology
    - Web Development
  built_by: Matthew Secrist
  built_by_url: https://www.matthewsecrist.net
  featured: false
- title: Node.js Dev
  main_url: https://nodejs.dev
  url: https://nodejs.dev
  source_url: https://github.com/nodejs/nodejs.dev
  description: >
    Node.js Foundation Website.
  categories:
    - Node.js
    - Documentation
    - Dev
    - Web Development
  built_by: Node.js Website Redesign Working Group
  built_by_url: https://github.com/nodejs/website-redesign
  featured: false
- title: Sheffielders
  main_url: https://sheffielders.org
  url: https://sheffielders.org
  source_url: https://github.com/davemullenjnr/sheffielders
  description: >
    A collective of businesses, creatives, and projects based in Sheffield, UK.
  categories:
    - Directory
  built_by: Dave Mullen Jnr
  built_by_url: https://davemullenjnr.co.uk
  featured: false
- title: Stealth Labs
  url: https://stealthlabs.io
  main_url: https://stealthlabs.io
  description: >
    We design and develop for the web, mobile and desktop
  categories:
    - Portfolio
    - Web Development
  built_by: Edvins Antonovs
  built_by_url: https://edvins.io
  featured: false
- title: Constanzia Yurashko
  main_url: https://www.constanziayurashko.com
  url: https://www.constanziayurashko.com
  description: >
    Exclusive women's ready-to-wear fashion by designer Constanzia Yurashko.
  categories:
    - Fashion
    - Portfolio
  built_by: Maxim Andries
  featured: false
- title: The Tenon.io blog
  main_url: https://blog.tenon.io/
  url: https://blog.tenon.io/
  description: >
    The Tenon.io blog features articles on accessibility written by some of the industry's leading lights and includes news, guidance, and education.
  categories:
    - Accessibility
    - Blog
    - Education
  built_by: Tenon.io
  built_by_url: https://tenon.io
  featured: false
- title: Algolia
  url: https://algolia.com
  main_url: https://algolia.com
  description: >
    Algolia helps businesses across industries quickly create relevant, scalable, and lightning fast search and discovery experiences.
  categories:
    - Web Development
    - Technology
    - Open Source
    - Featured
  built_by: Algolia
  featured: true
- title: GVD Renovations
  url: https://www.gvdrenovations.com/
  main_url: https://www.gvdrenovations.com/
  description: >
    GVD Renovations is a home improvement contractor with a well known reputation as a professional, quality contractor in California.
  categories:
    - Construction
    - Business
  built_by: David Krasniy
  built_by_url: http://dkrasniy.com
  featured: false
- title: Styled System
  url: https://styled-system.com/
  main_url: https://styled-system.com/
  source_url: https://github.com/styled-system/styled-system/tree/master/docs
  description: >
    Style props for rapid UI development.
  categories:
    - Design System
    - Styles
    - Type Scale
    - Responsive Design
  built_by: Brent Jackson
  built_by_url: https://jxnblk.com/
- title: Timehacker
  url: https://timehacker.app
  main_url: https://timehacker.app
  description: >
    Procrastination killer, automatic time tracking app to skyrocket your productivity
  categories:
    - Productivity
    - App
    - Technology
    - Marketing
    - Landing Page
  built_by: timehackers
  featured: false
- title: Little & Big
  main_url: "https://www.littleandbig.com.au/"
  url: "https://www.littleandbig.com.au/"
  description: >
    Little & Big exists with the aim to create Websites, Apps, E-commerce stores
    that are consistently unique and thoughtfully crafted, every time.
  categories:
    - Agency
    - Design
    - Web Development
    - Portfolio
  built_by: Little & Big
  built_by_url: "https://www.littleandbig.com.au/"
  featured: false
- title: Cat Knows
  main_url: "https://catnose99.com/"
  url: "https://catnose99.com/"
  description: >
    Personal blog built with Gatsby v2.
  categories:
    - Blog
    - Web Development
  built_by: CatNose
  built_by_url: "https://twitter.com/catnose99"
  featured: false
- title: just some dev
  url: https://www.iamdeveloper.com
  main_url: https://www.iamdeveloper.com
  source_url: https://github.com/nickytonline/www.iamdeveloper.com
  description: >
    Just some software developer writing things ✏️
  categories:
    - Blog
  built_by: Nick Taylor
  built_by_url: https://www.iamdeveloper.com
  featured: false
- title: Keziah Moselle Blog
  url: https://blog.keziahmoselle.fr/
  main_url: https://blog.keziahmoselle.fr/
  source_url: https://github.com/KeziahMoselle/blog.keziahmoselle.fr
  description: >
    ✍️ A place to share my thoughts.
  categories:
    - Blog
  built_by: Keziah Moselle
  built_by_url: https://keziahmoselle.fr/
- title: xfuture's blog
  url: https://www.xfuture-blog.com/
  main_url: https://www.xfuture-blog.com/
  source_url: https://github.com/xFuture603/xfuture-blog
  description: >
    A blog about Devops, Web development, and my insights as a systems engineer.
  categories:
    - Blog
  built_by: Daniel Uhlmann
  built_by_url: https://www.xfuture-blog.com/
- title: Mayne's Blog
  main_url: "https://gine.me/"
  url: "https://gine.me/page/1"
  source_url: "https://github.com/mayneyao/gine-blog"
  featured: false
  categories:
    - Blog
    - Web Development
- title: Bakedbird
  url: https://bakedbird.com
  main_url: https://bakedbird.com
  description: >
    Eleftherios Psitopoulos - A frontend developer from Greece ☕
  categories:
    - Portfolio
    - Blog
  built_by: Eleftherios Psitopoulos
  built_by_url: https://bakedbird.com
- title: Benjamin Lannon
  url: https://lannonbr.com
  main_url: https://lannonbr.com
  source_url: https://github.com/lannonbr/Portfolio-gatsby
  description: >
    Personal portfolio of Benjamin Lannon
  categories:
    - Portfolio
    - Web Development
  built_by: Benjamin Lannon
  built_by_url: https://lannonbr.com
  featured: false
- title: Aravind Balla
  url: https://aravindballa.com
  main_url: https://aravindballa.com
  source_url: https://github.com/aravindballa/website2017
  description: >
    Personal portfolio of Aravind Balla
  categories:
    - Portfolio
    - Blog
    - Web Development
  built_by: Aravind Balla
  built_by_url: https://aravindballa.com
- title: Kaleb McKelvey
  url: https://kalebmckelvey.com
  main_url: https://kalebmckelvey.com
  source_url: https://github.com/avatar-kaleb/kalebmckelvey-site
  description: >
    Personal portfolio of Kaleb McKelvey!
  categories:
    - Blog
    - Portfolio
  built_by: Kaleb McKelvey
  built_by_url: https://kalebmckelvey.com
  featured: false
- title: Michal Czaplinski
  url: https://czaplinski.io
  main_url: https://czaplinski.io
  source_url: https://github.com/michalczaplinski/michalczaplinski.github.io
  description: >
    Michal Czaplinski is a full-stack developer 🚀
  categories:
    - Portfolio
    - Web Development
  built_by: Michal Czaplinski mmczaplinski@gmail.com
  built_by_url: https://czaplinski.io
  featured: false
- title: Interactive Investor (ii)
  url: https://www.ii.co.uk
  main_url: https://www.ii.co.uk
  description: >
    Hybrid (static/dynamic) Gatsby web app for ii's free research, news and analysis, discussion and product marketing site.
  categories:
    - Banking
    - Business
    - Finance
    - Technology
  built_by: Interactive Investor (ii)
  built_by_url: https://www.ii.co.uk
  featured: false
- title: Weingut Goeschl
  url: https://www.weingut-goeschl.at/
  main_url: https://www.weingut-goeschl.at/
  description: >
    Weingut Goeschl is a family winery located in Gols, Burgenland in Austria (Österreich)
  categories:
    - eCommerce
    - Webshop
    - Beverage
    - Business
  built_by: Peter Kroyer
  built_by_url: https://www.peterkroyer.at/
  featured: false
- title: Josef Aidt
  url: https://josefaidt.me
  main_url: https://josefaidt.me
  source_url: https://github.com/josefaidt/josefaidt.github.io
  description: >
    Personal website, blog, portfolio for Josef Aidt
  categories:
    - Portfolio
    - Blog
    - Web Development
  built_by: Josef Aidt
  built_by_url: https://twitter.com/garlicbred
- title: Hash Tech Guru
  url: https://hashtech.guru
  main_url: https://hashtech.guru
  description: >
    Software Development Training School and Tech Blog
  categories:
    - Blog
    - Education
  built_by: Htet Wai Yan Soe
  built_by_url: https://github.com/johnreginald
- title: AquaGruppen Vattenfilter
  url: https://aquagruppen.se
  main_url: https://aquagruppen.se/
  description: >
    Water filter and water treatment products in Sweden
  categories:
    - Business
    - Technology
  built_by: Johan Eliasson
  built_by_url: https://github.com/elitan
  featured: false
- title: How To egghead
  main_url: https://howtoegghead.com/
  url: https://howtoegghead.com/
  source_url: https://github.com/eggheadio/how-to-egghead
  featured: false
  built_by: egghead.io
  built_by_url: https://egghead.io
  description: >
    How to become an egghead instructor or reviewer
  categories:
    - Documentation
    - Education
- title: Sherpalo Ventures
  main_url: "https://www.sherpalo.com/"
  url: "https://www.sherpalo.com/"
  featured: false
  categories:
    - Finance
    - Business
    - Technology
  built_by: Othermachines
  built_by_url: "https://othermachines.com"
- title: WrapCode
  url: https://www.wrapcode.com
  main_url: https://www.wrapcode.com
  description: >
    A full stack blog on Microsoft Azure, JavaScript, DevOps, AI and Bots.
  categories:
    - Blog
    - Technology
    - Web Development
  built_by: Rahul P
  built_by_url: https://twitter.com/_rahulpp
  featured: false
- title: Kirankumar Ambati's Portfolio
  url: https://www.kirankumarambati.me
  main_url: https://www.kirankumarambati.me
  description: >
    Personal website, blog, portfolio of Kirankumar Ambati
  categories:
    - Blog
    - Portfolio
    - Web Development
    - Personal Website
  built_by: Kirankumar Ambati
  built_by_url: https://github.com/kirankumarambati
  featured: false
- title: Mixkit by Envato
  url: https://mixkit.co
  main_url: https://mixkit.co
  description: >
    Extraordinary free HD videos
  categories:
    - Video
    - Art
    - Design
    - Gallery
    - Video
  built_by: Envato
  built_by_url: https://github.com/envato
  featured: false
- title: Rou Hun Fan's portfolio
  main_url: https://flowen.me
  url: https://flowen.me
  source_url: https://github.com/flowen/flowen.me/tree/master/2019/v3
  description: >
    Portfolio of creative developer Rou Hun Fan. Built with Gatsby v2 &amp; Greensock drawSVG.
  categories:
    - Portfolio
    - Personal website
  built_by: Rou Hun Fan Developer
  built_by_url: https://flowen.me
  featured: false
- title: chadly.net
  url: https://www.chadly.net
  main_url: https://www.chadly.net
  source_url: https://github.com/chadly/chadly.net
  description: >
    Personal tech blog by Chad Lee.
  categories:
    - Blog
    - Technology
    - Web Development
  built_by: Chad Lee
  built_by_url: https://github.com/chadly
  featured: false
- title: CivicSource
  url: https://www.civicsource.com
  main_url: https://www.civicsource.com
  description: >
    Online auction site to purchase tax-distressed properties from local taxing authorities.
  categories:
    - Auction
    - Real Estate
    - Government
  featured: false
- title: SpotYou
  main_url: "https://spotyou.joshglazer.com"
  url: "https://spotyou.joshglazer.com"
  source_url: "https://github.com/joshglazer/spotyou"
  description: >
    SpotYou allows you to watch your favorite music videos on Youtube based on your Spotify Preferences
  categories:
    - Entertainment
    - Music
  built_by: Josh Glazer
  built_by_url: https://linkedin.com/in/joshglazer/
  featured: false
- title: Hesam Kaveh's blog
  description: >
    A blog with great seo that using gatsby-source-wordpress to fetch posts from backend
  main_url: "https://hesamkaveh.com/"
  url: "https://hesamkaveh.com/"
  source_url: "https://github.com/hesamkaveh/sansi"
  featured: false
  categories:
    - Blog
    - WordPress
- title: On Earth Right Now
  main_url: https://oern.tv
  url: https://oern.tv
  source_url: https://github.com/cadejscroggins/oern.tv
  description: >
    A curated list of live video feeds from around the world—built with GatsbyJS.
  categories:
    - Directory
    - Entertainment
    - Gallery
  built_by: Cade Scroggins
  built_by_url: https://cadejs.com
  featured: false
- title: Oliver Gomes Portfolio
  main_url: https://oliver-gomes.github.io/v4/
  url: https://oliver-gomes.github.io/v4/
  description: >
    As an artist and a web designer/developer, I wanted to find a way to present these two portfolios in a way that made sense.  I felt with new found power of speed, Gatsby helped keep my creativity intact with amazing response and versatility. I felt my butter smooth transition felt much better in user perspective and super happy with the power of Gatsby.
  categories:
    - Portfolio
    - Web Development
    - Blog
  built_by: Oliver Gomes
  built_by_url: https://github.com/oliver-gomes
  featured: false
- title: Patrik Szewczyk
  url: https://www.szewczyk.cz/
  main_url: https://www.szewczyk.cz/
  description: >
    Patrik Szewczyk – Javascript, Typescript, React, Node.js developer, Redux, Reason
  categories:
    - Portfolio
  built_by: Patrik Szewczyk
  built_by_url: https://linkedin.com/in/thepatriczek/
  featured: false
- title: Patrik Arvidsson's portfolio
  url: https://www.patrikarvidsson.com
  main_url: https://www.patrikarvidsson.com
  source_url: https://github.com/patrikarvidsson/patrikarvidsson.com
  description: >
    Personal portfolio site of Swedish interaction designer Patrik Arvidsson. Built with Gatsby, Tailwind CSS, Emotion JS and Contentful.
  categories:
    - Blog
    - Design
    - Portfolio
    - Web Development
    - UX/UI
    - Technology
  built_by: Patrik Arvidsson
  built_by_url: https://www.patrikarvidsson.com
  featured: false
- title: Jacob Cofman's Blog
  description: >
    Personal blog / portfolio about Jacob Cofman.
  main_url: "https://jcofman.de/"
  url: "https://jcofman.de/"
  source_url: "https://github.com/JCofman/jc-website"
  featured: false
  categories:
    - Blog
    - Portfolio
    - Personal website
- title: re-geo
  description: >
    re-geo is react based geo cities style component.
  main_url: "https://re-geo.netlify.com/"
  url: "https://re-geo.netlify.com/"
  source_url: "https://github.com/sadnessOjisan/re-geo-lp"
  categories:
    - Open Source
    - Joke
  built_by: sadnessOjisan
  built_by_url: https://twitter.com/sadnessOjisan
  featured: false
- title: Luis Cestou Portfolio
  description: >
    Portfolio of graphic + interactive designer Luis Cestou.
  main_url: "https://luiscestou.com"
  url: "https://luiscestou.com"
  source_url: "https://github.com/lcestou/luiscestou.com"
  built_by: Luis Cestou contact@luiscestou.com
  built_by_url: https://luiscestou.com
  featured: false
  categories:
    - Portfolio
    - Web Development
- title: Data Hackers
  url: https://datahackers.com.br/
  main_url: https://datahackers.com.br/
  description: >
    Official website for the biggest portuguese-speaking data science community. Makes use of several data sources such as podcasts from Anchor, messages from Slack, newsletters from MailChimp and blog posts from Medium. The unique visual design also had its hurdles and was quite fun to develop!
  categories:
    - Blog
    - Education
    - Podcast
    - Technology
  built_by: Kaordica
  built_by_url: https://kaordica.design
  featured: false
- title: TROMAQ
  url: https://www.tromaq.com/
  main_url: https://www.tromaq.com/
  description: >
    TROMAQ executes earthmoving services and rents heavy machinery for construction work. Even with the lack of good photography, their new site managed to pass a solid and trustworthy feeling to visitors during testing and they're already seeing the improvement in brand awareness, being the sole player with a modern website in their industry.
  categories:
    - Marketing
  built_by: Kaordica
  built_by_url: https://kaordica.design
  featured: false
- title: Novida Consulting
  url: https://www.novidaconsultoria.com.br
  main_url: https://www.novidaconsultoria.com.br
  description: >
    Novida’s goal was to position itself as a solid, exclusive and trustworthy brand for families looking for a safe financial future… We created a narrative and visual design that highlight their exclusivity.
  categories:
    - Marketing
  built_by: Kaordica
  built_by_url: https://kaordica.design
  featured: false
- title: We Are Clarks
  url: "https://www.weareclarks.com"
  main_url: "https://www.weareclarks.com"
  source_url: "https://github.com/abeaclark/weareclarks"
  description: >
    A family travel blog.
  categories:
    - Blog
    - Travel
  built_by: Abe Clark
  built_by_url: https://www.linkedin.com/in/abrahamclark/
  featured: false
- title: Guillaume Briday's Blog
  main_url: "https://guillaumebriday.fr/"
  url: "https://guillaumebriday.fr/"
  source_url: "https://github.com/guillaumebriday/guillaumebriday.fr"
  description: >
    My personal blog built with Gatsby and Tailwind CSS.
  categories:
    - Blog
    - Web Development
    - Technology
  built_by: Guillaume Briday
  built_by_url: https://guillaumebriday.fr/
  featured: false
- title: SEOmonitor
  main_url: "https://www.seomonitor.com"
  url: "https://www.seomonitor.com"
  description: >
    SEOmonitor is a suite of SEO tools dedicated to agencies.
  categories:
    - Blog
    - Portfolio
    - Agency
  built_by: bejamas
  built_by_url: https://bejamas.io/
  featured: false
- title: Jean Regisser's Portfolio
  main_url: "https://jeanregisser.com/"
  url: "https://jeanregisser.com/"
  source_url: "https://github.com/jeanregisser/jeanregisser.com"
  featured: false
  description: >
    Portfolio of software engineer Jean Regisser.
  categories:
    - Portfolio
    - Mobile Development
    - React Native
  built_by: Jean Regisser
  built_by_url: "https://jeanregisser.com/"
- title: Axcept - Visual Screenshot Testing
  url: https://axcept.io
  main_url: https://axcept.io
  description: >
    Visual Testing for everyone
  categories:
    - Documentation
    - Testing
    - Web Development
  built_by: d:code:it
  built_by_url: https://dcodeit.com
  featured: false
<<<<<<< HEAD
- title: SupremeKun - Street Fashion Marketplace and News
  url: https://supremekun.com
  main_url: https://supremekun.com
  description: >
    Street Fashion Marketplace and News
  categories:
    - Marketplace
    - News
    - Web Development
  built_by: allanjiang
  built_by_url: https://allanjiang.com
=======
- title: Chase Ohlson
  url: https://chaseohlson.com
  main_url: https://chaseohlson.com
  description: >
    Portfolio of frontend engineer & web developer Chase Ohlson.
  categories:
    - Portfolio
    - React
    - Web Development
  built_by: Chase Ohlson
  built_by_url: https://chaseohlson.com
>>>>>>> 4522b296
  featured: false<|MERGE_RESOLUTION|>--- conflicted
+++ resolved
@@ -4954,7 +4954,6 @@
   built_by: d:code:it
   built_by_url: https://dcodeit.com
   featured: false
-<<<<<<< HEAD
 - title: SupremeKun - Street Fashion Marketplace and News
   url: https://supremekun.com
   main_url: https://supremekun.com
@@ -4966,7 +4965,6 @@
     - Web Development
   built_by: allanjiang
   built_by_url: https://allanjiang.com
-=======
 - title: Chase Ohlson
   url: https://chaseohlson.com
   main_url: https://chaseohlson.com
@@ -4978,5 +4976,4 @@
     - Web Development
   built_by: Chase Ohlson
   built_by_url: https://chaseohlson.com
->>>>>>> 4522b296
   featured: false