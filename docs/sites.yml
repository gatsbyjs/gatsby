--- conflicted
+++ resolved
@@ -6504,7 +6504,6 @@
   built_by: Hanishraj B Rao.
   built_by_url: https://hanishrao.netlify.com/
   featured: false
-<<<<<<< HEAD
 - title: Armorblox | Security Powered by Understanding
   url: https://www.armorblox.com
   main_url: https://www.armorblox.com
@@ -6516,7 +6515,7 @@
     - Business
   built_by: Bejamas
   built_by_url: https://bejamas.io
-=======
+  featured: false
 - title: Mojo
   url: https://www.mojo.is
   main_url: https://www.mojo.is/
@@ -6528,5 +6527,4 @@
     - Consulting
     - User Experience
     - Web Development
->>>>>>> 98303750
   featured: false