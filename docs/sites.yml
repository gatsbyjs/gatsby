--- conflicted
+++ resolved
@@ -7483,19 +7483,16 @@
   built_by: Praveen Bisht
   built_by_url: https://www.prvnbist.com/
   featured: false
-<<<<<<< HEAD
 - title: Mozilla India
   main_url: https://mozillaindia.org/
   url: https://mozillaindia.org/
-  categories: 
+  categories:
     - Open Source
   featured: false
-=======
 - title: Primer Labs
   main_url: https://www.primerlabs.io
   url: https://www.primerlabs.io
   featured: false
   categories:
     - Education
-    - Learning
->>>>>>> 8f71bf95
+    - Learning