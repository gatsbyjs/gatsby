- title: ReactJS
  main_url: "https://reactjs.org/"
  url: "https://reactjs.org/"
  source_url: "https://github.com/reactjs/reactjs.org"
  featured: true
  categories:
    - Web Development
    - Featured
- title: Flamingo
  main_url: https://www.shopflamingo.com/
  url: https://www.shopflamingo.com/
  description: >
    Online shop for women's body care and hair removal products.
  categories:
    - eCommerce
    - Featured
  featured: true
- title: IDEO
  url: https://www.ideo.com
  main_url: https://www.ideo.com/
  description: >
    A Global design company committed to creating positive impact.
  categories:
    - Agency
    - Technology
    - Featured
    - Consulting
    - User Experience
  featured: true
- title: Airbnb Engineering & Data Science
  description: >
    Creative engineers and data scientists building a world where you can belong
    anywhere
  main_url: "https://airbnb.io/"
  url: "https://airbnb.io/"
  categories:
    - Blog
    - Gallery
    - Featured
  featured: true
- title: Impossible Foods
  main_url: "https://impossiblefoods.com/"
  url: "https://impossiblefoods.com/"
  categories:
    - Food
    - Featured
  featured: true
- title: Braun
  description: >
    Braun offers high performance hair removal and hair care products, including dryers, straighteners, shavers, and more.
  main_url: "https://ca.braun.com/en-ca"
  url: "https://ca.braun.com/en-ca"
  categories:
    - eCommerce
    - Featured
  featured: true
- title: NYC Pride 2019 | WorldPride NYC | Stonewall50
  main_url: "https://2019-worldpride-stonewall50.nycpride.org/"
  url: "https://2019-worldpride-stonewall50.nycpride.org/"
  featured: true
  description: >-
    Join us in 2019 for NYC Pride, as we welcome WorldPride and mark the 50th
    Anniversary of the Stonewall Uprising and a half-century of LGBTQ+
    liberation.
  categories:
    - Education
    - Marketing
    - Nonprofit
    - Featured
  built_by: Canvas United
  built_by_url: "https://www.canvasunited.com/"
- title: The State of European Tech
  main_url: "https://2017.stateofeuropeantech.com/"
  url: "https://2017.stateofeuropeantech.com/"
  featured: true
  categories:
    - Technology
    - Featured
  built_by: Studio Lovelock
  built_by_url: "http://www.studiolovelock.com/"
- title: Hopper
  main_url: "https://www.hopper.com/"
  url: "https://www.hopper.com/"
  built_by: Narative
  built_by_url: "https://www.narative.co/"
  featured: true
  categories:
    - Technology
    - App
    - Featured
- title: GM Capital One
  description: |
    Introducing the new online experience for your GM Rewards Credit Card
  main_url: "https://gm.capitalone.com/"
  url: "https://gm.capitalone.com/"
  categories:
    - Featured
  featured: true
- title: Theodora Warre
  main_url: "https://theodorawarre.eu"
  url: "https://theodorawarre.eu"
  description: >-
    E-commerce site for jewellery designer Theodora Warre, built using Gatsby + Shopify + Prismic + Matter.js
  categories:
    - eCommerce
    - Marketing
  built_by: Pierre Nel
  built_by_url: "https://pierre.io"
  featured: false
- title: Life Without Barriers | Foster Care
  main_url: "https://www.lwb.org.au/foster-care"
  url: "https://www.lwb.org.au/foster-care"
  featured: true
  description: >-
    We are urgently seeking foster carers all across Australia. Can you open
    your heart and your home to a child in need? There are different types of
    foster care that can suit you. We offer training and 24/7 support.
  categories:
    - Nonprofit
    - Education
    - Documentation
    - Marketing
    - Featured
  built_by: LWB Digital Team
  built_by_url: "https://twitter.com/LWBAustralia"
- title: Figma
  main_url: "https://www.figma.com/"
  url: "https://www.figma.com/"
  featured: true
  categories:
    - Marketing
    - Design
    - Featured
  built_by: Corey Ward
  built_by_url: "http://www.coreyward.me/"
- title: Bejamas - JAM Experts for hire
  main_url: "https://bejamas.io/"
  url: "https://bejamas.io/"
  featured: true
  description: >-
    We help agencies and companies with JAMStack tools. This includes web
    development using Static Site Generators, Headless CMS, CI / CD and CDN
    setup.
  categories:
    - Technology
    - Web Development
    - Agency
    - Marketing
    - Featured
  built_by: Bejamas
  built_by_url: "https://bejamas.io/"
- title: The State of JavaScript
  description: >
    Data from over 20,000 developers, asking them questions on topics ranging
    from frontend frameworks and state management, to build tools and testing
    libraries.
  main_url: "https://stateofjs.com/"
  url: "https://stateofjs.com/"
  source_url: "https://github.com/StateOfJS/StateOfJS"
  categories:
    - Data
    - JavaScript
    - Featured
  built_by: StateOfJS
  built_by_url: "https://github.com/StateOfJS/StateOfJS/graphs/contributors"
  featured: true
- title: DesignSystems.com
  main_url: "https://www.designsystems.com/"
  url: "https://www.designsystems.com/"
  description: |
    A resource for learning, creating and evangelizing design systems.
  categories:
    - Design
    - Blog
    - Technology
    - Featured
  built_by: Corey Ward
  built_by_url: "http://www.coreyward.me/"
  featured: true
- title: Timely
  main_url: "https://timelyapp.com/"
  url: "https://timelyapp.com/"
  description: |
    Fully automatic time tracking. For those who trade in time.
  categories:
    - Productivity
    - Featured
  built_by: Timm Stokke
  built_by_url: "https://timm.stokke.me"
  featured: true
- title: Snap Kit
  main_url: "https://kit.snapchat.com/"
  url: "https://kit.snapchat.com/"
  description: >
    Snap Kit lets developers integrate some of Snapchat’s best features across
    platforms.
  categories:
    - Technology
    - Documentation
    - Featured
  featured: true
- title: SendGrid
  main_url: "https://sendgrid.com/docs/"
  url: "https://sendgrid.com/docs/"
  description: >
    SendGrid delivers your transactional and marketing emails through the
    world's largest cloud-based email delivery platform.
  categories:
    - API
    - Technology
    - Documentation
    - Featured
  featured: true
- title: Kirsten Noelle
  main_url: "https://www.kirstennoelle.com/"
  url: "https://www.kirstennoelle.com/"
  featured: true
  description: >
    Digital portfolio for San Francisco Bay Area photographer Kirsten Noelle Wiemer.
  categories:
    - Photography
    - Portfolio
    - Featured
  built_by: Ryan Wiemer
  built_by_url: "https://www.ryanwiemer.com/"
- title: Cajun Bowfishing
  main_url: "https://cajunbowfishing.com/"
  url: "https://cajunbowfishing.com/"
  featured: false
  categories:
    - eCommerce
    - Sports
  built_by: Escalade Sports
  built_by_url: "https://www.escaladesports.com/"
- title: NEON
  main_url: "http://neonrated.com/"
  url: "http://neonrated.com/"
  featured: false
  categories:
    - Gallery
- title: GraphCMS
  main_url: "https://graphcms.com/"
  url: "https://graphcms.com/"
  featured: false
  categories:
    - Marketing
    - Technology
- title: Bottender Docs
  main_url: "https://bottender.js.org/"
  url: "https://bottender.js.org/"
  source_url: "https://github.com/bottenderjs/bottenderjs.github.io"
  featured: false
  categories:
    - Documentation
    - Web Development
    - Open Source
- title: Ghost Documentation
  main_url: https://docs.ghost.org/
  url: https://docs.ghost.org/
  source_url: "https://github.com/tryghost/docs"
  featured: false
  description: >-
    Ghost is an open source, professional publishing platform built on a modern Node.js technology stack — designed for teams who need power, flexibility and performance.
  categories:
    - Technology
    - Documentation
    - Open Source
  built_by: Ghost Foundation
  built_by_url: https://ghost.org/
- title: Nike - Just Do It
  main_url: "https://justdoit.nike.com/"
  url: "https://justdoit.nike.com/"
  featured: true
  categories:
    - eCommerce
    - Featured
- title: AirBnB Cereal
  main_url: "https://airbnb.design/cereal"
  url: "https://airbnb.design/cereal"
  featured: false
  categories:
    - Marketing
    - Design
- title: Cardiogram
  main_url: "https://cardiogr.am/"
  url: "https://cardiogr.am/"
  featured: false
  categories:
    - Marketing
    - Technology
- title: Hack Club
  main_url: "https://hackclub.com/"
  url: "https://hackclub.com/"
  source_url: "https://github.com/hackclub/site"
  featured: false
  categories:
    - Education
    - Web Development
- title: Matthias Jordan Portfolio
  main_url: "https://iammatthias.com/"
  url: "https://iammatthias.com/"
  source_url: "https://github.com/iammatthias/net"
  description: >-
    Photography portfolio and blog built using Contentful + Netlify + Gatsby V2.
  built_by: Matthias Jordan
  built_by_url: https://github.com/iammatthias
  featured: false
  categories:
    - Photography
    - Portfolio
- title: Investment Calculator
  main_url: "https://investmentcalculator.io/"
  url: "https://investmentcalculator.io/"
  featured: false
  categories:
    - Education
    - Finance
- title: CSS Grid Playground by MozillaDev
  main_url: "https://mozilladevelopers.github.io/playground/"
  url: "https://mozilladevelopers.github.io/playground/"
  source_url: "https://github.com/MozillaDevelopers/playground"
  featured: false
  categories:
    - Education
    - Web Development
- title: Piotr Fedorczyk Portfolio
  built_by: Piotr Fedorczyk
  built_by_url: "https://piotrf.pl"
  categories:
    - Portfolio
    - Web Development
  description: >-
    Portfolio of Piotr Fedorczyk, a digital product designer and full-stack developer specializing in shaping, designing and building news and tools for news.
  featured: false
  main_url: "https://piotrf.pl/"
  url: "https://piotrf.pl/"
- title: unrealcpp
  main_url: "https://unrealcpp.com/"
  url: "https://unrealcpp.com/"
  source_url: "https://github.com/Harrison1/unrealcpp-com"
  featured: false
  categories:
    - Blog
    - Web Development
- title: Andy Slezak
  main_url: "https://www.aslezak.com/"
  url: "https://www.aslezak.com/"
  source_url: "https://github.com/amslezak"
  featured: false
  categories:
    - Web Development
    - Portfolio
- title: Deliveroo.Design
  main_url: "https://www.deliveroo.design/"
  url: "https://www.deliveroo.design/"
  featured: false
  categories:
    - Food
    - Marketing
- title: Dona Rita
  main_url: "https://www.donarita.co.uk/"
  url: "https://www.donarita.co.uk/"
  source_url: "https://github.com/peduarte/dona-rita-website"
  featured: false
  categories:
    - Food
    - Marketing
- title: Fröhlich ∧ Frei
  main_url: "https://www.froehlichundfrei.de/"
  url: "https://www.froehlichundfrei.de/"
  featured: false
  categories:
    - Web Development
    - Blog
    - Open Source
- title: How to GraphQL
  main_url: "https://www.howtographql.com/"
  url: "https://www.howtographql.com/"
  source_url: "https://github.com/howtographql/howtographql"
  featured: false
  categories:
    - Documentation
    - Web Development
    - Open Source
- title: OnCallogy
  main_url: "https://www.oncallogy.com/"
  url: "https://www.oncallogy.com/"
  featured: false
  categories:
    - Marketing
    - Healthcare
- title: Ryan Wiemer's Portfolio
  main_url: "https://www.ryanwiemer.com/"
  url: "https://www.ryanwiemer.com/knw-photography/"
  source_url: "https://github.com/ryanwiemer/rw"
  featured: false
  description: >
    Digital portfolio for Oakland, CA based account manager Ryan Wiemer.
  categories:
    - Portfolio
    - Web Development
    - Design
  built_by: Ryan Wiemer
  built_by_url: "https://www.ryanwiemer.com/"
- title: Ventura Digitalagentur Köln
  main_url: "https://www.ventura-digital.de/"
  url: "https://www.ventura-digital.de/"
  featured: false
  built_by: Ventura Digitalagentur
  categories:
    - Agency
    - Marketing
    - Featured
- title: Azer Koçulu
  main_url: "https://kodfabrik.com/"
  url: "https://kodfabrik.com/photography/"
  featured: false
  categories:
    - Portfolio
    - Photography
    - Web Development
- title: Damir.io
  main_url: "http://damir.io/"
  url: "http://damir.io/"
  source_url: "https://github.com/dvzrd/gatsby-sfiction"
  featured: false
  categories:
    - Blog
- title: Digital Psychology
  main_url: "http://digitalpsychology.io/"
  url: "http://digitalpsychology.io/"
  source_url: "https://github.com/danistefanovic/digitalpsychology.io"
  featured: false
  categories:
    - Education
    - Library
- title: Théâtres Parisiens
  main_url: "http://theatres-parisiens.fr/"
  url: "http://theatres-parisiens.fr/"
  source_url: "https://github.com/phacks/theatres-parisiens"
  featured: false
  categories:
    - Education
    - Entertainment
# - title: William Owen UK Portfolio / Blog
#   main_url: "http://william-owen.co.uk/"
#   url: "http://william-owen.co.uk/"
#   featured: false
#   description: >-
#     Over 20 years experience delivering customer-facing websites, internet-based
#     solutions and creative visual design for a wide range of companies and
#     organisations.
#   categories:
#     - Portfolio
#     - Blog
#   built_by: William Owen
#   built_by_url: "https://twitter.com/twilowen"
- title: A4 纸网
  main_url: "http://www.a4z.cn/"
  url: "http://www.a4z.cn/price"
  source_url: "https://github.com/hiooyUI/hiooyui.github.io"
  featured: false
  categories:
    - eCommerce
- title: Steve Meredith's Portfolio
  main_url: "http://www.stevemeredith.com/"
  url: "http://www.stevemeredith.com/"
  featured: false
  categories:
    - Portfolio
- title: API Platform
  main_url: "https://api-platform.com/"
  url: "https://api-platform.com/"
  source_url: "https://github.com/api-platform/website"
  featured: false
  categories:
    - Documentation
    - Web Development
    - Open Source
    - Library
- title: Artivest
  main_url: "https://artivest.co/"
  url: "https://artivest.co/what-we-do/for-advisors-and-investors/"
  featured: false
  categories:
    - Marketing
    - Blog
    - Documentation
    - Finance
- title: The Audacious Project
  main_url: "https://audaciousproject.org/"
  url: "https://audaciousproject.org/"
  featured: false
  categories:
    - Nonprofit
- title: Dustin Schau's Blog
  main_url: "https://blog.dustinschau.com/"
  url: "https://blog.dustinschau.com/"
  source_url: "https://github.com/dschau/blog"
  featured: false
  categories:
    - Blog
    - Web Development
- title: iContract Blog
  main_url: "https://blog.icontract.co.uk/"
  url: "http://blog.icontract.co.uk/"
  featured: false
  categories:
    - Blog
- title: BRIIM
  main_url: "https://bri.im/"
  url: "https://bri.im/"
  featured: false
  description: >-
    BRIIM is a movement to enable JavaScript enthusiasts and web developers in
    machine learning. Learn about artificial intelligence and data science, two
    fields which are governed by machine learning, in JavaScript. Take it right
    to your browser with WebGL.
  categories:
    - Education
    - Web Development
    - Technology
- title: Calpa's Blog
  main_url: "https://calpa.me/"
  url: "https://calpa.me/"
  source_url: "https://github.com/calpa/blog"
  featured: false
  categories:
    - Blog
    - Web Development
- title: Code Bushi
  main_url: "https://codebushi.com/"
  url: "https://codebushi.com/"
  featured: false
  description: >-
    Web development resources, trends, & techniques to elevate your coding
    journey.
  categories:
    - Web Development
    - Open Source
    - Blog
  built_by: Hunter Chang
  built_by_url: "https://hunterchang.com/"
- title: Daniel Hollcraft
  main_url: "https://danielhollcraft.com/"
  url: "https://danielhollcraft.com/"
  source_url: "https://github.com/danielbh/danielhollcraft.com"
  featured: false
  categories:
    - Web Development
    - Blog
    - Portfolio
- title: Darren Britton's Portfolio
  main_url: "https://darrenbritton.com/"
  url: "https://darrenbritton.com/"
  source_url: "https://github.com/darrenbritton/darrenbritton.github.io"
  featured: false
  categories:
    - Web Development
    - Portfolio
- title: Dave Lindberg Marketing & Design
  url: "https://davelindberg.com/"
  main_url: "https://davelindberg.com/"
  source_url: "https://github.com/Dave-Lindberg/dl-gatsby"
  featured: false
  description: >-
    My work revolves around solving problems for people in business, using
    integrated design and marketing strategies to improve sales, increase brand
    engagement, generate leads and achieve goals.
  categories:
    - Design
    - Marketing
    - Portfolio
- title: Dalbinaco's Website
  main_url: "https://dlbn.co/en/"
  url: "https://dlbn.co/en/"
  source_url: "https://github.com/dalbinaco/dlbn.co"
  featured: false
  categories:
    - Portfolio
    - Web Development
- title: mParticle's Documentation
  main_url: "https://docs.mparticle.com/"
  url: "https://docs.mparticle.com/"
  featured: false
  categories:
    - Web Development
    - Documentation
- title: Doopoll
  main_url: "https://doopoll.co/"
  url: "https://doopoll.co/"
  featured: false
  categories:
    - Marketing
    - Technology
- title: ERC dEX
  main_url: "https://ercdex.com/"
  url: "https://ercdex.com/aqueduct"
  featured: false
  categories:
    - Marketing
- title: Fabian Schultz' Portfolio
  main_url: "https://fabianschultz.com/"
  url: "https://fabianschultz.com/"
  source_url: "https://github.com/fabe/site"
  featured: false
  description: >-
    Hello, I’m Fabian — a product designer and developer based in Potsdam,
    Germany. I’ve been working both as a product designer and frontend developer
    for over 5 years now. I particularly enjoy working with companies that try
    to meet broad and unique user needs.
  categories:
    - Portfolio
    - Web Development
  built_by: Fabian Schultz
  built_by_url: "https://fabianschultz.com/"
- title: CalState House Manager
  description: >
    Home service membership that offers proactive and on-demand maintenance for
    homeowners
  main_url: "https://housemanager.calstate.aaa.com/"
  url: "https://housemanager.calstate.aaa.com/"
  categories:
    - Marketing
- title: The freeCodeCamp Guide
  main_url: "https://guide.freecodecamp.org/"
  url: "https://guide.freecodecamp.org/"
  source_url: "https://github.com/freeCodeCamp/guide"
  featured: false
  categories:
    - Web Development
    - Documentation
- title: High School Hackathons
  main_url: "https://hackathons.hackclub.com/"
  url: "https://hackathons.hackclub.com/"
  source_url: "https://github.com/hackclub/hackathons"
  featured: false
  categories:
    - Education
    - Web Development
- title: Hapticmedia
  main_url: "https://hapticmedia.fr/en/"
  url: "https://hapticmedia.fr/en/"
  featured: false
  categories:
    - Agency
- title: heml.io
  main_url: "https://heml.io/"
  url: "https://heml.io/"
  source_url: "https://github.com/SparkPost/heml.io"
  featured: false
  categories:
    - Documentation
    - Web Development
    - Open Source
- title: Juliette Pretot's Portfolio
  main_url: "https://juliette.sh/"
  url: "https://juliette.sh/"
  featured: false
  categories:
    - Web Development
    - Portfolio
    - Blog
- title: Kris Hedstrom's Portfolio
  main_url: "https://k-create.com/"
  url: "https://k-create.com/portfolio/"
  source_url: "https://github.com/kristofferh/kristoffer"
  featured: false
  description: >-
    Hey. I’m Kris. I’m an interactive designer / developer. I grew up in Umeå,
    in northern Sweden, but I now live in Brooklyn, NY. I am currently enjoying
    a hybrid Art Director + Lead Product Engineer role at a small startup called
    Nomad Health. Before that, I was a Product (Engineering) Manager at Tumblr.
    Before that, I worked at agencies. Before that, I was a baby. I like to
    design things, and then I like to build those things. I occasionally take on
    freelance projects. Feel free to get in touch if you have an interesting
    project that you want to collaborate on. Or if you just want to say hello,
    that’s cool too.
  categories:
    - Portfolio
  built_by: Kris Hedstrom
  built_by_url: "https://k-create.com/"
- title: knpw.rs
  main_url: "https://knpw.rs/"
  url: "https://knpw.rs/"
  source_url: "https://github.com/knpwrs/knpw.rs"
  featured: false
  categories:
    - Blog
    - Web Development
- title: Kostas Bariotis' Blog
  main_url: "https://kostasbariotis.com/"
  url: "https://kostasbariotis.com/"
  source_url: "https://github.com/kbariotis/kostasbariotis.com"
  featured: false
  categories:
    - Blog
    - Portfolio
    - Web Development
- title: LaserTime Clinic
  main_url: "https://lasertime.ru/"
  url: "https://lasertime.ru/"
  source_url: "https://github.com/oleglegun/lasertime"
  featured: false
  categories:
    - Marketing
- title: Jason Lengstorf
  main_url: "https://lengstorf.com"
  url: "https://lengstorf.com"
  source_url: "https://github.com/jlengstorf/lengstorf.com"
  featured: false
  categories:
    - Blog
  built_by: Jason Lengstorf
  built_by_url: "https://github.com/jlengstorf"
- title: Mannequin.io
  main_url: "https://mannequin.io/"
  url: "https://mannequin.io/"
  source_url: "https://github.com/LastCallMedia/Mannequin/tree/master/site"
  featured: false
  categories:
    - Open Source
    - Web Development
    - Documentation
- title: manu.ninja
  main_url: "https://manu.ninja/"
  url: "https://manu.ninja/"
  source_url: "https://github.com/Lorti/manu.ninja"
  featured: false
  description: >-
    manu.ninja is the personal blog of Manuel Wieser, where he talks about
    frontend development, games and digital art
  categories:
    - Blog
    - Technology
    - Web Development
- title: Fabric
  main_url: "https://meetfabric.com/"
  url: "https://meetfabric.com/"
  featured: false
  categories:
    - Marketing
- title: Nexit
  main_url: "https://nexit.sk/"
  url: "https://nexit.sk/references"
  featured: false
  categories:
    - Web Development
- title: Open FDA
  description: >
    Provides APIs and raw download access to a number of high-value, high
    priority and scalable structured datasets, including adverse events, drug
    product labeling, and recall enforcement reports.
  main_url: "https://open.fda.gov/"
  url: "https://open.fda.gov/"
  source_url: "https://github.com/FDA/open.fda.gov"
  featured: false
  categories:
    - Government
    - Open Source
    - Web Development
    - API
    - Data
- title: NYC Planning Labs (New York City Department of City Planning)
  main_url: "https://planninglabs.nyc/"
  url: "https://planninglabs.nyc/about/"
  source_url: "https://github.com/NYCPlanning/"
  featured: false
  description: >-
    We work with New York City's Urban Planners to deliver impactful, modern
    technology tools.
  categories:
    - Open Source
    - Government
- title: Pravdomil
  main_url: "https://pravdomil.com/"
  url: "https://pravdomil.com/"
  source_url: "https://github.com/pravdomil/pravdomil.com"
  featured: false
  description: >-
    I’ve been working both as a product designer and frontend developer for over
    5 years now. I particularly enjoy working with companies that try to meet
    broad and unique user needs.
  categories:
    - Portfolio
- title: Preston Richey Portfolio / Blog
  main_url: "https://prestonrichey.com/"
  url: "https://prestonrichey.com/"
  source_url: "https://github.com/prichey/prestonrichey.com"
  featured: false
  categories:
    - Web Development
    - Portfolio
    - Blog
- title: Landing page of Put.io
  main_url: "https://put.io/"
  url: "https://put.io/"
  featured: false
  categories:
    - eCommerce
    - Technology
- title: The Rick and Morty API
  main_url: "https://rickandmortyapi.com/"
  url: "https://rickandmortyapi.com/"
  built_by: Axel Fuhrmann
  built_by_url: "https://axelfuhrmann.com/"
  featured: false
  categories:
    - Web Development
    - Entertainment
    - Documentation
    - Open Source
    - API
- title: Santa Compañía Creativa
  main_url: "https://santacc.es/"
  url: "https://santacc.es/"
  source_url: "https://github.com/DesarrolloWebSantaCC/santacc-web"
  featured: false
  categories:
    - Agency
- title: Sean Coker's Blog
  main_url: "https://sean.is/"
  url: "https://sean.is/"
  featured: false
  categories:
    - Blog
    - Portfolio
    - Web Development
- title: Several Levels
  main_url: "https://severallevels.io/"
  url: "https://severallevels.io/"
  source_url: "https://github.com/Harrison1/several-levels"
  featured: false
  categories:
    - Agency
    - Web Development
- title: Simply
  main_url: "https://simply.co.za/"
  url: "https://simply.co.za/"
  featured: false
  categories:
    - Marketing
- title: Storybook
  main_url: "https://storybook.js.org/"
  url: "https://storybook.js.org/"
  source_url: "https://github.com/storybooks/storybook"
  featured: false
  categories:
    - Web Development
    - Open Source
- title: Vibert Thio's Portfolio
  main_url: "https://vibertthio.com/portfolio/"
  url: "https://vibertthio.com/portfolio/projects/"
  source_url: "https://github.com/vibertthio/portfolio"
  featured: false
  categories:
    - Portfolio
    - Web Development
- title: VisitGemer
  main_url: "https://visitgemer.sk/"
  url: "https://visitgemer.sk/"
  featured: false
  categories:
    - Marketing
- title: Bricolage.io
  main_url: "https://www.bricolage.io/"
  url: "https://www.bricolage.io/"
  source_url: "https://github.com/KyleAMathews/blog"
  featured: false
  categories:
    - Blog
- title: Charles Pinnix Website
  main_url: "https://www.charlespinnix.com/"
  url: "https://www.charlespinnix.com/"
  featured: false
  description: >-
    I’m a senior frontend engineer with 8 years of experience building websites
    and web applications. I’m interested in leading creative, multidisciplinary
    engineering teams. I’m a creative technologist, merging photography, art,
    and design into engineering and visa versa. I take a pragmatic,
    product-oriented approach to development, allowing me to see the big picture
    and ensuring quality products are completed on time. I have a passion for
    modern frontend JavaScript frameworks such as React and Vue, and I have
    substantial experience on the backend with an interest in Node and
    container based deployment with Docker and AWS.
  categories:
    - Portfolio
    - Web Development
- title: Charlie Harrington's Blog
  main_url: "https://www.charlieharrington.com/"
  url: "https://www.charlieharrington.com/"
  source_url: "https://github.com/whatrocks/blog"
  featured: false
  categories:
    - Blog
    - Web Development
    - Music
- title: Gabriel Adorf's Portfolio
  main_url: "https://www.gabrieladorf.com/"
  url: "https://www.gabrieladorf.com/"
  source_url: "https://github.com/gabdorf/gabriel-adorf-portfolio"
  featured: false
  categories:
    - Portfolio
    - Web Development
- title: greglobinski.com
  main_url: "https://www.greglobinski.com/"
  url: "https://www.greglobinski.com/"
  source_url: "https://github.com/greglobinski/www.greglobinski.com"
  featured: false
  categories:
    - Portfolio
    - Web Development
- title: I am Putra
  main_url: "https://www.iamputra.com/"
  url: "https://www.iamputra.com/"
  featured: false
  categories:
    - Portfolio
    - Web Development
    - Blog
- title: In Sowerby Bridge
  main_url: "https://www.insowerbybridge.co.uk/"
  url: "https://www.insowerbybridge.co.uk/"
  featured: false
  categories:
    - Marketing
    - Government
- title: JavaScript Stuff
  main_url: "https://www.javascriptstuff.com/"
  url: "https://www.javascriptstuff.com/"
  featured: false
  categories:
    - Education
    - Web Development
    - Library
- title: Ledgy
  main_url: "https://www.ledgy.com/"
  url: "https://github.com/morloy/ledgy.com"
  featured: false
  categories:
    - Marketing
    - Finance
- title: Alec Lomas's Portfolio / Blog
  main_url: "https://www.lowmess.com/"
  url: "https://www.lowmess.com/"
  source_url: "https://github.com/lowmess/lowmess"
  featured: false
  categories:
    - Web Development
    - Blog
    - Portfolio
- title: Michele Mazzucco's Portfolio
  main_url: "https://www.michelemazzucco.it/"
  url: "https://www.michelemazzucco.it/"
  source_url: "https://github.com/michelemazzucco/michelemazzucco.it"
  featured: false
  categories:
    - Portfolio
- title: Orbit FM Podcasts
  main_url: "https://www.orbit.fm/"
  url: "https://www.orbit.fm/"
  source_url: "https://github.com/agarrharr/orbit.fm"
  featured: false
  categories:
    - Podcast
- title: Prosecco Springs
  main_url: "https://www.proseccosprings.com/"
  url: "https://www.proseccosprings.com/"
  featured: false
  categories:
    - Food
    - Blog
    - Marketing
- title: Verious
  main_url: "https://www.verious.io/"
  url: "https://www.verious.io/"
  source_url: "https://github.com/cpinnix/verious"
  featured: false
  categories:
    - Web Development
- title: Yisela
  main_url: "https://www.yisela.com/"
  url: "https://www.yisela.com/tetris-against-trauma-gaming-as-therapy/"
  featured: false
  categories:
    - Blog
- title: YouFoundRon.com
  main_url: "https://www.youfoundron.com/"
  url: "https://www.youfoundron.com/"
  source_url: "https://github.com/rongierlach/yfr-dot-com"
  featured: false
  categories:
    - Portfolio
    - Web Development
    - Blog
- title: yerevancoder
  main_url: "https://yerevancoder.com/"
  url: "https://forum.yerevancoder.com/categories"
  source_url: "https://github.com/yerevancoder/yerevancoder.github.io"
  featured: false
  categories:
    - Blog
    - Web Development
- title: Ease
  main_url: "https://www.ease.com/"
  url: "https://www.ease.com/"
  featured: false
  categories:
    - Marketing
    - Healthcare
- title: Policygenius
  main_url: "https://www.policygenius.com/"
  url: "https://www.policygenius.com/"
  featured: false
  categories:
    - Marketing
    - Healthcare
- title: Moteefe
  main_url: "http://www.moteefe.com/"
  url: "http://www.moteefe.com/"
  featured: false
  categories:
    - Marketing
    - Agency
    - Technology
- title: Athelas
  main_url: "http://www.athelas.com/"
  url: "http://www.athelas.com/"
  featured: false
  categories:
    - Marketing
    - Healthcare
- title: Pathwright
  main_url: "http://www.pathwright.com/"
  url: "http://www.pathwright.com/"
  featured: false
  categories:
    - Marketing
    - Education
- title: Lucid
  main_url: "https://www.golucid.co/"
  url: "https://www.golucid.co/"
  featured: false
  categories:
    - Marketing
    - Technology
- title: Bench
  main_url: "http://www.bench.co/"
  url: "http://www.bench.co/"
  featured: false
  categories:
    - Marketing
- title: Union Plus Credit Card
  main_url: "http://www.unionpluscard.com"
  url: "https://unionplus.capitalone.com/"
  featured: false
  categories:
    - Marketing
    - Finance
- title: Gin Lane
  main_url: "http://www.ginlane.com/"
  url: "https://www.ginlane.com/"
  featured: false
  categories:
    - Web Development
    - Agency
- title: Marmelab
  main_url: "https://marmelab.com/en/"
  url: "https://marmelab.com/en/"
  featured: false
  categories:
    - Web Development
    - Agency
- title: Dovetail
  main_url: "https://dovetailapp.com/"
  url: "https://dovetailapp.com/"
  featured: false
  categories:
    - Marketing
    - Technology
- title: Yuuniworks Portfolio / Blog
  main_url: "https://www.yuuniworks.com/"
  url: "https://www.yuuniworks.com/"
  source_url: "https://github.com/junkboy0315/yuuni-web"
  featured: false
  categories:
    - Portfolio
    - Web Development
    - Blog
- title: The Bastion Bot
  main_url: "https://bastionbot.org/"
  url: "https://bastionbot.org/"
  source_url: "https://github.com/TheBastionBot/Bastion-Website"
  description: Give awesome perks to your Discord server!
  featured: false
  categories:
    - Open Source
    - Technology
    - Documentation
    - Community
  built_by: Sankarsan Kampa
  built_by_url: "https://traction.one"
- title: Smakosh
  main_url: "https://smakosh.com/"
  url: "https://smakosh.com/"
  source_url: "https://github.com/smakosh/smakosh.com"
  featured: false
  categories:
    - Portfolio
    - Web Development
# - title: Philipp Czernitzki - Blog/Website
#   main_url: "http://philippczernitzki.me/"
#   url: "http://philippczernitzki.me/"
#   featured: false
#   categories:
#     - Portfolio
#     - Web Development
#     - Blog
- title: WebGazer
  main_url: "https://www.webgazer.io/"
  url: "https://www.webgazer.io/"
  featured: false
  categories:
    - Marketing
    - Web Development
    - Technology
- title: Joe Seifi's Blog
  main_url: "http://seifi.org/"
  url: "http://seifi.org/"
  featured: false
  categories:
    - Portfolio
    - Web Development
    - Blog
- title: LekoArts — Graphic Designer & Front-End Developer
  main_url: "https://www.lekoarts.de"
  url: "https://www.lekoarts.de"
  source_url: "https://github.com/LekoArts/portfolio"
  featured: false
  built_by: LekoArts
  built_by_url: "https://github.com/LekoArts"
  description: >-
    Hi, I'm Lennart — a self-taught and passionate graphic/web designer &
    frontend developer based in Darmstadt, Germany. I love it to realize complex
    projects in a creative manner and face new challenges. Since 6 years I do
    graphic design, my love for frontend development came up 3 years ago. I
    enjoy acquiring new skills and cementing this knowledge by writing blogposts
    and creating tutorials.
  categories:
    - Portfolio
    - Blog
    - Design
    - Web Development
    - Freelance
    - Open Source
- title: 杨二小的博客
  main_url: "https://blog.yangerxiao.com/"
  url: "https://blog.yangerxiao.com/"
  source_url: "https://github.com/zerosoul/blog.yangerxiao.com"
  featured: false
  categories:
    - Blog
    - Portfolio
- title: MOTTO x MOTTO
  main_url: "https://mottox2.com"
  url: "https://mottox2.com"
  source_url: "https://github.com/mottox2/website"
  description: Web developer / UI Designer in Tokyo Japan.
  featured: false
  categories:
    - Blog
    - Portfolio
  built_by: mottox2
  built_by_url: "https://mottox2.com"
- title: Pride of the Meadows
  main_url: "https://www.prideofthemeadows.com/"
  url: "https://www.prideofthemeadows.com/"
  featured: false
  categories:
    - eCommerce
    - Food
    - Blog
- title: Michael Uloth
  main_url: "https://www.michaeluloth.com"
  url: "https://www.michaeluloth.com"
  featured: false
  description: Michael Uloth is a web developer, opera singer, and the creator of Up and Running Tutorials.
  categories:
    - Portfolio
    - Web Development
    - Music
  built_by: Michael Uloth
  built_by_url: "https://www.michaeluloth.com"
- title: Spacetime
  main_url: "https://www.heyspacetime.com/"
  url: "https://www.heyspacetime.com/"
  featured: false
  description: >-
    Spacetime is a Dallas-based digital experience agency specializing in web,
    app, startup, and digital experience creation.
  categories:
    - Marketing
    - Portfolio
    - Agency
  built_by: Spacetime
  built_by_url: "https://www.heyspacetime.com/"
- title: Eric Jinks
  main_url: "https://ericjinks.com/"
  url: "https://ericjinks.com/"
  featured: false
  description: "Software engineer / web developer from the Gold Coast, Australia."
  categories:
    - Portfolio
    - Blog
    - Web Development
    - Technology
  built_by: Eric Jinks
  built_by_url: "https://ericjinks.com/"
- title: GaiAma - We are wildlife
  main_url: "https://www.gaiama.org/"
  url: "https://www.gaiama.org/"
  featured: false
  description: >-
    We founded the GaiAma conservation organization to protect wildlife in Perú
    and to create an example of a permaculture neighborhood, living
    symbiotically with the forest - because reforestation is just the beginning
  categories:
    - Nonprofit
    - Marketing
    - Blog
  source_url: "https://github.com/GaiAma/gaiama.org"
  built_by: GaiAma
  built_by_url: "https://www.gaiama.org/"
- title: Healthcare Logic
  main_url: "https://www.healthcarelogic.com/"
  url: "https://www.healthcarelogic.com/"
  featured: false
  description: >-
    Revolutionary technology that empowers clinical and managerial leaders to
    collaborate with clarity.
  categories:
    - Marketing
    - Healthcare
    - Technology
  built_by: Thrive
  built_by_url: "https://thriveweb.com.au/"
- title: Evergov
  main_url: "https://evergov.com/"
  url: "https://evergov.com/"
  featured: false
  description: Finding local government services made easier.
  categories:
    - Directory
    - Government
    - Technology
  source_url: "https://github.com/WeOpenly/localgov.fyi"
  built_by: Evergov
  built_by_url: "https://evergov.com/about/"
- title: Kata.ai Documentation
  main_url: "https://docs.kata.ai/"
  url: "https://docs.kata.ai/"
  source_url: "https://github.com/kata-ai/kata-platform-docs"
  featured: false
  description: >-
    Documentation website for the Kata Platform, an all-in-one platform for
    building chatbots using AI technologies.
  categories:
    - Documentation
    - Technology
- title: goalgetters
  main_url: "https://goalgetters.space/"
  url: "https://goalgetters.space/"
  featured: false
  description: >-
    goalgetters is a source of inspiration for people who want to change their
    career. We offer articles, success stories and expert interviews on how to
    find a new passion and how to implement change.
  categories:
    - Blog
    - Education
  built_by: "Stephanie Langers (content), Adrian Wenke (development)"
  built_by_url: "https://twitter.com/AdrianWenke"
- title: Zensum
  main_url: "https://zensum.se/"
  url: "https://zensum.se/"
  featured: false
  description: >-
    Borrow money quickly and safely through Zensum. We compare Sweden's leading
    banks and credit institutions. Choose from multiple offers and lower your
    monthly cost. [Translated from Swedish]
  categories:
    - Technology
    - Finance
    - Marketing
  built_by: Bejamas
  built_by_url: "https://bejamas.io/"
- title: StatusHub - Easy to use Hosted Status Page Service
  main_url: "https://statushub.com/"
  url: "https://statushub.com/"
  featured: false
  description: >-
    Set up your very own service status page in minutes with StatusHub. Allow
    customers to subscribe to be updated automatically.
  categories:
    - Technology
    - Marketing
  built_by: Bejamas
  built_by_url: "https://bejamas.io/"
- title: Matthias Kretschmann Portfolio
  main_url: "https://matthiaskretschmann.com/"
  url: "https://matthiaskretschmann.com/"
  source_url: "https://github.com/kremalicious/portfolio"
  featured: false
  description: Portfolio of designer & developer Matthias Kretschmann.
  categories:
    - Portfolio
    - Web Development
  built_by: Matthias Kretschmann
  built_by_url: "https://matthiaskretschmann.com/"
- title: Iron Cove Solutions
  main_url: "https://ironcovesolutions.com/"
  url: "https://ironcovesolutions.com/"
  description: >-
    Iron Cove Solutions is a cloud based consulting firm. We help companies
    deliver a return on cloud usage by applying best practices
  categories:
    - Technology
    - Web Development
  built_by: Iron Cove Solutions
  built_by_url: "https://ironcovesolutions.com/"
  featured: false
- title: Moetez Chaabene Portfolio / Blog
  main_url: "https://moetez.me/"
  url: "https://moetez.me/"
  source_url: "https://github.com/moetezch/moetez.me"
  featured: false
  description: Portfolio of Moetez Chaabene
  categories:
    - Portfolio
    - Web Development
    - Blog
  built_by: Moetez Chaabene
  built_by_url: "https://twitter.com/moetezch"
- title: Nikita
  description: >-
    Automation of system deployments in Node.js for applications and
    infrastructures.
  main_url: "https://nikita.js.org/"
  url: "https://nikita.js.org/"
  source_url: "https://github.com/adaltas/node-nikita"
  categories:
    - Documentation
    - Open Source
    - Technology
  built_by: Adaltas
  built_by_url: "https://www.adaltas.com"
  featured: false
- title: Gourav Sood Blog & Portfolio
  main_url: "https://www.gouravsood.com/"
  url: "https://www.gouravsood.com/"
  featured: false
  categories:
    - Blog
    - Portfolio
  built_by: Gourav Sood
  built_by_url: "https://www.gouravsood.com/"
- title: Jonas Tebbe Portfolio
  description: |
    Hey, I’m Jonas and I create digital products.
  main_url: "https://jonastebbe.com"
  url: "https://jonastebbe.com"
  categories:
    - Portfolio
  built_by: Jonas Tebbe
  built_by_url: "http://twitter.com/jonastebbe"
  featured: false
- title: Parker Sarsfield Portfolio
  description: |
    I'm Parker, a software engineer and sneakerhead.
  main_url: "https://parkersarsfield.com"
  url: "https://parkersarsfield.com"
  categories:
    - Blog
    - Portfolio
  built_by: Parker Sarsfield
  built_by_url: "https://parkersarsfield.com"
- title: Frontend web development with Greg
  description: |
    JavaScript, GatsbyJS, ReactJS, CSS in JS... Let's learn some stuff together.
  main_url: "https://dev.greglobinski.com"
  url: "https://dev.greglobinski.com"
  categories:
    - Blog
    - Web Development
  built_by: Greg Lobinski
  built_by_url: "https://github.com/greglobinski"
- title: Insomnia
  description: |
    Desktop HTTP and GraphQL client for developers
  main_url: "https://insomnia.rest/"
  url: "https://insomnia.rest/"
  categories:
    - Blog
  built_by: Gregory Schier
  built_by_url: "https://schier.co"
  featured: false
- title: Timeline Theme Portfolio
  description: |
    I'm Aman Mittal, a software developer.
  main_url: "https://amanhimself.dev/"
  url: "https://amanhimself.dev/"
  categories:
    - Web Development
    - Portfolio
  built_by: Aman Mittal
  built_by_url: "https://amanhimself.dev/"
- title: Ocean artUp
  description: >
    Science outreach site built using styled-components and Contentful. It
    presents the research project "Ocean artUp" funded by an Advanced Grant of
    the European Research Council to explore the possible benefits of artificial
    uplift of nutrient-rich deep water to the ocean’s sunlit surface layer.
  main_url: "https://ocean-artup.eu"
  url: "https://ocean-artup.eu"
  source_url: "https://github.com/janosh/ocean-artup"
  categories:
    - Science
    - Education
    - Blog
  built_by: Janosh Riebesell
  built_by_url: "https://janosh.io"
  featured: false
- title: Ryan Fitzgerald
  description: |
    Personal portfolio and blog for Ryan Fitzgerald
  main_url: "https://ryanfitzgerald.ca/"
  url: "https://ryanfitzgerald.ca/"
  categories:
    - Web Development
    - Portfolio
  built_by: Ryan Fitzgerald
  built_by_url: "https://github.com/RyanFitzgerald"
  featured: false
- title: Kaizen
  description: |
    Content Marketing, PR & SEO Agency in London
  main_url: "https://www.kaizen.co.uk/"
  url: "https://www.kaizen.co.uk/"
  categories:
    - Agency
    - Blog
    - Design
    - Web Development
    - SEO
  built_by: Bogdan Stanciu
  built_by_url: "https://github.com/b0gd4n"
  featured: false
- title: HackerOne Platform Documentation
  description: |
    HackerOne's Product Documentation Center!
  url: "https://docs.hackerone.com/"
  main_url: "https://docs.hackerone.com/"
  categories:
    - Documentation
    - Security
  featured: false
- title: Mux Video
  description: |
    API to video hosting and streaming
  main_url: "https://mux.com/"
  url: "https://mux.com/"
  categories:
    - Video
    - API
  featured: false
- title: Swapcard
  description: >
    The easiest way for event organizers to instantly connect people, build a
    community of attendees and exhibitors, and increase revenue over time
  main_url: "https://www.swapcard.com/"
  url: "https://www.swapcard.com/"
  categories:
    - Event
    - Community
    - Marketing
  built_by: Swapcard
  built_by_url: "https://www.swapcard.com/"
  featured: false
- title: Kalix
  description: >
    Kalix is perfect for healthcare professionals starting out in private
    practice, to those with an established clinic.
  main_url: "https://www.kalixhealth.com/"
  url: "https://www.kalixhealth.com/"
  categories:
    - Healthcare
  featured: false
- title: Hubba
  description: |
    Buy wholesale products from thousands of independent, verified Brands.
  main_url: "https://join.hubba.com/"
  url: "https://join.hubba.com/"
  categories:
    - eCommerce
  featured: false
- title: HyperPlay
  description: |
    In Asean's 1st Ever LOL Esports X Music Festival
  main_url: "https://hyperplay.leagueoflegends.com/"
  url: "https://hyperplay.leagueoflegends.com/"
  categories:
    - Music
  featured: false
- title: Bad Credit Loans
  description: |
    Get the funds you need, from $250-$5,000
  main_url: "https://www.creditloan.com/"
  url: "https://www.creditloan.com/"
  categories:
    - Finance
  featured: false
- title: Financial Center
  description: >
    Member-owned, not-for-profit, co-operative whose members receive financial
    benefits in the form of lower loan rates, higher savings rates, and lower
    fees than banks.
  main_url: "https://fcfcu.com/"
  url: "https://fcfcu.com/"
  categories:
    - Finance
    - Nonprofit
    - Business
    - Education
  built_by: "https://fcfcu.com/"
  built_by_url: "https://fcfcu.com/"
  featured: false
- title: Office of Institutional Research and Assessment
  description: |
    Good Data, Good Decisions
  main_url: "http://oira.ua.edu/"
  url: "http://oira.ua.edu/"
  categories:
    - Data
  featured: false
- title: The Telegraph Premium
  description: |
    Exclusive stories from award-winning journalists
  main_url: "https://premium.telegraph.co.uk/"
  url: "https://premium.telegraph.co.uk/"
  categories:
    - Media
  featured: false
- title: html2canvas
  description: |
    Screenshots with JavaScript
  main_url: "http://html2canvas.hertzen.com/"
  url: "http://html2canvas.hertzen.com/"
  source_url: "https://github.com/niklasvh/html2canvas/tree/master/www"
  categories:
    - JavaScript
    - Documentation
  built_by: Niklas von Hertzen
  built_by_url: "http://hertzen.com/"
  featured: false
- title: Dato CMS
  description: |
    The API-based CMS your editors will love
  main_url: "https://www.datocms.com/"
  url: "https://www.datocms.com/"
  categories:
    - API
  featured: false
- title: Half Electronics
  description: |
    Personal website
  main_url: "https://www.halfelectronic.com/"
  url: "https://www.halfelectronic.com/"
  categories:
    - Blog
  built_by: Fernando Poumian
  built_by_url: "https://github.com/fpoumian/halfelectronic.com"
  featured: false
- title: Frithir Software Development
  main_url: "https://frithir.com/"
  url: "https://frithir.com/"
  featured: false
  description: "I DRINK COFFEE, WRITE CODE AND IMPROVE MY DEVELOPMENT SKILLS EVERY DAY."
  categories:
    - Design
    - Web Development
  built_by: Frithir
  built_by_url: "https://Frithir.com/"
- title: Unow
  main_url: "https://www.unow.fr/"
  url: "https://www.unow.fr/"
  categories:
    - Education
    - Marketing
  featured: false
- title: Peter Hironaka
  description: |
    Freelance Web Developer based in Los Angeles.
  main_url: "https://peterhironaka.com/"
  url: "https://peterhironaka.com/"
  categories:
    - Portfolio
    - Web Development
  built_by: Peter Hironaka
  built_by_url: "https://github.com/PHironaka"
  featured: false
- title: Michael McQuade
  description: |
    Personal website and blog for Michael McQuade
  main_url: "https://giraffesyo.io"
  url: "https://giraffesyo.io"
  categories:
    - Blog
  built_by: Michael McQuade
  built_by_url: "https://github.com/giraffesyo"
  featured: false
- title: Haacht Brewery
  description: |
    Corporate website for Haacht Brewery. Designed and Developed by Gafas.
  main_url: "https://haacht.com/en/"
  url: "https://haacht.com"
  categories:
    - Marketing
  built_by: Gafas
  built_by_url: "https://gafas.be"
  featured: false
- title: StoutLabs
  description: |
    Portfolio of Daniel Stout, freelance developer in East Tennessee.
  main_url: "https://www.stoutlabs.com/"
  url: "https://www.stoutlabs.com/"
  categories:
    - Web Development
    - Portfolio
  built_by: Daniel Stout
  built_by_url: "https://github.com/stoutlabs"
  featured: false
- title: Chicago Ticket Outcomes By Neighborhood
  description: |
    ProPublica data visualization of traffic ticket court outcomes
  categories:
    - Media
    - Nonprofit
  url: >-
    https://projects.propublica.org/graphics/il/il-city-sticker-tickets-maps/ticket-status/?initialWidth=782
  main_url: >-
    https://projects.propublica.org/graphics/il/il-city-sticker-tickets-maps/ticket-status/?initialWidth=782
  built_by: David Eads
  built_by_url: "https://github.com/eads"
  featured: false
- title: Chicago South Side Traffic Ticketing rates
  description: |
    ProPublica data visualization of traffic ticket rates by community
  main_url: >-
    https://projects.propublica.org/graphics/il/il-city-sticker-tickets-maps/ticket-rate/?initialWidth=782
  url: >-
    https://projects.propublica.org/graphics/il/il-city-sticker-tickets-maps/ticket-rate/?initialWidth=782
  categories:
    - Media
    - Nonprofit
  built_by: David Eads
  built_by_url: "https://github.com/eads"
  featured: false
- title: Otsimo
  description: >
    Otsimo is a special education application for children with autism, down
    syndrome and other developmental disabilities.
  main_url: "https://otsimo.com/en/"
  url: "https://otsimo.com/en/"
  categories:
    - Blog
    - Education
  featured: false
- title: Matt Bagni Portfolio 2018
  description: >
    Mostly the result of playing with Gatsby and learning about react and
    graphql. Using the screenshot plugin to showcase the work done for my
    company in the last 2 years, and a good amount of other experiments.
  main_url: "https://mattbag.github.io"
  url: "https://mattbag.github.io"
  categories:
    - Portfolio
  featured: false
- title: Lisa Ye's Blog
  description: |
    Simple blog/portofolio for a fashion designer. Gatsby_v2 + Netlify cms
  main_url: "https://lisaye.netlify.com/"
  url: "https://lisaye.netlify.com/"
  categories:
    - Blog
    - Portfolio
  featured: false
- title: Artem Sapegin
  description: >
    Little homepage of Artem Sapegin, a frontend developer, passionate
    photographer, coffee drinker and crazy dogs’ owner.
  main_url: "https://sapegin.me/"
  url: "https://sapegin.me/"
  categories:
    - Portfolio
    - Open Source
    - Web Development
  built_by: Artem Sapegin
  built_by_url: "https://github.com/sapegin"
  featured: false
- title: SparkPost Developers
  main_url: "https://developers.sparkpost.com/"
  url: "https://developers.sparkpost.com/"
  source_url: "https://github.com/SparkPost/developers.sparkpost.com"
  categories:
    - Documentation
    - API
  featured: false
- title: Malik Browne Portfolio 2018
  description: >
    The portfolio blog of Malik Browne, a full-stack engineer, foodie, and avid
    blogger/YouTuber.
  main_url: "https://www.malikbrowne.com/about"
  url: "https://www.malikbrowne.com"
  categories:
    - Blog
    - Portfolio
  built_by: Malik Browne
  built_by_url: "https://twitter.com/milkstarz"
  featured: false
- title: Novatics
  description: |
    Digital products that inspire and make a difference
  main_url: "https://www.novatics.com.br"
  url: "https://www.novatics.com.br"
  categories:
    - Portfolio
    - Technology
    - Web Development
  built_by: Novatics
  built_by_url: "https://github.com/Novatics"
  featured: false
- title: Max McKinney
  description: >
    I’m a developer and designer with a focus in web technologies. I build cars
    on the side.
  main_url: "https://maxmckinney.com/"
  url: "https://maxmckinney.com/"
  categories:
    - Portfolio
    - Web Development
    - Design
  built_by: Max McKinney
  featured: false
- title: Stickyard
  description: |
    Make your React component sticky the easy way
  main_url: "https://nihgwu.github.io/stickyard/"
  url: "https://nihgwu.github.io/stickyard/"
  source_url: "https://github.com/nihgwu/stickyard/tree/master/website"
  categories:
    - Web Development
  built_by: Neo Nie
  featured: false
- title: Agata Milik
  description: |
    Website of a Polish psychologist/psychotherapist based in Gdańsk, Poland.
  main_url: "https://agatamilik.pl"
  url: "https://agatamilik.pl"
  categories:
    - Marketing
    - Healthcare
  built_by: Piotr Fedorczyk
  built_by_url: "https://piotrf.pl"
  featured: false
- title: WebPurple
  main_url: "https://www.webpurple.net/"
  url: "https://www.webpurple.net/"
  source_url: "https://github.com/WebPurple/site"
  description: >-
    Site of local (Russia, Ryazan) frontend community. Main purpose is to show
    info about meetups and keep blog.
  categories:
    - Nonprofit
    - Web Development
    - Community
    - Blog
    - Open Source
  built_by: Nikita Kirsanov
  built_by_url: "https://twitter.com/kitos_kirsanov"
  featured: false
- title: Papertrail.io
  description: |
    Inspection Management for the 21st Century
  main_url: "https://www.papertrail.io/"
  url: "https://www.papertrail.io/"
  categories:
    - Marketing
    - Technology
  built_by: Papertrail.io
  built_by_url: "https://www.papertrail.io"
  featured: false
- title: Matt Ferderer
  main_url: "https://mattferderer.com"
  url: "https://mattferderer.com"
  source_url: "https://github.com/mattferderer/gatsbyblog"
  description: >
    {titleofthesite} is a blog built with Gatsby that discusses web related tech
    such as JavaScript, .NET, Blazor & security.
  categories:
    - Blog
    - Web Development
  built_by: Matt Ferderer
  built_by_url: "https://twitter.com/mattferderer"
  featured: false
- title: Sahyadri Open Source Community
  main_url: "https://sosc.org.in"
  url: "https://sosc.org.in"
  source_url: "https://github.com/haxzie/sosc-website"
  description: >
    Official website of Sahyadri Open Source Community for community blog, event
    details and members info.
  categories:
    - Blog
    - Community
    - Open Source
  built_by: Musthaq Ahamad
  built_by_url: "https://github.com/haxzie"
  featured: false
- title: Tech Confessions
  main_url: "https://confessions.tech"
  url: "https://confessions.tech"
  source_url: "https://github.com/JonathanSpeek/tech-confessions"
  description: "A guilt-free place for us to confess our tech sins \U0001F64F\n"
  categories:
    - Community
    - Open Source
  built_by: Jonathan Speek
  built_by_url: "https://speek.design"
  featured: false
- title: Thibault Maekelbergh
  main_url: "https://thibmaek.com"
  url: "https://thibmaek.com"
  source_url: "https://github.com/thibmaek/thibmaek.github.io"
  description: |
    A nice blog about development, Raspberry Pi, plants and probably records.
  categories:
    - Blog
    - Open Source
  built_by: Thibault Maekelbergh
  built_by_url: "https://twitter.com/thibmaek"
  featured: false
- title: LearnReact.design
  main_url: "https://learnreact.design"
  url: "https://learnreact.design"
  description: >
    React Essentials For Designers: A React course tailored for product
    designers, ux designers, ui designers.
  categories:
    - Blog
  built_by: Linton Ye
  built_by_url: "https://twitter.com/lintonye"
- title: Mega House Creative
  main_url: "https://www.megahousecreative.com/"
  url: "https://www.megahousecreative.com/"
  description: >
    Mega House Creative is a digital agency that provides unique goal-oriented
    web marketing solutions.
  categories:
    - Marketing
    - Agency
  built_by: Daniel Robinson
  featured: false
- title: Tobie Marier Robitaille - csc
  main_url: "https://tobiemarierrobitaille.com/"
  url: "https://tobiemarierrobitaille.com/en/"
  description: |
    Portfolio site for director of photography Tobie Marier Robitaille
  categories:
    - Portfolio
    - Gallery
  built_by: Mill3 Studio
  built_by_url: "https://mill3.studio/en/"
  featured: false
- title: Bestvideogame.deals
  main_url: "https://bestvideogame.deals/"
  url: "https://bestvideogame.deals/"
  description: |
    Video game comparison website for the UK, build with GatsbyJS.
  categories:
    - eCommerce
  built_by: Koen Kamphuis
  built_by_url: "https://koenkamphuis.com/"
  featured: false
- title: Mahipat's Portfolio
  main_url: "https://mojaave.com/"
  url: "https://mojaave.com"
  source_url: "https://github.com/mhjadav/mojaave"
  description: >
    mojaave.com is Mahipat's portfolio, I have developed it using Gatsby v2 and
    Bootstrap, To get in touch with people looking for full-stack developer.
  categories:
    - Portfolio
    - Web Development
  built_by: Mahipat Jadav
  built_by_url: "https://mojaave.com/"
  featured: false
- title: Insights
  main_url: "https://justaskusers.com/"
  url: "https://justaskusers.com/"
  description: >
    Insights helps user experience (UX) researchers conduct their research and
    make sense of the findings.
  categories:
    - User Experience
    - Design
  built_by: Just Ask Users
  built_by_url: "https://justaskusers.com/"
  featured: false
- title: Tensiq
  main_url: "https://tensiq.com"
  url: "https://tensiq.com"
  source_url: "https://github.com/Tensiq/tensiq-site"
  description: >
    Tensiq is an e-Residency startup, that provides development in cutting-edge
    technology while delivering secure, resilient, performant solutions.
  categories:
    - Web Development
    - Mobile Development
    - Agency
    - Open Source
  built_by: Jens
  built_by_url: "https://github.com/arrkiin"
  featured: false
- title: Mintfort
  main_url: "https://mintfort.com/"
  url: "https://mintfort.com/"
  source_url: "https://github.com/MintFort/mintfort.com"
  description: >
    Mintfort, the first crypto-friendly bank account. Store and manage assets on
    the blockchain.
  categories:
    - Technology
    - Finance
  built_by: Axel Fuhrmann
  built_by_url: "https://axelfuhrmann.com/"
  featured: false
- title: React Native Explorer
  main_url: "https://react-native-explorer.firebaseapp.com"
  url: "https://react-native-explorer.firebaseapp.com"
  description: |
    Explorer React Native packages and examples effortlessly.
  categories:
    - Education
  featured: false
- title: 500Tech
  main_url: "https://500tech.com/"
  url: "https://500tech.com/"
  featured: false
  categories:
    - Web Development
    - Agency
    - Open Source
- title: eworld
  main_url: "http://eworld.herokuapp.com/"
  url: "http://eworld.herokuapp.com/"
  featured: false
  categories:
    - eCommerce
    - Technology
- title: It's a Date
  description: >
    It's a Date is a dating app that actually involves dating.
  main_url: "https://www.itsadate.app/"
  url: "https://www.itsadate.app/"
  featured: false
  categories:
    - App
    - Blog
- title: Node.js HBase
  description: >
    Asynchronous HBase client for NodeJs using REST.
  main_url: https://hbase.js.org/
  url: https://hbase.js.org/
  source_url: "https://github.com/adaltas/node-hbase"
  categories:
    - Documentation
    - Open Source
    - Technology
  built_by: David Worms
  built_by_url: http://www.adaltas.com
  featured: false
- title: Peter Kroyer - Web Design / Web Development
  main_url: https://www.peterkroyer.at/en/
  url: https://www.peterkroyer.at/en/
  description: >
    Freelance web designer / web developer based in Vienna, Austria (Wien, Österreich).
  categories:
    - Agency
    - Web Development
    - Design
    - Portfolio
    - Freelance
  built_by: Peter Kroyer
  built_by_url: https://www.peterkroyer.at/
  featured: false
- title: Geddski
  main_url: https://gedd.ski
  url: https://gedd.ski
  description: >
    frontend mastery blog - level up your UI game.
  categories:
    - Web Development
    - Education
    - Productivity
    - User Experience
  built_by: Dave Geddes
  built_by_url: https://twitter.com/geddski
  featured: false
- title: Rung
  main_url: "https://rung.com.br/"
  url: "https://rung.com.br/"
  description: >
    Rung alerts you about the exceptionalities of your personal and professional life.
  categories:
    - API
    - Technology
    - Travel
  featured: false
- title: Mokkapps
  main_url: "https://www.mokkapps.de/"
  url: "https://www.mokkapps.de/"
  source_url: "https://github.com/mokkapps/website"
  description: >
    Portfolio website from Michael Hoffmann. Passionate software developer with focus on web-based technologies.
  categories:
    - Blog
    - Portfolio
    - Web Development
    - Mobile Development
  featured: false
- title: Premier Octet
  main_url: "https://www.premieroctet.com/"
  url: "https://www.premieroctet.com/"
  description: >
    Premier Octet is a React-based agency
  categories:
    - Agency
    - Web Development
    - Mobile Development
  featured: false
- title: Thorium
  main_url: "https://www.thoriumsim.com/"
  url: "https://www.thoriumsim.com/"
  source_url: "https://github.com/thorium-sim/thoriumsim.com"
  description: >
    Thorium - Open-source Starship Simulator Controls for Live Action Role Play
  built_by: Alex Anderson
  built_by_url: https://twitter.com/ralex1993
  categories:
    - Blog
    - Portfolio
    - Documentation
    - Marketing
    - Education
    - Entertainment
    - Open Source
    - Web Development
  featured: false
- title: Cameron Maske
  main_url: "https://www.cameronmaske.com/"
  url: "https://www.cameronmaske.com/courses/introduction-to-pytest/"
  source_url: "https://github.com/cameronmaske/cameronmaske.com-v2"
  description: >
    The homepage of Cameron Maske, a freelance full-stack developer, who is currently working on a free pytest video course
  categories:
    - Education
    - Video
    - Portfolio
    - Freelance
  featured: false
- title: Studenten bilden Schüler
  description: >
    Studenten bilden Schüler e.V. is a German student-run nonprofit initiative that aims to
    contribute to more equal educational opportunities by providing free tutoring to refugees
    and children from underprivileged families. The site is built on Gatsby v2, styled-components
    and Contentful. It supports Google Analytics, fluid typography and Algolia search.
  main_url: "https://studenten-bilden-schueler.de"
  url: "https://studenten-bilden-schueler.de"
  source_url: "https://github.com/StudentenBildenSchueler/homepage"
  categories:
    - Education
    - Nonprofit
    - Blog
  built_by: Janosh Riebesell
  built_by_url: "https://janosh.io"
  featured: false
- title: Mike's Remote List
  main_url: "https://www.mikesremotelist.com"
  url: "https://www.mikesremotelist.com"
  description: >
    A list of remote jobs, updated throughout the day. Built on Gatsby v1 and powered by Contentful, Google Sheets, string and sticky tape.
  categories:
    - Marketing
  featured: false
- title: Madvoid
  main_url: "https://madvoid.com/"
  url: "https://madvoid.com/screenshot/"
  featured: false
  description: >
    Madvoid is a team of expert developers dedicated to creating simple, clear, usable and blazing fast web and mobile apps.
    We are coders that help companies and agencies to create social & interactive experiences.
    This includes full-stack development using React, WebGL, Static Site Generators, Ruby On Rails, Phoenix, GraphQL, Chatbots, CI / CD, Docker and more!
  categories:
    - Portfolio
    - Technology
    - Web Development
    - Agency
    - Marketing
  built_by: Jean-Paul Bonnetouche
  built_by_url: https://twitter.com/_jpb
- title: MOMNOTEBOOK.COM
  description: >
    Sharing knowledge and experiences that make childhood and motherhood rich, vibrant and healthy.
  main_url: "https://momnotebook.com/"
  url: "https://momnotebook.com/"
  featured: false
  built_by: Aleksander Hansson
  built_by_url: https://www.linkedin.com/in/aleksanderhansson/
  categories:
    - Blog
- title: Pirate Studios
  description: >
    Reinventing music studios with 24/7 self service rehearsal, DJ & production rooms available around the world.
  main_url: "https://www.piratestudios.co"
  url: "https://www.piratestudios.co"
  featured: false
  built_by: The Pirate Studios team
  built_by_url: https://github.com/piratestudios/
  categories:
    - Music
- title: Aurora EOS
  main_url: "https://www.auroraeos.com/"
  url: "https://www.auroraeos.com/"
  featured: false
  categories:
    - Finance
    - Marketing
    - Blog
  built_by: Corey Ward
  built_by_url: "http://www.coreyward.me/"
- title: MadeComfy
  main_url: "https://madecomfy.com.au/"
  url: "https://madecomfy.com.au/"
  description: >
    Short term rental management startup, using Contentful + Gatsby + CicleCI
  featured: false
  categories:
    - Travel
  built_by: Lucas Vilela
  built_by_url: "https://madecomfy.com.au/"
- title: Tiger Facility Services
  description: >
    Tiger Facility Services combines facility management expertise with state of the art software to offer a sustainable and customer oriented cleaning and facility service.
  main_url: https://www.tigerfacilityservices.com/de-en/
  url: https://www.tigerfacilityservices.com/de-en/
  featured: false
  categories:
    - Marketing
- title: "Luciano Mammino's blog"
  description: >
    Tech & programming blog of Luciano Mammino a.k.a. "loige", Full-Stack Web Developer and International Speaker
  main_url: https://loige.co
  url: https://loige.co
  featured: false
  categories:
    - Blog
    - Web Development
  built_by: Luciano Mammino
  built_by_url: https://loige.co
- title: Wire • Secure collaboration platform
  description: >
    Corporate website of Wire, an open source, end-to-end encrypted collaboration platform
  main_url: "https://wire.com"
  url: "https://wire.com"
  featured: false
  categories:
    - Open Source
    - Productivity
    - Technology
    - Blog
    - App
  built_by: Wire team
  built_by_url: "https://github.com/orgs/wireapp/people"
- title: J. Patrick Raftery
  main_url: "https://www.jpatrickraftery.com"
  url: "https://www.jpatrickraftery.com"
  description: J. Patrick Raftery is an opera singer and voice teacher based in Vancouver, BC.
  categories:
    - Portfolio
    - Music
  built_by: Michael Uloth
  built_by_url: "https://www.michaeluloth.com"
  featured: false
- title: Aria Umezawa
  main_url: "https://www.ariaumezawa.com"
  url: "https://www.ariaumezawa.com"
  description: Aria Umezawa is a director, producer, and writer currently based in San Francisco. Site designed by Stephen Bell.
  categories:
    - Portfolio
    - Music
    - Entertainment
  built_by: Michael Uloth
  built_by_url: "https://www.michaeluloth.com"
  featured: false
- title: Pomegranate Opera
  main_url: "https://www.pomegranateopera.com"
  url: "https://www.pomegranateopera.com"
  description: Pomegranate Opera is a lesbian opera written by Amanda Hale & Kye Marshall. Site designed by Stephen Bell.
  categories:
    - Gallery
    - Music
  built_by: Michael Uloth
  built_by_url: "https://www.michaeluloth.com"
  featured: false
- title: Daniel Cabena
  main_url: "https://www.danielcabena.com"
  url: "https://www.danielcabena.com"
  description: Daniel Cabena is a Canadian countertenor highly regarded in both Canada and Europe for prize-winning performances ranging from baroque to contemporary repertoire. Site designed by Stephen Bell.
  categories:
    - Portfolio
    - Music
  built_by: Michael Uloth
  built_by_url: "https://www.michaeluloth.com"
  featured: false
- title: Artist.Center
  main_url: "https://artistcenter.netlify.com"
  url: "https://artistcenter.netlify.com"
  description: The marketing page for Artist.Center, a soon-to-launch platform designed to connect opera singers to opera companies. Site designed by Stephen Bell.
  categories:
    - Music
  built_by: Michael Uloth
  built_by_url: "https://www.michaeluloth.com"
  featured: false
- title: DG Volo & Company
  main_url: "https://www.dgvolo.com"
  url: "https://www.dgvolo.com"
  description: DG Volo & Company is a Toronto-based investment consultancy. Site designed by Stephen Bell.
  categories:
    - Finance
  built_by: Michael Uloth
  built_by_url: "https://www.michaeluloth.com"
  featured: false
- title: Shawna Lucey
  main_url: "https://www.shawnalucey.com"
  url: "https://www.shawnalucey.com"
  description: Shawna Lucey is an American theater and opera director based in New York City. Site designed by Stephen Bell.
  categories:
    - Portfolio
    - Music
    - Entertainment
  built_by: Michael Uloth
  built_by_url: "https://www.michaeluloth.com"
  featured: false
- title: Leyan Lo
  main_url: https://www.leyanlo.com
  url: https://www.leyanlo.com
  description: >
    Leyan Lo’s personal website
  categories:
    - Portfolio
  built_by: Leyan Lo
  built_by_url: https://www.leyanlo.com
  featured: false
- title: Hawaii National Bank
  url: https://hawaiinational.bank
  main_url: https://hawaiinational.bank
  description: Hawaii National Bank's highly personalized service has helped loyal customers & locally owned businesses achieve their financial dreams for over 50 years.
  categories:
    - Finance
  built_by: Wall-to-Wall Studios
  built_by_url: https://walltowall.com
  featured: false
- title: Coletiv
  url: https://coletiv.com
  main_url: https://coletiv.com
  description: Coletiv teams up with companies of all sizes to design, develop & launch digital products for iOS, Android & the Web.
  categories:
    - Technology
    - Agency
    - Web Development
  built_by: Coletiv
  built_by_url: https://coletiv.com
  featured: false
- title: janosh.io
  description: >
    Personal blog and portfolio of Janosh Riebesell. The site is built with Gatsby v2 and designed
    entirely with styled-components v4. Much of the layout was achieved with CSS grid. It supports
    Google Analytics, fluid typography and Algolia search.
  main_url: "https://janosh.io"
  url: "https://janosh.io"
  source_url: "https://github.com/janosh/janosh.io"
  categories:
    - Portfolio
    - Blog
    - Science
    - Photography
    - Travel
  built_by: Janosh Riebesell
  built_by_url: "https://janosh.io"
  featured: false
- title: Gatsby Manor
  description: >
    We build themes for gatsby. We have themes for all projects including personal,
    portfolio, ecommerce, landing pages and more. We also run an in-house
    web dev and design studio. If you cannot find what you want, we can build it for you!
    Email us at gatsbymanor@gmail.com with questions.
  main_url: "https://www.gatsbymanor.com"
  url: "https://www.gatsbymanor.com"
  source_url: "https://github.com/gatsbymanor"
  categories:
    - Web Development
    - Agency
    - Technology
    - Freelance
  built_by: Steven Natera
  built_by_url: "https://stevennatera.com"
- title: Ema Suriano's Portfolio
  main_url: https://emasuriano.com/
  url: https://emasuriano.com/
  source_url: https://github.com/EmaSuriano/emasuriano.github.io
  description: >
    Ema Suriano's portfolio to display information about him, his projects and what he's writing about.
  categories:
    - Portfolio
    - Technology
    - Web Development
  built_by: Ema Suriano
  built_by_url: https://emasuriano.com/
  featured: false
- title: Luan Orlandi
  main_url: https://luanorlandi.github.io
  url: https://luanorlandi.github.io
  source_url: https://github.com/luanorlandi/luanorlandi.github.io
  description: >
    Luan Orlandi's personal website. Brazilian web developer, enthusiast in React and Gatsby.
  categories:
    - Blog
    - Portfolio
    - Web Development
  built_by: Luan Orlandi
  built_by_url: https://github.com/luanorlandi
- title: Mobius Labs
  main_url: https://mobius.ml
  url: https://mobius.ml
  description: >
    Mobius Labs landing page, a Start-up working on Computer Vision
  categories:
    - Landing Page
    - Marketing
    - Technology
  built_by: sktt
  built_by_url: https://github.com/sktt
- title: EZAgrar
  main_url: https://www.ezagrar.at/en/
  url: https://www.ezagrar.at/en/
  description: >
    EZAgrar.at is the homepage of the biggest agricultural machinery dealership in Austria. In total 8 pages will be built for this client reusing a lot of components between them.
  categories:
    - eCommerce
    - Marketing
  built_by: MangoART
  built_by_url: https://www.mangoart.at
  featured: false
- title: OAsome blog
  main_url: https://oasome.blog/
  url: https://oasome.blog/
  source_url: https://github.com/oorestisime/oasome
  description: >
    Paris-based Cypriot adventurers. A and O. Lovers of life and travel. Want to get a glimpse of the OAsome world?
  categories:
    - Blog
    - Photography
    - Travel
  built_by: Orestis Ioannou
  featured: false
- title: Brittany Chiang
  main_url: https://brittanychiang.com/
  url: https://brittanychiang.com/
  source_url: https://github.com/bchiang7/v4
  description: >
    Personal website and portfolio of Brittany Chiang built with Gatsby v2
  categories:
    - Portfolio
  built_by: Brittany Chiang
  built_by_url: https://github.com/bchiang7
  featured: false
- title: Fitekran
  description: >
    One of the most visited Turkish blogs about health, sports and healthy lifestyle, that has been rebuilt with Gatsby v2 using WordPress.
  main_url: "https://www.fitekran.com"
  url: "https://www.fitekran.com"
  categories:
    - Science
    - Healthcare
    - Blog
  built_by: Burak Tokak
  built_by_url: "https://www.buraktokak.com"
- title: Serverless
  main_url: https://serverless.com
  url: https://serverless.com
  source_url: https://github.com/serverless/site
  description: >
    Serverless.com – Build web, mobile and IoT applications with serverless architectures using AWS Lambda, Azure Functions, Google CloudFunctions & more!
  categories:
    - Technology
    - Web Development
  built_by: Codebrahma
  built_by_url: https://codebrahma.com
  featured: false
- title: Dive Bell
  main_url: https://divebell.band/
  url: https://divebell.band/
  description: >
    Simple site for a band to list shows dates and videos (499 on lighthouse)
  categories:
    - Music
  built_by: Matt Bagni
  built_by_url: https://mattbag.github.io
  featured: false
- title: Mayer Media Co.
  main_url: https://mayermediaco.com/
  url: https://mayermediaco.com/
  description: >
    Freelance Web Development and Digital Marketing
  categories:
    - Web Development
    - Marketing
    - Blog
  source_url: https://github.com/MayerMediaCo/MayerMediaCo2.0
  built_by: Danny Mayer
  built_by_url: https://twitter.com/mayermediaco
  featured: false
- title: Jan Czizikow Portfolio
  main_url: https://www.janczizikow.com/
  url: https://www.janczizikow.com/
  source_url: https://github.com/janczizikow/janczizikow-portfolio
  description: >
    Simple personal portfolio site built with Gatsby
  categories:
    - Portfolio
    - Freelance
    - Web Development
  built_by: Jan Czizikow
  built_by_url: https://github.com/janczizikow
- title: Carbon Design Systems
  main_url: http://www.carbondesignsystem.com/
  url: http://www.carbondesignsystem.com/
  description: >
    The Carbon Design System is integrating the new IBM Design Ethos and Language. It represents a completely fresh approach to the design of all things at IBM.
  categories:
    - Design System
    - Documentation
  built_by: IBM
  built_by_url: https://www.ibm.com/
  featured: false
- title: Mozilla Mixed Reality
  main_url: https://mixedreality.mozilla.org/
  url: https://mixedreality.mozilla.org/
  description: >
    Virtual Reality for the free and open Web.
  categories:
    - Open Source
  built_by: Mozilla
  built_by_url: https://www.mozilla.org/
  featured: false
- title: Uniform Hudl Design System
  main_url: http://uniform.hudl.com/
  url: http://uniform.hudl.com/
  description: >
    A single design system to ensure every interface feels like Hudl. From the colors we use to the size of our buttons and what those buttons say, Uniform has you covered. Check the guidelines, copy the code and get to building.
  categories:
    - Design System
    - Open Source
    - Design
  built_by: Hudl
  built_by_url: https://www.hudl.com/
- title: Subtle UI
  main_url: "https://subtle-ui.netlify.com/"
  url: "https://subtle-ui.netlify.com/"
  source_url: "https://github.com/ryanwiemer/subtle-ui"
  description: >
    A collection of clever yet understated user interactions found on the web.
  categories:
    - Web Development
    - Open Source
    - User Experience
  built_by: Ryan Wiemer
  built_by_url: "https://www.ryanwiemer.com/"
  featured: false
- title: developer.bitcoin.com
  main_url: "https://developer.bitcoin.com/"
  url: "https://developer.bitcoin.com/"
  description: >
    Bitbox based bitcoin.com developer platform and resources.
  categories:
    - Finance
  featured: false
- title: Barmej
  main_url: "https://app.barmej.com/"
  url: "https://app.barmej.com/"
  description: >
    An interactive platform to learn different programming languages in Arabic for FREE
  categories:
    - Education
    - Programming
    - Learning
  built_by: Obytes
  built_by_url: "https://www.obytes.com/"
  featured: false
- title: Vote Save America
  main_url: "https://votesaveamerica.com"
  url: "https://votesaveamerica.com"
  description: >
    Be a voter. Save America.
  categories:
    - Education
    - Government
  featured: false
  built_by: Jeremy E. Miller
  built_by_url: "https://jeremyemiller.com/"
- title: Emergence
  main_url: https://emcap.com/
  url: https://emcap.com/
  description: >
    Emergence is a top enterprise cloud venture capital firm. We fund early stage ventures focusing on enterprise & SaaS applications. Emergence is one of the top VC firms in Silicon Valley.
  categories:
    - Marketing
    - Blog
  built_by: Upstatement
  built_by_url: https://www.upstatement.com/
  featured: false
- title: FPVtips
  main_url: https://fpvtips.com
  url: https://fpvtips.com
  source_url: https://github.com/jumpalottahigh/fpvtips
  description: >
    FPVtips is all about bringing racing drone pilots closer together, and getting more people into the hobby!
  categories:
    - Community
    - Education
  built_by: Georgi Yanev
  built_by_url: https://twitter.com/jumpalottahigh
  featured: false
- title: Georgi Yanev
  main_url: https://blog.georgi-yanev.com/
  url: https://blog.georgi-yanev.com/
  source_url: https://github.com/jumpalottahigh/blog.georgi-yanev.com
  description: >
    I write articles about FPV quads (building and flying), web development, smart home automation, life-long learning and other topics from my personal experience.
  categories:
    - Blog
  built_by: Georgi Yanev
  built_by_url: https://twitter.com/jumpalottahigh
  featured: false
- title: Bear Archery
  main_url: "https://beararchery.com/"
  url: "https://beararchery.com/"
  categories:
    - eCommerce
    - Sports
  built_by: Escalade Sports
  built_by_url: "https://www.escaladesports.com/"
  featured: false
- title: "attn:"
  main_url: "https://www.attn.com/"
  url: "https://www.attn.com/"
  categories:
    - Media
    - Entertainment
  built_by: "attn:"
  built_by_url: "https://www.attn.com/"
  featured: false
- title: Mirror Conf
  description: >
    Mirror Conf is a conference designed to empower designers and frontend developers who have a thirst for knowledge and want to broaden their horizons.
  main_url: "https://www.mirrorconf.com/"
  url: "https://www.mirrorconf.com/"
  categories:
    - Conference
    - Design
    - Web Development
  featured: false
- title: Startarium
  main_url: https://www.startarium.ro
  url: https://www.startarium.ro
  description: >
    Free entrepreneurship educational portal with more than 20000 users, hundreds of resources, crowdfunding, mentoring and investor pitching events facilitated.
  categories:
    - Education
    - Nonprofit
    - Entrepreneurship
  built_by: Cezar Neaga
  built_by_url: https://twitter.com/cezarneaga
  featured: false
- title: Microlink
  main_url: https://microlink.io/
  url: https://microlink.io/
  description: >
    Extract structured data from any website.
  categories:
    - Web Development
    - API
  built_by: Kiko Beats
  built_by_url: https://kikobeats.com/
  featured: false
- title: Markets.com
  main_url: "https://www.markets.com/"
  url: "https://www.markets.com/"
  featured: false
  categories:
    - Finance
- title: Kevin Legrand
  url: "https://k-legrand.com"
  main_url: "https://k-legrand.com"
  source_url: "https://github.com/Manoz/k-legrand.com"
  description: >
    Personal website and blog built with love with Gatsby v2
  categories:
    - Blog
    - Portfolio
    - Web Development
  built_by: Kevin Legrand
  built_by_url: https://k-legrand.com
  featured: false
- title: David James Portfolio
  main_url: https://dfjames.com/
  url: https://dfjames.com/
  source_url: https://github.com/daviddeejjames/dfjames-gatsby
  description: >
    Portfolio Site using GatsbyJS and headless WordPress
  categories:
    - WordPress
    - Portfolio
    - Blog
  built_by: David James
  built_by_url: https://twitter.com/daviddeejjames
- title: Hypertext Candy
  url: https://www.hypertextcandy.com/
  main_url: https://www.hypertextcandy.com/
  description: >
    Blog about web development. Laravel, Vue.js, etc.
  categories:
    - Blog
    - Web Development
  built_by: Masahiro Harada
  built_by_url: https://twitter.com/_Masahiro_H_
  featured: false
- title: "Maxence Poutord's blog"
  description: >
    Tech & programming blog of Maxence Poutord, Software Engineer, Serial Traveler and Public Speaker
  main_url: https://www.maxpou.fr
  url: https://www.maxpou.fr
  featured: false
  categories:
    - Blog
    - Web Development
  built_by: Maxence Poutord
  built_by_url: https://www.maxpou.fr
- title: "The Noted Project"
  url: https://thenotedproject.org
  main_url: https://thenotedproject.org
  source_url: https://github.com/ianbusko/the-noted-project
  description: >
    Website to showcase the ethnomusicology research for The Noted Project.
  categories:
    - Portfolio
    - Education
    - Gallery
  built_by: Ian Busko
  built_by_url: https://github.com/ianbusko
  featured: false
- title: Got Milk
  main_url: "https://www.gotmilk.com/"
  url: "https://www.gotmilk.com/"
  featured: false
  categories:
    - Food
- title: People For Bikes
  url: "https://2017.peopleforbikes.org/"
  main_url: "https://2017.peopleforbikes.org/"
  categories:
    - Community
    - Sports
    - Gallery
    - Nonprofit
  built_by: PeopleForBikes
  built_by_url: "https://peopleforbikes.org/about-us/who-we-are/staff/"
  featured: false
- title: Wide Eye
  description: >
    Creative agency specializing in interactive design, web development, and digital communications.
  url: https://wideeye.co/
  main_url: https://wideeye.co/
  categories:
    - Design
    - Web Development
  built_by: Wide Eye
  built_by_url: https://wideeye.co/about-us/
  featured: false
- title: CodeSandbox
  description: >
    CodeSandbox is an online editor that helps you create web applications, from prototype to deployment.
  url: https://codesandbox.io/
  main_url: https://codesandbox.io/
  categories:
    - Web Development
  featured: false
- title: Marvel
  description: >
    The all-in-one platform powering design.
  url: https://marvelapp.com/
  main_url: https://marvelapp.com/
  categories:
    - Design
  featured: false
- title: Designcode.io
  description: >
    Learn to design and code React apps.
  url: https://designcode.io
  main_url: https://designcode.io
  categories:
    - Learning
  featured: false
- title: Happy Design
  description: >
    The Brand and Product Team Behind Happy Money
  url: https://design.happymoney.com/
  main_url: https://design.happymoney.com/
  categories:
    - Design
    - Finance
- title: Weihnachtsmarkt.ms
  description: >
    Explore the christmas market in Münster (Westf).
  url: https://weihnachtsmarkt.ms/
  main_url: https://weihnachtsmarkt.ms/
  source_url: https://github.com/codeformuenster/weihnachtsmarkt
  categories:
    - Gallery
    - Food
  built_by: "Code for Münster during #MSHACK18"
  featured: false
- title: Code Championship
  description: >
    Competitive coding competitions for students from 3rd to 8th grade. Code is Sport.
  url: https://www.codechampionship.com
  main_url: https://www.codechampionship.com
  categories:
    - Learning
    - Education
    - Sports
  built_by: Abamath LLC
  built_by_url: https://www.abamath.com
  featured: false
- title: Wieden+Kennedy
  description: >
    Wieden+Kennedy is an independent, global creative company.
  categories:
    - Technology
    - Web Development
    - Agency
    - Marketing
  url: https://www.wk.com
  main_url: https://www.wk.com
  built_by: Wieden Kennedy
  built_by_url: https://www.wk.com/about/
  featured: false
- title: Testing JavaScript
  description: >
    This course will teach you the fundamentals of testing your JavaScript applications using eslint, Flow, Jest, and Cypress.
  url: https://testingjavascript.com/
  main_url: https://testingjavascript.com/
  categories:
    - Learning
    - Education
    - JavaScript
  built_by: Kent C. Dodds
  built_by_url: https://kentcdodds.com/
  featured: false
- title: Use Hooks
  description: >
    One new React Hook recipe every day.
  url: https://usehooks.com/
  main_url: https://usehooks.com/
  categories:
    - Learning
  built_by: Gabe Ragland
  built_by_url: https://twitter.com/gabe_ragland
  featured: false
- title: Ambassador
  url: https://www.getambassador.io
  main_url: https://www.getambassador.io
  description: >
    Open source, Kubernetes-native API Gateway for microservices built on Envoy.
  categories:
    - Open Source
    - Documentation
    - Technology
  built_by: Datawire
  built_by_url: https://www.datawire.io
  featured: false
- title: Clubhouse
  main_url: https://clubhouse.io
  url: https://clubhouse.io
  description: >
    The intuitive and powerful project management platform loved by software teams of all sizes. Built with Gatsby v2 and Prismic
  categories:
    - Technology
    - Blog
    - Productivity
    - Community
    - Design
    - Open Source
  built_by: Ueno.
  built_by_url: https://ueno.co
  featured: false
- title: Asian Art Collection
  url: http://artmuseum.princeton.edu/asian-art/
  main_url: http://artmuseum.princeton.edu/asian-art/
  description: >
    Princeton University has a branch dealing with state of art.They have showcased ore than 6,000 works of Asian art are presented alongside ongoing curatorial and scholarly research
  categories:
    - Marketing
  featured: false
- title: QHacks
  url: https://qhacks.io
  main_url: https://qhacks.io
  source_url: https://github.com/qhacks/qhacks-website
  description: >
    QHacks is Queen’s University’s annual hackathon! QHacks was founded in 2016 with a mission to advocate and incubate the tech community at Queen’s University and throughout Canada.
  categories:
    - Education
    - Technology
    - Podcast
  featured: false
- title: Tyler McGinnis
  url: https://tylermcginnis.com/
  main_url: https://tylermcginnis.com/
  description: >
    The linear, course based approach to learning web technologies.
  categories:
    - Education
    - Technology
    - Podcast
    - Web Development
  featured: false
- title: a11y with Lindsey
  url: https://www.a11ywithlindsey.com/
  main_url: https://www.a11ywithlindsey.com/
  source_url: https://github.com/lkopacz/a11y-with-lindsey
  description: >
    To help developers navigate accessibility jargon, write better code, and to empower them to make their Internet, Everyone's Internet.
  categories:
    - Education
    - Blog
    - Technology
  built_by: Lindsey Kopacz
  built_by_url: https://twitter.com/littlekope0903
  featured: false
- title: DEKEMA
  url: https://www.dekema.com/
  main_url: https://www.dekema.com/
  description: >
    Worldclass crafting: Furnace, fervor, fulfillment. Delivering highest demand for future craftsmanship. Built using Gatsby v2 and Prismic.
  categories:
    - Healthcare
    - Science
    - Technology
  built_by: Crisp Studio
  built_by_url: https://crisp.studio
  featured: false
- title: Ramón Chancay
  description: >-
    Front-end / Back-end Developer in Guayaquil Ecuador.
    Currently at Everymundo, previously at El Universo.
    I enjoy teaching and sharing what I know.
    I give professional advice to developers and companies.
    My wife and my children are everything in my life.
  main_url: "https://ramonchancay.me/"
  url: "https://ramonchancay.me/"
  source_url: "https://github.com/devrchancay/personal-site"
  featured: false
  categories:
    - Blog
    - Technology
    - Web Development
  built_by: Ramón Chancay
  built_by_url: "https://ramonchancay.me/"
- title: BELLHOPS
  main_url: https://www.getbellhops.com/
  url: https://www.getbellhops.com/
  description: >-
    Whether you’re moving someplace new or just want to complete a few projects around your current home, BellHops can arrange the moving services you need—at simple, straightforward rates.
  categories:
    - Business
  built_by: Bellhops, Inc.
  built_by_url: https://www.getbellhops.com/
  featured: false
- title: Acclimate Consulting
  main_url: https://www.acclimate.io/
  url: https://www.acclimate.io/
  description: >-
    Acclimate is a consulting firm that puts organizations back in control with data-driven strategies and full-stack applications.
  categories:
    - Technology
    - Consulting
  built_by: Andrew Wilson
  built_by_url: https://github.com/andwilson
  featured: false
- title: Flyright
  url: https://flyright.co/
  main_url: https://flyright.co/
  description: >-
    Flyright curates everything you need for international travel in one tidy place 💜
  categories:
    - Technology
    - App
  built_by: Ty Hopp
  built_by_url: https://github.com/tyhopp
  featured: false
- title: Vets Who Code
  url: https://vetswhocode.io/
  main_url: https://vetswhocode.io/
  description: >-
    VetsWhoCode is a non-profit organization dedicated to training military veterans & giving them the skills they need transition into tech careers.
  categories:
    - Technology
    - Nonprofit
  featured: false
- title: Patreon Blog
  url: https://blog.patreon.com/
  main_url: https://blog.patreon.com/
  description: >-
    Official blog of Patreon.com
  categories:
    - Blog
  featured: false
- title: Full Beaker
  url: https://fullbeaker.com/
  main_url: https://fullbeaker.com/
  description: >-
    Full Beaker provides independent advice online about careers and home ownership, and connect anyone who asks with companies that can help them.
  categories:
    - Consulting
  featured: false
- title: Citywide Holdup
  url: https://citywideholdup.org/
  main_url: https://citywideholdup.org/
  source_url: https://github.com/killakam3084/citywide-site
  description: >-
    Citywide Holdup is an annual fundraising event held around early November in the city of Austin, TX hosted by the Texas Wranglers benefitting Easter Seals of Central Texas, a non-profit organization that provides exceptional services, education, outreach and advocacy so that people with disabilities can live, learn, work and play in our communities.
  categories:
    - Nonprofit
    - Event
  built_by: Cameron Rison
  built_by_url: https://github.com/killakam3084
  featured: false
- title: Dawn Labs
  url: https://dawnlabs.io
  main_url: https://dawnlabs.io
  description: >-
    Thoughtful products for inspired teams. With a holistic approach to engineering and design, we partner with startups and enterprises to build for the digital era.
  categories:
    - Technology
    - Agency
    - Web Development
  featured: false
- title: COOP by Ryder
  url: https://coop.com/
  main_url: https://coop.com/
  description: >
    COOP is a platform that connects fleet managers that have idle vehicles to businesses that are looking to rent vehicles. COOP simplifies the process and paperwork required to safely share vehicles between business owners.
  categories:
    - Marketing
  built_by: Crispin Porter Bogusky
  built_by_url: http://www.cpbgroup.com/
  featured: false
- title: Domino's Paving for Pizza
  url: https://www.pavingforpizza.com/
  main_url: https://www.pavingforpizza.com/
  description: >
    Nominate your town for a chance to have your rough drive home from Domino's fixed to pizza perfection.
  categories:
    - Marketing
  built_by: Crispin Porter Bogusky
  built_by_url: http://www.cpbgroup.com/
  featured: false
- title: Propapanda
  url: https://propapanda.eu/
  main_url: https://propapanda.eu/
  description: >
    Is a creative production house based in Tallinn, Estonia. We produce music videos, commercials, films and campaigns – from scratch to finish.
  categories:
    - Video
    - Portfolio
    - Agency
    - Media
  built_by: Henry Kehlmann
  built_by_url: https://github.com/madhenry/
  featured: false
- title: JAMstack.paris
  url: https://jamstack.paris/
  main_url: https://jamstack.paris/
  source_url: https://github.com/JAMstack-paris/jamstack.paris
  description: >
    JAMstack-focused, bi-monthly meetup in Paris
  categories:
    - Web Development
  built_by: Matthieu Auger & Nicolas Goutay
  built_by_url: https://github.com/JAMstack-paris
  featured: false
- title: DexWallet - The only Wallet you need by Dexlab
  main_url: "https://www.dexwallet.io/"
  url: "https://www.dexwallet.io/"
  source_url: "https://github.com/dexlab-io/DexWallet-website"
  featured: false
  description: >-
    DexWallet is a secure, multi-chain, mobile wallet with an upcoming one-click exchange for mobile.
  categories:
    - App
    - Open Source
  built_by: DexLab
  built_by_url: "https://github.com/dexlab-io"
- title: Kings Valley Paving
  url: https://kingsvalleypaving.com
  main_url: https://kingsvalleypaving.com
  description: >
    Kings Valley Paving is an asphalt, paving and concrete company serving the commercial, residential and industrial sectors in the Greater Toronto Area. Site designed by Stephen Bell.
  categories:
    - Marketing
  built_by: Michael Uloth
  built_by_url: https://www.michaeluloth.com
  featured: false
- title: Peter Barrett
  url: https://www.peterbarrett.ca
  main_url: https://www.peterbarrett.ca
  description: >
    Peter Barrett is a Canadian baritone from Newfoundland and Labrador who performs opera and concert repertoire in Canada, the U.S. and around the world. Site designed by Stephen Bell.
  categories:
    - Portfolio
    - Music
  built_by: Michael Uloth
  built_by_url: https://www.michaeluloth.com
  featured: false
- title: NARCAN
  main_url: https://www.narcan.com
  url: https://www.narcan.com
  description: >
    NARCAN Nasal Spray is the first and only FDA-approved nasal form of naloxone for the emergency treatment of a known or suspected opioid overdose.
  categories:
    - Healthcare
  built_by: NARCAN
  built_by_url: https://www.narcan.com
  featured: false
- title: Ritual
  main_url: https://ritual.com
  url: https://ritual.com
  description: >
    Ritual started with a simple question, what exactly is in women's multivitamins? This is the story of what happened when our founder Kat started searching for answers — the story of Ritual.
  categories:
    - Healthcare
  built_by: Ritual
  built_by_url: https://ritual.com
  featured: false
- title: Truebill
  main_url: https://www.truebill.com
  url: https://www.truebill.com
  description: >
    Truebill empowers you to take control of your money.
  categories:
    - Finance
  built_by: Truebill
  built_by_url: https://www.truebill.com
  featured: false
- title: Smartling
  main_url: https://www.smartling.com
  url: https://www.smartling.com
  description: >
    Smartling enables you to automate, manage, and professionally translate content so that you can do more with less.
  categories:
    - Marketing
  built_by: Smartling
  built_by_url: https://www.smartling.com
  featured: false
- title: Clear
  main_url: https://www.clearme.com
  url: https://www.clearme.com
  description: >
    At clear, we’re working toward a future where you are your ID, enabling you to lead an unstoppable life.
  categories:
    - Security
  built_by: Clear
  built_by_url: https://www.clearme.com
  featured: false
- title: VS Code Rocks
  main_url: "https://vscode.rocks"
  url: "https://vscode.rocks"
  source_url: "https://github.com/lannonbr/vscode-rocks"
  featured: false
  description: >
    VS Code Rocks is a place for weekly news on the newest features and updates to Visual Studio Code as well as trending extensions and neat tricks to continually improve your VS Code skills.
  categories:
    - Open Source
    - Blog
    - Web Development
  built_by: Benjamin Lannon
  built_by_url: "https://github.com/lannonbr"
- title: Particle
  main_url: "https://www.particle.io"
  url: "https://www.particle.io"
  featured: false
  description: Particle is a fully-integrated IoT platform that offers everything you need to deploy an IoT product.
  categories:
    - Marketing
- title: freeCodeCamp curriculum
  main_url: "https://learn.freecodecamp.org"
  url: "https://learn.freecodecamp.org"
  featured: false
  description: Learn to code with free online courses, programming projects, and interview preparation for developer jobs.
  categories:
    - Web Development
    - Learning
- title: Tandem
  main_url: "https://www.tandem.co.uk"
  url: "https://www.tandem.co.uk"
  description: >
    We're on a mission to free you of money misery. Our app, card and savings account are designed to help you spend less time worrying about money and more time enjoying life.
  categories:
    - Finance
    - App
  built_by: Tandem
  built_by_url: https://github.com/tandembank
  featured: false
- title: Monbanquet.fr
  main_url: "https://monbanquet.fr"
  url: "https://monbanquet.fr"
  description: >
    Give your corporate events the food and quality it deserves, thanks to the know-how of the best local artisans.
  categories:
    - eCommerce
    - Food
    - Event
  built_by: Monbanquet.fr
  built_by_url: https://github.com/monbanquet
  featured: false
- title: The Leaky Cauldron Blog
  url: https://theleakycauldronblog.com
  main_url: https://theleakycauldronblog.com
  source_url: https://github.com/v4iv/theleakycauldronblog
  description: >
    A Brew of Awesomeness with a Pinch of Magic...
  categories:
    - Blog
  built_by: Vaibhav Sharma
  built_by_url: https://github.com/v4iv
  featured: false
- title: Wild Drop Surf Camp
  main_url: "https://wilddropsurfcamp.com"
  url: "https://wilddropsurfcamp.com"
  description: >
    Welcome to Portugal's best kept secret and be amazed with our nature. Here you can explore, surf, taste the world's best gastronomy and wine, feel the North Canyon's power with the biggest waves in the world and so many other amazing things. Find us, discover yourself!
  categories:
    - Travel
  built_by: Samuel Fialho
  built_by_url: https://samuelfialho.com
  featured: false
- title: JoinUp HR chatbot
  url: https://www.joinup.io
  main_url: https://www.joinup.io
  description: Custom HR chatbot for better candidate experience
  categories:
    - App
    - Technology
  featured: false
- title: JDCastro Web Design & Development
  main_url: https://jacobdcastro.com
  url: https://jacobdcastro.com
  source_url: https://github.com/jacobdcastro/personal-site
  featured: false
  description: >
    A small business site for freelance web designer and developer Jacob D. Castro. Includes professional blog, contact forms, and soon-to-come portfolio of sites for clients. Need a new website or an extra developer to share the workload? Feel free to check out the website!
  categories:
    - Blog
    - Portfolio
    - Business
    - Freelance
  built_by: Jacob D. Castro
  built_by_url: https://twitter.com/jacobdcastro
- title: Gatsby Tutorials
  main_url: https://www.gatsbytutorials.com
  url: https://www.gatsbytutorials.com
  source_url: https://github.com/ooloth/gatsby-tutorials
  featured: false
  description: >
    Gatsby Tutorials is a community-updated list of video, audio and written tutorials to help you learn GatsbyJS.
  categories:
    - Web Development
    - Education
    - Open Source
  built_by: Michael Uloth
  built_by_url: "https://www.michaeluloth.com"
- title: Up & Running Tutorials
  main_url: https://www.upandrunningtutorials.com
  url: https://www.upandrunningtutorials.com
  featured: false
  description: >
    Free coding tutorials for web developers. Get your web development career up and running by learning to build better, faster websites.
  categories:
    - Web Development
    - Education
  built_by: Michael Uloth
  built_by_url: "https://www.michaeluloth.com"
- title: Grooovinger
  url: https://www.grooovinger.com
  main_url: https://www.grooovinger.com
  description: >
    Martin Grubinger, a web developer from Austria
  categories:
    - Portfolio
    - Web Development
  built_by: Martin Grubinger
  built_by_url: https://www.grooovinger.com
  featured: false
- title: LXDX - the Crypto Derivatives Exchange
  main_url: https://www.lxdx.co/
  url: https://www.lxdx.co/
  description: >
    LXDX is the world's fastest crypto exchange. Our mission is to bring innovative financial products to retail crypto investors, providing access to the same speed and scalability that institutional investors already depend on us to deliver each and every day.
  categories:
    - Marketing
    - Finance
  built_by: Corey Ward
  built_by_url: http://www.coreyward.me/
  featured: false
- title: Kyle McDonald
  url: https://kylemcd.com
  main_url: https://kylemcd.com
  source_url: https://github.com/kylemcd/personal-site-react
  description: >
    Personal site + blog for Kyle McDonald
  categories:
    - Blog
  built_by: Kyle McDonald
  built_by_url: https://kylemcd.com
  featured: false
- title: VSCode Power User Course
  main_url: https://VSCode.pro
  url: https://VSCode.pro
  description: >
    After 10 years with Sublime, I switched to VSCode. Love it. Spent 1000+ hours building a premium video course to help you switch today. 200+ power user tips & tricks turn you into a VSCode.pro
  categories:
    - Education
    - Learning
    - eCommerce
    - Marketing
    - Technology
    - Web Development
  built_by: Ahmad Awais
  built_by_url: https://twitter.com/MrAhmadAwais/
  featured: false
- title: Thijs Koerselman Portfolio
  main_url: https://www.vauxlab.com
  url: https://www.vauxlab.com
  featured: false
  description: >
    Portfolio of Thijs Koerselman. A freelance software engineer, full-stack web developer and sound designer.
  categories:
    - Portfolio
    - Business
    - Freelance
    - Technology
    - Web Development
    - Music
- title: Ad Hoc Homework
  main_url: https://homework.adhoc.team
  url: https://homework.adhoc.team
  description: >
    Ad Hoc builds government digital services that are fast, efficient, and usable by everyone. Ad Hoc Homework is a collection of coding and design challenges for candidates applying to our open positions.
  categories:
    - Web Development
    - Government
    - Healthcare
    - Programming
  built_by_url: https://adhoc.team
  featured: false
- title: Birra Napoli
  main_url: http://www.birranapoli.it
  url: http://www.birranapoli.it
  built_by: Ribrain
  built_by_url: https://www.ribrainstudio.com
  featured: false
  description: >
    Birra Napoli official site
  categories:
    - Landing Page
    - Business
    - Food
- title: Satispay
  url: https://www.satispay.com
  main_url: https://www.satispay.com
  categories:
    - Business
    - Finance
    - Technology
  built_by: Satispay
  built_by_url: https://www.satispay.com
  featured: false
- title: The Movie Database - Gatsby
  url: https://tmdb.lekoarts.de
  main_url: https://tmdb.lekoarts.de
  source_url: https://github.com/LekoArts/gatsby-source-tmdb-example
  categories:
    - Open Source
    - Entertainment
    - Gallery
  featured: false
  built_by: LekoArts
  built_by_url: "https://github.com/LekoArts"
  description: >
    Source from The Movie Database (TMDb) API (v3) in Gatsby. This example is built with react-spring, React hooks and react-tabs and showcases the gatsby-source-tmdb plugin. It also has some client-only paths and uses gatsby-image.
- title: LANDR - Creative Tools for Musicians
  url: https://www.landr.com/
  main_url: https://www.landr.com/en/
  categories:
    - Music
    - Technology
    - Business
    - Entrepreneurship
    - Freelance
    - Marketing
    - Media
  featured: false
  built_by: LANDR
  built_by_url: https://twitter.com/landr_music
  description: >
    Marketing website built for LANDR. LANDR is a web application that provides tools for musicians to master their music (using artificial intelligence), collaborate with other musicians, and distribute their music to multiple platforms.
- title: ClinicJS
  url: https://clinicjs.org/
  main_url: https://clinicjs.org/
  categories:
    - Technology
    - Documentation
  featured: false
  built_by: NearForm
  built_by_url: "https://www.nearform.com/"
  description: >
    Tools to help diagnose and pinpoint Node.js performance issues.
- title: KOBIT
  main_url: "https://kobit.in"
  url: "https://kobit.in"
  description: Automated Google Analytics Report with everything you need and more
  featured: false
  categories:
    - Marketing
    - Blog
  built_by: mottox2
  built_by_url: "https://mottox2.com"
- title: Aleksander Hansson
  main_url: https://ahansson.com
  url: https://ahansson.com
  featured: false
  description: >
    Portfolio website for Aleksander Hansson
  categories:
    - Portfolio
    - Business
    - Freelance
    - Technology
    - Web Development
    - Consulting
  built_by: Aleksander Hansson
  built_by_url: https://www.linkedin.com/in/aleksanderhansson/
- title: Surfing Nosara
  main_url: "https://www.surfingnosara.com"
  url: "https://www.surfingnosara.com"
  description: Real estate, vacation, and surf report hub for Nosara, Costa Rica
  featured: false
  categories:
    - Business
    - Blog
    - Gallery
    - Marketing
  built_by: Desarol
  built_by_url: "https://www.desarol.com"
- title: Crispin Porter Bogusky
  url: https://cpbgroup.com/
  main_url: https://cpbgroup.com/
  description: >
    We solve the world’s toughest communications problems with the most quantifiably potent creative assets.
  categories:
    - Agency
    - Design
    - Marketing
  built_by: Crispin Porter Bogusky
  built_by_url: https://cpbgroup.com/
  featured: false
- title: graphene-python
  url: https://graphene-python.org
  main_url: https://graphene-python.org
  description: Graphene is a collaboratively funded project.Graphene-Python is a library for building GraphQL APIs in Python easily.
  categories:
    - Library
    - API
    - Documentation
  featured: false
- title: Engel & Völkers Ibiza Holiday Rentals
  main_url: "https://www.ev-ibiza.com/"
  url: "https://www.ev-ibiza.com/"
  featured: false
  built_by: Ventura Digitalagentur
  description: >
    Engel & Völkers, one of the most successful real estate agencies in the world, offers luxury holiday villas to rent in Ibiza.
  categories:
    - Travel
- title: Sylvain Hamann's personal website
  url: "https://shamann.fr"
  main_url: "https://shamann.fr"
  source_url: "https://github.com/sylvhama/shamann-gatsby/"
  description: >
    Sylvain Hamann, web developer from France
  categories:
    - Portfolio
    - Web Development
  built_by: Sylvain Hamann
  built_by_url: "https://twitter.com/sylvhama"
  featured: false
- title: Luca Crea's portfolio
  main_url: https://lcrea.github.io
  url: https://lcrea.github.io
  description: >
    Portfolio and personal website of Luca Crea, an Italian software engineer.
  categories:
    - Portfolio
  built_by: Luca Crea
  built_by_url: https://github.com/lcrea
  featured: false
- title: Escalade Sports
  main_url: "https://www.escaladesports.com/"
  url: "https://www.escaladesports.com/"
  categories:
    - eCommerce
    - Sports
  built_by: Escalade Sports
  built_by_url: "https://www.escaladesports.com/"
  featured: false
- title: Exposify
  main_url: "https://www.exposify.de/"
  url: "https://www.exposify.de/"
  description: >
    This is our German website built with Gatsby 2.0, Emotion and styled-system.
    Exposify is a proptech startup and builds technology for real estate businesses.
    We provide our customers with an elegant agent software in combination
    with beautifully designed and fast websites.
  categories:
    - Web Development
    - Real Estate
    - Agency
    - Marketing
  built_by: Exposify
  built_by_url: "https://www.exposify.de/"
  featured: false
- title: Steak Point
  main_url: https://www.steakpoint.at/
  url: https://www.steakpoint.at/
  description: >
    Steak Restaurant in Vienna, Austria (Wien, Österreich).
  categories:
    - Food
  built_by: Peter Kroyer
  built_by_url: https://www.peterkroyer.at/
  featured: false
- title: Takumon blog
  main_url: "https://takumon.com"
  url: "https://takumon.com"
  source_url: "https://github.com/Takumon/blog"
  description: Java Engineer's tech blog.
  featured: false
  categories:
    - Blog
  built_by: Takumon
  built_by_url: "https://twitter.com/inouetakumon"
- title: DayThirty
  main_url: "https://daythirty.com"
  url: "https://daythirty.com"
  description: DayThirty - ideas for the new year.
  featured: false
  categories:
    - Marketing
  built_by: Jack Oliver
  built_by_url: "https://twitter.com/mrjackolai"
- title: TheAgencyProject
  main_url: "https://theagencyproject.co"
  url: "https://theagencyproject.co"
  description: Agency model, without agency overhead.
  categories:
    - Agency
  built_by: JV-LA
  built_by_url: https://jv-la.com
- title: Karen Hou's portfolio
  main_url: https://www.karenhou.com/
  url: https://www.karenhou.com/
  categories:
    - Portfolio
  built_by: Karen H. Developer
  built_by_url: https://github.com/karenhou
  featured: false
- title: Jean Luc Ponty
  main_url: "https://ponty.com"
  url: "https://ponty.com"
  description: Official site for Jean Luc Ponty, French virtuoso violinist and jazz composer.
  featured: false
  categories:
    - Music
    - Entertainment
  built_by: Othermachines
  built_by_url: "https://othermachines.com"
- title: Rosewood Family Advisors
  main_url: "https://www.rfallp.com/"
  url: "https://www.rfallp.com/"
  description: Rosewood Family Advisors LLP (Palo Alto) provides a diverse range of family office services customized for ultra high net worth individuals.
  featured: false
  categories:
    - Finance
    - Business
  built_by: Othermachines
  built_by_url: "https://othermachines.com"
- title: Cole Walker's Portfolio
  main_url: "https://www.walkermakes.com"
  url: "https://www.walkermakes.com"
  source_url: "https://github.com/ColeWalker/portfolio"
  description: The portfolio of web developer Cole Walker, built with the help of Gatsby v2, React-Spring, and SASS.
  featured: false
  categories:
    - Portfolio
    - Web Development
  built_by: Cole Walker
  built_by_url: "https://www.walkermakes.com"
- title: Standing By Company
  main_url: "https://standingby.company"
  url: "https://standingby.company"
  description: A brand experience design company led by Scott Mackenzie and Trent Barton.
  featured: false
  categories:
    - Design
    - Web Development
  built_by: Standing By Company
  built_by_url: "https://standingby.company"
- title: Ashley Thouret
  main_url: "https://www.ashleythouret.com"
  url: "https://www.ashleythouret.com"
  description: Official website of Canadian soprano Ashley Thouret. Site designed by Stephen Bell.
  categories:
    - Portfolio
    - Music
  built_by: Michael Uloth
  built_by_url: "https://www.michaeluloth.com"
  featured: false
- title: The AZOOR Society
  main_url: "https://www.theazoorsociety.org"
  url: "https://www.theazoorsociety.org"
  description: The AZOOR Society is a UK-based charity committed to promoting awareness of Acute Zonal Occult Outer Retinopathy and assisting further research. Site designed by Stephen Bell.
  categories:
    - Community
    - Nonprofit
  built_by: Michael Uloth
  built_by_url: "https://www.michaeluloth.com"
  featured: false
- title: Gábor Fűzy pianist
  main_url: "https://pianobar.hu"
  url: "https://pianobar.hu"
  description: Gábor Fűzy pianist's official website built with Gatsby v2.
  categories:
    - Music
  built_by: Zoltán Bedi
  built_by_url: "https://github.com/B3zo0"
  featured: false
- title: Logicwind
  main_url: "https://logicwind.com"
  url: "https://logicwind.com"
  description: Website of Logicwind - JavaScript experts, Technology development agency & consulting.
  featured: false
  categories:
    - Portfolio
    - Agency
    - Web Development
    - Consulting
  built_by: Logicwind
  built_by_url: "https://www.logicwind.com"
- title: ContactBook.app
  main_url: "https://contactbook.app"
  url: "https://contactbook.app"
  description: Seamlessly share Contacts with G Suite team members
  featured: false
  categories:
    - Landing Page
    - Blog
  built_by: Logicwind
  built_by_url: "https://www.logicwind.com"
- title: Waterscapes
  main_url: "https://waterscap.es"
  url: "https://waterscap.es/lake-monteynard/"
  source_url: "https://github.com/gaelbillon/Waterscapes-Gatsby-site"
  description: Waterscap.es is a directory of bodies of water (creeks, ponds, waterfalls, lakes, etc) with information about each place such as how to get there, hike time, activities and photos and a map displayed with the Mapbox GL SJ npm package. It was developed with the goal of learning Gatsby. This website is based on the gatsby-contentful-starter and uses Contentful as CMS. It is hosted on Netlify. Hooks are setup with Bitbucket and Contentful to trigger a new build upon code or content changes. The data on Waterscap.es is a mix of original content and informations from the internets gathered and put together.
  categories:
    - Directory
    - Photography
    - Travel
  built_by: Gaël Billon
  built_by_url: "https://gaelbillon.com"
  featured: false
- title: Packrs
  url: "https://www.packrs.co/"
  main_url: "https://www.packrs.co/"
  description: >
    Packrs is a local delivery platform, one spot for all your daily requirements. On a single tap get everything you need at your doorstep.
  categories:
    - Marketing
    - Landing Page
    - Entrepreneurship
  built_by: Vipin Kumar Rawat
  built_by_url: "https://github.com/aesthytik"
  featured: false
- title: HyakuninIsshu
  main_url: "https://hyakuninanki.net"
  url: "https://hyakuninanki.net"
  source_url: "https://github.com/rei-m/web_hyakuninisshu"
  description: >
    HyakuninIsshu is a traditional Japanese card game.
  categories:
    - Education
    - Gallery
    - Entertainment
  built_by: Rei Matsushita
  built_by_url: "https://github.com/rei-m/"
  featured: false
- title: WQU Partners
  main_url: "https://partners.wqu.org/"
  url: "https://partners.wqu.org/"
  featured: false
  categories:
    - Marketing
    - Education
    - Landing Page
  built_by: Corey Ward
  built_by_url: "http://www.coreyward.me/"
- title: Federico Giacone
  url: "https://federico.giac.one/"
  main_url: "https://federico.giac.one"
  source_url: "https://github.com/leopuleo/federico.giac.one"
  description: >
    Digital portfolio for Italian Architect Federico Giacone.
  categories:
    - Portfolio
    - Gallery
  built_by: Leonardo Giacone
  built_by_url: "https://github.com/leopuleo"
  featured: false
- title: Station
  url: "https://getstation.com/"
  main_url: "https://getstation.com/"
  description: Station is the first smart browser for busy people. A single place for all of your web applications.
  categories:
    - Technology
    - Web Development
    - Productivity
  featured: false
- title: Vyron Vasileiadis
  url: "https://fedonman.com/"
  main_url: "https://fedonman.com"
  source_url: "https://github.com/fedonman/fedonman-website"
  description: Personal space of Vyron Vasileiadis aka fedonman, a Web & IoT Developer, Educator and Entrepreneur based in Athens, Greece.
  categories:
    - Portfolio
    - Technology
    - Web Development
    - Education
  built_by: Vyron Vasileiadis
  built_by_url: "https://github.com/fedonman"
- title: Fabien Champigny
  url: "https://www.champigny.name/"
  main_url: "https://www.champigny.name/"
  built_by_url: "https://www.champigny.name/"
  description: Fabien Champigny's personal blog. Entrepreneur, hacker and loves street photo.
  categories:
    - Blog
    - Gallery
    - Photography
    - Productivity
    - Entrepreneurship
  featured: false
- title: Alex Xie - Portfolio
  url: https://alexieyizhe.me/
  main_url: https://alexieyizhe.me/
  source_url: https://github.com/alexieyizhe/alexieyizhe.github.io
  description: >
    Personal website of Alex Yizhe Xie, a University of Waterloo Computer Science student and coding enthusiast.
  categories:
    - Blog
    - Portfolio
    - Web Development
  featured: false
- title: Equithon
  url: https://equithon.org/
  main_url: https://equithon.org/
  source_url: https://github.com/equithon/site-main/
  built_by: Alex Xie
  built_by_url: https://alexieyizhe.me/
  description: >
    Equithon is the largest social innovation hackathon in Waterloo, Canada. It was founded in 2016 to tackle social equity issues and create change.
  categories:
    - Education
    - Event
    - Learning
    - Open Source
    - Nonprofit
    - Technology
  featured: false
- title: Dale Blackburn - Portfolio
  url: https://dakebl.co.uk/
  main_url: https://dakebl.co.uk/
  source_url: https://github.com/dakebl/dakebl.co.uk
  description: >
    Dale Blackburn's personal website and blog.
  categories:
    - Blog
    - Portfolio
    - Web Development
  featured: false
- title: Portfolio of Anthony Wiktor
  url: https://www.anthonydesigner.com/
  main_url: https://www.anthonydesigner.com/
  description: >
    Anthony Wiktor is a Webby Award-Winning Creative Director and Digital Designer twice named Hot 100 by WebDesigner Magazine. Anthony has over a decade of award-winning experience in design and has worked on projects across a diverse set of industries — from entertainment to consumer products to hospitality to technology. Anthony is a frequent lecturer at USC’s Annenberg School for Communication & Journalism and serves on the board of AIGA Los Angeles.
  categories:
    - Portfolio
    - Marketing
  built_by: Maciej Leszczyński
  built_by_url: http://twitter.com/_maciej
  featured: false
- title: Frame.io Workflow Guide
  main_url: https://workflow.frame.io
  url: https://workflow.frame.io
  description: >
    The web’s most comprehensive post-production resource, written by pro filmmakers, for pro filmmakers. Always expanding, always free.
  categories:
    - Education
  built_by: Frame.io
  built_by_url: https://frame.io
  featured: false
- title: MarcySutton.com
  main_url: https://marcysutton.com
  url: https://marcysutton.com
  description: >
    The personal website of web developer and accessibility advocate Marcy Sutton.
  categories:
    - Blog
    - Accessibility
    - Video
    - Photography
  built_by: Marcy Sutton
  built_by_url: https://marcysutton.com
  featured: true
- title: Kepinski.me
  main_url: https://kepinski.me
  url: https://kepinski.me
  description: >
    The personal site of Antoni Kepinski, Node.js Developer.
  categories:
    - Portfolio
    - Open Source
  built_by: Antoni Kepinski
  built_by_url: https://kepinski.me
  featured: false
- title: WPGraphQL Docs
  main_url: https://docs.wpgraphql.com
  url: https://docs.wpgraphql.com
  description: >
    Documentation for WPGraphQL, a free open-source WordPress plugin that provides an extendable GraphQL schema and API for any WordPress site.
  categories:
    - API
    - Documentation
    - Technology
    - Web Development
    - WordPress
  built_by: WPGraphQL
  built_by_url: https://wpgraphql.com
  featured: false
- title: Shine Lawyers
  main_url: https://www.shine.com.au
  url: https://www.shine.com.au
  description: >
    Shine Lawyers is an Australian legal services website built with Gatsby v2, Elasticsearch, Isso, and Geolocation services.
  categories:
    - Business
    - Blog
- title: Parallel Polis Kosice
  url: https://www.paralelnapoliskosice.sk/
  main_url: https://www.paralelnapoliskosice.sk/
  source_url: https://github.com/ParalelnaPolisKE/paralelnapoliskosice.sk
  description: >
    Parallel Polis is a collective of people who want to live in a more opened world. We look for possibilities and technologies (Bitcoin, the blockchain, reputation systems and decentralized technologies in general) that open new ways, make processes easier and remove unnecessary barriers. We want to create an environment that aims at education, discovering and creating better systems for everybody who is interested in freedom and independence.
  categories:
    - Blog
    - Education
    - Technology
  built_by: Roman Vesely
  built_by_url: https://romanvesely.
  featured: false
- title: Unda Solutions
  url: https://unda.com.au
  main_url: https://unda.com.au
  description: >
    A custom web application development company in Perth, WA
  categories:
    - Business
    - Freelance
    - Web Development
    - Technology
  featured: false
- title: BIGBrave
  main_url: https://bigbrave.digital
  url: https://bigbrave.digital
  description: >
    BIGBrave is a strategic design firm. We partner with our clients, big and small, to design & create human-centered brands, products, services and systems that are simple, beautiful and easy to use.
  categories:
    - Agency
    - Web Development
    - Marketing
    - Technology
    - WordPress
  built_by: Francois Brill
  built_by_url: https://bigbrave.digital
  featured: false
- title: KegTracker
  main_url: https://www.kegtracker.co.za
  url: https://www.kegtracker.co.za
  description: >
    Keg Tracker is part of the Beverage Insights family and its sole aim is to provide you with the right data about your kegs to make better decisions. In today’s business landscape having the right information at your finger tips is crucial to the agility of your business.
  categories:
    - Food
    - Business
    - Technology
  built_by: Francois Brill
  built_by_url: https://bigbrave.digital
  featured: false
- title: Mike Nichols
  url: https://www.mikenichols.me
  main_url: https://www.mikenichols.me
  description: >
    Portfolio site of Mike Nichols, a UX designer and product development lead.
  categories:
    - Portfolio
    - Technology
    - Web Development
  built_by: Mike Nichols
  featured: false
- title: Steve Haid
  url: https://www.stevehaid.com
  main_url: https://www.stevehaid.com
  description: >
    Steve Haid is a real estate agent and Professional Financial Planner (PFP) who has been helping clients achieve their investment goals since 2006. Site designed by Stephen Bell.
  categories:
    - Marketing
    - Real Estate
  built_by: Michael Uloth
  built_by_url: "https://www.michaeluloth.com"
- title: Incremental - Loyalty, Rewards and Incentive Programs
  main_url: https://www.incremental.com.au
  url: https://www.incremental.com.au
  description: >
    Sydney-based digital agency specialising in loyalty, rewards and incentive programs. WordPress backend; Cloudinary, YouTube and Hubspot form integration; query data displayed as animated SVG graphs; video background in the header.
  categories:
    - Agency
    - Portfolio
    - WordPress
  built_by: Incremental
  built_by_url: https://www.incremental.com.au
  featured: false
- title: Technica11y
  main_url: https://www.technica11y.org
  url: https://www.technica11y.org
  description: >
    Discussing challenges in technical accessibility.
  categories:
    - Accessibility
    - Education
    - Video
  built_by: Tenon.io
  built_by_url: https://tenon.io
  featured: false
- title: Tenon-UI Documentation
  main_url: https://www.tenon-ui.info
  url: https://www.tenon-ui.info
  description: >
    Documentation site for Tenon-UI: Tenon.io's accessible components library.
  categories:
    - Accessibility
    - Documentation
    - Library
    - Web Development
  built_by: Tenon.io
  built_by_url: https://tenon.io
  featured: false
- title: Matthew Secrist
  main_url: https://www.matthewsecrist.net
  url: https://www.matthewsecrist.net
  source_url: https://github.com/matthewsecrist/v3
  description: >
    Matthew Secrist's personal portfolio using Gatsby, Prismic and Styled-Components.
  categories:
    - Portfolio
    - Technology
    - Web Development
  built_by: Matthew Secrist
  built_by_url: https://www.matthewsecrist.net
  featured: false
- title: Node.js Dev
  main_url: https://nodejs.dev
  url: https://nodejs.dev
  source_url: https://github.com/nodejs/nodejs.dev
  description: >
    Node.js Foundation Website.
  categories:
    - Documentation
    - Web Development
  built_by: Node.js Website Redesign Working Group
  built_by_url: https://github.com/nodejs/website-redesign
  featured: false
- title: Sheffielders
  main_url: https://sheffielders.org
  url: https://sheffielders.org
  source_url: https://github.com/davemullenjnr/sheffielders
  description: >
    A collective of businesses, creatives, and projects based in Sheffield, UK.
  categories:
    - Directory
  built_by: Dave Mullen Jnr
  built_by_url: https://davemullenjnr.co.uk
  featured: false
- title: Stealth Labs
  url: https://stealthlabs.io
  main_url: https://stealthlabs.io
  description: >
    We design and develop for the web, mobile and desktop
  categories:
    - Portfolio
    - Web Development
  built_by: Edvins Antonovs
  built_by_url: https://edvins.io
  featured: false
- title: Constanzia Yurashko
  main_url: https://www.constanziayurashko.com
  url: https://www.constanziayurashko.com
  description: >
    Exclusive women's ready-to-wear fashion by designer Constanzia Yurashko.
  categories:
    - Portfolio
  built_by: Maxim Andries
  featured: false
- title: Algolia
  url: https://algolia.com
  main_url: https://algolia.com
  description: >
    Algolia helps businesses across industries quickly create relevant, scalable, and lightning fast search and discovery experiences.
  categories:
    - Web Development
    - Technology
    - Open Source
    - Featured
  built_by: Algolia
  featured: true
- title: GVD Renovations
  url: https://www.gvdrenovationsinc.com/
  main_url: https://www.gvdrenovationsinc.com/
  description: >
    GVD Renovations is a home improvement contractor with a well known reputation as a professional, quality contractor in California.
  categories:
    - Business
  built_by: David Krasniy
  built_by_url: http://dkrasniy.com
  featured: false
- title: Styled System
  url: https://styled-system.com/
  main_url: https://styled-system.com/
  source_url: https://github.com/styled-system/styled-system/tree/master/docs
  description: >
    Style props for rapid UI development.
  categories:
    - Design System
  built_by: Brent Jackson
  built_by_url: https://jxnblk.com/
- title: Timehacker
  url: https://timehacker.app
  main_url: https://timehacker.app
  description: >
    Procrastination killer, automatic time tracking app to skyrocket your productivity
  categories:
    - Productivity
    - App
    - Technology
    - Marketing
    - Landing Page
  built_by: timehackers
  featured: false
- title: Little & Big
  main_url: "https://www.littleandbig.com.au/"
  url: "https://www.littleandbig.com.au/"
  description: >
    Little & Big exists with the aim to create Websites, Apps, E-commerce stores
    that are consistently unique and thoughtfully crafted, every time.
  categories:
    - Agency
    - Design
    - Web Development
    - Portfolio
  built_by: Little & Big
  built_by_url: "https://www.littleandbig.com.au/"
  featured: false
- title: Cat Knows
  main_url: "https://catnose99.com/"
  url: "https://catnose99.com/"
  description: >
    Personal blog built with Gatsby v2.
  categories:
    - Blog
    - Web Development
  built_by: CatNose
  built_by_url: "https://twitter.com/catnose99"
  featured: false
- title: just some dev
  url: https://www.iamdeveloper.com
  main_url: https://www.iamdeveloper.com
  source_url: https://github.com/nickytonline/www.iamdeveloper.com
  description: >
    Just some software developer writing things ✏️
  categories:
    - Blog
  built_by: Nick Taylor
  built_by_url: https://www.iamdeveloper.com
  featured: false
- title: Keziah Moselle Blog
  url: https://blog.keziahmoselle.fr/
  main_url: https://blog.keziahmoselle.fr/
  source_url: https://github.com/KeziahMoselle/blog.keziahmoselle.fr
  description: >
    ✍️ A place to share my thoughts.
  categories:
    - Blog
  built_by: Keziah Moselle
  built_by_url: https://keziahmoselle.fr/
- title: xfuture's blog
  url: https://www.xfuture-blog.com/
  main_url: https://www.xfuture-blog.com/
  source_url: https://github.com/xFuture603/xfuture-blog
  description: >
    A blog about Devops, Web development, and my insights as a systems engineer.
  categories:
    - Blog
  built_by: Daniel Uhlmann
  built_by_url: https://www.xfuture-blog.com/
- title: Mayne's Blog
  main_url: "https://gine.me/"
  url: "https://gine.me/page/1"
  source_url: "https://github.com/mayneyao/gine-blog"
  featured: false
  categories:
    - Blog
    - Web Development
- title: Bakedbird
  url: https://bakedbird.com
  main_url: https://bakedbird.com
  description: >
    Eleftherios Psitopoulos - A frontend developer from Greece ☕
  categories:
    - Portfolio
    - Blog
  built_by: Eleftherios Psitopoulos
  built_by_url: https://bakedbird.com
- title: Benjamin Lannon
  url: https://lannonbr.com
  main_url: https://lannonbr.com
  source_url: https://github.com/lannonbr/Portfolio-gatsby
  description: >
    Personal portfolio of Benjamin Lannon
  categories:
    - Portfolio
    - Web Development
  built_by: Benjamin Lannon
  built_by_url: https://lannonbr.com
  featured: false
- title: Aravind Balla
  url: https://aravindballa.com
  main_url: https://aravindballa.com
  source_url: https://github.com/aravindballa/website2017
  description: >
    Personal portfolio of Aravind Balla
  categories:
    - Portfolio
    - Blog
    - Web Development
  built_by: Aravind Balla
  built_by_url: https://aravindballa.com
- title: Kaleb McKelvey
  url: https://kalebmckelvey.com
  main_url: https://kalebmckelvey.com
  source_url: https://github.com/avatar-kaleb/kalebmckelvey-site
  description: >
    Personal portfolio of Kaleb McKelvey!
  categories:
    - Blog
    - Portfolio
  built_by: Kaleb McKelvey
  built_by_url: https://kalebmckelvey.com
  featured: false
- title: Michal Czaplinski
  url: https://czaplinski.io
  main_url: https://czaplinski.io
  source_url: https://github.com/michalczaplinski/michalczaplinski.github.io
  description: >
    Michal Czaplinski is a full-stack developer 🚀
  categories:
    - Portfolio
    - Web Development
  built_by: Michal Czaplinski mmczaplinski@gmail.com
  built_by_url: https://czaplinski.io
  featured: false
- title: Interactive Investor (ii)
  url: https://www.ii.co.uk
  main_url: https://www.ii.co.uk
  description: >
    Hybrid (static/dynamic) Gatsby web app for ii's free research, news and analysis, discussion and product marketing site.
  categories:
    - Business
    - Finance
    - Technology
  built_by: Interactive Investor (ii)
  built_by_url: https://www.ii.co.uk
  featured: false
- title: Weingut Goeschl
  url: https://www.weingut-goeschl.at/
  main_url: https://www.weingut-goeschl.at/
  description: >
    Weingut Goeschl is a family winery located in Gols, Burgenland in Austria (Österreich)
  categories:
    - eCommerce
    - Business
  built_by: Peter Kroyer
  built_by_url: https://www.peterkroyer.at/
  featured: false
- title: Hash Tech Guru
  url: https://hashtech.guru
  main_url: https://hashtech.guru
  description: >
    Software Development Training School and Tech Blog
  categories:
    - Blog
    - Education
  built_by: Htet Wai Yan Soe
  built_by_url: https://github.com/johnreginald
- title: AquaGruppen Vattenfilter
  url: https://aquagruppen.se
  main_url: https://aquagruppen.se/
  description: >
    Water filter and water treatment products in Sweden
  categories:
    - Business
    - Technology
  built_by: Johan Eliasson
  built_by_url: https://github.com/elitan
  featured: false
- title: Josef Aidt
  url: https://josefaidt.dev
  main_url: https://josefaidt.dev
  source_url: https://github.com/josefaidt/josefaidt.github.io
  description: >
    Personal website, blog, portfolio for Josef Aidt
  categories:
    - Portfolio
    - Blog
    - Web Development
  built_by: Josef Aidt
  built_by_url: https://twitter.com/garlicbred
- title: How To egghead
  main_url: https://howtoegghead.com/
  url: https://howtoegghead.com/
  source_url: https://github.com/eggheadio/how-to-egghead
  featured: false
  built_by: egghead.io
  built_by_url: https://egghead.io
  description: >
    How to become an egghead instructor or reviewer
  categories:
    - Documentation
    - Education
- title: Sherpalo Ventures
  main_url: "https://www.sherpalo.com/"
  url: "https://www.sherpalo.com/"
  featured: false
  categories:
    - Finance
    - Business
    - Technology
  built_by: Othermachines
  built_by_url: "https://othermachines.com"
- title: WrapCode
  url: https://www.wrapcode.com
  main_url: https://www.wrapcode.com
  description: >
    A full stack blog on Microsoft Azure, JavaScript, DevOps, AI and Bots.
  categories:
    - Blog
    - Technology
    - Web Development
  built_by: Rahul P
  built_by_url: https://twitter.com/_rahulpp
  featured: false
- title: Kirankumar Ambati's Portfolio
  url: https://www.kirankumarambati.me
  main_url: https://www.kirankumarambati.me
  description: >
    Personal website, blog, portfolio of Kirankumar Ambati
  categories:
    - Blog
    - Portfolio
    - Web Development
  built_by: Kirankumar Ambati
  built_by_url: https://github.com/kirankumarambati
  featured: false
- title: Mixkit by Envato
  url: https://mixkit.co
  main_url: https://mixkit.co
  description: >
    Extraordinary free HD videos
  categories:
    - Video
    - Design
    - Gallery
    - Video
  built_by: Envato
  built_by_url: https://github.com/envato
  featured: false
- title: Rou Hun Fan's portfolio
  main_url: https://flowen.me
  url: https://flowen.me
  source_url: https://github.com/flowen/flowen.me/tree/master/2019/v3
  description: >
    Portfolio of creative developer Rou Hun Fan. Built with Gatsby v2 &amp; Greensock drawSVG.
  categories:
    - Portfolio
  built_by: Rou Hun Fan Developer
  built_by_url: https://flowen.me
  featured: false
- title: chadly.net
  url: https://www.chadly.net
  main_url: https://www.chadly.net
  source_url: https://github.com/chadly/chadly.net
  description: >
    Personal tech blog by Chad Lee.
  categories:
    - Blog
    - Technology
    - Web Development
  built_by: Chad Lee
  built_by_url: https://github.com/chadly
  featured: false
- title: CivicSource
  url: https://www.civicsource.com
  main_url: https://www.civicsource.com
  description: >
    Online auction site to purchase tax-distressed properties from local taxing authorities.
  categories:
    - Real Estate
    - Government
  featured: false
- title: SpotYou
  main_url: "https://spotyou.joshglazer.com"
  url: "https://spotyou.joshglazer.com"
  source_url: "https://github.com/joshglazer/spotyou"
  description: >
    SpotYou allows you to watch your favorite music videos on Youtube based on your Spotify Preferences
  categories:
    - Entertainment
    - Music
  built_by: Josh Glazer
  built_by_url: https://linkedin.com/in/joshglazer/
  featured: false
- title: Hesam Kaveh's blog
  description: >
    A blog with great seo that using gatsby-source-wordpress to fetch posts from backend
  main_url: "https://hesamkaveh.com/"
  url: "https://hesamkaveh.com/"
  source_url: "https://github.com/hesamkaveh/sansi"
  featured: false
  categories:
    - Blog
    - WordPress
- title: Oliver Gomes Portfolio
  main_url: https://oliver-gomes.github.io/v4/
  url: https://oliver-gomes.github.io/v4/
  description: >
    As an artist and a web designer/developer, I wanted to find a way to present these two portfolios in a way that made sense.  I felt with new found power of speed, Gatsby helped keep my creativity intact with amazing response and versatility. I felt my butter smooth transition felt much better in user perspective and super happy with the power of Gatsby.
  categories:
    - Portfolio
    - Web Development
    - Blog
  built_by: Oliver Gomes
  built_by_url: https://github.com/oliver-gomes
  featured: false
- title: Patrik Szewczyk
  url: https://www.szewczyk.cz/
  main_url: https://www.szewczyk.cz/
  description: >
    Patrik Szewczyk – JavaScript, TypeScript, React, Node.js developer, Redux, Reason
  categories:
    - Portfolio
  built_by: Patrik Szewczyk
  built_by_url: https://linkedin.com/in/thepatriczek/
  featured: false
- title: Patrik Arvidsson's portfolio
  url: https://www.patrikarvidsson.com
  main_url: https://www.patrikarvidsson.com
  source_url: https://github.com/patrikarvidsson/portfolio-gatsby-contentful
  description: >
    Personal portfolio site of Swedish interaction designer Patrik Arvidsson. Built with Gatsby, Tailwind CSS, Emotion JS and Contentful.
  categories:
    - Blog
    - Design
    - Portfolio
    - Web Development
    - Technology
  built_by: Patrik Arvidsson
  built_by_url: https://www.patrikarvidsson.com
  featured: false
- title: Jacob Cofman's Blog
  description: >
    Personal blog / portfolio about Jacob Cofman.
  main_url: "https://jcofman.de/"
  url: "https://jcofman.de/"
  source_url: "https://github.com/JCofman/jc-website"
  featured: false
  categories:
    - Blog
    - Portfolio
- title: re-geo
  description: >
    re-geo is react based geo cities style component.
  main_url: "https://re-geo.netlify.com/"
  url: "https://re-geo.netlify.com/"
  source_url: "https://github.com/sadnessOjisan/re-geo-lp"
  categories:
    - Open Source
  built_by: sadnessOjisan
  built_by_url: https://twitter.com/sadnessOjisan
  featured: false
- title: Luis Cestou Portfolio
  description: >
    Portfolio of graphic + interactive designer Luis Cestou.
  main_url: "https://luiscestou.com"
  url: "https://luiscestou.com"
  source_url: "https://github.com/lcestou/luiscestou.com"
  built_by: Luis Cestou contact@luiscestou.com
  built_by_url: https://luiscestou.com
  featured: false
  categories:
    - Portfolio
    - Web Development
- title: Data Hackers
  url: https://datahackers.com.br/
  main_url: https://datahackers.com.br/
  description: >
    Official website for the biggest portuguese-speaking data science community. Makes use of several data sources such as podcasts from Anchor, messages from Slack, newsletters from MailChimp and blog posts from Medium. The unique visual design also had its hurdles and was quite fun to develop!
  categories:
    - Blog
    - Education
    - Podcast
    - Technology
  built_by: Kaordica
  built_by_url: https://kaordica.design
  featured: false
- title: TROMAQ
  url: https://www.tromaq.com/
  main_url: https://www.tromaq.com/
  description: >
    TROMAQ executes earthmoving services and rents heavy machinery for construction work. Even with the lack of good photography, their new site managed to pass a solid and trustworthy feeling to visitors during testing and they're already seeing the improvement in brand awareness, being the sole player with a modern website in their industry.
  categories:
    - Marketing
  built_by: Kaordica
  built_by_url: https://kaordica.design
  featured: false
- title: Novida Consulting
  url: https://www.novidaconsultoria.com.br
  main_url: https://www.novidaconsultoria.com.br
  description: >
    Novida’s goal was to position itself as a solid, exclusive and trustworthy brand for families looking for a safe financial future… We created a narrative and visual design that highlight their exclusivity.
  categories:
    - Marketing
  built_by: Kaordica
  built_by_url: https://kaordica.design
  featured: false
- title: We Are Clarks
  url: "https://www.weareclarks.com"
  main_url: "https://www.weareclarks.com"
  source_url: "https://github.com/abeaclark/weareclarks"
  description: >
    A family travel blog.
  categories:
    - Blog
    - Travel
  built_by: Abe Clark
  built_by_url: https://www.linkedin.com/in/abrahamclark/
  featured: false
- title: Guillaume Briday's Blog
  main_url: "https://guillaumebriday.fr/"
  url: "https://guillaumebriday.fr/"
  source_url: "https://github.com/guillaumebriday/guillaumebriday.fr"
  description: >
    My personal blog built with Gatsby and Tailwind CSS.
  categories:
    - Blog
    - Web Development
    - Technology
  built_by: Guillaume Briday
  built_by_url: https://guillaumebriday.fr/
  featured: false
- title: SEOmonitor
  main_url: "https://www.seomonitor.com"
  url: "https://www.seomonitor.com"
  description: >
    SEOmonitor is a suite of SEO tools dedicated to agencies.
  categories:
    - Blog
    - Portfolio
    - Agency
  built_by: Bejamas
  built_by_url: https://bejamas.io/
  featured: false
- title: Jean Regisser's Portfolio
  main_url: "https://jeanregisser.com/"
  url: "https://jeanregisser.com/"
  source_url: "https://github.com/jeanregisser/jeanregisser.com"
  featured: false
  description: >
    Portfolio of software engineer Jean Regisser.
  categories:
    - Portfolio
    - Mobile Development
  built_by: Jean Regisser
  built_by_url: "https://jeanregisser.com/"
- title: Axcept - Visual Screenshot Testing
  url: https://axcept.io
  main_url: https://axcept.io
  description: >
    Visual Testing for everyone
  categories:
    - Documentation
    - Web Development
  built_by: d:code:it
  built_by_url: https://dcodeit.com
  featured: false
- title: Chase Ohlson
  url: https://chaseohlson.com
  main_url: https://chaseohlson.com
  description: >
    Portfolio of frontend engineer & web developer Chase Ohlson.
  categories:
    - Portfolio
    - Web Development
  built_by: Chase Ohlson
  built_by_url: https://chaseohlson.com
  featured: false
- title: Zach Schnackel
  url: https://zslabs.com
  main_url: https://zslabs.com
  source_url: "https://github.com/zslabs/zslabs.com"
  description: >
    Portfolio site for UI/Motion Developer, Zach Schnackel.
  categories:
    - Portfolio
    - Web Development
  built_by: Zach Schnackel
  built_by_url: "https://zslabs.com"
- title: Gremlin
  url: https://www.gremlin.com
  main_url: https://www.gremlin.com
  description: >
    Gremlin's Failure as a Service finds weaknesses in your system before they cause problems.
  categories:
    - Marketing
- title: Headless.page
  main_url: https://headless.page/
  url: https://headless.page/
  description: >
    Headless.page is a directory of eCommerce sites featuring headless architecture, PWA features and / or the latest JavaScript technology.
  categories:
    - Directory
    - eCommerce
  built_by: Pilon
  built_by_url: https://pilon.io/
  featured: false
- title: Ouracademy
  main_url: https://our-academy.org/
  url: https://our-academy.org/
  source_url: "https://github.com/ouracademy/website"
  description: >
    Ouracademy is an organization that promoves the education in software development through blog posts & videos smiley.
  categories:
    - Open Source
    - Blog
    - Education
  built_by: Ouracademy
  built_by_url: https://github.com/ouracademy
  featured: false
- title: Tenon.io
  main_url: https://tenon.io
  url: https://tenon.io
  description: >
    Tenon.io is an accessibility tooling, services and consulting company.
  categories:
    - API
    - Accessibility
    - Business
    - Consulting
    - Technology
  built_by: Tenon.io
  built_by_url: https://tenon.io
  featured: false
- title: Projectival
  url: https://www.projectival.de/
  main_url: https://www.projectival.de/
  description: >
    Freelancer Online Marketing & Web Development in Cologne, Germany
  categories:
    - Freelance
    - Marketing
    - Web Development
    - Blog
    - Consulting
    - SEO
    - Business
  built_by: Sascha Klapetz
  built_by_url: https://www.projectival.de/
  featured: false
- title: Hetzner Online Community
  main_url: https://community.hetzner.com
  url: https://community.hetzner.com
  description: >
    Hetzner Online Community provides a free collection of high-quality tutorials, which are based on free and open source software, on a variety of topics such as development, system administration, and other web technology.
  categories:
    - Web Development
    - Technology
    - Programming
    - Open Source
    - Community
  built_by: Hetzner Online GmbH
  built_by_url: https://www.hetzner.com/
  featured: false
- title: AGYNAMIX
  url: https://www.agynamix.de/
  main_url: https://www.agynamix.de/
  source_url: https://github.com/tuhlmann/agynamix.de
  description: >
    Full Stack Java, Scala, Clojure, TypeScript, React Developer in Thalheim, Germany
  categories:
    - Freelance
    - Web Development
    - Programming
    - Blog
    - Consulting
    - Portfolio
    - Business
  built_by: Torsten Uhlmann
  built_by_url: https://www.agynamix.de/
  featured: false
- title: syracuse.io
  url: https://syracuse.io
  main_url: https://syracuse.io
  source_url: https://github.com/syracuseio/syracuseio/
  description: >
    Landing page for Syracuse NY Software Development Meetup Groups
  categories:
    - Community
  built_by: Benjamin Lannon
  built_by_url: https://lannonbr.com
- title: Render Documentation
  main_url: https://render.com/docs
  url: https://render.com/docs
  description: >
    Render is the easiest place to host your sites and apps. We use Gatsby for everything on https://render.com, including our documentation. The site is deployed on Render as well! We also have a guide to deploying Gatsby apps on Render: https://render.com/docs/deploy-gatsby.
  categories:
    - Web Development
    - Programming
    - Documentation
    - Technology
  built_by: Render Developers
  built_by_url: https://render.com
  featured: false
- title: prima
  url: https://www.prima.co
  main_url: https://www.prima.co
  description: >
    Discover industry-defining wellness content and trusted organic hemp CBD products safely supporting wellness, stress, mood, skin health, and balance.
  categories:
    - Blog
    - eCommerce
    - Education
  built_by: The Couch
  built_by_url: https://thecouch.nyc
- title: Gatsby Guides
  url: https://gatsbyguides.com/
  main_url: https://gatsbyguides.com/
  description: >
    Free tutorial course about using Gatsby with a CMS.
  categories:
    - Education
    - Documentation
    - Web Development
  built_by: Osio Labs
  built_by_url: https://osiolabs.com/
  featured: false
- title: Architude
  url: https://architudedesign.com
  main_url: https://architudedesign.com
  description: >
    筑冶 Architude International Design Consultants
  categories:
    - Design
    - Landing Page
    - Gallery
  built_by: Neo Nie
  built_by_url: https://github.com/nihgwu
  featured: false
- title: Arctica
  url: https://arctica.io
  main_url: https://arctica.io
  description: >
    Arctica specialises in purpose-built web sites and progressive web applications with user optimal experiences, tailored to meet the objectives of your business.
  categories:
    - Portfolio
    - Agency
    - Design
    - Web Development
  built_by: Arctica
  built_by_url: https://arctica.io
  featured: false
- title: Shard Ventures
  url: https://shard.vc
  main_url: https://shard.vc
  description: >
    Shard is building new online companies from scratch, partnering with other like-minded founders to start and invest in technology companies.
  categories:
    - Finance
    - Technology
    - Portfolio
  built_by: Arctica
  built_by_url: https://arctica.io
  featured: false
- title: David Brookes
  url: https://davidbrookes.me
  main_url: https://davidbrookes.me
  description: >
    Specialising in crafting stylish, high performance websites and applications that get results, using the latest cutting edge web development technologies.
  categories:
    - Portfolio
    - Freelance
    - Web Development
  built_by: Arctica
  built_by_url: https://arctica.io
  featured: false
- title: Dennis Morello
  url: https://morello.dev
  main_url: https://morello.dev
  source_url: https://gitlab.com/dennismorello/dev-blog
  description: >
    morello.dev is a development and techology blog written by Dennis Morello.
  categories:
    - Blog
    - Education
    - Web Development
    - Open Source
    - Technology
  built_by: Dennis Morello
  built_by_url: https://twitter.com/dennismorello
  featured: false
- title: BaseTable
  url: https://autodesk.github.io/react-base-table/
  main_url: https://autodesk.github.io/react-base-table/
  source_url: https://github.com/Autodesk/react-base-table
  description: >
    BaseTable is a react table component to display large data set with high performance and flexibility.
  categories:
    - Web Development
    - Documentation
    - Open Source
  built_by: Neo Nie
  built_by_url: https://github.com/nihgwu
  featured: false
- title: herper.io
  url: https://herper.io
  main_url: https://herper.io
  description: >
    Portfolio website for Jacob Herper - a Front End Web Developer with a passion for all things digital. I have more than 10 years experience working in web development.
  categories:
    - Portfolio
    - Web Development
    - Freelance
    - Design
    - SEO
  built_by: Jacob Herper
  built_by_url: https://github.com/jakeherp
  featured: false
- title: Artem Sapegin Photography
  description: >
    Photography portfolio and blog of Artem Sapegin, an award-losing photographer living in Berlin, Germany. Landscapes, cityscapes and dogs.
  main_url: "https://morning.photos/"
  url: "https://morning.photos/"
  source_url: "https://github.com/sapegin/morning.photos"
  categories:
    - Portfolio
    - Photography
  built_by: Artem Sapegin
  built_by_url: "https://github.com/sapegin"
- title: Pattyrn
  main_url: https://pattyrn.com
  url: https://pattyrn.com
  # optional: short paragraph describing the content and/or purpose of the site that will appear in the modal detail view and permalink views for your site
  description: >
    Pattyrn uses advanced machine learning AI to analyze the platform’s your teams use, making it easy to solve performance problems, reduce bottlenecks, and monitor culture health to optimize your ROI and help boost performance without causing burn out.
  categories:
    - Marketing
    - Technology
  built_by: Pattyrn
  built_by_url: https://twitter.com/Pattyrn4
  featured: false
- title: Intranet Italia Day
  main_url: https://www.intranetitaliaday.it/en
  url: https://www.intranetitaliaday.it/en
  description: >
    The Italian event dedicated to the digital workplace that focuses on planning, governance and company intranet management
  categories:
    - Event
    - Conference
  built_by: Ariadne Digital
  built_by_url: https://www.ariadnedigital.it
  featured: false
- title: Textually Stylo
  main_url: https://www.textually.net
  url: https://www.textually.net
  description: >
    Stylo Markdown writing App marketing/documentation website by Textually Inc.
  categories:
    - Marketing
    - Technology
    - Blog
    - Documentation
  built_by: Sébastien Hamel
  built_by_url: https://www.textually.net
  featured: false
- title: OneDeck
  main_url: https://www.onedeck.co
  url: https://www.onedeck.co
  description: >
    OneDeck is a simple yet powerful tool for creating and sharing your one-page investment summary in under 10 minutes.
  categories:
    - Finance
    - Technology
  built_by: William Neill
  built_by_url: https://twitter.com/williamneill
  featured: false
- title: Assortment
  main_url: https://assortment.io
  url: https://assortment.io
  description: >
    Assortment aims to provide detailed tutorials (and more) for developers of all skill levels within the Web Development Industry. Attempting to cut out the fluff and arm you with the facts.
  categories:
    - Blog
    - Web Development
  built_by: Luke Whitehouse
  built_by_url: https://twitter.com/_lukewh
  featured: false
- title: Mission42
  main_url: https://mission42.zauberware.com
  url: https://mission42.zauberware.com
  description: >
    A landing page for the mobile app Mission42. Mission42 wants to help you learn new skills.
  categories:
    - App
    - Learning
    - Education
    - Landing Page
  built_by: Philipp Siegmund, zauberware
  built_by_url: https://www.zauberware.com
- title: Altstadtdomizil Idstein
  main_url: http://www.altstadtdomizil-idstein.de/
  url: http://www.altstadtdomizil-idstein.de/
  description: >
    A landing page for a holiday apartment in Idstein, Germany.
  categories:
    - Landing Page
    - Travel
    - Real Estate
  built_by: Simon Franzen, zauberware
  built_by_url: https://www.zauberware.com
- title: Gerald Martinez Dev
  main_url: https://gmartinez.dev/
  url: https://gmartinez.dev/
  source_url: https://github.com/nephlin7/gmartinez.dev
  description: >
    Personal web site for show my skills and my works.
  categories:
    - Web Development
    - Portfolio
  built_by: Gerald Martinez
  built_by_url: https://twitter.com/GeraldM_92
  featured: false
- title: Becreatives
  main_url: "https://becreatives.com"
  url: "https://becreatives.com"
  featured: false
  description: >
    Digital software house. Enlights ideas. Think smart execute harder.
  categories:
    - Technology
    - Web Development
    - Agency
    - Marketing
  built_by: Becreatives
  built_by_url: "https://becreatives.com"
- title: Paul Clifton Photography
  main_url: https://paulcliftonphotography.com
  url: https://paulcliftonphotography.com
  featured: false
  description: >
    A full migration from WordPress to GatsbyJS and DatoCMS. Includes custom cropping on images as viewport changes size and also an infinity scroll that doesn't preload all of the results.
  categories:
    - Blog
    - Portfolio
    - Gallery
    - Photography
  built_by: Little Wolf Studio
  built_by_url: https://littlewolfstudio.co.uk
- title: Atte Juvonen - Blog
  url: https://www.attejuvonen.fi/
  main_url: https://www.attejuvonen.fi/
  source_url: https://github.com/baobabKoodaa/blog
  description: >
    Tech-oriented personal blog covering topics like AI, data, voting, game theory, infosec and software development.
  categories:
    - Blog
    - Data
    - JavaScript
    - Programming
    - Science
    - Security
    - Technology
    - Web Development
  featured: false
- title: Kibuk Construction
  url: https://kibukconstruction.com/
  main_url: https://kibukconstruction.com/
  description: >
    Kibuk Construction is a fully licensed and insured contractor specializing in Siding, Decks, Windows & Doors!
  categories:
    - Business
  built_by: David Krasniy
  built_by_url: http://dkrasniy.com
- title: RedCarpetUp
  main_url: https://www.redcarpetup.com
  url: https://www.redcarpetup.com/
  description: >
    RedCarpetUp's home page for a predominantly mobile-only customer base in India with major constraints on bandwidth availability
  categories:
    - Finance
  built_by: RedCarpet Dev Team
  built_by_url: https://www.redcarpetup.com
  featured: false
- title: talita traveler
  url: https://talitatraveler.com/
  main_url: https://talitatraveler.com/
  source_url: https://github.com/afuh/talitatraveler
  description: >
    Talita Traveler's personal blog.
  categories:
    - Blog
  built_by: Axel Fuhrmann
  built_by_url: https://axelfuhrmann.com/
  featured: false
- title: Pastelería el Progreso
  url: https://pasteleriaelprogreso.com/
  main_url: https://pasteleriaelprogreso.com/
  source_url: https://github.com/afuh/elprogreso
  description: >
    Famous bakery in Buenos Aires.
  categories:
    - Food
    - Gallery
  built_by: Axel Fuhrmann
  built_by_url: https://axelfuhrmann.com/
  featured: false
- title: Maitrik's Portfolio
  url: https://www.maitrikpatel.com/
  main_url: https://www.maitrikpatel.com/
  source_url: https://github.com/maitrikjpatel/portfolio
  description: >
    Portfolio of a Front-End Developer / UX Designer who designs and develops pixel perfect user interface, experiences and web applications.
  categories:
    - Portfolio
    - Blog
    - Design
    - Web Development
  built_by: Maitrik Patel
  built_by_url: https://www.maitrikpatel.com/
  featured: false
- title: PicPick
  url: https://picpick.app/
  main_url: https://picpick.app/
  description: >
    All-in-one Graphic Design Tool, Screen Capture Software, Image Editor, Color Picker, Pixel Ruler and More
  categories:
    - Productivity
    - App
    - Technology
  built_by: NGWIN
  built_by_url: https://picpick.app/
  featured: false
- title: Ste O'Neill
  main_url: https://www.steoneill.dev
  url: https://www.steoneill.dev
  description: >
    MVP of a portfolio site for a full stack UK based developer.
  categories:
    - Blog
    - Portfolio
  built_by: Ste O'Neill
  built_by_url: https://steoneill.dev
  featured: false
- title: Filipe Santos Correa's Portfolio
  description: >
    Filipe's Personal About Me / Portfolio.
  main_url: "https://filipesantoscorrea.com/"
  url: "https://filipesantoscorrea.com/"
  source_url: "https://github.com/Safi1012/filipesantoscorrea.com"
  featured: false
  categories:
    - Portfolio
- title: Progressive Massachusetts Legislator Scorecard
  main_url: https://scorecard.progressivemass.com
  url: https://scorecard.progressivemass.com
  featured: false
  source_url: https://github.com/progressivemass/legislator-scorecard
  description: >
    Learn about MA state legislators' voting records through a progressive lens
  categories:
    - Government
    - Education
  built_by: Alex Holachek
  built_by_url: "https://alex.holachek.com/"
- title: Jeff Wolff – Portfolio
  main_url: https://www.jeffwolff.net
  url: https://www.jeffwolff.net
  featured: false
  description: >
    A guy from San Diego who makes websites.
  categories:
    - Blog
    - Portfolio
    - Web Development
- title: Jp Valery – Portfolio
  main_url: https://jpvalery.photo
  url: https://jpvalery.photo
  featured: false
  description: >
    Self-taught photographer documenting spaces and people
  categories:
    - Portfolio
    - Photography
- title: Pantene
  main_url: https://pantene.com
  url: https://pantene.com
  featured: false
  description: >
    Pantene is a Swiss-created American brand of hair care products owned by Procter & Gamble
  categories:
    - Business
- title: Prevue
  main_url: https://www.prevue.io
  url: https://www.prevue.io
  featured: false
  description: >
    All in One Prototyping Tool For Vue Developers
  categories:
    - Open Source
    - Web Development
- title: Gold Medal Flour
  main_url: https://www.goldmedalflour.com
  url: https://www.goldmedalflour.com
  description: >
    Gold Medal Four is a brand of flour products owned by General Mills. The new site was built using Gatsby v2 with data sources from WordPress and an internal recipe API, and features multifaceted recipe filtering and a modified version of Gatsby Image to support art direction images.
  categories:
    - Food
  built_by: General Mills Branded Sites Dev Team
  built_by_url: https://www.generalmills.com
  featured: false
- title: Fifth Gait Technologies
  main_url: https://5thgait.com
  url: https://5thgait.com
  featured: false
  description: >
    Fifth Gait is a small business in the defense and space industry that is run and owned by physicists and engineers that have worked together for decades. The site was built using Gatsby V2.
  categories:
    - Government
    - Science
    - Technology
  built_by: Jonathan Z. Fisher
  built_by_url: "https://jonzfisher.com"
- title: Sal's Pals
  main_url: https://www.sals-pals.net
  url: https://www.sals-pals.net
  featured: false
  description: >
    Sal's Pals is a professional dog walking and pet sitting service based in Westfield, NJ. New site built with gatsby v2.
  categories:
    - Business
- title: Zuyet Awarmatrip
  main_url: https://www.zuyetawarmatrip.com
  url: https://www.zuyetawarmatrip.com
  featured: false
  description: >
    Zuyet Awarmatrip is a subsidiary identity within the personal ecosystem of Zuyet Awarmatik, focusing on travel and photography.
  categories:
    - Travel
    - Photography
  built_by: Zuyet Awarmatik
- title: manuvel.be
  url: https://www.manuvel.be
  main_url: https://www.manuvel.be
  source_url: https://github.com/riencoertjens/manuvelsite
  description: >
    Cycling themed café coming this april in Sint Niklaas, Belgium. One page with funky css-grid and gatsby-image trickery!
  categories:
    - Food
  built_by: WEBhart
  built_by_url: https://www.web-hart.com
  featured: false
- title: WEBhart
  url: https://www.web-hart.com
  main_url: https://www.web-hart.com
  description: >
    Hi, I'm Rien (pronounced Reen) from Belgium but based in Girona, Spain. I'm an autodidact, committed to learning until the end of time.
  categories:
    - Portfolio
    - Design
    - Web Development
    - Freelance
  built_by: WEBhart
  built_by_url: https://www.web-hart.com
  featured: false
- title: nicdougall.com
  url: https://nicdougall.netlify.com/
  main_url: https://nicdougall.netlify.com/
  source_url: https://github.com/riencoertjens/nicdougall.com
  description: >
    Athlete website with Netlify CMS for blog content.
  categories:
    - Blog
  built_by: WEBhart
  built_by_url: https://www.web-hart.com
  featured: false
- title: het Groeiatelier
  url: https://www.hetgroeiatelier.be/
  main_url: https://www.hetgroeiatelier.be/
  description: >
    Workspace for talent development and logopedics. One page site with basic info and small calendar CMS.
  categories:
    - Marketing
  built_by: WEBhart
  built_by_url: https://www.web-hart.com
  featured: false
- title: Lebuin D'Haese
  url: https://www.lebuindhaese.be/
  main_url: https://www.lebuindhaese.be/
  description: >
    Artist portfolio website. Powered by a super simple Netlify CMS to easily add blog posts or new art pieces.
  categories:
    - Portfolio
    - Blog
  built_by: WEBhart
  built_by_url: https://www.web-hart.com
  featured: false
- title: Iefke Molenstra
  url: https://www.iefke.be/
  main_url: https://www.iefke.be/
  description: >
    Artist portfolio website. Powered by a super simple Netlify CMS to easily add blog posts or new art pieces.
  categories:
    - Portfolio
    - Blog
  built_by: WEBhart
  built_by_url: https://www.web-hart.com
  featured: false
- title: The Broomwagon
  url: https://www.thebroomwagongirona.com/
  main_url: https://www.thebroomwagongirona.com/
  description: >
    foodtruck style coffee by pro cyclist Robert Gesink. The site has a webshop with merchandise and coffee beans.
  categories:
    - eCommerce
  built_by: WEBhart
  built_by_url: https://www.web-hart.com
- title: Pella Windows and Doors
  main_url: https://www.pella.com
  url: https://www.pella.com
  featured: false
  description: >
    The Pella Corporation is a privately held window and door manufacturing
  categories:
    - Business
- title: tinney.dev
  url: https://tinney.dev
  main_url: https://tinney.dev
  source_url: https://github.com/cdtinney/tinney.dev
  description: >
    Personal portfolio/blog of Colin Tinney
  categories:
    - Blog
    - Portfolio
    - Open Source
  built_by: Colin Tinney
  built_by_url: https://tinney.dev
  featured: false
- title: Monkeywrench Books
  main_url: https://monkeywrenchbooks.org
  url: https://monkeywrenchbooks.org
  description: >
    Monkeywrench Books is an all-volunteer, collectively-run bookstore and event space in Austin, TX
  categories:
    - Business
    - Community
    - Education
  built_by: Monkeywrench Books
  built_by_url: https://monkeywrenchbooks.org
- title: DeepMay.io
  main_url: https://deepmay.io
  url: https://deepmay.io
  description: >
    DeepMay is an experimental new tech bootcamp in the mountains of North Carolina.
  categories:
    - Event
    - Community
    - Technology
    - Marketing
  built_by: DeepMay
  built_by_url: https://twitter.com/deepmay_io
  featured: false
- title: Liferay.Design
  main_url: https://liferay.design
  url: https://liferay.design
  source_url: https://github.com/liferay-design/liferay.design
  description: >
    Liferay.Design is home to some of the freshest open-source designers who love to share articles and other resources for the Design Community.
  categories:
    - Blog
    - Community
    - Design
    - Marketing
    - Open Source
    - Technology
    - User Experience
  built_by: Liferay Designers
  built_by_url: https://twitter.com/liferaydesign
  featured: false
- title: Front End Remote Jobs
  main_url: https://frontendremotejobs.com
  url: https://frontendremotejobs.com
  source_url: https://github.com/benjamingrobertson/remotefrontend
  description: >
    Front End Remote Jobs features fully remote jobs for front end developers.
  categories:
    - WordPress
    - Web Development
  built_by: Ben Robertson
  built_by_url: https://benrobertson.io
  featured: false
- title: Penrose Grand Del Mar
  main_url: https://penroseatthegrand.com
  url: https://penroseatthegrand.com
  description: >
    Penrose Grand Del Mar is a luxury housing project coming soon.
  categories:
    - Real Estate
    - Design
  built_by: Chase Ohlson
  built_by_url: https://chaseohlson.com
- title: JustGraphQL
  url: https://www.justgraphql.com/
  main_url: https://www.justgraphql.com/
  source_url: https://github.com/Novvum/justgraphql
  description: >
    JustGraphQL helps developers quickly search and filter through GraphQL resources, tools, and articles.
  categories:
    - Open Source
    - Web Development
    - Technology
  built_by: Novvum
  built_by_url: https://www.novvum.io/
  featured: false
- title: Peter Macinkovic Personal Blog
  url: https://peter.macinkovic.id.au/
  main_url: https://peter.macinkovic.id.au/
  source_url: https://github.com/inkovic/peter-macinkovic-static-site
  description: >
    Personal Website and Blog of eCommerce SEO Specilaist and Digital Marketer Peter Macinkovic.
  categories:
    - SEO
    - Marketing
    - Blog
  featured: false
- title: NH Hydraulikzylinder
  main_url: https://nh-hydraulikzylinder.com
  url: https://nh-hydraulikzylinder.com
  description: >
    High quality & high performance hydraulic cylinders manufactured in Austria based on the clients requirements
  categories:
    - Business
  built_by: MangoART
  built_by_url: https://www.mangoart.at
  featured: false
- title: Frauennetzwerk Linz-Land
  main_url: https://frauennetzwerk-linzland.net
  url: https://frauennetzwerk-linzland.net
  description: >
    Homepage for the local women's association providing support to people in need offline and online (Livechat integration)
  categories:
    - Nonprofit
  built_by: MangoART
  built_by_url: https://www.mangoart.at
  featured: false
- title: Mein Traktor
  main_url: http://www.mein-traktor.at/
  url: http://www.mein-traktor.at/
  description: >
    Homepage of a the main importer of SAME and Lamborghini Tractors in Austria with customer support area
  categories:
    - Business
    - App
  built_by: MangoART
  built_by_url: https://www.mangoart.at
  featured: false
- title: Lamborghini Traktoren
  main_url: https://lamborghini-traktor.at
  url: https://lamborghini-traktor.at
  description: >
    Lamborghini Tractors - Landing page for the brand in Austria
  categories:
    - Business
  built_by: MangoART
  built_by_url: https://www.mangoart.at
  featured: false
- title: Holly Lodge Community Centre - Highgate, London
  main_url: https://www.hlcchl.org/
  url: https://www.hlcchl.org/
  source_url: https://github.com/eugelogic/hlcchl-gatsby
  description: >
    The Holly Lodge Community Centre - Highgate, London has a shiny new website built with Gatsby v2 that makes important contributions towards a faster, more secure and environmentally friendly web for everyone.
  categories:
    - Community
    - Event
    - Nonprofit
  built_by: Eugene Molari Developer
  built_by_url: https://twitter.com/EugeneMolari
  featured: false
- title: blackcater's blog
  url: https://www.blackcater.win
  main_url: https://www.blackcater.win
  source_url: https://github.com/blackcater/blog
  description: >
    Blog like Medium, for person and team.
  categories:
    - Blog
    - Web Development
  built_by: blackcater
  built_by_url: https://github.com/blackcater
  featured: false
- title: Kenneth Kwakye-Gyamfi Portfolio Site
  url: https://www.kwakye-gyamfi.com
  main_url: https://www.kwakye-gyamfi.com
  source_url: https://github.com/cr05s19xx/cross-site
  description: >
    Personal portfolio site for Kenneth Kwakye-Gyamfi, a mobile and web full stack applications developer currently based in Accra, Ghana.
  categories:
    - SEO
    - Web Development
    - Open Source
    - Portfolio
  featured: false
- title: Gareth Weaver
  url: https://www.garethweaver.com/
  main_url: https://www.garethweaver.com/
  source_url: https://github.com/garethweaver/public-site-react
  description: >
    A personal portofolio of a London based frontend developer built with Gatsby 2, Redux and Sass
  categories:
    - Portfolio
    - Web Development
  built_by: Gareth Weaver
  built_by_url: https://twitter.com/garethdweaver
  featured: false
- title: Mailjet
  url: https://dev.mailjet.com/
  main_url: https://dev.mailjet.com/
  description: >
    Mailjet is an easy-to-use all-in-one e-mail platform.
  categories:
    - API
    - Documentation
  featured: false
- title: Peintagone
  url: https://www.peintagone.be/
  main_url: https://www.peintagone.be/
  description: >
    Peintagone is a superior quality paint brand with Belgian tones.
  categories:
    - Portfolio
    - Gallery
  built_by: Sebastien Crepin
  built_by_url: https://github.com/opeah
  featured: false
- title: Let's Do Dish!
  url: https://letsdodish.com
  main_url: https://letsdodish.com
  description: >
    A new recipe site for people who enjoy cooking great food in their home kitchen. Find some great meal ideas! Let's do dish!
  categories:
    - Blog
    - Food
  built_by: Connerra
  featured: false
- title: AWS Amplify Community
  url: https://amplify.aws/community/
  main_url: https://amplify.aws/community/
  source_url: https://github.com/aws-amplify/community
  description: >
    Amplify Community is a hub for developers building fullstack serverless applications with Amplify to easily access content (such as events, blog posts, videos, sample projects, and tutorials) created by other members of the Amplify community.
  categories:
    - Blog
    - Directory
    - Education
    - Technology
  built_by: Nikhil Swaminathan
  built_by_url: https://github.com/swaminator
  featured: false
- title: Cal State Monterey Bay
  url: https://csumb.edu
  main_url: https://csumb.edu
  source_url: https://github.com/csumb/csumb-gatsby
  description: >
    A website for the entire campus of California State University, Monterey Bay.
  categories:
    - Education
    - Government
  built_by: CSUMB Web Team
  built_by_url: https://csumb.edu/web/team
  featured: false
- title: BestPricingPages.com
  url: https://bestpricingpages.com
  main_url: https://bestpricingpages.com
  source_url: https://github.com/jpvalery/pricingpages/
  description: >
    A repository of the best pricing pages by the best companies. Built in less than a week.
    Inspired by RGE and since pricingpages.xyz no longer exists, I felt such a resource was missing and could be helpful to many people.
  categories:
    - Business
    - Community
    - Entrepreneurship
    - Open Source
    - Technology
  built_by: Jp Valery
  built_by_url: https://jpvalery.me
  featured: false
- title: Lendo Austria
  url: https://lendo.at
  main_url: https://lendo.at
  description: >
    A Comparison site for best private loan offer from banks in Austria.
  categories:
    - Business
    - Finance
  built_by: Lendo developers
  featured: false
- title: Visual Cloud FX
  url: https://visualcloudfx.com
  main_url: https://visualcloudfx.com
  source_url: https://github.com/jjcav84/visualcloudfx
  description: >
    Basic static site built with MDBootstrap, React, and Gatsby
  categories:
    - Consulting
    - Portfolio
  built_by: Jacob Cavazos
  built_by_url: https://jacobcavazos.com
- title: Matthew Miller (Me4502)
  url: https://matthewmiller.dev
  main_url: https://matthewmiller.dev
  description: >
    The personal site, blog and portfolio of Matthew Miller (Me4502)
  categories:
    - Blog
    - Programming
    - Technology
    - Portfolio
  built_by: Matthew Miller
  featured: false
- title: Årets Kontor
  url: https://aretskontor.newst.se
  main_url: https://aretskontor.newst.se
  description: >
    A swedish competition for "office of the year" in sweden with a focus on design. Built with MDBootstrap and Gatsby.
  categories:
    - Real Estate
    - Marketing
  built_by: Victor Björklund
  built_by_url: https://victorbjorklund.com
  featured: false
- title: Kyma
  url: https://kyma-project.io
  main_url: https://kyma-project.io
  source_url: https://github.com/kyma-project/website
  description: >
    This website holds overview, blog and documentation for Kyma open source project that is a Kubernates based application extensibility framework.
  categories:
    - Documentation
    - Blog
    - Technology
    - Open Source
  built_by: Kyma developers
  built_by_url: https://twitter.com/kymaproject
  featured: false
- title: Verso
  main_url: https://verso.digital
  url: https://verso.digital
  description: >
    Verso is a creative technology studio based in Singapore. Site built with Gatsby and Netlify.
  categories:
    - Agency
    - Consulting
    - Design
    - Technology
  built_by: Verso
  built_by_url: https://verso.digital
  featured: false
- title: Camilo Holguin
  url: https://camiloholguin.me
  main_url: https://camiloholguin.me
  source_url: https://github.com/camiloholguin/gatsby-portfolio
  description: >
    Portfolio site using GatsbyJS and WordPress REST API.
  categories:
    - WordPress
    - Portfolio
    - Web Development
  built_by: Camilo Holguin
  built_by_url: https://camiloholguin.me
  featured: false
- title: Bennett Hardwick
  url: https://bennetthardwick.com
  main_url: https://bennetthardwick.com
  description: >
    The personal website and blog of Bennett Hardwick, an Australian software developer and human being.
  categories:
    - Blog
    - Programming
    - Technology
  source_url: https://github.com/bennetthardwick/website
  built_by: Bennett Hardwick
  built_by_url: https://bennetthardwick.com
  featured: false
- title: Sindhuka
  url: https://sindhuka.org/
  main_url: https://sindhuka.org/
  description: >
    Official website of the Sindhuka initiative, a sustainable farmers' network in Nepal.
  categories:
    - Business
    - Community
    - Government
    - Marketing
  source_url: https://github.com/Polcius/sindhuka-serif
  built_by: Pol Milian
  built_by_url: https://github.com/Polcius/
  featured: false
- title: ERS HCL Open Source Portal
  url: https://ers-hcl.github.io/
  main_url: https://ers-hcl.github.io/
  description: >
    Official site for ERS-HCL GitHub organizational site. This is a hybrid app with static and dynamic content, providing a details of the open source projects, initiatives, innovation ideas within ERS-HCL. It pulls data from various data sources including GitHub APIs, MDX based blog posts, excel files. It also hosts an ideas app that is based on Firebase.
  categories:
    - Open Source
    - Blog
    - Technology
    - Web Development
    - Community
    - Documentation
  source_url: https://github.com/ERS-HCL/gatsby-ershcl-app
  built_by: Tarun Kumar Sukhu
  built_by_url: https://github.com/tsukhu
- title: Sandbox
  url: https://www.sandboxneu.com/
  main_url: https://www.sandboxneu.com/
  source_url: https://github.com/sandboxneu/sandboxneu.com
  description: >
    Official website of Sandbox, a Northeastern University student group that builds software for researchers.
  categories:
    - Marketing
  built_by: Sandbox at Northeastern
  built_by_url: https://github.com/sandboxneu/
  featured: false
- title: Accessible App
  main_url: https://accessible-app.com
  url: https://accessible-app.com
  source_url: https://github.com/accessible-app/accessible-app_com
  description: >
    Learn how to build inclusive web applications and Single Page Apps in modern JavaScript frameworks. This project collects strategies, links, patterns and plugins for React, Vue and Angular.
  categories:
    - Accessibility
    - Web Development
    - JavaScript
  built_by: Marcus Herrmann
  built_by_url: https://marcus.io
  featured: false
- title: PygmalionPolymorph
  url: https://pygmalionpolymorph.com
  main_url: https://pygmalionpolymorph.com
  source_url: https://github.com/PygmalionPolymorph/portfolio
  description: >
    Portfolio of artist, musician and developer PygmalionPolymorph.
  categories:
    - Portfolio
    - Gallery
    - Music
    - Photography
    - Web Development
  built_by: PygmalionPolymorph
  built_by_url: https://pygmalionpolymorph.com
  featured: false
- title: Gonzalo Nuñez Photographer
  main_url: https://www.gonzalonunez.com
  url: https://www.gonzalonunez.com
  description: >
    Website for Cancun based destination wedding photographer Gonzalo Nuñez. Site built with GatsbyJS, WordPress API and Netlify.
  categories:
    - Photography
    - Portfolio
    - WordPress
  built_by: Miguel Mayo
  built_by_url: https://www.miguelmayo.com
  featured: false
- title: Element 84
  main_url: https://www.element84.com
  url: https://www.element84.com
  description: >
    Element 84 is software engineering and design firm that helps companies and government agencies solve problems using remote sensing, life sciences, and transportation data in the cloud.
  categories:
    - Agency
    - Blog
    - Business
    - Consulting
    - Data
    - Design
    - Government
    - Portfolio
    - Programming
    - Science
    - Technology
    - User Experience
    - Web Development
- title: Measures for Justice
  main_url: https://www.measuresforjustice.org
  url: https://www.measuresforjustice.org
  description: >
    Measures for Justice gathers criminal justice data at the county level and makes it available on a free public Data Portal. Site rebuilt from scratch with GatsbyJS.
  categories:
    - Nonprofit
    - Marketing
  featured: false
- title: Raconteur Agency
  main_url: https://www.raconteur.net/agency
  url: https://www.raconteur.net/agency
  description: >
    Raconteur Agency is a London-based content marketing agency for B2B brands. We have rebuilt their site with Gatsby v2 using their existing WordPress backend as the data source. By switching from WordPress to GatsbyJS we have achieved a 200%+ improvement in page load times and went from a Lighthouse performance score of 49 to 100.
  categories:
    - Agency
    - Marketing
    - WordPress
  built_by: Jacob Herper
  built_by_url: https://herper.io
  featured: false
- title: GreenOrbit
  main_url: https://greenorbit.com/
  url: https://greenorbit.com/
  description: >
    Cloud-based intranet software. Get your people going with everything you need, built in.
  categories:
    - Business
    - App
    - Productivity
    - Technology
  built_by: Effective Digital
  built_by_url: https://effective.digital/
- title: Purple11
  main_url: https://purple11.com/
  url: https://purple11.com/
  description: >
    Purple11 is a site for photography and photo retouching tips and tricks.
  categories:
    - Blog
    - Photography
  built_by: Sébastien Noël
  built_by_url: https://blkfuel.com/
  featured: false
- title: PerfReviews
  main_url: https://perf.reviews/
  url: https://perf.reviews/
  source_url: https://github.com/PerfReviews/PerfReviews
  description: >
    The best content about web performance in spanish language.
  categories:
    - Web Development
  built_by: Joan León & José M. Pérez
  built_by_url: https://perf.reviews/nosotros/
  featured: false
- title: Un Backend - Blog
  main_url: https://www.unbackend.pro/
  url: https://www.unbackend.pro/
  description: >
    The personal website and blog of Camilo Ramírez, a backend developer :).
  categories:
    - Blog
    - Programming
    - Technology
  source_url: https://github.com/camilortte/camilortte.github.com
  built_by: Camilo Ramírez
  built_by_url: https://www.unbackend.pro/about
  featured: false
- title: Hitesh Vaghasiya
  main_url: https://hiteshvaghasiya.com/
  url: https://hiteshvaghasiya.com/
  description: >
    This is Hitesh Vaghasiya's blog. This blog is help you an E-Commerce like Magento, Shopify, and BigCommece.
  categories:
    - Blog
    - Programming
    - Technology
    - Web Development
  built_by: Hitesh Vaghasiya
  built_by_url: https://hiteshvaghasiya.com/
  featured: false
- title: Aditus
  main_url: https://www.aditus.io
  url: https://www.aditus.io
  description: >
    Aditus is the accessibility tool for your team. We help teams build accessible websites and products.
  categories:
    - Accessibility
    - Education
  built_by: Aditus
  built_by_url: https://www.aditus.io
  featured: false
- title: Ultra Config
  main_url: https://ultraconfig.com.au/
  url: https://ultraconfig.com.au/ultra-config-generator/
  description: >
    Ultra Config Generator is a software application for Network Engineers to efficiently manage their network infrastructure.
  categories:
    - Blog
    - Technology
  built_by: Ultra Config
  built_by_url: https://ultraconfig.com.au/
  featured: false
- title: Malice
  main_url: https://malice.fr/
  url: https://malice.fr/
  description: >
    Malice is a cyber-training  platform for learning, validating and improving security related skills through simulated scenarios and challenges.
  categories:
    - Security
    - Technology
  built_by: Sysdream
  built_by_url: https://sysdream.com/
  featured: false
- title: Nash
  main_url: https://nash.io/
  url: https://nash.io/
  description: >
    Nash is a decentralized platform for trading, payment and other financial services. Our goal is to bring distributed finance to everyone by making blockchain technology fast and easy to use. We employ an off-chain engine to match trades rapidly, but never take control of customers’ assets. Our intuitive interface offers easy access to a range of trading, payment and investment functions.
  categories:
    - Portfolio
    - Security
    - Technology
  built_by: Andrej Gajdos
  built_by_url: https://andrejgajdos.com/
  featured: false
- title: Axel Fuhrmann
  url: https://axelfuhrmann.com
  main_url: https://axelfuhrmann.com
  source_url: https://github.com/afuh/axelfuhrmann.com
  description: >
    Personal portfolio.
  categories:
    - Portfolio
    - Freelance
    - Web Development
  featured: false
- title: Alaina Viau
  url: https://www.alainaviau.com
  main_url: https://www.alainaviau.com
  description: >
    Official website of Canadian opera director, creator, and producer Alaina Viau. Site designed by Stephen Bell.
  categories:
    - Portfolio
    - Music
  built_by: Michael Uloth
  built_by_url: "https://www.michaeluloth.com"
- title: Alison Moritz
  url: https://www.alisonmoritz.com
  main_url: https://www.alisonmoritz.com
  description: >
    Official website of American stage director Alison Moritz. Site designed by Stephen Bell.
  categories:
    - Portfolio
    - Music
  built_by: Michael Uloth
  built_by_url: "https://www.michaeluloth.com"
- title: Luke Secomb Digital
  url: https://lukesecomb.digital
  main_url: https://lukesecomb.digital
  source_url: https://github.com/lukethacoder/luke-secomb-simple
  description: >
    A simple portfolio site built using TypeScript, Markdown and React Spring.
  categories:
    - Portfolio
    - Web Development
  built_by: Luke Secomb
  built_by_url: https://lukesecomb.digital
  featured: false
- title: We are Brew
  url: https://www.wearebrew.co.uk
  main_url: https://www.wearebrew.co.uk
  description: >
    Official website for Brew, a Birmingham based Digital Marketing Agency.
  categories:
    - Portfolio
    - Web Development
    - Agency
    - Marketing
  built_by: Brew Digital
  built_by_url: https://www.wearebrew.co.uk
- title: Global City Data
  main_url: https://globalcitydata.com
  url: https://globalcitydata.com
  source_url: https://github.com/globalcitydata/globalcitydata
  description: >
    Global City Data is an open, easily browsable platform to showcase peer-reviewed urban datasets and models created by different research groups.
  categories:
    - Education
    - Open Source
  built_by: Rafi Barash
  built_by_url: https://rafibarash.com
  featured: false
- title: Submittable
  url: https://www.submittable.com
  main_url: https://www.submittable.com
  description: >
    Submissions made simple. Submittalbe is a cloud-based submissions manager that lets you accept, review, and make decisions on any kind of digital content.
  categories:
    - Technology
    - Marketing
  built_by: Genevieve Crow
  built_by_url: https://github.com/g-crow
- title: Appmantle
  main_url: https://appmantle.com
  url: https://appmantle.com
  description: >
    Appmantle is a new way of creating apps. A complete modern app that you build yourself quickly & easily, without programming knowledge.
  categories:
    - App
    - Marketing
    - Landing Page
    - Mobile Development
    - Technology
  built_by: Appmantle
  built_by_url: https://appmantle.com
  featured: false
- title: Acto
  main_url: https://www.acto.dk/
  url: https://www.acto.dk/
  description: >
    Tomorrows solutions - today. Acto is an innovative software engineering company, providing your business with high-quality, scalable and maintainable software solutions, to make your business shine.
  categories:
    - Agency
    - Technology
    - Web Development
    - Mobile Development
  built_by: Acto
  built_by_url: https://www.acto.dk/
- title: Gatsby GitHub Stats
  url: https://gatsby-github-stats.netlify.com
  main_url: https://gatsby-github-stats.netlify.com
  source_url: https://github.com/lannonbr/gatsby-github-stats/
  description: >
    Statistics Dashboard for Gatsby GitHub repository
  categories:
    - Data
  built_by: Benjamin Lannon
  built_by_url: https://lannonbr.com
  featured: false
- title: Graphic Intuitions
  url: https://www.graphicintuitions.com/
  main_url: https://www.graphicintuitions.com/
  description: >
    Digital marketing agency located in Morris, Manitoba.
  categories:
    - Agency
    - Web Development
    - Marketing
  featured: false
- title: Smooper
  url: https://www.smooper.com/
  main_url: https://www.smooper.com/
  description: >
    We connect you with digital marketing experts for 1 on 1 consultation sessions
  categories:
    - Marketing
    - Directory
  featured: false
- title: Lesley Barber
  url: https://www.lesleybarber.com/
  main_url: https://www.lesleybarber.com/
  description: >
    Official website of Canadian film composer Lesley Barber.
  categories:
    - Portfolio
    - Music
  built_by: Michael Uloth
  built_by_url: https://www.michaeluloth.com
- title: Timeline of Terror
  main_url: https://timelineofterror.org/
  url: https://timelineofterror.org/
  source_url: https://github.com/Symbitic/timeline-of-terror
  description: >
    Complete guide to the events of September 11, 2001.
  categories:
    - Directory
    - Government
  built_by: Alex Shaw
  built_by_url: https://github.com/Symbitic/
  featured: false
- title: Pill Club
  url: https://thepillclub.com
  main_url: https://thepillclub.com
  description: >
    Zero Copay With Insurance + Free Shipping + Bonus Gifts + Online Delivery – Birth Control Delivery and Prescription
  categories:
    - Marketing
    - Healthcare
  built_by: Pill Club
  built_by_url: https://thepillclub.com
- title: myweekinjs
  url: https://www.myweekinjs.com/
  main_url: https://www.myweekinjs.com/
  source_url: https://github.com/myweekinjs/public-website
  description: >
    Challenge to create and/or learn something new in JavaScript each week.
  categories:
    - Blog
  built_by: Adriaan Janse van Rensburg
  built_by_url: https://github.com/HurricaneInteractive/
  featured: false
- title: The Edit Suite
  main_url: https://www.theeditsuite.com.au/
  url: https://www.theeditsuite.com.au/
  source_url: https://thriveweb.com.au/portfolio/the-edit-suite/
  description: >-
    The Edit Suite is an award winning video production and photography company based out of our Mermaid Beach studio on the Gold Coast of Australia but we also have the ability to work mobile from any location.
  categories:
    - Photography
    - Marketing
  built_by: Thrive Team - Gold Coast
  built_by_url: https://thriveweb.com.au/
  featured: false
- title: CarineRoitfeld
  main_url: https://www.carineroitfeld.com/
  url: https://www.carineroitfeld.com/
  description: >
    Online shop for Carine Roitfeld parfume
  categories:
    - eCommerce
  built_by: Ask Phill
  built_by_url: https://askphill.com
- title: EngineHub.org
  url: https://enginehub.org
  main_url: https://enginehub.org
  source_url: https://github.com/EngineHub/enginehub-website
  description: >
    The landing pages for EngineHub, the organisation behind WorldEdit, WorldGuard, CraftBook, and more
  categories:
    - Landing Page
    - Technology
    - Open Source
  built_by: Matthew Miller
  built_by_url: https://matthewmiller.dev
- title: Goulburn Physiotherapy
  url: https://www.goulburnphysiotherapy.com.au/
  main_url: https://www.goulburnphysiotherapy.com.au/
  description: >
    Goulburn Physiotherapy is a leader in injury prevention, individual and community health, and workplace health solutions across Central Victoria.
  categories:
    - Blog
    - Healthcare
  built_by: KiwiSprout
  built_by_url: https://kiwisprout.nz/
  featured: false
- title: TomTom Traffic Index
  main_url: https://www.tomtom.com/en_gb/traffic-index/
  url: https://www.tomtom.com/en_gb/traffic-index/
  description: >
    The TomTom Traffic Index provides drivers, city planners, auto manufacturers and policy makers with unbiased statistics and information about congestion levels in 403 cities across 56 countries on 6 continents.
  categories:
    - Travel
    - Data
  built_by: TomTom
  built_by_url: https://tomtom.com
  featured: false
- title: PrintAWorld | A 3D Printing and Fabrication Company
  main_url: https://prtwd.com/
  url: https://prtwd.com/
  description: >
    PrintAWorld is a NYC based fabrication and manufacturing company that specializes in 3D printing, 3D scanning, CAD Design,
    laser cutting, and rapid prototyping. We help artists, agencies and engineers turn their ideas into its physical form.
  categories:
    - Business
  featured: false
- title: Asjas
  main_url: https://asjas.co.za
  url: https://asjas.co.za/blog
  source_url: https://github.com/Asjas/Personal-Webpage
  description: >
    This is a website built with Gatsby v2 that uses Netlify CMS and Gatsby-MDX as a blog (incl. portfolio page).
  categories:
    - Web Development
    - Blog
    - Portfolio
  built_by: A-J Roos
  built_by_url: https://twitter.com/_asjas
  featured: false
- title: Glug-Infinite
  main_url: https://gluginfinite.github.io
  url: https://gluginfinite.github.io
  source_url: https://github.com/crstnmac/glug
  description: >
    This is a website built with Gatsby v2 that is deployed on GitHub using GitHub Pages and Netlify.
  categories:
    - Web Development
    - Blog
    - Portfolio
    - Agency
  built_by: Criston Macarenhas
  built_by_url: https://github.com/crstnmac
  featured: false
- title: The State of CSS Survey
  main_url: https://stateofcss.com/
  url: https://stateofcss.com/
  source_url: https://github.com/StateOfJS/state-of-css-2019
  description: >
    Annual CSS survey, brother of The State of JS Survey.
  categories:
    - Web Development
  built_by: Sacha Greif & Contribs
  built_by_url: https://github.com/StateOfJS
  featured: false
- title: Bytom Blockchain
  url: https://bytom.io/
  main_url: https://bytom.io/
  source_url: https://github.com/bytomlabs/bytom.io
  description: >
    Embrace the New Era of Bytom Blockchain
  categories:
    - Finance
    - Open Source
    - Technology
  built_by: Bytom Foundation
  built_by_url: https://bytom.io/
  featured: false
- title: Oerol Festival
  url: https://www.oerol.nl/nl/
  main_url: https://www.oerol.nl/en/
  description: >
    Oerol is a cultural festival on the island of Terschelling in the Netherlands that is held annually in June.
    The ten-day festival is focused on live, public theatre as well as music and visual arts.
  categories:
    - Event
    - Entertainment
  built_by: Oberon
  built_by_url: https://oberon.nl/
  featured: false
- title: Libra
  main_url: "https://libra.org/"
  url: "https://libra.org/"
  description: Libra's mission is to enable a simple global currency and financial infrastructure that empowers billions of people.
  featured: false
  categories:
    - Open Source
    - Technology
    - Finance
- title: Riffy Blog
  main_url: https://blog.rayriffy.com/
  url: https://blog.rayriffy.com/
  source_url: https://github.com/rayriffy/rayriffy-blog
  description: >
    Riffy Blog is async based beautiful highly maintainable site built by using Gatsby v2 with SEO optimized.
  categories:
    - Web Development
    - Blog
    - Open Source
    - Technology
    - Music
    - SEO
  built_by: Phumrapee Limpianchop
  built_by_url: https://rayriffy.com/
  featured: false
- title: The Coffee Collective
  url: https://coffeecollective.dk
  main_url: https://coffeecollective.dk
  description: >
    The Coffee Collective website is a JAM-stack based, multilingual, multi currency website/shop selling coffee, related products and subscriptions.
  categories:
    - eCommerce
    - Food
  built_by: Remotely (Anders Hallundbæk)
  built_by_url: https://remotely.dk
  featured: false
- title: Leadership Development International
  url: https://ldi.global
  main_url: https://ldi.global
  description: >
    A DatoCMS-backed site for an education and training company based in the US, China and the UAE.
  categories:
    - Education
    - Nonprofit
  built_by: Grant Holle
  built_by_url: https://grantholle.com
  featured: false
- title: Canvas 1839
  main_url: "https://www.canvas1839.com/"
  url: "https://www.canvas1839.com/"
  description: >-
    Online store for Canvas 1839 products, including pharmacological-grade CBD oil and relief cream.
  categories:
    - eCommerce
    - Marketing
  built_by: Corey Ward
  built_by_url: "http://www.coreyward.me/"
- title: Sparkle Stories
  main_url: "https://app.sparklestories.com/"
  url: "https://app.sparklestories.com/"
  description: >-
    Sparkle Stories is a streaming audio platform for children with over 1,200 original audio stories.
  categories:
    - App
    - Education
  built_by: Corey Ward
  built_by_url: "http://www.coreyward.me/"
- title: nehalist.io
  main_url: https://nehalist.io
  url: https://nehalist.io
  source_url: https://github.com/nehalist/nehalist.io
  description: >
    nehalist.io is a blog about software development, technology and all that kind of geeky stuff.
  categories:
    - Blog
    - Web Development
    - Open Source
  built_by: Kevin Hirczy
  built_by_url: https://nehalist.io
  featured: false
- title: March and Ash
  main_url: https://marchandash.com/
  url: https://marchandash.com/
  description: >-
    March and Ash is a customer-focused, licensed cannabis dispensary located in Mission Valley.
  categories:
    - eCommerce
    - Business
    - Blog
  built_by: Blueyellow
  built_by_url: https://blueyellow.io/
  featured: false
- title: T Two Industries
  description: >
    T Two Industries is a manufacturing company specializing in building custom truck decks, truck bodies, and trailers.
  main_url: https://www.ttwo.ca
  url: https://www.ttwo.ca
  categories:
    - Business
  built_by: https://www.t2.ca
  built_by_url: https://www.t2.ca
  featured: false
- title: Cali's Finest Landscaping
  url: https://www.calisfinestlandscaping.com/
  main_url: https://www.calisfinestlandscaping.com/
  description: >
    A team of hard-working, quality-obsessed landscaping professionals looking to take dreams and transform them into reality.
  categories:
    - Business
  built_by: David Krasniy
  built_by_url: http://dkrasniy.com
  featured: false
- title: Vazco
  url: https://www.vazco.eu
  main_url: https://www.vazco.eu
  description: >
    Vazco works for clients from all around the world in future-proof technologies and help them build better products.
  categories:
    - Agency
    - Web Development
    - Blog
    - Business
    - Technology
  built_by: Vazco
  built_by_url: https://www.vazco.eu
  featured: false
- title: Major League Eating
  main_url: https://majorleagueeating.com
  url: https://majorleagueeating.com
  description: >
    Major League Eating is the professional competitive eating organization that runs the Nathan’s Famous Coney Island Hot Dog eating contest on July 4th, among other eating events.
  categories:
    - Entertainment
    - Sports
  built_by: Carmen Cincotti
  built_by_url: https://github.com/ccincotti3
  featured: false
- title: APIs You Won't Hate
  url: https://apisyouwonthate.com/blog
  main_url: https://apisyouwonthate.com
  source_url: http://github.com/apisyouwonthate/apisyouwonthate.com
  description: >
    API development is a topic very close to our hearts. APIs You Won't Hate is a team and community dedicated to learning, writing, sharing ideas and bettering understanding of API practices. Together we can erradicate APIs we hate.
  categories:
    - Blog
    - Education
    - eCommerce
    - API
    - Community
    - Learning
    - Open Source
    - Technology
    - Web Development
  built_by: Mike Bifulco
  built_by_url: https://github.com/mbifulco
  featured: false
- title: Sankarsan Kampa
  main_url: "https://traction.one"
  url: "https://traction.one"
  description: Full time programmer, part time gamer, exploring the details of programmable systems and how to stretch their capabilities.
  featured: false
  categories:
    - Portfolio
    - Freelance
- title: AwesomeDocs
  main_url: "https://awesomedocs.traction.one/"
  url: "https://awesomedocs.traction.one/install"
  source_url: "https://github.com/AwesomeDocs/website"
  description: An awesome documentation website generator!
  featured: false
  categories:
    - Open Source
    - Web Development
    - Technology
    - Documentation
  built_by: Sankarsan Kampa
  built_by_url: "https://traction.one"
- title: Prism Programming Language
  main_url: "https://prism.traction.one/"
  url: "https://prism.traction.one/"
  source_url: "https://github.com/PrismLang/website"
  description: Interpreted, high-level, programming language.
  featured: false
  categories:
    - Programming
    - Open Source
    - Technology
    - Documentation
  built_by: Sankarsan Kampa
  built_by_url: "https://traction.one"
- title: Arnondora
  main_url: "https://arnondora.in.th/"
  url: "https://arnondora.in.th/"
  source_url: "https://github.com/arnondora/arnondoraBlog"
  description: Arnondora is a personal blog by Arnon Puitrakul
  categories:
    - Blog
    - Programming
    - Technology
  built_by: Arnon Puitrakul
  built_by_url: "https://arnondora.in.th/"
  featured: false
- title: KingsDesign
  url: "https://www.kingsdesign.com.au/"
  main_url: "https://www.kingsdesign.com.au/"
  description: KingsDesign is a Hobart based web design and development company. KingsDesign creates, designs, measures and improves web based solutions for businesses and organisations across Australia.
  categories:
    - Agency
    - Technology
    - Portfolio
    - Consulting
    - User Experience
  built_by: KingsDesign
  built_by_url: "https://www.kingsdesign.com.au"
- title: EasyFloh | Easy Flows for all
  url: "https://www.easyfloh.com"
  main_url: "https://www.easyfloh.com"
  description: >
    EasyFloh is for creating simple flows for your organisation. An organisation
    can design own flows with own stages.
  categories:
    - Business
    - Landing Page
  built_by: Vikram Aroskar
  built_by_url: "https://medium.com/@vikramaroskar"
  featured: false
- title: Home Alarm Report
  url: https://homealarmreport.com/
  main_url: https://homealarmreport.com/
  description: >
    Home Alarm Report is dedicated to helping consumers make informed decisions
    about home security solutions. The site was easily migrated from a legacy WordPress
    installation and the dev team chose Gatsby for its site speed and SEO capabilities.
  categories:
    - Blog
    - Business
    - SEO
    - Technology
  built_by: Centerfield Media
  built_by_url: https://www.centerfield.com
- title: Just | FX for treasurers
  url: "https://www.gojust.com"
  main_url: "https://www.gojust.com"
  description: >
    Just provides a single centralized view of FX for corporate treasurers. See interbank market prices, and access transaction cost analysis.
  categories:
    - Finance
    - Technology
  built_by: Bejamas
  built_by_url: "https://bejamas.io/"
  featured: false
- title: Bureau for Good | Nonprofit branding, web and print communications
  url: "https://www.bureauforgood.com"
  main_url: "https://www.bureauforgood.com"
  description: >
    Bureau for Good helps nonprofits explain why they matter across digital & print media. Bureau for Good crafts purpose-driven identities, websites & print materials for changemakers.
  categories:
    - Nonprofit
    - Agency
    - Design
  built_by: Bejamas
  built_by_url: "https://bejamas.io/"
  featured: false
- title: Atelier Cartier Blumen
  url: "https://www.ateliercartier.ch"
  main_url: "https://www.ateliercartier.ch"
  description: >
    Im schönen Kreis 6 in Zürich kreiert Nicole Cartier Blumenkompositionen anhand Charaktereigenschaften oder Geschichten zur Person an. Für wen ist Dein Blumenstrauss gedacht? Einzigartige Floristik Blumensträusse, Blumenabos, Events, Shootings. Site designed by https://www.stolfo.co
  categories:
    - eCommerce
    - Design
  built_by: Bejamas
  built_by_url: "https://bejamas.io/"
  featured: false
- title: Veronym – Cloud Security Service Provider
  url: "https://www.veronym.com"
  main_url: "https://www.veronym.com"
  description: >
    Veronym is securing your digital transformation. A comprehensive Internet security solution for business. Stay safe no matter how, where and when you connect.
  categories:
    - Security
    - Technology
    - Business
  built_by: Bejamas
  built_by_url: "https://bejamas.io/"
  featured: false
- title: Devahoy
  url: "https://devahoy.com/"
  main_url: "https://devahoy.com/"
  description: >
    Devahoy is a personal blog written in Thai about software development.
  categories:
    - Blog
    - Programming
  built_by: Chai Phonbopit
  built_by_url: "https://github.com/phonbopit"
  featured: false
- title: Venus Lover
  url: https://venuslover.com
  main_url: https://venuslover.com
  description: >
    Venus Lover is a mobile app for iOS and Android so you can read your daily horoscope and have your natal chart, including the interpretation of the ascendant, planets, houses and aspects.
  categories:
    - App
    - Consulting
    - Education
    - Landing Page
- title: Write/Speak/Code
  url: https://www.writespeakcode.com/
  main_url: https://www.writespeakcode.com/
  description: >
    Write/Speak/Code is a non-profit on a mission to promote the visibility and leadership of technologists with marginalized genders through peer-led professional development.
  categories:
    - Community
    - Nonprofit
    - Open Source
    - Conference
  built_by: Nicola B.
  built_by_url: https://www.linkedin.com/in/nicola-b/
  featured: false
- title: Daniel Spajic
  url: https://danieljs.tech/
  main_url: https://danieljs.tech/
  source_url: https://github.com/dspacejs/portfolio
  description: >
    Passionate front-end developer with a deep, yet diverse skillset.
  categories:
    - Portfolio
    - Programming
    - Freelance
  built_by: Daniel Spajic
  featured: false
- title: Cosmotory
  url: https://cosmotory.netlify.com/
  main_url: https://cosmotory.netlify.com/
  description: >
    This is the educational blog containing various courses,learning materials from various authors from all over the world.
  categories:
    - Blog
    - Community
    - Nonprofit
    - Open Source
    - Education
  built_by: Hanishraj B Rao.
  built_by_url: https://hanishrao.netlify.com/
  featured: false
- title: Armorblox | Security Powered by Understanding
  url: https://www.armorblox.com
  main_url: https://www.armorblox.com
  description: >
    Armorblox is a venture-backed stealth cybersecurity startup, on a mission to build a game-changing enterprise security platform.
  categories:
    - Security
    - Technology
    - Business
  built_by: Bejamas
  built_by_url: https://bejamas.io
  featured: false
- title: Mojo
  url: https://www.mojo.is
  main_url: https://www.mojo.is/
  description: >
    We help companies create beautiful digital experiences
  categories:
    - Agency
    - Technology
    - Consulting
    - User Experience
    - Web Development
  featured: false
- title: Marcel Hauri
  url: https://marcelhauri.ch/
  main_url: https://marcelhauri.ch/
  description: >
    Marcel Hauri is an award-winning Magento developer and e-commerce specialist.
  categories:
    - Portfolio
    - Blog
    - Programming
    - Community
    - Open Source
    - eCommerce
  built_by: Marcel Hauri
  built_by_url: https://marcelhauri.ch
  featured: false
- title: Projektmanagementblog
  url: https://www.projektmanagementblog.de
  main_url: https://www.projektmanagementblog.de/
  source_url: https://github.com/StephanWeinhold/pmblog
  description: >
    Thoughts about modern project management. Built with Gatsby and Tachyons, based on Advanced Starter.
  categories:
    - Blog
  built_by: Stephan Weinhold
  built_by_url: https://stephanweinhold.com/
  featured: false
- title: Anthony Boyd Graphics
  url: https://www.anthonyboyd.graphics/
  main_url: https://www.anthonyboyd.graphics/
  description: >
    Free Graphic Design Resources by Anthony Boyd
  categories:
    - Portfolio
  built_by: Anthony Boyd
  built_by_url: https://www.anthonyboyd.com/
  featured: false
- title: Relocation Hero
  url: https://relocationhero.com
  main_url: https://relocationhero.com
  description: >
    Blog with FAQs related to Germany relocation. Built with Gatsby.
  categories:
    - Blog
    - Consulting
    - Community
  featured: false
- title: Zoe Rodriguez
  url: https://zoerodrgz.com
  main_url: https://zoerodrgz.com
  description: >
    Portfolio for Los Angeles-based designer Zoe Rodriguez. Built with Gatsby.
  categories:
    - Portfolio
    - Design
  built_by: Chase Ohlson
  built_by_url: https://chaseohlson.com
  featured: false
- title: TriActive USA
  url: https://triactiveusa.com
  main_url: https://triactiveusa.com
  description: >
    Website and blog for TriActive USA. Built with Gatsby.
  categories:
    - Landing Page
    - Business
  built_by: Chase Ohlson
  built_by_url: https://chaseohlson.com
- title: LaunchDarkly
  url: https://launchdarkly.com/
  main_url: https://launchdarkly.com/
  description: >
    LaunchDarkly is the feature management platform that software teams use to build better software, faster.
  categories:
    - Technology
    - Marketing
  built_by: LaunchDarkly
  built_by_url: https://launchdarkly.com/
  featured: false
- title: Arpit Goyal
  url: https://arpitgoyal.com
  main_url: https://arpitgoyal.com
  source_url: https://github.com/92arpitgoyal/ag-blog
  description: >
    Blog and portfolio website of a Front-end Developer turned Product Manager.
  categories:
    - Blog
    - Portfolio
    - Technology
    - User Experience
  built_by: Arpit Goyal
  built_by_url: https://twitter.com/_arpitgoyal
  featured: false
- title: Portfolio of Cole Townsend
  url: https://twnsnd.co
  main_url: https://twnsnd.co
  description: Portfolio of Cole Townsend, Product Designer
  categories:
    - Portfolio
    - User Experience
    - Web Development
    - Design
  built_by: Cole Townsend
  built_by_url: https://twitter.com/twnsndco
- title: Jana Desomer
  url: https://www.janadesomer.be/
  main_url: https://www.janadesomer.be/
  description: >
    I'm Jana, a digital product designer with coding skills, based in Belgium
  categories:
    - Portfolio
  built_by: Jana Desomer Designer/Developer
  built_by_url: https://www.janadesomer.be/
  featured: false
- title: Carbon8 Regenerative Agriculture
  url: https://www.carbon8.org.au/
  main_url: https://www.carbon8.org.au/
  description: >
    Carbon8 is a Not for Profit charity that supports Aussie farmers to transition to regenerative agriculture practices and rebuild the carbon (organic matter) in their soil from 1% to 8%.
  categories:
    - Nonprofit
    - eCommerce
  built_by: Little & Big
  built_by_url: "https://www.littleandbig.com.au/"
  featured: false
- title: Reactgo blog
  url: https://reactgo.com/
  main_url: https://reactgo.com/
  description: >
    It provides tutorials & articles about modern open source web technologies such as react,vuejs and gatsby.
  categories:
    - Blog
    - Education
    - Programming
    - Web Development
  built_by: Sai gowtham
  built_by_url: "https://twitter.com/saigowthamr"
  featured: false
- title: City Springs
  url: https://citysprings.com/
  main_url: https://citysprings.com/
  description: >
    Sandy Springs is a city built on creative thinking and determination. They captured a bold vision for a unified platform to bring together new and existing information systems. To get there, the Sandy Springs communications team partnered with Mediacurrent on a new Drupal 8 decoupled platform architecture with a Gatsbyjs front end to power both the City Springs website and its digital signage network. Now, the Sandy Springs team can create content once and publish it everywhere.
  categories:
    - Community
    - Government
  built_by: Mediacurrent
  built_by_url: https://www.mediacurrent.com
  featured: false
- title: Behalf
  url: https://www.behalf.no/
  main_url: https://www.behalf.no/
  description: >
    Behalf is Norwegian based digital design agency.
  categories:
    - Agency
    - Portfolio
    - Business
    - Consulting
    - Design
    - Design System
    - Marketing
    - Web Development
    - User Experience
  built_by: Behalf
  built_by_url: https://www.behalf.no/
  featured: false
- title: Saxenhammer & Co.
  url: https://saxenhammer-co.com/
  main_url: https://saxenhammer-co.com/
  description: >
    Saxenhammer & Co. is a leading boutique investment bank in Continental Europe. The firm’s strong track record is comprised of the execution of 200 successful transactions across all major industries.
  categories:
    - Consulting
    - Finance
    - Business
  built_by: Axel Fuhrmann
  built_by_url: https://axelfuhrmann.com/
  featured: false
- title: UltronEle
  url: http://ultronele.com
  main_url: https://runbytech.github.io/ueofcweb/
  source_url: https://github.com/runbytech/ueofcweb
  description: >
    UltronEle is a light, fast, simple yet interesting serverless e-learning CMS based on GatsbyJS. It aims to provide a easy-use product for tutors, teachers, instructors from all kinks of fields with near-zero efforts to setup their own authoring tool and content publish website.
  categories:
    - Education
    - Consulting
    - Landing Page
    - Web Development
    - Open Source
    - Learning
  built_by: RunbyTech
  built_by_url: http://runbytech.co
  featured: false
- title: Nick Selvaggio
  url: https://nickgs.com/
  main_url: https://nickgs.com/
  description: >
    The personal website of Nick Selvaggio. Long Island based web developer, teacher, and technologist.
  categories:
    - Consulting
    - Programming
    - Web Development
  featured: false
- title: Free & Open Source Gatsby Themes by LekoArts
  main_url: "https://themes.lekoarts.de"
  url: "https://themes.lekoarts.de"
  source_url: "https://github.com/LekoArts/gatsby-themes/tree/master/www"
  built_by: LekoArts
  built_by_url: "https://github.com/LekoArts"
  description: >-
    Get high-quality and customizable Gatsby themes to quickly bootstrap your website! Choose from many professionally created and impressive designs with a wide variety of features and customization options. Use Gatsby Themes to take your project to the next level and let you and your customers take advantage of the many benefits Gatsby has to offer.
  categories:
    - Open Source
    - Directory
    - Marketing
    - Landing Page
  featured: false
- title: Lars Roettig
  url: https://larsroettig.dev/
  main_url: https://larsroettig.dev/
  description: >
    Lars Roettig is a Magento Maintainer and e-commerce specialist. On his Blog, he writes Software Architecture and Magento Development.
  categories:
    - Portfolio
    - Blog
    - Programming
    - Community
    - Open Source
    - eCommerce
  built_by: Lars Roettig
  built_by_url: https://larsroettig.dev/
  featured: false
- title: Cade Kynaston
  url: https://cade.codes
  main_url: https://cade.codes
  source_url: https://github.com/cadekynaston/gatsby-portfolio
  description: >
    Cade Kynaston's Portfolio
  categories:
    - Portfolio
  built_by: Cade Kynaston
  built_by_url: https://github.com/cadekynaston
  featured: false
- title: Growable Meetups
  url: https://www.growable.io/
  main_url: https://www.growable.io/
  description: >
    Growable - Events to Accelerate your career in Tech. Made with <3 with Gatsby, React & Netlify by Talent Point in London.
  categories:
    - Event
    - Technology
    - Education
    - Community
    - Conference
  built_by: Talent Point
  built_by_url: https://github.com/talent-point/
  featured: false
- title: Fantastic Metropolis
  main_url: https://fantasticmetropolis.com
  url: https://fantasticmetropolis.com
  description: >
    Fantastic Metropolis ran between 2001 and 2006, highlighting the potential of literary science fiction and fantasy.
  categories:
    - Entertainment
  built_by: Luis Rodrigues
  built_by_url: https://goblindegook.com
  featured: false
- title: Simon Koelewijn
  main_url: https://simonkoelewijn.nl
  url: https://simonkoelewijn.nl
  description: >
    Personal blog of Simon Koelewijn, where he blogs about UX, analytics and web development (in Dutch). Made awesome and fast by using Gatsby 2.x (naturally) and gratefully using Netlify and Netlify CMS.
  categories:
    - Freelance
    - Blog
    - Web Development
    - User Experience
  built_by: Simon Koelewijn
  built_by_url: https://simonkoelewijn.nl
  featured: false
- title: Raconteur Careers
  main_url: https://careers.raconteur.net
  url: https://careers.raconteur.net
  description: >
    Raconteur is a London-based publishing house and content marketing agency. We have built this careers portal Gatsby v2 with TypeScript, Styled-Components, React-Spring and Contentful.
  categories:
    - Media
    - Marketing
    - Landing Page
  built_by: Jacob Herper
  built_by_url: https://herper.io
  featured: false
- title: Frankly Steve
  url: https://www.franklysteve.com/
  main_url: https://www.franklysteve.com/
  description: >
    Wedding photography with all the hugs, tears, kisses, smiles, laughter, banter, kids up trees, friends in hedges.
  categories:
    - Photography
    - Portfolio
  built_by: Little & Big
  built_by_url: "https://www.littleandbig.com.au/"
  featured: false
- title: Eventos orellana
  description: >-
    We are a company dedicated to providing personalized and professional advice
    for the elaboration and coordination of social and business events.
  main_url: "https://eventosorellana.com/"
  url: "https://eventosorellana.com/"
  featured: false
  categories:
    - Gallery
  built_by: Ramón Chancay
  built_by_url: "https://ramonchancay.me/"
- title: DIA Supermercados
  main_url: https://dia.com.br
  url: https://dia.com.br
  description: >-
    Brazilian retailer subsidiary, with more than 1,100 stores in Brazil, focusing on low prices and exclusive DIA Products.
  categories:
    - Business
  built_by: CloudDog
  built_by_url: https://clouddog.com.br
  featured: false
- title: AntdSite
  main_url: https://antdsite.yvescoding.org
  url: https://antdsite.yvescoding.org
  description: >-
    A static docs generator based on Ant Design and GatsbyJs.
  categories:
    - Documentation
  built_by: Yves Wang
  built_by_url: https://antdsite.yvescoding.org
- title: Fourpost
  url: https://www.fourpost.com
  main_url: https://www.fourpost.com
  description: >
    Fourpost is a shopping destination for today’s family that combines the best brands and experiences under one roof.
  categories:
    - Marketing
  built_by: Fourpost
  built_by_url: https://github.com/fourpost
  featured: false
- title: ReactStudy Blog
  url: https://elated-lewin-51cf0d.netlify.com
  main_url: https://elated-lewin-51cf0d.netlify.com
  description: >
    Belong to your own blog by gatsby
  categories:
    - Blog
  built_by: 97thjingba
  built_by_url: https://github.com/97thjingba
  featured: false
- title: George
  main_url: https://kind-mestorf-5a2bc0.netlify.com
  url: https://kind-mestorf-5a2bc0.netlify.com
  description: >
    shiny new web built with Gatsby
  categories:
    - Blog
    - Portfolio
    - Gallery
    - Landing Page
    - Design
    - Web Development
    - Open Source
    - Science
  built_by: George Davituri
  featured: false

- title: CEO amp
  main_url: https://www.ceoamp.com
  url: https://www.ceoamp.com
  description: >
    CEO amp is an executive training programme to amplify a CEO's voice in the media. This site was built with Gatsby v2, Styled-Components, TypeScript and React Spring.
  categories:
    - Consulting
    - Entrepreneurship
    - Marketing
    - Landing Page
  built_by: Jacob Herper
  built_by_url: https://herper.io
  featured: false
- title: QuantumBlack
  main_url: https://www.quantumblack.com/
  url: https://www.quantumblack.com/
  description: >
    We help companies use data to make distinctive, sustainable and significant improvements to their performance.
  categories:
    - Technology
    - Consulting
    - Data
    - Design
  built_by: Richard Westenra
  built_by_url: https://www.richardwestenra.com/
  featured: false
- title: Coffeeshop Creative
  url: https://www.coffeeshopcreative.ca
  main_url: https://www.coffeeshopcreative.ca
  description: >
    Marketing site for a Toronto web design and videography studio.
  categories:
    - Marketing
    - Agency
    - Design
    - Video
    - Web Development
  built_by: Michael Uloth
  built_by_url: https://www.michaeluloth.com
  featured: false
- title: Daily Hacker News
  url: https://dailyhn.com
  main_url: https://dailyhn.com
  description: >
    Daily Hacker News presents the top five stories from Hacker News daily.
  categories:
    - Entertainment
    - Design
    - Web Development
    - Technology
    - Science
  built_by: Joeri Smits
  built_by_url: https://joeri.dev
  featured: false
- title: Grüne Dresden
  main_url: https://ltw19dresden.de
  url: https://ltw19dresden.de
  description: >
    This site was built for the Green Party in Germany (Bündnis 90/Die Grünen) for their local election in Dresden, Saxony. The site was built with Gatsby v2 and Styled-Components.
  categories:
    - Government
    - Nonprofit
  built_by: Jacob Herper
  built_by_url: https://herper.io
- title: Gratsy
  url: https://gratsy.com/
  main_url: https://gratsy.com/
  description: >
    Gratsy: Feedback To Give Back
  categories:
    - Agency
    - Marketing
    - Landing Page
  built_by: Whalar
  built_by_url: https://whalar.com/
  featured: false
- title: deepThreads
  main_url: https://deepthreads.com
  url: https://deepthreads.com/
  description: >
    deepThreads is a shiny new website built with Gatsby v2.  We make art using deep learning along with print on demand providers to create some cool stuff!
  categories:
    - eCommerce
  built_by: Kyle Kitlinski
  built_by_url: http://github.com/k-kit
  featured: false
- title: Smoopit
  main_url: https://smoopit.com
  url: https://smoopit.com/
  description: >
    Smoopit helps you schedule meetings without the extra effort of checking your availability or back-and-forth emails.
  categories:
    - Business
    - Productivity
  built_by: Chandra Bhushan
  built_by_url: https://github.com/chandu2304
  featured: false
- title: Mill3 Studio
  main_url: https://mill3.studio/en/
  url: https://mill3.studio/en/
  description: >
    Our agency specializes in the analysis, strategy and development of digital products.
  categories:
    - Agency
    - Portfolio
  built_by: Mill3
  built_by_url: https://mill3.studio/en/
  featured: false
- title: Zellement
  main_url: https://www.zellement.com
  url: https://www.zellement.com
  description: >
    Online portfolio of Dan Farrow from Nottingham, UK.
  categories:
    - Portfolio
  built_by: Zellement
  built_by_url: https://www.zellement.com
  featured: false
- title: Fullstack HQ
  url: https://fullstackhq.com/
  main_url: https://fullstackhq.com/
  description: >
    Get immediate access to a battle-tested team of designers and developers on a pay-as-you-go monthly subscription.
  categories:
    - Agency
    - Consulting
    - Freelance
    - Marketing
    - Portfolio
    - Web Development
    - App
    - Business
    - Design
    - JavaScript
    - Technology
    - User Experience
    - Web Development
    - eCommerce
    - WordPress
  built_by: Fullstack HQ
  built_by_url: https://fullstackhq.com/
  featured: false
- title: Cantas
  main_url: https://www.cantas.co.jp
  url: https://www.cantas.co.jp
  description: >
    Cantas is digital marketing company in Japan.
  categories:
    - Business
    - Agency
  built_by: Cantas
  built_by_url: https://www.cantas.co.jp
  featured: false
- title: Sheringham Shantymen
  main_url: https://www.shantymen.com/
  url: https://www.shantymen.com/
  description: >
    The Sheringham Shantymen are a sea shanty singing group that raise money for the RNLI in the UK.
  categories:
    - Music
    - Community
    - Entertainment
    - Nonprofit
  built_by: Zellement
  built_by_url: https://www.zellement.com/
  featured: false
- title: WP Spark
  main_url: https://wpspark.io/
  url: https://wpspark.io/
  description: >
    Create blazing fast website with WordPress and our Gatsby themes.
  categories:
    - Agency
    - Community
    - Blog
    - WordPress
  built_by: wpspark
  built_by_url: https://wpspark.io/
- title: Ronald Langeveld
  description: >
    Ronald Langeveld's blog and Web Development portfolio website.
  main_url: "https://www.ronaldlangeveld.com"
  url: "https://www.ronaldlangeveld.com"
  categories:
    - Blog
    - Web Development
    - Freelance
    - Portfolio
    - Consulting
  featured: false
- title: Golfonaut
  description: >
    Golfonaut - Golf application for Apple Watch
  main_url: https://golfonaut.io
  url: https://golfonaut.io
  categories:
    - App
    - Sports
  featured: false
- title: Anton Sten - UX Lead/Design
  url: https://www.antonsten.com
  main_url: https://www.antonsten.com
  description: Anton Sten leads UX for design-driven companies.
  categories:
    - User Experience
    - Blog
    - Freelance
    - Portfolio
    - Consulting
    - Agency
    - Design
  featured: false
- title: Rashmi AP - Front-end Developer
  main_url: http://rashmiap.me
  url: http://rashmiap.me
  featured: false
  description: >
    Rashmi AP's Personal Portfolio Website
  source_url: https://github.com/rashmiap/personal-website-react
  categories:
    - Portfolio
    - Open Source
  built_by: Rashmi AP
  built_by_url: http://rashmiap.me
- title: OpenSourceRepos - Blogs for open source repositories
  main_url: https://opensourcerepos.com
  url: https://opensourcerepos.com
  featured: false
  description: >
    Open Source Repos is a blog site for explaining the architecture, code-walkthrough and key takeways for the GitHub repository. Out main aim to is to help more developers contribute to open source projects.
  source_url: https://github.com/opensourcerepos/blogs
  categories:
    - Open Source
    - Design
    - Design System
    - Blog
  built_by: OpenSourceRepos Team
  built_by_url: https://opensourcerepos.com
- title: Sheelah Brennan - Front-End/UX Engineer
  main_url: https://sheelahb.com
  url: https://sheelahb.com
  featured: false
  description: >
    Sheelah Brennan's web development blog
  categories:
    - Blog
    - Web Development
    - Design
    - Freelance
    - Portfolio
  built_by: Sheelah Brennan
- title: Delinx.Digital - Web and Mobile Development Agency based in Sofia, Bulgaria
  main_url: https://delinx.digital
  url: https://delinx.digital/solutions
  description: >
    Delinx.digital is a software development oriented digital agency based in Sofia, Bulgaria. We develop bespoke software solutions using  WordPress, WooCommerce, Shopify, eCommerce, React.js, Node.js, PHP, Laravel and many other technologies.
  categories:
    - Agency
    - Web Development
    - Design
    - eCommerce
    - WordPress
  featured: false
- title: Cameron Nuckols - Articles, Book Notes, and More
  main_url: https://nucks.co
  url: https://nucks.co
  description: >
    This site hosts all of Cameron Nuckols's writing on entrepreneurship, startups, money, fitness, self-education, and self-improvement.
  categories:
    - Blog
    - Entrepreneurship
    - Business
    - Productivity
    - Technology
    - Marketing
  featured: false
- title: Hayato KAJIYAMA - Portfolio
  main_url: "https://hyakt.dev"
  url: "https://hyakt.dev"
  source_url: "https://github.com/hyakt/hyakt.github.io"
  featured: false
  categories:
    - Portfolio
- title: Skirtcraft - Unisex Skirts with Large Pockets
  main_url: https://skirtcraft.com
  url: https://skirtcraft.com/products
  source_url: https://github.com/jqrn/skirtcraft-web
  description: >
    Skirtcraft sells unisex skirts with large pockets, made in the USA. Site built with TypeScript and styled-components, with Tumblr-sourced blog posts.
  categories:
    - eCommerce
    - Blog
  built_by: Joe Quarion
  built_by_url: https://github.com/jqrn
  featured: false
- title: Vermarc Sport
  main_url: https://www.vermarcsport.com/
  url: https://www.vermarcsport.com/
  description: >
    Vermarc Sport offers a wide range of cycle clothing, cycling jerseys, bib shorts, rain gear and accessories, as well for the summer, the mid-season (autumn / spring) and the winter.
  categories:
    - eCommerce
  built_by: BrikL
  built_by_url: https://github.com/Brikl
- title: Cole Ruche
  main_url: https://coleruche.com
  url: https://coleruche.com
  source_url: https://github.com/kingingcole/myblog
  description: >
    The personal website and blog for Emeruche "Cole" Ikenna, front-end web developer from Nigeria.
  categories:
    - Blog
    - Portfolio
  built_by: Emeruche "Cole" Ikenna
  built_by_url: https://twitter.com/cole_ruche
  featured: false
- title: Abhith Rajan - Coder, Blogger, Biker, Full Stack Developer
  main_url: https://www.abhith.net/
  url: https://www.abhith.net/
  source_url: https://github.com/Abhith/abhith.net
  description: >
    abhith.net is a portfolio website of Abhith Rajan, a full stack developer. Sharing blog posts, recommended videos, developer stories and services with the world through this site.
  categories:
    - Portfolio
    - Blog
    - Programming
    - Open Source
    - Technology
  built_by: Abhith Rajan
  built_by_url: https://github.com/Abhith
  featured: false
- title: Mr & Mrs Wilkinson
  url: https://thewilkinsons.netlify.com/
  main_url: https://thewilkinsons.netlify.com/
  source_url: https://github.com/davemullenjnr/the-wilkinsons
  description: >
    A one-page wedding photography showcase using Gatsby Image and featuring a lovely hero and intro section.
  categories:
    - Photography
  built_by: Dave Mullen Jnr
  built_by_url: https://davemullenjnr.co.uk
  featured: false
- title: Gopesh Gopinath - Full Stack JavaScript Developer
  url: https://www.gopeshgopinath.com
  main_url: https://www.gopeshgopinath.com
  source_url: https://github.com/GopeshMedayil/gopeshgopinath.com
  description: >
    Gopesh Gopinath's Personal Portfolio Website
  categories:
    - Portfolio
    - Open Source
  built_by: Gopesh Gopinath
  built_by_url: https://www.gopeshgopinath.com
  featured: false
- title: Misael Taveras - FrontEnd Developer
  url: https://taverasmisael.com
  main_url: https://taverasmisael.com
  source_url: https://github.com/taverasmisael/taverasmisael
  description: >
    Personal site and bloging about learning FrontEnd web development in spanish.
  categories:
    - Portfolio
    - Open Source
    - Blog
    - JavaScript
    - Web Development
  built_by: Misael Taveras
  built_by_url: https://taverasmisael.com
  featured: false
- title: Le Reacteur
  url: https://www.lereacteur.io/
  main_url: https://www.lereacteur.io/
  description: >
    Le Reacteur is the first coding bootcamp dedicated to web and mobile apps development (iOS/Android). We offer intensive sessions to train students in a short time (10 weeks). Our goal is to pass on to our students in less than 3 months what they would have learned in 2 years. To achieve this ambitious challenge, our training is based on learning JavaScript (Node.js, Express, ReactJS, React Native).
  categories:
    - JavaScript
    - Learning
    - Mobile Development
    - Web Development
  built_by: Farid Safi
  built_by_url: https://twitter.com/FaridSafi
  featured: false
- title: Cinch
  url: https://www.cinch.co.uk
  main_url: https://www.cinch.co.uk
  description: >
    Cinch is a hub for car supermarkets and dealers to show off their stock. The site only lists second-hand cars that are seven years old or younger, with less than 70,000 miles on the clock.
  categories:
    - Entrepreneurship
    - Business
  built_by: Somo
  built_by_url: https://www.somoglobal.com
  featured: false
- title: Recetas El Universo
  description: >-
    Recipes and videos with the best of Ecuadorian cuisine.
    Collectable recipes from Diario El Universo.
  main_url: "https://recetas-eu.netlify.com/"
  url: "https://recetas-eu.netlify.com/"
  featured: false
  categories:
    - Blog
    - WordPress
    - Food
  built_by: Ramón Chancay
  built_by_url: "https://ramonchancay.me/"
- title: NuBrakes
  url: https://nubrakes.com/
  main_url: https://nubrakes.com/
  description: >
    NuBrakes is the mobile brake repair company that comes to you! We perform brake pad, caliper, and rotor replacement at your office, apartment or home!
  categories:
    - Business
    - Entrepreneurship
  featured: false
- title: Third and Grove
  url: https://www.thirdandgrove.com
  main_url: https://www.thirdandgrove.com
  source_url: https://github.com/thirdandgrove/tagd8_gatsby
  description: >
    A digital agency slaying the mundane one pixel at a time.
  categories:
    - Agency
    - Marketing
    - Open Source
    - Technology
  built_by: Third and Grove
  built_by_url: https://www.thirdandgrove.com
  featured: false
- title: Le Bikini
  url: https://lebikini.com
  main_url: https://lebikini.com
  description: >
    New website for Toulouse's most iconic concert hall.
  categories:
    - Music
  built_by: Antoine Rousseau
  built_by_url: https://antoine.rousseau.im
  featured: false
- title: Jimmy Truong's Portfolio
  url: https://jimmytruong.ca
  main_url: https://jimmytruong.ca
  description: >
    This porfolio is a complication of all projects done during my time at BCIT D3 (Digital Design and Development) program and after graduation.
  categories:
    - Portfolio
    - Web Development
  built_by: Jimmy Truong
  built_by_url: https://jimmytruong.ca
  featured: false
- title: Quick Stop Nicaragua
  main_url: https://quickstopnicaragua.com
  url: https://quickstopnicaragua.com
  description: >
    Convenience Store Website
  categories:
    - Food
  built_by: Gerald Martinez
  built_by_url: https://twitter.com/GeraldM_92
  featured: false
- title: XIEL
  main_url: https://xiel.dev
  url: https://xiel.dev
  source_url: https://github.com/xiel/xiel
  description: >
    I'm a freelance front-end developer from Berlin who creates digital experiences that everyone likes to use.
  categories:
    - Portfolio
    - Blog
  built_by: Felix Leupold
  built_by_url: https://twitter.com/xiel
  featured: false
- title: Nicaragua Best Guides
  main_url: https://www.nicaraguasbestguides.com
  url: https://www.nicaraguasbestguides.com
  description: >
    Full-Service Tour Operator and Destination Management Company (DMC)
  categories:
    - Agency
    - Travel
  built_by: Gerald Martinez
  built_by_url: https://twitter.com/GeraldM_92
  featured: false
- title: Thoughts and Stuff
  main_url: http://thoughtsandstuff.com
  url: http://thoughtsandstuff.com
  source_url: https://github.com/robmarshall/gatsby-tns
  description: >
    A simple easy to read blog. Minimalistic, focusing on content over branding. Includes RSS feed.
  categories:
    - Accessibility
    - Blog
    - WordPress
  built_by: Robert Marshall
  built_by_url: https://robertmarshall.dev
  featured: false
- title: Tracli
  url: https://tracli.rootvan.com/
  main_url: https://tracli.rootvan.com/
  source_url: https://github.com/ridvankaradag/tracli-landing
  description: >
    A command line app that tracks your time
  categories:
    - Productivity
    - Technology
    - Landing Page
  built_by: Ridvan Karadag
  built_by_url: http://www.rootvan.com
  featured: false
- title: Fifteen Seconds Istanbul
  url: https://fifteenseconds.istanbul/
  main_url: https://fifteenseconds.istanbul/
  description: >
    Landing page of FifteenSeconds Istanbul Event
  categories:
    - Event
    - Conference
    - Business
    - Landing Page
  built_by: İbrahim Telman
  built_by_url: https://github.com/ibrahimtelman/
  featured: false
- title: spon.io
  url: https://www.spon.io
  main_url: https://www.spon.io
  source_url: https://github.com/magicspon/spon.io
  description: >
    Portfolio for frontend web developer, based in Bristol UK
  categories:
    - Portfolio
  built_by: Dave Stockley
  built_by_url: https://www.spon.io
  featured: false
- title: BBS
  url: https://big-boss-studio.com
  main_url: https://big-boss-studio.com
  description: >
    For 11 years, we help great brands in their digital transformation, offering all our expertise for their needs. Technical consulting, UX, design, technical integration and maintenance.
  categories:
    - Agency
    - JavaScript
    - Web Development
  built_by: BBS
  built_by_url: https://big-boss-studio.com
  featured: false
- title: Appes - Meant to evolve
  main_url: https://appes.co
  url: https://appes.co
  description: >
    Appes is all about apps and evolution. We help companies to build mobile and
    web products.
  categories:
    - Agency
    - Mobile Development
    - Web Development
    - Technology
  built_by: Appes
  built_by_url: https://appes.co
  featured: false
- title: Intern
  url: https://intern.imedadel.me
  main_url: https://intern.imedadel.me
  description: >
    Intern is a job board for getting internships in tech, design, marketing, and more. It's built entirely with Gatsby.
  categories:
    - Directory
    - Technology
  built_by: Imed Adel
  built_by_url: https://imedadel.me
  featured: false
- title: Global Citizen Foundation
  main_url: https://www.globalcitizenfoundation.org
  url: https://www.globalcitizenfoundation.org
  description: >
    In the digital economy, we are Global Citizens and the currency is Personal Data
  categories:
    - Nonprofit
  built_by: The Delta Studio
  built_by_url: https://www.thedelta.io
  featured: false
- title: GatsbyFinds
  main_url: https://gatsbyfinds.netlify.com
  url: https://gatsbyfinds.netlify.com
  source_url: https://github.com/bvlktech/GatsbyFinds
  description: >
    GatsbyFinds is a website built ontop of Gatsby v2 by providing developers with a showcase of all the lastest projects made with the beloved GatsbyJS.
  categories:
    - Portfolio
    - Gallery
  built_by: Bvlktech
  built_by_url: https://twitter.com/bvlktech
  featured: false
- title: AFEX Commodities Exchange
  main_url: https://afexnigeria.com
  url: https://afexnigeria.com
  description: >
    AFEX Nigeria strives to transform Nigerian agriculture by creating more bargaining power to smallholder farmers, access to information, and secure storage.
  categories:
    - Blog
    - Business
    - Finance
    - Food
    - WordPress
  built_by: Mayowa Falade
  built_by_url: http://mayowafalade.com
  featured: false
- title: VIA Data
  main_url: https://viadata.io
  url: https://viadata.io
  description: >
    The future of data management
  categories:
    - Data
  built_by: The Delta Studio
  built_by_url: https://www.thedelta.io
  featured: false
- title: Front End Day Event Website
  main_url: https://frontend-day.com/
  url: https://frontend-day.com/
  description: >
    Performant landing page for a front end workshops recurring event / conference.
  categories:
    - Event
    - Conference
    - Web Development
    - Technology
  built_by: Pagepro
  built_by_url: https://pagepro.co
  featured: false
- title: Mutual
  main_url: https://www.madebymutual.com
  url: https://www.madebymutual.com
  description: >
    Mutual is a web design and development agency. Our new website is powered by Gatsby and Craft CMS.
  categories:
    - Blog
    - Portfolio
    - Agency
    - Design
    - Web Development
  built_by: Mutual
  built_by_url: https://twitter.com/madebymutual
  featured: false
- title: Surge 3
  main_url: https://surge3.com
  url: https://surge3.com/
  description: >
    We’re Surge 3 - a premier web development agency. Our company centers around the principles of quality, speed, and service! We are founded using the latest in web technologies and are dedicated to using those exact tools to help our customers achieve their goals.
  categories:
    - Portfolio
    - Blog
    - Agency
    - Web Development
    - Marketing
  built_by: Dillon Browne
  built_by_url: https://dillonbrowne.com
- title: Adaltas
  main_url: https://www.adaltas.com
  url: https://www.adaltas.com
  description: >
    Adaltas is a team of consultants with a focus on Open Source, Big Data and Cloud Computing based in France, Canada and Morocco.
  categories:
    - Consulting
    - Data
    - Design System
    - Programming
    - Learning
  built_by: Adaltas
  built_by_url: https://www.adaltas.com
- title: Themis Attorneys
  main_url: https://themis-attorneys.com
  url: https://themis-attorneys.com
  description: >
    Themis Attorneys is Chennai based lawyers. Their new complete website is made using Gatsby.
  categories:
    - Agency
    - Consulting
    - Portfolio
    - Law
  built_by: Merbin J Anselm
  built_by_url: https://anselm.in
- title: Saint New York
  url: https://www.saintnewyork.com
  main_url: https://www.saintnewyork.com
  description: >
    A powerful fresh-scent formula made with clean ingredients.
  categories:
    - eCommerce
    - Business
  built_by: Peter Hironaka
  built_by_url: https://peterhironaka.com
- title: Runlet
  main_url: https://runlet.app
  url: https://runlet.app
  source_url: https://github.com/runletapp/runlet
  description: >
    Runlet is a cloud-based job manager that offers device synchronization and reliable message delivery in a network of connected devices even after connectivity issues. Available for ARM, Linux, Mac and Windows.
  categories:
    - App
    - Landing Page
    - Productivity
    - Technology
  built_by: Vandre Leal
  built_by_url: https://vandreleal.github.io
  featured: false
- title: tiaan.dev
  main_url: https://tiaan.dev
  url: https://tiaan.dev
  featured: false
  categories:
    - Blog
    - Portfolio
    - Web Development
- title: Praveen Bisht
  main_url: https://www.prvnbist.com/
  url: https://www.prvnbist.com/
  source_url: https://github.com/prvnbist/portfolio
  categories:
    - Portfolio
    - Blog
  built_by: Praveen Bisht
  built_by_url: https://www.prvnbist.com/
  featured: false
- title: Jeff Mills The Outer Limits x NTS Radio
  url: https://www.nts.live/projects/jeff-mills-the-outer-limits/
  main_url: https://www.nts.live/projects/jeff-mills-the-outer-limits/
  source_url: https://github.com/ntslive/the-outer-limits
  description: >
    NTS Radio created a minisite for Jeff Mills' 6 part radio series The Outer Limits, including original music production and imagery curated from the NASA online image archive.
  categories:
    - Music
    - Gallery
    - Science
    - Entertainment
  built_by: NTS Radio
  built_by_url: https://www.nts.live
  featured: false
- title: BALAJIRAO676
  main_url: https://thebalajiraoecommerce.netlify.com/
  url: https://thebalajiraoecommerce.netlify.com/
  featured: false
  categories:
    - Blog
    - eCommerce
    - Web Development
- title: Mentimeter
  url: https://www.mentimeter.com/
  main_url: https://www.mentimeter.com/
  categories:
    - Business
  featured: false
- title: HYFN
  url: https://hyfn.com/
  main_url: https://hyfn.com/
  categories:
    - Business
  featured: false
- title: Mozilla India
  main_url: https://mozillaindia.org/
  url: https://mozillaindia.org/
  categories:
    - Open Source
  featured: false
- title: Primer Labs
  main_url: https://www.primerlabs.io
  url: https://www.primerlabs.io
  featured: false
  categories:
    - Education
    - Learning
- title: AJ on Purr-fect Solutions
  url: https://ajonp.com
  main_url: https://ajonp.com
  description: >
    A Community of developers, creating resources for all to use!
  categories:
    - Education
    - Learning
    - Programming
    - Web Development
    - API
    - Blog
    - SEO
  built_by: AJonP
  built_by_url: http://ajonp.com/authors/alex-patterson
- title: blog.kwst.site
  main_url: https://blog.kwst.site
  url: https://blog.kwst.site
  description: A blog of frontend engineer working in Fukuoka
  source_url: https://github.com/SatoshiKawabata/blog
  featured: false
  categories:
    - Blog
    - Technology
    - Web Development
    - JavaScript
- title: Run Leeds
  main_url: http://www.runleeds.co.uk
  url: http://www.runleeds.co.uk
  description: >
    Community running site based in Leeds,UK. Aiming to support those going through a life crisis.
  categories:
    - Accessibility
    - Blog
    - Community
    - Nonprofit
    - Sports
    - WordPress
  built_by: Robert Marshall
  built_by_url: https://www.robertmarshall.dev
- title: Arvind Kumar
  main_url: https://arvind.io
  url: https://arvind.io
  source_url: https://github.com/EnKrypt/arvind.io
  built_by: Arvind Kumar
  built_by_url: "https://arvind.io/"
  description: >
    A blog about writing code, making music and studying the skies.
  featured: false
  categories:
    - Blog
    - Music
    - Technology
- title: GlobalMoney
  url: https://global24.ua
  main_url: https://global24.ua
  description: >
    Provide payment solution for SMB, eWallet GlobalMoney
  categories:
    - Business
    - Finance
    - Technology
  built_by: NodeArt
  built_by_url: https://NodeArt.io
- title: Women's and Girls' Emergency Centre
  url: https://www.wagec.org.au/
  main_url: https://www.wagec.org.au/
  description: >
    Specialist homelessness service for women and families escaping domestic violence. Based in Redfern, Sydney, Australia.
  categories:
    - Nonprofit
    - Community
  built_by: Little & Big
  built_by_url: "https://www.littleandbig.com.au/"
  featured: false
- title: Guus van de Wal | Drupal Front-end specialist
  url: https://guusvandewal.nl
  main_url: https://guusvandewal.nl
  description: >
    Decoupled portfolio site for guusvandewal.nl, a Drupal and ReactJS front-end developer and designer.
  categories:
    - Open Source
    - Web Development
    - Design
    - Blog
    - Freelance
  built_by: Guus van de Wal
  featured: false
- title: Pixelize Web Design Gold Coast | Web Design and SEO
  url: https://www.pixelize.com.au/
  main_url: https://www.pixelize.com.au/
  description: >
    Pixelize is a tight knit group of professional web developers, graphic designers, and content creators that work together to create high performing, blazing fast, beautiful websites with a strong focus on SEO.
  categories:
    - Agency
    - Web Development
    - Marketing
    - SEO
    - Design
    - Portfolio
    - Blog
  built_by: Pixelize
  built_by_url: https://www.pixelize.com.au
  featured: false
- title: VS Code GitHub Stats
  url: https://vscode-github-stats.netlify.com
  main_url: https://vscode-github-stats.netlify.com
  source_url: https://github.com/lannonbr/vscode-github-stats/
  description: >
    Statistics Dashboard for VS Code GitHub repository
  categories:
    - Data
  built_by: Benjamin Lannon
  built_by_url: https://lannonbr.com
  featured: false
- title: MetaProjection
  main_url: https://www.metaprojection.ca
  url: https://www.metaprojection.ca
  source_url: https://github.com/rosslh/metaprojection
  description: >
    MetaProjection is a website that aggregates multiple Canadian federal electoral projections in order to provide an overview of how the election is playing out, both federally and by district.
  categories:
    - Government
    - Data
    - Open Source
  built_by: Ross Hill
  built_by_url: https://rosshill.ca
  featured: false
- title: Tamarisc VC
  url: https://www.tamarisc.vc
  main_url: https://www.tamarisc.vc
  description: >
    Tamarisc invests in and helps build companies that improve the human habitat through innovating at the intersection of real estate, health, and technology.
  categories:
    - Business
    - Technology
  built_by: Peter Hironaka
  built_by_url: "https://peterhironaka.com"
  featured: false
- title: Roman Kravets
  description: >
    Portfolio of Roman Kravets. Web Developer, HTML & CSS Coder.
  main_url: "https://romkravets.netlify.com/"
  url: "https://romkravets.netlify.com/"
  categories:
    - Portfolio
    - Open Source
    - Web Development
    - Blog
  built_by: Roman Kravets
  built_by_url: "https://github.com/romkravets/dev-page"
  featured: false
- title: Phil Tietjen Portfolio
  url: https://www.philtietjen.dev/
  main_url: https://www.philtietjen.dev/
  source_url: https://github.com/Phizzard/phil-portfolio
  description: >
    Portfolio of Phil Tietjen using Gatsby, TailwindCSS, and Emotion/styled
  categories:
    - Portfolio
    - Open Source
    - Web Development
  built_by: Phil Tietjen
  built_by_url: https://github.com/Phizzard
  featured: false
- title: Gatsby Bomb
  description: >
    A fan made version of the website Giantbomb, fully static and powered by Gatsby JS and the GiantBomb API.
  main_url: "https://gatsbybomb.netlify.com"
  url: "https://gatsbybomb.netlify.com"
  categories:
    - App
    - Entertainment
    - Media
    - Video
  built_by: Phil Tietjen
  built_by_url: "https://github.com/Phizzard"
  featured: false
- title: Divyanshu Maithani
  main_url: https://divyanshu013.dev
  url: https://divyanshu013.dev
  source_url: https://github.com/divyanshu013/blog
  description: >
    Personal blog of Divyanshu Maithani. Life, music, code and things in between...
  categories:
    - Blog
    - JavaScript
    - Open Source
    - Music
    - Programming
    - Technology
    - Web Development
  built_by: Divyanshu Maithani
  built_by_url: https://twitter.com/divyanshu013
- title: TFE Energy
  main_url: https://tfe.energy
  url: https://tfe.energy
  source_url: https://gitlab.com/marcfehrmedia/2019-07-03-tfe-energy
  description: >
    TFE Energy believes in the future. Their new website is programmed with Gatsby, Scrollmagic, Contentful, Cloudify.
  categories:
    - Technology
    - Consulting
    - Video
    - Business
  built_by: Marc Fehr
  built_by_url: https:/www.marcfehr.media
- title: AtomBuild
  url: https://atombuild.github.io/
  main_url: https://atombuild.github.io/
  source_url: https://github.com/AtomBuild/atombuild.github.io
  description: >
    Landing page for the AtomBuild project, offering a curation of Atom packages associated with the project.
  categories:
    - Directory
    - Landing Page
    - Open Source
    - Programming
    - Technology
  built_by: Kepler Sticka-Jones
  built_by_url: https://keplersj.com/
  featured: false
- title: Josh Pensky
  main_url: https://joshpensky.com
  url: https://joshpensky.com
  description: >
    Josh Pensky is an interactive developer based in Boston. He designs and builds refreshing web experiences, packed to the punch with delightful interactions.
  categories:
    - Portfolio
    - Web Development
    - Design
    - SEO
  built_by: Josh Pensky
  built_by_url: https://github.com/joshpensky
  featured: false
- title: AtomLinter
  url: https://atomlinter.github.io/
  main_url: https://atomlinter.github.io/
  source_url: https://github.com/AtomLinter/atomlinter.github.io
  description: >
    Landing page for the AtomLinter project, offering a curation of Atom packages associated with the project.
  categories:
    - Directory
    - Landing Page
    - Open Source
    - Programming
    - Technology
  built_by: Kepler Sticka-Jones
  built_by_url: https://keplersj.com/
  featured: false
<<<<<<< HEAD
- title: rathes.me
  url: https://rathes.me/
  main_url: https://rathes.me/
  source_url: https://github.com/rathesDot/rathes.me
  description: >
    The Portfolio Website of Rathes Sachchithananthan
  categories:
    - Blog
    - Portfolio
    - Web Development
  built_by: Rathes Sachchithananthan
  built_by_url: https://rathes.me/
=======
- title: viviGuides - Your travel guides
  url: https://vivitravels.com/en/guides/
  main_url: https://vivitravels.com/en/guides/
  description: >
    viviGuides is viviTravels' blog: here you will find travel tips, useful information about the cities and the best guides for your next vacation.
  categories:
    - Travel
    - Blog
  built_by: Kframe Interactive SA
  built_by_url: https://kframeinteractive.com/
  featured: false
- title: Arturo Alviar's Portfolio
  main_url: "https://arturoalviar.com"
  url: "https://arturoalviar.com"
  source_url: "https://github.com/arturoalviar/portfolio"
  categories:
    - Portfolio
    - Open Source
    - Web Development
  built_by: Arturo Alviar
  built_by_url: "https://github.com/arturoalviar"
>>>>>>> 9382c652
  featured: false<|MERGE_RESOLUTION|>--- conflicted
+++ resolved
@@ -7773,7 +7773,6 @@
   built_by: Kepler Sticka-Jones
   built_by_url: https://keplersj.com/
   featured: false
-<<<<<<< HEAD
 - title: rathes.me
   url: https://rathes.me/
   main_url: https://rathes.me/
@@ -7786,7 +7785,6 @@
     - Web Development
   built_by: Rathes Sachchithananthan
   built_by_url: https://rathes.me/
-=======
 - title: viviGuides - Your travel guides
   url: https://vivitravels.com/en/guides/
   main_url: https://vivitravels.com/en/guides/
@@ -7808,5 +7806,4 @@
     - Web Development
   built_by: Arturo Alviar
   built_by_url: "https://github.com/arturoalviar"
->>>>>>> 9382c652
   featured: false