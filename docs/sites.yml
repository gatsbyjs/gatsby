- title: ReactJS
  main_url: "https://reactjs.org/"
  url: "https://reactjs.org/"
  source_url: "https://github.com/reactjs/reactjs.org"
  featured: true
  categories:
    - Web Development
    - Featured
    - Documentation
- title: Flamingo
  main_url: https://www.shopflamingo.com/
  url: https://www.shopflamingo.com/
  description: >
    Online shop for women's body care and hair removal products.
  categories:
    - eCommerce
    - Featured
  featured: true
- title: IDEO
  url: https://www.ideo.com
  main_url: https://www.ideo.com/
  description: >
    A Global design company committed to creating positive impact.
  categories:
    - Agency
    - Technology
    - Featured
    - Consulting
    - User Experience
  featured: true
- title: Airbnb Engineering & Data Science
  description: >
    Creative engineers and data scientists building a world where you can belong
    anywhere
  main_url: "https://airbnb.io/"
  url: "https://airbnb.io/"
  categories:
    - Blog
    - Gallery
    - Featured
  featured: true
- title: Impossible Foods
  main_url: "https://impossiblefoods.com/"
  url: "https://impossiblefoods.com/"
  categories:
    - Food
    - Featured
  featured: true
- title: Braun
  description: >
    Braun offers high performance hair removal and hair care products, including dryers, straighteners, shavers, and more.
  main_url: "https://ca.braun.com/en-ca"
  url: "https://ca.braun.com/en-ca"
  categories:
    - eCommerce
    - Featured
  featured: true
- title: NYC Pride 2019 | WorldPride NYC | Stonewall50
  main_url: "https://2019-worldpride-stonewall50.nycpride.org/"
  url: "https://2019-worldpride-stonewall50.nycpride.org/"
  featured: true
  description: >-
    Join us in 2019 for NYC Pride, as we welcome WorldPride and mark the 50th
    Anniversary of the Stonewall Uprising and a half-century of LGBTQ+
    liberation.
  categories:
    - Education
    - Marketing
    - Nonprofit
    - Featured
  built_by: Canvas United
  built_by_url: "https://www.canvasunited.com/"
- title: The State of European Tech
  main_url: "https://2017.stateofeuropeantech.com/"
  url: "https://2017.stateofeuropeantech.com/"
  featured: true
  categories:
    - Technology
    - Featured
  built_by: Studio Lovelock
  built_by_url: "http://www.studiolovelock.com/"
- title: Hopper
  main_url: "https://www.hopper.com/"
  url: "https://www.hopper.com/"
  built_by: Narative
  built_by_url: "https://www.narative.co/"
  featured: true
  categories:
    - Technology
    - App
    - Featured
- title: GM Capital One
  description: |
    Introducing the new online experience for your GM Rewards Credit Card
  main_url: "https://gm.capitalone.com/"
  url: "https://gm.capitalone.com/"
  categories:
    - Featured
  featured: true
- title: Theodora Warre
  main_url: "https://theodorawarre.eu"
  url: "https://theodorawarre.eu"
  description: >-
    E-commerce site for jewellery designer Theodora Warre, built using Gatsby + Shopify + Prismic + Matter.js
  categories:
    - eCommerce
    - Marketing
  built_by: Pierre Nel
  built_by_url: "https://pierre.io"
  featured: false
- title: Life Without Barriers | Foster Care
  main_url: "https://www.lwb.org.au/foster-care"
  url: "https://www.lwb.org.au/foster-care"
  featured: true
  description: >-
    We are urgently seeking foster carers all across Australia. Can you open
    your heart and your home to a child in need? There are different types of
    foster care that can suit you. We offer training and 24/7 support.
  categories:
    - Nonprofit
    - Education
    - Documentation
    - Marketing
    - Featured
  built_by: LWB Digital Team
  built_by_url: "https://twitter.com/LWBAustralia"
- title: Figma
  main_url: "https://www.figma.com/"
  url: "https://www.figma.com/"
  featured: true
  categories:
    - Marketing
    - Design
    - Featured
  built_by: Corey Ward
  built_by_url: "http://www.coreyward.me/"
- title: Bejamas - JAM Experts for hire
  main_url: "https://bejamas.io/"
  url: "https://bejamas.io/"
  featured: true
  description: >-
    We help agencies and companies with JAMStack tools. This includes web
    development using Static Site Generators, Headless CMS, CI / CD and CDN
    setup.
  categories:
    - Technology
    - Web Development
    - Agency
    - Marketing
    - Featured
  built_by: Bejamas
  built_by_url: "https://bejamas.io/"
- title: The State of JavaScript
  description: >
    Data from over 20,000 developers, asking them questions on topics ranging
    from frontend frameworks and state management, to build tools and testing
    libraries.
  main_url: "https://stateofjs.com/"
  url: "https://stateofjs.com/"
  source_url: "https://github.com/StateOfJS/StateOfJS"
  categories:
    - Data
    - JavaScript
    - Featured
  built_by: StateOfJS
  built_by_url: "https://github.com/StateOfJS/StateOfJS/graphs/contributors"
  featured: true
- title: DesignSystems.com
  main_url: "https://www.designsystems.com/"
  url: "https://www.designsystems.com/"
  description: |
    A resource for learning, creating and evangelizing design systems.
  categories:
    - Design
    - Blog
    - Technology
    - Featured
  built_by: Corey Ward
  built_by_url: "http://www.coreyward.me/"
  featured: true
- title: Timely
  main_url: "https://timelyapp.com/"
  url: "https://timelyapp.com/"
  description: |
    Fully automatic time tracking. For those who trade in time.
  categories:
    - Productivity
    - Featured
  built_by: Timm Stokke
  built_by_url: "https://timm.stokke.me"
  featured: true
- title: Snap Kit
  main_url: "https://kit.snapchat.com/"
  url: "https://kit.snapchat.com/"
  description: >
    Snap Kit lets developers integrate some of Snapchat’s best features across
    platforms.
  categories:
    - Technology
    - Documentation
    - Featured
  featured: true
- title: SendGrid
  main_url: "https://sendgrid.com/docs/"
  url: "https://sendgrid.com/docs/"
  description: >
    SendGrid delivers your transactional and marketing emails through the
    world's largest cloud-based email delivery platform.
  categories:
    - API
    - Technology
    - Documentation
    - Featured
  featured: true
- title: Kirsten Noelle
  main_url: "https://www.kirstennoelle.com/"
  url: "https://www.kirstennoelle.com/"
  featured: true
  description: >
    Digital portfolio for San Francisco Bay Area photographer Kirsten Noelle Wiemer.
  categories:
    - Photography
    - Portfolio
    - Featured
  built_by: Ryan Wiemer
  built_by_url: "https://www.ryanwiemer.com/"
- title: Cajun Bowfishing
  main_url: "https://cajunbowfishing.com/"
  url: "https://cajunbowfishing.com/"
  featured: false
  categories:
    - eCommerce
    - Sports
  built_by: Escalade Sports
  built_by_url: "https://www.escaladesports.com/"
- title: NEON
  main_url: "http://neonrated.com/"
  url: "http://neonrated.com/"
  featured: false
  categories:
    - Gallery
- title: GraphCMS
  main_url: "https://graphcms.com/"
  url: "https://graphcms.com/"
  featured: false
  categories:
    - Marketing
    - Technology
- title: Ghost Documentation
  main_url: https://docs.ghost.org/
  url: https://docs.ghost.org/
  source_url: "https://github.com/tryghost/docs"
  featured: false
  description: >-
    Ghost is an open source, professional publishing platform built on a modern Node.js technology stack — designed for teams who need power, flexibility and performance.
  categories:
    - Technology
    - Documentation
    - Open Source
  built_by: Ghost Foundation
  built_by_url: https://ghost.org/
- title: Nike - Just Do It
  main_url: "https://justdoit.nike.com/"
  url: "https://justdoit.nike.com/"
  featured: true
  categories:
    - eCommerce
    - Featured
- title: AirBnB Cereal
  main_url: "https://airbnb.design/cereal"
  url: "https://airbnb.design/cereal"
  featured: false
  categories:
    - Marketing
    - Design
- title: Cardiogram
  main_url: "https://cardiogr.am/"
  url: "https://cardiogr.am/"
  featured: false
  categories:
    - Marketing
    - Technology
- title: Hack Club
  main_url: "https://hackclub.com/"
  url: "https://hackclub.com/"
  source_url: "https://github.com/hackclub/site"
  featured: false
  categories:
    - Education
    - Web Development
- title: Matthias Jordan Portfolio
  main_url: "https://iammatthias.com/"
  url: "https://iammatthias.com/"
  source_url: "https://github.com/iammatthias/.com"
  description: >-
    Photography portfolio of content creator and digital marketer Matthias Jordan
  built_by: Matthias Jordan
  built_by_url: https://github.com/iammatthias
  featured: false
  categories:
    - Photography
    - Portfolio
    - Blog
    - Gallery
- title: Investment Calculator
  main_url: "https://investmentcalculator.io/"
  url: "https://investmentcalculator.io/"
  featured: false
  categories:
    - Education
    - Finance
- title: CSS Grid Playground by MozillaDev
  main_url: "https://mozilladevelopers.github.io/playground/"
  url: "https://mozilladevelopers.github.io/playground/"
  source_url: "https://github.com/MozillaDevelopers/playground"
  featured: false
  categories:
    - Education
    - Web Development
- title: Piotr Fedorczyk Portfolio
  built_by: Piotr Fedorczyk
  built_by_url: "https://piotrf.pl"
  categories:
    - Portfolio
    - Web Development
  description: >-
    Portfolio of Piotr Fedorczyk, a digital product designer and full-stack developer specializing in shaping, designing and building news and tools for news.
  featured: false
  main_url: "https://piotrf.pl/"
  url: "https://piotrf.pl/"
- title: unrealcpp
  main_url: "https://unrealcpp.com/"
  url: "https://unrealcpp.com/"
  source_url: "https://github.com/Harrison1/unrealcpp-com"
  featured: false
  categories:
    - Blog
    - Web Development
- title: Andy Slezak
  main_url: "https://www.aslezak.com/"
  url: "https://www.aslezak.com/"
  source_url: "https://github.com/amslezak"
  featured: false
  categories:
    - Web Development
    - Portfolio
- title: Deliveroo.Design
  main_url: "https://www.deliveroo.design/"
  url: "https://www.deliveroo.design/"
  featured: false
  categories:
    - Food
    - Marketing
- title: Dona Rita
  main_url: "https://www.donarita.co.uk/"
  url: "https://www.donarita.co.uk/"
  source_url: "https://github.com/peduarte/dona-rita-website"
  featured: false
  categories:
    - Food
    - Marketing
- title: Fröhlich ∧ Frei
  main_url: "https://www.froehlichundfrei.de/"
  url: "https://www.froehlichundfrei.de/"
  featured: false
  categories:
    - Web Development
    - Blog
    - Open Source
- title: How to GraphQL
  main_url: "https://www.howtographql.com/"
  url: "https://www.howtographql.com/"
  source_url: "https://github.com/howtographql/howtographql"
  featured: false
  categories:
    - Documentation
    - Web Development
    - Open Source
- title: OnCallogy
  main_url: "https://www.oncallogy.com/"
  url: "https://www.oncallogy.com/"
  featured: false
  categories:
    - Marketing
    - Healthcare
- title: Ryan Wiemer's Portfolio
  main_url: "https://www.ryanwiemer.com/"
  url: "https://www.ryanwiemer.com/knw-photography/"
  source_url: "https://github.com/ryanwiemer/rw"
  featured: false
  description: >
    Digital portfolio for Oakland, CA based account manager Ryan Wiemer.
  categories:
    - Portfolio
    - Web Development
    - Design
  built_by: Ryan Wiemer
  built_by_url: "https://www.ryanwiemer.com/"
- title: Ventura Digitalagentur Köln
  main_url: "https://www.ventura-digital.de/"
  url: "https://www.ventura-digital.de/"
  featured: false
  built_by: Ventura Digitalagentur
  categories:
    - Agency
    - Marketing
    - Featured
- title: Azer Koçulu
  main_url: "https://kodfabrik.com/"
  url: "https://kodfabrik.com/photography/"
  featured: false
  categories:
    - Portfolio
    - Photography
    - Web Development
- title: Damir.io
  main_url: "http://damir.io/"
  url: "http://damir.io/"
  source_url: "https://github.com/dvzrd/gatsby-sfiction"
  featured: false
  categories:
    - Blog
- title: Digital Psychology
  main_url: "http://digitalpsychology.io/"
  url: "http://digitalpsychology.io/"
  source_url: "https://github.com/danistefanovic/digitalpsychology.io"
  featured: false
  categories:
    - Education
    - Library
- title: Théâtres Parisiens
  main_url: "http://theatres-parisiens.fr/"
  url: "http://theatres-parisiens.fr/"
  source_url: "https://github.com/phacks/theatres-parisiens"
  featured: false
  categories:
    - Education
    - Entertainment
- title: William Owen UK Portfolio / Blog
  main_url: "http://william-owen.co.uk/"
  url: "http://william-owen.co.uk/"
  featured: false
  description: >-
    Over 20 years experience delivering customer-facing websites, internet-based
    solutions and creative visual design for a wide range of companies and
    organisations.
  categories:
    - Portfolio
    - Blog
  built_by: William Owen
  built_by_url: "https://twitter.com/twilowen"
- title: A4 纸网
  main_url: "http://www.a4z.cn/"
  url: "http://www.a4z.cn/price"
  source_url: "https://github.com/hiooyUI/hiooyui.github.io"
  featured: false
  categories:
    - eCommerce
- title: Steve Meredith's Portfolio
  main_url: "http://www.stevemeredith.com/"
  url: "http://www.stevemeredith.com/"
  featured: false
  categories:
    - Portfolio
- title: API Platform
  main_url: "https://api-platform.com/"
  url: "https://api-platform.com/"
  source_url: "https://github.com/api-platform/website"
  featured: false
  categories:
    - Documentation
    - Web Development
    - Open Source
    - Library
- title: The Audacious Project
  main_url: "https://audaciousproject.org/"
  url: "https://audaciousproject.org/"
  featured: false
  categories:
    - Nonprofit
- title: Dustin Schau's Blog
  main_url: "https://blog.dustinschau.com/"
  url: "https://blog.dustinschau.com/"
  source_url: "https://github.com/dschau/blog"
  featured: false
  categories:
    - Blog
    - Web Development
- title: iContract Blog
  main_url: "https://blog.icontract.co.uk/"
  url: "http://blog.icontract.co.uk/"
  featured: false
  categories:
    - Blog
- title: BRIIM
  main_url: "https://bri.im/"
  url: "https://bri.im/"
  featured: false
  description: >-
    BRIIM is a movement to enable JavaScript enthusiasts and web developers in
    machine learning. Learn about artificial intelligence and data science, two
    fields which are governed by machine learning, in JavaScript. Take it right
    to your browser with WebGL.
  categories:
    - Education
    - Web Development
    - Technology
- title: Calpa's Blog
  main_url: "https://calpa.me/"
  url: "https://calpa.me/"
  source_url: "https://github.com/calpa/blog"
  featured: false
  categories:
    - Blog
    - Web Development
- title: Code Bushi
  main_url: "https://codebushi.com/"
  url: "https://codebushi.com/"
  featured: false
  description: >-
    Web development resources, trends, & techniques to elevate your coding
    journey.
  categories:
    - Web Development
    - Open Source
    - Blog
  built_by: Hunter Chang
  built_by_url: "https://hunterchang.com/"
- title: Daniel Hollcraft
  main_url: "https://danielhollcraft.com/"
  url: "https://danielhollcraft.com/"
  source_url: "https://github.com/danielbh/danielhollcraft.com"
  featured: false
  categories:
    - Web Development
    - Blog
    - Portfolio
- title: Darren Britton's Portfolio
  main_url: "https://darrenbritton.com/"
  url: "https://darrenbritton.com/"
  source_url: "https://github.com/darrenbritton/darrenbritton.github.io"
  featured: false
  categories:
    - Web Development
    - Portfolio
- title: Dave Lindberg Marketing & Design
  url: "https://davelindberg.com/"
  main_url: "https://davelindberg.com/"
  source_url: "https://github.com/Dave-Lindberg/dl-gatsby"
  featured: false
  description: >-
    My work revolves around solving problems for people in business, using
    integrated design and marketing strategies to improve sales, increase brand
    engagement, generate leads and achieve goals.
  categories:
    - Design
    - Marketing
    - Portfolio
- title: Dalbinaco's Website
  main_url: "https://dlbn.co/en/"
  url: "https://dlbn.co/en/"
  source_url: "https://github.com/dalbinaco/dlbn.co"
  featured: false
  categories:
    - Portfolio
    - Web Development
- title: mParticle's Documentation
  main_url: "https://docs.mparticle.com/"
  url: "https://docs.mparticle.com/"
  featured: false
  categories:
    - Web Development
    - Documentation
- title: Doopoll
  main_url: "https://doopoll.co/"
  url: "https://doopoll.co/"
  featured: false
  categories:
    - Marketing
    - Technology
- title: ERC dEX
  main_url: "https://ercdex.com/"
  url: "https://ercdex.com/aqueduct"
  featured: false
  categories:
    - Marketing
- title: Fabian Schultz' Portfolio
  main_url: "https://fabianschultz.com/"
  url: "https://fabianschultz.com/"
  source_url: "https://github.com/fabe/site"
  featured: false
  description: >-
    Hello, I’m Fabian — a product designer and developer based in Potsdam,
    Germany. I’ve been working both as a product designer and frontend developer
    for over 5 years now. I particularly enjoy working with companies that try
    to meet broad and unique user needs.
  categories:
    - Portfolio
    - Web Development
  built_by: Fabian Schultz
  built_by_url: "https://fabianschultz.com/"
- title: CalState House Manager
  description: >
    Home service membership that offers proactive and on-demand maintenance for
    homeowners
  main_url: "https://housemanager.calstate.aaa.com/"
  url: "https://housemanager.calstate.aaa.com/"
  categories:
    - Marketing
- title: The freeCodeCamp Guide
  main_url: "https://guide.freecodecamp.org/"
  url: "https://guide.freecodecamp.org/"
  source_url: "https://github.com/freeCodeCamp/guide"
  featured: false
  categories:
    - Web Development
    - Documentation
- title: High School Hackathons
  main_url: "https://hackathons.hackclub.com/"
  url: "https://hackathons.hackclub.com/"
  source_url: "https://github.com/hackclub/hackathons"
  featured: false
  categories:
    - Education
    - Web Development
- title: Hapticmedia
  main_url: "https://hapticmedia.fr/en/"
  url: "https://hapticmedia.fr/en/"
  featured: false
  categories:
    - Agency
- title: heml.io
  main_url: "https://heml.io/"
  url: "https://heml.io/"
  source_url: "https://github.com/SparkPost/heml.io"
  featured: false
  categories:
    - Documentation
    - Web Development
    - Open Source
- title: Juliette Pretot's Portfolio
  main_url: "https://juliette.sh/"
  url: "https://juliette.sh/"
  featured: false
  categories:
    - Web Development
    - Portfolio
    - Blog
- title: Kris Hedstrom's Portfolio
  main_url: "https://k-create.com/"
  url: "https://k-create.com/portfolio/"
  source_url: "https://github.com/kristofferh/kristoffer"
  featured: false
  description: >-
    Hey. I’m Kris. I’m an interactive designer / developer. I grew up in Umeå,
    in northern Sweden, but I now live in Brooklyn, NY. I am currently enjoying
    a hybrid Art Director + Lead Product Engineer role at a small startup called
    Nomad Health. Before that, I was a Product (Engineering) Manager at Tumblr.
    Before that, I worked at agencies. Before that, I was a baby. I like to
    design things, and then I like to build those things. I occasionally take on
    freelance projects. Feel free to get in touch if you have an interesting
    project that you want to collaborate on. Or if you just want to say hello,
    that’s cool too.
  categories:
    - Portfolio
  built_by: Kris Hedstrom
  built_by_url: "https://k-create.com/"
- title: knpw.rs
  main_url: "https://knpw.rs/"
  url: "https://knpw.rs/"
  source_url: "https://github.com/knpwrs/knpw.rs"
  featured: false
  categories:
    - Blog
    - Web Development
- title: Kostas Bariotis' Blog
  main_url: "https://kostasbariotis.com/"
  url: "https://kostasbariotis.com/"
  source_url: "https://github.com/kbariotis/kostasbariotis.com"
  featured: false
  categories:
    - Blog
    - Portfolio
    - Web Development
- title: LaserTime Clinic
  main_url: "https://lasertime.ru/"
  url: "https://lasertime.ru/"
  source_url: "https://github.com/oleglegun/lasertime"
  featured: false
  categories:
    - Marketing
- title: Jason Lengstorf
  main_url: "https://lengstorf.com"
  url: "https://lengstorf.com"
  source_url: "https://github.com/jlengstorf/lengstorf.com"
  featured: false
  categories:
    - Blog
  built_by: Jason Lengstorf
  built_by_url: "https://github.com/jlengstorf"
- title: Mannequin.io
  main_url: "https://mannequin.io/"
  url: "https://mannequin.io/"
  source_url: "https://github.com/LastCallMedia/Mannequin/tree/master/site"
  featured: false
  categories:
    - Open Source
    - Web Development
    - Documentation
- title: manu.ninja
  main_url: "https://manu.ninja/"
  url: "https://manu.ninja/"
  source_url: "https://github.com/Lorti/manu.ninja"
  featured: false
  description: >-
    manu.ninja is the personal blog of Manuel Wieser, where he talks about
    frontend development, games and digital art
  categories:
    - Blog
    - Technology
    - Web Development
- title: Fabric
  main_url: "https://meetfabric.com/"
  url: "https://meetfabric.com/"
  featured: false
  categories:
    - Marketing
- title: Nexit
  main_url: "https://nexit.sk/"
  url: "https://nexit.sk/references"
  featured: false
  categories:
    - Web Development
- title: Open FDA
  description: >
    Provides APIs and raw download access to a number of high-value, high
    priority and scalable structured datasets, including adverse events, drug
    product labeling, and recall enforcement reports.
  main_url: "https://open.fda.gov/"
  url: "https://open.fda.gov/"
  source_url: "https://github.com/FDA/open.fda.gov"
  featured: false
  categories:
    - Government
    - Open Source
    - Web Development
    - API
    - Data
- title: NYC Planning Labs (New York City Department of City Planning)
  main_url: "https://planninglabs.nyc/"
  url: "https://planninglabs.nyc/about/"
  source_url: "https://github.com/NYCPlanning/"
  featured: false
  description: >-
    We work with New York City's Urban Planners to deliver impactful, modern
    technology tools.
  categories:
    - Open Source
    - Government
- title: Pravdomil
  main_url: "https://pravdomil.com/"
  url: "https://pravdomil.com/"
  source_url: "https://github.com/pravdomil/pravdomil.com"
  featured: false
  description: >-
    I’ve been working both as a product designer and frontend developer for over
    5 years now. I particularly enjoy working with companies that try to meet
    broad and unique user needs.
  categories:
    - Portfolio
- title: Preston Richey Portfolio / Blog
  main_url: "https://prestonrichey.com/"
  url: "https://prestonrichey.com/"
  source_url: "https://github.com/prichey/prestonrichey.com"
  featured: false
  categories:
    - Web Development
    - Portfolio
    - Blog
- title: Landing page of Put.io
  main_url: "https://put.io/"
  url: "https://put.io/"
  featured: false
  categories:
    - eCommerce
    - Technology
- title: The Rick and Morty API
  main_url: "https://rickandmortyapi.com/"
  url: "https://rickandmortyapi.com/"
  built_by: Axel Fuhrmann
  built_by_url: "https://axelfuhrmann.com/"
  featured: false
  categories:
    - Web Development
    - Entertainment
    - Documentation
    - Open Source
    - API
- title: Santa Compañía Creativa
  main_url: "https://santacc.es/"
  url: "https://santacc.es/"
  source_url: "https://github.com/DesarrolloWebSantaCC/santacc-web"
  featured: false
  categories:
    - Agency
- title: Sean Coker's Blog
  main_url: "https://sean.is/"
  url: "https://sean.is/"
  featured: false
  categories:
    - Blog
    - Portfolio
    - Web Development
- title: Several Levels
  main_url: "https://severallevels.io/"
  url: "https://severallevels.io/"
  source_url: "https://github.com/Harrison1/several-levels"
  featured: false
  categories:
    - Agency
    - Web Development
- title: Simply
  main_url: "https://simply.co.za/"
  url: "https://simply.co.za/"
  featured: false
  categories:
    - Marketing
- title: Storybook
  main_url: "https://storybook.js.org/"
  url: "https://storybook.js.org/"
  source_url: "https://github.com/storybooks/storybook"
  featured: false
  categories:
    - Web Development
    - Open Source
- title: Vibert Thio's Portfolio
  main_url: "https://vibertthio.com/portfolio/"
  url: "https://vibertthio.com/portfolio/projects/"
  source_url: "https://github.com/vibertthio/portfolio"
  featured: false
  categories:
    - Portfolio
    - Web Development
- title: VisitGemer
  main_url: "https://visitgemer.sk/"
  url: "https://visitgemer.sk/"
  featured: false
  categories:
    - Marketing
- title: Bricolage.io
  main_url: "https://www.bricolage.io/"
  url: "https://www.bricolage.io/"
  source_url: "https://github.com/KyleAMathews/blog"
  featured: false
  categories:
    - Blog
- title: Charles Pinnix Website
  main_url: "https://www.charlespinnix.com/"
  url: "https://www.charlespinnix.com/"
  featured: false
  description: >-
    I’m a senior frontend engineer with 8 years of experience building websites
    and web applications. I’m interested in leading creative, multidisciplinary
    engineering teams. I’m a creative technologist, merging photography, art,
    and design into engineering and visa versa. I take a pragmatic,
    product-oriented approach to development, allowing me to see the big picture
    and ensuring quality products are completed on time. I have a passion for
    modern frontend JavaScript frameworks such as React and Vue, and I have
    substantial experience on the backend with an interest in Node and
    container based deployment with Docker and AWS.
  categories:
    - Portfolio
    - Web Development
- title: Charlie Harrington's Blog
  main_url: "https://www.charlieharrington.com/"
  url: "https://www.charlieharrington.com/"
  source_url: "https://github.com/whatrocks/blog"
  featured: false
  categories:
    - Blog
    - Web Development
    - Music
- title: Gabriel Adorf's Portfolio
  main_url: "https://www.gabrieladorf.com/"
  url: "https://www.gabrieladorf.com/"
  source_url: "https://github.com/gabdorf/gabriel-adorf-portfolio"
  featured: false
  categories:
    - Portfolio
    - Web Development
- title: greglobinski.com
  main_url: "https://www.greglobinski.com/"
  url: "https://www.greglobinski.com/"
  source_url: "https://github.com/greglobinski/www.greglobinski.com"
  featured: false
  categories:
    - Portfolio
    - Web Development
- title: I am Putra
  main_url: "https://www.iamputra.com/"
  url: "https://www.iamputra.com/"
  featured: false
  categories:
    - Portfolio
    - Web Development
    - Blog
- title: In Sowerby Bridge
  main_url: "https://www.insowerbybridge.co.uk/"
  url: "https://www.insowerbybridge.co.uk/"
  featured: false
  categories:
    - Marketing
    - Government
- title: JavaScript Stuff
  main_url: "https://www.javascriptstuff.com/"
  url: "https://www.javascriptstuff.com/"
  featured: false
  categories:
    - Education
    - Web Development
    - Library
- title: Ledgy
  main_url: "https://www.ledgy.com/"
  url: "https://github.com/morloy/ledgy.com"
  featured: false
  categories:
    - Marketing
    - Finance
- title: Alec Lomas's Portfolio / Blog
  main_url: "https://www.lowmess.com/"
  url: "https://www.lowmess.com/"
  source_url: "https://github.com/lowmess/lowmess"
  featured: false
  categories:
    - Web Development
    - Blog
    - Portfolio
- title: Michele Mazzucco's Portfolio
  main_url: "https://www.michelemazzucco.it/"
  url: "https://www.michelemazzucco.it/"
  source_url: "https://github.com/michelemazzucco/michelemazzucco.it"
  featured: false
  categories:
    - Portfolio
- title: Orbit FM Podcasts
  main_url: "https://www.orbit.fm/"
  url: "https://www.orbit.fm/"
  source_url: "https://github.com/agarrharr/orbit.fm"
  featured: false
  categories:
    - Podcast
- title: Prosecco Springs
  main_url: "https://www.proseccosprings.com/"
  url: "https://www.proseccosprings.com/"
  featured: false
  categories:
    - Food
    - Blog
    - Marketing
- title: Verious
  main_url: "https://www.verious.io/"
  url: "https://www.verious.io/"
  source_url: "https://github.com/cpinnix/verious"
  featured: false
  categories:
    - Web Development
- title: Yisela
  main_url: "https://www.yisela.com/"
  url: "https://www.yisela.com/tetris-against-trauma-gaming-as-therapy/"
  featured: false
  categories:
    - Blog
- title: YouFoundRon.com
  main_url: "https://www.youfoundron.com/"
  url: "https://www.youfoundron.com/"
  source_url: "https://github.com/rongierlach/yfr-dot-com"
  featured: false
  categories:
    - Portfolio
    - Web Development
    - Blog
- title: yerevancoder
  main_url: "https://yerevancoder.com/"
  url: "https://forum.yerevancoder.com/categories"
  source_url: "https://github.com/yerevancoder/yerevancoder.github.io"
  featured: false
  categories:
    - Blog
    - Web Development
- title: Ease
  main_url: "https://www.ease.com/"
  url: "https://www.ease.com/"
  featured: false
  categories:
    - Marketing
    - Healthcare
- title: Policygenius
  main_url: "https://www.policygenius.com/"
  url: "https://www.policygenius.com/"
  featured: false
  categories:
    - Marketing
    - Healthcare
- title: Moteefe
  main_url: "https://www.moteefe.com/"
  url: "https://www.moteefe.com/"
  featured: false
  categories:
    - Marketing
    - Agency
    - Technology
- title: Athelas
  main_url: "http://www.athelas.com/"
  url: "http://www.athelas.com/"
  featured: false
  categories:
    - Marketing
    - Healthcare
- title: Pathwright
  main_url: "http://www.pathwright.com/"
  url: "http://www.pathwright.com/"
  featured: false
  categories:
    - Marketing
    - Education
- title: Lucid
  main_url: "https://www.golucid.co/"
  url: "https://www.golucid.co/"
  featured: false
  categories:
    - Marketing
    - Technology
- title: Bench
  main_url: "http://www.bench.co/"
  url: "http://www.bench.co/"
  featured: false
  categories:
    - Marketing
- title: Gin Lane
  main_url: "http://www.ginlane.com/"
  url: "https://www.ginlane.com/"
  featured: false
  categories:
    - Web Development
    - Agency
- title: Marmelab
  main_url: "https://marmelab.com/en/"
  url: "https://marmelab.com/en/"
  featured: false
  categories:
    - Web Development
    - Agency
- title: Dovetail
  main_url: "https://dovetailapp.com/"
  url: "https://dovetailapp.com/"
  featured: false
  categories:
    - Marketing
    - Technology
- title: Yuuniworks Portfolio / Blog
  main_url: "https://www.yuuniworks.com/"
  url: "https://www.yuuniworks.com/"
  source_url: "https://github.com/junkboy0315/yuuni-web"
  featured: false
  categories:
    - Portfolio
    - Web Development
    - Blog
- title: The Bastion Bot
  main_url: "https://bastionbot.org/"
  url: "https://bastionbot.org/"
  source_url: "https://github.com/TheBastionBot/Bastion-Website"
  description: Give awesome perks to your Discord server!
  featured: false
  categories:
    - Open Source
    - Technology
    - Documentation
    - Community
  built_by: Sankarsan Kampa
  built_by_url: "https://traction.one"
- title: Smakosh
  main_url: "https://smakosh.com/"
  url: "https://smakosh.com/"
  source_url: "https://github.com/smakosh/smakosh.com"
  featured: false
  categories:
    - Portfolio
    - Web Development
- title: WebGazer
  main_url: "https://www.webgazer.io/"
  url: "https://www.webgazer.io/"
  featured: false
  categories:
    - Marketing
    - Web Development
    - Technology
- title: Joe Seifi's Blog
  main_url: "http://seifi.org/"
  url: "http://seifi.org/"
  featured: false
  categories:
    - Portfolio
    - Web Development
    - Blog
- title: LekoArts — Graphic Designer & Front-End Developer
  main_url: "https://www.lekoarts.de"
  url: "https://www.lekoarts.de"
  source_url: "https://github.com/LekoArts/portfolio"
  featured: false
  built_by: LekoArts
  built_by_url: "https://github.com/LekoArts"
  description: >-
    Hi, I'm Lennart — a self-taught and passionate graphic/web designer &
    frontend developer based in Darmstadt, Germany. I love it to realize complex
    projects in a creative manner and face new challenges. Since 6 years I do
    graphic design, my love for frontend development came up 3 years ago. I
    enjoy acquiring new skills and cementing this knowledge by writing blogposts
    and creating tutorials.
  categories:
    - Portfolio
    - Blog
    - Design
    - Web Development
    - Freelance
    - Open Source
- title: 杨二小的博客
  main_url: "https://blog.yangerxiao.com/"
  url: "https://blog.yangerxiao.com/"
  source_url: "https://github.com/zerosoul/blog.yangerxiao.com"
  featured: false
  categories:
    - Blog
    - Portfolio
- title: MOTTO x MOTTO
  main_url: "https://mottox2.com"
  url: "https://mottox2.com"
  source_url: "https://github.com/mottox2/website"
  description: Web developer / UI Designer in Tokyo Japan.
  featured: false
  categories:
    - Blog
    - Portfolio
  built_by: mottox2
  built_by_url: "https://mottox2.com"
- title: Pride of the Meadows
  main_url: "https://www.prideofthemeadows.com/"
  url: "https://www.prideofthemeadows.com/"
  featured: false
  categories:
    - eCommerce
    - Food
    - Blog
  built_by: Caldera Digital
  built_by_url: https://www.calderadigital.com/
- title: Michael Uloth
  main_url: "https://www.michaeluloth.com"
  url: "https://www.michaeluloth.com"
  featured: false
  description: Michael Uloth is a web developer, opera singer, and the creator of Up and Running Tutorials.
  categories:
    - Portfolio
    - Web Development
    - Music
  built_by: Michael Uloth
  built_by_url: "https://www.michaeluloth.com"
- title: Spacetime
  main_url: "https://www.heyspacetime.com/"
  url: "https://www.heyspacetime.com/"
  featured: false
  description: >-
    Spacetime is a Dallas-based digital experience agency specializing in web,
    app, startup, and digital experience creation.
  categories:
    - Marketing
    - Portfolio
    - Agency
  built_by: Spacetime
  built_by_url: "https://www.heyspacetime.com/"
- title: Eric Jinks
  main_url: "https://ericjinks.com/"
  url: "https://ericjinks.com/"
  featured: false
  description: "Software engineer / web developer from the Gold Coast, Australia."
  categories:
    - Portfolio
    - Blog
    - Web Development
    - Technology
  built_by: Eric Jinks
  built_by_url: "https://ericjinks.com/"
- title: GaiAma - We are wildlife
  main_url: "https://www.gaiama.org/"
  url: "https://www.gaiama.org/"
  featured: false
  description: >-
    We founded the GaiAma conservation organization to protect wildlife in Perú
    and to create an example of a permaculture neighborhood, living
    symbiotically with the forest - because reforestation is just the beginning
  categories:
    - Nonprofit
    - Marketing
    - Blog
  source_url: "https://github.com/GaiAma/gaiama.org"
  built_by: GaiAma
  built_by_url: "https://www.gaiama.org/"
- title: Healthcare Logic
  main_url: "https://www.healthcarelogic.com/"
  url: "https://www.healthcarelogic.com/"
  featured: false
  description: >-
    Revolutionary technology that empowers clinical and managerial leaders to
    collaborate with clarity.
  categories:
    - Marketing
    - Healthcare
    - Technology
  built_by: Thrive
  built_by_url: "https://thriveweb.com.au/"
- title: Papergov
  main_url: "https://papergov.com/"
  url: "https://papergov.com/"
  featured: false
  description: Manage all your government services in a single place
  categories:
    - Directory
    - Government
    - Technology
  source_url: "https://github.com/WeOpenly/localgov.fyi"
  built_by: Openly Technologies
  built_by_url: "https://papergov.com/about/"
- title: Kata.ai Documentation
  main_url: "https://docs.kata.ai/"
  url: "https://docs.kata.ai/"
  source_url: "https://github.com/kata-ai/kata-platform-docs"
  featured: false
  description: >-
    Documentation website for the Kata Platform, an all-in-one platform for
    building chatbots using AI technologies.
  categories:
    - Documentation
    - Technology
- title: goalgetters
  main_url: "https://goalgetters.space/"
  url: "https://goalgetters.space/"
  featured: false
  description: >-
    goalgetters is a source of inspiration for people who want to change their
    career. We offer articles, success stories and expert interviews on how to
    find a new passion and how to implement change.
  categories:
    - Blog
    - Education
  built_by: "Stephanie Langers (content), Adrian Wenke (development)"
  built_by_url: "https://twitter.com/AdrianWenke"
- title: Zensum
  main_url: "https://zensum.se/"
  url: "https://zensum.se/"
  featured: false
  description: >-
    Borrow money quickly and safely through Zensum. We compare Sweden's leading
    banks and credit institutions. Choose from multiple offers and lower your
    monthly cost. [Translated from Swedish]
  categories:
    - Technology
    - Finance
    - Marketing
  built_by: Bejamas
  built_by_url: "https://bejamas.io/"
- title: StatusHub - Easy to use Hosted Status Page Service
  main_url: "https://statushub.com/"
  url: "https://statushub.com/"
  featured: false
  description: >-
    Set up your very own service status page in minutes with StatusHub. Allow
    customers to subscribe to be updated automatically.
  categories:
    - Technology
    - Marketing
  built_by: Bejamas
  built_by_url: "https://bejamas.io/"
- title: Matthias Kretschmann Portfolio
  main_url: "https://matthiaskretschmann.com/"
  url: "https://matthiaskretschmann.com/"
  source_url: "https://github.com/kremalicious/portfolio"
  featured: false
  description: Portfolio of designer & developer Matthias Kretschmann.
  categories:
    - Portfolio
    - Web Development
  built_by: Matthias Kretschmann
  built_by_url: "https://matthiaskretschmann.com/"
- title: Iron Cove Solutions
  main_url: "https://ironcovesolutions.com/"
  url: "https://ironcovesolutions.com/"
  description: >-
    Iron Cove Solutions is a cloud based consulting firm. We help companies
    deliver a return on cloud usage by applying best practices
  categories:
    - Technology
    - Web Development
  built_by: Iron Cove Solutions
  built_by_url: "https://ironcovesolutions.com/"
  featured: false
- title: Moetez Chaabene Portfolio / Blog
  main_url: "https://moetez.me/"
  url: "https://moetez.me/"
  source_url: "https://github.com/moetezch/moetez.me"
  featured: false
  description: Portfolio of Moetez Chaabene
  categories:
    - Portfolio
    - Web Development
    - Blog
  built_by: Moetez Chaabene
  built_by_url: "https://twitter.com/moetezch"
- title: Nikita
  description: >-
    Automation of system deployments in Node.js for applications and
    infrastructures.
  main_url: "https://nikita.js.org/"
  url: "https://nikita.js.org/"
  source_url: "https://github.com/adaltas/node-nikita"
  categories:
    - Documentation
    - Open Source
    - Technology
  built_by: Adaltas
  built_by_url: "https://www.adaltas.com"
  featured: false
- title: Gourav Sood Blog & Portfolio
  main_url: "https://www.gouravsood.com/"
  url: "https://www.gouravsood.com/"
  featured: false
  categories:
    - Blog
    - Portfolio
  built_by: Gourav Sood
  built_by_url: "https://www.gouravsood.com/"
- title: Jonas Tebbe Portfolio
  description: |
    Hey, I’m Jonas and I create digital products.
  main_url: "https://jonastebbe.com"
  url: "https://jonastebbe.com"
  categories:
    - Portfolio
  built_by: Jonas Tebbe
  built_by_url: "http://twitter.com/jonastebbe"
  featured: false
- title: Parker Sarsfield Portfolio
  description: |
    I'm Parker, a software engineer and sneakerhead.
  main_url: "https://parkersarsfield.com"
  url: "https://parkersarsfield.com"
  categories:
    - Blog
    - Portfolio
  built_by: Parker Sarsfield
  built_by_url: "https://parkersarsfield.com"
- title: Frontend web development with Greg
  description: |
    JavaScript, GatsbyJS, ReactJS, CSS in JS... Let's learn some stuff together.
  main_url: "https://dev.greglobinski.com"
  url: "https://dev.greglobinski.com"
  categories:
    - Blog
    - Web Development
  built_by: Greg Lobinski
  built_by_url: "https://github.com/greglobinski"
- title: Insomnia
  description: |
    Desktop HTTP and GraphQL client for developers
  main_url: "https://insomnia.rest/"
  url: "https://insomnia.rest/"
  categories:
    - Blog
  built_by: Gregory Schier
  built_by_url: "https://schier.co"
  featured: false
- title: Timeline Theme Portfolio
  description: |
    I'm Aman Mittal, a software developer.
  main_url: "https://amanhimself.dev/"
  url: "https://amanhimself.dev/"
  categories:
    - Web Development
    - Portfolio
  built_by: Aman Mittal
  built_by_url: "https://amanhimself.dev/"
- title: Ocean artUp
  description: >
    Science outreach site built using styled-components and Contentful. It
    presents the research project "Ocean artUp" funded by an Advanced Grant of
    the European Research Council to explore the possible benefits of artificial
    uplift of nutrient-rich deep water to the ocean’s sunlit surface layer.
  main_url: "https://ocean-artup.eu"
  url: "https://ocean-artup.eu"
  source_url: "https://github.com/janosh/ocean-artup"
  categories:
    - Science
    - Education
    - Blog
  built_by: Janosh Riebesell
  built_by_url: "https://janosh.io"
  featured: false
- title: Ryan Fitzgerald
  description: |
    Personal portfolio and blog for Ryan Fitzgerald
  main_url: "https://ryanfitzgerald.ca/"
  url: "https://ryanfitzgerald.ca/"
  categories:
    - Web Development
    - Portfolio
  built_by: Ryan Fitzgerald
  built_by_url: "https://github.com/RyanFitzgerald"
  featured: false
- title: Kaizen
  description: |
    Content Marketing, PR & SEO Agency in London
  main_url: "https://www.kaizen.co.uk/"
  url: "https://www.kaizen.co.uk/"
  categories:
    - Agency
    - Blog
    - Design
    - Web Development
    - SEO
  built_by: Bogdan Stanciu
  built_by_url: "https://github.com/b0gd4n"
  featured: false
- title: HackerOne Platform Documentation
  description: |
    HackerOne's Product Documentation Center!
  url: "https://docs.hackerone.com/"
  main_url: "https://docs.hackerone.com/"
  categories:
    - Documentation
    - Security
  featured: false
- title: Mux Video
  description: |
    API to video hosting and streaming
  main_url: "https://mux.com/"
  url: "https://mux.com/"
  categories:
    - Video
    - API
  featured: false
- title: Swapcard
  description: >
    The easiest way for event organizers to instantly connect people, build a
    community of attendees and exhibitors, and increase revenue over time
  main_url: "https://www.swapcard.com/"
  url: "https://www.swapcard.com/"
  categories:
    - Event
    - Community
    - Marketing
  built_by: Swapcard
  built_by_url: "https://www.swapcard.com/"
  featured: false
- title: Kalix
  description: >
    Kalix is perfect for healthcare professionals starting out in private
    practice, to those with an established clinic.
  main_url: "https://www.kalixhealth.com/"
  url: "https://www.kalixhealth.com/"
  categories:
    - Healthcare
  featured: false
- title: Hubba
  description: |
    Buy wholesale products from thousands of independent, verified Brands.
  main_url: "https://join.hubba.com/"
  url: "https://join.hubba.com/"
  categories:
    - eCommerce
  featured: false
- title: HyperPlay
  description: |
    In Asean's 1st Ever LOL Esports X Music Festival
  main_url: "https://hyperplay.leagueoflegends.com/"
  url: "https://hyperplay.leagueoflegends.com/"
  categories:
    - Music
  featured: false
- title: Bad Credit Loans
  description: |
    Get the funds you need, from $250-$5,000
  main_url: "https://www.creditloan.com/"
  url: "https://www.creditloan.com/"
  categories:
    - Finance
  featured: false
- title: Financial Center
  description: >
    Member-owned, not-for-profit, co-operative whose members receive financial
    benefits in the form of lower loan rates, higher savings rates, and lower
    fees than banks.
  main_url: "https://fcfcu.com/"
  url: "https://fcfcu.com/"
  categories:
    - Finance
    - Nonprofit
    - Business
    - Education
  built_by: "https://fcfcu.com/"
  built_by_url: "https://fcfcu.com/"
  featured: false
- title: Office of Institutional Research and Assessment
  description: |
    Good Data, Good Decisions
  main_url: "http://oira.ua.edu/"
  url: "http://oira.ua.edu/"
  categories:
    - Data
  featured: false
- title: The Telegraph Premium
  description: |
    Exclusive stories from award-winning journalists
  main_url: "https://premium.telegraph.co.uk/"
  url: "https://premium.telegraph.co.uk/"
  categories:
    - Media
  featured: false
- title: html2canvas
  description: |
    Screenshots with JavaScript
  main_url: "http://html2canvas.hertzen.com/"
  url: "http://html2canvas.hertzen.com/"
  source_url: "https://github.com/niklasvh/html2canvas/tree/master/www"
  categories:
    - JavaScript
    - Documentation
  built_by: Niklas von Hertzen
  built_by_url: "http://hertzen.com/"
  featured: false
- title: Dato CMS
  description: |
    The API-based CMS your editors will love
  main_url: "https://www.datocms.com/"
  url: "https://www.datocms.com/"
  categories:
    - API
  featured: false
- title: Half Electronics
  description: |
    Personal website
  main_url: "https://www.halfelectronic.com/"
  url: "https://www.halfelectronic.com/"
  categories:
    - Blog
  built_by: Fernando Poumian
  built_by_url: "https://github.com/fpoumian/halfelectronic.com"
  featured: false
- title: Frithir Software Development
  main_url: "https://frithir.com/"
  url: "https://frithir.com/"
  featured: false
  description: "I DRINK COFFEE, WRITE CODE AND IMPROVE MY DEVELOPMENT SKILLS EVERY DAY."
  categories:
    - Design
    - Web Development
  built_by: Frithir
  built_by_url: "https://Frithir.com/"
- title: Unow
  main_url: "https://www.unow.fr/"
  url: "https://www.unow.fr/"
  categories:
    - Education
    - Marketing
  featured: false
- title: Peter Hironaka
  description: |
    Freelance Web Developer based in Los Angeles.
  main_url: "https://peterhironaka.com/"
  url: "https://peterhironaka.com/"
  categories:
    - Portfolio
    - Web Development
  built_by: Peter Hironaka
  built_by_url: "https://github.com/PHironaka"
  featured: false
- title: Michael McQuade
  description: |
    Personal website and blog for Michael McQuade
  main_url: "https://giraffesyo.io"
  url: "https://giraffesyo.io"
  categories:
    - Blog
  built_by: Michael McQuade
  built_by_url: "https://github.com/giraffesyo"
  featured: false
- title: Haacht Brewery
  description: |
    Corporate website for Haacht Brewery. Designed and Developed by Gafas.
  main_url: "https://haacht.com/en/"
  url: "https://haacht.com"
  categories:
    - Marketing
  built_by: Gafas
  built_by_url: "https://gafas.be"
  featured: false
- title: StoutLabs
  description: |
    Portfolio of Daniel Stout, freelance developer in East Tennessee.
  main_url: "https://www.stoutlabs.com/"
  url: "https://www.stoutlabs.com/"
  categories:
    - Web Development
    - Portfolio
  built_by: Daniel Stout
  built_by_url: "https://github.com/stoutlabs"
  featured: false
- title: Chicago Ticket Outcomes By Neighborhood
  description: |
    ProPublica data visualization of traffic ticket court outcomes
  categories:
    - Media
    - Nonprofit
  url: >-
    https://projects.propublica.org/graphics/il/il-city-sticker-tickets-maps/ticket-status/?initialWidth=782
  main_url: >-
    https://projects.propublica.org/graphics/il/il-city-sticker-tickets-maps/ticket-status/?initialWidth=782
  built_by: David Eads
  built_by_url: "https://github.com/eads"
  featured: false
- title: Chicago South Side Traffic Ticketing rates
  description: |
    ProPublica data visualization of traffic ticket rates by community
  main_url: >-
    https://projects.propublica.org/graphics/il/il-city-sticker-tickets-maps/ticket-rate/?initialWidth=782
  url: >-
    https://projects.propublica.org/graphics/il/il-city-sticker-tickets-maps/ticket-rate/?initialWidth=782
  categories:
    - Media
    - Nonprofit
  built_by: David Eads
  built_by_url: "https://github.com/eads"
  featured: false
- title: Otsimo
  description: >
    Otsimo is a special education application for children with autism, down
    syndrome and other developmental disabilities.
  main_url: "https://otsimo.com/en/"
  url: "https://otsimo.com/en/"
  categories:
    - Blog
    - Education
  featured: false
- title: Matt Bagni Portfolio 2018
  description: >
    Mostly the result of playing with Gatsby and learning about react and
    graphql. Using the screenshot plugin to showcase the work done for my
    company in the last 2 years, and a good amount of other experiments.
  main_url: "https://mattbag.github.io"
  url: "https://mattbag.github.io"
  categories:
    - Portfolio
  featured: false
- title: Lisa Ye's Blog
  description: |
    Simple blog/portofolio for a fashion designer. Gatsby_v2 + Netlify cms
  main_url: "https://lisaye.netlify.com/"
  url: "https://lisaye.netlify.com/"
  categories:
    - Blog
    - Portfolio
  featured: false
- title: Artem Sapegin
  description: >
    Little homepage of Artem Sapegin, a frontend developer, passionate
    photographer, coffee drinker and crazy dogs’ owner.
  main_url: "https://sapegin.me/"
  url: "https://sapegin.me/"
  categories:
    - Portfolio
    - Open Source
    - Web Development
  built_by: Artem Sapegin
  built_by_url: "https://github.com/sapegin"
  featured: false
- title: SparkPost Developers
  main_url: "https://developers.sparkpost.com/"
  url: "https://developers.sparkpost.com/"
  source_url: "https://github.com/SparkPost/developers.sparkpost.com"
  categories:
    - Documentation
    - API
  featured: false
- title: Malik Browne Portfolio 2018
  description: >
    The portfolio blog of Malik Browne, a full-stack engineer, foodie, and avid
    blogger/YouTuber.
  main_url: "https://www.malikbrowne.com/about"
  url: "https://www.malikbrowne.com"
  categories:
    - Blog
    - Portfolio
  built_by: Malik Browne
  built_by_url: "https://twitter.com/milkstarz"
  featured: false
- title: Novatics
  description: |
    Digital products that inspire and make a difference
  main_url: "https://www.novatics.com.br"
  url: "https://www.novatics.com.br"
  categories:
    - Portfolio
    - Technology
    - Web Development
  built_by: Novatics
  built_by_url: "https://github.com/Novatics"
  featured: false
- title: Max McKinney
  description: >
    I’m a developer and designer with a focus in web technologies. I build cars
    on the side.
  main_url: "https://maxmckinney.com/"
  url: "https://maxmckinney.com/"
  categories:
    - Portfolio
    - Web Development
    - Design
  built_by: Max McKinney
  featured: false
- title: Stickyard
  description: |
    Make your React component sticky the easy way
  main_url: "https://nihgwu.github.io/stickyard/"
  url: "https://nihgwu.github.io/stickyard/"
  source_url: "https://github.com/nihgwu/stickyard/tree/master/website"
  categories:
    - Web Development
  built_by: Neo Nie
  featured: false
- title: Agata Milik
  description: |
    Website of a Polish psychologist/psychotherapist based in Gdańsk, Poland.
  main_url: "https://agatamilik.pl"
  url: "https://agatamilik.pl"
  categories:
    - Marketing
    - Healthcare
  built_by: Piotr Fedorczyk
  built_by_url: "https://piotrf.pl"
  featured: false
- title: WebPurple
  main_url: "https://www.webpurple.net/"
  url: "https://www.webpurple.net/"
  source_url: "https://github.com/WebPurple/site"
  description: >-
    Site of local (Russia, Ryazan) frontend community. Main purpose is to show
    info about meetups and keep blog.
  categories:
    - Nonprofit
    - Web Development
    - Community
    - Blog
    - Open Source
  built_by: Nikita Kirsanov
  built_by_url: "https://twitter.com/kitos_kirsanov"
  featured: false
- title: Papertrail.io
  description: |
    Inspection Management for the 21st Century
  main_url: "https://www.papertrail.io/"
  url: "https://www.papertrail.io/"
  categories:
    - Marketing
    - Technology
  built_by: Papertrail.io
  built_by_url: "https://www.papertrail.io"
  featured: false
- title: Matt Ferderer
  main_url: "https://mattferderer.com"
  url: "https://mattferderer.com"
  source_url: "https://github.com/mattferderer/gatsbyblog"
  description: >
    A blog built with Gatsby that discusses web related tech
    such as JavaScript, .NET, Blazor & security.
  categories:
    - Blog
    - Web Development
  built_by: Matt Ferderer
  built_by_url: "https://twitter.com/mattferderer"
  featured: false
- title: Sahyadri Open Source Community
  main_url: "https://sosc.org.in"
  url: "https://sosc.org.in"
  source_url: "https://github.com/haxzie/sosc-website"
  description: >
    Official website of Sahyadri Open Source Community for community blog, event
    details and members info.
  categories:
    - Blog
    - Community
    - Open Source
  built_by: Musthaq Ahamad
  built_by_url: "https://github.com/haxzie"
  featured: false
- title: Tech Confessions
  main_url: "https://confessions.tech"
  url: "https://confessions.tech"
  source_url: "https://github.com/JonathanSpeek/tech-confessions"
  description: "A guilt-free place for us to confess our tech sins \U0001F64F\n"
  categories:
    - Community
    - Open Source
  built_by: Jonathan Speek
  built_by_url: "https://speek.design"
  featured: false
- title: Thibault Maekelbergh
  main_url: "https://thibmaek.com"
  url: "https://thibmaek.com"
  source_url: "https://github.com/thibmaek/thibmaek.github.io"
  description: |
    A nice blog about development, Raspberry Pi, plants and probably records.
  categories:
    - Blog
    - Open Source
  built_by: Thibault Maekelbergh
  built_by_url: "https://twitter.com/thibmaek"
  featured: false
- title: LearnReact.design
  main_url: "https://learnreact.design"
  url: "https://learnreact.design"
  description: >
    React Essentials For Designers: A React course tailored for product
    designers, ux designers, ui designers.
  categories:
    - Blog
  built_by: Linton Ye
  built_by_url: "https://twitter.com/lintonye"
- title: Mega House Creative
  main_url: "https://www.megahousecreative.com/"
  url: "https://www.megahousecreative.com/"
  description: >
    Mega House Creative is a digital agency that provides unique goal-oriented
    web marketing solutions.
  categories:
    - Marketing
    - Agency
  built_by: Daniel Robinson
  featured: false
- title: Tobie Marier Robitaille - csc
  main_url: "https://tobiemarierrobitaille.com/"
  url: "https://tobiemarierrobitaille.com/en/"
  description: |
    Portfolio site for director of photography Tobie Marier Robitaille
  categories:
    - Portfolio
    - Gallery
  built_by: Mill3 Studio
  built_by_url: "https://mill3.studio/en/"
  featured: false
- title: Bestvideogame.deals
  main_url: "https://bestvideogame.deals/"
  url: "https://bestvideogame.deals/"
  description: |
    Video game comparison website for the UK, build with GatsbyJS.
  categories:
    - eCommerce
  built_by: Koen Kamphuis
  built_by_url: "https://koenkamphuis.com/"
  featured: false
- title: Mahipat's Portfolio
  main_url: "https://mojaave.com/"
  url: "https://mojaave.com"
  source_url: "https://github.com/mhjadav/mojaave"
  description: >
    mojaave.com is Mahipat's portfolio, I have developed it using Gatsby v2 and
    Bootstrap, To get in touch with people looking for full-stack developer.
  categories:
    - Portfolio
    - Web Development
  built_by: Mahipat Jadav
  built_by_url: "https://mojaave.com/"
  featured: false
- title: Insights
  main_url: "https://justaskusers.com/"
  url: "https://justaskusers.com/"
  description: >
    Insights helps user experience (UX) researchers conduct their research and
    make sense of the findings.
  categories:
    - User Experience
    - Design
  built_by: Just Ask Users
  built_by_url: "https://justaskusers.com/"
  featured: false
- title: Tensiq
  main_url: "https://tensiq.com"
  url: "https://tensiq.com"
  source_url: "https://github.com/Tensiq/tensiq-site"
  description: >
    Tensiq is an e-Residency startup, that provides development in cutting-edge
    technology while delivering secure, resilient, performant solutions.
  categories:
    - Web Development
    - Mobile Development
    - Agency
    - Open Source
  built_by: Jens
  built_by_url: "https://github.com/arrkiin"
  featured: false
- title: Mintfort
  main_url: "https://mintfort.com/"
  url: "https://mintfort.com/"
  source_url: "https://github.com/MintFort/mintfort.com"
  description: >
    Mintfort, the first crypto-friendly bank account. Store and manage assets on
    the blockchain.
  categories:
    - Technology
    - Finance
  built_by: Axel Fuhrmann
  built_by_url: "https://axelfuhrmann.com/"
  featured: false
- title: React Native Explorer
  main_url: "https://react-native-explorer.firebaseapp.com"
  url: "https://react-native-explorer.firebaseapp.com"
  description: |
    Explorer React Native packages and examples effortlessly.
  categories:
    - Education
  featured: false
- title: 500Tech
  main_url: "https://500tech.com/"
  url: "https://500tech.com/"
  featured: false
  categories:
    - Web Development
    - Agency
    - Open Source
- title: eworld
  main_url: "http://eworld.herokuapp.com/"
  url: "http://eworld.herokuapp.com/"
  featured: false
  categories:
    - eCommerce
    - Technology
- title: It's a Date
  description: >
    It's a Date is a dating app that actually involves dating.
  main_url: "https://www.itsadate.app/"
  url: "https://www.itsadate.app/"
  featured: false
  categories:
    - App
    - Blog
- title: Node.js HBase
  description: >
    Asynchronous HBase client for NodeJs using REST.
  main_url: https://hbase.js.org/
  url: https://hbase.js.org/
  source_url: "https://github.com/adaltas/node-hbase"
  categories:
    - Documentation
    - Open Source
    - Technology
  built_by: David Worms
  built_by_url: http://www.adaltas.com
  featured: false
- title: Peter Kroyer - Web Design / Web Development
  main_url: https://www.peterkroyer.at/en/
  url: https://www.peterkroyer.at/en/
  description: >
    Freelance web designer / web developer based in Vienna, Austria (Wien, Österreich).
  categories:
    - Agency
    - Web Development
    - Design
    - Portfolio
    - Freelance
  built_by: Peter Kroyer
  built_by_url: https://www.peterkroyer.at/
  featured: false
- title: Geddski
  main_url: https://gedd.ski
  url: https://gedd.ski
  description: >
    frontend mastery blog - level up your UI game.
  categories:
    - Web Development
    - Education
    - Productivity
    - User Experience
  built_by: Dave Geddes
  built_by_url: https://twitter.com/geddski
  featured: false
- title: Rung
  main_url: "https://rung.com.br/"
  url: "https://rung.com.br/"
  description: >
    Rung alerts you about the exceptionalities of your personal and professional life.
  categories:
    - API
    - Technology
    - Travel
  featured: false
- title: Mokkapps
  main_url: "https://www.mokkapps.de/"
  url: "https://www.mokkapps.de/"
  source_url: "https://github.com/mokkapps/website"
  description: >
    Portfolio website from Michael Hoffmann. Passionate software developer with focus on web-based technologies.
  categories:
    - Blog
    - Portfolio
    - Web Development
    - Mobile Development
  featured: false
- title: Premier Octet
  main_url: "https://www.premieroctet.com/"
  url: "https://www.premieroctet.com/"
  description: >
    Premier Octet is a React-based agency
  categories:
    - Agency
    - Web Development
    - Mobile Development
  featured: false
- title: Thorium
  main_url: "https://www.thoriumsim.com/"
  url: "https://www.thoriumsim.com/"
  source_url: "https://github.com/thorium-sim/thoriumsim.com"
  description: >
    Thorium - Open-source Starship Simulator Controls for Live Action Role Play
  built_by: Alex Anderson
  built_by_url: https://twitter.com/ralex1993
  categories:
    - Blog
    - Portfolio
    - Documentation
    - Marketing
    - Education
    - Entertainment
    - Open Source
    - Web Development
  featured: false
- title: Cameron Maske
  main_url: "https://www.cameronmaske.com/"
  url: "https://www.cameronmaske.com/courses/introduction-to-pytest/"
  source_url: "https://github.com/cameronmaske/cameronmaske.com-v2"
  description: >
    The homepage of Cameron Maske, a freelance full-stack developer, who is currently working on a free pytest video course
  categories:
    - Education
    - Video
    - Portfolio
    - Freelance
  featured: false
- title: Studenten bilden Schüler
  description: >
    Studenten bilden Schüler e.V. is a German student-run nonprofit initiative that aims to
    contribute to more equal educational opportunities by providing free tutoring to refugees
    and children from underprivileged families. The site is built on Gatsby v2, styled-components
    and Contentful. It supports Google Analytics, fluid typography and Algolia search.
  main_url: "https://studenten-bilden-schueler.de"
  url: "https://studenten-bilden-schueler.de"
  source_url: "https://github.com/StudentenBildenSchueler/homepage"
  categories:
    - Education
    - Nonprofit
    - Blog
  built_by: Janosh Riebesell
  built_by_url: "https://janosh.io"
  featured: false
- title: Mike's Remote List
  main_url: "https://www.mikesremotelist.com"
  url: "https://www.mikesremotelist.com"
  description: >
    A list of remote jobs, updated throughout the day. Built on Gatsby v1 and powered by Contentful, Google Sheets, string and sticky tape.
  categories:
    - Marketing
  featured: false
- title: Madvoid
  main_url: "https://madvoid.com/"
  url: "https://madvoid.com/screenshot/"
  featured: false
  description: >
    Madvoid is a team of expert developers dedicated to creating simple, clear, usable and blazing fast web and mobile apps.
    We are coders that help companies and agencies to create social & interactive experiences.
    This includes full-stack development using React, WebGL, Static Site Generators, Ruby On Rails, Phoenix, GraphQL, Chatbots, CI / CD, Docker and more!
  categories:
    - Portfolio
    - Technology
    - Web Development
    - Agency
    - Marketing
  built_by: Jean-Paul Bonnetouche
  built_by_url: https://twitter.com/_jpb
- title: MOMNOTEBOOK.COM
  description: >
    Sharing knowledge and experiences that make childhood and motherhood rich, vibrant and healthy.
  main_url: "https://momnotebook.com/"
  url: "https://momnotebook.com/"
  featured: false
  built_by: Aleksander Hansson
  built_by_url: https://www.linkedin.com/in/aleksanderhansson/
  categories:
    - Blog
- title: Pirate Studios
  description: >
    Reinventing music studios with 24/7 self service rehearsal, DJ & production rooms available around the world.
  main_url: "https://www.piratestudios.co"
  url: "https://www.piratestudios.co"
  featured: false
  built_by: The Pirate Studios team
  built_by_url: https://github.com/piratestudios/
  categories:
    - Music
- title: Aurora EOS
  main_url: "https://www.auroraeos.com/"
  url: "https://www.auroraeos.com/"
  featured: false
  categories:
    - Finance
    - Marketing
    - Blog
  built_by: Corey Ward
  built_by_url: "http://www.coreyward.me/"
- title: MadeComfy
  main_url: "https://madecomfy.com.au/"
  url: "https://madecomfy.com.au/"
  description: >
    Short term rental management startup, using Contentful + Gatsby + CicleCI
  featured: false
  categories:
    - Travel
  built_by: Lucas Vilela
  built_by_url: "https://madecomfy.com.au/"
- title: Tiger Facility Services
  description: >
    Tiger Facility Services combines facility management expertise with state of the art software to offer a sustainable and customer oriented cleaning and facility service.
  main_url: https://www.tigerfacilityservices.com/de-en/
  url: https://www.tigerfacilityservices.com/de-en/
  featured: false
  categories:
    - Marketing
- title: "Luciano Mammino's blog"
  description: >
    Tech & programming blog of Luciano Mammino a.k.a. "loige", Full-Stack Web Developer and International Speaker
  main_url: https://loige.co
  url: https://loige.co
  featured: false
  categories:
    - Blog
    - Web Development
  built_by: Luciano Mammino
  built_by_url: https://loige.co
- title: Wire • Secure collaboration platform
  description: >
    Corporate website of Wire, an open source, end-to-end encrypted collaboration platform
  main_url: "https://wire.com"
  url: "https://wire.com"
  featured: false
  categories:
    - Open Source
    - Productivity
    - Technology
    - Blog
    - App
  built_by: Wire team
  built_by_url: "https://github.com/orgs/wireapp/people"
- title: J. Patrick Raftery
  main_url: "https://www.jpatrickraftery.com"
  url: "https://www.jpatrickraftery.com"
  description: J. Patrick Raftery is an opera singer and voice teacher based in Vancouver, BC.
  categories:
    - Portfolio
    - Music
  built_by: Michael Uloth
  built_by_url: "https://www.michaeluloth.com"
  featured: false
- title: Aria Umezawa
  main_url: "https://www.ariaumezawa.com"
  url: "https://www.ariaumezawa.com"
  description: Aria Umezawa is a director, producer, and writer currently based in San Francisco. Site designed by Stephen Bell.
  categories:
    - Portfolio
    - Music
    - Entertainment
  built_by: Michael Uloth
  built_by_url: "https://www.michaeluloth.com"
  featured: false
- title: Pomegranate Opera
  main_url: "https://pomegranateopera.netlify.com"
  url: "https://pomegranateopera.netlify.com"
  description: Pomegranate Opera is a lesbian opera written by Amanda Hale & Kye Marshall. Site designed by Stephen Bell.
  categories:
    - Gallery
    - Music
  built_by: Michael Uloth
  built_by_url: "https://www.michaeluloth.com"
  featured: false
- title: Daniel Cabena
  main_url: "https://www.danielcabena.com"
  url: "https://www.danielcabena.com"
  description: Daniel Cabena is a Canadian countertenor highly regarded in both Canada and Europe for prize-winning performances ranging from baroque to contemporary repertoire. Site designed by Stephen Bell.
  categories:
    - Portfolio
    - Music
  built_by: Michael Uloth
  built_by_url: "https://www.michaeluloth.com"
  featured: false
- title: Artist.Center
  main_url: "https://artistcenter.netlify.com"
  url: "https://artistcenter.netlify.com"
  description: The marketing page for Artist.Center, a soon-to-launch platform designed to connect opera singers to opera companies. Site designed by Stephen Bell.
  categories:
    - Music
  built_by: Michael Uloth
  built_by_url: "https://www.michaeluloth.com"
  featured: false
- title: DG Volo & Company
  main_url: "https://www.dgvolo.com"
  url: "https://www.dgvolo.com"
  description: DG Volo & Company is a Toronto-based investment consultancy. Site designed by Stephen Bell.
  categories:
    - Finance
  built_by: Michael Uloth
  built_by_url: "https://www.michaeluloth.com"
  featured: false
- title: Shawna Lucey
  main_url: "https://www.shawnalucey.com"
  url: "https://www.shawnalucey.com"
  description: Shawna Lucey is an American theater and opera director based in New York City. Site designed by Stephen Bell.
  categories:
    - Portfolio
    - Music
    - Entertainment
  built_by: Michael Uloth
  built_by_url: "https://www.michaeluloth.com"
  featured: false
- title: Leyan Lo
  main_url: https://www.leyanlo.com
  url: https://www.leyanlo.com
  description: >
    Leyan Lo’s personal website
  categories:
    - Portfolio
  built_by: Leyan Lo
  built_by_url: https://www.leyanlo.com
  featured: false
- title: Hawaii National Bank
  url: https://hawaiinational.bank
  main_url: https://hawaiinational.bank
  description: Hawaii National Bank's highly personalized service has helped loyal customers & locally owned businesses achieve their financial dreams for over 50 years.
  categories:
    - Finance
  built_by: Wall-to-Wall Studios
  built_by_url: https://walltowall.com
  featured: false
- title: Coletiv
  url: https://coletiv.com
  main_url: https://coletiv.com
  description: Coletiv teams up with companies of all sizes to design, develop & launch digital products for iOS, Android & the Web.
  categories:
    - Technology
    - Agency
    - Web Development
  built_by: Coletiv
  built_by_url: https://coletiv.com
  featured: false
- title: janosh.io
  description: >
    Personal blog and portfolio of Janosh Riebesell. The site is built with Gatsby v2 and designed
    entirely with styled-components v4. Much of the layout was achieved with CSS grid. It supports
    Google Analytics, fluid typography and Algolia search.
  main_url: "https://janosh.io"
  url: "https://janosh.io"
  source_url: "https://github.com/janosh/janosh.io"
  categories:
    - Portfolio
    - Blog
    - Science
    - Photography
    - Travel
  built_by: Janosh Riebesell
  built_by_url: "https://janosh.io"
  featured: false
- title: Gold Edge Training
  url: "https://www.goldedgetraining.co.uk"
  main_url: "https://www.goldedgetraining.co.uk"
  description: >
    AAT approved online distance learning accountancy training provider. Branded landing page / mini brochure promoting competitor differentiators, student testimonials, offers, service benefits and features. Designed to both inform potential students and encourage visits to company eCommerce site or direct company contact.
  categories:
    - Education
    - Learning
    - Landing Page
    - Business
    - Finance
  built_by: Leo Furze-Waddock
  built_by_url: "https://www.linkedin.com/in/lfurzewaddock"
- title: Gatsby Manor
  description: >
    We build themes for gatsby. We have themes for all projects including personal,
    portfolio, ecommerce, landing pages and more. We also run an in-house
    web dev and design studio. If you cannot find what you want, we can build it for you!
    Email us at gatsbymanor@gmail.com with questions.
  main_url: "https://www.gatsbymanor.com"
  url: "https://www.gatsbymanor.com"
  source_url: "https://github.com/gatsbymanor"
  categories:
    - Web Development
    - Agency
    - Technology
    - Freelance
  built_by: Steven Natera
  built_by_url: "https://stevennatera.com"
- title: Ema Suriano's Portfolio
  main_url: https://emasuriano.com/
  url: https://emasuriano.com/
  description: >
    Ema Suriano's portfolio to display information about him, his projects and what he's writing about.
  categories:
    - Portfolio
    - Technology
    - Web Development
  built_by: Ema Suriano
  built_by_url: https://emasuriano.com/
  featured: false
- title: Luan Orlandi
  main_url: https://luanorlandi.github.io
  url: https://luanorlandi.github.io
  source_url: https://github.com/luanorlandi/luanorlandi.github.io
  description: >
    Luan Orlandi's personal website. Brazilian web developer, enthusiast in React and Gatsby.
  categories:
    - Blog
    - Portfolio
    - Web Development
  built_by: Luan Orlandi
  built_by_url: https://github.com/luanorlandi
- title: Mobius Labs
  main_url: https://mobius.ml
  url: https://mobius.ml
  description: >
    Mobius Labs landing page, a Start-up working on Computer Vision
  categories:
    - Landing Page
    - Marketing
    - Technology
  built_by: sktt
  built_by_url: https://github.com/sktt
- title: EZAgrar
  main_url: https://www.ezagrar.at/en/
  url: https://www.ezagrar.at/en/
  description: >
    EZAgrar.at is the homepage of the biggest agricultural machinery dealership in Austria. In total 8 pages will be built for this client reusing a lot of components between them.
  categories:
    - eCommerce
    - Marketing
  built_by: MangoART
  built_by_url: https://www.mangoart.at
  featured: false
- title: OAsome blog
  main_url: https://oasome.blog/
  url: https://oasome.blog/
  source_url: https://github.com/oorestisime/oasome
  description: >
    Paris-based Cypriot adventurers. A and O. Lovers of life and travel. Want to get a glimpse of the OAsome world?
  categories:
    - Blog
    - Photography
    - Travel
  built_by: Orestis Ioannou
  featured: false
- title: Brittany Chiang
  main_url: https://brittanychiang.com/
  url: https://brittanychiang.com/
  source_url: https://github.com/bchiang7/v4
  description: >
    Personal website and portfolio of Brittany Chiang built with Gatsby v2
  categories:
    - Portfolio
  built_by: Brittany Chiang
  built_by_url: https://github.com/bchiang7
  featured: false
- title: Fitekran
  description: >
    One of the most visited Turkish blogs about health, sports and healthy lifestyle, that has been rebuilt with Gatsby v2 using WordPress.
  main_url: "https://www.fitekran.com"
  url: "https://www.fitekran.com"
  categories:
    - Science
    - Healthcare
    - Blog
  built_by: Burak Tokak
  built_by_url: "https://www.buraktokak.com"
- title: Serverless
  main_url: https://serverless.com
  url: https://serverless.com
  source_url: https://github.com/serverless/site
  description: >
    Serverless.com – Build web, mobile and IoT applications with serverless architectures using AWS Lambda, Azure Functions, Google CloudFunctions & more!
  categories:
    - Technology
    - Web Development
  built_by: Codebrahma
  built_by_url: https://codebrahma.com
  featured: false
- title: Dive Bell
  main_url: https://divebell.band/
  url: https://divebell.band/
  description: >
    Simple site for a band to list shows dates and videos (499 on lighthouse)
  categories:
    - Music
  built_by: Matt Bagni
  built_by_url: https://mattbag.github.io
  featured: false
- title: Mayer Media Co.
  main_url: https://mayermediaco.com/
  url: https://mayermediaco.com/
  description: >
    Freelance Web Development and Digital Marketing
  categories:
    - Web Development
    - Marketing
    - Blog
  source_url: https://github.com/MayerMediaCo/MayerMediaCo2.0
  built_by: Danny Mayer
  built_by_url: https://twitter.com/mayermediaco
  featured: false
- title: Jan Czizikow Portfolio
  main_url: https://www.janczizikow.com/
  url: https://www.janczizikow.com/
  source_url: https://github.com/janczizikow/janczizikow-portfolio
  description: >
    Simple personal portfolio site built with Gatsby
  categories:
    - Portfolio
    - Freelance
    - Web Development
  built_by: Jan Czizikow
  built_by_url: https://github.com/janczizikow
- title: Carbon Design Systems
  main_url: http://www.carbondesignsystem.com/
  url: http://www.carbondesignsystem.com/
  description: >
    The Carbon Design System is integrating the new IBM Design Ethos and Language. It represents a completely fresh approach to the design of all things at IBM.
  categories:
    - Design System
    - Documentation
  built_by: IBM
  built_by_url: https://www.ibm.com/
  featured: false
- title: Mozilla Mixed Reality
  main_url: https://mixedreality.mozilla.org/
  url: https://mixedreality.mozilla.org/
  description: >
    Virtual Reality for the free and open Web.
  categories:
    - Open Source
  built_by: Mozilla
  built_by_url: https://www.mozilla.org/
  featured: false
- title: Uniform Hudl Design System
  main_url: http://uniform.hudl.com/
  url: http://uniform.hudl.com/
  description: >
    A single design system to ensure every interface feels like Hudl. From the colors we use to the size of our buttons and what those buttons say, Uniform has you covered. Check the guidelines, copy the code and get to building.
  categories:
    - Design System
    - Open Source
    - Design
  built_by: Hudl
  built_by_url: https://www.hudl.com/
- title: Subtle UI
  main_url: "https://subtle-ui.netlify.com/"
  url: "https://subtle-ui.netlify.com/"
  source_url: "https://github.com/ryanwiemer/subtle-ui"
  description: >
    A collection of clever yet understated user interactions found on the web.
  categories:
    - Web Development
    - Open Source
    - User Experience
  built_by: Ryan Wiemer
  built_by_url: "https://www.ryanwiemer.com/"
  featured: false
- title: developer.bitcoin.com
  main_url: "https://developer.bitcoin.com/"
  url: "https://developer.bitcoin.com/"
  description: >
    Bitbox based bitcoin.com developer platform and resources.
  categories:
    - Finance
  featured: false
- title: Barmej
  main_url: "https://app.barmej.com/"
  url: "https://app.barmej.com/"
  description: >
    An interactive platform to learn different programming languages in Arabic for FREE
  categories:
    - Education
    - Programming
    - Learning
  built_by: Obytes
  built_by_url: "https://www.obytes.com/"
  featured: false
- title: Vote Save America
  main_url: "https://votesaveamerica.com"
  url: "https://votesaveamerica.com"
  description: >
    Be a voter. Save America.
  categories:
    - Education
    - Government
  featured: false
  built_by: Jeremy E. Miller
  built_by_url: "https://jeremyemiller.com/"
- title: Emergence
  main_url: https://emcap.com/
  url: https://emcap.com/
  description: >
    Emergence is a top enterprise cloud venture capital firm. We fund early stage ventures focusing on enterprise & SaaS applications. Emergence is one of the top VC firms in Silicon Valley.
  categories:
    - Marketing
    - Blog
  built_by: Upstatement
  built_by_url: https://www.upstatement.com/
  featured: false
- title: FPVtips
  main_url: https://fpvtips.com
  url: https://fpvtips.com
  source_url: https://github.com/jumpalottahigh/fpvtips
  description: >
    FPVtips is all about bringing racing drone pilots closer together, and getting more people into the hobby!
  categories:
    - Community
    - Education
  built_by: Georgi Yanev
  built_by_url: https://twitter.com/jumpalottahigh
  featured: false
- title: Georgi Yanev
  main_url: https://blog.georgi-yanev.com/
  url: https://blog.georgi-yanev.com/
  source_url: https://github.com/jumpalottahigh/blog.georgi-yanev.com
  description: >
    I write articles about FPV quads (building and flying), web development, smart home automation, life-long learning and other topics from my personal experience.
  categories:
    - Blog
  built_by: Georgi Yanev
  built_by_url: https://twitter.com/jumpalottahigh
  featured: false
- title: Bear Archery
  main_url: "https://beararchery.com/"
  url: "https://beararchery.com/"
  categories:
    - eCommerce
    - Sports
  built_by: Escalade Sports
  built_by_url: "https://www.escaladesports.com/"
  featured: false
- title: "attn:"
  main_url: "https://www.attn.com/"
  url: "https://www.attn.com/"
  categories:
    - Media
    - Entertainment
  built_by: "attn:"
  built_by_url: "https://www.attn.com/"
  featured: false
- title: Mirror Conf
  description: >
    Mirror Conf is a conference designed to empower designers and frontend developers who have a thirst for knowledge and want to broaden their horizons.
  main_url: "https://www.mirrorconf.com/"
  url: "https://www.mirrorconf.com/"
  categories:
    - Conference
    - Design
    - Web Development
  featured: false
- title: Startarium
  main_url: https://www.startarium.ro
  url: https://www.startarium.ro
  description: >
    Free entrepreneurship educational portal with more than 20000 users, hundreds of resources, crowdfunding, mentoring and investor pitching events facilitated.
  categories:
    - Education
    - Nonprofit
    - Entrepreneurship
  built_by: Cezar Neaga
  built_by_url: https://twitter.com/cezarneaga
  featured: false
- title: Microlink
  main_url: https://microlink.io/
  url: https://microlink.io/
  description: >
    Extract structured data from any website.
  categories:
    - Web Development
    - API
  built_by: Kiko Beats
  built_by_url: https://kikobeats.com/
  featured: false
- title: Markets.com
  main_url: "https://www.markets.com/"
  url: "https://www.markets.com/"
  featured: false
  categories:
    - Finance
- title: Kevin Legrand
  url: "https://k-legrand.com"
  main_url: "https://k-legrand.com"
  source_url: "https://github.com/Manoz/k-legrand.com"
  description: >
    Personal website and blog built with love with Gatsby v2
  categories:
    - Blog
    - Portfolio
    - Web Development
  built_by: Kevin Legrand
  built_by_url: https://k-legrand.com
  featured: false
- title: David James Portfolio
  main_url: https://dfjames.com/
  url: https://dfjames.com/
  source_url: https://github.com/daviddeejjames/dfjames-gatsby
  description: >
    Portfolio Site using GatsbyJS and headless WordPress
  categories:
    - WordPress
    - Portfolio
    - Blog
  built_by: David James
  built_by_url: https://twitter.com/daviddeejjames
- title: Hypertext Candy
  url: https://www.hypertextcandy.com/
  main_url: https://www.hypertextcandy.com/
  description: >
    Blog about web development. Laravel, Vue.js, etc.
  categories:
    - Blog
    - Web Development
  built_by: Masahiro Harada
  built_by_url: https://twitter.com/_Masahiro_H_
  featured: false
- title: "Maxence Poutord's blog"
  description: >
    Tech & programming blog of Maxence Poutord, Software Engineer, Serial Traveler and Public Speaker
  main_url: https://www.maxpou.fr
  url: https://www.maxpou.fr
  featured: false
  categories:
    - Blog
    - Web Development
  built_by: Maxence Poutord
  built_by_url: https://www.maxpou.fr
- title: "The Noted Project"
  url: https://thenotedproject.org
  main_url: https://thenotedproject.org
  source_url: https://github.com/ianbusko/the-noted-project
  description: >
    Website to showcase the ethnomusicology research for The Noted Project.
  categories:
    - Portfolio
    - Education
    - Gallery
  built_by: Ian Busko
  built_by_url: https://github.com/ianbusko
  featured: false
- title: People For Bikes
  url: "https://2017.peopleforbikes.org/"
  main_url: "https://2017.peopleforbikes.org/"
  categories:
    - Community
    - Sports
    - Gallery
    - Nonprofit
  built_by: PeopleForBikes
  built_by_url: "https://peopleforbikes.org/about-us/who-we-are/staff/"
  featured: false
- title: Wide Eye
  description: >
    Creative agency specializing in interactive design, web development, and digital communications.
  url: https://wideeye.co/
  main_url: https://wideeye.co/
  categories:
    - Design
    - Web Development
  built_by: Wide Eye
  built_by_url: https://wideeye.co/about-us/
  featured: false
- title: CodeSandbox
  description: >
    CodeSandbox is an online editor that helps you create web applications, from prototype to deployment.
  url: https://codesandbox.io/
  main_url: https://codesandbox.io/
  categories:
    - Web Development
  featured: false
- title: Marvel
  description: >
    The all-in-one platform powering design.
  url: https://marvelapp.com/
  main_url: https://marvelapp.com/
  categories:
    - Design
  featured: false
- title: Designcode.io
  description: >
    Learn to design and code React apps.
  url: https://designcode.io
  main_url: https://designcode.io
  categories:
    - Learning
  featured: false
- title: Happy Design
  description: >
    The Brand and Product Team Behind Happy Money
  url: https://design.happymoney.com/
  main_url: https://design.happymoney.com/
  categories:
    - Design
    - Finance
- title: Weihnachtsmarkt.ms
  description: >
    Explore the christmas market in Münster (Westf).
  url: https://weihnachtsmarkt.ms/
  main_url: https://weihnachtsmarkt.ms/
  source_url: https://github.com/codeformuenster/weihnachtsmarkt
  categories:
    - Gallery
    - Food
  built_by: "Code for Münster during #MSHACK18"
  featured: false
- title: Code Championship
  description: >
    Competitive coding competitions for students from 3rd to 8th grade. Code is Sport.
  url: https://www.codechampionship.com
  main_url: https://www.codechampionship.com
  categories:
    - Learning
    - Education
    - Sports
  built_by: Abamath LLC
  built_by_url: https://www.abamath.com
  featured: false
- title: Wieden+Kennedy
  description: >
    Wieden+Kennedy is an independent, global creative company.
  categories:
    - Technology
    - Web Development
    - Agency
    - Marketing
  url: https://www.wk.com
  main_url: https://www.wk.com
  built_by: Wieden Kennedy
  built_by_url: https://www.wk.com/about/
  featured: false
- title: Testing JavaScript
  description: >
    This course will teach you the fundamentals of testing your JavaScript applications using eslint, Flow, Jest, and Cypress.
  url: https://testingjavascript.com/
  main_url: https://testingjavascript.com/
  categories:
    - Learning
    - Education
    - JavaScript
  built_by: Kent C. Dodds
  built_by_url: https://kentcdodds.com/
  featured: false
- title: Use Hooks
  description: >
    One new React Hook recipe every day.
  url: https://usehooks.com/
  main_url: https://usehooks.com/
  categories:
    - Learning
  built_by: Gabe Ragland
  built_by_url: https://twitter.com/gabe_ragland
  featured: false
- title: Ambassador
  url: https://www.getambassador.io
  main_url: https://www.getambassador.io
  description: >
    Open source, Kubernetes-native API Gateway for microservices built on Envoy.
  categories:
    - Open Source
    - Documentation
    - Technology
  built_by: Datawire
  built_by_url: https://www.datawire.io
  featured: false
- title: Clubhouse
  main_url: https://clubhouse.io
  url: https://clubhouse.io
  description: >
    The intuitive and powerful project management platform loved by software teams of all sizes. Built with Gatsby v2 and Prismic
  categories:
    - Technology
    - Blog
    - Productivity
    - Community
    - Design
    - Open Source
  built_by: Ueno.
  built_by_url: https://ueno.co
  featured: false
- title: Asian Art Collection
  url: http://artmuseum.princeton.edu/asian-art/
  main_url: http://artmuseum.princeton.edu/asian-art/
  description: >
    Princeton University has a branch dealing with state of art.They have showcased ore than 6,000 works of Asian art are presented alongside ongoing curatorial and scholarly research
  categories:
    - Marketing
  featured: false
- title: QHacks
  url: https://qhacks.io
  main_url: https://qhacks.io
  source_url: https://github.com/qhacks/qhacks-website
  description: >
    QHacks is Queen’s University’s annual hackathon! QHacks was founded in 2016 with a mission to advocate and incubate the tech community at Queen’s University and throughout Canada.
  categories:
    - Education
    - Technology
    - Podcast
  featured: false
- title: Tyler McGinnis
  url: https://tylermcginnis.com/
  main_url: https://tylermcginnis.com/
  description: >
    The linear, course based approach to learning web technologies.
  categories:
    - Education
    - Technology
    - Podcast
    - Web Development
  featured: false
- title: a11y with Lindsey
  url: https://www.a11ywithlindsey.com/
  main_url: https://www.a11ywithlindsey.com/
  source_url: https://github.com/lkopacz/a11y-with-lindsey
  description: >
    To help developers navigate accessibility jargon, write better code, and to empower them to make their Internet, Everyone's Internet.
  categories:
    - Education
    - Blog
    - Technology
  built_by: Lindsey Kopacz
  built_by_url: https://twitter.com/littlekope0903
  featured: false
- title: DEKEMA
  url: https://www.dekema.com/
  main_url: https://www.dekema.com/
  description: >
    Worldclass crafting: Furnace, fervor, fulfillment. Delivering highest demand for future craftsmanship. Built using Gatsby v2 and Prismic.
  categories:
    - Healthcare
    - Science
    - Technology
  built_by: Crisp Studio
  built_by_url: https://crisp.studio
  featured: false
- title: Ramón Chancay
  description: >-
    Front-end / Back-end Developer in Guayaquil Ecuador.
    Currently at Everymundo, previously at El Universo.
    I enjoy teaching and sharing what I know.
    I give professional advice to developers and companies.
    My wife and my children are everything in my life.
  main_url: "https://ramonchancay.me/"
  url: "https://ramonchancay.me/"
  source_url: "https://github.com/devrchancay/personal-site"
  featured: false
  categories:
    - Blog
    - Technology
    - Web Development
  built_by: Ramón Chancay
  built_by_url: "https://ramonchancay.me/"
- title: BELLHOPS
  main_url: https://www.getbellhops.com/
  url: https://www.getbellhops.com/
  description: >-
    Whether you’re moving someplace new or just want to complete a few projects around your current home, BellHops can arrange the moving services you need—at simple, straightforward rates.
  categories:
    - Business
  built_by: Bellhops, Inc.
  built_by_url: https://www.getbellhops.com/
  featured: false
- title: Acclimate Consulting
  main_url: https://www.acclimate.io/
  url: https://www.acclimate.io/
  description: >-
    Acclimate is a consulting firm that puts organizations back in control with data-driven strategies and full-stack applications.
  categories:
    - Technology
    - Consulting
  built_by: Andrew Wilson
  built_by_url: https://github.com/andwilson
  featured: false
- title: Flyright
  url: https://flyright.co/
  main_url: https://flyright.co/
  description: >-
    Flyright curates everything you need for international travel in one tidy place 💜
  categories:
    - Technology
    - App
  built_by: Ty Hopp
  built_by_url: https://github.com/tyhopp
  featured: false
- title: Vets Who Code
  url: https://vetswhocode.io/
  main_url: https://vetswhocode.io/
  description: >-
    VetsWhoCode is a non-profit organization dedicated to training military veterans & giving them the skills they need transition into tech careers.
  categories:
    - Technology
    - Nonprofit
  featured: false
- title: Patreon Blog
  url: https://blog.patreon.com/
  main_url: https://blog.patreon.com/
  description: >-
    Official blog of Patreon.com
  categories:
    - Blog
  featured: false
- title: Full Beaker
  url: https://fullbeaker.com/
  main_url: https://fullbeaker.com/
  description: >-
    Full Beaker provides independent advice online about careers and home ownership, and connect anyone who asks with companies that can help them.
  categories:
    - Consulting
  featured: false
- title: Citywide Holdup
  url: https://citywideholdup.org/
  main_url: https://citywideholdup.org/
  description: >-
    Citywide Holdup is an annual fundraising event held around early November in the city of Austin, TX hosted by the Texas Wranglers benefitting Easter Seals of Central Texas, a non-profit organization that provides exceptional services, education, outreach and advocacy so that people with disabilities can live, learn, work and play in our communities.
  categories:
    - Nonprofit
    - Event
  built_by: Cameron Rison
  built_by_url: https://github.com/killakam3084
  featured: false
- title: Dawn Labs
  url: https://dawnlabs.io
  main_url: https://dawnlabs.io
  description: >-
    Thoughtful products for inspired teams. With a holistic approach to engineering and design, we partner with startups and enterprises to build for the digital era.
  categories:
    - Technology
    - Agency
    - Web Development
  featured: false
- title: COOP by Ryder
  url: https://coop.com/
  main_url: https://coop.com/
  description: >
    COOP is a platform that connects fleet managers that have idle vehicles to businesses that are looking to rent vehicles. COOP simplifies the process and paperwork required to safely share vehicles between business owners.
  categories:
    - Marketing
  built_by: Crispin Porter Bogusky
  built_by_url: http://www.cpbgroup.com/
  featured: false
- title: Domino's Paving for Pizza
  url: https://www.pavingforpizza.com/
  main_url: https://www.pavingforpizza.com/
  description: >
    Nominate your town for a chance to have your rough drive home from Domino's fixed to pizza perfection.
  categories:
    - Marketing
  built_by: Crispin Porter Bogusky
  built_by_url: http://www.cpbgroup.com/
  featured: false
- title: Propapanda
  url: https://propapanda.eu/
  main_url: https://propapanda.eu/
  description: >
    Is a creative production house based in Tallinn, Estonia. We produce music videos, commercials, films and campaigns – from scratch to finish.
  categories:
    - Video
    - Portfolio
    - Agency
    - Media
  built_by: Henry Kehlmann
  built_by_url: https://github.com/madhenry/
  featured: false
- title: JAMstack.paris
  url: https://jamstack.paris/
  main_url: https://jamstack.paris/
  source_url: https://github.com/JAMstack-paris/jamstack.paris
  description: >
    JAMstack-focused, bi-monthly meetup in Paris
  categories:
    - Web Development
  built_by: Matthieu Auger & Nicolas Goutay
  built_by_url: https://github.com/JAMstack-paris
  featured: false
- title: DexWallet - The only Wallet you need by Dexlab
  main_url: "https://www.dexwallet.io/"
  url: "https://www.dexwallet.io/"
  source_url: "https://github.com/dexlab-io/DexWallet-website"
  featured: false
  description: >-
    DexWallet is a secure, multi-chain, mobile wallet with an upcoming one-click exchange for mobile.
  categories:
    - App
    - Open Source
  built_by: DexLab
  built_by_url: "https://github.com/dexlab-io"
- title: Kings Valley Paving
  url: https://kingsvalleypaving.com
  main_url: https://kingsvalleypaving.com
  description: >
    Kings Valley Paving is an asphalt, paving and concrete company serving the commercial, residential and industrial sectors in the Greater Toronto Area. Site designed by Stephen Bell.
  categories:
    - Marketing
  built_by: Michael Uloth
  built_by_url: https://www.michaeluloth.com
  featured: false
- title: Peter Barrett
  url: "https://peterbarrett.netlify.com"
  main_url: "https://peterbarrett.netlify.com"
  description: >
    Peter Barrett is a Canadian baritone from Newfoundland and Labrador who performs opera and concert repertoire in Canada, the U.S. and around the world. Site designed by Stephen Bell.
  categories:
    - Portfolio
    - Music
  built_by: Michael Uloth
  built_by_url: https://www.michaeluloth.com
  featured: false
- title: NARCAN
  main_url: https://www.narcan.com
  url: https://www.narcan.com
  description: >
    NARCAN Nasal Spray is the first and only FDA-approved nasal form of naloxone for the emergency treatment of a known or suspected opioid overdose.
  categories:
    - Healthcare
  built_by: NARCAN
  built_by_url: https://www.narcan.com
  featured: false
- title: Ritual
  main_url: https://ritual.com
  url: https://ritual.com
  description: >
    Ritual started with a simple question, what exactly is in women's multivitamins? This is the story of what happened when our founder Kat started searching for answers — the story of Ritual.
  categories:
    - Healthcare
  built_by: Ritual
  built_by_url: https://ritual.com
  featured: false
- title: Truebill
  main_url: https://www.truebill.com
  url: https://www.truebill.com
  description: >
    Truebill empowers you to take control of your money.
  categories:
    - Finance
  built_by: Truebill
  built_by_url: https://www.truebill.com
  featured: false
- title: Smartling
  main_url: https://www.smartling.com
  url: https://www.smartling.com
  description: >
    Smartling enables you to automate, manage, and professionally translate content so that you can do more with less.
  categories:
    - Marketing
  built_by: Smartling
  built_by_url: https://www.smartling.com
  featured: false
- title: Clear
  main_url: https://www.clearme.com
  url: https://www.clearme.com
  description: >
    At clear, we’re working toward a future where you are your ID, enabling you to lead an unstoppable life.
  categories:
    - Security
  built_by: Clear
  built_by_url: https://www.clearme.com
  featured: false
- title: VS Code Rocks
  main_url: "https://vscode.rocks"
  url: "https://vscode.rocks"
  source_url: "https://github.com/lannonbr/vscode-rocks"
  featured: false
  description: >
    VS Code Rocks is a place for weekly news on the newest features and updates to Visual Studio Code as well as trending extensions and neat tricks to continually improve your VS Code skills.
  categories:
    - Open Source
    - Blog
    - Web Development
  built_by: Benjamin Lannon
  built_by_url: "https://github.com/lannonbr"
- title: Particle
  main_url: "https://www.particle.io"
  url: "https://www.particle.io"
  featured: false
  description: Particle is a fully-integrated IoT platform that offers everything you need to deploy an IoT product.
  categories:
    - Marketing
- title: freeCodeCamp curriculum
  main_url: "https://learn.freecodecamp.org"
  url: "https://learn.freecodecamp.org"
  featured: false
  description: Learn to code with free online courses, programming projects, and interview preparation for developer jobs.
  categories:
    - Web Development
    - Learning
- title: Tandem
  main_url: "https://www.tandem.co.uk"
  url: "https://www.tandem.co.uk"
  description: >
    We're on a mission to free you of money misery. Our app, card and savings account are designed to help you spend less time worrying about money and more time enjoying life.
  categories:
    - Finance
    - App
  built_by: Tandem
  built_by_url: https://github.com/tandembank
  featured: false
- title: Monbanquet.fr
  main_url: "https://monbanquet.fr"
  url: "https://monbanquet.fr"
  description: >
    Give your corporate events the food and quality it deserves, thanks to the know-how of the best local artisans.
  categories:
    - eCommerce
    - Food
    - Event
  built_by: Monbanquet.fr
  built_by_url: https://github.com/monbanquet
  featured: false
- title: The Leaky Cauldron Blog
  url: https://theleakycauldronblog.com
  main_url: https://theleakycauldronblog.com
  source_url: https://github.com/v4iv/theleakycauldronblog
  description: >
    A Brew of Awesomeness with a Pinch of Magic...
  categories:
    - Blog
  built_by: Vaibhav Sharma
  built_by_url: https://github.com/v4iv
  featured: false
- title: Wild Drop Surf Camp
  main_url: "https://wilddropsurfcamp.com"
  url: "https://wilddropsurfcamp.com"
  description: >
    Welcome to Portugal's best kept secret and be amazed with our nature. Here you can explore, surf, taste the world's best gastronomy and wine, feel the North Canyon's power with the biggest waves in the world and so many other amazing things. Find us, discover yourself!
  categories:
    - Travel
  built_by: Samuel Fialho
  built_by_url: https://samuelfialho.com
  featured: false
- title: JoinUp HR chatbot
  url: https://www.joinup.io
  main_url: https://www.joinup.io
  description: Custom HR chatbot for better candidate experience
  categories:
    - App
    - Technology
  featured: false
- title: JDCastro Web Design & Development
  main_url: https://jacobdcastro.com
  url: https://jacobdcastro.com
  source_url: https://github.com/jacobdcastro/personal-site
  featured: false
  description: >
    A small business site for freelance web designer and developer Jacob D. Castro. Includes professional blog, contact forms, and soon-to-come portfolio of sites for clients. Need a new website or an extra developer to share the workload? Feel free to check out the website!
  categories:
    - Blog
    - Portfolio
    - Business
    - Freelance
  built_by: Jacob D. Castro
  built_by_url: https://twitter.com/jacobdcastro
- title: Gatsby Tutorials
  main_url: https://www.gatsbytutorials.com
  url: https://www.gatsbytutorials.com
  source_url: https://github.com/ooloth/gatsby-tutorials
  featured: false
  description: >
    Gatsby Tutorials is a community-updated list of video, audio and written tutorials to help you learn GatsbyJS.
  categories:
    - Web Development
    - Education
    - Open Source
  built_by: Michael Uloth
  built_by_url: "https://www.michaeluloth.com"
- title: Up & Running Tutorials
  main_url: https://www.upandrunningtutorials.com
  url: https://www.upandrunningtutorials.com
  featured: false
  description: >
    Free coding tutorials for web developers. Get your web development career up and running by learning to build better, faster websites.
  categories:
    - Web Development
    - Education
  built_by: Michael Uloth
  built_by_url: "https://www.michaeluloth.com"
- title: Grooovinger
  url: https://www.grooovinger.com
  main_url: https://www.grooovinger.com
  description: >
    Martin Grubinger, a web developer from Austria
  categories:
    - Portfolio
    - Web Development
  built_by: Martin Grubinger
  built_by_url: https://www.grooovinger.com
  featured: false
- title: LXDX - the Crypto Derivatives Exchange
  main_url: https://www.lxdx.co/
  url: https://www.lxdx.co/
  description: >
    LXDX is the world's fastest crypto exchange. Our mission is to bring innovative financial products to retail crypto investors, providing access to the same speed and scalability that institutional investors already depend on us to deliver each and every day.
  categories:
    - Marketing
    - Finance
  built_by: Corey Ward
  built_by_url: http://www.coreyward.me/
  featured: false
- title: Kyle McDonald
  url: https://kylemcd.com
  main_url: https://kylemcd.com
  source_url: https://github.com/kylemcd/personal-site-react
  description: >
    Personal site + blog for Kyle McDonald
  categories:
    - Blog
  built_by: Kyle McDonald
  built_by_url: https://kylemcd.com
  featured: false
- title: VSCode Power User Course
  main_url: https://VSCode.pro
  url: https://VSCode.pro
  description: >
    After 10 years with Sublime, I switched to VSCode. Love it. Spent 1000+ hours building a premium video course to help you switch today. 200+ power user tips & tricks turn you into a VSCode.pro
  categories:
    - Education
    - Learning
    - eCommerce
    - Marketing
    - Technology
    - Web Development
  built_by: Ahmad Awais
  built_by_url: https://twitter.com/MrAhmadAwais/
  featured: false
- title: Thijs Koerselman Portfolio
  main_url: https://www.vauxlab.com
  url: https://www.vauxlab.com
  featured: false
  description: >
    Portfolio of Thijs Koerselman. A freelance software engineer, full-stack web developer and sound designer.
  categories:
    - Portfolio
    - Business
    - Freelance
    - Technology
    - Web Development
    - Music
- title: Ad Hoc Homework
  main_url: https://homework.adhoc.team
  url: https://homework.adhoc.team
  description: >
    Ad Hoc builds government digital services that are fast, efficient, and usable by everyone. Ad Hoc Homework is a collection of coding and design challenges for candidates applying to our open positions.
  categories:
    - Web Development
    - Government
    - Healthcare
    - Programming
  built_by_url: https://adhoc.team
  featured: false
- title: Birra Napoli
  main_url: http://www.birranapoli.it
  url: http://www.birranapoli.it
  built_by: Ribrain
  built_by_url: https://www.ribrainstudio.com
  featured: false
  description: >
    Birra Napoli official site
  categories:
    - Landing Page
    - Business
    - Food
- title: Satispay
  url: https://www.satispay.com
  main_url: https://www.satispay.com
  categories:
    - Business
    - Finance
    - Technology
  built_by: Satispay
  built_by_url: https://www.satispay.com
  featured: false
- title: The Movie Database - Gatsby
  url: https://tmdb.lekoarts.de
  main_url: https://tmdb.lekoarts.de
  source_url: https://github.com/LekoArts/gatsby-source-tmdb-example
  categories:
    - Open Source
    - Entertainment
    - Gallery
  featured: false
  built_by: LekoArts
  built_by_url: "https://github.com/LekoArts"
  description: >
    Source from The Movie Database (TMDb) API (v3) in Gatsby. This example is built with react-spring, React hooks and react-tabs and showcases the gatsby-source-tmdb plugin. It also has some client-only paths and uses gatsby-image.
- title: LANDR - Creative Tools for Musicians
  url: https://www.landr.com/
  main_url: https://www.landr.com/en/
  categories:
    - Music
    - Technology
    - Business
    - Entrepreneurship
    - Freelance
    - Marketing
    - Media
  featured: false
  built_by: LANDR
  built_by_url: https://twitter.com/landr_music
  description: >
    Marketing website built for LANDR. LANDR is a web application that provides tools for musicians to master their music (using artificial intelligence), collaborate with other musicians, and distribute their music to multiple platforms.
- title: ClinicJS
  url: https://clinicjs.org/
  main_url: https://clinicjs.org/
  categories:
    - Technology
    - Documentation
  featured: false
  built_by: NearForm
  built_by_url: "https://www.nearform.com/"
  description: >
    Tools to help diagnose and pinpoint Node.js performance issues.
- title: KOBIT
  main_url: "https://kobit.in"
  url: "https://kobit.in"
  description: Automated Google Analytics Report with everything you need and more
  featured: false
  categories:
    - Marketing
    - Blog
  built_by: mottox2
  built_by_url: "https://mottox2.com"
- title: Aleksander Hansson
  main_url: https://ahansson.com
  url: https://ahansson.com
  featured: false
  description: >
    Portfolio website for Aleksander Hansson
  categories:
    - Portfolio
    - Business
    - Freelance
    - Technology
    - Web Development
    - Consulting
  built_by: Aleksander Hansson
  built_by_url: https://www.linkedin.com/in/aleksanderhansson/
- title: Surfing Nosara
  main_url: "https://www.surfingnosara.com"
  url: "https://www.surfingnosara.com"
  description: Real estate, vacation, and surf report hub for Nosara, Costa Rica
  featured: false
  categories:
    - Business
    - Blog
    - Gallery
    - Marketing
  built_by: Desarol
  built_by_url: "https://www.desarol.com"
- title: Crispin Porter Bogusky
  url: https://cpbgroup.com/
  main_url: https://cpbgroup.com/
  description: >
    We solve the world’s toughest communications problems with the most quantifiably potent creative assets.
  categories:
    - Agency
    - Design
    - Marketing
  built_by: Crispin Porter Bogusky
  built_by_url: https://cpbgroup.com/
  featured: false
- title: graphene-python
  url: https://graphene-python.org
  main_url: https://graphene-python.org
  description: Graphene is a collaboratively funded project.Graphene-Python is a library for building GraphQL APIs in Python easily.
  categories:
    - Library
    - API
    - Documentation
  featured: false
- title: Engel & Völkers Ibiza Holiday Rentals
  main_url: "https://www.ev-ibiza.com/"
  url: "https://www.ev-ibiza.com/"
  featured: false
  built_by: Ventura Digitalagentur
  description: >
    Engel & Völkers, one of the most successful real estate agencies in the world, offers luxury holiday villas to rent in Ibiza.
  categories:
    - Travel
- title: Sylvain Hamann's personal website
  url: "https://shamann.fr"
  main_url: "https://shamann.fr"
  source_url: "https://github.com/sylvhama/shamann-gatsby/"
  description: >
    Sylvain Hamann, web developer from France
  categories:
    - Portfolio
    - Web Development
  built_by: Sylvain Hamann
  built_by_url: "https://twitter.com/sylvhama"
  featured: false
- title: Luca Crea's portfolio
  main_url: https://lcrea.github.io
  url: https://lcrea.github.io
  description: >
    Portfolio and personal website of Luca Crea, an Italian software engineer.
  categories:
    - Portfolio
  built_by: Luca Crea
  built_by_url: https://github.com/lcrea
  featured: false
- title: Escalade Sports
  main_url: "https://www.escaladesports.com/"
  url: "https://www.escaladesports.com/"
  categories:
    - eCommerce
    - Sports
  built_by: Escalade Sports
  built_by_url: "https://www.escaladesports.com/"
  featured: false
- title: Exposify
  main_url: "https://www.exposify.de/"
  url: "https://www.exposify.de/"
  description: >
    This is our German website built with Gatsby 2.0, Emotion and styled-system.
    Exposify is a proptech startup and builds technology for real estate businesses.
    We provide our customers with an elegant agent software in combination
    with beautifully designed and fast websites.
  categories:
    - Web Development
    - Real Estate
    - Agency
    - Marketing
  built_by: Exposify
  built_by_url: "https://www.exposify.de/"
  featured: false
- title: Steak Point
  main_url: https://www.steakpoint.at/
  url: https://www.steakpoint.at/
  description: >
    Steak Restaurant in Vienna, Austria (Wien, Österreich).
  categories:
    - Food
  built_by: Peter Kroyer
  built_by_url: https://www.peterkroyer.at/
  featured: false
- title: Takumon blog
  main_url: "https://takumon.com"
  url: "https://takumon.com"
  source_url: "https://github.com/Takumon/blog"
  description: Java Engineer's tech blog.
  featured: false
  categories:
    - Blog
  built_by: Takumon
  built_by_url: "https://twitter.com/inouetakumon"
- title: DayThirty
  main_url: "https://daythirty.com"
  url: "https://daythirty.com"
  description: DayThirty - ideas for the new year.
  featured: false
  categories:
    - Marketing
  built_by: Jack Oliver
  built_by_url: "https://twitter.com/mrjackolai"
- title: TheAgencyProject
  main_url: "https://theagencyproject.co"
  url: "https://theagencyproject.co"
  description: Agency model, without agency overhead.
  categories:
    - Agency
  built_by: JV-LA
  built_by_url: https://jv-la.com
- title: Karen Hou's portfolio
  main_url: https://www.karenhou.com/
  url: https://www.karenhou.com/
  categories:
    - Portfolio
  built_by: Karen H. Developer
  built_by_url: https://github.com/karenhou
  featured: false
- title: Jean Luc Ponty
  main_url: "https://ponty.com"
  url: "https://ponty.com"
  description: Official site for Jean Luc Ponty, French virtuoso violinist and jazz composer.
  featured: false
  categories:
    - Music
    - Entertainment
  built_by: Othermachines
  built_by_url: "https://othermachines.com"
- title: Rosewood Family Advisors
  main_url: "https://www.rfallp.com/"
  url: "https://www.rfallp.com/"
  description: Rosewood Family Advisors LLP (Palo Alto) provides a diverse range of family office services customized for ultra high net worth individuals.
  featured: false
  categories:
    - Finance
    - Business
  built_by: Othermachines
  built_by_url: "https://othermachines.com"
- title: Cole Walker's Portfolio
  main_url: "https://www.walkermakes.com"
  url: "https://www.walkermakes.com"
  source_url: "https://github.com/ColeWalker/portfolio"
  description: The portfolio of web developer Cole Walker, built with the help of Gatsby v2, React-Spring, and SASS.
  featured: false
  categories:
    - Portfolio
    - Web Development
  built_by: Cole Walker
  built_by_url: "https://www.walkermakes.com"
- title: Standing By Company
  main_url: "https://standingby.company"
  url: "https://standingby.company"
  description: A brand experience design company led by Scott Mackenzie and Trent Barton.
  featured: false
  categories:
    - Design
    - Web Development
  built_by: Standing By Company
  built_by_url: "https://standingby.company"
- title: Ashley Thouret
  main_url: "https://www.ashleythouret.com"
  url: "https://www.ashleythouret.com"
  description: Official website of Canadian soprano Ashley Thouret. Site designed by Stephen Bell.
  categories:
    - Portfolio
    - Music
  built_by: Michael Uloth
  built_by_url: "https://www.michaeluloth.com"
  featured: false
- title: The AZOOR Society
  main_url: "https://theazoorsociety.netlify.com"
  url: "https://theazoorsociety.netlify.com"
  description: The AZOOR Society is a UK-based charity committed to promoting awareness of Acute Zonal Occult Outer Retinopathy and assisting further research. Site designed by Stephen Bell.
  categories:
    - Community
    - Nonprofit
  built_by: Michael Uloth
  built_by_url: "https://www.michaeluloth.com"
  featured: false
- title: Gábor Fűzy pianist
  main_url: "https://pianobar.hu"
  url: "https://pianobar.hu"
  description: Gábor Fűzy pianist's official website built with Gatsby v2.
  categories:
    - Music
  built_by: Zoltán Bedi
  built_by_url: "https://github.com/B3zo0"
  featured: false
- title: Logicwind
  main_url: "https://logicwind.com"
  url: "https://logicwind.com"
  description: Website of Logicwind - JavaScript experts, Technology development agency & consulting.
  featured: false
  categories:
    - Portfolio
    - Agency
    - Web Development
    - Consulting
  built_by: Logicwind
  built_by_url: "https://www.logicwind.com"
- title: ContactBook.app
  main_url: "https://contactbook.app"
  url: "https://contactbook.app"
  description: Seamlessly share Contacts with G Suite team members
  featured: false
  categories:
    - Landing Page
    - Blog
  built_by: Logicwind
  built_by_url: "https://www.logicwind.com"
- title: Waterscapes
  main_url: "https://waterscap.es"
  url: "https://waterscap.es/lake-monteynard/"
  source_url: "https://github.com/gaelbillon/Waterscapes-Gatsby-site"
  description: Waterscap.es is a directory of bodies of water (creeks, ponds, waterfalls, lakes, etc) with information about each place such as how to get there, hike time, activities and photos and a map displayed with the Mapbox GL SJ npm package. It was developed with the goal of learning Gatsby. This website is based on the gatsby-contentful-starter and uses Contentful as CMS. It is hosted on Netlify. Hooks are setup with Bitbucket and Contentful to trigger a new build upon code or content changes. The data on Waterscap.es is a mix of original content and informations from the internets gathered and put together.
  categories:
    - Directory
    - Photography
    - Travel
  built_by: Gaël Billon
  built_by_url: "https://gaelbillon.com"
  featured: false
- title: Packrs
  url: "https://www.packrs.co/"
  main_url: "https://www.packrs.co/"
  description: >
    Packrs is a local delivery platform, one spot for all your daily requirements. On a single tap get everything you need at your doorstep.
  categories:
    - Marketing
    - Landing Page
    - Entrepreneurship
  built_by: Vipin Kumar Rawat
  built_by_url: "https://github.com/aesthytik"
  featured: false
- title: HyakuninIsshu
  main_url: "https://hyakuninanki.net"
  url: "https://hyakuninanki.net"
  source_url: "https://github.com/rei-m/web_hyakuninisshu"
  description: >
    HyakuninIsshu is a traditional Japanese card game.
  categories:
    - Education
    - Gallery
    - Entertainment
  built_by: Rei Matsushita
  built_by_url: "https://github.com/rei-m/"
  featured: false
- title: WQU Partners
  main_url: "https://partners.wqu.org/"
  url: "https://partners.wqu.org/"
  featured: false
  categories:
    - Marketing
    - Education
    - Landing Page
  built_by: Corey Ward
  built_by_url: "http://www.coreyward.me/"
- title: Federico Giacone
  url: "https://federico.giac.one/"
  main_url: "https://federico.giac.one"
  source_url: "https://github.com/leopuleo/federico.giac.one"
  description: >
    Digital portfolio for Italian Architect Federico Giacone.
  categories:
    - Portfolio
    - Gallery
  built_by: Leonardo Giacone
  built_by_url: "https://github.com/leopuleo"
  featured: false
- title: Station
  url: "https://getstation.com/"
  main_url: "https://getstation.com/"
  description: Station is the first smart browser for busy people. A single place for all of your web applications.
  categories:
    - Technology
    - Web Development
    - Productivity
  featured: false
- title: Vyron Vasileiadis
  url: "https://fedonman.com/"
  main_url: "https://fedonman.com"
  source_url: "https://github.com/fedonman/fedonman-website"
  description: Personal space of Vyron Vasileiadis aka fedonman, a Web & IoT Developer, Educator and Entrepreneur based in Athens, Greece.
  categories:
    - Portfolio
    - Technology
    - Web Development
    - Education
  built_by: Vyron Vasileiadis
  built_by_url: "https://github.com/fedonman"
- title: Fabien Champigny
  url: "https://www.champigny.name/"
  main_url: "https://www.champigny.name/"
  built_by_url: "https://www.champigny.name/"
  description: Fabien Champigny's personal blog. Entrepreneur, hacker and loves street photo.
  categories:
    - Blog
    - Gallery
    - Photography
    - Productivity
    - Entrepreneurship
  featured: false
- title: Alex Xie - Portfolio
  url: https://alexieyizhe.me/
  main_url: https://alexieyizhe.me/
  source_url: https://github.com/alexieyizhe/alexieyizhe.github.io
  description: >
    Personal website of Alex Yizhe Xie, a University of Waterloo Computer Science student and coding enthusiast.
  categories:
    - Blog
    - Portfolio
    - Web Development
  featured: false
- title: Equithon
  url: https://equithon.org/
  main_url: https://equithon.org/
  source_url: https://github.com/equithon/site-main/
  built_by: Alex Xie
  built_by_url: https://alexieyizhe.me/
  description: >
    Equithon is the largest social innovation hackathon in Waterloo, Canada. It was founded in 2016 to tackle social equity issues and create change.
  categories:
    - Education
    - Event
    - Learning
    - Open Source
    - Nonprofit
    - Technology
  featured: false
- title: Dale Blackburn - Portfolio
  url: https://dakebl.co.uk/
  main_url: https://dakebl.co.uk/
  description: >
    Dale Blackburn's personal website and blog.
  categories:
    - Blog
    - Portfolio
    - Web Development
  featured: false
- title: Portfolio of Anthony Wiktor
  url: https://www.anthonydesigner.com/
  main_url: https://www.anthonydesigner.com/
  description: >
    Anthony Wiktor is a Webby Award-Winning Creative Director and Digital Designer twice named Hot 100 by WebDesigner Magazine. Anthony has over a decade of award-winning experience in design and has worked on projects across a diverse set of industries — from entertainment to consumer products to hospitality to technology. Anthony is a frequent lecturer at USC’s Annenberg School for Communication & Journalism and serves on the board of AIGA Los Angeles.
  categories:
    - Portfolio
    - Marketing
  built_by: Maciej Leszczyński
  built_by_url: http://twitter.com/_maciej
  featured: false
- title: Frame.io Workflow Guide
  main_url: https://workflow.frame.io
  url: https://workflow.frame.io
  description: >
    The web’s most comprehensive post-production resource, written by pro filmmakers, for pro filmmakers. Always expanding, always free.
  categories:
    - Education
  built_by: Frame.io
  built_by_url: https://frame.io
  featured: false
- title: MarcySutton.com
  main_url: https://marcysutton.com
  url: https://marcysutton.com
  description: >
    The personal website of web developer and accessibility advocate Marcy Sutton.
  categories:
    - Blog
    - Accessibility
    - Video
    - Photography
  built_by: Marcy Sutton
  built_by_url: https://marcysutton.com
  featured: true
- title: WPGraphQL Docs
  main_url: https://docs.wpgraphql.com
  url: https://docs.wpgraphql.com
  description: >
    Documentation for WPGraphQL, a free open-source WordPress plugin that provides an extendable GraphQL schema and API for any WordPress site.
  categories:
    - API
    - Documentation
    - Technology
    - Web Development
    - WordPress
  built_by: WPGraphQL
  built_by_url: https://wpgraphql.com
  featured: false
- title: Shine Lawyers
  main_url: https://www.shine.com.au
  url: https://www.shine.com.au
  description: >
    Shine Lawyers is an Australian legal services website built with Gatsby v2, Elasticsearch, Isso, and Geolocation services.
  categories:
    - Business
    - Blog
- title: Parallel Polis Kosice
  url: https://www.paralelnapoliskosice.sk/
  main_url: https://www.paralelnapoliskosice.sk/
  source_url: https://github.com/ParalelnaPolisKE/paralelnapoliskosice.sk
  description: >
    Parallel Polis is a collective of people who want to live in a more opened world. We look for possibilities and technologies (Bitcoin, the blockchain, reputation systems and decentralized technologies in general) that open new ways, make processes easier and remove unnecessary barriers. We want to create an environment that aims at education, discovering and creating better systems for everybody who is interested in freedom and independence.
  categories:
    - Blog
    - Education
    - Technology
  built_by: Roman Vesely
  built_by_url: https://romanvesely.
  featured: false
- title: Unda Solutions
  url: https://unda.com.au
  main_url: https://unda.com.au
  description: >
    A custom web application development company in Perth, WA
  categories:
    - Business
    - Freelance
    - Web Development
    - Technology
  featured: false
- title: BIGBrave
  main_url: https://bigbrave.digital
  url: https://bigbrave.digital
  description: >
    BIGBrave is a strategic design firm. We partner with our clients, big and small, to design & create human-centered brands, products, services and systems that are simple, beautiful and easy to use.
  categories:
    - Agency
    - Web Development
    - Marketing
    - Technology
    - WordPress
  built_by: Francois Brill | BIGBrave
  built_by_url: https://bigbrave.digital
  featured: false
- title: 5th Avenue Properties
  main_url: https://5thavenue.co.za
  url: https://5thavenue.co.za
  description: >
    5th Avenue Properties specializes in the leasing and sales of office space and industrial property. BIGBrave built the website in Gatsby with data from an API server (CRM) for all the property and consultant data, and WordPress for all the website content data and case studies. All forms on the website was also directly integrated into the CRM system to ensure no leads are lost. People cannot stop commenting on the speed of the site and the property search.
  categories:
    - Technology
    - WordPress
    - API
  built_by: Russel Povey and Francois Brill | BIGBrave
  built_by_url: https://bigbrave.digital
  featured: false
- title: Intsha Consulting
  main_url: https://intsha.co.za
  url: https://intsha.co.za
  description: >
    Intsha is a bespoke Human Resources consultancy firm offering expert Recruitment and Talent Management services in today's competitive marketplace. BIGBrave helped Intsha design and develop a bespoke online presense helping them stand out from the crowd.
  categories:
    - Consulting
    - Marketing
    - WordPress
  built_by: Evan Janovsky | BIGBrave
  built_by_url: https://bigbrave.digital
  featured: false
- title: MHW Law
  main_url: https://mhwlaw.ca
  url: https://mhwlaw.ca
  description: >
    MHW is a full service law firm that has offered legal representation and advice to clients locally and throughout British Columbia since 1984. BIGBrave helped MHW bring their website into the 21st century by offering the best and latest Gatsby site to help them stand our from the crowd.
  categories:
    - Law
    - Marketing
    - WordPress
  built_by: Evan Janovsky and Francois Brill | BIGBrave
  built_by_url: https://bigbrave.digital
  featured: false
- title: KegTracker
  main_url: https://www.kegtracker.co.za
  url: https://www.kegtracker.co.za
  description: >
    Keg Tracker is part of the Beverage Insights family and its sole aim is to provide you with the right data about your kegs to make better decisions. In today’s business landscape having the right information at your finger tips is crucial to the agility of your business.
  categories:
    - Food
    - Business
    - Technology
  built_by: Francois Brill | BIGBrave
  built_by_url: https://bigbrave.digital
  featured: false
- title: Mike Nichols
  url: https://www.mikenichols.me
  main_url: https://www.mikenichols.me
  description: >
    Portfolio site of Mike Nichols, a UX designer and product development lead.
  categories:
    - Portfolio
    - Technology
    - Web Development
  built_by: Mike Nichols
  featured: false
- title: Steve Haid
  url: https://www.stevehaid.com
  main_url: https://www.stevehaid.com
  description: >
    Steve Haid is a real estate agent and Professional Financial Planner (PFP) who has been helping clients achieve their investment goals since 2006. Site designed by Stephen Bell.
  categories:
    - Marketing
    - Real Estate
  built_by: Michael Uloth
  built_by_url: "https://www.michaeluloth.com"
- title: Incremental - Loyalty, Rewards and Incentive Programs
  main_url: https://www.incremental.com.au
  url: https://www.incremental.com.au
  description: >
    Sydney-based digital agency specialising in loyalty, rewards and incentive programs. WordPress backend; Cloudinary, YouTube and Hubspot form integration; query data displayed as animated SVG graphs; video background in the header.
  categories:
    - Agency
    - Portfolio
    - WordPress
  built_by: Incremental
  built_by_url: https://www.incremental.com.au
  featured: false
- title: Technica11y
  main_url: https://www.technica11y.org
  url: https://www.technica11y.org
  description: >
    Discussing challenges in technical accessibility.
  categories:
    - Accessibility
    - Education
    - Video
  built_by: Tenon.io
  built_by_url: https://tenon.io
  featured: false
- title: Tenon-UI Documentation
  main_url: https://www.tenon-ui.info
  url: https://www.tenon-ui.info
  description: >
    Documentation site for Tenon-UI: Tenon.io's accessible components library.
  categories:
    - Accessibility
    - Documentation
    - Library
    - Web Development
  built_by: Tenon.io
  built_by_url: https://tenon.io
  featured: false
- title: Matthew Secrist
  main_url: https://www.matthewsecrist.net
  url: https://www.matthewsecrist.net
  source_url: https://github.com/matthewsecrist/v3
  description: >
    Matthew Secrist's personal portfolio using Gatsby, Prismic and Styled-Components.
  categories:
    - Portfolio
    - Technology
    - Web Development
  built_by: Matthew Secrist
  built_by_url: https://www.matthewsecrist.net
  featured: false
- title: Node.js Dev
  main_url: https://nodejs.dev
  url: https://nodejs.dev
  source_url: https://github.com/nodejs/nodejs.dev
  description: >
    Node.js Foundation Website.
  categories:
    - Documentation
    - Web Development
  built_by: Node.js Website Redesign Working Group
  built_by_url: https://github.com/nodejs/website-redesign
  featured: false
- title: Sheffielders
  main_url: https://sheffielders.org
  url: https://sheffielders.org
  source_url: https://github.com/davemullenjnr/sheffielders
  description: >
    A collective of businesses, creatives, and projects based in Sheffield, UK.
  categories:
    - Directory
  built_by: Dave Mullen Jnr
  built_by_url: https://davemullenjnr.co.uk
  featured: false
- title: Stealth Labs
  url: https://stealthlabs.io
  main_url: https://stealthlabs.io
  description: >
    We design and develop for the web, mobile and desktop
  categories:
    - Portfolio
    - Web Development
  built_by: Edvins Antonovs
  built_by_url: https://edvins.io
  featured: false
- title: Constanzia Yurashko
  main_url: https://www.constanziayurashko.com
  url: https://www.constanziayurashko.com
  description: >
    Exclusive women's ready-to-wear fashion by designer Constanzia Yurashko.
  categories:
    - Portfolio
  built_by: Maxim Andries
  featured: false
- title: Algolia
  url: https://algolia.com
  main_url: https://algolia.com
  description: >
    Algolia helps businesses across industries quickly create relevant, scalable, and lightning fast search and discovery experiences.
  categories:
    - Web Development
    - Technology
    - Open Source
    - Featured
  built_by: Algolia
  featured: true
- title: GVD Renovations
  url: https://www.gvdrenovationsinc.com/
  main_url: https://www.gvdrenovationsinc.com/
  description: >
    GVD Renovations is a home improvement contractor with a well known reputation as a professional, quality contractor in California.
  categories:
    - Business
  built_by: David Krasniy
  built_by_url: http://dkrasniy.com
  featured: false
- title: Styled System
  url: https://styled-system.com/
  main_url: https://styled-system.com/
  source_url: https://github.com/styled-system/styled-system/tree/master/docs
  description: >
    Style props for rapid UI development.
  categories:
    - Design System
  built_by: Brent Jackson
  built_by_url: https://jxnblk.com/
- title: Timehacker
  url: https://timehacker.app
  main_url: https://timehacker.app
  description: >
    Procrastination killer, automatic time tracking app to skyrocket your productivity
  categories:
    - Productivity
    - App
    - Technology
    - Marketing
    - Landing Page
  built_by: timehackers
  featured: false
- title: Little & Big
  main_url: "https://www.littleandbig.com.au/"
  url: "https://www.littleandbig.com.au/"
  description: >
    Little & Big exists with the aim to create Websites, Apps, E-commerce stores
    that are consistently unique and thoughtfully crafted, every time.
  categories:
    - Agency
    - Design
    - Web Development
    - Portfolio
  built_by: Little & Big
  built_by_url: "https://www.littleandbig.com.au/"
  featured: false
- title: Cat Knows
  main_url: "https://catnose99.com/"
  url: "https://catnose99.com/"
  description: >
    Personal blog built with Gatsby v2.
  categories:
    - Blog
    - Web Development
  built_by: CatNose
  built_by_url: "https://twitter.com/catnose99"
  featured: false
- title: just some dev
  url: https://www.iamdeveloper.com
  main_url: https://www.iamdeveloper.com
  source_url: https://github.com/nickytonline/www.iamdeveloper.com
  description: >
    Just some software developer writing things ✏️
  categories:
    - Blog
  built_by: Nick Taylor
  built_by_url: https://www.iamdeveloper.com
  featured: false
- title: Keziah Moselle Blog
  url: https://blog.keziahmoselle.fr/
  main_url: https://blog.keziahmoselle.fr/
  source_url: https://github.com/KeziahMoselle/blog.keziahmoselle.fr
  description: >
    ✍️ A place to share my thoughts.
  categories:
    - Blog
  built_by: Keziah Moselle
  built_by_url: https://keziahmoselle.fr/
- title: xfuture's blog
  url: https://www.xfuture-blog.com/
  main_url: https://www.xfuture-blog.com/
  source_url: https://github.com/xFuture603/xfuture-blog
  description: >
    A blog about Devops, Web development, and my insights as a systems engineer.
  categories:
    - Blog
  built_by: Daniel Uhlmann
  built_by_url: https://www.xfuture-blog.com/
- title: Mayne's Blog
  main_url: "https://gine.me/"
  url: "https://gine.me/page/1"
  source_url: "https://github.com/mayneyao/gine-blog"
  featured: false
  categories:
    - Blog
    - Web Development
- title: Bakedbird
  url: https://bakedbird.com
  main_url: https://bakedbird.com
  description: >
    Eleftherios Psitopoulos - A frontend developer from Greece ☕
  categories:
    - Portfolio
    - Blog
  built_by: Eleftherios Psitopoulos
  built_by_url: https://bakedbird.com
- title: Benjamin Lannon
  url: https://lannonbr.com
  main_url: https://lannonbr.com
  source_url: https://github.com/lannonbr/Portfolio-gatsby
  description: >
    Personal portfolio of Benjamin Lannon
  categories:
    - Portfolio
    - Web Development
  built_by: Benjamin Lannon
  built_by_url: https://lannonbr.com
  featured: false
- title: Aravind Balla
  url: https://aravindballa.com
  main_url: https://aravindballa.com
  source_url: https://github.com/aravindballa/website2017
  description: >
    Personal portfolio of Aravind Balla
  categories:
    - Portfolio
    - Blog
    - Web Development
  built_by: Aravind Balla
  built_by_url: https://aravindballa.com
- title: Kaleb McKelvey
  url: https://kalebmckelvey.com
  main_url: https://kalebmckelvey.com
  source_url: https://github.com/avatar-kaleb/kalebmckelvey-site
  description: >
    Personal portfolio of Kaleb McKelvey!
  categories:
    - Blog
    - Portfolio
  built_by: Kaleb McKelvey
  built_by_url: https://kalebmckelvey.com
  featured: false
- title: Michal Czaplinski
  url: https://czaplinski.io
  main_url: https://czaplinski.io
  source_url: https://github.com/michalczaplinski/michalczaplinski.github.io
  description: >
    Michal Czaplinski is a full-stack developer 🚀
  categories:
    - Portfolio
    - Web Development
  built_by: Michal Czaplinski mmczaplinski@gmail.com
  built_by_url: https://czaplinski.io
  featured: false
- title: Interactive Investor (ii)
  url: https://www.ii.co.uk
  main_url: https://www.ii.co.uk
  description: >
    Hybrid (static/dynamic) Gatsby web app for ii's free research, news and analysis, discussion and product marketing site.
  categories:
    - Business
    - Finance
    - Technology
  built_by: Interactive Investor (ii)
  built_by_url: https://www.ii.co.uk
  featured: false
- title: Weingut Goeschl
  url: https://www.weingut-goeschl.at/
  main_url: https://www.weingut-goeschl.at/
  description: >
    Weingut Goeschl is a family winery located in Gols, Burgenland in Austria (Österreich)
  categories:
    - eCommerce
    - Business
  built_by: Peter Kroyer
  built_by_url: https://www.peterkroyer.at/
  featured: false
- title: Hash Tech Guru
  url: https://hashtech.guru
  main_url: https://hashtech.guru
  description: >
    Software Development Training School and Tech Blog
  categories:
    - Blog
    - Education
  built_by: Htet Wai Yan Soe
  built_by_url: https://github.com/johnreginald
- title: AquaGruppen Vattenfilter
  url: https://aquagruppen.se
  main_url: https://aquagruppen.se/
  description: >
    Water filter and water treatment products in Sweden
  categories:
    - Business
    - Technology
  built_by: Johan Eliasson
  built_by_url: https://github.com/elitan
  featured: false
- title: Josef Aidt
  url: https://josefaidt.dev
  main_url: https://josefaidt.dev
  source_url: https://github.com/josefaidt/josefaidt.github.io
  description: >
    Personal website, blog, portfolio for Josef Aidt
  categories:
    - Portfolio
    - Blog
    - Web Development
  built_by: Josef Aidt
  built_by_url: https://twitter.com/garlicbred
- title: How To egghead
  main_url: https://howtoegghead.com/
  url: https://howtoegghead.com/
  source_url: https://github.com/eggheadio/how-to-egghead
  featured: false
  built_by: egghead.io
  built_by_url: https://egghead.io
  description: >
    How to become an egghead instructor or reviewer
  categories:
    - Documentation
    - Education
- title: Sherpalo Ventures
  main_url: "https://www.sherpalo.com/"
  url: "https://www.sherpalo.com/"
  featured: false
  categories:
    - Finance
    - Business
    - Technology
  built_by: Othermachines
  built_by_url: "https://othermachines.com"
- title: WrapCode
  url: https://www.wrapcode.com
  main_url: https://www.wrapcode.com
  description: >
    A full stack blog on Microsoft Azure, JavaScript, DevOps, AI and Bots.
  categories:
    - Blog
    - Technology
    - Web Development
  built_by: Rahul P
  built_by_url: https://twitter.com/_rahulpp
  featured: false
- title: Kirankumar Ambati's Portfolio
  url: https://www.kirankumarambati.me
  main_url: https://www.kirankumarambati.me
  description: >
    Personal website, blog, portfolio of Kirankumar Ambati
  categories:
    - Blog
    - Portfolio
    - Web Development
  built_by: Kirankumar Ambati
  built_by_url: https://github.com/kirankumarambati
  featured: false
- title: Rou Hun Fan's portfolio
  main_url: https://flowen.me
  url: https://flowen.me
  description: >
    Portfolio of creative developer Rou Hun Fan. Built with Gatsby v2 &amp; Greensock drawSVG.
  categories:
    - Portfolio
  built_by: Rou Hun Fan Developer
  built_by_url: https://flowen.me
  featured: false
- title: chadly.net
  url: https://www.chadly.net
  main_url: https://www.chadly.net
  source_url: https://github.com/chadly/chadly.net
  description: >
    Personal tech blog by Chad Lee.
  categories:
    - Blog
    - Technology
    - Web Development
  built_by: Chad Lee
  built_by_url: https://github.com/chadly
  featured: false
- title: CivicSource
  url: https://www.civicsource.com
  main_url: https://www.civicsource.com
  description: >
    Online auction site to purchase tax-distressed properties from local taxing authorities.
  categories:
    - Real Estate
    - Government
  featured: false
- title: SpotYou
  main_url: "https://spotyou.joshglazer.com"
  url: "https://spotyou.joshglazer.com"
  source_url: "https://github.com/joshglazer/spotyou"
  description: >
    SpotYou allows you to watch your favorite music videos on Youtube based on your Spotify Preferences
  categories:
    - Entertainment
    - Music
  built_by: Josh Glazer
  built_by_url: https://linkedin.com/in/joshglazer/
  featured: false
- title: Hesam Kaveh's blog
  description: >
    A blog with great seo that using gatsby-source-wordpress to fetch posts from backend
  main_url: "https://hesamkaveh.com/"
  url: "https://hesamkaveh.com/"
  source_url: "https://github.com/hesamkaveh/sansi"
  featured: false
  categories:
    - Blog
    - WordPress
- title: Oliver Gomes Portfolio
  main_url: https://oliver-gomes.github.io/v4/
  url: https://oliver-gomes.github.io/v4/
  description: >
    As an artist and a web designer/developer, I wanted to find a way to present these two portfolios in a way that made sense.  I felt with new found power of speed, Gatsby helped keep my creativity intact with amazing response and versatility. I felt my butter smooth transition felt much better in user perspective and super happy with the power of Gatsby.
  categories:
    - Portfolio
    - Web Development
    - Blog
  built_by: Oliver Gomes
  built_by_url: https://github.com/oliver-gomes
  featured: false
- title: Patrik Szewczyk
  url: https://www.szewczyk.cz/
  main_url: https://www.szewczyk.cz/
  description: >
    Patrik Szewczyk – JavaScript, TypeScript, React, Node.js developer, Redux, Reason
  categories:
    - Portfolio
  built_by: Patrik Szewczyk
  built_by_url: https://linkedin.com/in/thepatriczek/
  featured: false
- title: Patrik Arvidsson's portfolio
  url: https://www.patrikarvidsson.com
  main_url: https://www.patrikarvidsson.com
  source_url: https://github.com/patrikarvidsson/portfolio-gatsby-contentful
  description: >
    Personal portfolio site of Swedish interaction designer Patrik Arvidsson. Built with Gatsby, Tailwind CSS, Emotion JS and Contentful.
  categories:
    - Blog
    - Design
    - Portfolio
    - Web Development
    - Technology
  built_by: Patrik Arvidsson
  built_by_url: https://www.patrikarvidsson.com
  featured: false
- title: Jacob Cofman's Blog
  description: >
    Personal blog / portfolio about Jacob Cofman.
  main_url: "https://jcofman.de/"
  url: "https://jcofman.de/"
  source_url: "https://github.com/JCofman/jc-website"
  featured: false
  categories:
    - Blog
    - Portfolio
- title: re-geo
  description: >
    re-geo is react based geo cities style component.
  main_url: "https://re-geo.netlify.com/"
  url: "https://re-geo.netlify.com/"
  source_url: "https://github.com/sadnessOjisan/re-geo-lp"
  categories:
    - Open Source
  built_by: sadnessOjisan
  built_by_url: https://twitter.com/sadnessOjisan
  featured: false
- title: Luis Cestou Portfolio
  description: >
    Portfolio of graphic + interactive designer Luis Cestou.
  main_url: "https://luiscestou.com"
  url: "https://luiscestou.com"
  source_url: "https://github.com/lcestou/luiscestou.com"
  built_by: Luis Cestou contact@luiscestou.com
  built_by_url: https://luiscestou.com
  featured: false
  categories:
    - Portfolio
    - Web Development
- title: Data Hackers
  url: https://datahackers.com.br/
  main_url: https://datahackers.com.br/
  description: >
    Official website for the biggest portuguese-speaking data science community. Makes use of several data sources such as podcasts from Anchor, messages from Slack, newsletters from MailChimp and blog posts from Medium. The unique visual design also had its hurdles and was quite fun to develop!
  categories:
    - Blog
    - Education
    - Podcast
    - Technology
  built_by: Kaordica
  built_by_url: https://kaordica.design
  featured: false
- title: TROMAQ
  url: https://www.tromaq.com/
  main_url: https://www.tromaq.com/
  description: >
    TROMAQ executes earthmoving services and rents heavy machinery for construction work. Even with the lack of good photography, their new site managed to pass a solid and trustworthy feeling to visitors during testing and they're already seeing the improvement in brand awareness, being the sole player with a modern website in their industry.
  categories:
    - Marketing
  built_by: Kaordica
  built_by_url: https://kaordica.design
  featured: false
- title: Novida Consulting
  url: https://www.novidaconsultoria.com.br
  main_url: https://www.novidaconsultoria.com.br
  description: >
    Novida’s goal was to position itself as a solid, exclusive and trustworthy brand for families looking for a safe financial future… We created a narrative and visual design that highlight their exclusivity.
  categories:
    - Marketing
  built_by: Kaordica
  built_by_url: https://kaordica.design
  featured: false
- title: We Are Clarks
  url: "https://www.weareclarks.com"
  main_url: "https://www.weareclarks.com"
  source_url: "https://github.com/abeaclark/weareclarks"
  description: >
    A family travel blog.
  categories:
    - Blog
    - Travel
  built_by: Abe Clark
  built_by_url: https://www.linkedin.com/in/abrahamclark/
  featured: false
- title: Guillaume Briday's Blog
  main_url: "https://guillaumebriday.fr/"
  url: "https://guillaumebriday.fr/"
  source_url: "https://github.com/guillaumebriday/guillaumebriday.fr"
  description: >
    My personal blog built with Gatsby and Tailwind CSS.
  categories:
    - Blog
    - Web Development
    - Technology
  built_by: Guillaume Briday
  built_by_url: https://guillaumebriday.fr/
  featured: false
- title: SEOmonitor
  main_url: "https://www.seomonitor.com"
  url: "https://www.seomonitor.com"
  description: >
    SEOmonitor is a suite of SEO tools dedicated to agencies.
  categories:
    - Blog
    - Portfolio
    - Agency
  built_by: Bejamas
  built_by_url: https://bejamas.io/
  featured: false
- title: Jean Regisser's Portfolio
  main_url: "https://jeanregisser.com/"
  url: "https://jeanregisser.com/"
  source_url: "https://github.com/jeanregisser/jeanregisser.com"
  featured: false
  description: >
    Portfolio of software engineer Jean Regisser.
  categories:
    - Portfolio
    - Mobile Development
  built_by: Jean Regisser
  built_by_url: "https://jeanregisser.com/"
- title: Axcept - Visual Screenshot Testing
  url: https://axcept.io
  main_url: https://axcept.io
  description: >
    Visual Testing for everyone
  categories:
    - Documentation
    - Web Development
  built_by: d:code:it
  built_by_url: https://dcodeit.com
  featured: false
- title: Chase Ohlson
  url: https://chaseohlson.com
  main_url: https://chaseohlson.com
  description: >
    Portfolio of frontend engineer & web developer Chase Ohlson.
  categories:
    - Portfolio
    - Web Development
  built_by: Chase Ohlson
  built_by_url: https://chaseohlson.com
  featured: false
- title: Zach Schnackel
  url: https://zslabs.com
  main_url: https://zslabs.com
  source_url: "https://github.com/zslabs/zslabs.com"
  description: >
    Portfolio site for UI/Motion Developer, Zach Schnackel.
  categories:
    - Portfolio
    - Web Development
  built_by: Zach Schnackel
  built_by_url: "https://zslabs.com"
- title: Gremlin
  url: https://www.gremlin.com
  main_url: https://www.gremlin.com
  description: >
    Gremlin's Failure as a Service finds weaknesses in your system before they cause problems.
  categories:
    - Marketing
- title: Headless.page
  main_url: https://headless.page/
  url: https://headless.page/
  description: >
    Headless.page is a directory of eCommerce sites featuring headless architecture, PWA features and / or the latest JavaScript technology.
  categories:
    - Directory
    - eCommerce
  built_by: Subscribe Pro
  built_by_url: https://www.subscribepro.com/
  featured: false
- title: Ouracademy
  main_url: https://our-academy.org/
  url: https://our-academy.org/
  source_url: "https://github.com/ouracademy/website"
  description: >
    Ouracademy is an organization that promoves the education in software development through blog posts & videos smiley.
  categories:
    - Open Source
    - Blog
    - Education
  built_by: Ouracademy
  built_by_url: https://github.com/ouracademy
  featured: false
- title: Tenon.io
  main_url: https://tenon.io
  url: https://tenon.io
  description: >
    Tenon.io is an accessibility tooling, services and consulting company.
  categories:
    - API
    - Accessibility
    - Business
    - Consulting
    - Technology
  built_by: Tenon.io
  built_by_url: https://tenon.io
  featured: false
- title: Projectival
  url: https://www.projectival.de/
  main_url: https://www.projectival.de/
  description: >
    Freelancer Online Marketing & Web Development in Cologne, Germany
  categories:
    - Freelance
    - Marketing
    - Web Development
    - Blog
    - Consulting
    - SEO
    - Business
  built_by: Sascha Klapetz
  built_by_url: https://www.projectival.de/
  featured: false
- title: Hetzner Online Community
  main_url: https://community.hetzner.com
  url: https://community.hetzner.com
  description: >
    Hetzner Online Community provides a free collection of high-quality tutorials, which are based on free and open source software, on a variety of topics such as development, system administration, and other web technology.
  categories:
    - Web Development
    - Technology
    - Programming
    - Open Source
    - Community
  built_by: Hetzner Online GmbH
  built_by_url: https://www.hetzner.com/
  featured: false
- title: AGYNAMIX
  url: https://www.agynamix.de/
  main_url: https://www.agynamix.de/
  source_url: https://github.com/tuhlmann/agynamix.de
  description: >
    Full Stack Java, Scala, Clojure, TypeScript, React Developer in Thalheim, Germany
  categories:
    - Freelance
    - Web Development
    - Programming
    - Blog
    - Consulting
    - Portfolio
    - Business
  built_by: Torsten Uhlmann
  built_by_url: https://www.agynamix.de/
  featured: false
- title: syracuse.io
  url: https://syracuse.io
  main_url: https://syracuse.io
  source_url: https://github.com/syracuseio/syracuseio/
  description: >
    Landing page for Syracuse NY Software Development Meetup Groups
  categories:
    - Community
  built_by: Benjamin Lannon
  built_by_url: https://lannonbr.com
- title: Render Documentation
  main_url: https://render.com/docs
  url: https://render.com/docs
  description: >
    Render is the easiest place to host your sites and apps. We use Gatsby for everything on https://render.com, including our documentation. The site is deployed on Render as well! We also have a guide to deploying Gatsby apps on Render: https://render.com/docs/deploy-gatsby.
  categories:
    - Web Development
    - Programming
    - Documentation
    - Technology
  built_by: Render Developers
  built_by_url: https://render.com
  featured: false
- title: prima
  url: https://www.prima.co
  main_url: https://www.prima.co
  description: >
    Discover industry-defining wellness content and trusted organic hemp CBD products safely supporting wellness, stress, mood, skin health, and balance.
  categories:
    - Blog
    - eCommerce
    - Education
  built_by: The Couch
  built_by_url: https://thecouch.nyc
- title: Gatsby Guides
  url: https://gatsbyguides.com/
  main_url: https://gatsbyguides.com/
  description: >
    Free tutorial course about using Gatsby with a CMS.
  categories:
    - Education
    - Documentation
    - Web Development
  built_by: Osio Labs
  built_by_url: https://osiolabs.com/
  featured: false
- title: Architude
  url: https://architudedesign.com
  main_url: https://architudedesign.com
  description: >
    筑冶 Architude International Design Consultants
  categories:
    - Design
    - Landing Page
    - Gallery
  built_by: Neo Nie
  built_by_url: https://github.com/nihgwu
  featured: false
- title: Arctica
  url: https://arctica.io
  main_url: https://arctica.io
  description: >
    Arctica specialises in purpose-built web sites and progressive web applications with user optimal experiences, tailored to meet the objectives of your business.
  categories:
    - Portfolio
    - Agency
    - Design
    - Web Development
  built_by: Arctica
  built_by_url: https://arctica.io
  featured: false
- title: Shard Ventures
  url: https://shard.vc
  main_url: https://shard.vc
  description: >
    Shard is building new online companies from scratch, partnering with other like-minded founders to start and invest in technology companies.
  categories:
    - Finance
    - Technology
    - Portfolio
  built_by: Arctica
  built_by_url: https://arctica.io
  featured: false
- title: David Brookes
  url: https://davidbrookes.me
  main_url: https://davidbrookes.me
  description: >
    Specialising in crafting stylish, high performance websites and applications that get results, using the latest cutting edge web development technologies.
  categories:
    - Portfolio
    - Freelance
    - Web Development
  built_by: Arctica
  built_by_url: https://arctica.io
  featured: false
- title: Dennis Morello
  url: https://morello.dev
  main_url: https://morello.dev
  source_url: https://gitlab.com/dennismorello/dev-blog
  description: >
    morello.dev is a development and techology blog written by Dennis Morello.
  categories:
    - Blog
    - Education
    - Web Development
    - Open Source
    - Technology
  built_by: Dennis Morello
  built_by_url: https://twitter.com/dennismorello
  featured: false
- title: BaseTable
  url: https://autodesk.github.io/react-base-table/
  main_url: https://autodesk.github.io/react-base-table/
  source_url: https://github.com/Autodesk/react-base-table
  description: >
    BaseTable is a react table component to display large data set with high performance and flexibility.
  categories:
    - Web Development
    - Documentation
    - Open Source
  built_by: Neo Nie
  built_by_url: https://github.com/nihgwu
  featured: false
- title: herper.io
  url: https://herper.io
  main_url: https://herper.io
  description: >
    Portfolio website for Jacob Herper - a Front End Web Developer with a passion for all things digital. I have more than 10 years experience working in web development.
  categories:
    - Portfolio
    - Web Development
    - Freelance
    - Design
    - SEO
  built_by: Jacob Herper
  built_by_url: https://github.com/jakeherp
  featured: false
- title: Artem Sapegin Photography
  description: >
    Photography portfolio and blog of Artem Sapegin, an award-losing photographer living in Berlin, Germany. Landscapes, cityscapes and dogs.
  main_url: "https://morning.photos/"
  url: "https://morning.photos/"
  source_url: "https://github.com/sapegin/morning.photos"
  categories:
    - Portfolio
    - Photography
  built_by: Artem Sapegin
  built_by_url: "https://github.com/sapegin"
- title: Pattyrn
  main_url: https://pattyrn.com
  url: https://pattyrn.com
  description: >
    Pattyrn uses advanced machine learning AI to analyze the platform’s your teams use, making it easy to solve performance problems, reduce bottlenecks, and monitor culture health to optimize your ROI and help boost performance without causing burn out.
  categories:
    - Marketing
    - Technology
  built_by: Pattyrn
  built_by_url: https://twitter.com/Pattyrn4
  featured: false
- title: Intranet Italia Day
  main_url: https://www.intranetitaliaday.it/en
  url: https://www.intranetitaliaday.it/en
  description: >
    The Italian event dedicated to the digital workplace that focuses on planning, governance and company intranet management
  categories:
    - Event
    - Conference
  built_by: Ariadne Digital
  built_by_url: https://www.ariadnedigital.it
  featured: false
- title: Textually Stylo
  main_url: https://www.textually.net
  url: https://www.textually.net
  description: >
    Stylo Markdown writing App marketing/documentation website by Textually Inc.
  categories:
    - Marketing
    - Technology
    - Blog
    - Documentation
  built_by: Sébastien Hamel
  built_by_url: https://www.textually.net
  featured: false
- title: OneDeck
  main_url: https://www.onedeck.co
  url: https://www.onedeck.co
  description: >
    OneDeck is a simple yet powerful tool for creating and sharing your one-page investment summary in under 10 minutes.
  categories:
    - Finance
    - Technology
  built_by: William Neill
  built_by_url: https://twitter.com/williamneill
  featured: false
- title: Assortment
  main_url: https://assortment.io
  url: https://assortment.io
  description: >
    Assortment aims to provide detailed tutorials (and more) for developers of all skill levels within the Web Development Industry. Attempting to cut out the fluff and arm you with the facts.
  categories:
    - Blog
    - Web Development
  built_by: Luke Whitehouse
  built_by_url: https://twitter.com/_lukewh
  featured: false
- title: Mission42
  main_url: https://mission42.zauberware.com
  url: https://mission42.zauberware.com
  description: >
    A landing page for the mobile app Mission42. Mission42 wants to help you learn new skills.
  categories:
    - App
    - Learning
    - Education
    - Landing Page
  built_by: Philipp Siegmund, zauberware
  built_by_url: https://www.zauberware.com
- title: Altstadtdomizil Idstein
  main_url: http://www.altstadtdomizil-idstein.de/
  url: http://www.altstadtdomizil-idstein.de/
  description: >
    A landing page for a holiday apartment in Idstein, Germany.
  categories:
    - Landing Page
    - Travel
    - Real Estate
  built_by: Simon Franzen, zauberware
  built_by_url: https://www.zauberware.com
- title: Gerald Martinez Dev
  main_url: https://gmartinez.dev/
  url: https://gmartinez.dev/
  source_url: https://github.com/nephlin7/gmartinez.dev
  description: >
    Personal web site for show my skills and my works.
  categories:
    - Web Development
    - Portfolio
  built_by: Gerald Martinez
  built_by_url: https://twitter.com/GeraldM_92
  featured: false
- title: Becreatives
  main_url: "https://becreatives.com"
  url: "https://becreatives.com"
  featured: false
  description: >
    Digital software house. Enlights ideas. Think smart execute harder.
  categories:
    - Technology
    - Web Development
    - Agency
    - Marketing
  built_by: Becreatives
  built_by_url: "https://becreatives.com"
- title: Paul Clifton Photography
  main_url: https://paulcliftonphotography.com
  url: https://paulcliftonphotography.com
  featured: false
  description: >
    A full migration from WordPress to GatsbyJS and DatoCMS. Includes custom cropping on images as viewport changes size and also an infinity scroll that doesn't preload all of the results.
  categories:
    - Blog
    - Portfolio
    - Gallery
    - Photography
  built_by: Little Wolf Studio
  built_by_url: https://littlewolfstudio.co.uk
- title: Atte Juvonen - Blog
  url: https://www.attejuvonen.fi/
  main_url: https://www.attejuvonen.fi/
  source_url: https://github.com/baobabKoodaa/blog
  description: >
    Tech-oriented personal blog covering topics like AI, data, voting, game theory, infosec and software development.
  categories:
    - Blog
    - Data
    - JavaScript
    - Programming
    - Science
    - Security
    - Technology
    - Web Development
  featured: false
- title: Kibuk Construction
  url: https://kibukconstruction.com/
  main_url: https://kibukconstruction.com/
  description: >
    Kibuk Construction is a fully licensed and insured contractor specializing in Siding, Decks, Windows & Doors!
  categories:
    - Business
  built_by: David Krasniy
  built_by_url: http://dkrasniy.com
- title: RedCarpetUp
  main_url: https://www.redcarpetup.com
  url: https://www.redcarpetup.com/
  description: >
    RedCarpetUp's home page for a predominantly mobile-only customer base in India with major constraints on bandwidth availability
  categories:
    - Finance
  built_by: RedCarpet Dev Team
  built_by_url: https://www.redcarpetup.com
  featured: false
- title: talita traveler
  url: https://talitatraveler.com/
  main_url: https://talitatraveler.com/
  source_url: https://github.com/afuh/talitatraveler
  description: >
    Talita Traveler's personal blog.
  categories:
    - Blog
  built_by: Axel Fuhrmann
  built_by_url: https://axelfuhrmann.com/
  featured: false
- title: Pastelería el Progreso
  url: https://pasteleriaelprogreso.com/
  main_url: https://pasteleriaelprogreso.com/
  source_url: https://github.com/afuh/elprogreso
  description: >
    Famous bakery in Buenos Aires.
  categories:
    - Food
    - Gallery
  built_by: Axel Fuhrmann
  built_by_url: https://axelfuhrmann.com/
  featured: false
- title: Maitrik's Portfolio
  url: https://www.maitrikpatel.com/
  main_url: https://www.maitrikpatel.com/
  source_url: https://github.com/maitrikjpatel/portfolio
  description: >
    Portfolio of a Front-End Developer / UX Designer who designs and develops pixel perfect user interface, experiences and web applications.
  categories:
    - Portfolio
    - Blog
    - Design
    - Web Development
  built_by: Maitrik Patel
  built_by_url: https://www.maitrikpatel.com/
  featured: false
- title: PicPick
  url: https://picpick.app/
  main_url: https://picpick.app/
  description: >
    All-in-one Graphic Design Tool, Screen Capture Software, Image Editor, Color Picker, Pixel Ruler and More
  categories:
    - Productivity
    - App
    - Technology
  built_by: NGWIN
  built_by_url: https://picpick.app/
  featured: false
- title: Ste O'Neill
  main_url: https://www.steoneill.dev
  url: https://www.steoneill.dev
  description: >
    MVP of a portfolio site for a full stack UK based developer.
  categories:
    - Blog
    - Portfolio
  built_by: Ste O'Neill
  built_by_url: https://steoneill.dev
  featured: false
- title: Filipe Santos Correa's Portfolio
  description: >
    Filipe's Personal About Me / Portfolio.
  main_url: "https://filipesantoscorrea.com/"
  url: "https://filipesantoscorrea.com/"
  source_url: "https://github.com/Safi1012/filipesantoscorrea.com"
  featured: false
  categories:
    - Portfolio
- title: Progressive Massachusetts Legislator Scorecard
  main_url: https://scorecard.progressivemass.com
  url: https://scorecard.progressivemass.com
  featured: false
  source_url: https://github.com/progressivemass/legislator-scorecard
  description: >
    Learn about MA state legislators' voting records through a progressive lens
  categories:
    - Government
    - Education
  built_by: Alex Holachek
  built_by_url: "https://alex.holachek.com/"
- title: Jeff Wolff – Portfolio
  main_url: https://www.jeffwolff.net
  url: https://www.jeffwolff.net
  featured: false
  description: >
    A guy from San Diego who makes websites.
  categories:
    - Blog
    - Portfolio
    - Web Development
- title: Jp Valery – Portfolio
  main_url: https://jpvalery.photo
  url: https://jpvalery.photo
  featured: false
  description: >
    Self-taught photographer documenting spaces and people
  categories:
    - Portfolio
    - Photography
- title: Prevue
  main_url: https://www.prevue.io
  url: https://www.prevue.io
  featured: false
  description: >
    All in One Prototyping Tool For Vue Developers
  categories:
    - Open Source
    - Web Development
- title: Gold Medal Flour
  main_url: https://www.goldmedalflour.com
  url: https://www.goldmedalflour.com
  description: >
    Gold Medal Four is a brand of flour products owned by General Mills. The new site was built using Gatsby v2 with data sources from WordPress and an internal recipe API, and features multifaceted recipe filtering and a modified version of Gatsby Image to support art direction images.
  categories:
    - Food
  built_by: General Mills Branded Sites Dev Team
  built_by_url: https://www.generalmills.com
  featured: false
- title: Fifth Gait Technologies
  main_url: https://5thgait.com
  url: https://5thgait.com
  featured: false
  description: >
    Fifth Gait is a small business in the defense and space industry that is run and owned by physicists and engineers that have worked together for decades. The site was built using Gatsby V2.
  categories:
    - Government
    - Science
    - Technology
  built_by: Jonathan Z. Fisher
  built_by_url: "https://jonzfisher.com"
- title: Sal's Pals
  main_url: https://www.sals-pals.net
  url: https://www.sals-pals.net
  featured: false
  description: >
    Sal's Pals is a professional dog walking and pet sitting service based in Westfield, NJ. New site built with gatsby v2.
  categories:
    - Business
- title: Zuyet Awarmatrip
  main_url: https://www.zuyetawarmatrip.com
  url: https://www.zuyetawarmatrip.com
  featured: false
  description: >
    Zuyet Awarmatrip is a subsidiary identity within the personal ecosystem of Zuyet Awarmatik, focusing on travel and photography.
  categories:
    - Travel
    - Photography
  built_by: Zuyet Awarmatik
- title: manuvel.be
  url: https://www.manuvel.be
  main_url: https://www.manuvel.be
  source_url: https://github.com/riencoertjens/manuvelsite
  description: >
    Cycling themed café coming this april in Sint Niklaas, Belgium. One page with funky css-grid and gatsby-image trickery!
  categories:
    - Food
  built_by: WEBhart
  built_by_url: https://www.web-hart.com
  featured: false
- title: WEBhart
  url: https://www.web-hart.com
  main_url: https://www.web-hart.com
  description: >
    Hi, I'm Rien (pronounced Reen) from Belgium but based in Girona, Spain. I'm an autodidact, committed to learning until the end of time.
  categories:
    - Portfolio
    - Design
    - Web Development
    - Freelance
  built_by: WEBhart
  built_by_url: https://www.web-hart.com
  featured: false
- title: nicdougall.com
  url: https://nicdougall.netlify.com/
  main_url: https://nicdougall.netlify.com/
  source_url: https://github.com/riencoertjens/nicdougall.com
  description: >
    Athlete website with Netlify CMS for blog content.
  categories:
    - Blog
  built_by: WEBhart
  built_by_url: https://www.web-hart.com
  featured: false
- title: het Groeiatelier
  url: https://www.hetgroeiatelier.be/
  main_url: https://www.hetgroeiatelier.be/
  description: >
    Workspace for talent development and logopedics. One page site with basic info and small calendar CMS.
  categories:
    - Marketing
  built_by: WEBhart
  built_by_url: https://www.web-hart.com
  featured: false
- title: Lebuin D'Haese
  url: https://www.lebuindhaese.be/
  main_url: https://www.lebuindhaese.be/
  description: >
    Artist portfolio website. Powered by a super simple Netlify CMS to easily add blog posts or new art pieces.
  categories:
    - Portfolio
    - Blog
  built_by: WEBhart
  built_by_url: https://www.web-hart.com
  featured: false
- title: Iefke Molenstra
  url: https://www.iefke.be/
  main_url: https://www.iefke.be/
  description: >
    Artist portfolio website. Powered by a super simple Netlify CMS to easily add blog posts or new art pieces.
  categories:
    - Portfolio
    - Blog
  built_by: WEBhart
  built_by_url: https://www.web-hart.com
  featured: false
- title: The Broomwagon
  url: https://www.thebroomwagongirona.com/
  main_url: https://www.thebroomwagongirona.com/
  description: >
    foodtruck style coffee by pro cyclist Robert Gesink. The site has a webshop with merchandise and coffee beans.
  categories:
    - eCommerce
  built_by: WEBhart
  built_by_url: https://www.web-hart.com
- title: Pella Windows and Doors
  main_url: https://www.pella.com
  url: https://www.pella.com
  featured: false
  description: >
    The Pella Corporation is a privately held window and door manufacturing
  categories:
    - Business
- title: tinney.dev
  url: https://tinney.dev
  main_url: https://tinney.dev
  source_url: https://github.com/cdtinney/tinney.dev
  description: >
    Personal portfolio/blog of Colin Tinney
  categories:
    - Blog
    - Portfolio
    - Open Source
  built_by: Colin Tinney
  built_by_url: https://tinney.dev
  featured: false
- title: Monkeywrench Books
  main_url: https://monkeywrenchbooks.org
  url: https://monkeywrenchbooks.org
  description: >
    Monkeywrench Books is an all-volunteer, collectively-run bookstore and event space in Austin, TX
  categories:
    - Business
    - Community
    - Education
  built_by: Monkeywrench Books
  built_by_url: https://monkeywrenchbooks.org
- title: DeepMay.io
  main_url: https://deepmay.io
  url: https://deepmay.io
  description: >
    DeepMay is an experimental new tech bootcamp in the mountains of North Carolina.
  categories:
    - Event
    - Community
    - Technology
    - Marketing
  built_by: DeepMay
  built_by_url: https://twitter.com/deepmay_io
  featured: false
- title: Liferay.Design
  main_url: https://liferay.design
  url: https://liferay.design
  source_url: https://github.com/liferay-design/liferay.design
  description: >
    Liferay.Design is home to some of the freshest open-source designers who love to share articles and other resources for the Design Community.
  categories:
    - Blog
    - Community
    - Design
    - Marketing
    - Open Source
    - Technology
    - User Experience
  built_by: Liferay Designers
  built_by_url: https://twitter.com/liferaydesign
  featured: false
- title: Front End Remote Jobs
  main_url: https://frontendremotejobs.com
  url: https://frontendremotejobs.com
  source_url: https://github.com/benjamingrobertson/remotefrontend
  description: >
    Front End Remote Jobs features fully remote jobs for front end developers.
  categories:
    - WordPress
    - Web Development
  built_by: Ben Robertson
  built_by_url: https://benrobertson.io
  featured: false
- title: Penrose Grand Del Mar
  main_url: https://penroseatthegrand.com
  url: https://penroseatthegrand.com
  description: >
    Penrose Grand Del Mar is a luxury housing project coming soon.
  categories:
    - Real Estate
    - Design
  built_by: Chase Ohlson
  built_by_url: https://chaseohlson.com
- title: JustGraphQL
  url: https://www.justgraphql.com/
  main_url: https://www.justgraphql.com/
  source_url: https://github.com/Novvum/justgraphql
  description: >
    JustGraphQL helps developers quickly search and filter through GraphQL resources, tools, and articles.
  categories:
    - Open Source
    - Web Development
    - Technology
  built_by: Novvum
  built_by_url: https://www.novvum.io/
  featured: false
- title: Peter Macinkovic Personal Blog
  url: https://peter.macinkovic.id.au/
  main_url: https://peter.macinkovic.id.au/
  source_url: https://github.com/inkovic/peter-macinkovic-static-site
  description: >
    Personal Website and Blog of eCommerce SEO Specilaist and Digital Marketer Peter Macinkovic.
  categories:
    - SEO
    - Marketing
    - Blog
  featured: false
- title: NH Hydraulikzylinder
  main_url: https://nh-hydraulikzylinder.com
  url: https://nh-hydraulikzylinder.com
  description: >
    High quality & high performance hydraulic cylinders manufactured in Austria based on the clients requirements
  categories:
    - Business
  built_by: MangoART
  built_by_url: https://www.mangoart.at
  featured: false
- title: Frauennetzwerk Linz-Land
  main_url: https://frauennetzwerk-linzland.net
  url: https://frauennetzwerk-linzland.net
  description: >
    Homepage for the local women's association providing support to people in need offline and online (Livechat integration)
  categories:
    - Nonprofit
  built_by: MangoART
  built_by_url: https://www.mangoart.at
  featured: false
- title: Mein Traktor
  main_url: http://www.mein-traktor.at/
  url: http://www.mein-traktor.at/
  description: >
    Homepage of a the main importer of SAME and Lamborghini Tractors in Austria with customer support area
  categories:
    - Business
    - App
  built_by: MangoART
  built_by_url: https://www.mangoart.at
  featured: false
- title: Lamborghini Traktoren
  main_url: https://lamborghini-traktor.at
  url: https://lamborghini-traktor.at
  description: >
    Lamborghini Tractors - Landing page for the brand in Austria
  categories:
    - Business
  built_by: MangoART
  built_by_url: https://www.mangoart.at
  featured: false
- title: Holly Lodge Community Centre - Highgate, London
  main_url: https://www.hlcchl.org/
  url: https://www.hlcchl.org/
  source_url: https://github.com/eugelogic/hlcchl-gatsby
  description: >
    The Holly Lodge Community Centre - Highgate, London has a shiny new website built with Gatsby v2 that makes important contributions towards a faster, more secure and environmentally friendly web for everyone.
  categories:
    - Community
    - Event
    - Nonprofit
  built_by: Eugene Molari Developer
  built_by_url: https://twitter.com/EugeneMolari
  featured: false
- title: blackcater's blog
  url: https://www.blackcater.win
  main_url: https://www.blackcater.win
  source_url: https://github.com/blackcater/blog
  description: >
    Blog like Medium, for person and team.
  categories:
    - Blog
    - Web Development
  built_by: blackcater
  built_by_url: https://github.com/blackcater
  featured: false
- title: Kenneth Kwakye-Gyamfi Portfolio Site
  url: https://www.kwakye-gyamfi.com
  main_url: https://www.kwakye-gyamfi.com
  description: >
    Personal portfolio site for Kenneth Kwakye-Gyamfi, a mobile and web full stack applications developer currently based in Accra, Ghana.
  categories:
    - SEO
    - Web Development
    - Open Source
    - Portfolio
  featured: false
- title: Gareth Weaver
  url: https://www.garethweaver.com/
  main_url: https://www.garethweaver.com/
  source_url: https://github.com/garethweaver/public-site-react
  description: >
    A personal portofolio of a London based frontend developer built with Gatsby 2, Redux and Sass
  categories:
    - Portfolio
    - Web Development
  built_by: Gareth Weaver
  built_by_url: https://twitter.com/garethdweaver
  featured: false
- title: Mailjet
  url: https://dev.mailjet.com/
  main_url: https://dev.mailjet.com/
  description: >
    Mailjet is an easy-to-use all-in-one e-mail platform.
  categories:
    - API
    - Documentation
  featured: false
- title: Peintagone
  url: https://www.peintagone.be/
  main_url: https://www.peintagone.be/
  description: >
    Peintagone is a superior quality paint brand with Belgian tones.
  categories:
    - Portfolio
    - Gallery
  built_by: Sebastien Crepin
  built_by_url: https://github.com/opeah
  featured: false
- title: Let's Do Dish!
  url: https://letsdodish.com
  main_url: https://letsdodish.com
  description: >
    A new recipe site for people who enjoy cooking great food in their home kitchen. Find some great meal ideas! Let's do dish!
  categories:
    - Blog
    - Food
  built_by: Connerra
  featured: false
- title: AWS Amplify Community
  url: https://amplify.aws/community/
  main_url: https://amplify.aws/community/
  source_url: https://github.com/aws-amplify/community
  description: >
    Amplify Community is a hub for developers building fullstack serverless applications with Amplify to easily access content (such as events, blog posts, videos, sample projects, and tutorials) created by other members of the Amplify community.
  categories:
    - Blog
    - Directory
    - Education
    - Technology
  built_by: Nikhil Swaminathan
  built_by_url: https://github.com/swaminator
  featured: false
- title: Cal State Monterey Bay
  url: https://csumb.edu
  main_url: https://csumb.edu
  source_url: https://github.com/csumb/csumb-gatsby
  description: >
    A website for the entire campus of California State University, Monterey Bay.
  categories:
    - Education
    - Government
  built_by: CSUMB Web Team
  built_by_url: https://csumb.edu/web/team
  featured: false
- title: BestPricingPages.com
  url: https://bestpricingpages.com
  main_url: https://bestpricingpages.com
  source_url: https://github.com/jpvalery/pricingpages/
  description: >
    A repository of the best pricing pages by the best companies. Built in less than a week.
    Inspired by RGE and since pricingpages.xyz no longer exists, I felt such a resource was missing and could be helpful to many people.
  categories:
    - Business
    - Community
    - Entrepreneurship
    - Open Source
    - Technology
  built_by: Jp Valery
  built_by_url: https://jpvalery.me
  featured: false
- title: Lendo Austria
  url: https://lendo.at
  main_url: https://lendo.at
  description: >
    A Comparison site for best private loan offer from banks in Austria.
  categories:
    - Business
    - Finance
  built_by: Lendo developers
  featured: false
- title: Visual Cloud FX
  url: https://visualcloudfx.com
  main_url: https://visualcloudfx.com
  source_url: https://github.com/jjcav84/visualcloudfx
  description: >
    Basic static site built with MDBootstrap, React, and Gatsby
  categories:
    - Consulting
    - Portfolio
  built_by: Jacob Cavazos
  built_by_url: https://jacobcavazos.com
- title: Matthew Miller (Me4502)
  url: https://matthewmiller.dev
  main_url: https://matthewmiller.dev
  description: >
    The personal site, blog and portfolio of Matthew Miller (Me4502)
  categories:
    - Blog
    - Programming
    - Technology
    - Portfolio
  built_by: Matthew Miller
  featured: false
- title: Årets Kontor
  url: https://aretskontor.newst.se
  main_url: https://aretskontor.newst.se
  description: >
    A swedish competition for "office of the year" in sweden with a focus on design. Built with MDBootstrap and Gatsby.
  categories:
    - Real Estate
    - Marketing
  built_by: Victor Björklund
  built_by_url: https://victorbjorklund.com
  featured: false
- title: Kyma
  url: https://kyma-project.io
  main_url: https://kyma-project.io
  source_url: https://github.com/kyma-project/website
  description: >
    This website holds overview, blog and documentation for Kyma open source project that is a Kubernates based application extensibility framework.
  categories:
    - Documentation
    - Blog
    - Technology
    - Open Source
  built_by: Kyma developers
  built_by_url: https://twitter.com/kymaproject
  featured: false
- title: Verso
  main_url: https://verso.digital
  url: https://verso.digital
  description: >
    Verso is a creative technology studio based in Singapore. Site built with Gatsby and Netlify.
  categories:
    - Agency
    - Consulting
    - Design
    - Technology
  built_by: Verso
  built_by_url: https://verso.digital
  featured: false
- title: Camilo Holguin
  url: https://camiloholguin.me
  main_url: https://camiloholguin.me
  source_url: https://github.com/camiloholguin/gatsby-portfolio
  description: >
    Portfolio site using GatsbyJS and WordPress REST API.
  categories:
    - WordPress
    - Portfolio
    - Web Development
  built_by: Camilo Holguin
  built_by_url: https://camiloholguin.me
  featured: false
- title: Bennett Hardwick
  url: https://bennetthardwick.com
  main_url: https://bennetthardwick.com
  description: >
    The personal website and blog of Bennett Hardwick, an Australian software developer and human being.
  categories:
    - Blog
    - Programming
    - Technology
  source_url: https://github.com/bennetthardwick/website
  built_by: Bennett Hardwick
  built_by_url: https://bennetthardwick.com
  featured: false
- title: Kodingnesia
  url: https://kodingnesia.com/
  main_url: https://kodingnesia.com/
  description: >
    Kodingnesia is a place for learning programming & linux in Bahasa Indonesia.
  categories:
    - Blog
    - Programming
    - Technology
  built_by: Frisko Mayufid
  built_by_url: https://frisko.space
- title: Sindhuka
  url: https://sindhuka.org/
  main_url: https://sindhuka.org/
  description: >
    Official website of the Sindhuka initiative, a sustainable farmers' network in Nepal.
  categories:
    - Business
    - Community
    - Government
    - Marketing
  source_url: https://github.com/Polcius/sindhuka-serif
  built_by: Pol Milian
  built_by_url: https://github.com/Polcius/
  featured: false
- title: ERS HCL Open Source Portal
  url: https://ers-hcl.github.io/
  main_url: https://ers-hcl.github.io/
  description: >
    Official site for ERS-HCL GitHub organizational site. This is a hybrid app with static and dynamic content, providing a details of the open source projects, initiatives, innovation ideas within ERS-HCL. It pulls data from various data sources including GitHub APIs, MDX based blog posts, excel files. It also hosts an ideas app that is based on Firebase.
  categories:
    - Open Source
    - Blog
    - Technology
    - Web Development
    - Community
    - Documentation
  source_url: https://github.com/ERS-HCL/gatsby-ershcl-app
  built_by: Tarun Kumar Sukhu
  built_by_url: https://github.com/tsukhu
- title: Sandbox
  url: https://www.sandboxneu.com/
  main_url: https://www.sandboxneu.com/
  source_url: https://github.com/sandboxneu/sandboxneu.com
  description: >
    Official website of Sandbox, a Northeastern University student group that builds software for researchers.
  categories:
    - Marketing
  built_by: Sandbox at Northeastern
  built_by_url: https://github.com/sandboxneu/
  featured: false
- title: Accessible App
  main_url: https://accessible-app.com
  url: https://accessible-app.com
  source_url: https://github.com/accessible-app/accessible-app_com
  description: >
    Learn how to build inclusive web applications and Single Page Apps in modern JavaScript frameworks. This project collects strategies, links, patterns and plugins for React, Vue and Angular.
  categories:
    - Accessibility
    - Web Development
    - JavaScript
  built_by: Marcus Herrmann
  built_by_url: https://marcus.io
  featured: false
- title: PygmalionPolymorph
  url: https://pygmalionpolymorph.com
  main_url: https://pygmalionpolymorph.com
  source_url: https://github.com/PygmalionPolymorph/portfolio
  description: >
    Portfolio of artist, musician and developer PygmalionPolymorph.
  categories:
    - Portfolio
    - Gallery
    - Music
    - Photography
    - Web Development
  built_by: PygmalionPolymorph
  built_by_url: https://pygmalionpolymorph.com
  featured: false
- title: Gonzalo Nuñez Photographer
  main_url: https://www.gonzalonunez.com
  url: https://www.gonzalonunez.com
  description: >
    Website for Cancun based destination wedding photographer Gonzalo Nuñez. Site built with GatsbyJS, WordPress API and Netlify.
  categories:
    - Photography
    - Portfolio
    - WordPress
  built_by: Miguel Mayo
  built_by_url: https://www.miguelmayo.com
  featured: false
- title: Element 84
  main_url: https://www.element84.com
  url: https://www.element84.com
  description: >
    Element 84 is software engineering and design firm that helps companies and government agencies solve problems using remote sensing, life sciences, and transportation data in the cloud.
  categories:
    - Agency
    - Blog
    - Business
    - Consulting
    - Data
    - Design
    - Government
    - Portfolio
    - Programming
    - Science
    - Technology
    - User Experience
    - Web Development
- title: Measures for Justice
  main_url: https://www.measuresforjustice.org
  url: https://www.measuresforjustice.org
  description: >
    Measures for Justice gathers criminal justice data at the county level and makes it available on a free public Data Portal. Site rebuilt from scratch with GatsbyJS.
  categories:
    - Nonprofit
    - Marketing
  featured: false
- title: Raconteur Agency
  main_url: https://www.raconteur.net/agency
  url: https://www.raconteur.net/agency
  description: >
    Raconteur Agency is a London-based content marketing agency for B2B brands. We have rebuilt their site with Gatsby v2 using their existing WordPress backend as the data source. By switching from WordPress to GatsbyJS we have achieved a 200%+ improvement in page load times and went from a Lighthouse performance score of 49 to 100.
  categories:
    - Agency
    - Marketing
    - WordPress
  built_by: Jacob Herper
  built_by_url: https://herper.io
  featured: false
- title: GreenOrbit
  main_url: https://greenorbit.com/
  url: https://greenorbit.com/
  description: >
    Cloud-based intranet software. Get your people going with everything you need, built in.
  categories:
    - Business
    - App
    - Productivity
    - Technology
  built_by: Effective Digital
  built_by_url: https://effective.digital/
- title: Purple11
  main_url: https://purple11.com/
  url: https://purple11.com/
  description: >
    Purple11 is a site for photography and photo retouching tips and tricks.
  categories:
    - Blog
    - Photography
  built_by: Sébastien Noël
  built_by_url: https://blkfuel.com/
  featured: false
- title: PerfReviews
  main_url: https://perf.reviews/
  url: https://perf.reviews/
  source_url: https://github.com/PerfReviews/PerfReviews
  description: >
    The best content about web performance in spanish language.
  categories:
    - Web Development
  built_by: Joan León & José M. Pérez
  built_by_url: https://perf.reviews/nosotros/
  featured: false
- title: Un Backend - Blog
  main_url: https://www.unbackend.pro/
  url: https://www.unbackend.pro/
  description: >
    The personal website and blog of Camilo Ramírez, a backend developer :).
  categories:
    - Blog
    - Programming
    - Technology
  source_url: https://github.com/camilortte/camilortte.github.com
  built_by: Camilo Ramírez
  built_by_url: https://www.unbackend.pro/about
  featured: false
- title: Hitesh Vaghasiya
  main_url: https://hiteshvaghasiya.com/
  url: https://hiteshvaghasiya.com/
  description: >
    This is Hitesh Vaghasiya's blog. This blog is help you an E-Commerce like Magento, Shopify, and BigCommece.
  categories:
    - Blog
    - Programming
    - Technology
    - Web Development
  built_by: Hitesh Vaghasiya
  built_by_url: https://hiteshvaghasiya.com/
  featured: false
- title: Aditus
  main_url: https://www.aditus.io
  url: https://www.aditus.io
  description: >
    Aditus is the accessibility tool for your team. We help teams build accessible websites and products.
  categories:
    - Accessibility
    - Education
  built_by: Aditus
  built_by_url: https://www.aditus.io
  featured: false
- title: Ultra Config
  main_url: https://ultraconfig.com.au/
  url: https://ultraconfig.com.au/ultra-config-generator/
  description: >
    Ultra Config Generator is a software application for Network Engineers to efficiently manage their network infrastructure.
  categories:
    - Blog
    - Technology
  built_by: Ultra Config
  built_by_url: https://ultraconfig.com.au/
  featured: false
- title: Malice
  main_url: https://malice.fr/
  url: https://malice.fr/
  description: >
    Malice is a cyber-training  platform for learning, validating and improving security related skills through simulated scenarios and challenges.
  categories:
    - Security
    - Technology
  built_by: Sysdream
  built_by_url: https://sysdream.com/
  featured: false
- title: Nash
  main_url: https://nash.io/
  url: https://nash.io/
  description: >
    Nash is a decentralized platform for trading, payment and other financial services. Our goal is to bring distributed finance to everyone by making blockchain technology fast and easy to use. We employ an off-chain engine to match trades rapidly, but never take control of customers’ assets. Our intuitive interface offers easy access to a range of trading, payment and investment functions.
  categories:
    - Portfolio
    - Security
    - Technology
  built_by: Andrej Gajdos
  built_by_url: https://andrejgajdos.com/
  featured: false
- title: Axel Fuhrmann
  url: https://axelfuhrmann.com
  main_url: https://axelfuhrmann.com
  source_url: https://github.com/afuh/axelfuhrmann.com
  description: >
    Personal portfolio.
  categories:
    - Portfolio
    - Freelance
    - Web Development
  featured: false
- title: Alaina Viau
  url: https://www.alainaviau.com
  main_url: https://www.alainaviau.com
  description: >
    Official website of Canadian opera director, creator, and producer Alaina Viau. Site designed by Stephen Bell.
  categories:
    - Portfolio
    - Music
  built_by: Michael Uloth
  built_by_url: "https://www.michaeluloth.com"
- title: Alison Moritz
  url: https://www.alisonmoritz.com
  main_url: https://www.alisonmoritz.com
  description: >
    Official website of American stage director Alison Moritz. Site designed by Stephen Bell.
  categories:
    - Portfolio
    - Music
  built_by: Michael Uloth
  built_by_url: "https://www.michaeluloth.com"
- title: Luke Secomb Digital
  url: https://lukesecomb.digital
  main_url: https://lukesecomb.digital
  source_url: https://github.com/lukethacoder/luke-secomb-simple
  description: >
    A simple portfolio site built using TypeScript, Markdown and React Spring.
  categories:
    - Portfolio
    - Web Development
  built_by: Luke Secomb
  built_by_url: https://lukesecomb.digital
  featured: false
- title: We are Brew
  url: https://www.wearebrew.co.uk
  main_url: https://www.wearebrew.co.uk
  description: >
    Official website for Brew, a Birmingham based Digital Marketing Agency.
  categories:
    - Portfolio
    - Web Development
    - Agency
    - Marketing
  built_by: Brew Digital
  built_by_url: https://www.wearebrew.co.uk
- title: Global City Data
  main_url: https://globalcitydata.com
  url: https://globalcitydata.com
  source_url: https://github.com/globalcitydata/globalcitydata
  description: >
    Global City Data is an open, easily browsable platform to showcase peer-reviewed urban datasets and models created by different research groups.
  categories:
    - Education
    - Open Source
  built_by: Rafi Barash
  built_by_url: https://rafibarash.com
  featured: false
- title: Submittable
  url: https://www.submittable.com
  main_url: https://www.submittable.com
  description: >
    Submissions made simple. Submittalbe is a cloud-based submissions manager that lets you accept, review, and make decisions on any kind of digital content.
  categories:
    - Technology
    - Marketing
  built_by: Genevieve Crow
  built_by_url: https://github.com/g-crow
- title: Appmantle
  main_url: https://appmantle.com
  url: https://appmantle.com
  description: >
    Appmantle is a new way of creating apps. A complete modern app that you build yourself quickly & easily, without programming knowledge.
  categories:
    - App
    - Marketing
    - Landing Page
    - Mobile Development
    - Technology
  built_by: Appmantle
  built_by_url: https://appmantle.com
  featured: false
- title: Acto
  main_url: https://www.acto.dk/
  url: https://www.acto.dk/
  description: >
    Tomorrows solutions - today. Acto is an innovative software engineering company, providing your business with high-quality, scalable and maintainable software solutions, to make your business shine.
  categories:
    - Agency
    - Technology
    - Web Development
    - Mobile Development
  built_by: Acto
  built_by_url: https://www.acto.dk/
- title: Gatsby GitHub Stats
  url: https://gatsby-github-stats.netlify.com
  main_url: https://gatsby-github-stats.netlify.com
  source_url: https://github.com/lannonbr/gatsby-github-stats/
  description: >
    Statistics Dashboard for Gatsby GitHub repository
  categories:
    - Data
  built_by: Benjamin Lannon
  built_by_url: https://lannonbr.com
  featured: false
- title: Graphic Intuitions
  url: https://www.graphicintuitions.com/
  main_url: https://www.graphicintuitions.com/
  description: >
    Digital marketing agency located in Morris, Manitoba.
  categories:
    - Agency
    - Web Development
    - Marketing
  featured: false
- title: Smooper
  url: https://www.smooper.com/
  main_url: https://www.smooper.com/
  description: >
    We connect you with digital marketing experts for 1 on 1 consultation sessions
  categories:
    - Marketing
    - Directory
  featured: false
- title: Lesley Barber
  url: https://www.lesleybarber.com/
  main_url: https://www.lesleybarber.com/
  description: >
    Official website of Canadian film composer Lesley Barber.
  categories:
    - Portfolio
    - Music
  built_by: Michael Uloth
  built_by_url: https://www.michaeluloth.com
- title: Timeline of Terror
  main_url: https://timelineofterror.org/
  url: https://timelineofterror.org/
  source_url: https://github.com/Symbitic/timeline-of-terror
  description: >
    Complete guide to the events of September 11, 2001.
  categories:
    - Directory
    - Government
  built_by: Alex Shaw
  built_by_url: https://github.com/Symbitic/
  featured: false
- title: Pill Club
  url: https://thepillclub.com
  main_url: https://thepillclub.com
  description: >
    Zero Copay With Insurance + Free Shipping + Bonus Gifts + Online Delivery – Birth Control Delivery and Prescription
  categories:
    - Marketing
    - Healthcare
  built_by: Pill Club
  built_by_url: https://thepillclub.com
- title: myweekinjs
  url: https://www.myweekinjs.com/
  main_url: https://www.myweekinjs.com/
  source_url: https://github.com/myweekinjs/public-website
  description: >
    Challenge to create and/or learn something new in JavaScript each week.
  categories:
    - Blog
  built_by: Adriaan Janse van Rensburg
  built_by_url: https://github.com/HurricaneInteractive/
  featured: false
- title: The Edit Suite
  main_url: https://www.theeditsuite.com.au/
  url: https://www.theeditsuite.com.au/
  source_url: https://thriveweb.com.au/portfolio/the-edit-suite/
  description: >-
    The Edit Suite is an award winning video production and photography company based out of our Mermaid Beach studio on the Gold Coast of Australia but we also have the ability to work mobile from any location.
  categories:
    - Photography
    - Marketing
  built_by: Thrive Team - Gold Coast
  built_by_url: https://thriveweb.com.au/
  featured: false
- title: CarineRoitfeld
  main_url: https://www.carineroitfeld.com/
  url: https://www.carineroitfeld.com/
  description: >
    Online shop for Carine Roitfeld parfume
  categories:
    - eCommerce
  built_by: Ask Phill
  built_by_url: https://askphill.com
- title: EngineHub.org
  url: https://enginehub.org
  main_url: https://enginehub.org
  source_url: https://github.com/EngineHub/enginehub-website
  description: >
    The landing pages for EngineHub, the organisation behind WorldEdit, WorldGuard, CraftBook, and more
  categories:
    - Landing Page
    - Technology
    - Open Source
  built_by: Matthew Miller
  built_by_url: https://matthewmiller.dev
- title: Goulburn Physiotherapy
  url: https://www.goulburnphysiotherapy.com.au/
  main_url: https://www.goulburnphysiotherapy.com.au/
  description: >
    Goulburn Physiotherapy is a leader in injury prevention, individual and community health, and workplace health solutions across Central Victoria.
  categories:
    - Blog
    - Healthcare
  built_by: KiwiSprout
  built_by_url: https://kiwisprout.nz/
  featured: false
- title: TomTom Traffic Index
  main_url: https://www.tomtom.com/en_gb/traffic-index/
  url: https://www.tomtom.com/en_gb/traffic-index/
  description: >
    The TomTom Traffic Index provides drivers, city planners, auto manufacturers and policy makers with unbiased statistics and information about congestion levels in 403 cities across 56 countries on 6 continents.
  categories:
    - Travel
    - Data
  built_by: TomTom
  built_by_url: https://tomtom.com
  featured: false
- title: PrintAWorld | A 3D Printing and Fabrication Company
  main_url: https://prtwd.com/
  url: https://prtwd.com/
  description: >
    PrintAWorld is a NYC based fabrication and manufacturing company that specializes in 3D printing, 3D scanning, CAD Design,
    laser cutting, and rapid prototyping. We help artists, agencies and engineers turn their ideas into its physical form.
  categories:
    - Business
  featured: false
- title: Asjas
  main_url: https://asjas.co.za
  url: https://asjas.co.za/blog
  source_url: https://github.com/Asjas/Personal-Webpage
  description: >
    This is a website built with Gatsby v2 that uses Netlify CMS and Gatsby-MDX as a blog (incl. portfolio page).
  categories:
    - Web Development
    - Blog
    - Portfolio
  built_by: A-J Roos
  built_by_url: https://twitter.com/_asjas
  featured: false
- title: Glug-Infinite
  main_url: https://gluginfinite.github.io
  url: https://gluginfinite.github.io
  source_url: https://github.com/crstnmac/glug
  description: >
    This is a website built with Gatsby v2 that is deployed on GitHub using GitHub Pages and Netlify.
  categories:
    - Web Development
    - Blog
    - Portfolio
    - Agency
  built_by: Criston Macarenhas
  built_by_url: https://github.com/crstnmac
  featured: false
- title: The State of CSS Survey
  main_url: https://stateofcss.com/
  url: https://stateofcss.com/
  source_url: https://github.com/StateOfJS/state-of-css-2019
  description: >
    Annual CSS survey, brother of The State of JS Survey.
  categories:
    - Web Development
  built_by: Sacha Greif & Contribs
  built_by_url: https://github.com/StateOfJS
  featured: false
- title: Bytom Blockchain
  url: https://bytom.io/
  main_url: https://bytom.io/
  source_url: https://github.com/bytomlabs/bytom.io
  description: >
    Embrace the New Era of Bytom Blockchain
  categories:
    - Finance
    - Open Source
    - Technology
  built_by: Bytom Foundation
  built_by_url: https://bytom.io/
  featured: false
- title: Oerol Festival
  url: https://www.oerol.nl/nl/
  main_url: https://www.oerol.nl/en/
  description: >
    Oerol is a cultural festival on the island of Terschelling in the Netherlands that is held annually in June.
    The ten-day festival is focused on live, public theatre as well as music and visual arts.
  categories:
    - Event
    - Entertainment
  built_by: Oberon
  built_by_url: https://oberon.nl/
  featured: false
- title: Libra
  main_url: "https://libra.org/"
  url: "https://libra.org/"
  description: Libra's mission is to enable a simple global currency and financial infrastructure that empowers billions of people.
  featured: false
  categories:
    - Open Source
    - Technology
    - Finance
- title: Riffy Blog
  main_url: https://blog.rayriffy.com/
  url: https://blog.rayriffy.com/
  source_url: https://github.com/rayriffy/rayriffy-blog
  description: >
    Riffy Blog is async based beautiful highly maintainable site built by using Gatsby v2 with SEO optimized.
  categories:
    - Web Development
    - Blog
    - Open Source
    - Technology
    - Music
    - SEO
  built_by: Phumrapee Limpianchop
  built_by_url: https://rayriffy.com/
  featured: false
- title: The Coffee Collective
  url: https://coffeecollective.dk
  main_url: https://coffeecollective.dk
  description: >
    The Coffee Collective website is a JAM-stack based, multilingual, multi currency website/shop selling coffee, related products and subscriptions.
  categories:
    - eCommerce
    - Food
  built_by: Remotely (Anders Hallundbæk)
  built_by_url: https://remotely.dk
  featured: false
- title: Leadership Development International
  url: https://ldi.global
  main_url: https://ldi.global
  description: >
    A DatoCMS-backed site for an education and training company based in the US, China and the UAE.
  categories:
    - Education
    - Nonprofit
  built_by: Grant Holle
  built_by_url: https://grantholle.com
  featured: false
- title: Canvas 1839
  main_url: "https://www.canvas1839.com/"
  url: "https://www.canvas1839.com/"
  description: >-
    Online store for Canvas 1839 products, including pharmacological-grade CBD oil and relief cream.
  categories:
    - eCommerce
    - Marketing
  built_by: Corey Ward
  built_by_url: "http://www.coreyward.me/"
- title: Sparkle Stories
  main_url: "https://app.sparklestories.com/"
  url: "https://app.sparklestories.com/"
  description: >-
    Sparkle Stories is a streaming audio platform for children with over 1,200 original audio stories.
  categories:
    - App
    - Education
  built_by: Corey Ward
  built_by_url: "http://www.coreyward.me/"
- title: nehalist.io
  main_url: https://nehalist.io
  url: https://nehalist.io
  description: >
    nehalist.io is a blog about software development, technology and all that kind of geeky stuff.
  categories:
    - Blog
    - Web Development
    - Open Source
  built_by: Kevin Hirczy
  built_by_url: https://nehalist.io
  featured: false
- title: March and Ash
  main_url: https://marchandash.com/
  url: https://marchandash.com/
  description: >-
    March and Ash is a customer-focused, licensed cannabis dispensary located in Mission Valley.
  categories:
    - eCommerce
    - Business
    - Blog
  built_by: Blueyellow
  built_by_url: https://blueyellow.io/
  featured: false
- title: T Two Industries
  description: >
    T Two Industries is a manufacturing company specializing in building custom truck decks, truck bodies, and trailers.
  main_url: https://www.ttwo.ca
  url: https://www.ttwo.ca
  categories:
    - Business
  built_by: https://www.t2.ca
  built_by_url: https://www.t2.ca
  featured: false
- title: Cali's Finest Landscaping
  url: https://www.calisfinestlandscaping.com/
  main_url: https://www.calisfinestlandscaping.com/
  description: >
    A team of hard-working, quality-obsessed landscaping professionals looking to take dreams and transform them into reality.
  categories:
    - Business
  built_by: David Krasniy
  built_by_url: http://dkrasniy.com
  featured: false
- title: Vazco
  url: https://www.vazco.eu
  main_url: https://www.vazco.eu
  description: >
    Vazco works for clients from all around the world in future-proof technologies and help them build better products.
  categories:
    - Agency
    - Web Development
    - Blog
    - Business
    - Technology
  built_by: Vazco
  built_by_url: https://www.vazco.eu
  featured: false
- title: Major League Eating
  main_url: https://majorleagueeating.com
  url: https://majorleagueeating.com
  description: >
    Major League Eating is the professional competitive eating organization that runs the Nathan’s Famous Coney Island Hot Dog eating contest on July 4th, among other eating events.
  categories:
    - Entertainment
    - Sports
  built_by: Carmen Cincotti
  built_by_url: https://github.com/ccincotti3
  featured: false
- title: APIs You Won't Hate
  url: https://apisyouwonthate.com/blog
  main_url: https://apisyouwonthate.com
  source_url: http://github.com/apisyouwonthate/apisyouwonthate.com
  description: >
    API development is a topic very close to our hearts. APIs You Won't Hate is a team and community dedicated to learning, writing, sharing ideas and bettering understanding of API practices. Together we can erradicate APIs we hate.
  categories:
    - Blog
    - Education
    - eCommerce
    - API
    - Community
    - Learning
    - Open Source
    - Technology
    - Web Development
  built_by: Mike Bifulco
  built_by_url: https://github.com/mbifulco
  featured: false
- title: Sankarsan Kampa
  main_url: "https://traction.one"
  url: "https://traction.one"
  description: Full time programmer, part time gamer, exploring the details of programmable systems and how to stretch their capabilities.
  featured: false
  categories:
    - Portfolio
    - Freelance
- title: AwesomeDocs
  main_url: "https://awesomedocs.traction.one/"
  url: "https://awesomedocs.traction.one/install"
  source_url: "https://github.com/AwesomeDocs/website"
  description: An awesome documentation website generator!
  featured: false
  categories:
    - Open Source
    - Web Development
    - Technology
    - Documentation
  built_by: Sankarsan Kampa
  built_by_url: "https://traction.one"
- title: Prism Programming Language
  main_url: "https://prism.traction.one/"
  url: "https://prism.traction.one/"
  source_url: "https://github.com/PrismLang/website"
  description: Interpreted, high-level, programming language.
  featured: false
  categories:
    - Programming
    - Open Source
    - Technology
    - Documentation
  built_by: Sankarsan Kampa
  built_by_url: "https://traction.one"
- title: Arnondora
  main_url: "https://arnondora.in.th/"
  url: "https://arnondora.in.th/"
  source_url: "https://github.com/arnondora/arnondoraBlog"
  description: Arnondora is a personal blog by Arnon Puitrakul
  categories:
    - Blog
    - Programming
    - Technology
  built_by: Arnon Puitrakul
  built_by_url: "https://arnondora.in.th/"
  featured: false
- title: KingsDesign
  url: "https://www.kingsdesign.com.au/"
  main_url: "https://www.kingsdesign.com.au/"
  description: KingsDesign is a Hobart based web design and development company. KingsDesign creates, designs, measures and improves web based solutions for businesses and organisations across Australia.
  categories:
    - Agency
    - Technology
    - Portfolio
    - Consulting
    - User Experience
  built_by: KingsDesign
  built_by_url: "https://www.kingsdesign.com.au"
- title: EasyFloh | Easy Flows for all
  url: "https://www.easyfloh.com"
  main_url: "https://www.easyfloh.com"
  description: >
    EasyFloh is for creating simple flows for your organisation. An organisation
    can design own flows with own stages.
  categories:
    - Business
    - Landing Page
  built_by: Vikram Aroskar
  built_by_url: "https://medium.com/@vikramaroskar"
  featured: false
- title: Home Alarm Report
  url: https://homealarmreport.com/
  main_url: https://homealarmreport.com/
  description: >
    Home Alarm Report is dedicated to helping consumers make informed decisions
    about home security solutions. The site was easily migrated from a legacy WordPress
    installation and the dev team chose Gatsby for its site speed and SEO capabilities.
  categories:
    - Blog
    - Business
    - SEO
    - Technology
  built_by: Centerfield Media
  built_by_url: https://www.centerfield.com
- title: Just | FX for treasurers
  url: "https://www.gojust.com"
  main_url: "https://www.gojust.com"
  description: >
    Just provides a single centralized view of FX for corporate treasurers. See interbank market prices, and access transaction cost analysis.
  categories:
    - Finance
    - Technology
  built_by: Bejamas
  built_by_url: "https://bejamas.io/"
  featured: false
- title: Bureau for Good | Nonprofit branding, web and print communications
  url: "https://www.bureauforgood.com"
  main_url: "https://www.bureauforgood.com"
  description: >
    Bureau for Good helps nonprofits explain why they matter across digital & print media. Bureau for Good crafts purpose-driven identities, websites & print materials for changemakers.
  categories:
    - Nonprofit
    - Agency
    - Design
  built_by: Bejamas
  built_by_url: "https://bejamas.io/"
  featured: false
- title: Atelier Cartier Blumen
  url: "https://www.ateliercartier.ch"
  main_url: "https://www.ateliercartier.ch"
  description: >
    Im schönen Kreis 6 in Zürich kreiert Nicole Cartier Blumenkompositionen anhand Charaktereigenschaften oder Geschichten zur Person an. Für wen ist Dein Blumenstrauss gedacht? Einzigartige Floristik Blumensträusse, Blumenabos, Events, Shootings. Site designed by https://www.stolfo.co
  categories:
    - eCommerce
    - Design
  built_by: Bejamas
  built_by_url: "https://bejamas.io/"
  featured: false
- title: Veronym – Cloud Security Service Provider
  url: "https://www.veronym.com"
  main_url: "https://www.veronym.com"
  description: >
    Veronym is securing your digital transformation. A comprehensive Internet security solution for business. Stay safe no matter how, where and when you connect.
  categories:
    - Security
    - Technology
    - Business
  built_by: Bejamas
  built_by_url: "https://bejamas.io/"
  featured: false
- title: Devahoy
  url: "https://devahoy.com/"
  main_url: "https://devahoy.com/"
  description: >
    Devahoy is a personal blog written in Thai about software development.
  categories:
    - Blog
    - Programming
  built_by: Chai Phonbopit
  built_by_url: "https://github.com/phonbopit"
  featured: false
- title: Venus Lover
  url: https://venuslover.com
  main_url: https://venuslover.com
  description: >
    Venus Lover is a mobile app for iOS and Android so you can read your daily horoscope and have your natal chart, including the interpretation of the ascendant, planets, houses and aspects.
  categories:
    - App
    - Consulting
    - Education
    - Landing Page
- title: Write/Speak/Code
  url: https://www.writespeakcode.com/
  main_url: https://www.writespeakcode.com/
  description: >
    Write/Speak/Code is a non-profit on a mission to promote the visibility and leadership of technologists with marginalized genders through peer-led professional development.
  categories:
    - Community
    - Nonprofit
    - Open Source
    - Conference
  built_by: Nicola B.
  built_by_url: https://www.linkedin.com/in/nicola-b/
  featured: false
- title: Daniel Spajic
  url: https://danieljs.tech/
  main_url: https://danieljs.tech/
  source_url: https://github.com/dspacejs/portfolio
  description: >
    Passionate front-end developer with a deep, yet diverse skillset.
  categories:
    - Portfolio
    - Programming
    - Freelance
  built_by: Daniel Spajic
  featured: false
- title: Cosmotory
  url: https://cosmotory.netlify.com/
  main_url: https://cosmotory.netlify.com/
  description: >
    This is the educational blog containing various courses,learning materials from various authors from all over the world.
  categories:
    - Blog
    - Community
    - Nonprofit
    - Open Source
    - Education
  built_by: Hanishraj B Rao.
  built_by_url: https://hanishrao.netlify.com/
  featured: false
- title: Armorblox | Security Powered by Understanding
  url: https://www.armorblox.com
  main_url: https://www.armorblox.com
  description: >
    Armorblox is a venture-backed stealth cybersecurity startup, on a mission to build a game-changing enterprise security platform.
  categories:
    - Security
    - Technology
    - Business
  built_by: Bejamas
  built_by_url: https://bejamas.io
  featured: false
- title: Mojo
  url: https://www.mojo.is
  main_url: https://www.mojo.is/
  description: >
    We help companies create beautiful digital experiences
  categories:
    - Agency
    - Technology
    - Consulting
    - User Experience
    - Web Development
  featured: false
- title: Marcel Hauri
  url: https://marcelhauri.ch/
  main_url: https://marcelhauri.ch/
  description: >
    Marcel Hauri is an award-winning Magento developer and e-commerce specialist.
  categories:
    - Portfolio
    - Blog
    - Programming
    - Community
    - Open Source
    - eCommerce
  built_by: Marcel Hauri
  built_by_url: https://marcelhauri.ch
  featured: false
- title: Projektmanagementblog
  url: https://www.projektmanagementblog.de
  main_url: https://www.projektmanagementblog.de/
  source_url: https://github.com/StephanWeinhold/pmblog
  description: >
    Thoughts about modern project management. Built with Gatsby and Tachyons, based on Advanced Starter.
  categories:
    - Blog
  built_by: Stephan Weinhold
  built_by_url: https://stephanweinhold.com/
  featured: false
- title: Anthony Boyd Graphics
  url: https://www.anthonyboyd.graphics/
  main_url: https://www.anthonyboyd.graphics/
  description: >
    Free Graphic Design Resources by Anthony Boyd
  categories:
    - Portfolio
  built_by: Anthony Boyd
  built_by_url: https://www.anthonyboyd.com/
  featured: false
- title: Relocation Hero
  url: https://relocationhero.com
  main_url: https://relocationhero.com
  description: >
    Blog with FAQs related to Germany relocation. Built with Gatsby.
  categories:
    - Blog
    - Consulting
    - Community
  featured: false
- title: Zoe Rodriguez
  url: https://zoerodrgz.com
  main_url: https://zoerodrgz.com
  description: >
    Portfolio for Los Angeles-based designer Zoe Rodriguez. Built with Gatsby.
  categories:
    - Portfolio
    - Design
  built_by: Chase Ohlson
  built_by_url: https://chaseohlson.com
  featured: false
- title: TriActive USA
  url: https://triactiveusa.com
  main_url: https://triactiveusa.com
  description: >
    Website and blog for TriActive USA. Built with Gatsby.
  categories:
    - Landing Page
    - Business
  built_by: Chase Ohlson
  built_by_url: https://chaseohlson.com
- title: LaunchDarkly
  url: https://launchdarkly.com/
  main_url: https://launchdarkly.com/
  description: >
    LaunchDarkly is the feature management platform that software teams use to build better software, faster.
  categories:
    - Technology
    - Marketing
  built_by: LaunchDarkly
  built_by_url: https://launchdarkly.com/
  featured: false
- title: Arpit Goyal
  url: https://arpitgoyal.com
  main_url: https://arpitgoyal.com
  source_url: https://github.com/92arpitgoyal/ag-blog
  description: >
    Blog and portfolio website of a Front-end Developer turned Product Manager.
  categories:
    - Blog
    - Portfolio
    - Technology
    - User Experience
  built_by: Arpit Goyal
  built_by_url: https://twitter.com/_arpitgoyal
  featured: false
- title: Portfolio of Cole Townsend
  url: https://twnsnd.co
  main_url: https://twnsnd.co
  description: Portfolio of Cole Townsend, Product Designer
  categories:
    - Portfolio
    - User Experience
    - Web Development
    - Design
  built_by: Cole Townsend
  built_by_url: https://twitter.com/twnsndco
- title: Jana Desomer
  url: https://www.janadesomer.be/
  main_url: https://www.janadesomer.be/
  description: >
    I'm Jana, a digital product designer with coding skills, based in Belgium
  categories:
    - Portfolio
  built_by: Jana Desomer Designer/Developer
  built_by_url: https://www.janadesomer.be/
  featured: false
- title: Carbon8 Regenerative Agriculture
  url: https://www.carbon8.org.au/
  main_url: https://www.carbon8.org.au/
  description: >
    Carbon8 is a Not for Profit charity that supports Aussie farmers to transition to regenerative agriculture practices and rebuild the carbon (organic matter) in their soil from 1% to 8%.
  categories:
    - Nonprofit
    - eCommerce
  built_by: Little & Big
  built_by_url: "https://www.littleandbig.com.au/"
  featured: false
- title: Reactgo blog
  url: https://reactgo.com/
  main_url: https://reactgo.com/
  description: >
    It provides tutorials & articles about modern open source web technologies such as react,vuejs and gatsby.
  categories:
    - Blog
    - Education
    - Programming
    - Web Development
  built_by: Sai gowtham
  built_by_url: "https://twitter.com/saigowthamr"
  featured: false
- title: City Springs
  url: https://citysprings.com/
  main_url: https://citysprings.com/
  description: >
    Sandy Springs is a city built on creative thinking and determination. They captured a bold vision for a unified platform to bring together new and existing information systems. To get there, the Sandy Springs communications team partnered with Mediacurrent on a new Drupal 8 decoupled platform architecture with a Gatsbyjs front end to power both the City Springs website and its digital signage network. Now, the Sandy Springs team can create content once and publish it everywhere.
  categories:
    - Community
    - Government
  built_by: Mediacurrent
  built_by_url: https://www.mediacurrent.com
  featured: false
- title: Behalf
  url: https://www.behalf.no/
  main_url: https://www.behalf.no/
  description: >
    Behalf is Norwegian based digital design agency.
  categories:
    - Agency
    - Portfolio
    - Business
    - Consulting
    - Design
    - Design System
    - Marketing
    - Web Development
    - User Experience
  built_by: Behalf
  built_by_url: https://www.behalf.no/
  featured: false
- title: Saxenhammer & Co.
  url: https://saxenhammer-co.com/
  main_url: https://saxenhammer-co.com/
  description: >
    Saxenhammer & Co. is a leading boutique investment bank in Continental Europe. The firm’s strong track record is comprised of the execution of 200 successful transactions across all major industries.
  categories:
    - Consulting
    - Finance
    - Business
  built_by: Axel Fuhrmann
  built_by_url: https://axelfuhrmann.com/
  featured: false
- title: UltronEle
  url: http://ultronele.com
  main_url: https://runbytech.github.io/ueofcweb/
  source_url: https://github.com/runbytech/ueofcweb
  description: >
    UltronEle is a light, fast, simple yet interesting serverless e-learning CMS based on GatsbyJS. It aims to provide a easy-use product for tutors, teachers, instructors from all kinks of fields with near-zero efforts to setup their own authoring tool and content publish website.
  categories:
    - Education
    - Consulting
    - Landing Page
    - Web Development
    - Open Source
    - Learning
  built_by: RunbyTech
  built_by_url: http://runbytech.co
  featured: false
- title: Nick Selvaggio
  url: https://nickgs.com/
  main_url: https://nickgs.com/
  description: >
    The personal website of Nick Selvaggio. Long Island based web developer, teacher, and technologist.
  categories:
    - Consulting
    - Programming
    - Web Development
  featured: false
- title: Free & Open Source Gatsby Themes by LekoArts
  main_url: "https://themes.lekoarts.de"
  url: "https://themes.lekoarts.de"
  source_url: "https://github.com/LekoArts/gatsby-themes/tree/master/www"
  built_by: LekoArts
  built_by_url: "https://github.com/LekoArts"
  description: >-
    Get high-quality and customizable Gatsby themes to quickly bootstrap your website! Choose from many professionally created and impressive designs with a wide variety of features and customization options. Use Gatsby Themes to take your project to the next level and let you and your customers take advantage of the many benefits Gatsby has to offer.
  categories:
    - Open Source
    - Directory
    - Marketing
    - Landing Page
  featured: false
- title: Lars Roettig
  url: https://larsroettig.dev/
  main_url: https://larsroettig.dev/
  description: >
    Lars Roettig is a Magento Maintainer and e-commerce specialist. On his Blog, he writes Software Architecture and Magento Development.
  categories:
    - Portfolio
    - Blog
    - Programming
    - Community
    - Open Source
    - eCommerce
  built_by: Lars Roettig
  built_by_url: https://larsroettig.dev/
  featured: false
- title: Cade Kynaston
  url: https://cade.codes
  main_url: https://cade.codes
  source_url: https://github.com/cadekynaston/gatsby-portfolio
  description: >
    Cade Kynaston's Portfolio
  categories:
    - Portfolio
  built_by: Cade Kynaston
  built_by_url: https://github.com/cadekynaston
  featured: false
- title: Growable Meetups
  url: https://www.growable.io/
  main_url: https://www.growable.io/
  description: >
    Growable - Events to Accelerate your career in Tech. Made with <3 with Gatsby, React & Netlify by Talent Point in London.
  categories:
    - Event
    - Technology
    - Education
    - Community
    - Conference
  built_by: Talent Point
  built_by_url: https://github.com/talent-point/
  featured: false
- title: Fantastic Metropolis
  main_url: https://fantasticmetropolis.com
  url: https://fantasticmetropolis.com
  description: >
    Fantastic Metropolis ran between 2001 and 2006, highlighting the potential of literary science fiction and fantasy.
  categories:
    - Entertainment
  built_by: Luis Rodrigues
  built_by_url: https://goblindegook.com
  featured: false
- title: Simon Koelewijn
  main_url: https://simonkoelewijn.nl
  url: https://simonkoelewijn.nl
  description: >
    Personal blog of Simon Koelewijn, where he blogs about UX, analytics and web development (in Dutch). Made awesome and fast by using Gatsby 2.x (naturally) and gratefully using Netlify and Netlify CMS.
  categories:
    - Freelance
    - Blog
    - Web Development
    - User Experience
  built_by: Simon Koelewijn
  built_by_url: https://simonkoelewijn.nl
  featured: false
- title: Raconteur Careers
  main_url: https://careers.raconteur.net
  url: https://careers.raconteur.net
  description: >
    Raconteur is a London-based publishing house and content marketing agency. We have built this careers portal Gatsby v2 with TypeScript, Styled-Components, React-Spring and Contentful.
  categories:
    - Media
    - Marketing
    - Landing Page
  built_by: Jacob Herper
  built_by_url: https://herper.io
  featured: false
- title: Frankly Steve
  url: https://www.franklysteve.com/
  main_url: https://www.franklysteve.com/
  description: >
    Wedding photography with all the hugs, tears, kisses, smiles, laughter, banter, kids up trees, friends in hedges.
  categories:
    - Photography
    - Portfolio
  built_by: Little & Big
  built_by_url: "https://www.littleandbig.com.au/"
  featured: false
- title: Eventos orellana
  description: >-
    We are a company dedicated to providing personalized and professional advice
    for the elaboration and coordination of social and business events.
  main_url: "https://eventosorellana.com/"
  url: "https://eventosorellana.com/"
  featured: false
  categories:
    - Gallery
  built_by: Ramón Chancay
  built_by_url: "https://ramonchancay.me/"
- title: DIA Supermercados
  main_url: https://dia.com.br
  url: https://dia.com.br
  description: >-
    Brazilian retailer subsidiary, with more than 1,100 stores in Brazil, focusing on low prices and exclusive DIA Products.
  categories:
    - Business
  built_by: CloudDog
  built_by_url: https://clouddog.com.br
  featured: false
- title: AntdSite
  main_url: https://antdsite.yvescoding.org
  url: https://antdsite.yvescoding.org
  description: >-
    A static docs generator based on Ant Design and GatsbyJs.
  categories:
    - Documentation
  built_by: Yves Wang
  built_by_url: https://antdsite.yvescoding.org
- title: AntV
  main_url: https://antv.vision
  url: https://antv.vision
  description: >-
    AntV is a new generation of data visualization technique from Ant Financial
  categories:
    - Documentation
  built_by: afc163
  built_by_url: https://github.com/afc163
- title: Fourpost
  url: https://www.fourpost.com
  main_url: https://www.fourpost.com
  description: >
    Fourpost is a shopping destination for today’s family that combines the best brands and experiences under one roof.
  categories:
    - Marketing
  built_by: Fourpost
  built_by_url: https://github.com/fourpost
  featured: false
- title: ReactStudy Blog
  url: https://elated-lewin-51cf0d.netlify.com
  main_url: https://elated-lewin-51cf0d.netlify.com
  description: >
    Belong to your own blog by gatsby
  categories:
    - Blog
  built_by: 97thjingba
  built_by_url: https://github.com/97thjingba
  featured: false
- title: George
  main_url: https://kind-mestorf-5a2bc0.netlify.com
  url: https://kind-mestorf-5a2bc0.netlify.com
  description: >
    shiny new web built with Gatsby
  categories:
    - Blog
    - Portfolio
    - Gallery
    - Landing Page
    - Design
    - Web Development
    - Open Source
    - Science
  built_by: George Davituri
  featured: false

- title: CEO amp
  main_url: https://www.ceoamp.com
  url: https://www.ceoamp.com
  description: >
    CEO amp is an executive training programme to amplify a CEO's voice in the media. This site was built with Gatsby v2, Styled-Components, TypeScript and React Spring.
  categories:
    - Consulting
    - Entrepreneurship
    - Marketing
    - Landing Page
  built_by: Jacob Herper
  built_by_url: https://herper.io
  featured: false
- title: QuantumBlack
  main_url: https://www.quantumblack.com/
  url: https://www.quantumblack.com/
  description: >
    We help companies use data to make distinctive, sustainable and significant improvements to their performance.
  categories:
    - Technology
    - Consulting
    - Data
    - Design
  built_by: Richard Westenra
  built_by_url: https://www.richardwestenra.com/
  featured: false
- title: Coffeeshop Creative
  url: https://www.coffeeshopcreative.ca
  main_url: https://www.coffeeshopcreative.ca
  description: >
    Marketing site for a Toronto web design and videography studio.
  categories:
    - Marketing
    - Agency
    - Design
    - Video
    - Web Development
  built_by: Michael Uloth
  built_by_url: https://www.michaeluloth.com
  featured: false
- title: Daily Hacker News
  url: https://dailyhn.com
  main_url: https://dailyhn.com
  description: >
    Daily Hacker News presents the top five stories from Hacker News daily.
  categories:
    - Entertainment
    - Design
    - Web Development
    - Technology
    - Science
  built_by: Joeri Smits
  built_by_url: https://joeri.dev
  featured: false
- title: Grüne Dresden
  main_url: https://ltw19dresden.de
  url: https://ltw19dresden.de
  description: >
    This site was built for the Green Party in Germany (Bündnis 90/Die Grünen) for their local election in Dresden, Saxony. The site was built with Gatsby v2 and Styled-Components.
  categories:
    - Government
    - Nonprofit
  built_by: Jacob Herper
  built_by_url: https://herper.io
- title: Gratsy
  url: https://gratsy.com/
  main_url: https://gratsy.com/
  description: >
    Gratsy: Feedback To Give Back
  categories:
    - Agency
    - Marketing
    - Landing Page
  built_by: Whalar
  built_by_url: https://whalar.com/
  featured: false
- title: deepThreads
  main_url: https://deepthreads.com
  url: https://deepthreads.com/
  description: >
    deepThreads is a shiny new website built with Gatsby v2.  We make art using deep learning along with print on demand providers to create some cool stuff!
  categories:
    - eCommerce
  built_by: Kyle Kitlinski
  built_by_url: http://github.com/k-kit
  featured: false
- title: Mill3 Studio
  main_url: https://mill3.studio/en/
  url: https://mill3.studio/en/
  description: >
    Our agency specializes in the analysis, strategy and development of digital products.
  categories:
    - Agency
    - Portfolio
  built_by: Mill3
  built_by_url: https://mill3.studio/en/
  featured: false
- title: Zellement
  main_url: https://www.zellement.com
  url: https://www.zellement.com
  description: >
    Online portfolio of Dan Farrow from Nottingham, UK.
  categories:
    - Portfolio
  built_by: Zellement
  built_by_url: https://www.zellement.com
  featured: false
- title: Fullstack HQ
  url: https://fullstackhq.com/
  main_url: https://fullstackhq.com/
  description: >
    Get immediate access to a battle-tested team of designers and developers on a pay-as-you-go monthly subscription.
  categories:
    - Agency
    - Consulting
    - Freelance
    - Marketing
    - Portfolio
    - Web Development
    - App
    - Business
    - Design
    - JavaScript
    - Technology
    - User Experience
    - Web Development
    - eCommerce
    - WordPress
  built_by: Fullstack HQ
  built_by_url: https://fullstackhq.com/
  featured: false
- title: Cantas
  main_url: https://www.cantas.co.jp
  url: https://www.cantas.co.jp
  description: >
    Cantas is digital marketing company in Japan.
  categories:
    - Business
    - Agency
  built_by: Cantas
  built_by_url: https://www.cantas.co.jp
  featured: false
- title: Sheringham Shantymen
  main_url: https://www.shantymen.com/
  url: https://www.shantymen.com/
  description: >
    The Sheringham Shantymen are a sea shanty singing group that raise money for the RNLI in the UK.
  categories:
    - Music
    - Community
    - Entertainment
    - Nonprofit
  built_by: Zellement
  built_by_url: https://www.zellement.com/
  featured: false
- title: WP Spark
  main_url: https://wpspark.io/
  url: https://wpspark.io/
  description: >
    Create blazing fast website with WordPress and our Gatsby themes.
  categories:
    - Agency
    - Community
    - Blog
    - WordPress
  built_by: wpspark
  built_by_url: https://wpspark.io/
- title: Ronald Langeveld
  description: >
    Ronald Langeveld's blog and Web Development portfolio website.
  main_url: "https://www.ronaldlangeveld.com"
  url: "https://www.ronaldlangeveld.com"
  categories:
    - Blog
    - Web Development
    - Freelance
    - Portfolio
    - Consulting
  featured: false
- title: Golfonaut
  description: >
    Golfonaut - Golf application for Apple Watch
  main_url: https://golfonaut.io
  url: https://golfonaut.io
  categories:
    - App
    - Sports
  featured: false
- title: Anton Sten - UX Lead/Design
  url: https://www.antonsten.com
  main_url: https://www.antonsten.com
  description: Anton Sten leads UX for design-driven companies.
  categories:
    - User Experience
    - Blog
    - Freelance
    - Portfolio
    - Consulting
    - Agency
    - Design
  featured: false
- title: Rashmi AP - Front-end Developer
  main_url: http://rashmiap.me
  url: http://rashmiap.me
  featured: false
  description: >
    Rashmi AP's Personal Portfolio Website
  source_url: https://github.com/rashmiap/personal-website-react
  categories:
    - Portfolio
    - Open Source
  built_by: Rashmi AP
  built_by_url: http://rashmiap.me
- title: OpenSourceRepos - Blogs for open source repositories
  main_url: https://opensourcerepos.com
  url: https://opensourcerepos.com
  featured: false
  description: >
    Open Source Repos is a blog site for explaining the architecture, code-walkthrough and key takeways for the GitHub repository. Out main aim to is to help more developers contribute to open source projects.
  source_url: https://github.com/opensourcerepos/blogs
  categories:
    - Open Source
    - Design
    - Design System
    - Blog
  built_by: OpenSourceRepos Team
  built_by_url: https://opensourcerepos.com
- title: Sheelah Brennan - Front-End/UX Engineer
  main_url: https://sheelahb.com
  url: https://sheelahb.com
  featured: false
  description: >
    Sheelah Brennan's web development blog
  categories:
    - Blog
    - Web Development
    - Design
    - Freelance
    - Portfolio
  built_by: Sheelah Brennan
- title: Delinx.Digital - Web and Mobile Development Agency based in Sofia, Bulgaria
  main_url: https://delinx.digital
  url: https://delinx.digital/solutions
  description: >
    Delinx.digital is a software development oriented digital agency based in Sofia, Bulgaria. We develop bespoke software solutions using  WordPress, WooCommerce, Shopify, eCommerce, React.js, Node.js, PHP, Laravel and many other technologies.
  categories:
    - Agency
    - Web Development
    - Design
    - eCommerce
    - WordPress
  featured: false
- title: Cameron Nuckols - Articles, Book Notes, and More
  main_url: https://nucks.co
  url: https://nucks.co
  description: >
    This site hosts all of Cameron Nuckols's writing on entrepreneurship, startups, money, fitness, self-education, and self-improvement.
  categories:
    - Blog
    - Entrepreneurship
    - Business
    - Productivity
    - Technology
    - Marketing
  featured: false
- title: Hayato KAJIYAMA - Portfolio
  main_url: "https://hyakt.dev"
  url: "https://hyakt.dev"
  source_url: "https://github.com/hyakt/hyakt.github.io"
  featured: false
  categories:
    - Portfolio
- title: Skirtcraft - Unisex Skirts with Large Pockets
  main_url: https://skirtcraft.com
  url: https://skirtcraft.com/products
  source_url: https://github.com/jqrn/skirtcraft-web
  description: >
    Skirtcraft sells unisex skirts with large pockets, made in the USA. Site built with TypeScript and styled-components, with Tumblr-sourced blog posts.
  categories:
    - eCommerce
    - Blog
  built_by: Joe Quarion
  built_by_url: https://github.com/jqrn
  featured: false
- title: Vermarc Sport
  main_url: https://www.vermarcsport.com/
  url: https://www.vermarcsport.com/
  description: >
    Vermarc Sport offers a wide range of cycle clothing, cycling jerseys, bib shorts, rain gear and accessories, as well for the summer, the mid-season (autumn / spring) and the winter.
  categories:
    - eCommerce
  built_by: BrikL
  built_by_url: https://github.com/Brikl
- title: Cole Ruche
  main_url: https://coleruche.com
  url: https://coleruche.com
  source_url: https://github.com/kingingcole/myblog
  description: >
    The personal website and blog for Emeruche "Cole" Ikenna, front-end web developer from Nigeria.
  categories:
    - Blog
    - Portfolio
  built_by: Emeruche "Cole" Ikenna
  built_by_url: https://twitter.com/cole_ruche
  featured: false
- title: Abhith Rajan - Coder, Blogger, Biker, Full Stack Developer
  main_url: https://www.abhith.net/
  url: https://www.abhith.net/
  source_url: https://github.com/Abhith/abhith.net
  description: >
    abhith.net is a portfolio website of Abhith Rajan, a full stack developer. Sharing blog posts, recommended videos, developer stories and services with the world through this site.
  categories:
    - Portfolio
    - Blog
    - Programming
    - Open Source
    - Technology
  built_by: Abhith Rajan
  built_by_url: https://github.com/Abhith
  featured: false
- title: Mr & Mrs Wilkinson
  url: https://thewilkinsons.netlify.com/
  main_url: https://thewilkinsons.netlify.com/
  source_url: https://github.com/davemullenjnr/the-wilkinsons
  description: >
    A one-page wedding photography showcase using Gatsby Image and featuring a lovely hero and intro section.
  categories:
    - Photography
  built_by: Dave Mullen Jnr
  built_by_url: https://davemullenjnr.co.uk
  featured: false
- title: Gopesh Gopinath - Full Stack JavaScript Developer
  url: https://www.gopeshgopinath.com
  main_url: https://www.gopeshgopinath.com
  source_url: https://github.com/GopeshMedayil/gopeshgopinath.com
  description: >
    Gopesh Gopinath's Personal Portfolio Website
  categories:
    - Portfolio
    - Open Source
  built_by: Gopesh Gopinath
  built_by_url: https://www.gopeshgopinath.com
  featured: false
- title: Misael Taveras - FrontEnd Developer
  url: https://taverasmisael.com
  main_url: https://taverasmisael.com
  source_url: https://github.com/taverasmisael/taverasmisael
  description: >
    Personal site and bloging about learning FrontEnd web development in spanish.
  categories:
    - Portfolio
    - Open Source
    - Blog
    - JavaScript
    - Web Development
  built_by: Misael Taveras
  built_by_url: https://taverasmisael.com
  featured: false
- title: Le Reacteur
  url: https://www.lereacteur.io/
  main_url: https://www.lereacteur.io/
  description: >
    Le Reacteur is the first coding bootcamp dedicated to web and mobile apps development (iOS/Android). We offer intensive sessions to train students in a short time (10 weeks). Our goal is to pass on to our students in less than 3 months what they would have learned in 2 years. To achieve this ambitious challenge, our training is based on learning JavaScript (Node.js, Express, ReactJS, React Native).
  categories:
    - JavaScript
    - Learning
    - Mobile Development
    - Web Development
  built_by: Farid Safi
  built_by_url: https://twitter.com/FaridSafi
  featured: false
- title: Cinch
  url: https://www.cinch.co.uk
  main_url: https://www.cinch.co.uk
  description: >
    Cinch is a hub for car supermarkets and dealers to show off their stock. The site only lists second-hand cars that are seven years old or younger, with less than 70,000 miles on the clock.
  categories:
    - Entrepreneurship
    - Business
  built_by: Somo
  built_by_url: https://www.somoglobal.com
  featured: false
- title: Recetas El Universo
  description: >-
    Recipes and videos with the best of Ecuadorian cuisine.
    Collectable recipes from Diario El Universo.
  main_url: "https://recetas-eu.netlify.com/"
  url: "https://recetas-eu.netlify.com/"
  featured: false
  categories:
    - Blog
    - WordPress
    - Food
  built_by: Ramón Chancay
  built_by_url: "https://ramonchancay.me/"
- title: NuBrakes
  url: https://nubrakes.com/
  main_url: https://nubrakes.com/
  description: >
    NuBrakes is the mobile brake repair company that comes to you! We perform brake pad, caliper, and rotor replacement at your office, apartment or home!
  categories:
    - Business
    - Entrepreneurship
  featured: false
- title: Third and Grove
  url: https://www.thirdandgrove.com
  main_url: https://www.thirdandgrove.com
  source_url: https://github.com/thirdandgrove/tagd8_gatsby
  description: >
    A digital agency slaying the mundane one pixel at a time.
  categories:
    - Agency
    - Marketing
    - Open Source
    - Technology
  built_by: Third and Grove
  built_by_url: https://www.thirdandgrove.com
  featured: false
- title: Le Bikini
  url: https://lebikini.com
  main_url: https://lebikini.com
  description: >
    New website for Toulouse's most iconic concert hall.
  categories:
    - Music
  built_by: Antoine Rousseau
  built_by_url: https://antoine.rousseau.im
  featured: false
- title: Jimmy Truong's Portfolio
  url: https://jimmytruong.ca
  main_url: https://jimmytruong.ca
  description: >
    This porfolio is a complication of all projects done during my time at BCIT D3 (Digital Design and Development) program and after graduation.
  categories:
    - Portfolio
    - Web Development
  built_by: Jimmy Truong
  built_by_url: https://jimmytruong.ca
  featured: false
- title: Quick Stop Nicaragua
  main_url: https://quickstopnicaragua.com
  url: https://quickstopnicaragua.com
  description: >
    Convenience Store Website
  categories:
    - Food
  built_by: Gerald Martinez
  built_by_url: https://twitter.com/GeraldM_92
  featured: false
- title: XIEL
  main_url: https://xiel.dev
  url: https://xiel.dev
  source_url: https://github.com/xiel/xiel
  description: >
    I'm a freelance front-end developer from Berlin who creates digital experiences that everyone likes to use.
  categories:
    - Portfolio
    - Blog
  built_by: Felix Leupold
  built_by_url: https://twitter.com/xiel
  featured: false
- title: Nicaragua Best Guides
  main_url: https://www.nicaraguasbestguides.com
  url: https://www.nicaraguasbestguides.com
  description: >
    Full-Service Tour Operator and Destination Management Company (DMC)
  categories:
    - Agency
    - Travel
  built_by: Gerald Martinez
  built_by_url: https://twitter.com/GeraldM_92
  featured: false
- title: Thoughts and Stuff
  main_url: http://thoughtsandstuff.com
  url: http://thoughtsandstuff.com
  source_url: https://github.com/robmarshall/gatsby-tns
  description: >
    A simple easy to read blog. Minimalistic, focusing on content over branding. Includes RSS feed.
  categories:
    - Accessibility
    - Blog
    - WordPress
  built_by: Robert Marshall
  built_by_url: https://robertmarshall.dev
  featured: false
- title: Tracli
  url: https://tracli.rootvan.com/
  main_url: https://tracli.rootvan.com/
  source_url: https://github.com/ridvankaradag/tracli-landing
  description: >
    A command line app that tracks your time
  categories:
    - Productivity
    - Technology
    - Landing Page
  built_by: Ridvan Karadag
  built_by_url: http://www.rootvan.com
  featured: false
- title: spon.io
  url: https://www.spon.io
  main_url: https://www.spon.io
  source_url: https://github.com/magicspon/spon.io
  description: >
    Portfolio for frontend web developer, based in Bristol UK
  categories:
    - Portfolio
  built_by: Dave Stockley
  built_by_url: https://www.spon.io
  featured: false
- title: BBS
  url: https://big-boss-studio.com
  main_url: https://big-boss-studio.com
  description: >
    For 11 years, we help great brands in their digital transformation, offering all our expertise for their needs. Technical consulting, UX, design, technical integration and maintenance.
  categories:
    - Agency
    - JavaScript
    - Web Development
  built_by: BBS
  built_by_url: https://big-boss-studio.com
  featured: false
- title: Appes - Meant to evolve
  main_url: https://appes.co
  url: https://appes.co
  description: >
    Appes is all about apps and evolution. We help companies to build mobile and
    web products.
  categories:
    - Agency
    - Mobile Development
    - Web Development
    - Technology
  built_by: Appes
  built_by_url: https://appes.co
  featured: false
- title: Intern
  url: https://intern.imedadel.me
  main_url: https://intern.imedadel.me
  description: >
    Intern is a job board for getting internships in tech, design, marketing, and more. It's built entirely with Gatsby.
  categories:
    - Directory
    - Technology
  built_by: Imed Adel
  built_by_url: https://imedadel.me
  featured: false
- title: Global Citizen Foundation
  main_url: https://www.globalcitizenfoundation.org
  url: https://www.globalcitizenfoundation.org
  description: >
    In the digital economy, we are Global Citizens and the currency is Personal Data
  categories:
    - Nonprofit
  built_by: The Delta Studio
  built_by_url: https://www.thedelta.io
  featured: false
- title: GatsbyFinds
  main_url: https://gatsbyfinds.netlify.com
  url: https://gatsbyfinds.netlify.com
  description: >
    GatsbyFinds is a website built ontop of Gatsby v2 by providing developers with a showcase of all the lastest projects made with the beloved GatsbyJS.
  categories:
    - Portfolio
    - Gallery
  built_by: Bvlktech
  built_by_url: https://twitter.com/bvlktech
  featured: false
- title: AFEX Commodities Exchange
  main_url: https://afexnigeria.com
  url: https://afexnigeria.com
  description: >
    AFEX Nigeria strives to transform Nigerian agriculture by creating more bargaining power to smallholder farmers, access to information, and secure storage.
  categories:
    - Blog
    - Business
    - Finance
    - Food
    - WordPress
  built_by: Mayowa Falade
  built_by_url: http://mayowafalade.com
  featured: false
- title: VIA Data
  main_url: https://viadata.io
  url: https://viadata.io
  description: >
    The future of data management
  categories:
    - Data
  built_by: The Delta Studio
  built_by_url: https://www.thedelta.io
  featured: false
- title: Front End Day Event Website
  main_url: https://frontend-day.com/
  url: https://frontend-day.com/
  description: >
    Performant landing page for a front end workshops recurring event / conference.
  categories:
    - Event
    - Conference
    - Web Development
    - Technology
  built_by: Pagepro
  built_by_url: https://pagepro.co
  featured: false
- title: Mutual
  main_url: https://www.madebymutual.com
  url: https://www.madebymutual.com
  description: >
    Mutual is a web design and development agency. Our new website is powered by Gatsby and Craft CMS.
  categories:
    - Blog
    - Portfolio
    - Agency
    - Design
    - Web Development
  built_by: Mutual
  built_by_url: https://twitter.com/madebymutual
  featured: false
- title: Surge 3
  main_url: https://surge3.com
  url: https://surge3.com/
  description: >
    We’re Surge 3 - a premier web development agency. Our company centers around the principles of quality, speed, and service! We are founded using the latest in web technologies and are dedicated to using those exact tools to help our customers achieve their goals.
  categories:
    - Portfolio
    - Blog
    - Agency
    - Web Development
    - Marketing
  built_by: Dillon Browne
  built_by_url: https://dillonbrowne.com
- title: Adaltas
  main_url: https://www.adaltas.com
  url: https://www.adaltas.com
  description: >
    Adaltas is a team of consultants with a focus on Open Source, Big Data and Cloud Computing based in France, Canada and Morocco.
  categories:
    - Consulting
    - Data
    - Design System
    - Programming
    - Learning
  built_by: Adaltas
  built_by_url: https://www.adaltas.com
- title: Themis Attorneys
  main_url: https://themis-attorneys.com
  url: https://themis-attorneys.com
  description: >
    Themis Attorneys is Chennai based lawyers. Their new complete website is made using Gatsby.
  categories:
    - Agency
    - Consulting
    - Portfolio
    - Law
  built_by: Merbin J Anselm
  built_by_url: https://anselm.in
- title: Runlet
  main_url: https://runlet.app
  url: https://runlet.app
  source_url: https://github.com/runletapp/runlet
  description: >
    Runlet is a cloud-based job manager that offers device synchronization and reliable message delivery in a network of connected devices even after connectivity issues. Available for ARM, Linux, Mac and Windows.
  categories:
    - App
    - Landing Page
    - Productivity
    - Technology
  built_by: Vandré Leal
  built_by_url: https://vandreleal.github.io
  featured: false
- title: tiaan.dev
  main_url: https://tiaan.dev
  url: https://tiaan.dev
  featured: false
  categories:
    - Blog
    - Portfolio
    - Web Development
- title: Praveen Bisht
  main_url: https://www.prvnbist.com/
  url: https://www.prvnbist.com/
  source_url: https://github.com/prvnbist/portfolio
  categories:
    - Portfolio
    - Blog
  built_by: Praveen Bisht
  built_by_url: https://www.prvnbist.com/
  featured: false
- title: Jeff Mills The Outer Limits x NTS Radio
  url: https://www.nts.live/projects/jeff-mills-the-outer-limits/
  main_url: https://www.nts.live/projects/jeff-mills-the-outer-limits/
  source_url: https://github.com/ntslive/the-outer-limits
  description: >
    NTS Radio created a minisite for Jeff Mills' 6 part radio series The Outer Limits, including original music production and imagery curated from the NASA online image archive.
  categories:
    - Music
    - Gallery
    - Science
    - Entertainment
  built_by: NTS Radio
  built_by_url: https://www.nts.live
  featured: false
- title: BALAJIRAO676
  main_url: https://thebalajiraoecommerce.netlify.com/
  url: https://thebalajiraoecommerce.netlify.com/
  featured: false
  categories:
    - Blog
    - eCommerce
    - Web Development
- title: Mentimeter
  url: https://www.mentimeter.com/
  main_url: https://www.mentimeter.com/
  categories:
    - Business
  featured: false
- title: HYFN
  url: https://hyfn.com/
  main_url: https://hyfn.com/
  categories:
    - Business
  featured: false
- title: Mozilla India
  main_url: https://mozillaindia.org/
  url: https://mozillaindia.org/
  categories:
    - Open Source
  featured: false
- title: Primer Labs
  main_url: https://www.primerlabs.io
  url: https://www.primerlabs.io
  featured: false
  categories:
    - Education
    - Learning
- title: AJ on Purr-fect Solutions
  url: https://ajonp.com
  main_url: https://ajonp.com
  description: >
    A Community of developers, creating resources for all to use!
  categories:
    - Education
    - Learning
    - Programming
    - Web Development
    - API
    - Blog
    - SEO
  built_by: AJonP
  built_by_url: http://ajonp.com/authors/alex-patterson
- title: blog.kwst.site
  main_url: https://blog.kwst.site
  url: https://blog.kwst.site
  description: A blog of frontend engineer working in Fukuoka
  source_url: https://github.com/SatoshiKawabata/blog
  featured: false
  categories:
    - Blog
    - Technology
    - Web Development
    - JavaScript
- title: Run Leeds
  main_url: http://www.runleeds.co.uk
  url: http://www.runleeds.co.uk
  description: >
    Community running site based in Leeds,UK. Aiming to support those going through a life crisis.
  categories:
    - Accessibility
    - Blog
    - Community
    - Nonprofit
    - Sports
    - WordPress
  built_by: Robert Marshall
  built_by_url: https://www.robertmarshall.dev
- title: Arvind Kumar
  main_url: https://arvind.io
  url: https://arvind.io
  source_url: https://github.com/EnKrypt/arvind.io
  built_by: Arvind Kumar
  built_by_url: "https://arvind.io/"
  description: >
    A blog about writing code, making music and studying the skies.
  featured: false
  categories:
    - Blog
    - Music
    - Technology
- title: GlobalMoney
  url: https://global24.ua
  main_url: https://global24.ua
  description: >
    Provide payment solution for SMB, eWallet GlobalMoney
  categories:
    - Business
    - Finance
    - Technology
  built_by: NodeArt
  built_by_url: https://NodeArt.io
- title: Women's and Girls' Emergency Centre
  url: https://www.wagec.org.au/
  main_url: https://www.wagec.org.au/
  description: >
    Specialist homelessness service for women and families escaping domestic violence. Based in Redfern, Sydney, Australia.
  categories:
    - Nonprofit
    - Community
    - eCommerce
  built_by: Little & Big
  built_by_url: "https://www.littleandbig.com.au/"
  featured: false
- title: Guus van de Wal | Drupal Front-end specialist
  url: https://guusvandewal.nl
  main_url: https://guusvandewal.nl
  description: >
    Decoupled portfolio site for guusvandewal.nl, a Drupal and ReactJS front-end developer and designer.
  categories:
    - Open Source
    - Web Development
    - Design
    - Blog
    - Freelance
  built_by: Guus van de Wal
  featured: false
- title: Pixelize Web Design Gold Coast | Web Design and SEO
  url: https://www.pixelize.com.au/
  main_url: https://www.pixelize.com.au/
  description: >
    Pixelize is a tight knit group of professional web developers, graphic designers, and content creators that work together to create high performing, blazing fast, beautiful websites with a strong focus on SEO.
  categories:
    - Agency
    - Web Development
    - Marketing
    - SEO
    - Design
    - Portfolio
    - Blog
  built_by: Pixelize
  built_by_url: https://www.pixelize.com.au
  featured: false
- title: VS Code GitHub Stats
  url: https://vscode-github-stats.netlify.com
  main_url: https://vscode-github-stats.netlify.com
  source_url: https://github.com/lannonbr/vscode-github-stats/
  description: >
    Statistics Dashboard for VS Code GitHub repository
  categories:
    - Data
  built_by: Benjamin Lannon
  built_by_url: https://lannonbr.com
  featured: false
- title: MetaProjection
  main_url: https://www.metaprojection.ca
  url: https://www.metaprojection.ca
  source_url: https://github.com/rosslh/metaprojection
  description: >
    MetaProjection is a website that aggregates multiple Canadian federal electoral projections in order to provide an overview of how the election is playing out, both federally and by district.
  categories:
    - Government
    - Data
    - Open Source
  built_by: Ross Hill
  built_by_url: https://rosshill.ca
  featured: false
- title: Tamarisc VC
  url: https://www.tamarisc.vc
  main_url: https://www.tamarisc.vc
  description: >
    Tamarisc invests in and helps build companies that improve the human habitat through innovating at the intersection of real estate, health, and technology.
  categories:
    - Business
    - Technology
  built_by: Peter Hironaka
  built_by_url: "https://peterhironaka.com"
  featured: false
- title: Up Your A11y
  url: https://www.upyoura11y.com/
  main_url: https://www.upyoura11y.com/
  source_url: https://www.upyoura11y.com/
  description: >
    A web accessibility toolkit with a React focus, Up Your A11y is a resource for front-end developers to find useful information on how to make your sites more accessible. The topics covered have a React bias, but the principles in each apply to all web development, so please don't be put off if you don't work with React specifically!
  categories:
    - Accessibility
    - Blog
    - Programming
    - JavaScript
    - User Experience
    - Web Development
  built_by: Suzanne Aitchison
  built_by_url: https://twitter.com/s_aitchison
  featured: false
- title: Roman Kravets
  description: >
    Portfolio of Roman Kravets. Web Developer, HTML & CSS Coder.
  main_url: "https://romkravets.netlify.com/"
  url: "https://romkravets.netlify.com/"
  categories:
    - Portfolio
    - Open Source
    - Web Development
    - Blog
  built_by: Roman Kravets
  built_by_url: "https://github.com/romkravets/dev-page"
  featured: false
- title: Phil Tietjen Portfolio
  url: https://www.philtietjen.dev/
  main_url: https://www.philtietjen.dev/
  source_url: https://github.com/Phizzard/phil-portfolio
  description: >
    Portfolio of Phil Tietjen using Gatsby, TailwindCSS, and Emotion/styled
  categories:
    - Portfolio
    - Open Source
    - Web Development
  built_by: Phil Tietjen
  built_by_url: https://github.com/Phizzard
  featured: false
- title: Gatsby Bomb
  description: >
    A fan made version of the website Giantbomb, fully static and powered by Gatsby JS and the GiantBomb API.
  main_url: "https://gatsbybomb.netlify.com"
  url: "https://gatsbybomb.netlify.com"
  categories:
    - App
    - Entertainment
    - Media
    - Video
  built_by: Phil Tietjen
  built_by_url: "https://github.com/Phizzard"
  featured: false
- title: Divyanshu Maithani
  main_url: https://divyanshu013.dev
  url: https://divyanshu013.dev
  source_url: https://github.com/divyanshu013/blog
  description: >
    Personal blog of Divyanshu Maithani. Life, music, code and things in between...
  categories:
    - Blog
    - JavaScript
    - Open Source
    - Music
    - Programming
    - Technology
    - Web Development
  built_by: Divyanshu Maithani
  built_by_url: https://twitter.com/divyanshu013
- title: TFE Energy
  main_url: https://tfe.energy
  url: https://tfe.energy
  source_url: https://gitlab.com/marcfehrmedia/2019-07-03-tfe-energy
  description: >
    TFE Energy believes in the future. Their new website is programmed with Gatsby, Scrollmagic, Contentful, Cloudify.
  categories:
    - Technology
    - Consulting
    - Video
    - Business
  built_by: Marc Fehr
  built_by_url: https:/www.marcfehr.media
- title: AtomBuild
  url: https://atombuild.github.io/
  main_url: https://atombuild.github.io/
  source_url: https://github.com/AtomBuild/atombuild.github.io
  description: >
    Landing page for the AtomBuild project, offering a curation of Atom packages associated with the project.
  categories:
    - Directory
    - Landing Page
    - Open Source
    - Programming
    - Technology
  built_by: Kepler Sticka-Jones
  built_by_url: https://keplersj.com/
  featured: false
- title: Josh Pensky
  main_url: https://joshpensky.com
  url: https://joshpensky.com
  description: >
    Josh Pensky is an interactive developer based in Boston. He designs and builds refreshing web experiences, packed to the punch with delightful interactions.
  categories:
    - Portfolio
    - Web Development
    - Design
    - SEO
  built_by: Josh Pensky
  built_by_url: https://github.com/joshpensky
  featured: false
- title: AtomLinter
  url: https://atomlinter.github.io/
  main_url: https://atomlinter.github.io/
  source_url: https://github.com/AtomLinter/atomlinter.github.io
  description: >
    Landing page for the AtomLinter project, offering a curation of Atom packages associated with the project.
  categories:
    - Directory
    - Landing Page
    - Open Source
    - Programming
    - Technology
  built_by: Kepler Sticka-Jones
  built_by_url: https://keplersj.com/
  featured: false
- title: Dashbouquet
  url: https://dashbouquet.com/
  main_url: https://dashbouquet.com/
  categories:
    - Agency
    - Blog
    - Business
    - Mobile Development
    - Portfolio
    - Web Development
  built_by: Dashbouquet team
  featured: false
- title: rathes.me
  url: https://rathes.me/
  main_url: https://rathes.me/
  source_url: https://github.com/rathesDot/rathes.me
  description: >
    The Portfolio Website of Rathes Sachchithananthan
  categories:
    - Blog
    - Portfolio
    - Web Development
  built_by: Rathes Sachchithananthan
  built_by_url: https://rathes.me/
- title: viviGuides - Your travel guides
  url: https://vivitravels.com/en/guides/
  main_url: https://vivitravels.com/en/guides/
  description: >
    viviGuides is viviTravels' blog: here you will find travel tips, useful information about the cities and the best guides for your next vacation.
  categories:
    - Travel
    - Blog
  built_by: Kframe Interactive SA
  built_by_url: https://kframeinteractive.com/
  featured: false
- title: KNC Blog
  main_url: https://nagakonada.com
  url: https://nagakonada.com/
  description: >
    Nagakonada is my blogging and portfolio site where I list my projects, experience, capabilities and the blog mostly talks about technical and personal writings.
  categories:
    - Blog
    - Web Development
    - Portfolio
  built_by: Konada, Naga Chaitanya
  built_by_url: https://github.com/ChaituKNag
  featured: false
- title: Vishal Nakum
  url: https://nakum.tech/
  main_url: https://nakum.tech/
  source_url: https://github.com/vishalnakum011/contentful
  description: >
    Portfolio of Vishal Nakum. Made with Gatsby, Contentful. Deployed on Netlify.
  categories:
    - Portfolio
    - Blog
  built_by: Amol Tangade
  built_by_url: https://amoltangade.me/
- title: Sagar Hani Portfolio
  url: http://sagarhani.in/
  main_url: http://sagarhani.in/
  source_url: https://github.com/sagarhani
  description: >
    Sagar Hani is a Software Developer & an Open Source Enthusiast. He blogs about JavaScript, Open Source and his Life experiences.
  categories:
    - Portfolio
    - Blog
    - Web Development
    - Open Source
    - Technology
    - Programming
    - JavaScript
  built_by: Sagar Hani
  built_by_url: http://sagarhani.in/about
- title: Arturo Alviar's Portfolio
  main_url: "https://arturoalviar.com"
  url: "https://arturoalviar.com"
  source_url: "https://github.com/arturoalviar/portfolio"
  categories:
    - Portfolio
    - Open Source
    - Web Development
  built_by: Arturo Alviar
  built_by_url: "https://github.com/arturoalviar"
  featured: false
- title: Pearly
  url: https://www.pearlyplan.com
  main_url: https://www.pearlyplan.com
  description: >
    Dental Membership Growth Platform
  categories:
    - Technology
    - Healthcare
    - App
  built_by: Sean Emmer and Jeff Cole
- title: MarceloNM
  url: https://marcelonm.com
  main_url: https://marcelonm.com
  description: >
    Personal landing page and blog for MarceloNM, a frontend developer based in Brazil.
  categories:
    - Blog
    - JavaScript
    - Landing Page
    - Programming
    - Web Development
  built_by: Marcelo Nascimento Menezes
  built_by_url: https://github.com/mrcelo
  featured: false
- title: Open Source Galaxy
  main_url: https://www.opensourcegalaxy.com
  url: https://www.opensourcegalaxy.com
  description: >
    Explore the Open Source Galaxy and help other earthlings by contributing to open source.
  categories:
    - Open Source
    - Programming
    - Web Development
  built_by: Justin Juno
  built_by_url: https://www.justinjuno.dev
  featured: false
- title: enBonnet Blog
  url: https://enbonnet.me/
  main_url: https://enbonnet.me/
  source_url: https://github.com/enbonnet
  description: >
    Hola, este es mi sitio personal, estare escribiendo sobre JavaScript, Frontend y Tecnologia que utilice en mi dia a dia.
  categories:
    - Portfolio
    - Blog
    - Web Development
    - Technology
    - Programming
    - JavaScript
  built_by: Ender Bonnet
  built_by_url: https://enbonnet.me/
- title: Edenspiekermann
  url: "https://www.edenspiekermann.com/eu/"
  main_url: "https://www.edenspiekermann.com/eu/"
  description: >
    Hello. We are Edenspiekermann, an independent global creative agency.
  categories:
    - Featured
    - Agency
    - Design
    - Portfolio
  featured: true
- title: IBM Design
  url: "https://www.ibm.com/design/"
  main_url: "https://www.ibm.com/design/"
  description: >
    At IBM, our design philosophy is to help guide people so they can do their best work. Our human-centered design practices help us deliver on that goal.
  categories:
    - Featured
    - Design
    - Technology
    - Web Development
  built_by: IBM
  featured: true
- title: We Do Plugins
  url: https://wedoplugins.com
  main_url: https://wedoplugins.com
  description: >
    Free & premium WordPress plugins development studio from Wroclaw, Poland.
  categories:
    - Portfolio
    - Agency
    - Open Source
    - Web Development
  built_by: We Do Plugins
  built_by_url: https://wedoplugins.com
- title: Mevish Aslam, business coach
  url: "https://mevishaslam.com/"
  main_url: "https://mevishaslam.com/"
  description: >
    Mevish Aslam helps women build a life they love and coaches women to launch and grow businesses.
  categories:
    - Business
    - Consulting
    - Entrepreneurship
    - Freelance
    - Marketing
    - Portfolio
  built_by: Rou Hun Fan
  built_by_url: "https://flowen.me"
  featured: false
- title: Principles of wealth
  url: "https://principlesofwealth.net"
  main_url: "https://principlesofwealth.net"
  source_url: "https://github.com/flowen/principlesofwealth"
  description: >
    Principles of wealth. How to get rich without being lucky, a summary of Naval Ravikant's tweets and podcast.`
  categories:
    - Business
    - Consulting
    - Education
    - Entrepreneurship
    - Finance
    - Learning
    - Marketing
    - Media
    - Nonprofit
    - Productivity
    - Science
  built_by: Rou Hun Fan
  built_by_url: "https://flowen.me"
  featured: false
- title: North X South
  main_url: https://northxsouth.co
  url: https://northxsouth.co
  description: >
    We work with small businesses and non-profits to develop their brands, build an online identity, create stellar designs, and give a voice to their causes.
  categories:
    - Agency
    - Consulting
    - Business
    - Design
    - Web Development
  built_by: North X South
  built_by_url: https://northxsouth.co
- title: Plenty of Fish
  main_url: https://www.pof.com/
  url: https://pof.com
  description: >
    Plenty of Fish is one of the world's largest dating platforms.
  categories:
    - Community
  featured: true
- title: Bitcoin
  main_url: https://www.bitcoin.com/
  url: https://bitcoin.com
  description: >
    One of the largest crypto-currency platforms in the world.
  categories:
    - Technology
    - Finance
  featured: true
- title: Frame.io
  main_url: https://www.frame.io/
  url: https://frame.io
  description: >
    Frame.io is a cloud-based video collaboration platform that allows its users to easily work on media projects together
  categories:
    - Technology
    - Entertainment
    - Media
  featured: true
- title: Sainsbury’s Homepage
  main_url: https://www.sainsburys.co.uk/
  url: https://www.sainsburys.co.uk
  description: >
    Sainsbury’s is an almost 150 year old supermarket chain in the United Kingdom.
  categories:
    - eCommerce
    - Food
  featured: true
- title: Haxzie, Portfolio and Blog
  url: "https://haxzie.com/"
  main_url: "https://haxzie.com/"
  source_url: "https://github.com/haxzie/haxzie.com"
  description: >
    Haxzie.com is the portfolio and personal blog of Musthaq Ahamad, UX Engineer and Visual Designer
  categories:
    - Blog
    - Portfolio
  built_by: Musthaq Ahamad
  built_by_url: "https://haxzie.com"
  featured: false
- title: GBT
  url: "https://yangmuzi.com/"
  main_url: "https://yangmuzi.com/"
  source_url: "https://github.com/yangnianbing/blog-by-gatsby"
  description: >
    It is a basic Gatsby site project
  categories:
    - Blog
    - Portfolio
  built_by: yangnianbing
  featured: false
- title: Robin Wieruch's Blog
  url: "https://www.robinwieruch.de/"
  main_url: "https://www.robinwieruch.de/"
  categories:
    - Blog
    - Education
  featured: false
- title: Roger Ramos Development Journal
  url: "https://rogerramos.me/"
  main_url: "https://rogerramos.me/"
  source_url: "https://github.com/rogerramosme/rogerramos.me/"
  description: >
    Personal development journal made with Netlify CMS
  categories:
    - Blog
  built_by: Roger Ramos
  built_by_url: https://rogerramos.me/
  featured: false
- title: Global Adviser Alpha
  main_url: "https://globaladviseralpha.com"
  url: "https://globaladviseralpha.com"
  description: >
    Lead by David Haintz, Global Adviser Alpha transforms advice business into world class firms.
  categories:
    - Business
    - Blog
    - Finance
  built_by: Handsome Creative
  built_by_url: https://www.hellohandsome.com.au
  featured: false
- title: Alcamine
  url: https://alcamine.com/
  main_url: https://alcamine.com/
  description: >
    Never apply to another job online and receive tons of tech jobs in your inbox everyday — all while keeping your information private.
  categories:
    - Blog
    - Technology
  built_by: Caldera Digital
  built_by_url: https://www.calderadigital.com/
  featured: false
- title: Caldera Digital
  url: https://www.calderadigital.com/
  main_url: https://www.calderadigital.com/
  source_url: https://github.com/caldera-digital/platform
  description: >
    Caldera is a product and application development agency that uses innovative technology to bring your vision, brand, and identity to life through user centered design.
  categories:
    - Blog
    - User Experience
    - Consulting
  built_by: Caldera Digital
  built_by_url: https://www.calderadigital.com/
  featured: false
- title: Keycodes
  url: https://www.keycodes.dev
  main_url: https://www.keycodes.dev
  source_url: https://github.com/justinjunodev/keycodes.dev
  description: >
    A developer resource for getting keyboard key codes.
  categories:
    - Programming
    - Productivity
    - Open Source
    - Web Development
  built_by: Justin Juno
  built_by_url: https://www.justinjuno.dev
  featured: false
- title: Utah Pumpkins
  url: https://www.utahpumpkins.com/
  main_url: https://www.utahpumpkins.com/
  source_url: https://github.com/cadekynaston/utah-pumpkins
  description: >
    An awesome pumpkin gallery built using Gatsby and Contentful.
  categories:
    - Gallery
    - Blog
    - Photography
  built_by: Cade Kynaston
  built_by_url: https://cade.codes
- title: diff001a's blog
  main_url: https://diff001a.netlify.com/
  url: https://diff001a.netlify.com/
  description: >
    This is diff001a's blog which contains blogs realted to programming.
  categories:
    - Blog
  built_by: diff001a
- title: Rockwong Blog
  main_url: http://rockwong.com/blog/
  url: http://rockwong.com/blog/
  description: >
    Rockwong is a techncal blog containing content realted to various web technologies.
  categories:
    - Technology
    - Education
    - Blog
- title: RegexGuide
  main_url: "https://regex.guide"
  url: "https://regex.guide/playground"
  source_url: "https://github.com/pacdiv/regex.guide"
  description: >
    The easiest way to learn regular expressions! The RegexGuide is a playground helping developers to discover regular expressions. Trying it is adopting regular expressions!
  categories:
    - App
    - Education
    - JavaScript
    - Nonprofit
    - Open Source
    - Programming
    - Technology
    - Web Development
  built_by: Loïc J.
  built_by_url: https://growthnotes.dev
- title: re:store
  url: https://www.visitrestore.com
  main_url: https://www.visitrestore.com
  description: >
    This is your chance to discover, connect, and shop beyond your feed and get to know the who, how, and why behind your favorite products.
  categories:
    - Marketing
  built_by: The Couch
  built_by_url: https://thecouch.nyc
  featured: false
- title: Bululu Eventos
  url: https://bululueventos.cl/
  main_url: https://bululueventos.cl/
  source_url: https://github.com/enBonnet/bululu-front
  description: >
    Sitio de organizadores de eventos
  categories:
    - Marketing
  built_by: Ender Bonnet
  built_by_url: https://enbonnet.me/
- title: MyPrograming Steps
  main_url: https://mysteps.netlify.com/
  url: https://mysteps.netlify.com/
  description: >
    FrontEnd Tutorial Information
  featured: false
  categories:
    - Blog
    - Portfolio
  source_url: https://github.com/IoT-Arduino/Gatsby-MySteps
  built_by: Maruo
  built_by_url: https://twitter.com/DengenT
- title: Brent Runs Marathons
  main_url: https://www.brentrunsmarathons.com/
  url: https://www.brentrunsmarathons.com/
  source_url: https://github.com/bingr001/brentrunsmarathonsv2
  description: >
    Brent Runs Marathons is about the training and race experience for the Comrades Ultra Marathon
  categories:
    - Blog
  built_by: Brent Ingram
  built_by_url: https://www.brentjingram.com/
  featured: false
- title: Pedro LaTorre
  main_url: https://www.pedrolatorre.com/
  url: https://www.pedrolatorre.com/
  source_url: https://github.com/bingr001/pedro-latorre-site
  description: >
    A really awesome website built for the motivational speaker Pedro LaTorre
  categories:
    - Blog
  built_by: Brent Ingram
  built_by_url: https://www.brentjingram.com/
  featured: false
- title: Veryben
  main_url: https://veryben.com/
  url: https://veryben.com/
  description: >
    be water my friend
  categories:
    - Blog
  built_by: anikijiang
  built_by_url: https://twitter.com/anikijiang
  featured: false
- title: kentarom's portfolio
  main_url: https://kentarom.com/
  url: https://kentarom.com/
  source_url: https://github.com/kentaro-m/portfolio-gatsby
  description: >
    The portfolio of kentarom, frontend developer. This site shows recent activities about him.
  categories:
    - Portfolio
    - Technology
    - Web Development
  built_by: kentarom
  built_by_url: https://twitter.com/_kentaro_m
  featured: false
- title: MotionThat
  main_url: "https://motionthat.com.au"
  url: "https://motionthat.com.au"
  description: >
    MotionThat was created to fill a void in Tabletop Product shooting, whereby the need for consistency, repetition and flexibility was required to eliminate the many variables and inaccuracies that slow the filming process down.
  categories:
    - Entertainment
    - Food
    - Media
    - Gallery
  built_by: Handsome Creative
  built_by_url: https://www.hellohandsome.com.au
  featured: false
- title: TEN ALPHAS
  main_url: "https://tenalphas.com.au"
  url: "https://tenalphas.com.au"
  description: >
    TEN ALPHAS is a content production company based in Sydney and Wollongong, telling stories through moving image and beautiful design.
  categories:
    - Media
    - Entertainment
    - Video
  built_by: Handsome Creative
  built_by_url: https://www.hellohandsome.com.au
  featured: false
- title: SalesGP
  main_url: "https://salesgp.io"
  url: "https://salesgp.io"
  description: >
    SalesGP is a specialist Sales and Operations partner offering expert skill-sets and decades of experience to companies entering the Australia, NZ (ANZ) and South East Asian (SEA) markets.
  categories:
    - Business
    - Marketing
    - Consulting
  built_by: Handsome Creative
  built_by_url: https://www.hellohandsome.com.au
  featured: false
- title: Source Separation Systems
  main_url: "https://sourceseparationsystems.com.au"
  url: "https://sourceseparationsystems.com.au"
  description: >
    Innovative waste diversion products, designed to connect Australians to a more sustainable world.
  categories:
    - Business
  built_by: Handsome Creative
  built_by_url: https://www.hellohandsome.com.au
- title: Fuzzy String Matching
  main_url: https://fuzzy-string-matching.netlify.com
  url: https://fuzzy-string-matching.netlify.com
  source_url: https://github.com/jdemieville/fuzzyStringMatching
  description: >
    This site is built to assess the performance of various approximate string matching algorithms aka fuzzy string searching.
  categories:
    - JavaScript
    - Learning
    - Programming
  built_by: Jennifer Demieville
  built_by_url: https://demieville-codes.herokuapp.com/portfolio
  featured: false
- title: Open Techiz
  main_url: "https://www.opentechiz.com/"
  url: "https://www.opentechiz.com/"
  featured: false
  description: >
    An agile software development company in Vietnam, providing wide range service from ecommerce development, mobile development, automation testing and cloud deployment with kubernets
  categories:
    - Web Development
    - Mobile Development
    - Technology
  built_by: Open Techiz
  built_by_url: "https://www.opentechiz.com/"
- title: Leave Me Alone
  url: https://leavemealone.app
  main_url: https://leavemealone.app
  description: >
    Leave Me Alone helps you unsubscribe from unwanted emails easily. It's built with Gatsby v2.
  categories:
    - Landing Page
    - Productivity
  built_by: James Ivings
  built_by_url: https://squarecat.io
  featured: false
- title: Oberion
  main_url: https://oberion.io
  url: https://oberion.io
  description: >
    Oberion analyzes your gaming library and gives you personal recommendations based on what you play
  categories:
    - Entertainment
    - Media
  built_by: Thomas Uta
  built_by_url: https://twitter.com/ThomasJanUta
  featured: false
- title: Lusta Hair
  url: https://www.lustahair.com
  main_url: https://www.lustahair.com
  description: >
    Luxury 100% Remy Human Hair Toppers. The perfect solution for volume, coverage and style. Online retailer based in Australia.
  categories:
    - eCommerce
  built_by: Jason Di Benedetto
  built_by_url: https://jason.dibenedetto.fyi
  featured: false
- title: Yoseph.tech
  main_url: https://www.yoseph.tech
  url: https://www.yoseph.tech/compilers
  source_url: https://github.com/radding/yoseph.tech_gatsby
  description: >
    Yoseph.tech is a personal blog centered around technology and software engineering
  categories:
    - Technology
    - Web Development
    - Open Source
  built_by: Yoseph Radding
  built_by_url: https://github.com/radding
  featured: false
- title: Really Fast Sites
  url: https://reallyfastsites.com
  main_url: https://reallyfastsites.com
  description: >
    Really Fast Sites showcases websites that have a speed score of 85 or higher on Google's Page Speed Insights for both mobile and desktop, along with some of the platforms and technologies those sites use.
  categories:
    - Web Development
    - Programming
  built_by: Peter Brady
  built_by_url: https://www.peterbrady.co.uk
  featured: false
- title: Mieke Frouws
  url: https://www.miekefrouws.nl
  main_url: https://www.miekefrouws.nl
  description: >
    Mieke Frouws is a freelance primary and secondary school theatre teacher based in the Netherlands.
  categories:
    - Freelance
    - Education
  built_by: Laurens Kling
  built_by_url: https://www.goedideemedia.nl
  featured: false
- title: Paul de Vries
  url: https://pauldevries1972.nl
  main_url: https://pauldevries1972.nl
  description: >
    Paul de Vries is founder of #DCDW and Spokesperson for Marktplaats Automotive (eBay) - Making the online automotive better!
  categories:
    - Blog
    - Business
    - Consulting
  built_by: Laurens Kling
  built_by_url: https://www.goedideemedia.nl
  featured: false
- title: The Fabulous Lifestyles 不藏私旅行煮藝
  url: https://thefabulouslifestyles.com/
  main_url: https://thefabulouslifestyles.com/
  description: >
    The Fabulous Lifestyles features content about travel and food. It offers practical travel advice that covers trip planning, logistics, and reviews on destination, resort & hotel...etc. Besides travelling, there are step-by-step homemade gourmet recipes that will appeal to everyone's taste buds.
  categories:
    - Blog
    - Food
    - Travel
  built_by: Kevin C Chen
  built_by_url: https://www.linkedin.com/in/kevincychen/
- title: Salexa - Estetica Venezolana
  url: https://peluqueriavenezolana.cl/
  main_url: https://peluqueriavenezolana.cl/
  source_url: https://github.com/enbonnet/salexa-front
  description: >
    Venezuelan beauty and hairdressing salon in Chile
  categories:
    - Marketing
    - Business
  built_by: Ender Bonnet
  built_by_url: https://enbonnet.me/
- title: Akshay Thakur's Portfolio
  main_url: https://akshaythakur.me
  url: https://akshaythakur.me
  categories:
    - Portfolio
    - Web Development
  built_by: Akshay Thakur
  built_by_url: https://akshaythakur.me
- title: Binaria
  description: >
    Digital product connecting technics & creativity.
  main_url: "https://binaria.com/en/"
  url: "https://binaria.com/en/"
  categories:
    - Web Development
    - Agency
    - Technology
    - App
    - Consulting
    - User Experience
  built_by: Binaria
  built_by_url: "https://binaria.com/"
- title: Quema Labs
  url: https://quemalabs.com/
  main_url: https://quemalabs.com/
  description: >
    WordPress themes for these moedern times
  categories:
    - Blog
    - Web Development
    - WordPress
    - Portfolio
  built_by: Nico Andrade
  built_by_url: https://nicoandrade.com/
- title: Century 21 Financial
  url: https://century21financial.co.nz/
  main_url: https://century21financial.co.nz/
  description: Website for Century 21's mortgage broker and insurance broker business in New Zealand.
  categories:
    - Real Estate
    - Finance
    - Business
  built_by: Shannon Smith
  built_by_url: https://www.powerboard.co.nz/clients
  featured: false
- title: Base Backpackers
  url: https://www.stayatbase.com/
  main_url: https://www.stayatbase.com/
  description: Base Backpackers is one of Australasia's biggest youth adventure tourism brands. They are super stoked to have one of the fastest websites in the tourism industry.
  categories:
    - Travel
    - Business
  built_by: Shannon Smith
  built_by_url: https://www.powerboard.co.nz/clients
  featured: false
- title: Wealthsimple
  url: "https://www.wealthsimple.com/"
  main_url: "https://www.wealthsimple.com/en-us/"
  description: >
    The simple way to grow your money like the world's most sophisticated investors. Zero-maintenance portfolios, expert advisors and low fees.
  categories:
    - App
    - Business
    - Finance
  featured: false
- title: To Be Created
  description: >
    tbc is a London based styling agency that champions a modernised minimal aesthetic for both personal clients and brands.
  main_url: "https://to-be-created.com"
  url: "https://to-be-created.com"
  categories:
    - Web Development
    - Agency
    - Portfolio
    - Freelance
  built_by: Sam Goddard
  built_by_url: "https://samgoddard.dev/"
- title: Kosmos Platform
  main_url: https://kosmosplatform.com
  url: https://kosmosplatform.com
  description: >
    Explore the Kosmos - A new world is here, where every clinician now has the ability to improve cardiothoracic and abdominal assessment, in just a few minutes.
  categories:
    - Marketing
    - Science
    - Video
    - Landing Page
    - Healthcare
    - Technology
  built_by: Bryce Benson via Turnstyle Studio
  built_by_url: https://github.com/brycebenson
- title: B-Engaged
  url: https://b-engaged.se/
  main_url: https://b-engaged.se/
  description: >
    B-Engaged gives a clear picture of the organization and helps you implement the measures that makes difference for the employees. The results of our employee surveys are easily transformed into concrete improvement measures using AI technology.
  categories:
    - Business
    - Human Resources
  featured: false
- title: Rollbar
  url: https://rollbar.com/
  main_url: https://rollbar.com/
  description: >
    Rollbar automates error monitoring and triaging, so developers can fix errors that matter within minutes, and build software quickly and painlessly.
  categories:
    - Programming
    - Web Development
  featured: false
- title: EQX
  url: https://digitalexperience.equinox.com/
  main_url: https://digitalexperience.equinox.com/
  description: >
    The Equinox app, personalized to unlock your full potential.
  categories:
    - Sports
    - App
  featured: false
- title: WagWalking
  url: https://wagwalking.com/
  main_url: https://wagwalking.com/
  description: >
    Paws on the move
  categories:
    - App
  featured: false
- title: FirstBorn
  url: https://www.firstborn.com/
  main_url: https://www.firstborn.com/
  description: >
    We shape modern brands for a connected future.
  categories:
    - Agency
    - Design
- title: Pix4D
  url: https://www.pix4d.com
  main_url: https://www.pix4d.com
  description: >
    A unique suite of photogrammetry software for drone mapping. Capture images with our app, process on desktop or cloud and create maps and 3D models.
  categories:
    - Business
    - Productivity
    - Technology
  featured: false
- title: Bakken & Bæck
  url: https://bakkenbaeck.com
  main_url: https://bakkenbaeck.com
  description: >
    We’re Bakken & Bæck, a digital studio based in Oslo, Bonn and Amsterdam. Ambitious companies call us when they need an experienced team that can transform interesting ideas into powerful products.
  categories:
    - Agency
    - Design
    - Technology
  featured: false
- title: Figma Config
  url: https://config.figma.com/
  main_url: https://config.figma.com/
  description: A one-day conference where Figma users come together to learn from each other.
  categories:
    - Conference
    - Design
    - Event
    - Community
    - Learning
  built_by: Corey Ward
  built_by_url: "http://www.coreyward.me/"
  featured: false
- title: Anurag Hazra's Portfolio
  url: https://anuraghazra.github.io/
  main_url: https://anuraghazra.github.io/
  source_url: https://github.com/anuraghazra/anuraghazra.github.io
  description: >
    Anurag Hazra's portfolio & personal blog, Creative FrontEnd web developer from india.
  categories:
    - Portfolio
    - Blog
    - Open Source
    - JavaScript
  built_by: Anurag Hazra
  built_by_url: "https://github.com/anuraghazra"
- title: VeganWorks
  url: https://veganworks.com/
  main_url: https://veganworks.com/
  description: We make delicious vegan snack boxes.
  categories:
    - Food
- title: codesundar
  url: https://codesundar.com
  main_url: https://codesundar.com
  description: >
    Learn PhoneGap, Ionic, Flutter
  categories:
    - Education
    - Technology
    - Web Development
    - Blog
  built_by: codesundar
  built_by_url: https://codesundar.com
  featured: false
- title: Nordic Microfinance Initiative
  url: "https://www.nmimicro.no/"
  main_url: "https://www.nmimicro.no/"
  description: Nordic Microfinance Initiative's (NMI) vision is to contribute to the empowerment of poor people in developing countries and to the creation of jobs and wealth on a sustainable basis.
  featured: false
  categories:
    - Finance
    - Business
  built_by: Othermachines
  built_by_url: "https://othermachines.com"
- title: Subscribe Pro Documentation
  url: https://docs.subscribepro.com/
  main_url: https://docs.subscribepro.com/
  description: >
    Subscribe Pro is a subscription commerce solution that enables brands to quickly add subscription commerce models such as box, subscribe-and-save, autoship and similar to their existing eCommerce websites.
  categories:
    - Documentation
    - eCommerce
    - API
    - Technology
    - Web Development
  built_by: Subscribe Pro
  built_by_url: https://www.subscribepro.com/
- title: Software.com
  main_url: https://www.software.com
  url: https://www.software.com
  description: Our data platform helps developers learn from their data, increase productivity, and code smarter.
  categories:
    - Data
    - Productivity
    - Programming
  built_by: Brett Stevens, Joshua Cheng, Geoff Stevens
  built_by_url: https://github.com/swdotcom/
  featured: false
- title: WTL Studio Website Builder
  main_url: "https://wtlstudio.com/"
  url: "https://wtlstudio.com/"
  description: >
    Cloud-based, SEO focused website builder - helping local businesses and startups reach audiences faster.
  featured: false
  categories:
    - eCommerce
    - SEO
    - Business
- title: ToolsDB
  main_url: https://toolsdb.dev
  url: https://toolsdb.dev
  description: List of tools for better software development.
  featured: false
  categories:
    - Technology
    - Web Development
    - Programming
    - Productivity
- title: Eastman Strings
  url: https://www.eastmanstrings.com
  main_url: https://www.eastmanstrings.com
  description: >
    Site was built using GatsbyJS, Cosmic CMS, and Netlify.
  categories:
    - Business
    - Music
  built_by: Tekhaus
  built_by_url: https://www.tekha.us
  featured: false
- title: Lesley Lai
  main_url: https://lesleylai.info
  url: https://lesleylai.info
  source_url: https://github.com/LesleyLai/blog
  description: >
    lesleylai.info is the personal website of Lesley Lai, where he talks mainly about C++ and Computer Graphics.
  categories:
    - Blog
    - Open Source
    - Portfolio
    - Programming
    - Technology
  built_by: Lesley Lai
  built_by_url: https://github.com/LesleyLai
  featured: false
- title: Whipstitch Webwork
  url: https://www.whipstitchwebwork.com
  main_url: https://www.whipstitchwebwork.com
  description: >
    Websites for smart people.
  categories:
    - Agency
    - Web Development
  built_by: Matthew Russell
  featured: false
- title: Vandré Leal
  main_url: https://vandreleal.github.io
  url: https://vandreleal.github.io
  source_url: https://github.com/vandreleal/vandreleal.github.io
  description: >
    Portfolio of Vandré Leal.
  categories:
    - Portfolio
    - Web Development
  built_by: Vandré Leal
  built_by_url: https://vandreleal.github.io
  featured: false
- title: Tarokenlog
  url: https://taroken.dev/
  main_url: https://taroken.dev/
  description: >
    Blog and Gallery
  categories:
    - Blog
    - Portfolio
    - Web Development
    - Photography
  built_by: Kentaro Koga
  built_by_url: https://twitter.com/kentaro_koga
  featured: false
- title: OwlyPixel Blog
  main_url: https://owlypixel.com
  url: https://owlypixel.com
  description: >
    Notes and tutorials on coding, web development, design and other stuff.
  categories:
    - Web Development
    - Blog
    - Education
  built_by: Owlypixel
  built_by_url: https://twitter.com/owlypixel
  featured: false
- title: talkoverflow
  main_url: https://talkoverflow.com
  url: https://talkoverflow.com
  description: Blog on software engineering built with Gatsby themes and theme-ui
  categories:
    - Blog
    - Web Development
    - Technology
  built_by: Patryk Jeziorowski
  built_by_url: https://twitter.com/pjeziorowski
- title: HISTORYTalks
  main_url: https://www.history-talks.com/
  url: https://www.history-talks.com/
  description: Built using Gatsby, JSS and Contentful
  categories:
    - Conference
    - Media
  built_by: A+E Networks
  built_by_url: https://www.aenetworks.com/
- title: HISTORYCon
  main_url: https://www.historycon.com/
  url: https://www.historycon.com/
  description: Built using Gatsby, JSS and Contentful
  categories:
    - Conference
    - Media
  built_by: A+E Networks
  built_by_url: https://www.aenetworks.com/
- title: Kölliker Immobilien
  url: https://koelliker-immobilien.ch/
  main_url: https://koelliker-immobilien.ch/
  description: >
    Built using Gatsby, Netlify and Contentful
  categories:
    - Real Estate
    - Marketing
  built_by: Matthias Gemperli
  built_by_url: https://matthiasgemperli.ch
- title: Lessmess Agency website
  url: https://lessmess.agency/
  main_url: https://lessmess.agency/
  description: >
    Website of Lessmess Agency
  categories:
    - Agency
    - Web Development
  built_by: Ilya Lesik
  built_by_url: https://github.com/ilyalesik
- title: Ezekiel Ekunola Portfolio
  main_url: http://ezekielekunola.com/
  url: http://ezekielekunola.com/
  description: Built using Gatsby, Styled-Components
  categories:
    - Web Development
    - Portfolio
  built_by: Ezekiel Ekunola
  built_by_url: https://github.com/easybuoy/
  featured: false
- title: Gearbox Development
  main_url: https://gearboxbuilt.com
  url: https://gearboxbuilt.com/?no-load-in
  description: >
    Gearbox is a performance website development & optimization company based out of Canada. Built using Gatsby/WordPress.
  categories:
    - Agency
    - Web Development
    - WordPress
    - Portfolio
    - Programming
    - Technology
    - Business
  built_by: Gearbox Development
  built_by_url: https://gearboxbuilt.com
  featured: false
- title: UXWorks
  main_url: https://uxworks.org
  url: https://uxworks.org
  description: Built with Gatsby, Netlify and Markdown
  categories:
    - Web Development
    - Blog
  built_by: Amrish Kushwaha
  built_by_url: https://github.com/isamrish
  featured: false
- title: Jarod Peachey
  main_url: https://jarodpeachey.netlify.com
  url: https://jarodpeachey.netlify.com
  source_url: https://github.com/jarodpeachey/portfolio
  description: >
    Jarod Peachey is a front-end developer focused on building modern and fast websites for everyone.
  categories:
    - Blog
    - JavaScript
    - Mobile Development
    - Portfolio
  built_by: Jarod Peachey
  built_by_url: https://github.com/jarodpeachey
  featured: false
- title: Thomas Maximini
  main_url: https://www.thomasmaximini.com/
  url: https://www.thomasmaximini.com/
  source_url: https://github.com/tmaximini/maxi.io
  description: >
    Thomas Maximini is a full stack web developer from Germany
  categories:
    - Blog
    - JavaScript
    - Photography
    - Portfolio
    - Web Development
  built_by: Thomas Maximini
  built_by_url: https://github.com/tmaximini
  featured: false
- title: Aretha Iskandar
  main_url: https://arethaiskandar.com/
  url: https://arethaiskandar.com/
  source_url: https://github.com/tmaximini/arethaiskandar.com
  description: >
    Aretha Iskandar is a Jazz and Soul Singer / Songwriter from Paris
  categories:
    - Music
  built_by: Thomas Maximini
  built_by_url: https://github.com/tmaximini
  featured: false
- title: Harshil Shah
  url: https://harshil.net
  main_url: https://harshil.net
  description: >
    Harshil Shah is an iOS engineer from Mumbai, India
  categories:
    - Blog
    - Mobile Development
  built_by: Harshil Shah
  built_by_url: https://twitter.com/_HarshilShah
  featured: false
- title: Code Examples
  url: https://codeexamples.dev/
  main_url: https://codeexamples.dev/
  description: >
    Examples about various programming languages like JavaScript, Python, Rust, Angular, React, Vue.js etc.
  categories:
    - Blog
    - Education
    - Programming
    - Web Development
  built_by: Sai gowtham
  built_by_url: https://twitter.com/saigowthamr
  featured: false
- title: Samir Mujanovic
  main_url: https://www.samirmujanovic.com/
  url: https://www.samirmujanovic.com/
  description: >
    I'm a Frontend Developer with 3 years of experience. I describe myself as a developer who loves coding, open-source and web platform.
  categories:
    - Portfolio
    - Web Development
    - Design
  built_by: Samir Mujanovic
  built_by_url: https://github.com/sameerrM
- title: Yearlyglot - Fluent Every Year
  url: https://www.yearlyglot.com/blog
  main_url: https://www.yearlyglot.com
  description: >
    A popular blog on languages, second language acquisition and polyglottery.
  categories:
    - Blog
    - Education
    - Learning
    - Travel
  built_by: Donovan Nagel
  built_by_url: https://www.donovannagel.com
  featured: false
- title: Bearer - API Monitoring & Protection for your app
  url: https://www.bearer.sh/
  main_url: https://www.bearer.sh/
  description: >
    Bearer helps developers monitor API usage in real-time, protect their app against API limits and failures, and integrate APIs faster.
  categories:
    - API
    - Technology
    - Web Development
    - Open Source
  built_by: Bearer
  featured: false
- title: 8fit.com
  url: https://8fit.com/
  main_url: https://8fit.com/
  description: >
    Get personalized workouts, custom meal plans, and nutrition guidance, right in the palm of your hand. Prioritize progress over perfection with the 8fit app!
  categories:
    - App
    - Food
    - Sports
  featured: false
- title: Dispel - Remote Access for Industrial Control Systems
  url: https://dispel.io
  main_url: https://dispel.io
  description: >
    Dispel provides secure, moving target defense networks through which your teams can remotely access industrial control systems in seconds, replacing static-defense products that take 5 to 15 minutes to work through.
  categories:
    - Business
    - Technology
    - Security
  built_by: Anton Aberg
  built_by_url: https://github.com/aaaberg
  featured: false
- title: Geothermal Heat Pump DIY Project
  url: https://diyheatpump.net/
  main_url: https://diyheatpump.net/
  description: Personal project by Yuriy Logvin that demonstrates how you can switch to heating with electricity at a minimal cost. The goal here is to show that everyone can build a geothermal heat pump and start saving money.
  categories:
    - Blog
    - Education
    - Technology
  built_by: Yuriy Logvin
  built_by_url: https://powerwatcher.net
- title: Catalyst Network - Cryptocurrency
  url: https://www.cryptocatalyst.net/
  main_url: https://www.cryptocatalyst.net/
  source_url: https://github.com/n8tb1t/gatsby-starter-cryptocurrency
  description: >
    An All-in-One solution for Modern Transactions.
  categories:
    - Business
    - Technology
  built_by: n8tb1t
  built_by_url: https://github.com/n8tb1t/
  featured: false
- title: SaoBear's-Blog
  main_url: https://saobear.xyz/
  url: https://saobear.xyz/
  source_url: https://github.com/PiccoloYu/SaoBear-is-Blog
  featured: false
  categories:
    - Blog
    - Web Development
- title: Rumaan Khalander - Portfolio
  url: https://www.rumaan.me/
  main_url: https://www.rumaan.me/
  description: >
    Rumaan Khalander is a Full-Stack Dev from Bengaluru who loves to develop for mobile and web.
  categories:
    - Portfolio
  built_by: rumaan
  built_by_url: https://github.com/rumaan/
  featured: false
- title: DigiGov
  main_url: https://digigov.grnet.gr/
  url: https://digigov.grnet.gr/
  description: >
    DigiGov is an initiative for the Digital Transformation of the Greek Public Sector
  categories:
    - Government
  built_by: GRNET
  built_by_url: https://grnet.gr/
  featured: false
- title: Zeek Interactive
  main_url: https://zeek.com
  url: https://zeek.com
  description: >
    Business site for Zeek Interactive. Using WordPress as a data store via the WPGraphQL plugin.
  categories:
    - Blog
    - Web Development
    - Mobile Development
    - WordPress
    - Agency
    - Business
  built_by: Zeek Interactive
  built_by_url: https://zeek.com
  featured: false
- title: Bare Advertising & Communications
  url: https://bare.ca/
  main_url: https://bare.ca/
  description: >
    Bare is a full-service branding and production agency in Vancouver BC with deep experience in digital/traditional communications and strategy. We specialize in building headless WordPress sites with Gatsby.
  categories:
    - WordPress
    - Agency
    - Business
  built_by: Bare Advertising & Communications
  built_by_url: https://www.bare.ca/
  featured: false
- title: The Decking Superstore
  url: https://www.thedeckingsuperstore.com/
  main_url: https://www.thedeckingsuperstore.com/
  description: >
    One of Northern California's largest outdoor decking and siding providers.
  categories:
    - WordPress
    - Business
  built_by: Bare Advertising & Communications
  built_by_url: https://www.bare.ca/
  featured: false
- title: Precision Cedar Products
  url: https://www.precisioncedar.com/
  main_url: https://www.precisioncedar.com/
  description: >
    Western Red Cedar Distributor in Vancouver Canada.
  categories:
    - WordPress
    - Business
  built_by: Bare Advertising & Communications
  built_by_url: https://www.bare.ca/
  featured: false
- title: Circle Restoration
  url: https://www.circlerestoration.com/
  main_url: https://www.circlerestoration.com/
  description: >
    Restoration Services Provider in Vancouver Canada.
  categories:
    - WordPress
    - Business
  built_by: Bare Advertising & Communications
  built_by_url: https://www.bare.ca/
  featured: false
- title: ALS Rally
  url: https://www.alsrally.com/
  main_url: https://www.alsrally.com/
  description: >
    Non profit fundraiser for ALS Research.
  categories:
    - WordPress
    - Nonprofit
    - Event
  built_by: Bare Advertising & Communications
  built_by_url: https://www.bare.ca/
  featured: false
- title: Vancouver Welsh Men's Choir
  url: https://vancouverchoir.ca/
  main_url: https://vancouverchoir.ca/
  description: >
    Vancouver Welsh Men's Choir website for upcoming shows, ticket purchases and online merchandise.
  categories:
    - WordPress
    - Entertainment
    - Event
    - eCommerce
  built_by: Bare Advertising & Communications
  built_by_url: https://www.bare.ca/
  featured: false
- title: Paul Scanlon - Blog
  main_url: https://paulie.dev/
  url: https://paulie.dev/
  source_url: https://github.com/PaulieScanlon/paulie-dev-2019
  description: >
    I'm a React UI developer / UX Engineer. React, GatsbyJs, JavaScript, TypeScript/Flow, StyledComponents, Storybook, TDD (Jest/Enzyme) and a tiny bit of Node.js.
  categories:
    - Blog
    - Web Development
  built_by: Paul Scanlon
  built_by_url: http://www.pauliescanlon.io
  featured: false
- title: EF Design
  main_url: https://ef.design
  url: https://ef.design
  description: >
    Home of everything creative, digital and brand at EF.
  featured: false
  categories:
    - Marketing
    - Design
  built_by: João Matos (Global Creative Studio - Education First)
- title: Codica
  main_url: https://www.codica.com/
  url: https://www.codica.com/
  description: >
    We help startups and established brands with JAMStack, Progressive Web Apps and Marketplaces development.
  categories:
    - Agency
    - Web Development
  built_by: Codica
  built_by_url: https://www.codica.com/
- title: Bhavani Ravi's Portfolio
  url: https://bhavaniravi.com
  main_url: https://bhavaniravi.com
  description: >
    Showcase of Bhavani Ravi's skillset and blogs
  categories:
    - Blog
    - Portfolio
  built_by: Bhavani Ravi
  built_by_url: https://twitter.com/geeky_bhavani
- title: Kotoriyama
  main_url: https://kotoriyama.com/
  url: https://kotoriyama.com/
  description: >
    Japanese Indie Game Creator.
  featured: false
  categories:
    - App
    - Entertainment
    - Mobile Development
  built_by: Motoyoshi Shiine (Kotoriyama)
- title: PWA Shields
  url: https://www.pwa-shields.com
  main_url: https://www.pwa-shields.com
  source_url: https://github.com/richardtaylordawson/pwa-shields
  description: >
    Personalize your app's README with custom, fun, PWA shields in SVG
  categories:
    - Documentation
    - App
    - API
  built_by: Richard Taylor Dawson
  built_by_url: https://richardtaylordawson.com
- title: Zatsuzen
  url: https://zatsuzen.com
  main_url: https://zatsuzen.com
  description: >
    Web developer's portfolio
  categories:
    - Portfolio
  built_by: Akane
  built_by_url: https://twitter.com/akanewz
  featured: false
- title: Reeemoter
  description: >-
    Join thousands of developers from everywhere and access to job
    offers from hundreds of companies worldwide right
    at your inbox for free.
  main_url: "https://reeemoter.com/"
  url: "https://reeemoter.com/"
  featured: false
  categories:
    - Technology
    - Web Development
  built_by: Ramón Chancay
  built_by_url: "https://ramonchancay.me/"
- title: Ananya Neogi
  main_url: https://ananyaneogi.com
  url: https://ananyaneogi.com
  description: >
    Showcases Ananya's work as a frontend developer and comprises of a collection of written articles on web development, programming and, user experience.
  categories:
    - Portfolio
    - Blog
  built_by: Ananya Neogi
  built_by_url: https://ananyaneogi.com
- title: webman.pro
  main_url: https://webman.pro/
  url: https://webman.pro/
  description: >
    webman.pro is an awesome portfolio and technical blog where
    professional Front End engineer Dmytro Chumak shares his thoughts
    and experience to inspire other developers.
  featured: false
  categories:
    - Blog
    - Web Development
    - JavaScript
  built_by: Dmytro Chumak
  built_by_url: https://github.com/wwwebman
- title: borderless
  url: https://junhobaik.github.io
  main_url: https://junhobaik.github.io
  source_url: https://github.com/junhobaik/junhobaik.github.io/tree/develop
  description: >
    Junho Baik's Development Blog
  categories:
    - Blog
    - Web Development
  built_by: Junho Baik
  built_by_url: https://github.com/junhobaik
  featured: false
- title: React Resume Generator
  main_url: https://nimahkh.github.io/nima_habibkhoda
  url: https://nimahkh.github.io/nima_habibkhoda
  source_url: https://github.com/nimahkh/resume_generator
  description: >
    The resume generator is a project to create your own resume web page easyly with Gatsby.
  categories:
    - Portfolio
  built_by: Nima Habibkhoda
  featured: false
- title: Thomas Wang's Blog
  main_url: "https://www.thomaswang.io"
  url: "https://www.thomaswang.io"
  description: >-
    Technical blog by Thomas Wang
  built_by: Thomas Wang
  built_by_url: https://github.com/thomaswang
  featured: false
  categories:
    - Blog
    - Web Development
- title: Engleezi
  main_url: "https://www.myengleezi.com"
  url: "https://myengleezi.com/teachers/"
  description: >-
    Affordable, accessible and fun, Engleezi is an English tutoring service that aims to make your child a better and more fluent English speaker. Our unique online approach gets your children learning English one-on-one from a native English teacher from the comfort of your home.
  built_by: Suleiman Mayow
  built_by_url: https://github.com/sullom101
  featured: false
  categories:
    - Education
    - Learning
    - Technology
- title: The Rebigulator
  main_url: "https://www.rebigulator.org/"
  source_url: "https://github.com/Me4502/Rebigulator/"
  url: "https://rebigulator.org/"
  description: A quote-based via game powered by Frinkiac
  built_by: Matthew Miller
  built_by_url: https://matthewmiller.dev/
  featured: false
  categories:
    - Open Source
    - Entertainment
    - App
- title: madewithlove
  main_url: https://www.madewithlove.be
  url: https://www.madewithlove.be
  description: >-
    We build digital products and create the teams around them. We can help with software engineering, product management, managing technical teams, audits and technical consulting.
  built_by: madewithlove
  built_by_url: https://www.madewithlove.be
  featured: false
  categories:
    - Web Development
    - Blog
    - Agency
    - Business
- title: Sprucehill
  url: https://sprucehill.ca/
  main_url: https://sprucehill.ca/
  description: >
    Sprucehill is a North Vancouver based custom home builder and renovator.
  categories:
    - WordPress
    - Business
  built_by: Bare Advertising & Communications
  built_by_url: https://www.bare.ca/
  featured: false
- title: Nathaniel Ryan Mathew
  url: https://nathanielmathew.me
  main_url: https://nathanielmathew.me
  source_url: https://github.com/nathanielmathew/MyPortfolio
  description: >
    A personal online Portfolio built using GatsbyJS, that showcases Achievements, Projects and Additional information.
  categories:
    - Portfolio
    - Open Source
    - Blog
  built_by: Nathaniel Ryan Mathew
  built_by_url: https://github.com/nathanielmathew
  featured: false
- title: Kanazawa.js Community Page
  main_url: https://kanazawajs.now.sh/
  url: https://kanazawajs.now.sh/
  source_url: https://github.com/kanazawa-js/community-page
  description: >
    Kanazawa.js is a local community for the JSer around Kanazawa to share knowledge about JavaScript.
  categories:
    - Community
    - Programming
    - Web Development
  built_by: Kanazawa.js
  built_by_url: https://twitter.com/knzw_js
  featured: false
- title: monica*dev
  url: https://www.aboutmonica.com/
  main_url: https://www.aboutmonica.com/
  description: >
    Personal site for Monica Powell, a software engineer who is passionate about making open-source more accessible and building community, online & offline.
  categories:
    - Web Development
    - Blog
    - Programming
    - Portfolio
  built_by: Monica Powell
  built_by_url: https://www.aboutmonica.com/
  featured: false
- title: Shivam Sinha
  url: https://www.helloshivam.com/
  main_url: https://www.helloshivam.com/
  description: >
    Portfolio of Shivam Sinha, Graphic Designer and Creative Coder based in New York.
  categories:
    - Portfolio
  built_by: Shivam Sinha
  built_by_url: https://www.helloshivam.com/
  featured: false
- title: Brianna Sharpe - Writer
  main_url: https://www.briannasharpe.com/
  url: https://www.briannasharpe.com/
  source_url: https://github.com/ehowey/briannasharpe
  description: >
    Brianna Sharpe is an Alberta, Canada based freelance writer and journalist focused on health, LGBTQ2S+, parenting, and the environment.
  categories:
    - Portfolio
    - Media
  built_by: Eric Howey
  built_by_url: https://www.erichowey.dev/
  featured: false
- title: Eric Howey Web Development
  main_url: https://www.erichowey.dev/
  url: https://www.erichowey.dev/
  source_url: https://github.com/ehowey/erichoweydev
  description: >
    Personal website and blog for Eric Howey. I am a freelance web developer based in Alberta, Canada specializing in Gatsby, React, Wordpress and Theme-UI.
  categories:
    - Portfolio
    - Web Development
    - Freelance
    - Blog
  built_by: Eric Howey
  built_by_url: https://www.erichowey.dev/
- title: Solfej Chord Search
  url: https://www.solfej.io/chords
  main_url: https://www.solfej.io/chords
  description: >
    Solfej Chord Search helps you master every chord imaginable. It shows you notes, intervals, guitar and piano fingerings for 1000s of chords.
  categories:
    - Education
    - Music
  built_by: Shayan Javadi
  built_by_url: https://www.instagram.com/shawnjavadi/
- title: a+ Saúde
  url: https://www.amaissaude.com.br/
  main_url: https://www.amaissaude.com.br/
  description: >
    An even better experience in using health services.
  categories:
    - Healthcare
    - Marketing
    - Blog
  built_by: Grupo Fleury
  built_by_url: http://www.grupofleury.com.br/
  featured: false
- title: Mallikarjun Katakol Photography
  main_url: https://mallik.in
  url: https://mallik.in
  built_by: Arvind Kumar
  built_by_url: "https://arvind.io/"
  description: >
    Mallikarjun Katakol is an Advertising, Architecture, Editorial, Fashion and Lifestyle Photographer based in Bangalore, India.
    Shoots Corporate & Business headshots, Portfolios for Models and Actors, Documents Projects for Architects, Fashion & Interior Designers
  featured: false
  categories:
    - Gallery
    - Photography
    - Portfolio
- title: gatsby-animate-blog
  url: https://gatsby-animate-blog.luffyzh.now.sh/
  main_url: https://gatsby-animate-blog.luffyzh.now.sh/home
  source_url: https://github.com/luffyZh/gatsby-animate-blog
  description: >
    A simple && cool blog site starter kit by Gatsby.
  categories:
    - Blog
    - Open Source
    - Web Development
  built_by: luffyZh
  built_by_url: https://github.com/luffyZh
  featured: false
- title: LBI Financial
  main_url: https://lbifinancial.com/
  url: https://lbifinancial.com/
  description: >
    We help individuals and businesses with life insurance, disability, long-term care and annuities.
  categories:
    - Business
    - Consulting
    - Finance
  built_by: Pagepro
  built_by_url: https://pagepro.co
  featured: false
- title: GIS-Netzwerk
  url: https://www.gis-netzwerk.com/
  main_url: https://www.gis-netzwerk.com/
  description: >
    Geoinformatik, GIS, Web-Development.
  categories:
    - Blog
    - Data
    - Technology
  built_by: Max Dietrich
  built_by_url: https://www.gis-netzwerk.com/
  featured: false
- title: Hand in Hand Preschool
  url: https://handinhand-preschool.com/
  main_url: https://handinhand-preschool.com/
  description: >
    Hand in Hand Preschool is a preschool located in Geneva, IL.
  categories:
    - Education
    - Business
  built_by: ccalamos
  built_by_url: https://github.com/ccalamos
  featured: false
- title: Krishna Gopinath
  main_url: https://krishnagopinath.me
  url: https://krishnagopinath.me
  source_url: https://github.com/krishnagopinath/website
  description: >
    Website of Krishna Gopinath, software engineer and budding teacher.
  categories:
    - Portfolio
  built_by: Krishna Gopinath
  built_by_url: https://twitter.com/krishwader
  featured: false
- title: Curology
  main_url: https://curology.com
  url: https://curology.com
  description: >
    Curology's mission is to make effective skincare accessible to everyone. We provide customized prescription skincare for our acne and anti-aging patients.
  categories:
    - Healthcare
    - Community
    - Landing Page
  built_by: Curology
  built_by_url: https://curology.com
- title: labelmake.jp
  main_url: https://labelmake.jp/
  url: https://labelmake.jp/
  description: >
    Web Application of Variable Data Printing and Blog.
  categories:
    - App
    - Data
    - Blog
  built_by: hand-dot
  built_by_url: https://twitter.com/hand_dot
  featured: false
- title: Personal website of Maarten Afink
  main_url: https://www.maarten.im/
  url: https://www.maarten.im/
  source_url: https://github.com/maartenafink/personal-website
  description: >
    Personal website of Maarten Afink, digital product designer.
  categories:
    - Portfolio
    - Open Source
    - Blog
    - Music
    - Design
- title: Adam Bowen
  main_url: https://adamcbowen.com/
  url: https://adamcbowen.com/
  source_url: https://github.com/bowenac/my-website
  description: >
    Personal website for Adam Bowen. I am a freelance web developer based in Tacoma, WA specializing in Wordpress, Craft CMS, plus a lot more and recently fell in love with Gatsby.
  categories:
    - Portfolio
    - Web Development
    - Freelance
  built_by: Adam Bowen
  built_by_url: https://adamcbowen.com
  featured: false
- title: tqCoders
  main_url: https://tqcoders.com
  url: https://tqcoders.com
  description: >
    tqCoders is a software development company that focuses on the development of the most advanced websites and mobile apps. We use the most advanced technologies to make websites blazing fast, SEO-friendly and responsive for each screen resolution.
  categories:
    - Web Development
    - Mobile Development
    - SEO
    - Design
    - Programming
    - Technology
    - Business
  built_by: tqCoders
  built_by_url: https://tqcoders.com
  featured: false
- title: ErudiCAT
  main_url: https://www.erudicat.com
  url: https://www.erudicat.com
  description: >
    ErudiCAT is an educational platform created to help PMP certification candidates to prepare for the exam. There are hundreds of sample questions and PMP mock exam.
  categories:
    - Education
    - Web Development
    - Learning
  built_by: tqCoders
  built_by_url: https://tqcoders.com
  featured: false
- title: Qri.io Website and Docs
  main_url: https://qri.io
  url: https://qri.io/docs
  source_url: https://github.com/qri-io/website
  description: >
    Website and Documentation for Qri, an open source version control system for datasets
  categories:
    - Open Source
    - Community
    - Data
    - Technology
  built_by: Qri, Inc.
  built_by_url: https://qri.io
  featured: false
- title: Jellypepper
  main_url: https://jellypepper.com/
  url: https://jellypepper.com/
  description: >
    Award-winning creative studio for disrupters. We design and build beautiful brands, apps, websites and videos for startups and tech companies.
  categories:
    - Portfolio
    - Agency
  built_by: Jellypepper
  built_by_url: https://jellypepper.com/
- title: Miyamado Jinja
  main_url: https://www.miyamadojinja.com
  url: https://www.miyamadojinja.com
  description: >
    Miyamado Jinja is a Japanses Shinto Shrine in Yokkaichi, Mie, Japan.
  categories:
    - Nonprofit
    - Travel
  built_by: mnishiguchi
  built_by_url: https://mnishiguchi.com
  featured: false
- title: Calisthenics Skills
  main_url: https://www.calisthenicsskills.com
  url: https://www.calisthenicsskills.com
  description: >
    A beautiful fitness progress tracker built on Gatsby.
  categories:
    - Sports
  built_by: Andrico Karoulla
  built_by_url: https://andri.co
  featured: false
<<<<<<< HEAD
- title: AutoloadIT
  main_url: https://autoloadit.com/
  url: https://autoloadit.com/
  description: >
    The world's leading Enterprise Automotive imaging solution
  categories:
    - Business
    - Landing Page
  built_by: Pagepro
  built_by_url: https://pagepro.co
=======
- title: Tools of Golf
  main_url: https://toolsof.golf
  url: https://toolsof.golf/titleist-915-d2-driver
  description: >
    Tools of Golf is a community dedicated to golf nerds and gear heads.
  categories:
    - Sports
    - Data
    - Documentation
  built_by: Peter Hironaka
  built_by_url: https://peterhironaka.com
  featured: false
- title: sung.codes
  main_url: https://sung.codes/
  source_url: https://github.com/dance2die/sung.codes
  url: https://sung.codes/
  description: >
    Blog by Sung M. Kim (a.k.a. dance2die)
  categories:
    - Blog
    - Landing Page
  built_by: Sung M. Kim
  built_by_url: https://github.com/dance2die
>>>>>>> 2aef0b45
  featured: false<|MERGE_RESOLUTION|>--- conflicted
+++ resolved
@@ -9542,7 +9542,6 @@
   built_by: Andrico Karoulla
   built_by_url: https://andri.co
   featured: false
-<<<<<<< HEAD
 - title: AutoloadIT
   main_url: https://autoloadit.com/
   url: https://autoloadit.com/
@@ -9553,7 +9552,7 @@
     - Landing Page
   built_by: Pagepro
   built_by_url: https://pagepro.co
-=======
+  featured: false
 - title: Tools of Golf
   main_url: https://toolsof.golf
   url: https://toolsof.golf/titleist-915-d2-driver
@@ -9577,5 +9576,4 @@
     - Landing Page
   built_by: Sung M. Kim
   built_by_url: https://github.com/dance2die
->>>>>>> 2aef0b45
   featured: false