--- conflicted
+++ resolved
@@ -11118,7 +11118,6 @@
     - Education
   built_by: Bold.org
   featured: false
-<<<<<<< HEAD
 - title: The Story of Dovetail and Afterpay
   url: https://dovetailstudios.com/the-story-of-dovetail-and-afterpay
   main_url: https://dovetailstudios.com/the-story-of-dovetail-and-afterpay
@@ -11132,7 +11131,6 @@
   built_by: Dovetail
   built_by_url: https://dovetailstudios.com
   featured: false
-=======
 - title: Petite & Minimal
   url: https://www.petiteandminimal.com/
   main_url: https://www.petiteandminimal.com/
@@ -11158,5 +11156,4 @@
   categories:
     - E-commerce
   built_by: Annie Taylor Chen
-  built_by_url: https://www.annietaylorchen.com/
->>>>>>> 1c99d341
+  built_by_url: https://www.annietaylorchen.com/