--- conflicted
+++ resolved
@@ -8323,7 +8323,17 @@
   built_by: Jason Di Benedetto
   built_by_url: https://jason.dibenedetto.fyi
   featured: false
-<<<<<<< HEAD
+- title: Really Fast Sites
+  url: https://reallyfastsites.com
+  main_url: https://reallyfastsites.com
+  description: >
+    Really Fast Sites showcases websites that have a speed score of 85 or higher on Google's Page Speed Insights for both mobile and desktop, along with some of the platforms and technologies those sites use.
+  categories:
+    - Web Development
+    - Programming
+  built_by: Peter Brady
+  built_by_url: https://www.peterbrady.co.uk
+  featured: false
 - title: The Fabulous Lifestyles 不藏私旅行煮藝
   url: https://thefabulouslifestyles.com/
   main_url: https://thefabulouslifestyles.com/
@@ -8334,17 +8344,4 @@
     - Food
     - Travel
   built_by: Kevin C Chen
-  built_by_url: https://www.linkedin.com/in/kevincychen/
-=======
-- title: Really Fast Sites
-  url: https://reallyfastsites.com
-  main_url: https://reallyfastsites.com
-  description: >
-    Really Fast Sites showcases websites that have a speed score of 85 or higher on Google's Page Speed Insights for both mobile and desktop, along with some of the platforms and technologies those sites use.
-  categories:
-    - Web Development
-    - Programming
-  built_by: Peter Brady
-  built_by_url: https://www.peterbrady.co.uk
->>>>>>> 4e2fe45b
-  featured: false+  built_by_url: https://www.linkedin.com/in/kevincychen/  