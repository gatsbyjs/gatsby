--- conflicted
+++ resolved
@@ -9279,7 +9279,6 @@
   built_by: Shivam Sinha
   built_by_url: https://www.helloshivam.com/
   featured: false
-<<<<<<< HEAD
 - title: Solfej Chord Search
   url: https://www.solfej.io/chords
   main_url: https://www.solfej.io/chords
@@ -9290,7 +9289,6 @@
     - Music
   built_by: Shayan Javadi
   built_by_url: https://www.instagram.com/shawnjavadi/
-=======
 - title: a+ Saúde
   url: https://www.amaissaude.com.br/
   main_url: https://www.amaissaude.com.br/
@@ -9302,5 +9300,4 @@
     - Blog
   built_by: Grupo Fleury
   built_by_url: http://www.grupofleury.com.br/
->>>>>>> accaed1d
   featured: false