- title: ReactJS
  main_url: "https://reactjs.org/"
  url: "https://reactjs.org/"
  source_url: "https://github.com/reactjs/reactjs.org"
  featured: true
  categories:
    - Web Development
    - Featured
- title: Stitch Fix
  main_url: "https://www.stitchfix.com/"
  url: "https://www.stitchfix.com/"
  description: >
    Stitch Fix is an online styling service that delivers a truly personalized
    shopping experience.
  categories:
    - eCommerce
    - Fashion
    - Featured
  featured: true
- title: Flamingo
  main_url: https://www.shopflamingo.com/
  url: https://www.shopflamingo.com/
  description: >
    Online shop for women's body care and hair removal products.
  categories:
    - eCommerce
    - Beauty
    - Featured
  featured: true
- title: Airbnb Engineering & Data Science
  description: >
    Creative engineers and data scientists building a world where you can belong
    anywhere
  main_url: "https://airbnb.io/"
  url: "https://airbnb.io/"
  categories:
    - Blog
    - Gallery
    - Featured
  featured: true
- title: Impossible Foods
  main_url: "https://impossiblefoods.com/"
  url: "https://impossiblefoods.com/"
  categories:
    - Food
    - Featured
  featured: true
- title: Braun
  description: >
    Braun offers high performance hair removal and hair care products, including dryers, straighteners, shavers, and more.
  main_url: "https://ca.braun.com/en-ca"
  url: "https://ca.braun.com/en-ca"
  categories:
    - eCommerce
    - Featured
  featured: true
- title: NYC Pride 2019 | WorldPride NYC | Stonewall50
  main_url: "https://2019-worldpride-stonewall50.nycpride.org/"
  url: "https://2019-worldpride-stonewall50.nycpride.org/"
  featured: true
  description: >-
    Join us in 2019 for NYC Pride, as we welcome WorldPride and mark the 50th
    Anniversary of the Stonewall Uprising and a half-century of LGBTQ+
    liberation.
  categories:
    - Education
    - Marketing
    - Nonprofit
    - Featured
  built_by: Canvas United
  built_by_url: "https://www.canvasunited.com/"
- title: The State of European Tech
  main_url: "https://2017.stateofeuropeantech.com/"
  url: "https://2017.stateofeuropeantech.com/"
  featured: true
  categories:
    - Technology
    - Featured
  built_by: Studio Lovelock
  built_by_url: "http://www.studiolovelock.com/"
- title: Hopper
  main_url: "https://www.hopper.com/"
  url: "https://www.hopper.com/"
  built_by: Narative
  built_by_url: "https://www.narative.co/"
  featured: true
  categories:
    - Technology
    - App
    - Featured
- title: GM Capital One
  description: |
    Introducing the new online experience for your GM Rewards Credit Card
  main_url: "https://gm.capitalone.com/"
  url: "https://gm.capitalone.com/"
  categories:
    - Credit Card
    - Featured
  featured: true
- title: Life Without Barriers | Foster Care
  main_url: "https://www.lwb.org.au/foster-care"
  url: "https://www.lwb.org.au/foster-care"
  featured: true
  description: >-
    We are urgently seeking foster carers all across Australia. Can you open
    your heart and your home to a child in need? There are different types of
    foster care that can suit you. We offer training and 24/7 support.
  categories:
    - Nonprofit
    - Education
    - Documentation
    - Marketing
    - Featured
  built_by: LWB Digital Team
  built_by_url: "https://twitter.com/LWBAustralia"
- title: Figma
  main_url: "https://www.figma.com/"
  url: "https://www.figma.com/"
  featured: true
  categories:
    - Marketing
    - Design
    - Featured
  built_by: Corey Ward
  built_by_url: "http://www.coreyward.me/"
- title: Bejamas - JAM Experts for hire
  main_url: "https://bejamas.io/"
  url: "https://bejamas.io/"
  featured: true
  description: >-
    We help agencies and companies with JAMStack tools. This includes web
    development using Static Site Generators, Headless CMS, CI / CD and CDN
    setup.
  categories:
    - Technology
    - Web Development
    - Agency
    - Marketing
    - Featured
  built_by: Bejamas
  built_by_url: "https://bejamas.io/"
- title: The State of JavaScript
  description: >
    Data from over 20,000 developers, asking them questions on topics ranging
    from front-end frameworks and state management, to build tools and testing
    libraries.
  main_url: "https://stateofjs.com/"
  url: "https://stateofjs.com/"
  source_url: "https://github.com/StateOfJS/StateOfJS"
  categories:
    - Data
    - JavaScript
    - Featured
  built_by: StateOfJS
  built_by_url: "https://github.com/StateOfJS/StateOfJS/graphs/contributors"
  featured: true
- title: DesignSystems.com
  main_url: "https://www.designsystems.com/"
  url: "https://www.designsystems.com/"
  description: |
    A resource for learning, creating and evangelizing design systems.
  categories:
    - Design
    - Blog
    - Technology
    - Featured
  built_by: Corey Ward
  built_by_url: "http://www.coreyward.me/"
  featured: true
- title: Timely
  main_url: "https://timelyapp.com/"
  url: "https://timelyapp.com/"
  description: |
    Fully automatic time tracking. For those who trade in time.
  categories:
    - Productivity
    - Featured
  built_by: Timm Stokke
  built_by_url: "https://timm.stokke.me"
  featured: true
- title: Snap Kit
  main_url: "https://kit.snapchat.com/"
  url: "https://kit.snapchat.com/"
  description: >
    Snap Kit lets developers integrate some of Snapchat’s best features across
    platforms.
  categories:
    - Technology
    - Documentation
    - Featured
  featured: true
- title: SendGrid
  main_url: "https://sendgrid.com/docs/"
  url: "https://sendgrid.com/docs/"
  description: >
    SendGrid delivers your transactional and marketing emails through the
    world's largest cloud-based email delivery platform.
  categories:
    - API
    - Technology
    - Documentation
    - Featured
  featured: true
- title: KNW Photography
  main_url: "https://www.knw.io/"
  url: "https://www.knw.io/galleries/"
  featured: true
  description: >
    Digital portfolio for San Francisco Bay Area photographer Kirsten Wiemer.
  categories:
    - Photography
    - Portfolio
    - Featured
  built_by: Ryan Wiemer
  built_by_url: "https://www.ryanwiemer.com/"
- title: Cajun Bowfishing
  main_url: "https://cajunbowfishing.com/"
  url: "https://cajunbowfishing.com/"
  featured: false
  categories:
    - eCommerce
    - Sports
  built_by: Escalade Sports
  built_by_url: "https://www.escaladesports.com/"
- title: NEON
  main_url: "http://neonrated.com/"
  url: "http://neonrated.com/"
  featured: false
  categories:
    - Gallery
    - Cinema
- title: Slite
  main_url: "https://slite.com/"
  url: "https://slite.com/"
  featured: false
  categories:
    - Marketing
    - Technology
- title: GraphCMS
  main_url: "https://graphcms.com/"
  url: "https://graphcms.com/"
  featured: false
  categories:
    - Marketing
    - Technology
- title: Bottender Docs
  main_url: "https://bottender.js.org/"
  url: "https://bottender.js.org/"
  source_url: "https://github.com/bottenderjs/bottenderjs.github.io"
  featured: false
  categories:
    - Documentation
    - Web Development
    - Open Source
- title: Nike - Just Do It
  main_url: "https://justdoit.nike.com/"
  url: "https://justdoit.nike.com/"
  featured: true
  categories:
    - eCommerce
    - Featured
- title: AirBnB Cereal
  main_url: "https://airbnb.design/cereal"
  url: "https://airbnb.design/cereal"
  featured: false
  categories:
    - Marketing
    - Design
- title: Cardiogram
  main_url: "https://cardiogr.am/"
  url: "https://cardiogr.am/"
  featured: false
  categories:
    - Marketing
    - Technology
- title: Etcetera Design
  main_url: "https://etcetera.design/"
  url: "https://etcetera.design/"
  source_url: "https://github.com/etceteradesign/website"
  featured: false
  categories:
    - Portfolio
- title: Hack Club
  main_url: "https://hackclub.com/"
  url: "https://hackclub.com/"
  source_url: "https://github.com/hackclub/site"
  featured: false
  categories:
    - Education
    - Web Development
- title: Matthias Jordan Portfolio
  main_url: "https://iammatthias.com/"
  url: "https://iammatthias.com/"
  source_url: "https://github.com/iammatthias/net"
  description: >-
    Photography portfolio and blog built using Contentful + Netlify + Gatsby V2.
  built_by: Matthias Jordan
  built_by_url: https://github.com/iammatthias
  featured: false
  categories:
    - Photography
    - Portfolio
- title: Investment Calculator
  main_url: "https://investmentcalculator.io/"
  url: "https://investmentcalculator.io/"
  featured: false
  categories:
    - Education
    - Finance
- title: CSS Grid Playground by MozillaDev
  main_url: "https://mozilladevelopers.github.io/playground/"
  url: "https://mozilladevelopers.github.io/playground/"
  source_url: "https://github.com/MozillaDevelopers/playground"
  featured: false
  categories:
    - Education
    - Web Development
- title: Piotr Fedorczyk Portfolio
  built_by: Piotr Fedorczyk
  built_by_url: "https://piotrf.pl"
  categories:
    - Portfolio
    - Web Development
  description: >-
    Portfolio of Piotr Fedorczyk, a digital product designer and full-stack developer specializing in shaping, designing and building news and tools for news.
  featured: false
  main_url: "https://piotrf.pl/"
  url: "https://piotrf.pl/"
- title: unrealcpp
  main_url: "https://unrealcpp.com/"
  url: "https://unrealcpp.com/"
  source_url: "https://github.com/Harrison1/unrealcpp-com"
  featured: false
  categories:
    - Blog
    - Web Development
- title: Andy Slezak
  main_url: "https://www.aslezak.com/"
  url: "https://www.aslezak.com/"
  source_url: "https://github.com/amslezak"
  featured: false
  categories:
    - Web Development
    - Portfolio
- title: Deliveroo.Design
  main_url: "https://www.deliveroo.design/"
  url: "https://www.deliveroo.design/"
  featured: false
  categories:
    - Food
    - Marketing
- title: Dona Rita
  main_url: "https://www.donarita.co.uk/"
  url: "https://www.donarita.co.uk/"
  source_url: "https://github.com/peduarte/dona-rita-website"
  featured: false
  categories:
    - Food
    - Marketing
- title: Fröhlich ∧ Frei
  main_url: "https://www.froehlichundfrei.de/"
  url: "https://www.froehlichundfrei.de/"
  featured: false
  categories:
    - Web Development
    - Blog
    - Open Source
- title: How to GraphQL
  main_url: "https://www.howtographql.com/"
  url: "https://www.howtographql.com/"
  source_url: "https://github.com/howtographql/howtographql"
  featured: false
  categories:
    - Documentation
    - Web Development
    - Open Source
- title: OnCallogy
  main_url: "https://www.oncallogy.com/"
  url: "https://www.oncallogy.com/"
  featured: false
  categories:
    - Marketing
    - Healthcare
- title: Ryan Wiemer's Portfolio
  main_url: "https://www.ryanwiemer.com/"
  url: "https://www.ryanwiemer.com/knw-photography/"
  source_url: "https://github.com/ryanwiemer/rw"
  featured: false
  description: >
    Digital portfolio for Oakland, CA based account manager Ryan Wiemer.
  categories:
    - Portfolio
    - Web Development
    - Design
  built_by: Ryan Wiemer
  built_by_url: "https://www.ryanwiemer.com/"
- title: Ventura Digitalagentur Köln
  main_url: "https://www.ventura-digital.de/"
  url: "https://www.ventura-digital.de/"
  featured: false
  built_by: Ventura Digitalagentur
  categories:
    - Agency
    - Marketing
    - Featured
- title: Azer Koçulu
  main_url: "http://azer.bike/"
  url: "http://azer.bike/photography"
  featured: false
  categories:
    - Portfolio
    - Photography
    - Web Development
- title: Damir.io
  main_url: "http://damir.io/"
  url: "http://damir.io/"
  source_url: "https://github.com/dvzrd/gatsby-sfiction"
  featured: false
  categories:
    - Fiction
- title: Digital Psychology
  main_url: "http://digitalpsychology.io/"
  url: "http://digitalpsychology.io/"
  source_url: "https://github.com/danistefanovic/digitalpsychology.io"
  featured: false
  categories:
    - Education
    - Library
- title: GRANDstack
  main_url: "http://grandstack.io/"
  url: "http://grandstack.io/"
  featured: false
  categories:
    - Open Source
    - Web Development
- title: Théâtres Parisiens
  main_url: "http://theatres-parisiens.fr/"
  url: "http://theatres-parisiens.fr/"
  source_url: "https://github.com/phacks/theatres-parisiens"
  featured: false
  categories:
    - Education
    - Entertainment
# - title: William Owen UK Portfolio / Blog
#   main_url: "http://william-owen.co.uk/"
#   url: "http://william-owen.co.uk/"
#   featured: false
#   description: >-
#     Over 20 years experience delivering customer-facing websites, internet-based
#     solutions and creative visual design for a wide range of companies and
#     organisations.
#   categories:
#     - Portfolio
#     - Blog
#   built_by: William Owen
#   built_by_url: "https://twitter.com/twilowen"
- title: A4 纸网
  main_url: "http://www.a4z.cn/"
  url: "http://www.a4z.cn/price"
  source_url: "https://github.com/hiooyUI/hiooyui.github.io"
  featured: false
  categories:
    - eCommerce
- title: Steve Meredith's Portfolio
  main_url: "http://www.stevemeredith.com/"
  url: "http://www.stevemeredith.com/"
  featured: false
  categories:
    - Portfolio
- title: API Platform
  main_url: "https://api-platform.com/"
  url: "https://api-platform.com/"
  source_url: "https://github.com/api-platform/website"
  featured: false
  categories:
    - Documentation
    - Web Development
    - Open Source
    - Library
- title: Artivest
  main_url: "https://artivest.co/"
  url: "https://artivest.co/what-we-do/for-advisors-and-investors/"
  featured: false
  categories:
    - Marketing
    - Blog
    - Documentation
    - Finance
- title: The Audacious Project
  main_url: "https://audaciousproject.org/"
  url: "https://audaciousproject.org/"
  featured: false
  categories:
    - Nonprofit
- title: Dustin Schau's Blog
  main_url: "https://blog.dustinschau.com/"
  url: "https://blog.dustinschau.com/"
  source_url: "https://github.com/dschau/blog"
  featured: false
  categories:
    - Blog
    - Web Development
- title: FloydHub's Blog
  main_url: "https://blog.floydhub.com/"
  url: "https://blog.floydhub.com/"
  featured: false
  categories:
    - Technology
    - Blog
- title: iContract Blog
  main_url: "https://blog.icontract.co.uk/"
  url: "http://blog.icontract.co.uk/"
  featured: false
  categories:
    - Blog
- title: BRIIM
  main_url: "https://bri.im/"
  url: "https://bri.im/"
  featured: false
  description: >-
    BRIIM is a movement to enable JavaScript enthusiasts and web developers in
    machine learning. Learn about artificial intelligence and data science, two
    fields which are governed by machine learning, in JavaScript. Take it right
    to your browser with WebGL.
  categories:
    - Education
    - Web Development
    - Technology
- title: Caddy Smells Like Trees
  main_url: "https://caddysmellsliketrees.ru"
  url: "https://caddysmellsliketrees.ru/en"
  source_url: "https://github.com/podabed/caddysmellsliketrees.github.io"
  description: >-
    We play soul-searching songs for every day. They are merging in our forests
    in such a way that it is difficult to separate them from each other, and
    between them bellow bold deer poems.
  categories:
    - Music
    - Gallery
  built_by: Dmitrij Podabed, Alexander Nikitin
  built_by_url: https://podabed.org
  featured: false
- title: Calpa's Blog
  main_url: "https://calpa.me/"
  url: "https://calpa.me/"
  source_url: "https://github.com/calpa/blog"
  featured: false
  categories:
    - Blog
    - Web Development
- title: Chocolate Free
  main_url: "https://chocolate-free.com/"
  url: "https://chocolate-free.com/"
  source_url: "https://github.com/Khaledgarbaya/chocolate-free-website"
  featured: false
  description: "A full time foodie \U0001F60D a forever Parisian \"patisserie\" lover and \U0001F382 \U0001F369 \U0001F370 \U0001F36A explorer and finally an under construction #foodblogger #foodblog"
  categories:
    - Blog
    - Food
- title: Code Bushi
  main_url: "https://codebushi.com/"
  url: "https://codebushi.com/"
  featured: false
  description: >-
    Web development resources, trends, & techniques to elevate your coding
    journey.
  categories:
    - Web Development
    - Open Source
    - Blog
  built_by: Hunter Chang
  built_by_url: "https://hunterchang.com/"
- title: Daniel Hollcraft
  main_url: "https://danielhollcraft.com/"
  url: "https://danielhollcraft.com/"
  source_url: "https://github.com/danielbh/danielhollcraft.com"
  featured: false
  categories:
    - Web Development
    - Blog
    - Portfolio
- title: Darren Britton's Portfolio
  main_url: "https://darrenbritton.com/"
  url: "https://darrenbritton.com/"
  source_url: "https://github.com/darrenbritton/darrenbritton.github.io"
  featured: false
  categories:
    - Web Development
    - Portfolio
- title: Dave Lindberg Marketing & Design
  url: "https://davelindberg.com/"
  main_url: "https://davelindberg.com/"
  source_url: "https://github.com/Dave-Lindberg/dl-gatsby"
  featured: false
  description: >-
    My work revolves around solving problems for people in business, using
    integrated design and marketing strategies to improve sales, increase brand
    engagement, generate leads and achieve goals.
  categories:
    - Design
    - Featured
    - Marketing
    - SEO
    - Portfolio
- title: Design Systems Weekly
  main_url: "https://designsystems.email/"
  url: "https://designsystems.email/"
  featured: false
  categories:
    - Education
    - Web Development
- title: Dalbinaco's Website
  main_url: "https://dlbn.co/en/"
  url: "https://dlbn.co/en/"
  source_url: "https://github.com/dalbinaco/dlbn.co"
  featured: false
  categories:
    - Portfolio
    - Web Development
- title: mParticle's Documentation
  main_url: "https://docs.mparticle.com/"
  url: "https://docs.mparticle.com/"
  featured: false
  categories:
    - Web Development
    - Documentation
- title: Doopoll
  main_url: "https://doopoll.co/"
  url: "https://doopoll.co/"
  featured: false
  categories:
    - Marketing
    - Technology
- title: ERC dEX
  main_url: "https://ercdex.com/"
  url: "https://ercdex.com/aqueduct"
  featured: false
  categories:
    - Marketing
- title: Fabian Schultz' Portfolio
  main_url: "https://fabianschultz.com/"
  url: "https://fabianschultz.com/"
  source_url: "https://github.com/fabe/site"
  featured: false
  description: >-
    Hello, I’m Fabian — a product designer and developer based in Potsdam,
    Germany. I’ve been working both as a product designer and frontend developer
    for over 5 years now. I particularly enjoy working with companies that try
    to meet broad and unique user needs.
  categories:
    - Portfolio
    - Web Development
  built_by: Fabian Schultz
  built_by_url: "https://fabianschultz.com/"
- title: Formidable
  main_url: "https://formidable.com/"
  url: "https://formidable.com/"
  featured: false
  categories:
    - Web Development
    - Agency
    - Open Source
- title: CalState House Manager
  description: >
    Home service membership that offers proactive and on-demand maintenance for
    homeowners
  main_url: "https://housemanager.calstate.aaa.com/"
  url: "https://housemanager.calstate.aaa.com/"
  categories:
    - Insurance
- title: The freeCodeCamp Guide
  main_url: "https://guide.freecodecamp.org/"
  url: "https://guide.freecodecamp.org/"
  source_url: "https://github.com/freeCodeCamp/guide"
  featured: false
  categories:
    - Web Development
    - Documentation
- title: High School Hackathons
  main_url: "https://hackathons.hackclub.com/"
  url: "https://hackathons.hackclub.com/"
  source_url: "https://github.com/hackclub/hackathons"
  featured: false
  categories:
    - Education
    - Web Development
- title: Hapticmedia
  main_url: "https://hapticmedia.fr/en/"
  url: "https://hapticmedia.fr/en/"
  featured: false
  categories:
    - Agency
- title: heml.io
  main_url: "https://heml.io/"
  url: "https://heml.io/"
  source_url: "https://github.com/SparkPost/heml.io"
  featured: false
  categories:
    - Documentation
    - Web Development
    - Open Source
- title: Juliette Pretot's Portfolio
  main_url: "https://juliette.sh/"
  url: "https://juliette.sh/"
  featured: false
  categories:
    - Web Development
    - Portfolio
    - Blog
- title: Kris Hedstrom's Portfolio
  main_url: "https://k-create.com/"
  url: "https://k-create.com/portfolio/"
  source_url: "https://github.com/kristofferh/kristoffer"
  featured: false
  description: >-
    Hey. I’m Kris. I’m an interactive designer / developer. I grew up in Umeå,
    in northern Sweden, but I now live in Brooklyn, NY. I am currently enjoying
    a hybrid Art Director + Lead Product Engineer role at a small startup called
    Nomad Health. Before that, I was a Product (Engineering) Manager at Tumblr.
    Before that, I worked at agencies. Before that, I was a baby. I like to
    design things, and then I like to build those things. I occasionally take on
    freelance projects. Feel free to get in touch if you have an interesting
    project that you want to collaborate on. Or if you just want to say hello,
    that’s cool too.
  categories:
    - Portfolio
  built_by: Kris Hedstrom
  built_by_url: "https://k-create.com/"
- title: knpw.rs
  main_url: "https://knpw.rs/"
  url: "https://knpw.rs/"
  source_url: "https://github.com/knpwrs/knpw.rs"
  featured: false
  categories:
    - Blog
    - Web Development
- title: Kostas Bariotis' Blog
  main_url: "https://kostasbariotis.com/"
  url: "https://kostasbariotis.com/"
  source_url: "https://github.com/kbariotis/kostasbariotis.com"
  featured: false
  categories:
    - Blog
    - Portfolio
    - Web Development
- title: LaserTime Clinic
  main_url: "https://lasertime.ru/"
  url: "https://lasertime.ru/"
  source_url: "https://github.com/oleglegun/lasertime"
  featured: false
  categories:
    - Marketing
- title: Jason Lengstorf
  main_url: "https://lengstorf.com"
  url: "https://lengstorf.com"
  source_url: "https://github.com/jlengstorf/lengstorf.com"
  featured: false
  categories:
    - Blog
  built_by: Jason Lengstorf
  built_by_url: "https://github.com/jlengstorf"
- title: Mannequin.io
  main_url: "https://mannequin.io/"
  url: "https://mannequin.io/"
  source_url: "https://github.com/LastCallMedia/Mannequin/tree/master/site"
  featured: false
  categories:
    - Open Source
    - Web Development
    - Documentation
- title: manu.ninja
  main_url: "https://manu.ninja/"
  url: "https://manu.ninja/"
  source_url: "https://github.com/Lorti/manu.ninja"
  featured: false
  description: >-
    manu.ninja is the personal blog of Manuel Wieser, where he talks about
    front-end development, games and digital art
  categories:
    - Blog
    - Technology
    - Web Development
- title: Fabric
  main_url: "https://meetfabric.com/"
  url: "https://meetfabric.com/"
  featured: false
  categories:
    - Marketing
    - Insurance
- title: Nexit
  main_url: "https://nexit.sk/"
  url: "https://nexit.sk/references"
  featured: false
  categories:
    - Web Development
- title: Nortcast
  main_url: "https://nortcast.com/"
  url: "https://nortcast.com/"
  featured: false
  categories:
    - Technology
    - Entertainment
    - Podcast
- title: Open FDA
  description: >
    Provides APIs and raw download access to a number of high-value, high
    priority and scalable structured datasets, including adverse events, drug
    product labeling, and recall enforcement reports.
  main_url: "https://open.fda.gov/"
  url: "https://open.fda.gov/"
  source_url: "https://github.com/FDA/open.fda.gov"
  featured: false
  categories:
    - Government
    - Open Source
    - Web Development
    - API
    - Data
- title: NYC Planning Labs (New York City Department of City Planning)
  main_url: "https://planninglabs.nyc/"
  url: "https://planninglabs.nyc/about/"
  source_url: "https://github.com/NYCPlanning/"
  featured: false
  description: >-
    We work with New York City's Urban Planners to deliver impactful, modern
    technology tools.
  categories:
    - Open Source
    - Government
- title: Pravdomil
  main_url: "https://pravdomil.com/"
  url: "https://pravdomil.com/"
  source_url: "https://github.com/pravdomil/pravdomil.com"
  featured: false
  description: >-
    I’ve been working both as a product designer and frontend developer for over
    5 years now. I particularly enjoy working with companies that try to meet
    broad and unique user needs.
  categories:
    - Portfolio
- title: Preston Richey Portfolio / Blog
  main_url: "https://prestonrichey.com/"
  url: "https://prestonrichey.com/"
  source_url: "https://github.com/prichey/prestonrichey.com"
  featured: false
  categories:
    - Web Development
    - Portfolio
    - Blog
- title: Landing page of Put.io
  main_url: "https://put.io/"
  url: "https://put.io/"
  featured: false
  categories:
    - eCommerce
    - Technology
- title: The Rick and Morty API
  main_url: "https://rickandmortyapi.com/"
  url: "https://rickandmortyapi.com/"
  built_by: Axel Fuhrmann
  built_by_url: "https://axelfuhrmann.com/"
  featured: false
  categories:
    - Web Development
    - Entertainment
    - Documentation
    - Open Source
    - API
- title: Santa Compañía Creativa
  main_url: "https://santacc.es/"
  url: "https://santacc.es/"
  source_url: "https://github.com/DesarrolloWebSantaCC/santacc-web"
  featured: false
  categories:
    - Agency
- title: Sean Coker's Blog
  main_url: "https://sean.is/"
  url: "https://sean.is/"
  featured: false
  categories:
    - Blog
    - Portfolio
    - Web Development
- title: Segment's Blog
  main_url: "https://segment.com/blog/"
  url: "https://segment.com/blog/"
  featured: false
  categories:
    - Web Development
    - Blog
- title: Several Levels
  main_url: "https://severallevels.io/"
  url: "https://severallevels.io/"
  source_url: "https://github.com/Harrison1/several-levels"
  featured: false
  categories:
    - Agency
    - Web Development
- title: Simply
  main_url: "https://simply.co.za/"
  url: "https://simply.co.za/"
  featured: false
  categories:
    - Marketing
    - Insurance
- title: Storybook
  main_url: "https://storybook.js.org/"
  url: "https://storybook.js.org/"
  source_url: "https://github.com/storybooks/storybook"
  featured: false
  categories:
    - Web Development
    - Open Source
- title: Vibert Thio's Portfolio
  main_url: "https://vibertthio.com/portfolio/"
  url: "https://vibertthio.com/portfolio/projects/"
  source_url: "https://github.com/vibertthio/portfolio"
  featured: false
  categories:
    - Portfolio
    - Web Development
- title: VisitGemer
  main_url: "https://visitgemer.sk/"
  url: "https://visitgemer.sk/"
  featured: false
  categories:
    - Marketing
- title: Beach Hut Poole
  main_url: "https://www.beachhutpoole.co.uk/"
  url: "https://www.beachhutpoole.co.uk/"
  featured: false
  categories:
    - Travel
    - Marketing
- title: Bricolage.io
  main_url: "https://www.bricolage.io/"
  url: "https://www.bricolage.io/"
  source_url: "https://github.com/KyleAMathews/blog"
  featured: false
  categories:
    - Blog
- title: Charles Pinnix Website
  main_url: "https://www.charlespinnix.com/"
  url: "https://www.charlespinnix.com/"
  featured: false
  description: >-
    I’m a senior front end engineer with 8 years of experience building websites
    and web applications. I’m interested in leading creative, multidisciplinary
    engineering teams. I’m a creative technologist, merging photography, art,
    and design into engineering and visa versa. I take a pragmatic,
    product-oriented approach to development, allowing me to see the big picture
    and ensuring quality products are completed on time. I have a passion for
    modern front end JavaScript frameworks such as React and Vue, and I have
    substantial experience on the back end with an interest in Node and
    container based deployment with Docker and AWS.
  categories:
    - Portfolio
    - Web Development
- title: Charlie Harrington's Blog
  main_url: "https://www.charlieharrington.com/"
  url: "https://www.charlieharrington.com/"
  source_url: "https://github.com/whatrocks/blog"
  featured: false
  categories:
    - Blog
    - Web Development
    - Music
- title: Developer Ecosystem
  main_url: "https://www.developerecosystem.com/"
  url: "https://www.developerecosystem.com/"
  featured: false
  categories:
    - Blog
    - Web Development
- title: Gabriel Adorf's Portfolio
  main_url: "https://www.gabrieladorf.com/"
  url: "https://www.gabrieladorf.com/"
  source_url: "https://github.com/gabdorf/gabriel-adorf-portfolio"
  featured: false
  categories:
    - Portfolio
    - Web Development
- title: greglobinski.com
  main_url: "https://www.greglobinski.com/"
  url: "https://www.greglobinski.com/"
  source_url: "https://github.com/greglobinski/www.greglobinski.com"
  featured: false
  categories:
    - Portfolio
    - Web Development
- title: I am Putra
  main_url: "https://www.iamputra.com/"
  url: "https://www.iamputra.com/"
  featured: false
  categories:
    - Portfolio
    - Web Development
    - Blog
- title: In Sowerby Bridge
  main_url: "https://www.insowerbybridge.co.uk/"
  url: "https://www.insowerbybridge.co.uk/"
  featured: false
  categories:
    - Marketing
    - Government
- title: JavaScript Stuff
  main_url: "https://www.javascriptstuff.com/"
  url: "https://www.javascriptstuff.com/"
  featured: false
  categories:
    - Education
    - Web Development
    - Library
- title: Ledgy
  main_url: "https://www.ledgy.com/"
  url: "https://github.com/morloy/ledgy.com"
  featured: false
  categories:
    - Marketing
    - Finance
- title: Alec Lomas's Portfolio / Blog
  main_url: "https://www.lowmess.com/"
  url: "https://www.lowmess.com/"
  source_url: "https://github.com/lowmess/lowmess"
  featured: false
  categories:
    - Web Development
    - Blog
    - Portfolio
- title: Michele Mazzucco's Portfolio
  main_url: "https://www.michelemazzucco.it/"
  url: "https://www.michelemazzucco.it/"
  source_url: "https://github.com/michelemazzucco/michelemazzucco.it"
  featured: false
  categories:
    - Portfolio
- title: Orbit FM Podcasts
  main_url: "https://www.orbit.fm/"
  url: "https://www.orbit.fm/"
  source_url: "https://github.com/agarrharr/orbit.fm"
  featured: false
  categories:
    - Podcast
- title: Prosecco Springs
  main_url: "https://www.proseccosprings.com/"
  url: "https://www.proseccosprings.com/"
  featured: false
  categories:
    - Food
    - Blog
    - Marketing
- title: Verious
  main_url: "https://www.verious.io/"
  url: "https://www.verious.io/"
  source_url: "https://github.com/cpinnix/verious"
  featured: false
  categories:
    - Web Development
- title: Whittle School
  main_url: "https://www.whittleschool.org/en/"
  url: "https://www.whittleschool.org/en/"
  featured: false
  categories:
    - Education
- title: Yisela
  main_url: "https://www.yisela.com/"
  url: "https://www.yisela.com/tetris-against-trauma-gaming-as-therapy/"
  featured: false
  categories:
    - Blog
- title: YouFoundRon.com
  main_url: "https://www.youfoundron.com/"
  url: "https://www.youfoundron.com/"
  source_url: "https://github.com/rongierlach/yfr-dot-com"
  featured: false
  categories:
    - Portfolio
    - Web Development
    - Blog
- title: yerevancoder
  main_url: "https://yerevancoder.com/"
  url: "https://forum.yerevancoder.com/categories"
  source_url: "https://github.com/yerevancoder/yerevancoder.github.io"
  featured: false
  categories:
    - Blog
    - Web Development
- title: EaseCentral
  main_url: "https://www.easecentral.com/"
  url: "https://www.easecentral.com/"
  featured: false
  categories:
    - Marketing
    - Healthcare
- title: Policygenius
  main_url: "https://www.policygenius.com/"
  url: "https://www.policygenius.com/"
  featured: false
  categories:
    - Marketing
    - Healthcare
- title: Moteefe
  main_url: "http://www.moteefe.com/"
  url: "http://www.moteefe.com/"
  featured: false
  categories:
    - Marketing
    - Agency
    - Technology
- title: Athelas
  main_url: "http://www.athelas.com/"
  url: "http://www.athelas.com/"
  featured: false
  categories:
    - Marketing
    - Healthcare
- title: Pathwright
  main_url: "http://www.pathwright.com/"
  url: "http://www.pathwright.com/"
  featured: false
  categories:
    - Marketing
    - Education
- title: pi-top
  main_url: "http://www.pi-top.com/"
  url: "http://www.pi-top.com/"
  featured: false
  categories:
    - Marketing
    - Web Development
    - Technology
    - eCommerce
- title: Troops
  main_url: "http://www.troops.ai/"
  url: "http://www.troops.ai/"
  featured: false
  categories:
    - Marketing
    - Technology
- title: ClearBrain
  main_url: "https://clearbrain.com/"
  url: "https://clearbrain.com/"
  featured: false
  categories:
    - Marketing
    - Technology
- title: Lucid
  main_url: "https://www.golucid.co/"
  url: "https://www.golucid.co/"
  featured: false
  categories:
    - Marketing
    - Technology
- title: Bench
  main_url: "http://www.bench.co/"
  url: "http://www.bench.co/"
  featured: false
  categories:
    - Marketing
- title: Union Plus Credit Card
  main_url: "http://www.unionpluscard.com"
  url: "https://unionplus.capitalone.com/"
  featured: false
  categories:
    - Marketing
    - Finance
- title: Gin Lane
  main_url: "http://www.ginlane.com/"
  url: "https://www.ginlane.com/"
  featured: false
  categories:
    - Web Development
    - Agency
- title: Marmelab
  main_url: "https://marmelab.com/en/"
  url: "https://marmelab.com/en/"
  featured: false
  categories:
    - Web Development
    - Agency
- title: Fusion Media Group
  main_url: "http://thefmg.com/"
  url: "http://thefmg.com/"
  featured: false
  categories:
    - Entertainment
    - News
- title: Cool Hunting
  main_url: "http://www.coolhunting.com/"
  url: "http://www.coolhunting.com/"
  featured: false
  categories:
    - Magazine
- title: Dovetail
  main_url: "https://dovetailapp.com/"
  url: "https://dovetailapp.com/"
  featured: false
  categories:
    - Marketing
    - Technology
- title: GraphQL College
  main_url: "https://www.graphql.college/"
  url: "https://www.graphql.college/"
  source_url: "https://github.com/GraphQLCollege/graphql-college"
  featured: false
  categories:
    - Web Development
    - Education
- title: F1 Vision
  main_url: "https://www.f1vision.com/"
  url: "https://www.f1vision.com/"
  featured: false
  categories:
    - Marketing
    - Entertainment
    - Technology
    - eCommerce
- title: Yuuniworks Portfolio / Blog
  main_url: "https://www.yuuniworks.com/"
  url: "https://www.yuuniworks.com/"
  source_url: "https://github.com/junkboy0315/yuuni-web"
  featured: false
  categories:
    - Portfolio
    - Web Development
    - Blog
- title: The Bastion Bot
  main_url: "https://bastionbot.org/"
  url: "https://bastionbot.org/"
  source_url: "https://github.com/TheBastionBot/Bastion-Website"
  description: Give awesome perks to your Discord server!
  featured: false
  categories:
    - Open Source
    - Technology
    - Documentation
    - Bot
    - Community
  built_by: Sankarsan Kampa
  built_by_url: "https://sankarsankampa.com"
- title: Smakosh
  main_url: "https://smakosh.com/"
  url: "https://smakosh.com/"
  source_url: "https://github.com/smakosh/smakosh.com"
  featured: false
  categories:
    - Portfolio
    - Web Development
- title: Philipp Czernitzki - Blog/Website
  main_url: "http://philippczernitzki.me/"
  url: "http://philippczernitzki.me/"
  featured: false
  categories:
    - Portfolio
    - Web Development
    - Blog
- title: WebGazer
  main_url: "https://www.webgazer.io/"
  url: "https://www.webgazer.io/"
  featured: false
  categories:
    - Marketing
    - Web Development
    - Technology
- title: Joe Seifi's Blog
  main_url: "http://seifi.org/"
  url: "http://seifi.org/"
  featured: false
  categories:
    - Portfolio
    - Web Development
    - Blog

- title: LekoArts
  main_url: "https://www.lekoarts.de"
  url: "https://www.lekoarts.de"
  source_url: "https://github.com/LekoArts/portfolio"
  featured: false
  built_by: LekoArts
  built_by_url: "https://github.com/LekoArts"
  description: >-
    Hi, I'm Lennart — a self-taught and passionate graphic/web designer &
    frontend developer based in Darmstadt, Germany. I love it to realize complex
    projects in a creative manner and face new challenges. Since 6 years I do
    graphic design, my love for frontend development came up 3 years ago. I
    enjoy acquiring new skills and cementing this knowledge by writing blogposts
    and creating tutorials.
  categories:
    - Portfolio
    - Blog
    - Design
    - Web Development
    - Freelance
- title: 杨二小的博客
  main_url: "https://blog.yangerxiao.com/"
  url: "https://blog.yangerxiao.com/"
  source_url: "https://github.com/zerosoul/blog.yangerxiao.com"
  featured: false
  categories:
    - Blog
    - Portfolio
- title: MOTTO x MOTTO
  main_url: "https://mottox2.com"
  url: "https://mottox2.com"
  source_url: "https://github.com/mottox2/website"
  description: Web developer / UI Desinger in Tokyo Japan.
  featured: false
  categories:
    - Blog
    - Portfolio
  built_by: mottox2
  built_by_url: "https://mottox2.com"
- title: Pride of the Meadows
  main_url: "https://www.prideofthemeadows.com/"
  url: "https://www.prideofthemeadows.com/"
  featured: false
  categories:
    - eCommerce
    - Food
    - Blog
- title: Michael Uloth
  main_url: "https://www.michaeluloth.com"
  url: "https://www.michaeluloth.com"
  featured: false
  description: Michael Uloth is an opera singer and web developer based in Toronto.
  categories:
    - Portfolio
    - Music
    - Web Development
  built_by: Michael Uloth
  built_by_url: "https://www.michaeluloth.com"
- title: Spacetime
  main_url: "https://www.heyspacetime.com/"
  url: "https://www.heyspacetime.com/"
  featured: false
  description: >-
    Spacetime is a Dallas-based digital experience agency specializing in web,
    app, startup, and digital experience creation.
  categories:
    - Marketing
    - Portfolio
    - Agency
    - Featured
  built_by: Spacetime
  built_by_url: "https://www.heyspacetime.com/"
- title: Eric Jinks
  main_url: "https://ericjinks.com/"
  url: "https://ericjinks.com/"
  featured: false
  description: "Software engineer / web developer from the Gold Coast, Australia."
  categories:
    - Portfolio
    - Blog
    - Web Development
    - Technology
  built_by: Eric Jinks
  built_by_url: "https://ericjinks.com/"
- title: GaiAma - We are wildlife
  main_url: "https://www.gaiama.org/"
  url: "https://www.gaiama.org/"
  featured: false
  description: >-
    We founded the GaiAma conservation organization to protect wildlife in Perú
    and to create an example of a permaculture neighborhood, living
    symbiotically with the forest - because reforestation is just the beginning
  categories:
    - Nonprofit
    - Marketing
    - Blog
  source_url: "https://github.com/GaiAma/gaiama.org"
  built_by: GaiAma
  built_by_url: "https://www.gaiama.org/"
- title: Healthcare Logic
  main_url: "https://www.healthcarelogic.com/"
  url: "https://www.healthcarelogic.com/"
  featured: false
  description: >-
    Revolutionary technology that empowers clinical and managerial leaders to
    collaborate with clarity.
  categories:
    - Marketing
    - Healthcare
    - Technology
  built_by: Thrive
  built_by_url: "https://thriveweb.com.au/"
- title: Localgov.fyi
  main_url: "https://localgov.fyi/"
  url: "https://localgov.fyi/"
  featured: false
  description: Finding local government services made easier.
  categories:
    - Directory
    - Government
    - Technology
  source_url: "https://github.com/WeOpenly/localgov.fyi"
  built_by: Openly
  built_by_url: "https://weopenly.com/"
- title: Kata.ai Documentation
  main_url: "https://docs.kata.ai/"
  url: "https://docs.kata.ai/"
  source_url: "https://github.com/kata-ai/kata-platform-docs"
  featured: false
  description: >-
    Documentation website for the Kata Platform, an all-in-one platform for
    building chatbots using AI technologies.
  categories:
    - Documentation
    - Technology
- title: goalgetters
  main_url: "https://goalgetters.space/"
  url: "https://goalgetters.space/"
  featured: false
  description: >-
    goalgetters is a source of inspiration for people who want to change their
    career. We offer articles, success stories and expert interviews on how to
    find a new passion and how to implement change.
  categories:
    - Blog
    - Education
    - Personal Development
  built_by: "Stephanie Langers (content), Adrian Wenke (development)"
  built_by_url: "https://twitter.com/AdrianWenke"
- title: Zensum
  main_url: "https://zensum.se/"
  url: "https://zensum.se/"
  featured: false
  description: >-
    Borrow money quickly and safely through Zensum. We compare Sweden's leading
    banks and credit institutions. Choose from multiple offers and lower your
    monthly cost. [Translated from Swedish]
  categories:
    - Technology
    - Finance
    - Marketing
  built_by: Bejamas.io
  built_by_url: "https://bejamas.io/"
- title: StatusHub - Easy to use Hosted Status Page Service
  main_url: "https://statushub.com/"
  url: "https://statushub.com/"
  featured: false
  description: >-
    Set up your very own service status page in minutes with StatusHub. Allow
    customers to subscribe to be updated automatically.
  categories:
    - Technology
    - Marketing
  built_by: Bejamas.io
  built_by_url: "https://bejamas.io/"
- title: Matthias Kretschmann Portfolio
  main_url: "https://matthiaskretschmann.com/"
  url: "https://matthiaskretschmann.com/"
  source_url: "https://github.com/kremalicious/portfolio"
  featured: false
  description: Portfolio of designer & developer Matthias Kretschmann.
  categories:
    - Portfolio
    - Web Development
  built_by: Matthias Kretschmann
  built_by_url: "https://matthiaskretschmann.com/"
- title: Iron Cove Solutions
  main_url: "https://ironcovesolutions.com/"
  url: "https://ironcovesolutions.com/"
  description: >-
    Iron Cove Solutions is a cloud based consulting firm. We help companies
    deliver a return on cloud usage by applying best practices
  categories:
    - Technology
    - Web Development
  built_by: Iron Cove Solutions
  built_by_url: "https://ironcovesolutions.com/"
  featured: false
- title: Eventos orellana
  description: >-
    Somos una empresa dedicada a brindar asesoría personalizada y profesional
    para la elaboración y coordinación de eventos sociales y empresariales.
  main_url: "https://eventosorellana.com/"
  url: "https://eventosorellana.com/"
  featured: false
  categories:
    - Gallery
  built_by: Codedebug
  built_by_url: "https://codedebug.co/"
- title: Moetez Chaabene Portfolio / Blog
  main_url: "https://moetez.me/"
  url: "https://moetez.me/"
  source_url: "https://github.com/moetezch/moetez.me"
  featured: false
  description: Portfolio of Moetez Chaabene
  categories:
    - Portfolio
    - Web Development
    - Blog
  built_by: Moetez Chaabene
  built_by_url: "https://twitter.com/moetezch"
- title: Nikita
  description: >-
    Automation of system deployments in Node.js for applications and
    infrastructures.
  main_url: "https://nikita.js.org/"
  url: "https://nikita.js.org/"
  source_url: "https://github.com/adaltas/node-nikita"
  categories:
    - Documentation
    - Open Source
    - Technology
  built_by: David Worms
  built_by_url: "http://www.adaltas.com"
  featured: false
- title: Gourav Sood Blog & Portfolio
  main_url: "https://www.gouravsood.com/"
  url: "https://www.gouravsood.com/"
  featured: false
  categories:
    - Blog
    - Portfolio
  built_by: Gourav Sood
  built_by_url: "https://www.gouravsood.com/"
- title: Jonas Tebbe Portfolio
  description: |
    Hey, I’m Jonas and I create digital products.
  main_url: "https://jonastebbe.com"
  url: "https://jonastebbe.com"
  categories:
    - Portfolio
  built_by: Jonas Tebbe
  built_by_url: "http://twitter.com/jonastebbe"
  featured: false
- title: Parker Sarsfield Portfolio
  description: |
    I'm Parker, a software engineer and sneakerhead.
  main_url: "https://parkersarsfield.com"
  url: "https://parkersarsfield.com"
  categories:
    - Blog
    - Portfolio
  built_by: Parker Sarsfield
  built_by_url: "https://parkersarsfield.com"
- title: Front-end web development with Greg
  description: |
    JavaScript, GatsbyJS, ReactJS, CSS in JS... Let's learn some stuff together.
  main_url: "https://dev.greglobinski.com"
  url: "https://dev.greglobinski.com"
  categories:
    - Blog
    - Web Development
  built_by: Greg Lobinski
  built_by_url: "https://github.com/greglobinski"
- title: Insomnia
  description: |
    Desktop HTTP and GraphQL client for developers
  main_url: "https://insomnia.rest/"
  url: "https://insomnia.rest/"
  categories:
    - Blog
  built_by: Gregory Schier
  built_by_url: "https://schier.co"
  featured: false
- title: Timeline Theme Portfolio
  description: |
    I'm Aman Mittal, a software developer.
  main_url: "http://www.amanhimself.me/"
  url: "http://www.amanhimself.me/"
  categories:
    - Web Development
    - Portfolio
  built_by: Aman Mittal
  built_by_url: "http://www.amanhimself.me/"
- title: Ocean artUp
  description: >
    Science outreach site built using styled-components and Contentful. It
    presents the research project "Ocean artUp" funded by an Advanced Grant of
    the European Research Council to explore the possible benefits of artificial
    uplift of nutrient-rich deep water to the ocean’s sunlit surface layer.
  main_url: "https://ocean-artup.eu"
  url: "https://ocean-artup.eu"
  source_url: "https://github.com/janosh/ocean-artup"
  categories:
    - Science
    - Education
    - Blog
  built_by: Janosh Riebesell
  built_by_url: "https://janosh.io"
  featured: false
- title: Ryan Fitzgerald
  description: |
    Personal portfolio and blog for Ryan Fitzgerald
  main_url: "https://ryanfitzgerald.ca/"
  url: "https://ryanfitzgerald.ca/"
  categories:
    - Web Development
    - Portfolio
  built_by: Ryan Fitzgerald
  built_by_url: "https://github.com/RyanFitzgerald"
  featured: false
- title: Kaizen
  description: |
    Content Marketing, PR & SEO Agency in London
  main_url: "https://www.kaizen.co.uk/"
  url: "https://www.kaizen.co.uk/"
  categories:
    - Agency
    - Blog
    - Design
    - Web Development
    - SEO
  built_by: Bogdan Stanciu
  built_by_url: "https://github.com/b0gd4n"
  featured: false
- title: HackerOne Platform Documentation
  description: |
    HackerOne's Product Documentation Center!
  url: "https://docs.hackerone.com/"
  main_url: "https://docs.hackerone.com/"
  categories:
    - Documentation
    - Security
  featured: false
- title: Patreon Partners
  description: |
    Resources and products to help you do more with Patreon.
  url: "https://partners.patreon.com/"
  main_url: "https://partners.patreon.com/"
  categories:
    - Directory
  featured: false
- title: Bureau Of Meteorology (beta)
  description: |
    Help shape the future of Bureau services
  url: "https://beta.bom.gov.au/"
  main_url: "https://beta.bom.gov.au/"
  categories:
    - Meteorology
  featured: false
- title: Curbside
  description: |
    Connecting Stores with Mobile Customers
  main_url: "https://curbside.com/"
  url: "https://curbside.com/"
  categories:
    - Mobile Commerce
  featured: false
- title: Mux Video
  description: |
    API to video hosting and streaming
  main_url: "https://mux.com/"
  url: "https://mux.com/"
  categories:
    - Video
    - Hosting
    - Streaming
    - API
  featured: false
- title: Swapcard
  description: >
    The easiest way for event organizers to instantly connect people, build a
    community of attendees and exhibitors, and increase revenue over time
  main_url: "https://www.swapcard.com/"
  url: "https://www.swapcard.com/"
  categories:
    - Event
    - Community
    - Personal Training
    - Marketing
  built_by: Swapcard
  built_by_url: "https://www.swapcard.com/"
  featured: false
- title: Kalix
  description: >
    Kalix is perfect for healthcare professionals starting out in private
    practice, to those with an established clinic.
  main_url: "https://www.kalixhealth.com/"
  url: "https://www.kalixhealth.com/"
  categories:
    - Healthcare
  featured: false
- title: Hubba
  description: |
    Buy wholesale products from thousands of independent, verified Brands.
  main_url: "https://join.hubba.com/"
  url: "https://join.hubba.com/"
  categories:
    - eCommerce
  featured: false
- title: HyperPlay
  description: |
    In Asean's 1st Ever LOL Esports X Music Festival
  main_url: "https://hyperplay.leagueoflegends.com/"
  url: "https://hyperplay.leagueoflegends.com/"
  categories:
    - Video Games
    - Music
  featured: false
- title: Bad Credit Loans
  description: |
    Get the funds you need, from $250-$5,000
  main_url: "https://www.creditloan.com/"
  url: "https://www.creditloan.com/"
  categories:
    - Loans
    - Credits
  featured: false
- title: Financial Center
  description: >
    Member-owned, not-for-profit, co-operative whose members receive financial
    benefits in the form of lower loan rates, higher savings rates, and lower
    fees than banks.
  main_url: "https://fcfcu.com/"
  url: "https://fcfcu.com/"
  categories:
    - Loans
    - Finance
    - Nonprofit
    - Banking
    - Business
    - Education
  built_by: "https://fcfcu.com/"
  built_by_url: "https://fcfcu.com/"
  featured: false
- title: Office of Institutional Research and Assessment
  description: |
    Good Data, Good Decisions
  main_url: "http://oira.ua.edu/"
  url: "http://oira.ua.edu/"
  categories:
    - Data
  featured: false
- title: Trintellix
  description: |
    It may help make a difference for your depression (MDD).
  main_url: "https://us.trintellix.com/"
  url: "https://us.trintellix.com/"
  categories:
    - Health & Wellness
  featured: false
- title: The Telegraph Premium
  description: |
    Exclusive stories from award-winning journalists
  main_url: "https://premium.telegraph.co.uk/"
  url: "https://premium.telegraph.co.uk/"
  categories:
    - Newspaper
  featured: false
- title: html2canvas
  description: |
    Screenshots with JavaScript
  main_url: "http://html2canvas.hertzen.com/"
  url: "http://html2canvas.hertzen.com/"
  source_url: "https://github.com/niklasvh/html2canvas/tree/master/www"
  categories:
    - JavaScript
    - Documentation
  built_by: Niklas von Hertzen
  built_by_url: "http://hertzen.com/"
  featured: false
- title: Dato CMS
  description: |
    The API-based CMS your editors will love
  main_url: "https://www.datocms.com/"
  url: "https://www.datocms.com/"
  categories:
    - CMS
    - API
  featured: false
- title: Half Electronics
  description: |
    Personal website
  main_url: "https://www.halfelectronic.com/"
  url: "https://www.halfelectronic.com/"
  categories:
    - Blog
    - Electronics
  built_by: Fernando Poumian
  built_by_url: "https://github.com/fpoumian/halfelectronic.com"
  featured: false
- title: Frithir Software Development
  main_url: "https://frithir.com/"
  url: "https://frithir.com/"
  featured: false
  description: "I DRINK COFFEE, WRITE CODE AND IMPROVE MY DEVELOPMENT SKILLS EVERY DAY."
  categories:
    - Design
    - Web Development
  built_by: Frithir
  built_by_url: "https://Frithir.com/"
- title: Unow
  main_url: "https://www.unow.fr/"
  url: "https://www.unow.fr/"
  categories:
    - Education
    - Marketing
  featured: false
- title: Peter Hironaka
  description: |
    Freelance Web Developer based in Los Angeles.
  main_url: "https://peterhironaka.com/"
  url: "https://peterhironaka.com/"
  categories:
    - Portfolio
    - Web Development
  built_by: Peter Hironaka
  built_by_url: "https://github.com/PHironaka"
  featured: false
- title: Michael McQuade
  description: |
    Personal website and blog for Michael McQuade
  main_url: "https://giraffesyo.io"
  url: "https://giraffesyo.io"
  categories:
    - Blog
  built_by: Michael McQuade
  built_by_url: "https://github.com/giraffesyo"
  featured: false
- title: Haacht Brewery
  description: |
    Corporate website for Haacht Brewery. Designed and Developed by Gafas.
  main_url: "https://haacht.com/en/"
  url: "https://haacht.com"
  categories:
    - Brewery
  built_by: Gafas
  built_by_url: "https://gafas.be"
  featured: false
- title: StoutLabs
  description: |
    Portfolio of Daniel Stout, freelance developer in East Tennessee.
  main_url: "https://www.stoutlabs.com/"
  url: "https://www.stoutlabs.com/"
  categories:
    - Web Development
    - Portfolio
  built_by: Daniel Stout
  built_by_url: "https://github.com/stoutlabs"
  featured: false
- title: Chicago Ticket Outcomes By Neighborhood
  description: |
    ProPublica data visualization of traffic ticket court outcomes
  categories:
    - News
    - Nonprofit
    - Visualization
  url: >-
    https://projects.propublica.org/graphics/il/il-city-sticker-tickets-maps/ticket-status/?initialWidth=782
  main_url: >-
    https://projects.propublica.org/graphics/il/il-city-sticker-tickets-maps/ticket-status/?initialWidth=782
  built_by: David Eads
  built_by_url: "https://github.com/eads"
  featured: false
- title: Chicago South Side Traffic Ticketing rates
  description: |
    ProPublica data visualization of traffic ticket rates by community
  main_url: >-
    https://projects.propublica.org/graphics/il/il-city-sticker-tickets-maps/ticket-rate/?initialWidth=782
  url: >-
    https://projects.propublica.org/graphics/il/il-city-sticker-tickets-maps/ticket-rate/?initialWidth=782
  categories:
    - News
    - Nonprofit
    - Visualization
  built_by: David Eads
  built_by_url: "https://github.com/eads"
  featured: false
- title: Otsimo
  description: >
    Otsimo is a special education application for children with autism, down
    syndrome and other developmental disabilities.
  main_url: "https://otsimo.com/en/"
  url: "https://otsimo.com/en/"
  categories:
    - Blog
    - Education
  featured: false
- title: Matt Bagni Portfolio 2018
  description: >
    Mostly the result of playing with Gatsby and learning about react and
    graphql. Using the screenshot plugin to showcase the work done for my
    company in the last 2 years, and a good amount of other experiments.
  main_url: "https://mattbag.github.io"
  url: "https://mattbag.github.io"
  categories:
    - Portfolio
  featured: false
- title: Lisa Ye's Blog
  description: |
    Simple blog/portofolio for a fashion designer. Gatsby_v2 + Netlify cms
  main_url: "https://lisaye.netlify.com/"
  url: "https://lisaye.netlify.com/"
  categories:
    - Blog
    - Portfolio
    - Fashion
  featured: false
- title: Lifestone Church
  main_url: "https://www.lifestonechurch.net/"
  url: "https://www.lifestonechurch.net/"
  source_url: "https://github.com/lifestonechurch/lifestonechurch.net"
  featured: false
  categories:
    - Marketing
    - Nonprofit
- title: Artem Sapegin
  description: >
    Little homepage of Artem Sapegin, a frontend developer, passionate
    photographer, coffee drinker and crazy dogs’ owner.
  main_url: "https://sapegin.me/"
  url: "https://sapegin.me/"
  categories:
    - Portfolio
    - Open Source
    - Web Development
  built_by: Artem Sapegin
  built_by_url: "https://github.com/sapegin"
  featured: false
- title: SparkPost Developers
  main_url: "https://developers.sparkpost.com/"
  url: "https://developers.sparkpost.com/"
  source_url: "https://github.com/SparkPost/developers.sparkpost.com"
  categories:
    - Documentation
    - API
  featured: false
- title: Malik Browne Portfolio 2018
  description: >
    The portfolio blog of Malik Browne, a full stack engineer, foodie, and avid
    blogger/YouTuber.
  main_url: "https://www.malikbrowne.com/about"
  url: "https://www.malikbrowne.com"
  categories:
    - Blog
    - Portfolio
  built_by: Malik Browne
  built_by_url: "https://twitter.com/milkstarz"
  featured: false
- title: Novatics
  description: |
    Digital products that inspire and make a difference
  main_url: "https://www.novatics.com.br"
  url: "https://www.novatics.com.br"
  categories:
    - Portfolio
    - Technology
    - Web Development
  built_by: Novatics
  built_by_url: "https://github.com/Novatics"
  featured: false
- title: I migliori by Vivigratis
  description: >
    Product review website
  main_url: "https://imigliori.vivigratis.com/"
  url: "https://imigliori.vivigratis.com/"
  categories:
    - Blog
    - Travel
    - Technology
    - Health & Wellness
    - Fashion
  built_by: Kframe Interactive SA
  built_by_url: http://kframeinteractive.com
  featured: false
- title: Max McKinney
  description: >
    I’m a developer and designer with a focus in web technologies. I build cars
    on the side.
  main_url: "https://maxmckinney.com/"
  url: "https://maxmckinney.com/"
  categories:
    - Portfolio
    - Web Development
    - Design
  built_by: Max McKinney
  featured: false
- title: Stickyard
  description: |
    Make your React component sticky the easy way
  main_url: "https://nihgwu.github.io/stickyard/"
  url: "https://nihgwu.github.io/stickyard/"
  source_url: "https://github.com/nihgwu/stickyard/tree/master/website"
  categories:
    - Web Development
  built_by: Neo Nie
  featured: false
- title: Agata Milik
  description: |
    Website of a Polish psychologist/psychotherapist based in Gdańsk, Poland.
  main_url: "https://agatamilik.pl"
  url: "https://agatamilik.pl"
  categories:
    - Marketing
    - Healthcare
  built_by: Piotr Fedorczyk
  built_by_url: "https://piotrf.pl"
  featured: false
- title: WebPurple
  main_url: "https://www.webpurple.net/"
  url: "https://www.webpurple.net/"
  source_url: "https://github.com/WebPurple/site"
  description: >-
    Site of local (Russia, Ryazan) frontend community. Main purpose is to show
    info about meetups and keep blog.
  categories:
    - Nonprofit
    - Web Development
    - Community
    - Blog
    - Open Source
  built_by: Nikita Kirsanov
  built_by_url: "https://twitter.com/kitos_kirsanov"
  featured: false
- title: Papertrail.io
  description: |
    Inspection Management for the 21st Century
  main_url: "https://www.papertrail.io/"
  url: "https://www.papertrail.io/"
  categories:
    - Marketing
    - Technology
  built_by: Papertrail.io
  built_by_url: "https://www.papertrail.io"
  featured: false
- title: Matt Ferderer
  main_url: "https://mattferderer.com"
  url: "https://mattferderer.com"
  source_url: "https://github.com/mattferderer/gatsbyblog"
  description: >
    {titleofthesite} is a blog built with Gatsby that discusses web related tech
    such as JavaScript, .NET, Blazor & security.
  categories:
    - Blog
    - Web Development
  built_by: Matt Ferderer
  built_by_url: "https://twitter.com/mattferderer"
  featured: false
- title: Sahyadri Open Source Community
  main_url: "https://sosc.org.in"
  url: "https://sosc.org.in"
  source_url: "https://github.com/haxzie/sosc-website"
  description: >
    Official website of Sahyadri Open Source Community for community blog, event
    details and members info.
  categories:
    - Blog
    - Community
    - Open Source
  built_by: Musthaq Ahamad
  built_by_url: "https://github.com/haxzie"
  featured: false
- title: Tech Confessions
  main_url: "https://confessions.tech"
  url: "https://confessions.tech"
  source_url: "https://github.com/JonathanSpeek/tech-confessions"
  description: "A guilt-free place for us to confess our tech sins \U0001F64F\n"
  categories:
    - Community
    - Open Source
  built_by: Jonathan Speek
  built_by_url: "https://speek.design"
  featured: false
- title: Thibault Maekelbergh
  main_url: "https://thibmaek.com"
  url: "https://thibmaek.com"
  source_url: "https://github.com/thibmaek/thibmaek.github.io"
  description: |
    A nice blog about development, Raspberry Pi, plants and probably records.
  categories:
    - Blog
    - Open Source
  built_by: Thibault Maekelbergh
  built_by_url: "https://twitter.com/thibmaek"
  featured: false
- title: LearnReact.design
  main_url: "https://learnreact.design"
  url: "https://learnreact.design"
  description: >
    React Essentials For Designers: A React course tailored for product
    designers, ux designers, ui designers.
  categories:
    - Blog
  built_by: Linton Ye
  built_by_url: "https://twitter.com/lintonye"
- title: Devol’s Dance
  main_url: "https://www.devolsdance.com/"
  url: "https://www.devolsdance.com/"
  description: >
    Devol’s Dance is an invite-only, one-day event celebrating industrial
    robotics, AI, and automation.
  categories:
    - Marketing
    - Technology
  built_by: Corey Ward
  built_by_url: "http://www.coreyward.me/"
  featured: false
- title: Mega House Creative
  main_url: "https://www.megahousecreative.com/"
  url: "https://www.megahousecreative.com/"
  description: >
    Mega House Creative is a digital agency that provides unique goal-oriented
    web marketing solutions.
  categories:
    - Marketing
    - Agency
  built_by: Daniel Robinson
  featured: false
- title: Tobie Marier Robitaille - csc
  main_url: "https://tobiemarierrobitaille.com/"
  url: "https://tobiemarierrobitaille.com/en/"
  description: |
    Portfolio site for director of photography Tobie Marier Robitaille
  categories:
    - Portfolio
    - Gallery
  built_by: Mill3 Studio
  built_by_url: "https://mill3.studio/en/"
  featured: false
- title: Bestvideogame.deals
  main_url: "https://bestvideogame.deals/"
  url: "https://bestvideogame.deals/"
  description: |
    Video game comparison website for the UK, build with GatsbyJS.
  categories:
    - eCommerce
    - Video Games
  built_by: Koen Kamphuis
  built_by_url: "https://koenkamphuis.com/"
  featured: false
- title: Mahipat's Portfolio
  main_url: "https://mojaave.com/"
  url: "https://mojaave.com"
  source_url: "https://github.com/mhjadav/mojaave"
  description: >
    mojaave.com is Mahipat's portfolio, I have developed it using Gatsby v2 and
    Bootstrap, To get in touch with people looking for full stack developer.
  categories:
    - Portfolio
    - Web Development
  built_by: Mahipat Jadav
  built_by_url: "https://mojaave.com/"
  featured: false
- title: Cmsbased
  main_url: "https://www.cmsbased.net"
  url: "https://www.cmsbased.net"
  description: >
    Cmsbased is providing automation tools and design resources for Web Hosting
    and IT services industry.
  categories:
    - Technology
    - Design
  featured: false
- title: Traffic Design Biennale 2018
  main_url: "https://trafficdesign.pl"
  url: "http://trafficdesign.pl/pl/ficzery/2018-biennale/"
  description: |
    Mini site for 2018 edition of Traffic Design’s Biennale
  categories:
    - Nonprofit
    - Gallery
  built_by: Piotr Fedorczyk
  built_by_url: "https://piotrf.pl"
  featured: false
- title: Insights
  main_url: "https://justaskusers.com/"
  url: "https://justaskusers.com/"
  description: >
    Insights helps user experience (UX) researchers conduct their research and
    make sense of the findings.
  categories:
    - User Experience
    - Design
  built_by: Just Ask Users
  built_by_url: "https://justaskusers.com/"
  featured: false
- title: Tensiq
  main_url: "https://tensiq.com"
  url: "https://tensiq.com"
  source_url: "https://github.com/Tensiq/tensiq-site"
  description: >
    Tensiq is an e-Residency startup, that provides development in cutting-edge
    technology while delivering secure, resilient, performant solutions.
  categories:
    - Game Development
    - Web Development
    - Mobile Development
    - Agency
    - Open Source
  built_by: Jens
  built_by_url: "https://github.com/arrkiin"
  featured: false
- title: Mintfort
  main_url: "https://mintfort.com/"
  url: "https://mintfort.com/"
  source_url: "https://github.com/MintFort/mintfort.com"
  description: >
    Mintfort, the first crypto-friendly bank account. Store and manage assets on
    the blockchain.
  categories:
    - Technology
    - Bank
  built_by: Axel Fuhrmann
  built_by_url: "https://axelfuhrmann.com/"
  featured: false
- title: React Native Explorer
  main_url: "https://react-native-explorer.firebaseapp.com"
  url: "https://react-native-explorer.firebaseapp.com"
  description: |
    Explorer React Native packages and examples effortlessly.
  categories:
    - React Native
  featured: false
- title: 500Tech
  main_url: "https://500tech.com/"
  url: "https://500tech.com/"
  featured: false
  categories:
    - Web Development
    - Agency
    - Open Source
- title: eworld
  main_url: "http://eworld.herokuapp.com/"
  url: "http://eworld.herokuapp.com/"
  featured: false
  categories:
    - eCommerce
    - Technology
- title: It's a Date
  description: >
    It's a Date is a dating app that actually involves dating.
  main_url: "https://www.itsadate.app/"
  url: "https://www.itsadate.app/"
  featured: false
  categories:
    - App
    - Blog
- title: Node.js HBase
  description: >
    Asynchronous HBase client for NodeJs using REST.
  main_url: https://hbase.js.org/
  url: https://hbase.js.org/
  source_url: "https://github.com/adaltas/node-hbase"
  categories:
    - Documentation
    - Open Source
    - Technology
  built_by: David Worms
  built_by_url: http://www.adaltas.com
  featured: false
- title: Peter Kroyer - Web Design / Web Development
  main_url: https://www.peterkroyer.at/en/
  url: https://www.peterkroyer.at/en/
  description: >
    Freelance web designer / web developer based in Vienna, Austria.
  categories:
    - Agency
    - Web Development
    - Design
    - Portfolio
  built_by: Peter Kroyer
  built_by_url: https://www.peterkroyer.at/
  featured: false
- title: Geddski
  main_url: https://gedd.ski
  url: https://gedd.ski
  description: >
    Frontend mastery blog - level up your UI game.
  categories:
    - Web Development
    - Education
    - Productivity
    - User Experience
  built_by: Dave Geddes
  built_by_url: https://twitter.com/geddski
  featured: false
- title: Rung
  main_url: "https://rung.com.br/"
  url: "https://rung.com.br/"
  description: >
    Rung alerts you about the exceptionalities of your personal and professional life.
  categories:
    - API
    - Technology
    - Travel
    - Bot
  featured: false
- title: Mokkapps
  main_url: "https://www.mokkapps.de/"
  url: "https://www.mokkapps.de/"
  source_url: "https://github.com/mokkapps/website"
  description: >
    Portfolio website from Michael Hoffmann. Passionate software developer with focus on web-based technologies.
  categories:
    - Blog
    - Portfolio
    - Web Development
    - Mobile Development
  featured: false
- title: Premier Octet
  main_url: "https://www.premieroctet.com/"
  url: "https://www.premieroctet.com/"
  description: >
    Premier Octet is a React-based agency
  categories:
    - Agency
    - Web Development
    - Mobile Development
    - React Native
  featured: false
- title: Thorium
  main_url: "https://www.thoriumsim.com/"
  url: "https://www.thoriumsim.com/"
  source_url: "https://github.com/thorium-sim/thoriumsim.com"
  description: >
    Thorium - Open-source Starship Simulator Controls for Live Action Role Play
  built_by: Alex Anderson
  built_by_url: https://twitter.com/ralex1993
  categories:
    - Blog
    - Portfolio
    - Documentation
    - Marketing
    - Education
    - Entertainment
    - Open Source
    - Web Development
  featured: false
- title: Cameron Maske
  main_url: "https://www.cameronmaske.com/"
  url: "https://www.cameronmaske.com/courses/introduction-to-pytest/"
  source_url: "https://github.com/cameronmaske/cameronmaske.com-v2"
  description: >
    The homepage of Cameron Maske, a freelance full stack developer, who is currently working on a free pytest video course
  categories:
    - Education
    - Video
    - Portfolio
    - Freelance
  featured: false
- title: Studenten bilden Schüler
  description: >
    Studenten bilden Schüler e.V. is a German student-run nonprofit initiative that aims to
    contribute to more equal educational opportunities by providing free tutoring to refugees
    and children from underprivileged families. The site is built on Gatsby v2, styled-components
    and Contentful. It supports Google Analytics, fluid typography and Algolia search.
  main_url: "https://studenten-bilden-schueler.de"
  url: "https://studenten-bilden-schueler.de"
  source_url: "https://github.com/StudentenBildenSchueler/homepage"
  categories:
    - Education
    - Nonprofit
    - Blog
  built_by: Janosh Riebesell
  built_by_url: "https://janosh.io"
  featured: false
- title: Joseph Chambers
  main_url: "https://joseph.michael-chambers.com/"
  url: "https://joseph.michael-chambers.com/"
  description: >
    The homepage of Joseph Chambers, a freelance full stack developer, who is currently looking for work.
  categories:
    - Portfolio
    - Freelance
    - Web Development
  built_by: Joseph Chambers
  built_by_url: https://twitter.com/imcodingideas
  featured: false
- title: Mike's Remote List
  main_url: "https://www.mikesremotelist.com"
  url: "https://www.mikesremotelist.com"
  description: >
    A list of remote jobs, updated throughout the day. Built on Gatsby v1 and powered by Contentful, Google Sheets, string and sticky tape.
  categories:
    - Job Board
  featured: false
- title: Madvoid
  main_url: "https://madvoid.com/"
  url: "https://madvoid.com/screenshot/"
  featured: false
  description: >
    Madvoid is a team of expert developers dedicated to creating simple, clear, usable and blazing fast web and mobile apps.
    We are coders that help companies and agencies to create social & interactive experiences.
    This includes full stack development using React, WebGL, Static Site Generators, Ruby On Rails, Phoenix, GraphQL, Chatbots, CI / CD, Docker and more!
  categories:
    - Portfolio
    - Technology
    - Web Development
    - Agency
    - Marketing
  built_by: Jean-Paul Bonnetouche
  built_by_url: https://twitter.com/_jpb
- title: MOMNOTEBOOK.COM
  description: >
    Sharing knowledge and experiences that make childhood and motherhood rich, vibrant and healthy.
  main_url: "https://momnotebook.com/"
  url: "https://momnotebook.com/"
  featured: false
  built_by: Aleksander Hansson
  built_by_url: https://www.linkedin.com/in/aleksanderhansson/
  categories:
    - Blog
- title: Pirate Studios
  description: >
    Reinventing music studios with 24/7 self service rehearsal, DJ & production rooms available around the world.
  main_url: "https://www.piratestudios.co"
  url: "https://www.piratestudios.co"
  featured: false
  built_by: The Pirate Studios team
  built_by_url: https://github.com/piratestudios/
  categories:
    - Music
- title: Aurora EOS
  main_url: "https://www.auroraeos.com/"
  url: "https://www.auroraeos.com/"
  featured: false
  categories:
    - Blockchain
    - Marketing
    - Blog
  built_by: Corey Ward
  built_by_url: "http://www.coreyward.me/"
- title: MadeComfy
  main_url: "https://madecomfy.com.au/"
  url: "https://madecomfy.com.au/"
  description: >
    Short term rental management startup, using Contentful + Gatsby + CicleCI
  featured: false
  categories:
    - Travel
  built_by: Lucas Vilela
  built_by_url: "https://madecomfy.com.au/"
- title: How To Book Cheap Flights
  description: >
    A travel blog built with Gatsby and adopting the AMP technology.
  main_url: "https://howtobookcheapflights.com"
  url: "https://howtobookcheapflights.com"
  source_url: "https://github.com/flaviolivolsi/howtobookcheapflights"
  featured: false
  categories:
    - Travel
    - Blog
  built_by: Flavio Li Volsi
  built_by_url: "http://github.com/flaviolivolsi"
- title: Tiger Facility Services
  description: >
    Tiger Facility Services combines facility management expertise with state of the art software to offer a sustainable and customer oriented cleaning and facility service.
  main_url: https://www.tigerfacilityservices.com/de-en/
  url: https://www.tigerfacilityservices.com/de-en/
  featured: false
  categories:
    - B2B Services
- title: "Luciano Mammino's blog"
  description: >
    Tech & programming blog of Luciano Mammino a.k.a. "loige", Fullstack Web Developer and International Speaker
  main_url: https://loige.co
  url: https://loige.co
  featured: false
  categories:
    - Blog
    - Web Development
  built_by: Luciano Mammino
  built_by_url: https://loige.co
- title: Wire • Secure collaboration platform
  description: >
    Corporate website of Wire, an open source, end-to-end encrypted collaboration platform
  main_url: "https://wire.com"
  url: "https://wire.com"
  featured: false
  categories:
    - Open Source
    - Productivity
    - Technology
    - Blog
    - App
  built_by: Wire team
  built_by_url: "https://github.com/orgs/wireapp/people"
- title: J. Patrick Raftery
  main_url: "https://www.jpatrickraftery.com"
  url: "https://www.jpatrickraftery.com"
  description: J. Patrick Raftery is an opera singer and voice teacher based in Vancouver, BC.
  categories:
    - Portfolio
    - Music
  built_by: Michael Uloth
  built_by_url: "https://www.michaeluloth.com"
  featured: false
- title: Aria Umezawa
  main_url: "https://www.ariaumezawa.com"
  url: "https://www.ariaumezawa.com"
  description: Aria Umezawa is a director, producer, and writer currently based in San Francisco.
  categories:
    - Portfolio
    - Music
    - Entertainment
  built_by: Michael Uloth
  built_by_url: "https://www.michaeluloth.com"
  featured: false
- title: Pomegranate Opera
  main_url: "https://www.pomegranateopera.com"
  url: "https://www.pomegranateopera.com"
  description: Pomegranate Opera is a lesbian opera written by Amanda Hale & Kye Marshall.
  categories:
    - Gallery
    - Music
  built_by: Michael Uloth
  built_by_url: "https://www.michaeluloth.com"
  featured: false
- title: Daniel Cabena
  main_url: "https://www.danielcabena.com"
  url: "https://www.danielcabena.com"
  description: Daniel Cabena is a Canadian countertenor highly regarded in both Canada and Europe for prize-winning performances ranging from baroque to contemporary repertoire.
  categories:
    - Portfolio
    - Music
  built_by: Michael Uloth
  built_by_url: "https://www.michaeluloth.com"
  featured: false
- title: Artist.Center
  main_url: "https://artistcenter.netlify.com"
  url: "https://artistcenter.netlify.com"
  description: The marketing page for Artist.Center, a soon-to-launch platform designed to connect opera singers to opera companies.
  categories:
    - Music
  built_by: Michael Uloth
  built_by_url: "https://www.michaeluloth.com"
  featured: false
- title: DG Volo & Company
  main_url: "https://www.dgvolo.com"
  url: "https://www.dgvolo.com"
  description: DG Volo & Company is a Toronto-based investment consultancy.
  categories:
    - Finance
  built_by: Michael Uloth
  built_by_url: "https://www.michaeluloth.com"
  featured: false
- title: Shawna Lucey
  main_url: "https://www.shawnalucey.com"
  url: "https://www.shawnalucey.com"
  description: Shawna Lucey is an American theater and opera director based in New York City.
  categories:
    - Portfolio
    - Music
    - Entertainment
  built_by: Michael Uloth
  built_by_url: "https://www.michaeluloth.com"
  featured: false
- title: Leyan Lo
  main_url: https://www.leyanlo.com
  url: https://www.leyanlo.com
  description: >
    Leyan Lo’s personal website
  categories:
    - Portfolio
  built_by: Leyan Lo
  built_by_url: https://www.leyanlo.com
  featured: false
- title: Hawaii National Bank
  url: https://hawaiinational.bank
  main_url: https://hawaiinational.bank
  description: Hawaii National Bank's highly personalized service has helped loyal customers & locally owned businesses achieve their financial dreams for over 50 years.
  categories:
    - Bank
  built_by: Wall-to-Wall Studios
  built_by_url: https://walltowall.com
  featured: false
- title: Coletiv
  url: https://coletiv.com
  main_url: https://coletiv.com
  description: Coletiv teams up with companies of all sizes to design, develop & launch digital products for iOS, Android & the Web.
  categories:
    - Technology
    - Agency
    - Web Development
  built_by: Coletiv
  built_by_url: https://coletiv.com
  featured: false
- title: janosh.io
  description: >
    Personal blog and portfolio of Janosh Riebesell. The site is built with Gatsby v2 and designed
    entirely with styled-components v4. Much of the layout was achieved with CSS grid. It supports
    Google Analytics, fluid typography and Algolia search.
  main_url: "https://janosh.io"
  url: "https://janosh.io"
  source_url: "https://github.com/janosh/janosh.io"
  categories:
    - Portfolio
    - Blog
    - Science
    - Photography
    - Travel
  built_by: Janosh Riebesell
  built_by_url: "https://janosh.io"
  featured: false
- title: Gatsby Manor
  description: >
    We build themes for gatsby. We have themes for all projects including personal,
    portfolio, ecommerce, landing pages and more. We also run an in-house
    web dev and design studio. If you cannot find what you want, we can build it for you!
    Email us at gatsbymanor@gmail.com with questions.
  main_url: "https://www.gatsbymanor.com"
  url: "https://www.gatsbymanor.com"
  source_url: "https://github.com/gatsbymanor"
  categories:
    - Web Development
    - Themes
    - Agency
    - Technology
    - Freelance
  built_by: Steven Natera
  built_by_url: "https://stevennatera.com"
- title: Ema Suriano's Portfolio
  main_url: https://emasuriano.com/
  url: https://emasuriano.com/
  source_url: https://github.com/EmaSuriano/emasuriano.github.io
  description: >
    Ema Suriano's portfolio to display information about him, his projects and what he's writing about.
  categories:
    - Portfolio
    - Technology
    - Web Development
  built_by: Ema Suriano
  built_by_url: https://emasuriano.com/
  featured: false
- title: Luan Orlandi
  main_url: https://luanorlandi.github.io
  url: https://luanorlandi.github.io
  source_url: https://github.com/luanorlandi/luanorlandi.github.io
  description: >
    Luan Orlandi's personal website. Brazilian web developer, enthusiast in React and Gatsby.
  categories:
    - Blog
    - Portfolio
    - Web Development
  built_by: Luan Orlandi
  built_by_url: https://github.com/luanorlandi
- title: Mobius Labs
  main_url: https://mobius.ml
  url: https://mobius.ml
  description: >
    Mobius Labs landing page, a Start-up working on Computer Vision
  categories:
    - Landing page
    - Marketing
    - Technology
    - AI
  built_by: sktt
  built_by_url: https://github.com/sktt
- title: EZAgrar
  main_url: https://www.ezagrar.at/en/
  url: https://www.ezagrar.at/en/
  description: >
    EZAgrar.at is the homepage of the biggest agricultural machinery dealership in Austria. In total 8 pages will be built for this client reusing a lot of components between them.
  categories:
    - eCommerce
    - Marketing
    - Multilingual
  built_by: MangoART
  built_by_url: https://www.mangoart.at
  featured: false
- title: OAsome blog
  main_url: https://oasome.blog/
  url: https://oasome.blog/
  source_url: https://github.com/oorestisime/oasome
  description: >
    Paris-based Cypriot adventurers. A and O. Lovers of life and travel. Want to get a glimpse of the OAsome world?
  categories:
    - Blog
    - Photography
    - Travel
  built_by: Orestis Ioannou
  featured: false
- title: Brittany Chiang
  main_url: https://brittanychiang.com/
  url: https://brittanychiang.com/
  source_url: https://github.com/bchiang7/v4
  description: >
    Personal website and portfolio of Brittany Chiang built with Gatsby v2
  categories:
    - Portfolio
  built_by: Brittany Chiang
  built_by_url: https://github.com/bchiang7
  featured: false
- title: Fitekran
  description: >
    One of the most visited Turkish blog about health, sports and healthy lifestyle, that has been rebuilt with Gatsby v2 using Wordpress.
  main_url: "https://www.fitekran.com"
  url: "https://www.fitekran.com"
  categories:
    - Science
    - Healthcare
    - Blog
  built_by: Burak Tokak
  built_by_url: "https://www.buraktokak.com"
- title: Serverless
  main_url: https://serverless.com
  url: https://serverless.com
  source_url: https://github.com/serverless/site
  description: >
    Serverless.com – Build web, mobile and IoT applications with serverless architectures using AWS Lambda, Azure Functions, Google CloudFunctions & more!
  categories:
    - Technology
    - Web Development
  built_by: Codebrahma
  built_by_url: https://codebrahma.com
  featured: false
- title: Dive Bell
  main_url: https://divebell.band/
  url: https://divebell.band/
  description: >
    Simple site for a band to list shows dates and videos (499 on lighthouse)
  categories:
    - Music
  built_by: Matt Bagni
  built_by_url: https://mattbag.github.io
  featured: false
- title: Mayer Media Co.
  main_url: https://mayermediaco.com/
  url: https://mayermediaco.com/
  description: >
    Freelance Web Development and Digital Marketing
  categories:
    - Web Development
    - Marketing
    - Blog
  source_url: https://github.com/MayerMediaCo/MayerMediaCo2.0
  built_by: Danny Mayer
  built_by_url: https://twitter.com/mayermediaco
  featured: false
- title: Jan Czizikow Portfolio
  main_url: https://www.janczizikow.com/
  url: https://www.janczizikow.com/
  source_url: https://github.com/janczizikow/janczizikow-portfolio
  description: >
    Simple personal portfolio site built with Gatsby
  categories:
    - Portfolio
    - Freelance
    - Web Development
  built_by: Jan Czizikow
  built_by_url: https://github.com/janczizikow
- title: Carbon Design Systems
  main_url: http://www.carbondesignsystem.com/
  url: http://www.carbondesignsystem.com/
  description: >
    The Carbon Design System is integrating the new IBM Design Ethos and Language. It represents a completely fresh approach to the design of all things at IBM.
  categories:
    - Design System
    - Documentation
  built_by: IBM
  built_by_url: https://www.ibm.com/
  featured: false
- title: Retirement Community
  main_url: https://retirementcommunity.fastcompany.com/
  url: https://retirementcommunity.fastcompany.com/
  description: >
    Bye Bye Funny Business, Pete Holmes and Jamie Lee enter retirement
  categories:
    - Entertainment
    - Retirement
    - Education
  built_by: FastCompany
  built_by_url: https://www.fastcompany.com/
  featured: false
- title: McDonald's Design System
  main_url: https://design.mcdonalds.com/
  url: https://design.mcdonalds.com/
  description: >
    McDonald's Design System
  categories:
    - Design
    - Design System
  built_by: McDonald's
  built_by_url: https://www.mcdonalds.com/us/en-us.html
  featured: false
- title: Mozilla Mixed Reality
  main_url: https://mixedreality.mozilla.org/
  url: https://mixedreality.mozilla.org/
  description: >
    Virtual Reality for the free and open Web.
  categories:
    - Virtual Reality
    - Open Source
  built_by: Mozilla
  built_by_url: https://www.mozilla.org/
  featured: false
- title: Uniform Hudl Design System
  main_url: http://uniform.hudl.com/
  url: http://uniform.hudl.com/
  description: >
    A single design system to ensure every interface feels like Hudl. From the colors we use to the size of our buttons and what those buttons say, Uniform has you covered. Check the guidelines, copy the code and get to building.
  categories:
    - Design System
    - Open Source
    - Design
  built_by: Hudl
  built_by_url: https://www.hudl.com/
- title: Subtle UI
  main_url: "https://subtle-ui.netlify.com/"
  url: "https://subtle-ui.netlify.com/"
  source_url: "https://github.com/ryanwiemer/subtle-ui"
  description: >
    A collection of clever yet understated user interactions found on the web.
  categories:
    - Web Development
    - Open Source
    - User Experience
  built_by: Ryan Wiemer
  built_by_url: "https://www.ryanwiemer.com/"
  featured: false
- title: developer.bitcoin.com
  main_url: "https://www.bitcoin.com/"
  url: "https://developer.bitcoin.com/"
  description: >
    Bitbox based bitcoin.com developer platform and resources.
  categories:
    - Blockchain
  featured: false
- title: Barmej
  main_url: "https://app.barmej.com/"
  url: "https://app.barmej.com/"
  description: >
    An interactive platform to learn different programming languages in Arabic for FREE
  categories:
    - Education
    - Programming
    - Learning
  built_by: Obytes
  built_by_url: "https://www.obytes.com/"
  featured: false
- title: Vote Save America
  main_url: "https://votesaveamerica.com"
  url: "https://votesaveamerica.com"
  description: >
    Be a voter. Save America.
  categories:
    - Education
    - Government
  featured: false
  built_by: Jeremy E. Miller
  built_by_url: "https://jeremyemiller.com/"
- title: Emergence
  main_url: https://emcap.com/
  url: https://emcap.com/
  description: >
    Emergence is a top enterprise cloud venture capital firm. We fund early stage ventures focusing on enterprise & SaaS applications. Emergence is one of the top VC firms in Silicon Valley.
  categories:
    - Marketing
    - Blog
  built_by: Upstatement
  built_by_url: https://www.upstatement.com/
  featured: false
- title: FPVtips
  main_url: https://fpvtips.com
  url: https://fpvtips.com
  source_url: https://github.com/jumpalottahigh/fpvtips
  description: >
    FPVtips is all about bringing racing drone pilots closer together, and getting more people into the hobby!
  categories:
    - Community
    - Education
    - Drones
  built_by: Georgi Yanev
  built_by_url: https://twitter.com/jumpalottahigh
  featured: false
- title: Georgi Yanev
  main_url: https://blog.georgi-yanev.com/
  url: https://blog.georgi-yanev.com/
  source_url: https://github.com/jumpalottahigh/blog.georgi-yanev.com
  description: >
    I write articles about FPV quads (building and flying), web development, smart home automation, life-long learning and other topics from my personal experience.
  categories:
    - Blog
    - Electronics
    - Drones
  built_by: Georgi Yanev
  built_by_url: https://twitter.com/jumpalottahigh
  featured: false
- title: Bear Archery
  main_url: "https://beararchery.com/"
  url: "https://beararchery.com/"
  categories:
    - eCommerce
    - Sports
  built_by: Escalade Sports
  built_by_url: "https://www.escaladesports.com/"
  featured: false
- title: "attn:"
  main_url: "https://www.attn.com/"
  url: "https://www.attn.com/"
  categories:
    - Media
    - Entertainment
  built_by: "attn:"
  built_by_url: "https://www.attn.com/"
  featured: false
- title: Mirror Conf
  description: >
    Mirror Conf is a conference designed to empower designers and front-end developers who have a thirst for knowledge and want to broaden their horizons.
  main_url: "https://www.mirrorconf.com/"
  url: "https://www.mirrorconf.com/"
  categories:
    - Conference
    - Design
    - Frontend
  featured: false
- title: Startarium
  main_url: https://www.startarium.ro
  url: https://www.startarium.ro
  description: >
    Free entrepreneurship educational portal with more than 20000 users, hundreds of resources, crowdfunding, mentoring and investor pitching events facilitated.
  categories:
    - Education
    - Crowdfunding
    - Nonprofit
    - Entrepreneurship
  built_by: Cezar Neaga
  built_by_url: https://twitter.com/cezarneaga
  featured: false
- title: Microlink
  main_url: https://microlink.io/
  url: https://microlink.io/
  description: >
    Extract structured data from any website.
  categories:
    - Web Development
    - API
    - SDK
  built_by: Kiko Beats
  built_by_url: https://kikobeats.com/
  featured: false
- title: Markets.com
  main_url: "https://www.markets.com/"
  url: "https://www.markets.com/"
  featured: false
  categories:
    - Finance
- title: Kevin Legrand
  url: "https://k-legrand.com"
  main_url: "https://k-legrand.com"
  source_url: "https://github.com/Manoz/k-legrand.com"
  description: >
    Personal website and blog built with love with Gatsby v2
  categories:
    - Blog
    - Portfolio
    - Web Development
  built_by: Kevin Legrand
  built_by_url: https://k-legrand.com
  featured: false
- title: David James Portfolio
  main_url: https://dfjames.com/
  url: https://dfjames.com/
  source_url: https://github.com/daviddeejjames/dfjames-gatsby
  description: >
    Portfolio Site using GatsbyJS and headless WordPress
  categories:
    - WordPress
    - Portfolio
    - Blog
  built_by: David James
  built_by_url: https://twitter.com/daviddeejjames
- title: Hypertext Candy
  url: https://www.hypertextcandy.com/
  main_url: https://www.hypertextcandy.com/
  description: >
    Blog about web development. Laravel, Vue.js, etc.
  categories:
    - Blog
    - Web Development
  built_by: Masahiro Harada
  built_by_url: https://twitter.com/_Masahiro_H_
  featured: false
- title: "Maxence Poutord's blog"
  description: >
    Tech & programming blog of Maxence Poutord, Software Engineer, Serial Traveler and Public Speaker
  main_url: https://www.maxpou.fr
  url: https://www.maxpou.fr
  featured: false
  categories:
    - Blog
    - Web Development
  built_by: Maxence Poutord
  built_by_url: https://www.maxpou.fr
- title: "Dante Calderón"
  description: >
    Personal Website and Blog of Dante Calderón
  main_url: https://dantecalderon.com/
  url: https://dantecalderon.com/
  source_url: https://github.com/dantehemerson/dantecalderon.com
  featured: false
  categories:
    - Blog
    - Portfolio
    - Web Development
    - Open Source
    - Technology
    - Education
  built_by: Dante Calderón
  built_by_url: https://github.com/dantehemerson
- title: "The Noted Project"
  url: https://thenotedproject.org
  main_url: https://thenotedproject.org
  source_url: https://github.com/ianbusko/the-noted-project
  description: >
    Website to showcase the ethnomusicology research for The Noted Project.
  categories:
    - Portfolio
    - Education
    - Gallery
  built_by: Ian Busko
  built_by_url: https://github.com/ianbusko
  featured: false
- title: "LANDR"
  url: https://www.landr.com/
  main_url: https://www.landr.com/
  description: >
    LANDR is the place to create, master and sell your music.
  categories:
    - AI
    - Business
    - Entrepreneurship
    - Freelance
    - Marketing
    - Media
    - Music
  built_by: LANDR
  built_by_url: https://twitter.com/landr_music
  featured: false
- title: Got Milk
  main_url: "https://www.gotmilk.com/"
  url: "https://www.gotmilk.com/"
  featured: false
  categories:
    - Food
    - Miscellaneous
- title: People For Bikes
  url: "https://2017.peopleforbikes.org/"
  main_url: "https://2017.peopleforbikes.org/"
  categories:
    - Community
    - Sport
    - Gallery
    - Nonprofit
  built_by: PeopleForBikes
  built_by_url: "https://peopleforbikes.org/about-us/who-we-are/staff/"
  featured: false
- title: Wide Eye
  description: >
    Creative agency specializing in interactive design, web development, and digital communications.
  url: https://wideeye.co/
  main_url: https://wideeye.co/
  categories:
    - Design
    - Web Development
  built_by: Wide Eye
  built_by_url: https://wideeye.co/about-us/
  featured: false
- title: Guster
  description: >
    American alternative rock band from Boston, Massachusetts.
  url: http://guster.com/
  main_url: http://guster.com/
  categories:
    - Music
  featured: false
- title: CodeSandbox
  description: >
    CodeSandbox is an online editor that helps you create web applications, from prototype to deployment.
  url: https://codesandbox.io/
  main_url: https://codesandbox.io/
  categories:
    - Web Development
  featured: false
- title: Marvel
  description: >
    The all-in-one platform powering design.
  url: https://marvelapp.com/
  main_url: https://marvelapp.com/
  categories:
    - Design
  featured: false
- title: Designcode.io
  description: >
    Learn to design and code React apps.
  url: https://designcode.io
  main_url: https://designcode.io
  categories:
    - Learning
  featured: false
- title: Happy Design
  description: >
    The Brand and Product Team Behind Happy Money
  url: https://design.happymoney.com/
  main_url: https://design.happymoney.com/
  categories:
    - Design
    - Finance
- title: Weihnachtsmarkt.ms
  description: >
    Explore the christmas market in Münster (Westf).
  url: https://weihnachtsmarkt.ms/
  main_url: https://weihnachtsmarkt.ms/
  source_url: https://github.com/codeformuenster/weihnachtsmarkt
  categories:
    - Gallery
    - Food
  built_by: "Code for Münster during #MSHACK18"
  featured: false
- title: Code Championship
  description: >
    Competitive coding competitions for students from 3rd to 8th grade. Code is Sport.
  url: https://www.codechampionship.com
  main_url: https://www.codechampionship.com
  categories:
    - Learning
    - Education
    - Sport
  built_by: Abamath LLC
  built_by_url: https://www.abamath.com
  featured: false
- title: Wieden+Kennedy
  description: >
    Wieden+Kennedy is an independent, global creative company.
  categories:
    - Technology
    - Web Development
    - Agency
    - Marketing
  url: https://www.wk.com
  main_url: https://www.wk.com
  built_by: Wieden Kennedy
  built_by_url: https://www.wk.com/about/
  featured: false
- title: Testing JavaScript
  description: >
    This course will teach you the fundamentals of testing your JavaScript applications using eslint, Flow, Jest, and Cypress.
  url: https://testingjavascript.com/
  main_url: https://testingjavascript.com/
  categories:
    - Learning
    - Education
    - Testing
    - JavaScript
  built_by: Kent C. Dodds
  built_by_url: https://kentcdodds.com/
  featured: false
- title: Use Hooks
  description: >
    One new React Hook recipe every day.
  url: https://usehooks.com/
  main_url: https://usehooks.com/
  categories:
    - Learning
    - Tips
    - React
  built_by: Gabe Ragland
  built_by_url: https://twitter.com/gabe_ragland
  featured: false
- title: Disrupting Nate
  description: >
    Ketogenic Diet, Podcasts, and Blockchain.
  url: https://www.disruptingnate.com/
  main_url: https://disruptingnate.com/
  categories:
    - Technology
    - Podcasts
  built_by: Nathan Olmstead
  built_by_url: https://twitter.com/disruptingnate
  featured: false
- title: Ambassador
  url: https://www.getambassador.io
  main_url: https://www.getambassador.io
  description: >
    Open source, Kubernetes-native API Gateway for microservices built on Envoy.
  categories:
    - Open Source
    - Documentation
    - Technology
  built_by: Datawire
  built_by_url: https://www.datawire.io
  featured: false
- title: Clubhouse
  main_url: https://clubhouse.io
  url: https://clubhouse.io
  description: >
    The intuitive and powerful project management platform loved by software teams of all sizes. Built with Gatsby v2 and Prismic
  categories:
    - Technology
    - Project Management
    - Blog
    - Productivity
    - B2B Services
    - Community
    - Design
    - Open Source
  built_by: Ueno.
  built_by_url: https://ueno.co
  featured: false
- title: Asian Art Collection
  url: http://artmuseum.princeton.edu/asian-art/
  main_url: http://artmuseum.princeton.edu/asian-art/
  description: >
    Princeton University has a branch dealing with state of art.They have showcased ore than 6,000 works of Asian art are presented alongside ongoing curatorial and scholarly research
  categories:
    - Art
    - History
    - Models
  featured: false
- title: QHacks
  url: https://qhacks.io
  main_url: https://qhacks.io
  source_url: https://github.com/qhacks/qhacks-website
  description: >
    QHacks is Queen’s University’s annual hackathon! QHacks was founded in 2016 with a mission to advocate and incubate the tech community at Queen’s University and throughout Canada.
  categories:
    - Hackathon
    - Education
    - Technology
    - Podcast
  featured: false
- title: Tyler McGinnis
  url: https://tylermcginnis.com/
  main_url: https://tylermcginnis.com/
  description: >
    The linear, course based approach to learning web technologies.
  categories:
    - Education
    - Technology
    - Podcast
    - Web Development
  featured: false
- title: a11y with Lindsey
  url: https://www.a11ywithlindsey.com/
  main_url: https://www.a11ywithlindsey.com/
  source_url: https://github.com/lkopacz/a11y-with-lindsey
  description: >
    To help developers navigate accessibility jargon, write better code, and to empower them to make their Internet, Everyone's Internet.
  categories:
    - Education
    - Blog
    - Technology
  built_by: Lindsey Kopacz
  built_by_url: https://twitter.com/littlekope0903
  featured: false
- title: DEKEMA
  url: https://www.dekema.com/
  main_url: https://www.dekema.com/
  description: >
    Worldclass crafting: Furnace, fervor, fullfilment. Delivering highest demand for future craftsmanship. Built using Gatsby v2 and Prismic.
  categories:
    - Healthcare
    - Science
    - Technology
  built_by: Crisp Studio
  built_by_url: https://crisp.studio
  featured: false
- title: FOX Circus
  main_url: "https://www.foxcircus.it/"
  url: "https://www.foxcircus.it/"
  categories:
    - Event
    - Conference
    - Entertainment
  built_by: Kframe Interactive SA
  built_by_url: http://kframeinteractive.com
  featured: false
- title: Ramón Chancay
  description: >-
    Front-end / Back-end Developer in Guayaquil Ecuador.
    Currently at Everymundo, previously at El Universo.
    I enjoy teaching and sharing what I know.
    I give professional advice to developers and companies.
    My wife and my children are everything in my life.
  main_url: "https://ramonchancay.me/"
  url: "https://ramonchancay.me/"
  source_url: "https://github.com/devrchancay/personal-site"
  featured: false
  categories:
    - Blog
    - Technology
    - Web Development
  built_by: Codedebug
  built_by_url: "https://codedebug.co/"
- title: Ghost Documentation
  main_url: https://docs.ghost.org/
  url: https://docs.ghost.org/
  description: >-
    Ghost is an open source, professional publishing platform built on a modern Node.js technology stack — designed for teams who need power, flexibility and performance.
  categories:
    - Publishing
    - Documentation
  built_by: Ghost Foundation
  built_by_url: https://ghost.org/
  featured: false
- title: BELLHOPS
  main_url: https://www.getbellhops.com/
  url: https://www.getbellhops.com/
  description: >-
    Whether you’re moving someplace new or just want to complete a few projects around your current home, BellHops can arrange the moving services you need—at simple, straightforward rates.
  categories:
    - Business
  built_by: Bellhops, Inc.
  built_by_url: https://www.getbellhops.com/
  featured: false
- title: Acclimate Consulting
  main_url: https://www.acclimate.io/
  url: https://www.acclimate.io/
  description: >-
    Acclimate is a consulting firm that puts organizations back in control with data-driven strategies and full-stack applications.
  categories:
    - AI
    - Technology
    - Consulting
  built_by: Andrew Wilson
  built_by_url: https://github.com/andwilson
  featured: false
- title: Flyright
  url: https://flyright.co/
  main_url: https://flyright.co/
  description: >-
    Flyright curates everything you need for international travel in one tidy place 💜
  categories:
    - Technology
    - App
  built_by: Ty Hopp
  built_by_url: https://github.com/tyhopp
  featured: false
- title: Vets Who Code
  url: https://vetswhocode.io/
  main_url: https://vetswhocode.io/
  description: >-
    VetsWhoCode is a non-profit organization dedicated to training military veterans & giving them the skills they need transition into tech careers.
  categories:
    - Technology
    - Nonprofit
  featured: false
- title: Patreon Blog
  url: https://blog.patreon.com/
  main_url: https://blog.patreon.com/
  description: >-
    Official blog of Patreon.com
  categories:
    - Blog
  featured: false
- title: Full Beaker
  url: https://fullbeaker.com/
  main_url: https://fullbeaker.com/
  description: >-
    Full Beaker provides independent advice online about careers and home ownership, and connect anyone who asks with companies that can help them.
  categories:
    - Consulting
  featured: false
- title: Citywide Holdup
  url: https://citywideholdup.org/
  main_url: https://citywideholdup.org/
  source_url: https://github.com/killakam3084/citywide-site
  description: >-
    Citywide Holdup is an annual fundraising event held around early November in the city of Austin, TX hosted by the Texas Wranglers benefitting Easter Seals of Central Texas, a non-profit organization that provides exceptional services, education, outreach and advocacy so that people with disabilities can live, learn, work and play in our communities.
  categories:
    - Fundraising
    - Nonprofit
    - Event
  built_by: Cameron Rison
  built_by_url: https://github.com/killakam3084
  featured: false
- title: Dawn Labs
  url: https://dawnlabs.io
  main_url: https://dawnlabs.io
  description: >-
    Thoughtful products for inspired teams. With a holistic approach to engineering and design, we partner with startups and enterprises to build for the digital era.
  categories:
    - Technology
    - Agency
    - Web Development
  featured: false
- title: COOP by Ryder
  url: https://coop.com/
  main_url: https://coop.com/
  description: >
    COOP is a platform that connects fleet managers that have idle vehicles to businesses that are looking to rent vehicles. COOP simplifies the process and paperwork required to safely share vehicles between business owners.
  categories:
    - Marketing
    - Asset Sharing
  built_by: Crispin Porter Bogusky
  built_by_url: http://www.cpbgroup.com/
  featured: false
- title: Domino's Paving for Pizza
  url: https://www.pavingforpizza.com/
  main_url: https://www.pavingforpizza.com/
  description: >
    Nominate your town for a chance to have your rough drive home from Domino's fixed to pizza perfection.
  categories:
    - Marketing
  built_by: Crispin Porter Bogusky
  built_by_url: http://www.cpbgroup.com/
  featured: false
- title: Propapanda
  url: https://propapanda.eu/
  main_url: https://propapanda.eu/
  description: >
    Is a creative production house based in Tallinn, Estonia. We produce music videos, commercials, films and campaigns – from scratch to finish.
  categories:
    - Cinema
    - Video
    - Portfolio
    - Agency
    - Media
  built_by: Henry Kehlmann
  built_by_url: https://github.com/madhenry/
  featured: false
- title: JAMstack.paris
  url: https://jamstack.paris/
  main_url: https://jamstack.paris/
  source_url: https://github.com/JAMstack-paris/jamstack.paris
  description: >
    JAMstack-focused, bi-monthly meetup in Paris
  categories:
    - Web Development
  built_by: Matthieu Auger & Nicolas Goutay
  built_by_url: https://github.com/JAMstack-paris
  featured: false
- title: DexWallet - The only Wallet you need by Dexlab
  main_url: "https://www.dexwallet.io/"
  url: "https://www.dexwallet.io/"
  source_url: "https://github.com/dexlab-io/DexWallet-website"
  featured: false
  description: >-
    DexWallet is a secure, multi-chain, mobile wallet with an upcoming one-click exchange for mobile.
  categories:
    - Blockchain
    - App
    - Open Source
    - React Native
  built_by: DexLab
  built_by_url: "https://github.com/dexlab-io"
- title: Kings Valley Paving
  url: https://kingsvalleypaving.com
  main_url: https://kingsvalleypaving.com
  description: >
    Kings Valley Paving is an asphalt, paving and concrete company serving the commercial, residential and industrial sectors in the Greater Toronto Area.
  categories:
    - Marketing
    - Construction
  built_by: Michael Uloth
  built_by_url: https://www.michaeluloth.com
  featured: false
- title: Peter Barrett
  url: https://www.peterbarrett.ca
  main_url: https://www.peterbarrett.ca
  description: >
    Peter Barrett is a Canadian baritone from Newfoundland and Labrador who performs opera and concert repertoire in Canada, the U.S. and around the world.
  categories:
    - Portfolio
    - Music
  built_by: Michael Uloth
  built_by_url: https://www.michaeluloth.com
  featured: false
- title: NARCAN
  main_url: https://www.narcan.com
  url: https://www.narcan.com
  description: >
    NARCAN Nasal Spray is the first and only FDA-approved nasal form of naloxone for the emergency treatment of a known or suspected opioid overdose.
  categories:
    - Healthcare
  built_by: NARCAN
  built_by_url: https://www.narcan.com
  featured: false
- title: Ritual
  main_url: https://ritual.com
  url: https://ritual.com
  description: >
    Ritual started with a simple question, what exactly is in women's multivitamins? This is the story of what happened when our founder Kat started searching for answers — the story of Ritual.
  categories:
    - Healthcare
  built_by: Ritual
  built_by_url: https://ritual.com
  featured: false
- title: Truebill
  main_url: https://www.truebill.com
  url: https://www.truebill.com
  description: >
    Truebill empowers you to take control of your money.
  categories:
    - Finance
  built_by: Truebill
  built_by_url: https://www.truebill.com
  featured: false
- title: Smartling
  main_url: https://www.smartling.com
  url: https://www.smartling.com
  description: >
    Smartling enables you to automate, manage, and professionally translate content so that you can do more with less.
  categories:
    - Marketing
  built_by: Smartling
  built_by_url: https://www.smartling.com
  featured: false
- title: Clear
  main_url: https://www.clearme.com
  url: https://www.clearme.com
  description: >
    At clear, we’re working toward a future where you are your ID, enabling you to lead an unstoppable life.
  categories:
    - Security
  built_by: Clear
  built_by_url: https://www.clearme.com
  featured: false
- title: VS Code Rocks
  main_url: "https://vscode.rocks"
  url: "https://vscode.rocks"
  source_url: "https://github.com/lannonbr/vscode-rocks"
  featured: false
  description: >
    VS Code Rocks is a place for weekly news on the newest features and updates to Visual Studio Code as well as trending extensions and neat tricks to continually improve your VS Code skills.
  categories:
    - Open Source
    - Blog
    - Web Development
  built_by: Benjamin Lannon
  built_by_url: "https://github.com/lannonbr"
- title: Particle
  main_url: "https://www.particle.io"
  url: "https://www.particle.io"
  featured: false
  description: Particle is a fully-integrated IoT platform that offers everything you need to deploy an IoT product.
  categories:
    - Marketing
    - IOT
- title: freeCodeCamp curriculum
  main_url: "https://learn.freecodecamp.org"
  url: "https://learn.freecodecamp.org"
  featured: false
  description: Learn to code with free online courses, programming projects, and interview preparation for developer jobs.
  categories:
    - Web Development
    - Learning
- title: Tandem
  main_url: "https://tandem.co.uk"
  url: "https://tandem.co.uk/the-app"
  description: >
    We're on a mission to free you of money misery. Our app, card and savings account are designed to help you spend less time worrying about money and more time enjoying life.
  categories:
    - Finance
    - App
  built_by: Tandem
  built_by_url: https://github.com/tandembank
  featured: false
- title: Monbanquet.fr
  main_url: "https://monbanquet.fr"
  url: "https://monbanquet.fr"
  description: >
    Give your corporate events the food and quality it deserves, thanks to the know-how of the best local artisans.
  categories:
    - eCommerce
    - Food
    - Event
  built_by: Monbanquet.fr
  built_by_url: https://github.com/monbanquet
  featured: false
- title: The Leaky Cauldron Blog
  url: https://theleakycauldronblog.com
  main_url: https://theleakycauldronblog.com
  source_url: https://github.com/v4iv/theleakycauldronblog
  description: >
    A Brew of Awesomeness with a Pinch of Magic...
  categories:
    - Blog
  built_by: Vaibhav Sharma
  built_by_url: https://github.com/v4iv
  featured: false
- title: Wild Drop Surf Camp
  main_url: "https://wilddropsurfcamp.com"
  url: "https://wilddropsurfcamp.com"
  description: >
    Welcome to Portugal's best kept secret and be amazed with our nature. Here you can explore, surf, taste the world's best gastronomy and wine, feel the North Canyon's power with the biggest waves in the world and so many other amazing things. Find us, discover yourself!
  categories:
    - Surf
    - Tourism
    - Travel
  built_by: Samuel Fialho
  built_by_url: https://samuelfialho.com
  featured: false
- title: JoinUp HR chatbot
  url: https://www.joinup.io
  main_url: https://www.joinup.io
  description: Custom HR chatbot for better candidate experience
  categories:
    - App
    - Chatbot
    - HR
    - Technology
  featured: false
- title: JDCastro Web Design & Development
  main_url: https://jacobdcastro.com
  url: https://jacobdcastro.com
  source_url: https://github.com/jacobdcastro/personal-site
  featured: false
  description: >
    A small business site for freelance web designer and developer Jacob D. Castro. Includes professional blog, contact forms, and soon-to-come portfolio of sites for clients. Need a new website or an extra developer to share the workload? Feel free to check out the website!
  categories:
    - Blog
    - Portfolio
    - Business
    - Freelance
  built_by: Jacob D. Castro
  built_by_url: https://twitter.com/jacobdcastro
- title: Gatsby Tutorials
  main_url: https://www.gatsbytutorials.com
  url: https://www.gatsbytutorials.com
  source_url: https://github.com/ooloth/gatsby-tutorials
  featured: false
  description: >
    Gatsby Tutorials is a community-updated list of video, audio and written tutorials to help you learn GatsbyJS.
  categories:
    - Web Development
    - Education
    - Open Source
  built_by: Michael Uloth
  built_by_url: "https://www.michaeluloth.com"
- title: Up & Running Tutorials
  main_url: https://www.upandrunningtutorials.com
  url: https://www.upandrunningtutorials.com
  featured: false
  description: >
    Free coding tutorials for web developers. Get your web development career up and running by learning to build better, faster websites.
  categories:
    - Web Development
    - Education
  built_by: Michael Uloth
  built_by_url: "https://www.michaeluloth.com"
- title: Grooovinger
  url: https://www.grooovinger.com
  main_url: https://www.grooovinger.com
  description: >
    Martin Grubinger, a web developer from Austria
  categories:
    - Portfolio
    - Web Development
  built_by: Martin Grubinger
  built_by_url: https://www.grooovinger.com
  featured: false
- title: LXDX - the Crypto Derivatives Exchange
  main_url: https://www.lxdx.co/
  url: https://www.lxdx.co/
  description: >
    LXDX is the world's fastest crypto exchange. Our mission is to bring innovative financial products to retail crypto investors, providing access to the same speed and scalability that institutional investors already depend on us to deliver each and every day.
  categories:
    - Marketing
    - Blockchain
    - Finance
  built_by: Corey Ward
  built_by_url: http://www.coreyward.me/
  featured: false
- title: Kyle McDonald
  url: https://kylemcd.com
  main_url: https://kylemcd.com
  source_url: https://github.com/kylemcd/personal-site-react
  description: >
    Personal site + blog for Kyle McDonald
  categories:
    - Blog
  built_by: Kyle McDonald
  built_by_url: https://kylemcd.com
  featured: false
- title: VSCode Power User Course
  main_url: https://VSCode.pro
  url: https://VSCode.pro
  description: >
    After 10 years with Sublime, I switched to VSCode. Love it. Spent 1000+ hours building a premium video course to help you switch today. 200+ power user tips & tricks turn you into a VSCode.pro
  categories:
    - Education
    - Learning
    - eCommerce
    - Marketing
    - VSCode
    - Technology
    - Web Development
  built_by: Ahmad Awais
  built_by_url: https://twitter.com/MrAhmadAwais/
  featured: false
- title: Thijs Koerselman Portfolio
  main_url: https://www.vauxlab.com
  url: https://www.vauxlab.com
  featured: false
  description: >
    Portfolio of Thijs Koerselman. A freelance software engineer, full-stack web developer and sound designer.
  categories:
    - Portfolio
    - Business
    - Freelance
    - Technology
    - Web Development
    - React-Native
    - Music
- title: Ad Hoc Homework
  main_url: https://homework.adhoc.team
  url: https://homework.adhoc.team
  description: >
    Ad Hoc builds government digital services that are fast, efficient, and usable by everyone. Ad Hoc Homework is a collection of coding and design challenges for candidates applying to our open positions.
  categories:
    - Web Development
    - Government
    - Healthcare
    - Programming
  built_by_url: https://adhoc.team
  featured: false
- title: BetterDocs | Discord Themes & Plugins
  main_url: https://betterdocs.us
  url: https://betterdocs.us
  description: >
    All Discord enhancement projects in 1! Free quality Themes and Plugins for Discord and easy installation instructions for BetterDiscord and more!
  categories:
    - Web Development
    - Programming
    - Open Source
  built_by: Christopher R. | Owner
  built_by_url: https://github.com/MrRobotjs/
  featured: false
- title: Birra Napoli
  main_url: http://www.birranapoli.it
  url: http://www.birranapoli.it
  built_by: Ribrain
  built_by_url: https://www.ribrainstudio.com
  featured: false
  description: >
    Birra Napoli official site
  categories:
    - Landing page
    - Business
    - Food
    - Beverage
- title: Satispay
  url: https://www.satispay.com
  main_url: https://www.satispay.com
  categories:
    - Business
    - Finance
    - Technology
  built_by: Satispay
  built_by_url: https://www.satispay.com
  featured: false
- title: The Movie Database - Gatsby
  url: https://tmdb.lekoarts.de
  main_url: https://tmdb.lekoarts.de
  source_url: https://github.com/LekoArts/gatsby-source-tmdb-example
  categories:
    - Open Source
    - Entertainment
    - Gallery
  featured: false
  built_by: LekoArts
  built_by_url: "https://github.com/LekoArts"
  description: >
    Source from The Movie Database (TMDb) API (v3) in Gatsby. This example is built with react-spring, React hooks and react-tabs and showcases the gatsby-source-tmdb plugin. It also has some client-only paths and uses gatsby-image.
- title: LANDR - Creative Tools for Musicians
  url: https://www.landr.com/en/
  main_url: https://www.landr.com/en/
  categories:
    - Music
    - Technology
  featured: false
  built_by: LANDR
  built_by_url: "https://github.com/Mixgenius"
  description: >
    Marketing website built for LANDR. LANDR is a web application that provides tools for musicians to master their music (using artificial intelligence), collaborate with other musicians, and distribute their music to multiple platforms.
- title: ClinicJS
  url: https://clinicjs.org/
  main_url: https://clinicjs.org/
  categories:
    - Performance
    - Technology
    - Documentation
  featured: false
  built_by: NearForm
  built_by_url: "https://www.nearform.com/"
  description: >
    Tools to help diagnose and pinpoint Node.js performance issues.
- title: KOBIT
  main_url: "https://kobit.in"
  url: "https://kobit.in"
  description: Automated Google Analytics Report with everything you need and more
  featured: false
  categories:
    - Marketing
    - Blog
  built_by: mottox2
  built_by_url: "https://mottox2.com"
<<<<<<< HEAD
- title: Surfing Nosara
  main_url: "https://www.sufingnosara.com"
  url: "https://www.sufingnosara.com"
  description: Real estate, vacation, and surf report hub for Nosara, Costa Rica
  featured: false
  categories:
    - Surf
    - Business
    - Blog
    - Gallery
    - Marketing
  built_by: Desarol
  built_by_url: "https://www.desarol.com"
=======
- title: Aleksander Hansson
  main_url: https://ahansson.com
  url: https://ahansson.com
  featured: false
  description: >
    Portfolio website for Aleksander Hansson
  categories:
    - Portfolio
    - Business
    - Freelance
    - Technology
    - Web Development
    - Consulting
  built_by: Aleksander Hansson
  built_by_url: https://www.linkedin.com/in/aleksanderhansson/
>>>>>>> cd842b0c
<|MERGE_RESOLUTION|>--- conflicted
+++ resolved
@@ -3779,7 +3779,21 @@
     - Blog
   built_by: mottox2
   built_by_url: "https://mottox2.com"
-<<<<<<< HEAD
+- title: Aleksander Hansson
+  main_url: https://ahansson.com
+  url: https://ahansson.com
+  featured: false
+  description: >
+    Portfolio website for Aleksander Hansson
+  categories:
+    - Portfolio
+    - Business
+    - Freelance
+    - Technology
+    - Web Development
+    - Consulting
+  built_by: Aleksander Hansson
+  built_by_url: https://www.linkedin.com/in/aleksanderhansson/
 - title: Surfing Nosara
   main_url: "https://www.sufingnosara.com"
   url: "https://www.sufingnosara.com"
@@ -3792,21 +3806,4 @@
     - Gallery
     - Marketing
   built_by: Desarol
-  built_by_url: "https://www.desarol.com"
-=======
-- title: Aleksander Hansson
-  main_url: https://ahansson.com
-  url: https://ahansson.com
-  featured: false
-  description: >
-    Portfolio website for Aleksander Hansson
-  categories:
-    - Portfolio
-    - Business
-    - Freelance
-    - Technology
-    - Web Development
-    - Consulting
-  built_by: Aleksander Hansson
-  built_by_url: https://www.linkedin.com/in/aleksanderhansson/
->>>>>>> cd842b0c
+  built_by_url: "https://www.desarol.com"