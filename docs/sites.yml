- title: ReactJS
  main_url: "https://reactjs.org/"
  url: "https://reactjs.org/"
  source_url: "https://github.com/reactjs/reactjs.org"
  featured: true
  categories:
    - Web Development
    - Featured
- title: Flamingo
  main_url: https://www.shopflamingo.com/
  url: https://www.shopflamingo.com/
  description: >
    Online shop for women's body care and hair removal products.
  categories:
    - eCommerce
    - Featured
  featured: true
- title: IDEO
  url: https://www.ideo.com
  main_url: https://www.ideo.com/
  description: >
    A Global design company committed to creating positive impact.
  categories:
    - Agency
    - Technology
    - Featured
    - Consulting
    - User Experience
  featured: true
- title: Airbnb Engineering & Data Science
  description: >
    Creative engineers and data scientists building a world where you can belong
    anywhere
  main_url: "https://airbnb.io/"
  url: "https://airbnb.io/"
  categories:
    - Blog
    - Gallery
    - Featured
  featured: true
- title: Impossible Foods
  main_url: "https://impossiblefoods.com/"
  url: "https://impossiblefoods.com/"
  categories:
    - Food
    - Featured
  featured: true
- title: Braun
  description: >
    Braun offers high performance hair removal and hair care products, including dryers, straighteners, shavers, and more.
  main_url: "https://ca.braun.com/en-ca"
  url: "https://ca.braun.com/en-ca"
  categories:
    - eCommerce
    - Featured
  featured: true
- title: NYC Pride 2019 | WorldPride NYC | Stonewall50
  main_url: "https://2019-worldpride-stonewall50.nycpride.org/"
  url: "https://2019-worldpride-stonewall50.nycpride.org/"
  featured: true
  description: >-
    Join us in 2019 for NYC Pride, as we welcome WorldPride and mark the 50th
    Anniversary of the Stonewall Uprising and a half-century of LGBTQ+
    liberation.
  categories:
    - Education
    - Marketing
    - Nonprofit
    - Featured
  built_by: Canvas United
  built_by_url: "https://www.canvasunited.com/"
- title: The State of European Tech
  main_url: "https://2017.stateofeuropeantech.com/"
  url: "https://2017.stateofeuropeantech.com/"
  featured: true
  categories:
    - Technology
    - Featured
  built_by: Studio Lovelock
  built_by_url: "http://www.studiolovelock.com/"
- title: Hopper
  main_url: "https://www.hopper.com/"
  url: "https://www.hopper.com/"
  built_by: Narative
  built_by_url: "https://www.narative.co/"
  featured: true
  categories:
    - Technology
    - App
    - Featured
- title: GM Capital One
  description: |
    Introducing the new online experience for your GM Rewards Credit Card
  main_url: "https://gm.capitalone.com/"
  url: "https://gm.capitalone.com/"
  categories:
    - Featured
  featured: true
- title: Theodora Warre
  main_url: "https://theodorawarre.eu"
  url: "https://theodorawarre.eu"
  description: >-
    E-commerce site for jewellery designer Theodora Warre, built using Gatsby + Shopify + Prismic + Matter.js
  categories:
    - eCommerce
    - Marketing
  built_by: Pierre Nel
  built_by_url: "https://pierre.io"
  featured: false
- title: Life Without Barriers | Foster Care
  main_url: "https://www.lwb.org.au/foster-care"
  url: "https://www.lwb.org.au/foster-care"
  featured: true
  description: >-
    We are urgently seeking foster carers all across Australia. Can you open
    your heart and your home to a child in need? There are different types of
    foster care that can suit you. We offer training and 24/7 support.
  categories:
    - Nonprofit
    - Education
    - Documentation
    - Marketing
    - Featured
  built_by: LWB Digital Team
  built_by_url: "https://twitter.com/LWBAustralia"
- title: Figma
  main_url: "https://www.figma.com/"
  url: "https://www.figma.com/"
  featured: true
  categories:
    - Marketing
    - Design
    - Featured
  built_by: Corey Ward
  built_by_url: "http://www.coreyward.me/"
- title: Bejamas - JAM Experts for hire
  main_url: "https://bejamas.io/"
  url: "https://bejamas.io/"
  featured: true
  description: >-
    We help agencies and companies with JAMStack tools. This includes web
    development using Static Site Generators, Headless CMS, CI / CD and CDN
    setup.
  categories:
    - Technology
    - Web Development
    - Agency
    - Marketing
    - Featured
  built_by: Bejamas
  built_by_url: "https://bejamas.io/"
- title: The State of JavaScript
  description: >
    Data from over 20,000 developers, asking them questions on topics ranging
    from frontend frameworks and state management, to build tools and testing
    libraries.
  main_url: "https://stateofjs.com/"
  url: "https://stateofjs.com/"
  source_url: "https://github.com/StateOfJS/StateOfJS"
  categories:
    - Data
    - JavaScript
    - Featured
  built_by: StateOfJS
  built_by_url: "https://github.com/StateOfJS/StateOfJS/graphs/contributors"
  featured: true
- title: DesignSystems.com
  main_url: "https://www.designsystems.com/"
  url: "https://www.designsystems.com/"
  description: |
    A resource for learning, creating and evangelizing design systems.
  categories:
    - Design
    - Blog
    - Technology
    - Featured
  built_by: Corey Ward
  built_by_url: "http://www.coreyward.me/"
  featured: true
- title: Timely
  main_url: "https://timelyapp.com/"
  url: "https://timelyapp.com/"
  description: |
    Fully automatic time tracking. For those who trade in time.
  categories:
    - Productivity
    - Featured
  built_by: Timm Stokke
  built_by_url: "https://timm.stokke.me"
  featured: true
- title: Snap Kit
  main_url: "https://kit.snapchat.com/"
  url: "https://kit.snapchat.com/"
  description: >
    Snap Kit lets developers integrate some of Snapchat’s best features across
    platforms.
  categories:
    - Technology
    - Documentation
    - Featured
  featured: true
- title: SendGrid
  main_url: "https://sendgrid.com/docs/"
  url: "https://sendgrid.com/docs/"
  description: >
    SendGrid delivers your transactional and marketing emails through the
    world's largest cloud-based email delivery platform.
  categories:
    - API
    - Technology
    - Documentation
    - Featured
  featured: true
- title: Kirsten Noelle
  main_url: "https://www.kirstennoelle.com/"
  url: "https://www.kirstennoelle.com/"
  featured: true
  description: >
    Digital portfolio for San Francisco Bay Area photographer Kirsten Noelle Wiemer.
  categories:
    - Photography
    - Portfolio
    - Featured
  built_by: Ryan Wiemer
  built_by_url: "https://www.ryanwiemer.com/"
- title: Cajun Bowfishing
  main_url: "https://cajunbowfishing.com/"
  url: "https://cajunbowfishing.com/"
  featured: false
  categories:
    - eCommerce
    - Sports
  built_by: Escalade Sports
  built_by_url: "https://www.escaladesports.com/"
- title: NEON
  main_url: "http://neonrated.com/"
  url: "http://neonrated.com/"
  featured: false
  categories:
    - Gallery
- title: GraphCMS
  main_url: "https://graphcms.com/"
  url: "https://graphcms.com/"
  featured: false
  categories:
    - Marketing
    - Technology
- title: Ghost Documentation
  main_url: https://docs.ghost.org/
  url: https://docs.ghost.org/
  source_url: "https://github.com/tryghost/docs"
  featured: false
  description: >-
    Ghost is an open source, professional publishing platform built on a modern Node.js technology stack — designed for teams who need power, flexibility and performance.
  categories:
    - Technology
    - Documentation
    - Open Source
  built_by: Ghost Foundation
  built_by_url: https://ghost.org/
- title: Nike - Just Do It
  main_url: "https://justdoit.nike.com/"
  url: "https://justdoit.nike.com/"
  featured: true
  categories:
    - eCommerce
    - Featured
- title: AirBnB Cereal
  main_url: "https://airbnb.design/cereal"
  url: "https://airbnb.design/cereal"
  featured: false
  categories:
    - Marketing
    - Design
- title: Cardiogram
  main_url: "https://cardiogr.am/"
  url: "https://cardiogr.am/"
  featured: false
  categories:
    - Marketing
    - Technology
- title: Hack Club
  main_url: "https://hackclub.com/"
  url: "https://hackclub.com/"
  source_url: "https://github.com/hackclub/site"
  featured: false
  categories:
    - Education
    - Web Development
- title: Matthias Jordan Portfolio
  main_url: "https://iammatthias.com/"
  url: "https://iammatthias.com/"
  source_url: "https://github.com/iammatthias/.com"
  description: >-
    Photography portfolio of content creator and digital marketer Matthias Jordan
  built_by: Matthias Jordan
  built_by_url: https://github.com/iammatthias
  featured: false
  categories:
    - Photography
    - Portfolio
    - Blog
    - Gallery
- title: Investment Calculator
  main_url: "https://investmentcalculator.io/"
  url: "https://investmentcalculator.io/"
  featured: false
  categories:
    - Education
    - Finance
- title: CSS Grid Playground by MozillaDev
  main_url: "https://mozilladevelopers.github.io/playground/"
  url: "https://mozilladevelopers.github.io/playground/"
  source_url: "https://github.com/MozillaDevelopers/playground"
  featured: false
  categories:
    - Education
    - Web Development
- title: Piotr Fedorczyk Portfolio
  built_by: Piotr Fedorczyk
  built_by_url: "https://piotrf.pl"
  categories:
    - Portfolio
    - Web Development
  description: >-
    Portfolio of Piotr Fedorczyk, a digital product designer and full-stack developer specializing in shaping, designing and building news and tools for news.
  featured: false
  main_url: "https://piotrf.pl/"
  url: "https://piotrf.pl/"
- title: unrealcpp
  main_url: "https://unrealcpp.com/"
  url: "https://unrealcpp.com/"
  source_url: "https://github.com/Harrison1/unrealcpp-com"
  featured: false
  categories:
    - Blog
    - Web Development
- title: Andy Slezak
  main_url: "https://www.aslezak.com/"
  url: "https://www.aslezak.com/"
  source_url: "https://github.com/amslezak"
  featured: false
  categories:
    - Web Development
    - Portfolio
- title: Deliveroo.Design
  main_url: "https://www.deliveroo.design/"
  url: "https://www.deliveroo.design/"
  featured: false
  categories:
    - Food
    - Marketing
- title: Dona Rita
  main_url: "https://www.donarita.co.uk/"
  url: "https://www.donarita.co.uk/"
  source_url: "https://github.com/peduarte/dona-rita-website"
  featured: false
  categories:
    - Food
    - Marketing
- title: Fröhlich ∧ Frei
  main_url: "https://www.froehlichundfrei.de/"
  url: "https://www.froehlichundfrei.de/"
  featured: false
  categories:
    - Web Development
    - Blog
    - Open Source
- title: How to GraphQL
  main_url: "https://www.howtographql.com/"
  url: "https://www.howtographql.com/"
  source_url: "https://github.com/howtographql/howtographql"
  featured: false
  categories:
    - Documentation
    - Web Development
    - Open Source
- title: OnCallogy
  main_url: "https://www.oncallogy.com/"
  url: "https://www.oncallogy.com/"
  featured: false
  categories:
    - Marketing
    - Healthcare
- title: Ryan Wiemer's Portfolio
  main_url: "https://www.ryanwiemer.com/"
  url: "https://www.ryanwiemer.com/knw-photography/"
  source_url: "https://github.com/ryanwiemer/rw"
  featured: false
  description: >
    Digital portfolio for Oakland, CA based account manager Ryan Wiemer.
  categories:
    - Portfolio
    - Web Development
    - Design
  built_by: Ryan Wiemer
  built_by_url: "https://www.ryanwiemer.com/"
- title: Ventura Digitalagentur Köln
  main_url: "https://www.ventura-digital.de/"
  url: "https://www.ventura-digital.de/"
  featured: false
  built_by: Ventura Digitalagentur
  categories:
    - Agency
    - Marketing
    - Featured
- title: Azer Koçulu
  main_url: "https://kodfabrik.com/"
  url: "https://kodfabrik.com/photography/"
  featured: false
  categories:
    - Portfolio
    - Photography
    - Web Development
- title: Damir.io
  main_url: "http://damir.io/"
  url: "http://damir.io/"
  source_url: "https://github.com/dvzrd/gatsby-sfiction"
  featured: false
  categories:
    - Blog
- title: Digital Psychology
  main_url: "http://digitalpsychology.io/"
  url: "http://digitalpsychology.io/"
  source_url: "https://github.com/danistefanovic/digitalpsychology.io"
  featured: false
  categories:
    - Education
    - Library
- title: Théâtres Parisiens
  main_url: "http://theatres-parisiens.fr/"
  url: "http://theatres-parisiens.fr/"
  source_url: "https://github.com/phacks/theatres-parisiens"
  featured: false
  categories:
    - Education
    - Entertainment
# - title: William Owen UK Portfolio / Blog
#   main_url: "http://william-owen.co.uk/"
#   url: "http://william-owen.co.uk/"
#   featured: false
#   description: >-
#     Over 20 years experience delivering customer-facing websites, internet-based
#     solutions and creative visual design for a wide range of companies and
#     organisations.
#   categories:
#     - Portfolio
#     - Blog
#   built_by: William Owen
#   built_by_url: "https://twitter.com/twilowen"
- title: A4 纸网
  main_url: "http://www.a4z.cn/"
  url: "http://www.a4z.cn/price"
  source_url: "https://github.com/hiooyUI/hiooyui.github.io"
  featured: false
  categories:
    - eCommerce
- title: Steve Meredith's Portfolio
  main_url: "http://www.stevemeredith.com/"
  url: "http://www.stevemeredith.com/"
  featured: false
  categories:
    - Portfolio
- title: API Platform
  main_url: "https://api-platform.com/"
  url: "https://api-platform.com/"
  source_url: "https://github.com/api-platform/website"
  featured: false
  categories:
    - Documentation
    - Web Development
    - Open Source
    - Library
- title: Artivest
  main_url: "https://artivest.co/"
  url: "https://artivest.co/what-we-do/for-advisors-and-investors/"
  featured: false
  categories:
    - Marketing
    - Blog
    - Documentation
    - Finance
- title: The Audacious Project
  main_url: "https://audaciousproject.org/"
  url: "https://audaciousproject.org/"
  featured: false
  categories:
    - Nonprofit
- title: Dustin Schau's Blog
  main_url: "https://blog.dustinschau.com/"
  url: "https://blog.dustinschau.com/"
  source_url: "https://github.com/dschau/blog"
  featured: false
  categories:
    - Blog
    - Web Development
- title: iContract Blog
  main_url: "https://blog.icontract.co.uk/"
  url: "http://blog.icontract.co.uk/"
  featured: false
  categories:
    - Blog
- title: BRIIM
  main_url: "https://bri.im/"
  url: "https://bri.im/"
  featured: false
  description: >-
    BRIIM is a movement to enable JavaScript enthusiasts and web developers in
    machine learning. Learn about artificial intelligence and data science, two
    fields which are governed by machine learning, in JavaScript. Take it right
    to your browser with WebGL.
  categories:
    - Education
    - Web Development
    - Technology
- title: Calpa's Blog
  main_url: "https://calpa.me/"
  url: "https://calpa.me/"
  source_url: "https://github.com/calpa/blog"
  featured: false
  categories:
    - Blog
    - Web Development
- title: Code Bushi
  main_url: "https://codebushi.com/"
  url: "https://codebushi.com/"
  featured: false
  description: >-
    Web development resources, trends, & techniques to elevate your coding
    journey.
  categories:
    - Web Development
    - Open Source
    - Blog
  built_by: Hunter Chang
  built_by_url: "https://hunterchang.com/"
- title: Daniel Hollcraft
  main_url: "https://danielhollcraft.com/"
  url: "https://danielhollcraft.com/"
  source_url: "https://github.com/danielbh/danielhollcraft.com"
  featured: false
  categories:
    - Web Development
    - Blog
    - Portfolio
- title: Darren Britton's Portfolio
  main_url: "https://darrenbritton.com/"
  url: "https://darrenbritton.com/"
  source_url: "https://github.com/darrenbritton/darrenbritton.github.io"
  featured: false
  categories:
    - Web Development
    - Portfolio
- title: Dave Lindberg Marketing & Design
  url: "https://davelindberg.com/"
  main_url: "https://davelindberg.com/"
  source_url: "https://github.com/Dave-Lindberg/dl-gatsby"
  featured: false
  description: >-
    My work revolves around solving problems for people in business, using
    integrated design and marketing strategies to improve sales, increase brand
    engagement, generate leads and achieve goals.
  categories:
    - Design
    - Marketing
    - Portfolio
- title: Dalbinaco's Website
  main_url: "https://dlbn.co/en/"
  url: "https://dlbn.co/en/"
  source_url: "https://github.com/dalbinaco/dlbn.co"
  featured: false
  categories:
    - Portfolio
    - Web Development
- title: mParticle's Documentation
  main_url: "https://docs.mparticle.com/"
  url: "https://docs.mparticle.com/"
  featured: false
  categories:
    - Web Development
    - Documentation
- title: Doopoll
  main_url: "https://doopoll.co/"
  url: "https://doopoll.co/"
  featured: false
  categories:
    - Marketing
    - Technology
- title: ERC dEX
  main_url: "https://ercdex.com/"
  url: "https://ercdex.com/aqueduct"
  featured: false
  categories:
    - Marketing
- title: Fabian Schultz' Portfolio
  main_url: "https://fabianschultz.com/"
  url: "https://fabianschultz.com/"
  source_url: "https://github.com/fabe/site"
  featured: false
  description: >-
    Hello, I’m Fabian — a product designer and developer based in Potsdam,
    Germany. I’ve been working both as a product designer and frontend developer
    for over 5 years now. I particularly enjoy working with companies that try
    to meet broad and unique user needs.
  categories:
    - Portfolio
    - Web Development
  built_by: Fabian Schultz
  built_by_url: "https://fabianschultz.com/"
- title: CalState House Manager
  description: >
    Home service membership that offers proactive and on-demand maintenance for
    homeowners
  main_url: "https://housemanager.calstate.aaa.com/"
  url: "https://housemanager.calstate.aaa.com/"
  categories:
    - Marketing
- title: The freeCodeCamp Guide
  main_url: "https://guide.freecodecamp.org/"
  url: "https://guide.freecodecamp.org/"
  source_url: "https://github.com/freeCodeCamp/guide"
  featured: false
  categories:
    - Web Development
    - Documentation
- title: High School Hackathons
  main_url: "https://hackathons.hackclub.com/"
  url: "https://hackathons.hackclub.com/"
  source_url: "https://github.com/hackclub/hackathons"
  featured: false
  categories:
    - Education
    - Web Development
- title: Hapticmedia
  main_url: "https://hapticmedia.fr/en/"
  url: "https://hapticmedia.fr/en/"
  featured: false
  categories:
    - Agency
- title: heml.io
  main_url: "https://heml.io/"
  url: "https://heml.io/"
  source_url: "https://github.com/SparkPost/heml.io"
  featured: false
  categories:
    - Documentation
    - Web Development
    - Open Source
- title: Juliette Pretot's Portfolio
  main_url: "https://juliette.sh/"
  url: "https://juliette.sh/"
  featured: false
  categories:
    - Web Development
    - Portfolio
    - Blog
- title: Kris Hedstrom's Portfolio
  main_url: "https://k-create.com/"
  url: "https://k-create.com/portfolio/"
  source_url: "https://github.com/kristofferh/kristoffer"
  featured: false
  description: >-
    Hey. I’m Kris. I’m an interactive designer / developer. I grew up in Umeå,
    in northern Sweden, but I now live in Brooklyn, NY. I am currently enjoying
    a hybrid Art Director + Lead Product Engineer role at a small startup called
    Nomad Health. Before that, I was a Product (Engineering) Manager at Tumblr.
    Before that, I worked at agencies. Before that, I was a baby. I like to
    design things, and then I like to build those things. I occasionally take on
    freelance projects. Feel free to get in touch if you have an interesting
    project that you want to collaborate on. Or if you just want to say hello,
    that’s cool too.
  categories:
    - Portfolio
  built_by: Kris Hedstrom
  built_by_url: "https://k-create.com/"
- title: knpw.rs
  main_url: "https://knpw.rs/"
  url: "https://knpw.rs/"
  source_url: "https://github.com/knpwrs/knpw.rs"
  featured: false
  categories:
    - Blog
    - Web Development
- title: Kostas Bariotis' Blog
  main_url: "https://kostasbariotis.com/"
  url: "https://kostasbariotis.com/"
  source_url: "https://github.com/kbariotis/kostasbariotis.com"
  featured: false
  categories:
    - Blog
    - Portfolio
    - Web Development
- title: LaserTime Clinic
  main_url: "https://lasertime.ru/"
  url: "https://lasertime.ru/"
  source_url: "https://github.com/oleglegun/lasertime"
  featured: false
  categories:
    - Marketing
- title: Jason Lengstorf
  main_url: "https://lengstorf.com"
  url: "https://lengstorf.com"
  source_url: "https://github.com/jlengstorf/lengstorf.com"
  featured: false
  categories:
    - Blog
  built_by: Jason Lengstorf
  built_by_url: "https://github.com/jlengstorf"
- title: Mannequin.io
  main_url: "https://mannequin.io/"
  url: "https://mannequin.io/"
  source_url: "https://github.com/LastCallMedia/Mannequin/tree/master/site"
  featured: false
  categories:
    - Open Source
    - Web Development
    - Documentation
- title: manu.ninja
  main_url: "https://manu.ninja/"
  url: "https://manu.ninja/"
  source_url: "https://github.com/Lorti/manu.ninja"
  featured: false
  description: >-
    manu.ninja is the personal blog of Manuel Wieser, where he talks about
    frontend development, games and digital art
  categories:
    - Blog
    - Technology
    - Web Development
- title: Fabric
  main_url: "https://meetfabric.com/"
  url: "https://meetfabric.com/"
  featured: false
  categories:
    - Marketing
- title: Nexit
  main_url: "https://nexit.sk/"
  url: "https://nexit.sk/references"
  featured: false
  categories:
    - Web Development
- title: Open FDA
  description: >
    Provides APIs and raw download access to a number of high-value, high
    priority and scalable structured datasets, including adverse events, drug
    product labeling, and recall enforcement reports.
  main_url: "https://open.fda.gov/"
  url: "https://open.fda.gov/"
  source_url: "https://github.com/FDA/open.fda.gov"
  featured: false
  categories:
    - Government
    - Open Source
    - Web Development
    - API
    - Data
- title: NYC Planning Labs (New York City Department of City Planning)
  main_url: "https://planninglabs.nyc/"
  url: "https://planninglabs.nyc/about/"
  source_url: "https://github.com/NYCPlanning/"
  featured: false
  description: >-
    We work with New York City's Urban Planners to deliver impactful, modern
    technology tools.
  categories:
    - Open Source
    - Government
- title: Pravdomil
  main_url: "https://pravdomil.com/"
  url: "https://pravdomil.com/"
  source_url: "https://github.com/pravdomil/pravdomil.com"
  featured: false
  description: >-
    I’ve been working both as a product designer and frontend developer for over
    5 years now. I particularly enjoy working with companies that try to meet
    broad and unique user needs.
  categories:
    - Portfolio
- title: Preston Richey Portfolio / Blog
  main_url: "https://prestonrichey.com/"
  url: "https://prestonrichey.com/"
  source_url: "https://github.com/prichey/prestonrichey.com"
  featured: false
  categories:
    - Web Development
    - Portfolio
    - Blog
- title: Landing page of Put.io
  main_url: "https://put.io/"
  url: "https://put.io/"
  featured: false
  categories:
    - eCommerce
    - Technology
- title: The Rick and Morty API
  main_url: "https://rickandmortyapi.com/"
  url: "https://rickandmortyapi.com/"
  built_by: Axel Fuhrmann
  built_by_url: "https://axelfuhrmann.com/"
  featured: false
  categories:
    - Web Development
    - Entertainment
    - Documentation
    - Open Source
    - API
- title: Santa Compañía Creativa
  main_url: "https://santacc.es/"
  url: "https://santacc.es/"
  source_url: "https://github.com/DesarrolloWebSantaCC/santacc-web"
  featured: false
  categories:
    - Agency
- title: Sean Coker's Blog
  main_url: "https://sean.is/"
  url: "https://sean.is/"
  featured: false
  categories:
    - Blog
    - Portfolio
    - Web Development
- title: Several Levels
  main_url: "https://severallevels.io/"
  url: "https://severallevels.io/"
  source_url: "https://github.com/Harrison1/several-levels"
  featured: false
  categories:
    - Agency
    - Web Development
- title: Simply
  main_url: "https://simply.co.za/"
  url: "https://simply.co.za/"
  featured: false
  categories:
    - Marketing
- title: Storybook
  main_url: "https://storybook.js.org/"
  url: "https://storybook.js.org/"
  source_url: "https://github.com/storybooks/storybook"
  featured: false
  categories:
    - Web Development
    - Open Source
- title: Vibert Thio's Portfolio
  main_url: "https://vibertthio.com/portfolio/"
  url: "https://vibertthio.com/portfolio/projects/"
  source_url: "https://github.com/vibertthio/portfolio"
  featured: false
  categories:
    - Portfolio
    - Web Development
- title: VisitGemer
  main_url: "https://visitgemer.sk/"
  url: "https://visitgemer.sk/"
  featured: false
  categories:
    - Marketing
- title: Bricolage.io
  main_url: "https://www.bricolage.io/"
  url: "https://www.bricolage.io/"
  source_url: "https://github.com/KyleAMathews/blog"
  featured: false
  categories:
    - Blog
- title: Charles Pinnix Website
  main_url: "https://www.charlespinnix.com/"
  url: "https://www.charlespinnix.com/"
  featured: false
  description: >-
    I’m a senior frontend engineer with 8 years of experience building websites
    and web applications. I’m interested in leading creative, multidisciplinary
    engineering teams. I’m a creative technologist, merging photography, art,
    and design into engineering and visa versa. I take a pragmatic,
    product-oriented approach to development, allowing me to see the big picture
    and ensuring quality products are completed on time. I have a passion for
    modern frontend JavaScript frameworks such as React and Vue, and I have
    substantial experience on the backend with an interest in Node and
    container based deployment with Docker and AWS.
  categories:
    - Portfolio
    - Web Development
- title: Charlie Harrington's Blog
  main_url: "https://www.charlieharrington.com/"
  url: "https://www.charlieharrington.com/"
  source_url: "https://github.com/whatrocks/blog"
  featured: false
  categories:
    - Blog
    - Web Development
    - Music
- title: Gabriel Adorf's Portfolio
  main_url: "https://www.gabrieladorf.com/"
  url: "https://www.gabrieladorf.com/"
  source_url: "https://github.com/gabdorf/gabriel-adorf-portfolio"
  featured: false
  categories:
    - Portfolio
    - Web Development
- title: greglobinski.com
  main_url: "https://www.greglobinski.com/"
  url: "https://www.greglobinski.com/"
  source_url: "https://github.com/greglobinski/www.greglobinski.com"
  featured: false
  categories:
    - Portfolio
    - Web Development
- title: I am Putra
  main_url: "https://www.iamputra.com/"
  url: "https://www.iamputra.com/"
  featured: false
  categories:
    - Portfolio
    - Web Development
    - Blog
- title: In Sowerby Bridge
  main_url: "https://www.insowerbybridge.co.uk/"
  url: "https://www.insowerbybridge.co.uk/"
  featured: false
  categories:
    - Marketing
    - Government
- title: JavaScript Stuff
  main_url: "https://www.javascriptstuff.com/"
  url: "https://www.javascriptstuff.com/"
  featured: false
  categories:
    - Education
    - Web Development
    - Library
- title: Ledgy
  main_url: "https://www.ledgy.com/"
  url: "https://github.com/morloy/ledgy.com"
  featured: false
  categories:
    - Marketing
    - Finance
- title: Alec Lomas's Portfolio / Blog
  main_url: "https://www.lowmess.com/"
  url: "https://www.lowmess.com/"
  source_url: "https://github.com/lowmess/lowmess"
  featured: false
  categories:
    - Web Development
    - Blog
    - Portfolio
- title: Michele Mazzucco's Portfolio
  main_url: "https://www.michelemazzucco.it/"
  url: "https://www.michelemazzucco.it/"
  source_url: "https://github.com/michelemazzucco/michelemazzucco.it"
  featured: false
  categories:
    - Portfolio
- title: Orbit FM Podcasts
  main_url: "https://www.orbit.fm/"
  url: "https://www.orbit.fm/"
  source_url: "https://github.com/agarrharr/orbit.fm"
  featured: false
  categories:
    - Podcast
- title: Prosecco Springs
  main_url: "https://www.proseccosprings.com/"
  url: "https://www.proseccosprings.com/"
  featured: false
  categories:
    - Food
    - Blog
    - Marketing
- title: Verious
  main_url: "https://www.verious.io/"
  url: "https://www.verious.io/"
  source_url: "https://github.com/cpinnix/verious"
  featured: false
  categories:
    - Web Development
- title: Yisela
  main_url: "https://www.yisela.com/"
  url: "https://www.yisela.com/tetris-against-trauma-gaming-as-therapy/"
  featured: false
  categories:
    - Blog
- title: YouFoundRon.com
  main_url: "https://www.youfoundron.com/"
  url: "https://www.youfoundron.com/"
  source_url: "https://github.com/rongierlach/yfr-dot-com"
  featured: false
  categories:
    - Portfolio
    - Web Development
    - Blog
- title: yerevancoder
  main_url: "https://yerevancoder.com/"
  url: "https://forum.yerevancoder.com/categories"
  source_url: "https://github.com/yerevancoder/yerevancoder.github.io"
  featured: false
  categories:
    - Blog
    - Web Development
- title: Ease
  main_url: "https://www.ease.com/"
  url: "https://www.ease.com/"
  featured: false
  categories:
    - Marketing
    - Healthcare
- title: Policygenius
  main_url: "https://www.policygenius.com/"
  url: "https://www.policygenius.com/"
  featured: false
  categories:
    - Marketing
    - Healthcare
- title: Moteefe
  main_url: "http://www.moteefe.com/"
  url: "http://www.moteefe.com/"
  featured: false
  categories:
    - Marketing
    - Agency
    - Technology
- title: Athelas
  main_url: "http://www.athelas.com/"
  url: "http://www.athelas.com/"
  featured: false
  categories:
    - Marketing
    - Healthcare
- title: Pathwright
  main_url: "http://www.pathwright.com/"
  url: "http://www.pathwright.com/"
  featured: false
  categories:
    - Marketing
    - Education
- title: Lucid
  main_url: "https://www.golucid.co/"
  url: "https://www.golucid.co/"
  featured: false
  categories:
    - Marketing
    - Technology
- title: Bench
  main_url: "http://www.bench.co/"
  url: "http://www.bench.co/"
  featured: false
  categories:
    - Marketing
- title: Union Plus Credit Card
  main_url: "http://www.unionpluscard.com"
  url: "https://unionplus.capitalone.com/"
  featured: false
  categories:
    - Marketing
    - Finance
- title: Gin Lane
  main_url: "http://www.ginlane.com/"
  url: "https://www.ginlane.com/"
  featured: false
  categories:
    - Web Development
    - Agency
- title: Marmelab
  main_url: "https://marmelab.com/en/"
  url: "https://marmelab.com/en/"
  featured: false
  categories:
    - Web Development
    - Agency
- title: Dovetail
  main_url: "https://dovetailapp.com/"
  url: "https://dovetailapp.com/"
  featured: false
  categories:
    - Marketing
    - Technology
- title: Yuuniworks Portfolio / Blog
  main_url: "https://www.yuuniworks.com/"
  url: "https://www.yuuniworks.com/"
  source_url: "https://github.com/junkboy0315/yuuni-web"
  featured: false
  categories:
    - Portfolio
    - Web Development
    - Blog
- title: The Bastion Bot
  main_url: "https://bastionbot.org/"
  url: "https://bastionbot.org/"
  source_url: "https://github.com/TheBastionBot/Bastion-Website"
  description: Give awesome perks to your Discord server!
  featured: false
  categories:
    - Open Source
    - Technology
    - Documentation
    - Community
  built_by: Sankarsan Kampa
  built_by_url: "https://traction.one"
- title: Smakosh
  main_url: "https://smakosh.com/"
  url: "https://smakosh.com/"
  source_url: "https://github.com/smakosh/smakosh.com"
  featured: false
  categories:
    - Portfolio
    - Web Development
# - title: Philipp Czernitzki - Blog/Website
#   main_url: "http://philippczernitzki.me/"
#   url: "http://philippczernitzki.me/"
#   featured: false
#   categories:
#     - Portfolio
#     - Web Development
#     - Blog
- title: WebGazer
  main_url: "https://www.webgazer.io/"
  url: "https://www.webgazer.io/"
  featured: false
  categories:
    - Marketing
    - Web Development
    - Technology
- title: Joe Seifi's Blog
  main_url: "http://seifi.org/"
  url: "http://seifi.org/"
  featured: false
  categories:
    - Portfolio
    - Web Development
    - Blog
- title: LekoArts — Graphic Designer & Front-End Developer
  main_url: "https://www.lekoarts.de"
  url: "https://www.lekoarts.de"
  source_url: "https://github.com/LekoArts/portfolio"
  featured: false
  built_by: LekoArts
  built_by_url: "https://github.com/LekoArts"
  description: >-
    Hi, I'm Lennart — a self-taught and passionate graphic/web designer &
    frontend developer based in Darmstadt, Germany. I love it to realize complex
    projects in a creative manner and face new challenges. Since 6 years I do
    graphic design, my love for frontend development came up 3 years ago. I
    enjoy acquiring new skills and cementing this knowledge by writing blogposts
    and creating tutorials.
  categories:
    - Portfolio
    - Blog
    - Design
    - Web Development
    - Freelance
    - Open Source
- title: 杨二小的博客
  main_url: "https://blog.yangerxiao.com/"
  url: "https://blog.yangerxiao.com/"
  source_url: "https://github.com/zerosoul/blog.yangerxiao.com"
  featured: false
  categories:
    - Blog
    - Portfolio
- title: MOTTO x MOTTO
  main_url: "https://mottox2.com"
  url: "https://mottox2.com"
  source_url: "https://github.com/mottox2/website"
  description: Web developer / UI Designer in Tokyo Japan.
  featured: false
  categories:
    - Blog
    - Portfolio
  built_by: mottox2
  built_by_url: "https://mottox2.com"
- title: Pride of the Meadows
  main_url: "https://www.prideofthemeadows.com/"
  url: "https://www.prideofthemeadows.com/"
  featured: false
  categories:
    - eCommerce
    - Food
    - Blog
  built_by: Caldera Digital
  built_by_url: https://www.calderadigital.com/
- title: Michael Uloth
  main_url: "https://www.michaeluloth.com"
  url: "https://www.michaeluloth.com"
  featured: false
  description: Michael Uloth is a web developer, opera singer, and the creator of Up and Running Tutorials.
  categories:
    - Portfolio
    - Web Development
    - Music
  built_by: Michael Uloth
  built_by_url: "https://www.michaeluloth.com"
- title: Spacetime
  main_url: "https://www.heyspacetime.com/"
  url: "https://www.heyspacetime.com/"
  featured: false
  description: >-
    Spacetime is a Dallas-based digital experience agency specializing in web,
    app, startup, and digital experience creation.
  categories:
    - Marketing
    - Portfolio
    - Agency
  built_by: Spacetime
  built_by_url: "https://www.heyspacetime.com/"
- title: Eric Jinks
  main_url: "https://ericjinks.com/"
  url: "https://ericjinks.com/"
  featured: false
  description: "Software engineer / web developer from the Gold Coast, Australia."
  categories:
    - Portfolio
    - Blog
    - Web Development
    - Technology
  built_by: Eric Jinks
  built_by_url: "https://ericjinks.com/"
- title: GaiAma - We are wildlife
  main_url: "https://www.gaiama.org/"
  url: "https://www.gaiama.org/"
  featured: false
  description: >-
    We founded the GaiAma conservation organization to protect wildlife in Perú
    and to create an example of a permaculture neighborhood, living
    symbiotically with the forest - because reforestation is just the beginning
  categories:
    - Nonprofit
    - Marketing
    - Blog
  source_url: "https://github.com/GaiAma/gaiama.org"
  built_by: GaiAma
  built_by_url: "https://www.gaiama.org/"
- title: Healthcare Logic
  main_url: "https://www.healthcarelogic.com/"
  url: "https://www.healthcarelogic.com/"
  featured: false
  description: >-
    Revolutionary technology that empowers clinical and managerial leaders to
    collaborate with clarity.
  categories:
    - Marketing
    - Healthcare
    - Technology
  built_by: Thrive
  built_by_url: "https://thriveweb.com.au/"
- title: Papergov
  main_url: "https://papergov.com/"
  url: "https://papergov.com/"
  featured: false
  description: Manage all your government services in a single place
  categories:
    - Directory
    - Government
    - Technology
  source_url: "https://github.com/WeOpenly/localgov.fyi"
  built_by: Openly Technologies
  built_by_url: "https://papergov.com/about/"
- title: Kata.ai Documentation
  main_url: "https://docs.kata.ai/"
  url: "https://docs.kata.ai/"
  source_url: "https://github.com/kata-ai/kata-platform-docs"
  featured: false
  description: >-
    Documentation website for the Kata Platform, an all-in-one platform for
    building chatbots using AI technologies.
  categories:
    - Documentation
    - Technology
- title: goalgetters
  main_url: "https://goalgetters.space/"
  url: "https://goalgetters.space/"
  featured: false
  description: >-
    goalgetters is a source of inspiration for people who want to change their
    career. We offer articles, success stories and expert interviews on how to
    find a new passion and how to implement change.
  categories:
    - Blog
    - Education
  built_by: "Stephanie Langers (content), Adrian Wenke (development)"
  built_by_url: "https://twitter.com/AdrianWenke"
- title: Zensum
  main_url: "https://zensum.se/"
  url: "https://zensum.se/"
  featured: false
  description: >-
    Borrow money quickly and safely through Zensum. We compare Sweden's leading
    banks and credit institutions. Choose from multiple offers and lower your
    monthly cost. [Translated from Swedish]
  categories:
    - Technology
    - Finance
    - Marketing
  built_by: Bejamas
  built_by_url: "https://bejamas.io/"
- title: StatusHub - Easy to use Hosted Status Page Service
  main_url: "https://statushub.com/"
  url: "https://statushub.com/"
  featured: false
  description: >-
    Set up your very own service status page in minutes with StatusHub. Allow
    customers to subscribe to be updated automatically.
  categories:
    - Technology
    - Marketing
  built_by: Bejamas
  built_by_url: "https://bejamas.io/"
- title: Matthias Kretschmann Portfolio
  main_url: "https://matthiaskretschmann.com/"
  url: "https://matthiaskretschmann.com/"
  source_url: "https://github.com/kremalicious/portfolio"
  featured: false
  description: Portfolio of designer & developer Matthias Kretschmann.
  categories:
    - Portfolio
    - Web Development
  built_by: Matthias Kretschmann
  built_by_url: "https://matthiaskretschmann.com/"
- title: Iron Cove Solutions
  main_url: "https://ironcovesolutions.com/"
  url: "https://ironcovesolutions.com/"
  description: >-
    Iron Cove Solutions is a cloud based consulting firm. We help companies
    deliver a return on cloud usage by applying best practices
  categories:
    - Technology
    - Web Development
  built_by: Iron Cove Solutions
  built_by_url: "https://ironcovesolutions.com/"
  featured: false
- title: Moetez Chaabene Portfolio / Blog
  main_url: "https://moetez.me/"
  url: "https://moetez.me/"
  source_url: "https://github.com/moetezch/moetez.me"
  featured: false
  description: Portfolio of Moetez Chaabene
  categories:
    - Portfolio
    - Web Development
    - Blog
  built_by: Moetez Chaabene
  built_by_url: "https://twitter.com/moetezch"
- title: Nikita
  description: >-
    Automation of system deployments in Node.js for applications and
    infrastructures.
  main_url: "https://nikita.js.org/"
  url: "https://nikita.js.org/"
  source_url: "https://github.com/adaltas/node-nikita"
  categories:
    - Documentation
    - Open Source
    - Technology
  built_by: Adaltas
  built_by_url: "https://www.adaltas.com"
  featured: false
- title: Gourav Sood Blog & Portfolio
  main_url: "https://www.gouravsood.com/"
  url: "https://www.gouravsood.com/"
  featured: false
  categories:
    - Blog
    - Portfolio
  built_by: Gourav Sood
  built_by_url: "https://www.gouravsood.com/"
- title: Jonas Tebbe Portfolio
  description: |
    Hey, I’m Jonas and I create digital products.
  main_url: "https://jonastebbe.com"
  url: "https://jonastebbe.com"
  categories:
    - Portfolio
  built_by: Jonas Tebbe
  built_by_url: "http://twitter.com/jonastebbe"
  featured: false
- title: Parker Sarsfield Portfolio
  description: |
    I'm Parker, a software engineer and sneakerhead.
  main_url: "https://parkersarsfield.com"
  url: "https://parkersarsfield.com"
  categories:
    - Blog
    - Portfolio
  built_by: Parker Sarsfield
  built_by_url: "https://parkersarsfield.com"
- title: Frontend web development with Greg
  description: |
    JavaScript, GatsbyJS, ReactJS, CSS in JS... Let's learn some stuff together.
  main_url: "https://dev.greglobinski.com"
  url: "https://dev.greglobinski.com"
  categories:
    - Blog
    - Web Development
  built_by: Greg Lobinski
  built_by_url: "https://github.com/greglobinski"
- title: Insomnia
  description: |
    Desktop HTTP and GraphQL client for developers
  main_url: "https://insomnia.rest/"
  url: "https://insomnia.rest/"
  categories:
    - Blog
  built_by: Gregory Schier
  built_by_url: "https://schier.co"
  featured: false
- title: Timeline Theme Portfolio
  description: |
    I'm Aman Mittal, a software developer.
  main_url: "https://amanhimself.dev/"
  url: "https://amanhimself.dev/"
  categories:
    - Web Development
    - Portfolio
  built_by: Aman Mittal
  built_by_url: "https://amanhimself.dev/"
- title: Ocean artUp
  description: >
    Science outreach site built using styled-components and Contentful. It
    presents the research project "Ocean artUp" funded by an Advanced Grant of
    the European Research Council to explore the possible benefits of artificial
    uplift of nutrient-rich deep water to the ocean’s sunlit surface layer.
  main_url: "https://ocean-artup.eu"
  url: "https://ocean-artup.eu"
  source_url: "https://github.com/janosh/ocean-artup"
  categories:
    - Science
    - Education
    - Blog
  built_by: Janosh Riebesell
  built_by_url: "https://janosh.io"
  featured: false
- title: Ryan Fitzgerald
  description: |
    Personal portfolio and blog for Ryan Fitzgerald
  main_url: "https://ryanfitzgerald.ca/"
  url: "https://ryanfitzgerald.ca/"
  categories:
    - Web Development
    - Portfolio
  built_by: Ryan Fitzgerald
  built_by_url: "https://github.com/RyanFitzgerald"
  featured: false
- title: Kaizen
  description: |
    Content Marketing, PR & SEO Agency in London
  main_url: "https://www.kaizen.co.uk/"
  url: "https://www.kaizen.co.uk/"
  categories:
    - Agency
    - Blog
    - Design
    - Web Development
    - SEO
  built_by: Bogdan Stanciu
  built_by_url: "https://github.com/b0gd4n"
  featured: false
- title: HackerOne Platform Documentation
  description: |
    HackerOne's Product Documentation Center!
  url: "https://docs.hackerone.com/"
  main_url: "https://docs.hackerone.com/"
  categories:
    - Documentation
    - Security
  featured: false
- title: Mux Video
  description: |
    API to video hosting and streaming
  main_url: "https://mux.com/"
  url: "https://mux.com/"
  categories:
    - Video
    - API
  featured: false
- title: Swapcard
  description: >
    The easiest way for event organizers to instantly connect people, build a
    community of attendees and exhibitors, and increase revenue over time
  main_url: "https://www.swapcard.com/"
  url: "https://www.swapcard.com/"
  categories:
    - Event
    - Community
    - Marketing
  built_by: Swapcard
  built_by_url: "https://www.swapcard.com/"
  featured: false
- title: Kalix
  description: >
    Kalix is perfect for healthcare professionals starting out in private
    practice, to those with an established clinic.
  main_url: "https://www.kalixhealth.com/"
  url: "https://www.kalixhealth.com/"
  categories:
    - Healthcare
  featured: false
- title: Hubba
  description: |
    Buy wholesale products from thousands of independent, verified Brands.
  main_url: "https://join.hubba.com/"
  url: "https://join.hubba.com/"
  categories:
    - eCommerce
  featured: false
- title: HyperPlay
  description: |
    In Asean's 1st Ever LOL Esports X Music Festival
  main_url: "https://hyperplay.leagueoflegends.com/"
  url: "https://hyperplay.leagueoflegends.com/"
  categories:
    - Music
  featured: false
- title: Bad Credit Loans
  description: |
    Get the funds you need, from $250-$5,000
  main_url: "https://www.creditloan.com/"
  url: "https://www.creditloan.com/"
  categories:
    - Finance
  featured: false
- title: Financial Center
  description: >
    Member-owned, not-for-profit, co-operative whose members receive financial
    benefits in the form of lower loan rates, higher savings rates, and lower
    fees than banks.
  main_url: "https://fcfcu.com/"
  url: "https://fcfcu.com/"
  categories:
    - Finance
    - Nonprofit
    - Business
    - Education
  built_by: "https://fcfcu.com/"
  built_by_url: "https://fcfcu.com/"
  featured: false
- title: Office of Institutional Research and Assessment
  description: |
    Good Data, Good Decisions
  main_url: "http://oira.ua.edu/"
  url: "http://oira.ua.edu/"
  categories:
    - Data
  featured: false
- title: The Telegraph Premium
  description: |
    Exclusive stories from award-winning journalists
  main_url: "https://premium.telegraph.co.uk/"
  url: "https://premium.telegraph.co.uk/"
  categories:
    - Media
  featured: false
- title: html2canvas
  description: |
    Screenshots with JavaScript
  main_url: "http://html2canvas.hertzen.com/"
  url: "http://html2canvas.hertzen.com/"
  source_url: "https://github.com/niklasvh/html2canvas/tree/master/www"
  categories:
    - JavaScript
    - Documentation
  built_by: Niklas von Hertzen
  built_by_url: "http://hertzen.com/"
  featured: false
- title: Dato CMS
  description: |
    The API-based CMS your editors will love
  main_url: "https://www.datocms.com/"
  url: "https://www.datocms.com/"
  categories:
    - API
  featured: false
- title: Half Electronics
  description: |
    Personal website
  main_url: "https://www.halfelectronic.com/"
  url: "https://www.halfelectronic.com/"
  categories:
    - Blog
  built_by: Fernando Poumian
  built_by_url: "https://github.com/fpoumian/halfelectronic.com"
  featured: false
- title: Frithir Software Development
  main_url: "https://frithir.com/"
  url: "https://frithir.com/"
  featured: false
  description: "I DRINK COFFEE, WRITE CODE AND IMPROVE MY DEVELOPMENT SKILLS EVERY DAY."
  categories:
    - Design
    - Web Development
  built_by: Frithir
  built_by_url: "https://Frithir.com/"
- title: Unow
  main_url: "https://www.unow.fr/"
  url: "https://www.unow.fr/"
  categories:
    - Education
    - Marketing
  featured: false
- title: Peter Hironaka
  description: |
    Freelance Web Developer based in Los Angeles.
  main_url: "https://peterhironaka.com/"
  url: "https://peterhironaka.com/"
  categories:
    - Portfolio
    - Web Development
  built_by: Peter Hironaka
  built_by_url: "https://github.com/PHironaka"
  featured: false
- title: Michael McQuade
  description: |
    Personal website and blog for Michael McQuade
  main_url: "https://giraffesyo.io"
  url: "https://giraffesyo.io"
  categories:
    - Blog
  built_by: Michael McQuade
  built_by_url: "https://github.com/giraffesyo"
  featured: false
- title: Haacht Brewery
  description: |
    Corporate website for Haacht Brewery. Designed and Developed by Gafas.
  main_url: "https://haacht.com/en/"
  url: "https://haacht.com"
  categories:
    - Marketing
  built_by: Gafas
  built_by_url: "https://gafas.be"
  featured: false
- title: StoutLabs
  description: |
    Portfolio of Daniel Stout, freelance developer in East Tennessee.
  main_url: "https://www.stoutlabs.com/"
  url: "https://www.stoutlabs.com/"
  categories:
    - Web Development
    - Portfolio
  built_by: Daniel Stout
  built_by_url: "https://github.com/stoutlabs"
  featured: false
- title: Chicago Ticket Outcomes By Neighborhood
  description: |
    ProPublica data visualization of traffic ticket court outcomes
  categories:
    - Media
    - Nonprofit
  url: >-
    https://projects.propublica.org/graphics/il/il-city-sticker-tickets-maps/ticket-status/?initialWidth=782
  main_url: >-
    https://projects.propublica.org/graphics/il/il-city-sticker-tickets-maps/ticket-status/?initialWidth=782
  built_by: David Eads
  built_by_url: "https://github.com/eads"
  featured: false
- title: Chicago South Side Traffic Ticketing rates
  description: |
    ProPublica data visualization of traffic ticket rates by community
  main_url: >-
    https://projects.propublica.org/graphics/il/il-city-sticker-tickets-maps/ticket-rate/?initialWidth=782
  url: >-
    https://projects.propublica.org/graphics/il/il-city-sticker-tickets-maps/ticket-rate/?initialWidth=782
  categories:
    - Media
    - Nonprofit
  built_by: David Eads
  built_by_url: "https://github.com/eads"
  featured: false
- title: Otsimo
  description: >
    Otsimo is a special education application for children with autism, down
    syndrome and other developmental disabilities.
  main_url: "https://otsimo.com/en/"
  url: "https://otsimo.com/en/"
  categories:
    - Blog
    - Education
  featured: false
- title: Matt Bagni Portfolio 2018
  description: >
    Mostly the result of playing with Gatsby and learning about react and
    graphql. Using the screenshot plugin to showcase the work done for my
    company in the last 2 years, and a good amount of other experiments.
  main_url: "https://mattbag.github.io"
  url: "https://mattbag.github.io"
  categories:
    - Portfolio
  featured: false
- title: Lisa Ye's Blog
  description: |
    Simple blog/portofolio for a fashion designer. Gatsby_v2 + Netlify cms
  main_url: "https://lisaye.netlify.com/"
  url: "https://lisaye.netlify.com/"
  categories:
    - Blog
    - Portfolio
  featured: false
- title: Artem Sapegin
  description: >
    Little homepage of Artem Sapegin, a frontend developer, passionate
    photographer, coffee drinker and crazy dogs’ owner.
  main_url: "https://sapegin.me/"
  url: "https://sapegin.me/"
  categories:
    - Portfolio
    - Open Source
    - Web Development
  built_by: Artem Sapegin
  built_by_url: "https://github.com/sapegin"
  featured: false
- title: SparkPost Developers
  main_url: "https://developers.sparkpost.com/"
  url: "https://developers.sparkpost.com/"
  source_url: "https://github.com/SparkPost/developers.sparkpost.com"
  categories:
    - Documentation
    - API
  featured: false
- title: Malik Browne Portfolio 2018
  description: >
    The portfolio blog of Malik Browne, a full-stack engineer, foodie, and avid
    blogger/YouTuber.
  main_url: "https://www.malikbrowne.com/about"
  url: "https://www.malikbrowne.com"
  categories:
    - Blog
    - Portfolio
  built_by: Malik Browne
  built_by_url: "https://twitter.com/milkstarz"
  featured: false
- title: Novatics
  description: |
    Digital products that inspire and make a difference
  main_url: "https://www.novatics.com.br"
  url: "https://www.novatics.com.br"
  categories:
    - Portfolio
    - Technology
    - Web Development
  built_by: Novatics
  built_by_url: "https://github.com/Novatics"
  featured: false
- title: Max McKinney
  description: >
    I’m a developer and designer with a focus in web technologies. I build cars
    on the side.
  main_url: "https://maxmckinney.com/"
  url: "https://maxmckinney.com/"
  categories:
    - Portfolio
    - Web Development
    - Design
  built_by: Max McKinney
  featured: false
- title: Stickyard
  description: |
    Make your React component sticky the easy way
  main_url: "https://nihgwu.github.io/stickyard/"
  url: "https://nihgwu.github.io/stickyard/"
  source_url: "https://github.com/nihgwu/stickyard/tree/master/website"
  categories:
    - Web Development
  built_by: Neo Nie
  featured: false
- title: Agata Milik
  description: |
    Website of a Polish psychologist/psychotherapist based in Gdańsk, Poland.
  main_url: "https://agatamilik.pl"
  url: "https://agatamilik.pl"
  categories:
    - Marketing
    - Healthcare
  built_by: Piotr Fedorczyk
  built_by_url: "https://piotrf.pl"
  featured: false
- title: WebPurple
  main_url: "https://www.webpurple.net/"
  url: "https://www.webpurple.net/"
  source_url: "https://github.com/WebPurple/site"
  description: >-
    Site of local (Russia, Ryazan) frontend community. Main purpose is to show
    info about meetups and keep blog.
  categories:
    - Nonprofit
    - Web Development
    - Community
    - Blog
    - Open Source
  built_by: Nikita Kirsanov
  built_by_url: "https://twitter.com/kitos_kirsanov"
  featured: false
- title: Papertrail.io
  description: |
    Inspection Management for the 21st Century
  main_url: "https://www.papertrail.io/"
  url: "https://www.papertrail.io/"
  categories:
    - Marketing
    - Technology
  built_by: Papertrail.io
  built_by_url: "https://www.papertrail.io"
  featured: false
- title: Matt Ferderer
  main_url: "https://mattferderer.com"
  url: "https://mattferderer.com"
  source_url: "https://github.com/mattferderer/gatsbyblog"
  description: >
    {titleofthesite} is a blog built with Gatsby that discusses web related tech
    such as JavaScript, .NET, Blazor & security.
  categories:
    - Blog
    - Web Development
  built_by: Matt Ferderer
  built_by_url: "https://twitter.com/mattferderer"
  featured: false
- title: Sahyadri Open Source Community
  main_url: "https://sosc.org.in"
  url: "https://sosc.org.in"
  source_url: "https://github.com/haxzie/sosc-website"
  description: >
    Official website of Sahyadri Open Source Community for community blog, event
    details and members info.
  categories:
    - Blog
    - Community
    - Open Source
  built_by: Musthaq Ahamad
  built_by_url: "https://github.com/haxzie"
  featured: false
- title: Tech Confessions
  main_url: "https://confessions.tech"
  url: "https://confessions.tech"
  source_url: "https://github.com/JonathanSpeek/tech-confessions"
  description: "A guilt-free place for us to confess our tech sins \U0001F64F\n"
  categories:
    - Community
    - Open Source
  built_by: Jonathan Speek
  built_by_url: "https://speek.design"
  featured: false
- title: Thibault Maekelbergh
  main_url: "https://thibmaek.com"
  url: "https://thibmaek.com"
  source_url: "https://github.com/thibmaek/thibmaek.github.io"
  description: |
    A nice blog about development, Raspberry Pi, plants and probably records.
  categories:
    - Blog
    - Open Source
  built_by: Thibault Maekelbergh
  built_by_url: "https://twitter.com/thibmaek"
  featured: false
- title: LearnReact.design
  main_url: "https://learnreact.design"
  url: "https://learnreact.design"
  description: >
    React Essentials For Designers: A React course tailored for product
    designers, ux designers, ui designers.
  categories:
    - Blog
  built_by: Linton Ye
  built_by_url: "https://twitter.com/lintonye"
- title: Mega House Creative
  main_url: "https://www.megahousecreative.com/"
  url: "https://www.megahousecreative.com/"
  description: >
    Mega House Creative is a digital agency that provides unique goal-oriented
    web marketing solutions.
  categories:
    - Marketing
    - Agency
  built_by: Daniel Robinson
  featured: false
- title: Tobie Marier Robitaille - csc
  main_url: "https://tobiemarierrobitaille.com/"
  url: "https://tobiemarierrobitaille.com/en/"
  description: |
    Portfolio site for director of photography Tobie Marier Robitaille
  categories:
    - Portfolio
    - Gallery
  built_by: Mill3 Studio
  built_by_url: "https://mill3.studio/en/"
  featured: false
- title: Bestvideogame.deals
  main_url: "https://bestvideogame.deals/"
  url: "https://bestvideogame.deals/"
  description: |
    Video game comparison website for the UK, build with GatsbyJS.
  categories:
    - eCommerce
  built_by: Koen Kamphuis
  built_by_url: "https://koenkamphuis.com/"
  featured: false
- title: Mahipat's Portfolio
  main_url: "https://mojaave.com/"
  url: "https://mojaave.com"
  source_url: "https://github.com/mhjadav/mojaave"
  description: >
    mojaave.com is Mahipat's portfolio, I have developed it using Gatsby v2 and
    Bootstrap, To get in touch with people looking for full-stack developer.
  categories:
    - Portfolio
    - Web Development
  built_by: Mahipat Jadav
  built_by_url: "https://mojaave.com/"
  featured: false
- title: Insights
  main_url: "https://justaskusers.com/"
  url: "https://justaskusers.com/"
  description: >
    Insights helps user experience (UX) researchers conduct their research and
    make sense of the findings.
  categories:
    - User Experience
    - Design
  built_by: Just Ask Users
  built_by_url: "https://justaskusers.com/"
  featured: false
- title: Tensiq
  main_url: "https://tensiq.com"
  url: "https://tensiq.com"
  source_url: "https://github.com/Tensiq/tensiq-site"
  description: >
    Tensiq is an e-Residency startup, that provides development in cutting-edge
    technology while delivering secure, resilient, performant solutions.
  categories:
    - Web Development
    - Mobile Development
    - Agency
    - Open Source
  built_by: Jens
  built_by_url: "https://github.com/arrkiin"
  featured: false
- title: Mintfort
  main_url: "https://mintfort.com/"
  url: "https://mintfort.com/"
  source_url: "https://github.com/MintFort/mintfort.com"
  description: >
    Mintfort, the first crypto-friendly bank account. Store and manage assets on
    the blockchain.
  categories:
    - Technology
    - Finance
  built_by: Axel Fuhrmann
  built_by_url: "https://axelfuhrmann.com/"
  featured: false
- title: React Native Explorer
  main_url: "https://react-native-explorer.firebaseapp.com"
  url: "https://react-native-explorer.firebaseapp.com"
  description: |
    Explorer React Native packages and examples effortlessly.
  categories:
    - Education
  featured: false
- title: 500Tech
  main_url: "https://500tech.com/"
  url: "https://500tech.com/"
  featured: false
  categories:
    - Web Development
    - Agency
    - Open Source
- title: eworld
  main_url: "http://eworld.herokuapp.com/"
  url: "http://eworld.herokuapp.com/"
  featured: false
  categories:
    - eCommerce
    - Technology
- title: It's a Date
  description: >
    It's a Date is a dating app that actually involves dating.
  main_url: "https://www.itsadate.app/"
  url: "https://www.itsadate.app/"
  featured: false
  categories:
    - App
    - Blog
- title: Node.js HBase
  description: >
    Asynchronous HBase client for NodeJs using REST.
  main_url: https://hbase.js.org/
  url: https://hbase.js.org/
  source_url: "https://github.com/adaltas/node-hbase"
  categories:
    - Documentation
    - Open Source
    - Technology
  built_by: David Worms
  built_by_url: http://www.adaltas.com
  featured: false
- title: Peter Kroyer - Web Design / Web Development
  main_url: https://www.peterkroyer.at/en/
  url: https://www.peterkroyer.at/en/
  description: >
    Freelance web designer / web developer based in Vienna, Austria (Wien, Österreich).
  categories:
    - Agency
    - Web Development
    - Design
    - Portfolio
    - Freelance
  built_by: Peter Kroyer
  built_by_url: https://www.peterkroyer.at/
  featured: false
- title: Geddski
  main_url: https://gedd.ski
  url: https://gedd.ski
  description: >
    frontend mastery blog - level up your UI game.
  categories:
    - Web Development
    - Education
    - Productivity
    - User Experience
  built_by: Dave Geddes
  built_by_url: https://twitter.com/geddski
  featured: false
- title: Rung
  main_url: "https://rung.com.br/"
  url: "https://rung.com.br/"
  description: >
    Rung alerts you about the exceptionalities of your personal and professional life.
  categories:
    - API
    - Technology
    - Travel
  featured: false
- title: Mokkapps
  main_url: "https://www.mokkapps.de/"
  url: "https://www.mokkapps.de/"
  source_url: "https://github.com/mokkapps/website"
  description: >
    Portfolio website from Michael Hoffmann. Passionate software developer with focus on web-based technologies.
  categories:
    - Blog
    - Portfolio
    - Web Development
    - Mobile Development
  featured: false
- title: Premier Octet
  main_url: "https://www.premieroctet.com/"
  url: "https://www.premieroctet.com/"
  description: >
    Premier Octet is a React-based agency
  categories:
    - Agency
    - Web Development
    - Mobile Development
  featured: false
- title: Thorium
  main_url: "https://www.thoriumsim.com/"
  url: "https://www.thoriumsim.com/"
  source_url: "https://github.com/thorium-sim/thoriumsim.com"
  description: >
    Thorium - Open-source Starship Simulator Controls for Live Action Role Play
  built_by: Alex Anderson
  built_by_url: https://twitter.com/ralex1993
  categories:
    - Blog
    - Portfolio
    - Documentation
    - Marketing
    - Education
    - Entertainment
    - Open Source
    - Web Development
  featured: false
- title: Cameron Maske
  main_url: "https://www.cameronmaske.com/"
  url: "https://www.cameronmaske.com/courses/introduction-to-pytest/"
  source_url: "https://github.com/cameronmaske/cameronmaske.com-v2"
  description: >
    The homepage of Cameron Maske, a freelance full-stack developer, who is currently working on a free pytest video course
  categories:
    - Education
    - Video
    - Portfolio
    - Freelance
  featured: false
- title: Studenten bilden Schüler
  description: >
    Studenten bilden Schüler e.V. is a German student-run nonprofit initiative that aims to
    contribute to more equal educational opportunities by providing free tutoring to refugees
    and children from underprivileged families. The site is built on Gatsby v2, styled-components
    and Contentful. It supports Google Analytics, fluid typography and Algolia search.
  main_url: "https://studenten-bilden-schueler.de"
  url: "https://studenten-bilden-schueler.de"
  source_url: "https://github.com/StudentenBildenSchueler/homepage"
  categories:
    - Education
    - Nonprofit
    - Blog
  built_by: Janosh Riebesell
  built_by_url: "https://janosh.io"
  featured: false
- title: Mike's Remote List
  main_url: "https://www.mikesremotelist.com"
  url: "https://www.mikesremotelist.com"
  description: >
    A list of remote jobs, updated throughout the day. Built on Gatsby v1 and powered by Contentful, Google Sheets, string and sticky tape.
  categories:
    - Marketing
  featured: false
- title: Madvoid
  main_url: "https://madvoid.com/"
  url: "https://madvoid.com/screenshot/"
  featured: false
  description: >
    Madvoid is a team of expert developers dedicated to creating simple, clear, usable and blazing fast web and mobile apps.
    We are coders that help companies and agencies to create social & interactive experiences.
    This includes full-stack development using React, WebGL, Static Site Generators, Ruby On Rails, Phoenix, GraphQL, Chatbots, CI / CD, Docker and more!
  categories:
    - Portfolio
    - Technology
    - Web Development
    - Agency
    - Marketing
  built_by: Jean-Paul Bonnetouche
  built_by_url: https://twitter.com/_jpb
- title: MOMNOTEBOOK.COM
  description: >
    Sharing knowledge and experiences that make childhood and motherhood rich, vibrant and healthy.
  main_url: "https://momnotebook.com/"
  url: "https://momnotebook.com/"
  featured: false
  built_by: Aleksander Hansson
  built_by_url: https://www.linkedin.com/in/aleksanderhansson/
  categories:
    - Blog
- title: Pirate Studios
  description: >
    Reinventing music studios with 24/7 self service rehearsal, DJ & production rooms available around the world.
  main_url: "https://www.piratestudios.co"
  url: "https://www.piratestudios.co"
  featured: false
  built_by: The Pirate Studios team
  built_by_url: https://github.com/piratestudios/
  categories:
    - Music
- title: Aurora EOS
  main_url: "https://www.auroraeos.com/"
  url: "https://www.auroraeos.com/"
  featured: false
  categories:
    - Finance
    - Marketing
    - Blog
  built_by: Corey Ward
  built_by_url: "http://www.coreyward.me/"
- title: MadeComfy
  main_url: "https://madecomfy.com.au/"
  url: "https://madecomfy.com.au/"
  description: >
    Short term rental management startup, using Contentful + Gatsby + CicleCI
  featured: false
  categories:
    - Travel
  built_by: Lucas Vilela
  built_by_url: "https://madecomfy.com.au/"
- title: Tiger Facility Services
  description: >
    Tiger Facility Services combines facility management expertise with state of the art software to offer a sustainable and customer oriented cleaning and facility service.
  main_url: https://www.tigerfacilityservices.com/de-en/
  url: https://www.tigerfacilityservices.com/de-en/
  featured: false
  categories:
    - Marketing
- title: "Luciano Mammino's blog"
  description: >
    Tech & programming blog of Luciano Mammino a.k.a. "loige", Full-Stack Web Developer and International Speaker
  main_url: https://loige.co
  url: https://loige.co
  featured: false
  categories:
    - Blog
    - Web Development
  built_by: Luciano Mammino
  built_by_url: https://loige.co
- title: Wire • Secure collaboration platform
  description: >
    Corporate website of Wire, an open source, end-to-end encrypted collaboration platform
  main_url: "https://wire.com"
  url: "https://wire.com"
  featured: false
  categories:
    - Open Source
    - Productivity
    - Technology
    - Blog
    - App
  built_by: Wire team
  built_by_url: "https://github.com/orgs/wireapp/people"
- title: J. Patrick Raftery
  main_url: "https://www.jpatrickraftery.com"
  url: "https://www.jpatrickraftery.com"
  description: J. Patrick Raftery is an opera singer and voice teacher based in Vancouver, BC.
  categories:
    - Portfolio
    - Music
  built_by: Michael Uloth
  built_by_url: "https://www.michaeluloth.com"
  featured: false
- title: Aria Umezawa
  main_url: "https://www.ariaumezawa.com"
  url: "https://www.ariaumezawa.com"
  description: Aria Umezawa is a director, producer, and writer currently based in San Francisco. Site designed by Stephen Bell.
  categories:
    - Portfolio
    - Music
    - Entertainment
  built_by: Michael Uloth
  built_by_url: "https://www.michaeluloth.com"
  featured: false
- title: Pomegranate Opera
  main_url: "https://www.pomegranateopera.com"
  url: "https://www.pomegranateopera.com"
  description: Pomegranate Opera is a lesbian opera written by Amanda Hale & Kye Marshall. Site designed by Stephen Bell.
  categories:
    - Gallery
    - Music
  built_by: Michael Uloth
  built_by_url: "https://www.michaeluloth.com"
  featured: false
- title: Daniel Cabena
  main_url: "https://www.danielcabena.com"
  url: "https://www.danielcabena.com"
  description: Daniel Cabena is a Canadian countertenor highly regarded in both Canada and Europe for prize-winning performances ranging from baroque to contemporary repertoire. Site designed by Stephen Bell.
  categories:
    - Portfolio
    - Music
  built_by: Michael Uloth
  built_by_url: "https://www.michaeluloth.com"
  featured: false
- title: Artist.Center
  main_url: "https://artistcenter.netlify.com"
  url: "https://artistcenter.netlify.com"
  description: The marketing page for Artist.Center, a soon-to-launch platform designed to connect opera singers to opera companies. Site designed by Stephen Bell.
  categories:
    - Music
  built_by: Michael Uloth
  built_by_url: "https://www.michaeluloth.com"
  featured: false
- title: DG Volo & Company
  main_url: "https://www.dgvolo.com"
  url: "https://www.dgvolo.com"
  description: DG Volo & Company is a Toronto-based investment consultancy. Site designed by Stephen Bell.
  categories:
    - Finance
  built_by: Michael Uloth
  built_by_url: "https://www.michaeluloth.com"
  featured: false
- title: Shawna Lucey
  main_url: "https://www.shawnalucey.com"
  url: "https://www.shawnalucey.com"
  description: Shawna Lucey is an American theater and opera director based in New York City. Site designed by Stephen Bell.
  categories:
    - Portfolio
    - Music
    - Entertainment
  built_by: Michael Uloth
  built_by_url: "https://www.michaeluloth.com"
  featured: false
- title: Leyan Lo
  main_url: https://www.leyanlo.com
  url: https://www.leyanlo.com
  description: >
    Leyan Lo’s personal website
  categories:
    - Portfolio
  built_by: Leyan Lo
  built_by_url: https://www.leyanlo.com
  featured: false
- title: Hawaii National Bank
  url: https://hawaiinational.bank
  main_url: https://hawaiinational.bank
  description: Hawaii National Bank's highly personalized service has helped loyal customers & locally owned businesses achieve their financial dreams for over 50 years.
  categories:
    - Finance
  built_by: Wall-to-Wall Studios
  built_by_url: https://walltowall.com
  featured: false
- title: Coletiv
  url: https://coletiv.com
  main_url: https://coletiv.com
  description: Coletiv teams up with companies of all sizes to design, develop & launch digital products for iOS, Android & the Web.
  categories:
    - Technology
    - Agency
    - Web Development
  built_by: Coletiv
  built_by_url: https://coletiv.com
  featured: false
- title: janosh.io
  description: >
    Personal blog and portfolio of Janosh Riebesell. The site is built with Gatsby v2 and designed
    entirely with styled-components v4. Much of the layout was achieved with CSS grid. It supports
    Google Analytics, fluid typography and Algolia search.
  main_url: "https://janosh.io"
  url: "https://janosh.io"
  source_url: "https://github.com/janosh/janosh.io"
  categories:
    - Portfolio
    - Blog
    - Science
    - Photography
    - Travel
  built_by: Janosh Riebesell
  built_by_url: "https://janosh.io"
  featured: false
- title: Gatsby Manor
  description: >
    We build themes for gatsby. We have themes for all projects including personal,
    portfolio, ecommerce, landing pages and more. We also run an in-house
    web dev and design studio. If you cannot find what you want, we can build it for you!
    Email us at gatsbymanor@gmail.com with questions.
  main_url: "https://www.gatsbymanor.com"
  url: "https://www.gatsbymanor.com"
  source_url: "https://github.com/gatsbymanor"
  categories:
    - Web Development
    - Agency
    - Technology
    - Freelance
  built_by: Steven Natera
  built_by_url: "https://stevennatera.com"
- title: Ema Suriano's Portfolio
  main_url: https://emasuriano.com/
  url: https://emasuriano.com/
  source_url: https://github.com/EmaSuriano/emasuriano.github.io
  description: >
    Ema Suriano's portfolio to display information about him, his projects and what he's writing about.
  categories:
    - Portfolio
    - Technology
    - Web Development
  built_by: Ema Suriano
  built_by_url: https://emasuriano.com/
  featured: false
- title: Luan Orlandi
  main_url: https://luanorlandi.github.io
  url: https://luanorlandi.github.io
  source_url: https://github.com/luanorlandi/luanorlandi.github.io
  description: >
    Luan Orlandi's personal website. Brazilian web developer, enthusiast in React and Gatsby.
  categories:
    - Blog
    - Portfolio
    - Web Development
  built_by: Luan Orlandi
  built_by_url: https://github.com/luanorlandi
- title: Mobius Labs
  main_url: https://mobius.ml
  url: https://mobius.ml
  description: >
    Mobius Labs landing page, a Start-up working on Computer Vision
  categories:
    - Landing Page
    - Marketing
    - Technology
  built_by: sktt
  built_by_url: https://github.com/sktt
- title: EZAgrar
  main_url: https://www.ezagrar.at/en/
  url: https://www.ezagrar.at/en/
  description: >
    EZAgrar.at is the homepage of the biggest agricultural machinery dealership in Austria. In total 8 pages will be built for this client reusing a lot of components between them.
  categories:
    - eCommerce
    - Marketing
  built_by: MangoART
  built_by_url: https://www.mangoart.at
  featured: false
- title: OAsome blog
  main_url: https://oasome.blog/
  url: https://oasome.blog/
  source_url: https://github.com/oorestisime/oasome
  description: >
    Paris-based Cypriot adventurers. A and O. Lovers of life and travel. Want to get a glimpse of the OAsome world?
  categories:
    - Blog
    - Photography
    - Travel
  built_by: Orestis Ioannou
  featured: false
- title: Brittany Chiang
  main_url: https://brittanychiang.com/
  url: https://brittanychiang.com/
  source_url: https://github.com/bchiang7/v4
  description: >
    Personal website and portfolio of Brittany Chiang built with Gatsby v2
  categories:
    - Portfolio
  built_by: Brittany Chiang
  built_by_url: https://github.com/bchiang7
  featured: false
- title: Fitekran
  description: >
    One of the most visited Turkish blogs about health, sports and healthy lifestyle, that has been rebuilt with Gatsby v2 using WordPress.
  main_url: "https://www.fitekran.com"
  url: "https://www.fitekran.com"
  categories:
    - Science
    - Healthcare
    - Blog
  built_by: Burak Tokak
  built_by_url: "https://www.buraktokak.com"
- title: Serverless
  main_url: https://serverless.com
  url: https://serverless.com
  source_url: https://github.com/serverless/site
  description: >
    Serverless.com – Build web, mobile and IoT applications with serverless architectures using AWS Lambda, Azure Functions, Google CloudFunctions & more!
  categories:
    - Technology
    - Web Development
  built_by: Codebrahma
  built_by_url: https://codebrahma.com
  featured: false
- title: Dive Bell
  main_url: https://divebell.band/
  url: https://divebell.band/
  description: >
    Simple site for a band to list shows dates and videos (499 on lighthouse)
  categories:
    - Music
  built_by: Matt Bagni
  built_by_url: https://mattbag.github.io
  featured: false
- title: Mayer Media Co.
  main_url: https://mayermediaco.com/
  url: https://mayermediaco.com/
  description: >
    Freelance Web Development and Digital Marketing
  categories:
    - Web Development
    - Marketing
    - Blog
  source_url: https://github.com/MayerMediaCo/MayerMediaCo2.0
  built_by: Danny Mayer
  built_by_url: https://twitter.com/mayermediaco
  featured: false
- title: Jan Czizikow Portfolio
  main_url: https://www.janczizikow.com/
  url: https://www.janczizikow.com/
  source_url: https://github.com/janczizikow/janczizikow-portfolio
  description: >
    Simple personal portfolio site built with Gatsby
  categories:
    - Portfolio
    - Freelance
    - Web Development
  built_by: Jan Czizikow
  built_by_url: https://github.com/janczizikow
- title: Carbon Design Systems
  main_url: http://www.carbondesignsystem.com/
  url: http://www.carbondesignsystem.com/
  description: >
    The Carbon Design System is integrating the new IBM Design Ethos and Language. It represents a completely fresh approach to the design of all things at IBM.
  categories:
    - Design System
    - Documentation
  built_by: IBM
  built_by_url: https://www.ibm.com/
  featured: false
- title: Mozilla Mixed Reality
  main_url: https://mixedreality.mozilla.org/
  url: https://mixedreality.mozilla.org/
  description: >
    Virtual Reality for the free and open Web.
  categories:
    - Open Source
  built_by: Mozilla
  built_by_url: https://www.mozilla.org/
  featured: false
- title: Uniform Hudl Design System
  main_url: http://uniform.hudl.com/
  url: http://uniform.hudl.com/
  description: >
    A single design system to ensure every interface feels like Hudl. From the colors we use to the size of our buttons and what those buttons say, Uniform has you covered. Check the guidelines, copy the code and get to building.
  categories:
    - Design System
    - Open Source
    - Design
  built_by: Hudl
  built_by_url: https://www.hudl.com/
- title: Subtle UI
  main_url: "https://subtle-ui.netlify.com/"
  url: "https://subtle-ui.netlify.com/"
  source_url: "https://github.com/ryanwiemer/subtle-ui"
  description: >
    A collection of clever yet understated user interactions found on the web.
  categories:
    - Web Development
    - Open Source
    - User Experience
  built_by: Ryan Wiemer
  built_by_url: "https://www.ryanwiemer.com/"
  featured: false
- title: developer.bitcoin.com
  main_url: "https://developer.bitcoin.com/"
  url: "https://developer.bitcoin.com/"
  description: >
    Bitbox based bitcoin.com developer platform and resources.
  categories:
    - Finance
  featured: false
- title: Barmej
  main_url: "https://app.barmej.com/"
  url: "https://app.barmej.com/"
  description: >
    An interactive platform to learn different programming languages in Arabic for FREE
  categories:
    - Education
    - Programming
    - Learning
  built_by: Obytes
  built_by_url: "https://www.obytes.com/"
  featured: false
- title: Vote Save America
  main_url: "https://votesaveamerica.com"
  url: "https://votesaveamerica.com"
  description: >
    Be a voter. Save America.
  categories:
    - Education
    - Government
  featured: false
  built_by: Jeremy E. Miller
  built_by_url: "https://jeremyemiller.com/"
- title: Emergence
  main_url: https://emcap.com/
  url: https://emcap.com/
  description: >
    Emergence is a top enterprise cloud venture capital firm. We fund early stage ventures focusing on enterprise & SaaS applications. Emergence is one of the top VC firms in Silicon Valley.
  categories:
    - Marketing
    - Blog
  built_by: Upstatement
  built_by_url: https://www.upstatement.com/
  featured: false
- title: FPVtips
  main_url: https://fpvtips.com
  url: https://fpvtips.com
  source_url: https://github.com/jumpalottahigh/fpvtips
  description: >
    FPVtips is all about bringing racing drone pilots closer together, and getting more people into the hobby!
  categories:
    - Community
    - Education
  built_by: Georgi Yanev
  built_by_url: https://twitter.com/jumpalottahigh
  featured: false
- title: Georgi Yanev
  main_url: https://blog.georgi-yanev.com/
  url: https://blog.georgi-yanev.com/
  source_url: https://github.com/jumpalottahigh/blog.georgi-yanev.com
  description: >
    I write articles about FPV quads (building and flying), web development, smart home automation, life-long learning and other topics from my personal experience.
  categories:
    - Blog
  built_by: Georgi Yanev
  built_by_url: https://twitter.com/jumpalottahigh
  featured: false
- title: Bear Archery
  main_url: "https://beararchery.com/"
  url: "https://beararchery.com/"
  categories:
    - eCommerce
    - Sports
  built_by: Escalade Sports
  built_by_url: "https://www.escaladesports.com/"
  featured: false
- title: "attn:"
  main_url: "https://www.attn.com/"
  url: "https://www.attn.com/"
  categories:
    - Media
    - Entertainment
  built_by: "attn:"
  built_by_url: "https://www.attn.com/"
  featured: false
- title: Mirror Conf
  description: >
    Mirror Conf is a conference designed to empower designers and frontend developers who have a thirst for knowledge and want to broaden their horizons.
  main_url: "https://www.mirrorconf.com/"
  url: "https://www.mirrorconf.com/"
  categories:
    - Conference
    - Design
    - Web Development
  featured: false
- title: Startarium
  main_url: https://www.startarium.ro
  url: https://www.startarium.ro
  description: >
    Free entrepreneurship educational portal with more than 20000 users, hundreds of resources, crowdfunding, mentoring and investor pitching events facilitated.
  categories:
    - Education
    - Nonprofit
    - Entrepreneurship
  built_by: Cezar Neaga
  built_by_url: https://twitter.com/cezarneaga
  featured: false
- title: Microlink
  main_url: https://microlink.io/
  url: https://microlink.io/
  description: >
    Extract structured data from any website.
  categories:
    - Web Development
    - API
  built_by: Kiko Beats
  built_by_url: https://kikobeats.com/
  featured: false
- title: Markets.com
  main_url: "https://www.markets.com/"
  url: "https://www.markets.com/"
  featured: false
  categories:
    - Finance
- title: Kevin Legrand
  url: "https://k-legrand.com"
  main_url: "https://k-legrand.com"
  source_url: "https://github.com/Manoz/k-legrand.com"
  description: >
    Personal website and blog built with love with Gatsby v2
  categories:
    - Blog
    - Portfolio
    - Web Development
  built_by: Kevin Legrand
  built_by_url: https://k-legrand.com
  featured: false
- title: David James Portfolio
  main_url: https://dfjames.com/
  url: https://dfjames.com/
  source_url: https://github.com/daviddeejjames/dfjames-gatsby
  description: >
    Portfolio Site using GatsbyJS and headless WordPress
  categories:
    - WordPress
    - Portfolio
    - Blog
  built_by: David James
  built_by_url: https://twitter.com/daviddeejjames
- title: Hypertext Candy
  url: https://www.hypertextcandy.com/
  main_url: https://www.hypertextcandy.com/
  description: >
    Blog about web development. Laravel, Vue.js, etc.
  categories:
    - Blog
    - Web Development
  built_by: Masahiro Harada
  built_by_url: https://twitter.com/_Masahiro_H_
  featured: false
- title: "Maxence Poutord's blog"
  description: >
    Tech & programming blog of Maxence Poutord, Software Engineer, Serial Traveler and Public Speaker
  main_url: https://www.maxpou.fr
  url: https://www.maxpou.fr
  featured: false
  categories:
    - Blog
    - Web Development
  built_by: Maxence Poutord
  built_by_url: https://www.maxpou.fr
- title: "The Noted Project"
  url: https://thenotedproject.org
  main_url: https://thenotedproject.org
  source_url: https://github.com/ianbusko/the-noted-project
  description: >
    Website to showcase the ethnomusicology research for The Noted Project.
  categories:
    - Portfolio
    - Education
    - Gallery
  built_by: Ian Busko
  built_by_url: https://github.com/ianbusko
  featured: false
- title: People For Bikes
  url: "https://2017.peopleforbikes.org/"
  main_url: "https://2017.peopleforbikes.org/"
  categories:
    - Community
    - Sports
    - Gallery
    - Nonprofit
  built_by: PeopleForBikes
  built_by_url: "https://peopleforbikes.org/about-us/who-we-are/staff/"
  featured: false
- title: Wide Eye
  description: >
    Creative agency specializing in interactive design, web development, and digital communications.
  url: https://wideeye.co/
  main_url: https://wideeye.co/
  categories:
    - Design
    - Web Development
  built_by: Wide Eye
  built_by_url: https://wideeye.co/about-us/
  featured: false
- title: CodeSandbox
  description: >
    CodeSandbox is an online editor that helps you create web applications, from prototype to deployment.
  url: https://codesandbox.io/
  main_url: https://codesandbox.io/
  categories:
    - Web Development
  featured: false
- title: Marvel
  description: >
    The all-in-one platform powering design.
  url: https://marvelapp.com/
  main_url: https://marvelapp.com/
  categories:
    - Design
  featured: false
- title: Designcode.io
  description: >
    Learn to design and code React apps.
  url: https://designcode.io
  main_url: https://designcode.io
  categories:
    - Learning
  featured: false
- title: Happy Design
  description: >
    The Brand and Product Team Behind Happy Money
  url: https://design.happymoney.com/
  main_url: https://design.happymoney.com/
  categories:
    - Design
    - Finance
- title: Weihnachtsmarkt.ms
  description: >
    Explore the christmas market in Münster (Westf).
  url: https://weihnachtsmarkt.ms/
  main_url: https://weihnachtsmarkt.ms/
  source_url: https://github.com/codeformuenster/weihnachtsmarkt
  categories:
    - Gallery
    - Food
  built_by: "Code for Münster during #MSHACK18"
  featured: false
- title: Code Championship
  description: >
    Competitive coding competitions for students from 3rd to 8th grade. Code is Sport.
  url: https://www.codechampionship.com
  main_url: https://www.codechampionship.com
  categories:
    - Learning
    - Education
    - Sports
  built_by: Abamath LLC
  built_by_url: https://www.abamath.com
  featured: false
- title: Wieden+Kennedy
  description: >
    Wieden+Kennedy is an independent, global creative company.
  categories:
    - Technology
    - Web Development
    - Agency
    - Marketing
  url: https://www.wk.com
  main_url: https://www.wk.com
  built_by: Wieden Kennedy
  built_by_url: https://www.wk.com/about/
  featured: false
- title: Testing JavaScript
  description: >
    This course will teach you the fundamentals of testing your JavaScript applications using eslint, Flow, Jest, and Cypress.
  url: https://testingjavascript.com/
  main_url: https://testingjavascript.com/
  categories:
    - Learning
    - Education
    - JavaScript
  built_by: Kent C. Dodds
  built_by_url: https://kentcdodds.com/
  featured: false
- title: Use Hooks
  description: >
    One new React Hook recipe every day.
  url: https://usehooks.com/
  main_url: https://usehooks.com/
  categories:
    - Learning
  built_by: Gabe Ragland
  built_by_url: https://twitter.com/gabe_ragland
  featured: false
- title: Ambassador
  url: https://www.getambassador.io
  main_url: https://www.getambassador.io
  description: >
    Open source, Kubernetes-native API Gateway for microservices built on Envoy.
  categories:
    - Open Source
    - Documentation
    - Technology
  built_by: Datawire
  built_by_url: https://www.datawire.io
  featured: false
- title: Clubhouse
  main_url: https://clubhouse.io
  url: https://clubhouse.io
  description: >
    The intuitive and powerful project management platform loved by software teams of all sizes. Built with Gatsby v2 and Prismic
  categories:
    - Technology
    - Blog
    - Productivity
    - Community
    - Design
    - Open Source
  built_by: Ueno.
  built_by_url: https://ueno.co
  featured: false
- title: Asian Art Collection
  url: http://artmuseum.princeton.edu/asian-art/
  main_url: http://artmuseum.princeton.edu/asian-art/
  description: >
    Princeton University has a branch dealing with state of art.They have showcased ore than 6,000 works of Asian art are presented alongside ongoing curatorial and scholarly research
  categories:
    - Marketing
  featured: false
- title: QHacks
  url: https://qhacks.io
  main_url: https://qhacks.io
  source_url: https://github.com/qhacks/qhacks-website
  description: >
    QHacks is Queen’s University’s annual hackathon! QHacks was founded in 2016 with a mission to advocate and incubate the tech community at Queen’s University and throughout Canada.
  categories:
    - Education
    - Technology
    - Podcast
  featured: false
- title: Tyler McGinnis
  url: https://tylermcginnis.com/
  main_url: https://tylermcginnis.com/
  description: >
    The linear, course based approach to learning web technologies.
  categories:
    - Education
    - Technology
    - Podcast
    - Web Development
  featured: false
- title: a11y with Lindsey
  url: https://www.a11ywithlindsey.com/
  main_url: https://www.a11ywithlindsey.com/
  source_url: https://github.com/lkopacz/a11y-with-lindsey
  description: >
    To help developers navigate accessibility jargon, write better code, and to empower them to make their Internet, Everyone's Internet.
  categories:
    - Education
    - Blog
    - Technology
  built_by: Lindsey Kopacz
  built_by_url: https://twitter.com/littlekope0903
  featured: false
- title: DEKEMA
  url: https://www.dekema.com/
  main_url: https://www.dekema.com/
  description: >
    Worldclass crafting: Furnace, fervor, fulfillment. Delivering highest demand for future craftsmanship. Built using Gatsby v2 and Prismic.
  categories:
    - Healthcare
    - Science
    - Technology
  built_by: Crisp Studio
  built_by_url: https://crisp.studio
  featured: false
- title: Ramón Chancay
  description: >-
    Front-end / Back-end Developer in Guayaquil Ecuador.
    Currently at Everymundo, previously at El Universo.
    I enjoy teaching and sharing what I know.
    I give professional advice to developers and companies.
    My wife and my children are everything in my life.
  main_url: "https://ramonchancay.me/"
  url: "https://ramonchancay.me/"
  source_url: "https://github.com/devrchancay/personal-site"
  featured: false
  categories:
    - Blog
    - Technology
    - Web Development
  built_by: Ramón Chancay
  built_by_url: "https://ramonchancay.me/"
- title: BELLHOPS
  main_url: https://www.getbellhops.com/
  url: https://www.getbellhops.com/
  description: >-
    Whether you’re moving someplace new or just want to complete a few projects around your current home, BellHops can arrange the moving services you need—at simple, straightforward rates.
  categories:
    - Business
  built_by: Bellhops, Inc.
  built_by_url: https://www.getbellhops.com/
  featured: false
- title: Acclimate Consulting
  main_url: https://www.acclimate.io/
  url: https://www.acclimate.io/
  description: >-
    Acclimate is a consulting firm that puts organizations back in control with data-driven strategies and full-stack applications.
  categories:
    - Technology
    - Consulting
  built_by: Andrew Wilson
  built_by_url: https://github.com/andwilson
  featured: false
- title: Flyright
  url: https://flyright.co/
  main_url: https://flyright.co/
  description: >-
    Flyright curates everything you need for international travel in one tidy place 💜
  categories:
    - Technology
    - App
  built_by: Ty Hopp
  built_by_url: https://github.com/tyhopp
  featured: false
- title: Vets Who Code
  url: https://vetswhocode.io/
  main_url: https://vetswhocode.io/
  description: >-
    VetsWhoCode is a non-profit organization dedicated to training military veterans & giving them the skills they need transition into tech careers.
  categories:
    - Technology
    - Nonprofit
  featured: false
- title: Patreon Blog
  url: https://blog.patreon.com/
  main_url: https://blog.patreon.com/
  description: >-
    Official blog of Patreon.com
  categories:
    - Blog
  featured: false
- title: Full Beaker
  url: https://fullbeaker.com/
  main_url: https://fullbeaker.com/
  description: >-
    Full Beaker provides independent advice online about careers and home ownership, and connect anyone who asks with companies that can help them.
  categories:
    - Consulting
  featured: false
- title: Citywide Holdup
  url: https://citywideholdup.org/
  main_url: https://citywideholdup.org/
  description: >-
    Citywide Holdup is an annual fundraising event held around early November in the city of Austin, TX hosted by the Texas Wranglers benefitting Easter Seals of Central Texas, a non-profit organization that provides exceptional services, education, outreach and advocacy so that people with disabilities can live, learn, work and play in our communities.
  categories:
    - Nonprofit
    - Event
  built_by: Cameron Rison
  built_by_url: https://github.com/killakam3084
  featured: false
- title: Dawn Labs
  url: https://dawnlabs.io
  main_url: https://dawnlabs.io
  description: >-
    Thoughtful products for inspired teams. With a holistic approach to engineering and design, we partner with startups and enterprises to build for the digital era.
  categories:
    - Technology
    - Agency
    - Web Development
  featured: false
- title: COOP by Ryder
  url: https://coop.com/
  main_url: https://coop.com/
  description: >
    COOP is a platform that connects fleet managers that have idle vehicles to businesses that are looking to rent vehicles. COOP simplifies the process and paperwork required to safely share vehicles between business owners.
  categories:
    - Marketing
  built_by: Crispin Porter Bogusky
  built_by_url: http://www.cpbgroup.com/
  featured: false
- title: Domino's Paving for Pizza
  url: https://www.pavingforpizza.com/
  main_url: https://www.pavingforpizza.com/
  description: >
    Nominate your town for a chance to have your rough drive home from Domino's fixed to pizza perfection.
  categories:
    - Marketing
  built_by: Crispin Porter Bogusky
  built_by_url: http://www.cpbgroup.com/
  featured: false
- title: Propapanda
  url: https://propapanda.eu/
  main_url: https://propapanda.eu/
  description: >
    Is a creative production house based in Tallinn, Estonia. We produce music videos, commercials, films and campaigns – from scratch to finish.
  categories:
    - Video
    - Portfolio
    - Agency
    - Media
  built_by: Henry Kehlmann
  built_by_url: https://github.com/madhenry/
  featured: false
- title: JAMstack.paris
  url: https://jamstack.paris/
  main_url: https://jamstack.paris/
  source_url: https://github.com/JAMstack-paris/jamstack.paris
  description: >
    JAMstack-focused, bi-monthly meetup in Paris
  categories:
    - Web Development
  built_by: Matthieu Auger & Nicolas Goutay
  built_by_url: https://github.com/JAMstack-paris
  featured: false
- title: DexWallet - The only Wallet you need by Dexlab
  main_url: "https://www.dexwallet.io/"
  url: "https://www.dexwallet.io/"
  source_url: "https://github.com/dexlab-io/DexWallet-website"
  featured: false
  description: >-
    DexWallet is a secure, multi-chain, mobile wallet with an upcoming one-click exchange for mobile.
  categories:
    - App
    - Open Source
  built_by: DexLab
  built_by_url: "https://github.com/dexlab-io"
- title: Kings Valley Paving
  url: https://kingsvalleypaving.com
  main_url: https://kingsvalleypaving.com
  description: >
    Kings Valley Paving is an asphalt, paving and concrete company serving the commercial, residential and industrial sectors in the Greater Toronto Area. Site designed by Stephen Bell.
  categories:
    - Marketing
  built_by: Michael Uloth
  built_by_url: https://www.michaeluloth.com
  featured: false
- title: Peter Barrett
  url: https://www.peterbarrett.ca
  main_url: https://www.peterbarrett.ca
  description: >
    Peter Barrett is a Canadian baritone from Newfoundland and Labrador who performs opera and concert repertoire in Canada, the U.S. and around the world. Site designed by Stephen Bell.
  categories:
    - Portfolio
    - Music
  built_by: Michael Uloth
  built_by_url: https://www.michaeluloth.com
  featured: false
- title: NARCAN
  main_url: https://www.narcan.com
  url: https://www.narcan.com
  description: >
    NARCAN Nasal Spray is the first and only FDA-approved nasal form of naloxone for the emergency treatment of a known or suspected opioid overdose.
  categories:
    - Healthcare
  built_by: NARCAN
  built_by_url: https://www.narcan.com
  featured: false
- title: Ritual
  main_url: https://ritual.com
  url: https://ritual.com
  description: >
    Ritual started with a simple question, what exactly is in women's multivitamins? This is the story of what happened when our founder Kat started searching for answers — the story of Ritual.
  categories:
    - Healthcare
  built_by: Ritual
  built_by_url: https://ritual.com
  featured: false
- title: Truebill
  main_url: https://www.truebill.com
  url: https://www.truebill.com
  description: >
    Truebill empowers you to take control of your money.
  categories:
    - Finance
  built_by: Truebill
  built_by_url: https://www.truebill.com
  featured: false
- title: Smartling
  main_url: https://www.smartling.com
  url: https://www.smartling.com
  description: >
    Smartling enables you to automate, manage, and professionally translate content so that you can do more with less.
  categories:
    - Marketing
  built_by: Smartling
  built_by_url: https://www.smartling.com
  featured: false
- title: Clear
  main_url: https://www.clearme.com
  url: https://www.clearme.com
  description: >
    At clear, we’re working toward a future where you are your ID, enabling you to lead an unstoppable life.
  categories:
    - Security
  built_by: Clear
  built_by_url: https://www.clearme.com
  featured: false
- title: VS Code Rocks
  main_url: "https://vscode.rocks"
  url: "https://vscode.rocks"
  source_url: "https://github.com/lannonbr/vscode-rocks"
  featured: false
  description: >
    VS Code Rocks is a place for weekly news on the newest features and updates to Visual Studio Code as well as trending extensions and neat tricks to continually improve your VS Code skills.
  categories:
    - Open Source
    - Blog
    - Web Development
  built_by: Benjamin Lannon
  built_by_url: "https://github.com/lannonbr"
- title: Particle
  main_url: "https://www.particle.io"
  url: "https://www.particle.io"
  featured: false
  description: Particle is a fully-integrated IoT platform that offers everything you need to deploy an IoT product.
  categories:
    - Marketing
- title: freeCodeCamp curriculum
  main_url: "https://learn.freecodecamp.org"
  url: "https://learn.freecodecamp.org"
  featured: false
  description: Learn to code with free online courses, programming projects, and interview preparation for developer jobs.
  categories:
    - Web Development
    - Learning
- title: Tandem
  main_url: "https://www.tandem.co.uk"
  url: "https://www.tandem.co.uk"
  description: >
    We're on a mission to free you of money misery. Our app, card and savings account are designed to help you spend less time worrying about money and more time enjoying life.
  categories:
    - Finance
    - App
  built_by: Tandem
  built_by_url: https://github.com/tandembank
  featured: false
- title: Monbanquet.fr
  main_url: "https://monbanquet.fr"
  url: "https://monbanquet.fr"
  description: >
    Give your corporate events the food and quality it deserves, thanks to the know-how of the best local artisans.
  categories:
    - eCommerce
    - Food
    - Event
  built_by: Monbanquet.fr
  built_by_url: https://github.com/monbanquet
  featured: false
- title: The Leaky Cauldron Blog
  url: https://theleakycauldronblog.com
  main_url: https://theleakycauldronblog.com
  source_url: https://github.com/v4iv/theleakycauldronblog
  description: >
    A Brew of Awesomeness with a Pinch of Magic...
  categories:
    - Blog
  built_by: Vaibhav Sharma
  built_by_url: https://github.com/v4iv
  featured: false
- title: Wild Drop Surf Camp
  main_url: "https://wilddropsurfcamp.com"
  url: "https://wilddropsurfcamp.com"
  description: >
    Welcome to Portugal's best kept secret and be amazed with our nature. Here you can explore, surf, taste the world's best gastronomy and wine, feel the North Canyon's power with the biggest waves in the world and so many other amazing things. Find us, discover yourself!
  categories:
    - Travel
  built_by: Samuel Fialho
  built_by_url: https://samuelfialho.com
  featured: false
- title: JoinUp HR chatbot
  url: https://www.joinup.io
  main_url: https://www.joinup.io
  description: Custom HR chatbot for better candidate experience
  categories:
    - App
    - Technology
  featured: false
- title: JDCastro Web Design & Development
  main_url: https://jacobdcastro.com
  url: https://jacobdcastro.com
  source_url: https://github.com/jacobdcastro/personal-site
  featured: false
  description: >
    A small business site for freelance web designer and developer Jacob D. Castro. Includes professional blog, contact forms, and soon-to-come portfolio of sites for clients. Need a new website or an extra developer to share the workload? Feel free to check out the website!
  categories:
    - Blog
    - Portfolio
    - Business
    - Freelance
  built_by: Jacob D. Castro
  built_by_url: https://twitter.com/jacobdcastro
- title: Gatsby Tutorials
  main_url: https://www.gatsbytutorials.com
  url: https://www.gatsbytutorials.com
  source_url: https://github.com/ooloth/gatsby-tutorials
  featured: false
  description: >
    Gatsby Tutorials is a community-updated list of video, audio and written tutorials to help you learn GatsbyJS.
  categories:
    - Web Development
    - Education
    - Open Source
  built_by: Michael Uloth
  built_by_url: "https://www.michaeluloth.com"
- title: Up & Running Tutorials
  main_url: https://www.upandrunningtutorials.com
  url: https://www.upandrunningtutorials.com
  featured: false
  description: >
    Free coding tutorials for web developers. Get your web development career up and running by learning to build better, faster websites.
  categories:
    - Web Development
    - Education
  built_by: Michael Uloth
  built_by_url: "https://www.michaeluloth.com"
- title: Grooovinger
  url: https://www.grooovinger.com
  main_url: https://www.grooovinger.com
  description: >
    Martin Grubinger, a web developer from Austria
  categories:
    - Portfolio
    - Web Development
  built_by: Martin Grubinger
  built_by_url: https://www.grooovinger.com
  featured: false
- title: LXDX - the Crypto Derivatives Exchange
  main_url: https://www.lxdx.co/
  url: https://www.lxdx.co/
  description: >
    LXDX is the world's fastest crypto exchange. Our mission is to bring innovative financial products to retail crypto investors, providing access to the same speed and scalability that institutional investors already depend on us to deliver each and every day.
  categories:
    - Marketing
    - Finance
  built_by: Corey Ward
  built_by_url: http://www.coreyward.me/
  featured: false
- title: Kyle McDonald
  url: https://kylemcd.com
  main_url: https://kylemcd.com
  source_url: https://github.com/kylemcd/personal-site-react
  description: >
    Personal site + blog for Kyle McDonald
  categories:
    - Blog
  built_by: Kyle McDonald
  built_by_url: https://kylemcd.com
  featured: false
- title: VSCode Power User Course
  main_url: https://VSCode.pro
  url: https://VSCode.pro
  description: >
    After 10 years with Sublime, I switched to VSCode. Love it. Spent 1000+ hours building a premium video course to help you switch today. 200+ power user tips & tricks turn you into a VSCode.pro
  categories:
    - Education
    - Learning
    - eCommerce
    - Marketing
    - Technology
    - Web Development
  built_by: Ahmad Awais
  built_by_url: https://twitter.com/MrAhmadAwais/
  featured: false
- title: Thijs Koerselman Portfolio
  main_url: https://www.vauxlab.com
  url: https://www.vauxlab.com
  featured: false
  description: >
    Portfolio of Thijs Koerselman. A freelance software engineer, full-stack web developer and sound designer.
  categories:
    - Portfolio
    - Business
    - Freelance
    - Technology
    - Web Development
    - Music
- title: Ad Hoc Homework
  main_url: https://homework.adhoc.team
  url: https://homework.adhoc.team
  description: >
    Ad Hoc builds government digital services that are fast, efficient, and usable by everyone. Ad Hoc Homework is a collection of coding and design challenges for candidates applying to our open positions.
  categories:
    - Web Development
    - Government
    - Healthcare
    - Programming
  built_by_url: https://adhoc.team
  featured: false
- title: Birra Napoli
  main_url: http://www.birranapoli.it
  url: http://www.birranapoli.it
  built_by: Ribrain
  built_by_url: https://www.ribrainstudio.com
  featured: false
  description: >
    Birra Napoli official site
  categories:
    - Landing Page
    - Business
    - Food
- title: Satispay
  url: https://www.satispay.com
  main_url: https://www.satispay.com
  categories:
    - Business
    - Finance
    - Technology
  built_by: Satispay
  built_by_url: https://www.satispay.com
  featured: false
- title: The Movie Database - Gatsby
  url: https://tmdb.lekoarts.de
  main_url: https://tmdb.lekoarts.de
  source_url: https://github.com/LekoArts/gatsby-source-tmdb-example
  categories:
    - Open Source
    - Entertainment
    - Gallery
  featured: false
  built_by: LekoArts
  built_by_url: "https://github.com/LekoArts"
  description: >
    Source from The Movie Database (TMDb) API (v3) in Gatsby. This example is built with react-spring, React hooks and react-tabs and showcases the gatsby-source-tmdb plugin. It also has some client-only paths and uses gatsby-image.
- title: LANDR - Creative Tools for Musicians
  url: https://www.landr.com/
  main_url: https://www.landr.com/en/
  categories:
    - Music
    - Technology
    - Business
    - Entrepreneurship
    - Freelance
    - Marketing
    - Media
  featured: false
  built_by: LANDR
  built_by_url: https://twitter.com/landr_music
  description: >
    Marketing website built for LANDR. LANDR is a web application that provides tools for musicians to master their music (using artificial intelligence), collaborate with other musicians, and distribute their music to multiple platforms.
- title: ClinicJS
  url: https://clinicjs.org/
  main_url: https://clinicjs.org/
  categories:
    - Technology
    - Documentation
  featured: false
  built_by: NearForm
  built_by_url: "https://www.nearform.com/"
  description: >
    Tools to help diagnose and pinpoint Node.js performance issues.
- title: KOBIT
  main_url: "https://kobit.in"
  url: "https://kobit.in"
  description: Automated Google Analytics Report with everything you need and more
  featured: false
  categories:
    - Marketing
    - Blog
  built_by: mottox2
  built_by_url: "https://mottox2.com"
- title: Aleksander Hansson
  main_url: https://ahansson.com
  url: https://ahansson.com
  featured: false
  description: >
    Portfolio website for Aleksander Hansson
  categories:
    - Portfolio
    - Business
    - Freelance
    - Technology
    - Web Development
    - Consulting
  built_by: Aleksander Hansson
  built_by_url: https://www.linkedin.com/in/aleksanderhansson/
- title: Surfing Nosara
  main_url: "https://www.surfingnosara.com"
  url: "https://www.surfingnosara.com"
  description: Real estate, vacation, and surf report hub for Nosara, Costa Rica
  featured: false
  categories:
    - Business
    - Blog
    - Gallery
    - Marketing
  built_by: Desarol
  built_by_url: "https://www.desarol.com"
- title: Crispin Porter Bogusky
  url: https://cpbgroup.com/
  main_url: https://cpbgroup.com/
  description: >
    We solve the world’s toughest communications problems with the most quantifiably potent creative assets.
  categories:
    - Agency
    - Design
    - Marketing
  built_by: Crispin Porter Bogusky
  built_by_url: https://cpbgroup.com/
  featured: false
- title: graphene-python
  url: https://graphene-python.org
  main_url: https://graphene-python.org
  description: Graphene is a collaboratively funded project.Graphene-Python is a library for building GraphQL APIs in Python easily.
  categories:
    - Library
    - API
    - Documentation
  featured: false
- title: Engel & Völkers Ibiza Holiday Rentals
  main_url: "https://www.ev-ibiza.com/"
  url: "https://www.ev-ibiza.com/"
  featured: false
  built_by: Ventura Digitalagentur
  description: >
    Engel & Völkers, one of the most successful real estate agencies in the world, offers luxury holiday villas to rent in Ibiza.
  categories:
    - Travel
- title: Sylvain Hamann's personal website
  url: "https://shamann.fr"
  main_url: "https://shamann.fr"
  source_url: "https://github.com/sylvhama/shamann-gatsby/"
  description: >
    Sylvain Hamann, web developer from France
  categories:
    - Portfolio
    - Web Development
  built_by: Sylvain Hamann
  built_by_url: "https://twitter.com/sylvhama"
  featured: false
- title: Luca Crea's portfolio
  main_url: https://lcrea.github.io
  url: https://lcrea.github.io
  description: >
    Portfolio and personal website of Luca Crea, an Italian software engineer.
  categories:
    - Portfolio
  built_by: Luca Crea
  built_by_url: https://github.com/lcrea
  featured: false
- title: Escalade Sports
  main_url: "https://www.escaladesports.com/"
  url: "https://www.escaladesports.com/"
  categories:
    - eCommerce
    - Sports
  built_by: Escalade Sports
  built_by_url: "https://www.escaladesports.com/"
  featured: false
- title: Exposify
  main_url: "https://www.exposify.de/"
  url: "https://www.exposify.de/"
  description: >
    This is our German website built with Gatsby 2.0, Emotion and styled-system.
    Exposify is a proptech startup and builds technology for real estate businesses.
    We provide our customers with an elegant agent software in combination
    with beautifully designed and fast websites.
  categories:
    - Web Development
    - Real Estate
    - Agency
    - Marketing
  built_by: Exposify
  built_by_url: "https://www.exposify.de/"
  featured: false
- title: Steak Point
  main_url: https://www.steakpoint.at/
  url: https://www.steakpoint.at/
  description: >
    Steak Restaurant in Vienna, Austria (Wien, Österreich).
  categories:
    - Food
  built_by: Peter Kroyer
  built_by_url: https://www.peterkroyer.at/
  featured: false
- title: Takumon blog
  main_url: "https://takumon.com"
  url: "https://takumon.com"
  source_url: "https://github.com/Takumon/blog"
  description: Java Engineer's tech blog.
  featured: false
  categories:
    - Blog
  built_by: Takumon
  built_by_url: "https://twitter.com/inouetakumon"
- title: DayThirty
  main_url: "https://daythirty.com"
  url: "https://daythirty.com"
  description: DayThirty - ideas for the new year.
  featured: false
  categories:
    - Marketing
  built_by: Jack Oliver
  built_by_url: "https://twitter.com/mrjackolai"
- title: TheAgencyProject
  main_url: "https://theagencyproject.co"
  url: "https://theagencyproject.co"
  description: Agency model, without agency overhead.
  categories:
    - Agency
  built_by: JV-LA
  built_by_url: https://jv-la.com
- title: Karen Hou's portfolio
  main_url: https://www.karenhou.com/
  url: https://www.karenhou.com/
  categories:
    - Portfolio
  built_by: Karen H. Developer
  built_by_url: https://github.com/karenhou
  featured: false
- title: Jean Luc Ponty
  main_url: "https://ponty.com"
  url: "https://ponty.com"
  description: Official site for Jean Luc Ponty, French virtuoso violinist and jazz composer.
  featured: false
  categories:
    - Music
    - Entertainment
  built_by: Othermachines
  built_by_url: "https://othermachines.com"
- title: Rosewood Family Advisors
  main_url: "https://www.rfallp.com/"
  url: "https://www.rfallp.com/"
  description: Rosewood Family Advisors LLP (Palo Alto) provides a diverse range of family office services customized for ultra high net worth individuals.
  featured: false
  categories:
    - Finance
    - Business
  built_by: Othermachines
  built_by_url: "https://othermachines.com"
- title: Cole Walker's Portfolio
  main_url: "https://www.walkermakes.com"
  url: "https://www.walkermakes.com"
  source_url: "https://github.com/ColeWalker/portfolio"
  description: The portfolio of web developer Cole Walker, built with the help of Gatsby v2, React-Spring, and SASS.
  featured: false
  categories:
    - Portfolio
    - Web Development
  built_by: Cole Walker
  built_by_url: "https://www.walkermakes.com"
- title: Standing By Company
  main_url: "https://standingby.company"
  url: "https://standingby.company"
  description: A brand experience design company led by Scott Mackenzie and Trent Barton.
  featured: false
  categories:
    - Design
    - Web Development
  built_by: Standing By Company
  built_by_url: "https://standingby.company"
- title: Ashley Thouret
  main_url: "https://www.ashleythouret.com"
  url: "https://www.ashleythouret.com"
  description: Official website of Canadian soprano Ashley Thouret. Site designed by Stephen Bell.
  categories:
    - Portfolio
    - Music
  built_by: Michael Uloth
  built_by_url: "https://www.michaeluloth.com"
  featured: false
- title: The AZOOR Society
  main_url: "https://www.theazoorsociety.org"
  url: "https://www.theazoorsociety.org"
  description: The AZOOR Society is a UK-based charity committed to promoting awareness of Acute Zonal Occult Outer Retinopathy and assisting further research. Site designed by Stephen Bell.
  categories:
    - Community
    - Nonprofit
  built_by: Michael Uloth
  built_by_url: "https://www.michaeluloth.com"
  featured: false
- title: Gábor Fűzy pianist
  main_url: "https://pianobar.hu"
  url: "https://pianobar.hu"
  description: Gábor Fűzy pianist's official website built with Gatsby v2.
  categories:
    - Music
  built_by: Zoltán Bedi
  built_by_url: "https://github.com/B3zo0"
  featured: false
- title: Logicwind
  main_url: "https://logicwind.com"
  url: "https://logicwind.com"
  description: Website of Logicwind - JavaScript experts, Technology development agency & consulting.
  featured: false
  categories:
    - Portfolio
    - Agency
    - Web Development
    - Consulting
  built_by: Logicwind
  built_by_url: "https://www.logicwind.com"
- title: ContactBook.app
  main_url: "https://contactbook.app"
  url: "https://contactbook.app"
  description: Seamlessly share Contacts with G Suite team members
  featured: false
  categories:
    - Landing Page
    - Blog
  built_by: Logicwind
  built_by_url: "https://www.logicwind.com"
- title: Waterscapes
  main_url: "https://waterscap.es"
  url: "https://waterscap.es/lake-monteynard/"
  source_url: "https://github.com/gaelbillon/Waterscapes-Gatsby-site"
  description: Waterscap.es is a directory of bodies of water (creeks, ponds, waterfalls, lakes, etc) with information about each place such as how to get there, hike time, activities and photos and a map displayed with the Mapbox GL SJ npm package. It was developed with the goal of learning Gatsby. This website is based on the gatsby-contentful-starter and uses Contentful as CMS. It is hosted on Netlify. Hooks are setup with Bitbucket and Contentful to trigger a new build upon code or content changes. The data on Waterscap.es is a mix of original content and informations from the internets gathered and put together.
  categories:
    - Directory
    - Photography
    - Travel
  built_by: Gaël Billon
  built_by_url: "https://gaelbillon.com"
  featured: false
- title: Packrs
  url: "https://www.packrs.co/"
  main_url: "https://www.packrs.co/"
  description: >
    Packrs is a local delivery platform, one spot for all your daily requirements. On a single tap get everything you need at your doorstep.
  categories:
    - Marketing
    - Landing Page
    - Entrepreneurship
  built_by: Vipin Kumar Rawat
  built_by_url: "https://github.com/aesthytik"
  featured: false
- title: HyakuninIsshu
  main_url: "https://hyakuninanki.net"
  url: "https://hyakuninanki.net"
  source_url: "https://github.com/rei-m/web_hyakuninisshu"
  description: >
    HyakuninIsshu is a traditional Japanese card game.
  categories:
    - Education
    - Gallery
    - Entertainment
  built_by: Rei Matsushita
  built_by_url: "https://github.com/rei-m/"
  featured: false
- title: WQU Partners
  main_url: "https://partners.wqu.org/"
  url: "https://partners.wqu.org/"
  featured: false
  categories:
    - Marketing
    - Education
    - Landing Page
  built_by: Corey Ward
  built_by_url: "http://www.coreyward.me/"
- title: Federico Giacone
  url: "https://federico.giac.one/"
  main_url: "https://federico.giac.one"
  source_url: "https://github.com/leopuleo/federico.giac.one"
  description: >
    Digital portfolio for Italian Architect Federico Giacone.
  categories:
    - Portfolio
    - Gallery
  built_by: Leonardo Giacone
  built_by_url: "https://github.com/leopuleo"
  featured: false
- title: Station
  url: "https://getstation.com/"
  main_url: "https://getstation.com/"
  description: Station is the first smart browser for busy people. A single place for all of your web applications.
  categories:
    - Technology
    - Web Development
    - Productivity
  featured: false
- title: Vyron Vasileiadis
  url: "https://fedonman.com/"
  main_url: "https://fedonman.com"
  source_url: "https://github.com/fedonman/fedonman-website"
  description: Personal space of Vyron Vasileiadis aka fedonman, a Web & IoT Developer, Educator and Entrepreneur based in Athens, Greece.
  categories:
    - Portfolio
    - Technology
    - Web Development
    - Education
  built_by: Vyron Vasileiadis
  built_by_url: "https://github.com/fedonman"
- title: Fabien Champigny
  url: "https://www.champigny.name/"
  main_url: "https://www.champigny.name/"
  built_by_url: "https://www.champigny.name/"
  description: Fabien Champigny's personal blog. Entrepreneur, hacker and loves street photo.
  categories:
    - Blog
    - Gallery
    - Photography
    - Productivity
    - Entrepreneurship
  featured: false
- title: Alex Xie - Portfolio
  url: https://alexieyizhe.me/
  main_url: https://alexieyizhe.me/
  source_url: https://github.com/alexieyizhe/alexieyizhe.github.io
  description: >
    Personal website of Alex Yizhe Xie, a University of Waterloo Computer Science student and coding enthusiast.
  categories:
    - Blog
    - Portfolio
    - Web Development
  featured: false
- title: Equithon
  url: https://equithon.org/
  main_url: https://equithon.org/
  source_url: https://github.com/equithon/site-main/
  built_by: Alex Xie
  built_by_url: https://alexieyizhe.me/
  description: >
    Equithon is the largest social innovation hackathon in Waterloo, Canada. It was founded in 2016 to tackle social equity issues and create change.
  categories:
    - Education
    - Event
    - Learning
    - Open Source
    - Nonprofit
    - Technology
  featured: false
- title: Dale Blackburn - Portfolio
  url: https://dakebl.co.uk/
  main_url: https://dakebl.co.uk/
  description: >
    Dale Blackburn's personal website and blog.
  categories:
    - Blog
    - Portfolio
    - Web Development
  featured: false
- title: Portfolio of Anthony Wiktor
  url: https://www.anthonydesigner.com/
  main_url: https://www.anthonydesigner.com/
  description: >
    Anthony Wiktor is a Webby Award-Winning Creative Director and Digital Designer twice named Hot 100 by WebDesigner Magazine. Anthony has over a decade of award-winning experience in design and has worked on projects across a diverse set of industries — from entertainment to consumer products to hospitality to technology. Anthony is a frequent lecturer at USC’s Annenberg School for Communication & Journalism and serves on the board of AIGA Los Angeles.
  categories:
    - Portfolio
    - Marketing
  built_by: Maciej Leszczyński
  built_by_url: http://twitter.com/_maciej
  featured: false
- title: Frame.io Workflow Guide
  main_url: https://workflow.frame.io
  url: https://workflow.frame.io
  description: >
    The web’s most comprehensive post-production resource, written by pro filmmakers, for pro filmmakers. Always expanding, always free.
  categories:
    - Education
  built_by: Frame.io
  built_by_url: https://frame.io
  featured: false
- title: MarcySutton.com
  main_url: https://marcysutton.com
  url: https://marcysutton.com
  description: >
    The personal website of web developer and accessibility advocate Marcy Sutton.
  categories:
    - Blog
    - Accessibility
    - Video
    - Photography
  built_by: Marcy Sutton
  built_by_url: https://marcysutton.com
  featured: true
- title: Kepinski.me
  main_url: https://kepinski.me
  url: https://kepinski.me
  description: >
    The personal site of Antoni Kepinski, Node.js Developer.
  categories:
    - Portfolio
    - Open Source
  built_by: Antoni Kepinski
  built_by_url: https://kepinski.me
  featured: false
- title: WPGraphQL Docs
  main_url: https://docs.wpgraphql.com
  url: https://docs.wpgraphql.com
  description: >
    Documentation for WPGraphQL, a free open-source WordPress plugin that provides an extendable GraphQL schema and API for any WordPress site.
  categories:
    - API
    - Documentation
    - Technology
    - Web Development
    - WordPress
  built_by: WPGraphQL
  built_by_url: https://wpgraphql.com
  featured: false
- title: Shine Lawyers
  main_url: https://www.shine.com.au
  url: https://www.shine.com.au
  description: >
    Shine Lawyers is an Australian legal services website built with Gatsby v2, Elasticsearch, Isso, and Geolocation services.
  categories:
    - Business
    - Blog
- title: Parallel Polis Kosice
  url: https://www.paralelnapoliskosice.sk/
  main_url: https://www.paralelnapoliskosice.sk/
  source_url: https://github.com/ParalelnaPolisKE/paralelnapoliskosice.sk
  description: >
    Parallel Polis is a collective of people who want to live in a more opened world. We look for possibilities and technologies (Bitcoin, the blockchain, reputation systems and decentralized technologies in general) that open new ways, make processes easier and remove unnecessary barriers. We want to create an environment that aims at education, discovering and creating better systems for everybody who is interested in freedom and independence.
  categories:
    - Blog
    - Education
    - Technology
  built_by: Roman Vesely
  built_by_url: https://romanvesely.
  featured: false
- title: Unda Solutions
  url: https://unda.com.au
  main_url: https://unda.com.au
  description: >
    A custom web application development company in Perth, WA
  categories:
    - Business
    - Freelance
    - Web Development
    - Technology
  featured: false
- title: BIGBrave
  main_url: https://bigbrave.digital
  url: https://bigbrave.digital
  description: >
    BIGBrave is a strategic design firm. We partner with our clients, big and small, to design & create human-centered brands, products, services and systems that are simple, beautiful and easy to use.
  categories:
    - Agency
    - Web Development
    - Marketing
    - Technology
    - WordPress
  built_by: Francois Brill | BIGBrave
  built_by_url: https://bigbrave.digital
  featured: false
- title: 5th Avenue Properties
  main_url: https://5thavenue.co.za
  url: https://5thavenue.co.za
  description: >
    5th Avenue Properties specializes in the leasing and sales of office space and industrial property. BIGBrave built the website in Gatsby with data from an API server (CRM) for all the property and consultant data, and WordPress for all the website content data and case studies. All forms on the website was also directly integrated into the CRM system to ensure no leads are lost. People cannot stop commenting on the speed of the site and the property search.
  categories:
    - Technology
    - WordPress
    - API
  built_by: Russel Povey and Francois Brill | BIGBrave
  built_by_url: https://bigbrave.digital
  featured: false
- title: Intsha Consulting
  main_url: https://intsha.co.za
  url: https://intsha.co.za
  description: >
    Intsha is a bespoke Human Resources consultancy firm offering expert Recruitment and Talent Management services in today's competitive marketplace. BIGBrave helped Intsha design and develop a bespoke online presense helping them stand out from the crowd.
  categories:
    - Consulting
    - Marketing
    - WordPress
  built_by: Evan Janovsky | BIGBrave
  built_by_url: https://bigbrave.digital
  featured: false
- title: MHW Law
  main_url: https://mhwlaw.ca
  url: https://mhwlaw.ca
  description: >
    MHW is a full service law firm that has offered legal representation and advice to clients locally and throughout British Columbia since 1984. BIGBrave helped MHW bring their website into the 21st century by offering the best and latest Gatsby site to help them stand our from the crowd.
  categories:
    - Law
    - Marketing
    - WordPress
  built_by: Evan Janovsky and Francois Brill | BIGBrave
  built_by_url: https://bigbrave.digital
  featured: false
- title: KegTracker
  main_url: https://www.kegtracker.co.za
  url: https://www.kegtracker.co.za
  description: >
    Keg Tracker is part of the Beverage Insights family and its sole aim is to provide you with the right data about your kegs to make better decisions. In today’s business landscape having the right information at your finger tips is crucial to the agility of your business.
  categories:
    - Food
    - Business
    - Technology
  built_by: Francois Brill | BIGBrave
  built_by_url: https://bigbrave.digital
  featured: false
- title: Mike Nichols
  url: https://www.mikenichols.me
  main_url: https://www.mikenichols.me
  description: >
    Portfolio site of Mike Nichols, a UX designer and product development lead.
  categories:
    - Portfolio
    - Technology
    - Web Development
  built_by: Mike Nichols
  featured: false
- title: Steve Haid
  url: https://www.stevehaid.com
  main_url: https://www.stevehaid.com
  description: >
    Steve Haid is a real estate agent and Professional Financial Planner (PFP) who has been helping clients achieve their investment goals since 2006. Site designed by Stephen Bell.
  categories:
    - Marketing
    - Real Estate
  built_by: Michael Uloth
  built_by_url: "https://www.michaeluloth.com"
- title: Incremental - Loyalty, Rewards and Incentive Programs
  main_url: https://www.incremental.com.au
  url: https://www.incremental.com.au
  description: >
    Sydney-based digital agency specialising in loyalty, rewards and incentive programs. WordPress backend; Cloudinary, YouTube and Hubspot form integration; query data displayed as animated SVG graphs; video background in the header.
  categories:
    - Agency
    - Portfolio
    - WordPress
  built_by: Incremental
  built_by_url: https://www.incremental.com.au
  featured: false
- title: Technica11y
  main_url: https://www.technica11y.org
  url: https://www.technica11y.org
  description: >
    Discussing challenges in technical accessibility.
  categories:
    - Accessibility
    - Education
    - Video
  built_by: Tenon.io
  built_by_url: https://tenon.io
  featured: false
- title: Tenon-UI Documentation
  main_url: https://www.tenon-ui.info
  url: https://www.tenon-ui.info
  description: >
    Documentation site for Tenon-UI: Tenon.io's accessible components library.
  categories:
    - Accessibility
    - Documentation
    - Library
    - Web Development
  built_by: Tenon.io
  built_by_url: https://tenon.io
  featured: false
- title: Matthew Secrist
  main_url: https://www.matthewsecrist.net
  url: https://www.matthewsecrist.net
  source_url: https://github.com/matthewsecrist/v3
  description: >
    Matthew Secrist's personal portfolio using Gatsby, Prismic and Styled-Components.
  categories:
    - Portfolio
    - Technology
    - Web Development
  built_by: Matthew Secrist
  built_by_url: https://www.matthewsecrist.net
  featured: false
- title: Node.js Dev
  main_url: https://nodejs.dev
  url: https://nodejs.dev
  source_url: https://github.com/nodejs/nodejs.dev
  description: >
    Node.js Foundation Website.
  categories:
    - Documentation
    - Web Development
  built_by: Node.js Website Redesign Working Group
  built_by_url: https://github.com/nodejs/website-redesign
  featured: false
- title: Sheffielders
  main_url: https://sheffielders.org
  url: https://sheffielders.org
  source_url: https://github.com/davemullenjnr/sheffielders
  description: >
    A collective of businesses, creatives, and projects based in Sheffield, UK.
  categories:
    - Directory
  built_by: Dave Mullen Jnr
  built_by_url: https://davemullenjnr.co.uk
  featured: false
- title: Stealth Labs
  url: https://stealthlabs.io
  main_url: https://stealthlabs.io
  description: >
    We design and develop for the web, mobile and desktop
  categories:
    - Portfolio
    - Web Development
  built_by: Edvins Antonovs
  built_by_url: https://edvins.io
  featured: false
- title: Constanzia Yurashko
  main_url: https://www.constanziayurashko.com
  url: https://www.constanziayurashko.com
  description: >
    Exclusive women's ready-to-wear fashion by designer Constanzia Yurashko.
  categories:
    - Portfolio
  built_by: Maxim Andries
  featured: false
- title: Algolia
  url: https://algolia.com
  main_url: https://algolia.com
  description: >
    Algolia helps businesses across industries quickly create relevant, scalable, and lightning fast search and discovery experiences.
  categories:
    - Web Development
    - Technology
    - Open Source
    - Featured
  built_by: Algolia
  featured: true
- title: GVD Renovations
  url: https://www.gvdrenovationsinc.com/
  main_url: https://www.gvdrenovationsinc.com/
  description: >
    GVD Renovations is a home improvement contractor with a well known reputation as a professional, quality contractor in California.
  categories:
    - Business
  built_by: David Krasniy
  built_by_url: http://dkrasniy.com
  featured: false
- title: Styled System
  url: https://styled-system.com/
  main_url: https://styled-system.com/
  source_url: https://github.com/styled-system/styled-system/tree/master/docs
  description: >
    Style props for rapid UI development.
  categories:
    - Design System
  built_by: Brent Jackson
  built_by_url: https://jxnblk.com/
- title: Timehacker
  url: https://timehacker.app
  main_url: https://timehacker.app
  description: >
    Procrastination killer, automatic time tracking app to skyrocket your productivity
  categories:
    - Productivity
    - App
    - Technology
    - Marketing
    - Landing Page
  built_by: timehackers
  featured: false
- title: Little & Big
  main_url: "https://www.littleandbig.com.au/"
  url: "https://www.littleandbig.com.au/"
  description: >
    Little & Big exists with the aim to create Websites, Apps, E-commerce stores
    that are consistently unique and thoughtfully crafted, every time.
  categories:
    - Agency
    - Design
    - Web Development
    - Portfolio
  built_by: Little & Big
  built_by_url: "https://www.littleandbig.com.au/"
  featured: false
- title: Cat Knows
  main_url: "https://catnose99.com/"
  url: "https://catnose99.com/"
  description: >
    Personal blog built with Gatsby v2.
  categories:
    - Blog
    - Web Development
  built_by: CatNose
  built_by_url: "https://twitter.com/catnose99"
  featured: false
- title: just some dev
  url: https://www.iamdeveloper.com
  main_url: https://www.iamdeveloper.com
  source_url: https://github.com/nickytonline/www.iamdeveloper.com
  description: >
    Just some software developer writing things ✏️
  categories:
    - Blog
  built_by: Nick Taylor
  built_by_url: https://www.iamdeveloper.com
  featured: false
- title: Keziah Moselle Blog
  url: https://blog.keziahmoselle.fr/
  main_url: https://blog.keziahmoselle.fr/
  source_url: https://github.com/KeziahMoselle/blog.keziahmoselle.fr
  description: >
    ✍️ A place to share my thoughts.
  categories:
    - Blog
  built_by: Keziah Moselle
  built_by_url: https://keziahmoselle.fr/
- title: xfuture's blog
  url: https://www.xfuture-blog.com/
  main_url: https://www.xfuture-blog.com/
  source_url: https://github.com/xFuture603/xfuture-blog
  description: >
    A blog about Devops, Web development, and my insights as a systems engineer.
  categories:
    - Blog
  built_by: Daniel Uhlmann
  built_by_url: https://www.xfuture-blog.com/
- title: Mayne's Blog
  main_url: "https://gine.me/"
  url: "https://gine.me/page/1"
  source_url: "https://github.com/mayneyao/gine-blog"
  featured: false
  categories:
    - Blog
    - Web Development
- title: Bakedbird
  url: https://bakedbird.com
  main_url: https://bakedbird.com
  description: >
    Eleftherios Psitopoulos - A frontend developer from Greece ☕
  categories:
    - Portfolio
    - Blog
  built_by: Eleftherios Psitopoulos
  built_by_url: https://bakedbird.com
- title: Benjamin Lannon
  url: https://lannonbr.com
  main_url: https://lannonbr.com
  source_url: https://github.com/lannonbr/Portfolio-gatsby
  description: >
    Personal portfolio of Benjamin Lannon
  categories:
    - Portfolio
    - Web Development
  built_by: Benjamin Lannon
  built_by_url: https://lannonbr.com
  featured: false
- title: Aravind Balla
  url: https://aravindballa.com
  main_url: https://aravindballa.com
  source_url: https://github.com/aravindballa/website2017
  description: >
    Personal portfolio of Aravind Balla
  categories:
    - Portfolio
    - Blog
    - Web Development
  built_by: Aravind Balla
  built_by_url: https://aravindballa.com
- title: Kaleb McKelvey
  url: https://kalebmckelvey.com
  main_url: https://kalebmckelvey.com
  source_url: https://github.com/avatar-kaleb/kalebmckelvey-site
  description: >
    Personal portfolio of Kaleb McKelvey!
  categories:
    - Blog
    - Portfolio
  built_by: Kaleb McKelvey
  built_by_url: https://kalebmckelvey.com
  featured: false
- title: Michal Czaplinski
  url: https://czaplinski.io
  main_url: https://czaplinski.io
  source_url: https://github.com/michalczaplinski/michalczaplinski.github.io
  description: >
    Michal Czaplinski is a full-stack developer 🚀
  categories:
    - Portfolio
    - Web Development
  built_by: Michal Czaplinski mmczaplinski@gmail.com
  built_by_url: https://czaplinski.io
  featured: false
- title: Interactive Investor (ii)
  url: https://www.ii.co.uk
  main_url: https://www.ii.co.uk
  description: >
    Hybrid (static/dynamic) Gatsby web app for ii's free research, news and analysis, discussion and product marketing site.
  categories:
    - Business
    - Finance
    - Technology
  built_by: Interactive Investor (ii)
  built_by_url: https://www.ii.co.uk
  featured: false
- title: Weingut Goeschl
  url: https://www.weingut-goeschl.at/
  main_url: https://www.weingut-goeschl.at/
  description: >
    Weingut Goeschl is a family winery located in Gols, Burgenland in Austria (Österreich)
  categories:
    - eCommerce
    - Business
  built_by: Peter Kroyer
  built_by_url: https://www.peterkroyer.at/
  featured: false
- title: Hash Tech Guru
  url: https://hashtech.guru
  main_url: https://hashtech.guru
  description: >
    Software Development Training School and Tech Blog
  categories:
    - Blog
    - Education
  built_by: Htet Wai Yan Soe
  built_by_url: https://github.com/johnreginald
- title: AquaGruppen Vattenfilter
  url: https://aquagruppen.se
  main_url: https://aquagruppen.se/
  description: >
    Water filter and water treatment products in Sweden
  categories:
    - Business
    - Technology
  built_by: Johan Eliasson
  built_by_url: https://github.com/elitan
  featured: false
- title: Josef Aidt
  url: https://josefaidt.dev
  main_url: https://josefaidt.dev
  source_url: https://github.com/josefaidt/josefaidt.github.io
  description: >
    Personal website, blog, portfolio for Josef Aidt
  categories:
    - Portfolio
    - Blog
    - Web Development
  built_by: Josef Aidt
  built_by_url: https://twitter.com/garlicbred
- title: How To egghead
  main_url: https://howtoegghead.com/
  url: https://howtoegghead.com/
  source_url: https://github.com/eggheadio/how-to-egghead
  featured: false
  built_by: egghead.io
  built_by_url: https://egghead.io
  description: >
    How to become an egghead instructor or reviewer
  categories:
    - Documentation
    - Education
- title: Sherpalo Ventures
  main_url: "https://www.sherpalo.com/"
  url: "https://www.sherpalo.com/"
  featured: false
  categories:
    - Finance
    - Business
    - Technology
  built_by: Othermachines
  built_by_url: "https://othermachines.com"
- title: WrapCode
  url: https://www.wrapcode.com
  main_url: https://www.wrapcode.com
  description: >
    A full stack blog on Microsoft Azure, JavaScript, DevOps, AI and Bots.
  categories:
    - Blog
    - Technology
    - Web Development
  built_by: Rahul P
  built_by_url: https://twitter.com/_rahulpp
  featured: false
- title: Kirankumar Ambati's Portfolio
  url: https://www.kirankumarambati.me
  main_url: https://www.kirankumarambati.me
  description: >
    Personal website, blog, portfolio of Kirankumar Ambati
  categories:
    - Blog
    - Portfolio
    - Web Development
  built_by: Kirankumar Ambati
  built_by_url: https://github.com/kirankumarambati
  featured: false
- title: Rou Hun Fan's portfolio
  main_url: https://flowen.me
  url: https://flowen.me
  description: >
    Portfolio of creative developer Rou Hun Fan. Built with Gatsby v2 &amp; Greensock drawSVG.
  categories:
    - Portfolio
  built_by: Rou Hun Fan Developer
  built_by_url: https://flowen.me
  featured: false
- title: chadly.net
  url: https://www.chadly.net
  main_url: https://www.chadly.net
  source_url: https://github.com/chadly/chadly.net
  description: >
    Personal tech blog by Chad Lee.
  categories:
    - Blog
    - Technology
    - Web Development
  built_by: Chad Lee
  built_by_url: https://github.com/chadly
  featured: false
- title: CivicSource
  url: https://www.civicsource.com
  main_url: https://www.civicsource.com
  description: >
    Online auction site to purchase tax-distressed properties from local taxing authorities.
  categories:
    - Real Estate
    - Government
  featured: false
- title: SpotYou
  main_url: "https://spotyou.joshglazer.com"
  url: "https://spotyou.joshglazer.com"
  source_url: "https://github.com/joshglazer/spotyou"
  description: >
    SpotYou allows you to watch your favorite music videos on Youtube based on your Spotify Preferences
  categories:
    - Entertainment
    - Music
  built_by: Josh Glazer
  built_by_url: https://linkedin.com/in/joshglazer/
  featured: false
- title: Hesam Kaveh's blog
  description: >
    A blog with great seo that using gatsby-source-wordpress to fetch posts from backend
  main_url: "https://hesamkaveh.com/"
  url: "https://hesamkaveh.com/"
  source_url: "https://github.com/hesamkaveh/sansi"
  featured: false
  categories:
    - Blog
    - WordPress
- title: Oliver Gomes Portfolio
  main_url: https://oliver-gomes.github.io/v4/
  url: https://oliver-gomes.github.io/v4/
  description: >
    As an artist and a web designer/developer, I wanted to find a way to present these two portfolios in a way that made sense.  I felt with new found power of speed, Gatsby helped keep my creativity intact with amazing response and versatility. I felt my butter smooth transition felt much better in user perspective and super happy with the power of Gatsby.
  categories:
    - Portfolio
    - Web Development
    - Blog
  built_by: Oliver Gomes
  built_by_url: https://github.com/oliver-gomes
  featured: false
- title: Patrik Szewczyk
  url: https://www.szewczyk.cz/
  main_url: https://www.szewczyk.cz/
  description: >
    Patrik Szewczyk – JavaScript, TypeScript, React, Node.js developer, Redux, Reason
  categories:
    - Portfolio
  built_by: Patrik Szewczyk
  built_by_url: https://linkedin.com/in/thepatriczek/
  featured: false
- title: Patrik Arvidsson's portfolio
  url: https://www.patrikarvidsson.com
  main_url: https://www.patrikarvidsson.com
  source_url: https://github.com/patrikarvidsson/portfolio-gatsby-contentful
  description: >
    Personal portfolio site of Swedish interaction designer Patrik Arvidsson. Built with Gatsby, Tailwind CSS, Emotion JS and Contentful.
  categories:
    - Blog
    - Design
    - Portfolio
    - Web Development
    - Technology
  built_by: Patrik Arvidsson
  built_by_url: https://www.patrikarvidsson.com
  featured: false
- title: Jacob Cofman's Blog
  description: >
    Personal blog / portfolio about Jacob Cofman.
  main_url: "https://jcofman.de/"
  url: "https://jcofman.de/"
  source_url: "https://github.com/JCofman/jc-website"
  featured: false
  categories:
    - Blog
    - Portfolio
- title: re-geo
  description: >
    re-geo is react based geo cities style component.
  main_url: "https://re-geo.netlify.com/"
  url: "https://re-geo.netlify.com/"
  source_url: "https://github.com/sadnessOjisan/re-geo-lp"
  categories:
    - Open Source
  built_by: sadnessOjisan
  built_by_url: https://twitter.com/sadnessOjisan
  featured: false
- title: Luis Cestou Portfolio
  description: >
    Portfolio of graphic + interactive designer Luis Cestou.
  main_url: "https://luiscestou.com"
  url: "https://luiscestou.com"
  source_url: "https://github.com/lcestou/luiscestou.com"
  built_by: Luis Cestou contact@luiscestou.com
  built_by_url: https://luiscestou.com
  featured: false
  categories:
    - Portfolio
    - Web Development
- title: Data Hackers
  url: https://datahackers.com.br/
  main_url: https://datahackers.com.br/
  description: >
    Official website for the biggest portuguese-speaking data science community. Makes use of several data sources such as podcasts from Anchor, messages from Slack, newsletters from MailChimp and blog posts from Medium. The unique visual design also had its hurdles and was quite fun to develop!
  categories:
    - Blog
    - Education
    - Podcast
    - Technology
  built_by: Kaordica
  built_by_url: https://kaordica.design
  featured: false
- title: TROMAQ
  url: https://www.tromaq.com/
  main_url: https://www.tromaq.com/
  description: >
    TROMAQ executes earthmoving services and rents heavy machinery for construction work. Even with the lack of good photography, their new site managed to pass a solid and trustworthy feeling to visitors during testing and they're already seeing the improvement in brand awareness, being the sole player with a modern website in their industry.
  categories:
    - Marketing
  built_by: Kaordica
  built_by_url: https://kaordica.design
  featured: false
- title: Novida Consulting
  url: https://www.novidaconsultoria.com.br
  main_url: https://www.novidaconsultoria.com.br
  description: >
    Novida’s goal was to position itself as a solid, exclusive and trustworthy brand for families looking for a safe financial future… We created a narrative and visual design that highlight their exclusivity.
  categories:
    - Marketing
  built_by: Kaordica
  built_by_url: https://kaordica.design
  featured: false
- title: We Are Clarks
  url: "https://www.weareclarks.com"
  main_url: "https://www.weareclarks.com"
  source_url: "https://github.com/abeaclark/weareclarks"
  description: >
    A family travel blog.
  categories:
    - Blog
    - Travel
  built_by: Abe Clark
  built_by_url: https://www.linkedin.com/in/abrahamclark/
  featured: false
- title: Guillaume Briday's Blog
  main_url: "https://guillaumebriday.fr/"
  url: "https://guillaumebriday.fr/"
  source_url: "https://github.com/guillaumebriday/guillaumebriday.fr"
  description: >
    My personal blog built with Gatsby and Tailwind CSS.
  categories:
    - Blog
    - Web Development
    - Technology
  built_by: Guillaume Briday
  built_by_url: https://guillaumebriday.fr/
  featured: false
- title: SEOmonitor
  main_url: "https://www.seomonitor.com"
  url: "https://www.seomonitor.com"
  description: >
    SEOmonitor is a suite of SEO tools dedicated to agencies.
  categories:
    - Blog
    - Portfolio
    - Agency
  built_by: Bejamas
  built_by_url: https://bejamas.io/
  featured: false
- title: Jean Regisser's Portfolio
  main_url: "https://jeanregisser.com/"
  url: "https://jeanregisser.com/"
  source_url: "https://github.com/jeanregisser/jeanregisser.com"
  featured: false
  description: >
    Portfolio of software engineer Jean Regisser.
  categories:
    - Portfolio
    - Mobile Development
  built_by: Jean Regisser
  built_by_url: "https://jeanregisser.com/"
- title: Axcept - Visual Screenshot Testing
  url: https://axcept.io
  main_url: https://axcept.io
  description: >
    Visual Testing for everyone
  categories:
    - Documentation
    - Web Development
  built_by: d:code:it
  built_by_url: https://dcodeit.com
  featured: false
- title: Chase Ohlson
  url: https://chaseohlson.com
  main_url: https://chaseohlson.com
  description: >
    Portfolio of frontend engineer & web developer Chase Ohlson.
  categories:
    - Portfolio
    - Web Development
  built_by: Chase Ohlson
  built_by_url: https://chaseohlson.com
  featured: false
- title: Zach Schnackel
  url: https://zslabs.com
  main_url: https://zslabs.com
  source_url: "https://github.com/zslabs/zslabs.com"
  description: >
    Portfolio site for UI/Motion Developer, Zach Schnackel.
  categories:
    - Portfolio
    - Web Development
  built_by: Zach Schnackel
  built_by_url: "https://zslabs.com"
- title: Gremlin
  url: https://www.gremlin.com
  main_url: https://www.gremlin.com
  description: >
    Gremlin's Failure as a Service finds weaknesses in your system before they cause problems.
  categories:
    - Marketing
- title: Headless.page
  main_url: https://headless.page/
  url: https://headless.page/
  description: >
    Headless.page is a directory of eCommerce sites featuring headless architecture, PWA features and / or the latest JavaScript technology.
  categories:
    - Directory
    - eCommerce
  built_by: Pilon
  built_by_url: https://pilon.io/
  featured: false
- title: Ouracademy
  main_url: https://our-academy.org/
  url: https://our-academy.org/
  source_url: "https://github.com/ouracademy/website"
  description: >
    Ouracademy is an organization that promoves the education in software development through blog posts & videos smiley.
  categories:
    - Open Source
    - Blog
    - Education
  built_by: Ouracademy
  built_by_url: https://github.com/ouracademy
  featured: false
- title: Tenon.io
  main_url: https://tenon.io
  url: https://tenon.io
  description: >
    Tenon.io is an accessibility tooling, services and consulting company.
  categories:
    - API
    - Accessibility
    - Business
    - Consulting
    - Technology
  built_by: Tenon.io
  built_by_url: https://tenon.io
  featured: false
- title: Projectival
  url: https://www.projectival.de/
  main_url: https://www.projectival.de/
  description: >
    Freelancer Online Marketing & Web Development in Cologne, Germany
  categories:
    - Freelance
    - Marketing
    - Web Development
    - Blog
    - Consulting
    - SEO
    - Business
  built_by: Sascha Klapetz
  built_by_url: https://www.projectival.de/
  featured: false
- title: Hetzner Online Community
  main_url: https://community.hetzner.com
  url: https://community.hetzner.com
  description: >
    Hetzner Online Community provides a free collection of high-quality tutorials, which are based on free and open source software, on a variety of topics such as development, system administration, and other web technology.
  categories:
    - Web Development
    - Technology
    - Programming
    - Open Source
    - Community
  built_by: Hetzner Online GmbH
  built_by_url: https://www.hetzner.com/
  featured: false
- title: AGYNAMIX
  url: https://www.agynamix.de/
  main_url: https://www.agynamix.de/
  source_url: https://github.com/tuhlmann/agynamix.de
  description: >
    Full Stack Java, Scala, Clojure, TypeScript, React Developer in Thalheim, Germany
  categories:
    - Freelance
    - Web Development
    - Programming
    - Blog
    - Consulting
    - Portfolio
    - Business
  built_by: Torsten Uhlmann
  built_by_url: https://www.agynamix.de/
  featured: false
- title: syracuse.io
  url: https://syracuse.io
  main_url: https://syracuse.io
  source_url: https://github.com/syracuseio/syracuseio/
  description: >
    Landing page for Syracuse NY Software Development Meetup Groups
  categories:
    - Community
  built_by: Benjamin Lannon
  built_by_url: https://lannonbr.com
- title: Render Documentation
  main_url: https://render.com/docs
  url: https://render.com/docs
  description: >
    Render is the easiest place to host your sites and apps. We use Gatsby for everything on https://render.com, including our documentation. The site is deployed on Render as well! We also have a guide to deploying Gatsby apps on Render: https://render.com/docs/deploy-gatsby.
  categories:
    - Web Development
    - Programming
    - Documentation
    - Technology
  built_by: Render Developers
  built_by_url: https://render.com
  featured: false
- title: prima
  url: https://www.prima.co
  main_url: https://www.prima.co
  description: >
    Discover industry-defining wellness content and trusted organic hemp CBD products safely supporting wellness, stress, mood, skin health, and balance.
  categories:
    - Blog
    - eCommerce
    - Education
  built_by: The Couch
  built_by_url: https://thecouch.nyc
- title: Gatsby Guides
  url: https://gatsbyguides.com/
  main_url: https://gatsbyguides.com/
  description: >
    Free tutorial course about using Gatsby with a CMS.
  categories:
    - Education
    - Documentation
    - Web Development
  built_by: Osio Labs
  built_by_url: https://osiolabs.com/
  featured: false
- title: Architude
  url: https://architudedesign.com
  main_url: https://architudedesign.com
  description: >
    筑冶 Architude International Design Consultants
  categories:
    - Design
    - Landing Page
    - Gallery
  built_by: Neo Nie
  built_by_url: https://github.com/nihgwu
  featured: false
- title: Arctica
  url: https://arctica.io
  main_url: https://arctica.io
  description: >
    Arctica specialises in purpose-built web sites and progressive web applications with user optimal experiences, tailored to meet the objectives of your business.
  categories:
    - Portfolio
    - Agency
    - Design
    - Web Development
  built_by: Arctica
  built_by_url: https://arctica.io
  featured: false
- title: Shard Ventures
  url: https://shard.vc
  main_url: https://shard.vc
  description: >
    Shard is building new online companies from scratch, partnering with other like-minded founders to start and invest in technology companies.
  categories:
    - Finance
    - Technology
    - Portfolio
  built_by: Arctica
  built_by_url: https://arctica.io
  featured: false
- title: David Brookes
  url: https://davidbrookes.me
  main_url: https://davidbrookes.me
  description: >
    Specialising in crafting stylish, high performance websites and applications that get results, using the latest cutting edge web development technologies.
  categories:
    - Portfolio
    - Freelance
    - Web Development
  built_by: Arctica
  built_by_url: https://arctica.io
  featured: false
- title: Dennis Morello
  url: https://morello.dev
  main_url: https://morello.dev
  source_url: https://gitlab.com/dennismorello/dev-blog
  description: >
    morello.dev is a development and techology blog written by Dennis Morello.
  categories:
    - Blog
    - Education
    - Web Development
    - Open Source
    - Technology
  built_by: Dennis Morello
  built_by_url: https://twitter.com/dennismorello
  featured: false
- title: BaseTable
  url: https://autodesk.github.io/react-base-table/
  main_url: https://autodesk.github.io/react-base-table/
  source_url: https://github.com/Autodesk/react-base-table
  description: >
    BaseTable is a react table component to display large data set with high performance and flexibility.
  categories:
    - Web Development
    - Documentation
    - Open Source
  built_by: Neo Nie
  built_by_url: https://github.com/nihgwu
  featured: false
- title: herper.io
  url: https://herper.io
  main_url: https://herper.io
  description: >
    Portfolio website for Jacob Herper - a Front End Web Developer with a passion for all things digital. I have more than 10 years experience working in web development.
  categories:
    - Portfolio
    - Web Development
    - Freelance
    - Design
    - SEO
  built_by: Jacob Herper
  built_by_url: https://github.com/jakeherp
  featured: false
- title: Artem Sapegin Photography
  description: >
    Photography portfolio and blog of Artem Sapegin, an award-losing photographer living in Berlin, Germany. Landscapes, cityscapes and dogs.
  main_url: "https://morning.photos/"
  url: "https://morning.photos/"
  source_url: "https://github.com/sapegin/morning.photos"
  categories:
    - Portfolio
    - Photography
  built_by: Artem Sapegin
  built_by_url: "https://github.com/sapegin"
- title: Pattyrn
  main_url: https://pattyrn.com
  url: https://pattyrn.com
  # optional: short paragraph describing the content and/or purpose of the site that will appear in the modal detail view and permalink views for your site
  description: >
    Pattyrn uses advanced machine learning AI to analyze the platform’s your teams use, making it easy to solve performance problems, reduce bottlenecks, and monitor culture health to optimize your ROI and help boost performance without causing burn out.
  categories:
    - Marketing
    - Technology
  built_by: Pattyrn
  built_by_url: https://twitter.com/Pattyrn4
  featured: false
- title: Intranet Italia Day
  main_url: https://www.intranetitaliaday.it/en
  url: https://www.intranetitaliaday.it/en
  description: >
    The Italian event dedicated to the digital workplace that focuses on planning, governance and company intranet management
  categories:
    - Event
    - Conference
  built_by: Ariadne Digital
  built_by_url: https://www.ariadnedigital.it
  featured: false
- title: Textually Stylo
  main_url: https://www.textually.net
  url: https://www.textually.net
  description: >
    Stylo Markdown writing App marketing/documentation website by Textually Inc.
  categories:
    - Marketing
    - Technology
    - Blog
    - Documentation
  built_by: Sébastien Hamel
  built_by_url: https://www.textually.net
  featured: false
- title: OneDeck
  main_url: https://www.onedeck.co
  url: https://www.onedeck.co
  description: >
    OneDeck is a simple yet powerful tool for creating and sharing your one-page investment summary in under 10 minutes.
  categories:
    - Finance
    - Technology
  built_by: William Neill
  built_by_url: https://twitter.com/williamneill
  featured: false
- title: Assortment
  main_url: https://assortment.io
  url: https://assortment.io
  description: >
    Assortment aims to provide detailed tutorials (and more) for developers of all skill levels within the Web Development Industry. Attempting to cut out the fluff and arm you with the facts.
  categories:
    - Blog
    - Web Development
  built_by: Luke Whitehouse
  built_by_url: https://twitter.com/_lukewh
  featured: false
- title: Mission42
  main_url: https://mission42.zauberware.com
  url: https://mission42.zauberware.com
  description: >
    A landing page for the mobile app Mission42. Mission42 wants to help you learn new skills.
  categories:
    - App
    - Learning
    - Education
    - Landing Page
  built_by: Philipp Siegmund, zauberware
  built_by_url: https://www.zauberware.com
- title: Altstadtdomizil Idstein
  main_url: http://www.altstadtdomizil-idstein.de/
  url: http://www.altstadtdomizil-idstein.de/
  description: >
    A landing page for a holiday apartment in Idstein, Germany.
  categories:
    - Landing Page
    - Travel
    - Real Estate
  built_by: Simon Franzen, zauberware
  built_by_url: https://www.zauberware.com
- title: Gerald Martinez Dev
  main_url: https://gmartinez.dev/
  url: https://gmartinez.dev/
  source_url: https://github.com/nephlin7/gmartinez.dev
  description: >
    Personal web site for show my skills and my works.
  categories:
    - Web Development
    - Portfolio
  built_by: Gerald Martinez
  built_by_url: https://twitter.com/GeraldM_92
  featured: false
- title: Becreatives
  main_url: "https://becreatives.com"
  url: "https://becreatives.com"
  featured: false
  description: >
    Digital software house. Enlights ideas. Think smart execute harder.
  categories:
    - Technology
    - Web Development
    - Agency
    - Marketing
  built_by: Becreatives
  built_by_url: "https://becreatives.com"
- title: Paul Clifton Photography
  main_url: https://paulcliftonphotography.com
  url: https://paulcliftonphotography.com
  featured: false
  description: >
    A full migration from WordPress to GatsbyJS and DatoCMS. Includes custom cropping on images as viewport changes size and also an infinity scroll that doesn't preload all of the results.
  categories:
    - Blog
    - Portfolio
    - Gallery
    - Photography
  built_by: Little Wolf Studio
  built_by_url: https://littlewolfstudio.co.uk
- title: Atte Juvonen - Blog
  url: https://www.attejuvonen.fi/
  main_url: https://www.attejuvonen.fi/
  source_url: https://github.com/baobabKoodaa/blog
  description: >
    Tech-oriented personal blog covering topics like AI, data, voting, game theory, infosec and software development.
  categories:
    - Blog
    - Data
    - JavaScript
    - Programming
    - Science
    - Security
    - Technology
    - Web Development
  featured: false
- title: Kibuk Construction
  url: https://kibukconstruction.com/
  main_url: https://kibukconstruction.com/
  description: >
    Kibuk Construction is a fully licensed and insured contractor specializing in Siding, Decks, Windows & Doors!
  categories:
    - Business
  built_by: David Krasniy
  built_by_url: http://dkrasniy.com
- title: RedCarpetUp
  main_url: https://www.redcarpetup.com
  url: https://www.redcarpetup.com/
  description: >
    RedCarpetUp's home page for a predominantly mobile-only customer base in India with major constraints on bandwidth availability
  categories:
    - Finance
  built_by: RedCarpet Dev Team
  built_by_url: https://www.redcarpetup.com
  featured: false
- title: talita traveler
  url: https://talitatraveler.com/
  main_url: https://talitatraveler.com/
  source_url: https://github.com/afuh/talitatraveler
  description: >
    Talita Traveler's personal blog.
  categories:
    - Blog
  built_by: Axel Fuhrmann
  built_by_url: https://axelfuhrmann.com/
  featured: false
- title: Pastelería el Progreso
  url: https://pasteleriaelprogreso.com/
  main_url: https://pasteleriaelprogreso.com/
  source_url: https://github.com/afuh/elprogreso
  description: >
    Famous bakery in Buenos Aires.
  categories:
    - Food
    - Gallery
  built_by: Axel Fuhrmann
  built_by_url: https://axelfuhrmann.com/
  featured: false
- title: Maitrik's Portfolio
  url: https://www.maitrikpatel.com/
  main_url: https://www.maitrikpatel.com/
  source_url: https://github.com/maitrikjpatel/portfolio
  description: >
    Portfolio of a Front-End Developer / UX Designer who designs and develops pixel perfect user interface, experiences and web applications.
  categories:
    - Portfolio
    - Blog
    - Design
    - Web Development
  built_by: Maitrik Patel
  built_by_url: https://www.maitrikpatel.com/
  featured: false
- title: PicPick
  url: https://picpick.app/
  main_url: https://picpick.app/
  description: >
    All-in-one Graphic Design Tool, Screen Capture Software, Image Editor, Color Picker, Pixel Ruler and More
  categories:
    - Productivity
    - App
    - Technology
  built_by: NGWIN
  built_by_url: https://picpick.app/
  featured: false
- title: Ste O'Neill
  main_url: https://www.steoneill.dev
  url: https://www.steoneill.dev
  description: >
    MVP of a portfolio site for a full stack UK based developer.
  categories:
    - Blog
    - Portfolio
  built_by: Ste O'Neill
  built_by_url: https://steoneill.dev
  featured: false
- title: Filipe Santos Correa's Portfolio
  description: >
    Filipe's Personal About Me / Portfolio.
  main_url: "https://filipesantoscorrea.com/"
  url: "https://filipesantoscorrea.com/"
  source_url: "https://github.com/Safi1012/filipesantoscorrea.com"
  featured: false
  categories:
    - Portfolio
- title: Progressive Massachusetts Legislator Scorecard
  main_url: https://scorecard.progressivemass.com
  url: https://scorecard.progressivemass.com
  featured: false
  source_url: https://github.com/progressivemass/legislator-scorecard
  description: >
    Learn about MA state legislators' voting records through a progressive lens
  categories:
    - Government
    - Education
  built_by: Alex Holachek
  built_by_url: "https://alex.holachek.com/"
- title: Jeff Wolff – Portfolio
  main_url: https://www.jeffwolff.net
  url: https://www.jeffwolff.net
  featured: false
  description: >
    A guy from San Diego who makes websites.
  categories:
    - Blog
    - Portfolio
    - Web Development
- title: Jp Valery – Portfolio
  main_url: https://jpvalery.photo
  url: https://jpvalery.photo
  featured: false
  description: >
    Self-taught photographer documenting spaces and people
  categories:
    - Portfolio
    - Photography
- title: Prevue
  main_url: https://www.prevue.io
  url: https://www.prevue.io
  featured: false
  description: >
    All in One Prototyping Tool For Vue Developers
  categories:
    - Open Source
    - Web Development
- title: Gold Medal Flour
  main_url: https://www.goldmedalflour.com
  url: https://www.goldmedalflour.com
  description: >
    Gold Medal Four is a brand of flour products owned by General Mills. The new site was built using Gatsby v2 with data sources from WordPress and an internal recipe API, and features multifaceted recipe filtering and a modified version of Gatsby Image to support art direction images.
  categories:
    - Food
  built_by: General Mills Branded Sites Dev Team
  built_by_url: https://www.generalmills.com
  featured: false
- title: Fifth Gait Technologies
  main_url: https://5thgait.com
  url: https://5thgait.com
  featured: false
  description: >
    Fifth Gait is a small business in the defense and space industry that is run and owned by physicists and engineers that have worked together for decades. The site was built using Gatsby V2.
  categories:
    - Government
    - Science
    - Technology
  built_by: Jonathan Z. Fisher
  built_by_url: "https://jonzfisher.com"
- title: Sal's Pals
  main_url: https://www.sals-pals.net
  url: https://www.sals-pals.net
  featured: false
  description: >
    Sal's Pals is a professional dog walking and pet sitting service based in Westfield, NJ. New site built with gatsby v2.
  categories:
    - Business
- title: Zuyet Awarmatrip
  main_url: https://www.zuyetawarmatrip.com
  url: https://www.zuyetawarmatrip.com
  featured: false
  description: >
    Zuyet Awarmatrip is a subsidiary identity within the personal ecosystem of Zuyet Awarmatik, focusing on travel and photography.
  categories:
    - Travel
    - Photography
  built_by: Zuyet Awarmatik
- title: manuvel.be
  url: https://www.manuvel.be
  main_url: https://www.manuvel.be
  source_url: https://github.com/riencoertjens/manuvelsite
  description: >
    Cycling themed café coming this april in Sint Niklaas, Belgium. One page with funky css-grid and gatsby-image trickery!
  categories:
    - Food
  built_by: WEBhart
  built_by_url: https://www.web-hart.com
  featured: false
- title: WEBhart
  url: https://www.web-hart.com
  main_url: https://www.web-hart.com
  description: >
    Hi, I'm Rien (pronounced Reen) from Belgium but based in Girona, Spain. I'm an autodidact, committed to learning until the end of time.
  categories:
    - Portfolio
    - Design
    - Web Development
    - Freelance
  built_by: WEBhart
  built_by_url: https://www.web-hart.com
  featured: false
- title: nicdougall.com
  url: https://nicdougall.netlify.com/
  main_url: https://nicdougall.netlify.com/
  source_url: https://github.com/riencoertjens/nicdougall.com
  description: >
    Athlete website with Netlify CMS for blog content.
  categories:
    - Blog
  built_by: WEBhart
  built_by_url: https://www.web-hart.com
  featured: false
- title: het Groeiatelier
  url: https://www.hetgroeiatelier.be/
  main_url: https://www.hetgroeiatelier.be/
  description: >
    Workspace for talent development and logopedics. One page site with basic info and small calendar CMS.
  categories:
    - Marketing
  built_by: WEBhart
  built_by_url: https://www.web-hart.com
  featured: false
- title: Lebuin D'Haese
  url: https://www.lebuindhaese.be/
  main_url: https://www.lebuindhaese.be/
  description: >
    Artist portfolio website. Powered by a super simple Netlify CMS to easily add blog posts or new art pieces.
  categories:
    - Portfolio
    - Blog
  built_by: WEBhart
  built_by_url: https://www.web-hart.com
  featured: false
- title: Iefke Molenstra
  url: https://www.iefke.be/
  main_url: https://www.iefke.be/
  description: >
    Artist portfolio website. Powered by a super simple Netlify CMS to easily add blog posts or new art pieces.
  categories:
    - Portfolio
    - Blog
  built_by: WEBhart
  built_by_url: https://www.web-hart.com
  featured: false
- title: The Broomwagon
  url: https://www.thebroomwagongirona.com/
  main_url: https://www.thebroomwagongirona.com/
  description: >
    foodtruck style coffee by pro cyclist Robert Gesink. The site has a webshop with merchandise and coffee beans.
  categories:
    - eCommerce
  built_by: WEBhart
  built_by_url: https://www.web-hart.com
- title: Pella Windows and Doors
  main_url: https://www.pella.com
  url: https://www.pella.com
  featured: false
  description: >
    The Pella Corporation is a privately held window and door manufacturing
  categories:
    - Business
- title: tinney.dev
  url: https://tinney.dev
  main_url: https://tinney.dev
  source_url: https://github.com/cdtinney/tinney.dev
  description: >
    Personal portfolio/blog of Colin Tinney
  categories:
    - Blog
    - Portfolio
    - Open Source
  built_by: Colin Tinney
  built_by_url: https://tinney.dev
  featured: false
- title: Monkeywrench Books
  main_url: https://monkeywrenchbooks.org
  url: https://monkeywrenchbooks.org
  description: >
    Monkeywrench Books is an all-volunteer, collectively-run bookstore and event space in Austin, TX
  categories:
    - Business
    - Community
    - Education
  built_by: Monkeywrench Books
  built_by_url: https://monkeywrenchbooks.org
- title: DeepMay.io
  main_url: https://deepmay.io
  url: https://deepmay.io
  description: >
    DeepMay is an experimental new tech bootcamp in the mountains of North Carolina.
  categories:
    - Event
    - Community
    - Technology
    - Marketing
  built_by: DeepMay
  built_by_url: https://twitter.com/deepmay_io
  featured: false
- title: Liferay.Design
  main_url: https://liferay.design
  url: https://liferay.design
  source_url: https://github.com/liferay-design/liferay.design
  description: >
    Liferay.Design is home to some of the freshest open-source designers who love to share articles and other resources for the Design Community.
  categories:
    - Blog
    - Community
    - Design
    - Marketing
    - Open Source
    - Technology
    - User Experience
  built_by: Liferay Designers
  built_by_url: https://twitter.com/liferaydesign
  featured: false
- title: Front End Remote Jobs
  main_url: https://frontendremotejobs.com
  url: https://frontendremotejobs.com
  source_url: https://github.com/benjamingrobertson/remotefrontend
  description: >
    Front End Remote Jobs features fully remote jobs for front end developers.
  categories:
    - WordPress
    - Web Development
  built_by: Ben Robertson
  built_by_url: https://benrobertson.io
  featured: false
- title: Penrose Grand Del Mar
  main_url: https://penroseatthegrand.com
  url: https://penroseatthegrand.com
  description: >
    Penrose Grand Del Mar is a luxury housing project coming soon.
  categories:
    - Real Estate
    - Design
  built_by: Chase Ohlson
  built_by_url: https://chaseohlson.com
- title: JustGraphQL
  url: https://www.justgraphql.com/
  main_url: https://www.justgraphql.com/
  source_url: https://github.com/Novvum/justgraphql
  description: >
    JustGraphQL helps developers quickly search and filter through GraphQL resources, tools, and articles.
  categories:
    - Open Source
    - Web Development
    - Technology
  built_by: Novvum
  built_by_url: https://www.novvum.io/
  featured: false
- title: Peter Macinkovic Personal Blog
  url: https://peter.macinkovic.id.au/
  main_url: https://peter.macinkovic.id.au/
  source_url: https://github.com/inkovic/peter-macinkovic-static-site
  description: >
    Personal Website and Blog of eCommerce SEO Specilaist and Digital Marketer Peter Macinkovic.
  categories:
    - SEO
    - Marketing
    - Blog
  featured: false
- title: NH Hydraulikzylinder
  main_url: https://nh-hydraulikzylinder.com
  url: https://nh-hydraulikzylinder.com
  description: >
    High quality & high performance hydraulic cylinders manufactured in Austria based on the clients requirements
  categories:
    - Business
  built_by: MangoART
  built_by_url: https://www.mangoart.at
  featured: false
- title: Frauennetzwerk Linz-Land
  main_url: https://frauennetzwerk-linzland.net
  url: https://frauennetzwerk-linzland.net
  description: >
    Homepage for the local women's association providing support to people in need offline and online (Livechat integration)
  categories:
    - Nonprofit
  built_by: MangoART
  built_by_url: https://www.mangoart.at
  featured: false
- title: Mein Traktor
  main_url: http://www.mein-traktor.at/
  url: http://www.mein-traktor.at/
  description: >
    Homepage of a the main importer of SAME and Lamborghini Tractors in Austria with customer support area
  categories:
    - Business
    - App
  built_by: MangoART
  built_by_url: https://www.mangoart.at
  featured: false
- title: Lamborghini Traktoren
  main_url: https://lamborghini-traktor.at
  url: https://lamborghini-traktor.at
  description: >
    Lamborghini Tractors - Landing page for the brand in Austria
  categories:
    - Business
  built_by: MangoART
  built_by_url: https://www.mangoart.at
  featured: false
- title: Holly Lodge Community Centre - Highgate, London
  main_url: https://www.hlcchl.org/
  url: https://www.hlcchl.org/
  source_url: https://github.com/eugelogic/hlcchl-gatsby
  description: >
    The Holly Lodge Community Centre - Highgate, London has a shiny new website built with Gatsby v2 that makes important contributions towards a faster, more secure and environmentally friendly web for everyone.
  categories:
    - Community
    - Event
    - Nonprofit
  built_by: Eugene Molari Developer
  built_by_url: https://twitter.com/EugeneMolari
  featured: false
- title: blackcater's blog
  url: https://www.blackcater.win
  main_url: https://www.blackcater.win
  source_url: https://github.com/blackcater/blog
  description: >
    Blog like Medium, for person and team.
  categories:
    - Blog
    - Web Development
  built_by: blackcater
  built_by_url: https://github.com/blackcater
  featured: false
- title: Kenneth Kwakye-Gyamfi Portfolio Site
  url: https://www.kwakye-gyamfi.com
  main_url: https://www.kwakye-gyamfi.com
  source_url: https://github.com/cr05s19xx/cross-site
  description: >
    Personal portfolio site for Kenneth Kwakye-Gyamfi, a mobile and web full stack applications developer currently based in Accra, Ghana.
  categories:
    - SEO
    - Web Development
    - Open Source
    - Portfolio
  featured: false
- title: Gareth Weaver
  url: https://www.garethweaver.com/
  main_url: https://www.garethweaver.com/
  source_url: https://github.com/garethweaver/public-site-react
  description: >
    A personal portofolio of a London based frontend developer built with Gatsby 2, Redux and Sass
  categories:
    - Portfolio
    - Web Development
  built_by: Gareth Weaver
  built_by_url: https://twitter.com/garethdweaver
  featured: false
- title: Mailjet
  url: https://dev.mailjet.com/
  main_url: https://dev.mailjet.com/
  description: >
    Mailjet is an easy-to-use all-in-one e-mail platform.
  categories:
    - API
    - Documentation
  featured: false
- title: Peintagone
  url: https://www.peintagone.be/
  main_url: https://www.peintagone.be/
  description: >
    Peintagone is a superior quality paint brand with Belgian tones.
  categories:
    - Portfolio
    - Gallery
  built_by: Sebastien Crepin
  built_by_url: https://github.com/opeah
  featured: false
- title: Let's Do Dish!
  url: https://letsdodish.com
  main_url: https://letsdodish.com
  description: >
    A new recipe site for people who enjoy cooking great food in their home kitchen. Find some great meal ideas! Let's do dish!
  categories:
    - Blog
    - Food
  built_by: Connerra
  featured: false
- title: AWS Amplify Community
  url: https://amplify.aws/community/
  main_url: https://amplify.aws/community/
  source_url: https://github.com/aws-amplify/community
  description: >
    Amplify Community is a hub for developers building fullstack serverless applications with Amplify to easily access content (such as events, blog posts, videos, sample projects, and tutorials) created by other members of the Amplify community.
  categories:
    - Blog
    - Directory
    - Education
    - Technology
  built_by: Nikhil Swaminathan
  built_by_url: https://github.com/swaminator
  featured: false
- title: Cal State Monterey Bay
  url: https://csumb.edu
  main_url: https://csumb.edu
  source_url: https://github.com/csumb/csumb-gatsby
  description: >
    A website for the entire campus of California State University, Monterey Bay.
  categories:
    - Education
    - Government
  built_by: CSUMB Web Team
  built_by_url: https://csumb.edu/web/team
  featured: false
- title: BestPricingPages.com
  url: https://bestpricingpages.com
  main_url: https://bestpricingpages.com
  source_url: https://github.com/jpvalery/pricingpages/
  description: >
    A repository of the best pricing pages by the best companies. Built in less than a week.
    Inspired by RGE and since pricingpages.xyz no longer exists, I felt such a resource was missing and could be helpful to many people.
  categories:
    - Business
    - Community
    - Entrepreneurship
    - Open Source
    - Technology
  built_by: Jp Valery
  built_by_url: https://jpvalery.me
  featured: false
- title: Lendo Austria
  url: https://lendo.at
  main_url: https://lendo.at
  description: >
    A Comparison site for best private loan offer from banks in Austria.
  categories:
    - Business
    - Finance
  built_by: Lendo developers
  featured: false
- title: Visual Cloud FX
  url: https://visualcloudfx.com
  main_url: https://visualcloudfx.com
  source_url: https://github.com/jjcav84/visualcloudfx
  description: >
    Basic static site built with MDBootstrap, React, and Gatsby
  categories:
    - Consulting
    - Portfolio
  built_by: Jacob Cavazos
  built_by_url: https://jacobcavazos.com
- title: Matthew Miller (Me4502)
  url: https://matthewmiller.dev
  main_url: https://matthewmiller.dev
  description: >
    The personal site, blog and portfolio of Matthew Miller (Me4502)
  categories:
    - Blog
    - Programming
    - Technology
    - Portfolio
  built_by: Matthew Miller
  featured: false
- title: Årets Kontor
  url: https://aretskontor.newst.se
  main_url: https://aretskontor.newst.se
  description: >
    A swedish competition for "office of the year" in sweden with a focus on design. Built with MDBootstrap and Gatsby.
  categories:
    - Real Estate
    - Marketing
  built_by: Victor Björklund
  built_by_url: https://victorbjorklund.com
  featured: false
- title: Kyma
  url: https://kyma-project.io
  main_url: https://kyma-project.io
  source_url: https://github.com/kyma-project/website
  description: >
    This website holds overview, blog and documentation for Kyma open source project that is a Kubernates based application extensibility framework.
  categories:
    - Documentation
    - Blog
    - Technology
    - Open Source
  built_by: Kyma developers
  built_by_url: https://twitter.com/kymaproject
  featured: false
- title: Verso
  main_url: https://verso.digital
  url: https://verso.digital
  description: >
    Verso is a creative technology studio based in Singapore. Site built with Gatsby and Netlify.
  categories:
    - Agency
    - Consulting
    - Design
    - Technology
  built_by: Verso
  built_by_url: https://verso.digital
  featured: false
- title: Camilo Holguin
  url: https://camiloholguin.me
  main_url: https://camiloholguin.me
  source_url: https://github.com/camiloholguin/gatsby-portfolio
  description: >
    Portfolio site using GatsbyJS and WordPress REST API.
  categories:
    - WordPress
    - Portfolio
    - Web Development
  built_by: Camilo Holguin
  built_by_url: https://camiloholguin.me
  featured: false
- title: Bennett Hardwick
  url: https://bennetthardwick.com
  main_url: https://bennetthardwick.com
  description: >
    The personal website and blog of Bennett Hardwick, an Australian software developer and human being.
  categories:
    - Blog
    - Programming
    - Technology
  source_url: https://github.com/bennetthardwick/website
  built_by: Bennett Hardwick
  built_by_url: https://bennetthardwick.com
  featured: false
- title: Sindhuka
  url: https://sindhuka.org/
  main_url: https://sindhuka.org/
  description: >
    Official website of the Sindhuka initiative, a sustainable farmers' network in Nepal.
  categories:
    - Business
    - Community
    - Government
    - Marketing
  source_url: https://github.com/Polcius/sindhuka-serif
  built_by: Pol Milian
  built_by_url: https://github.com/Polcius/
  featured: false
- title: ERS HCL Open Source Portal
  url: https://ers-hcl.github.io/
  main_url: https://ers-hcl.github.io/
  description: >
    Official site for ERS-HCL GitHub organizational site. This is a hybrid app with static and dynamic content, providing a details of the open source projects, initiatives, innovation ideas within ERS-HCL. It pulls data from various data sources including GitHub APIs, MDX based blog posts, excel files. It also hosts an ideas app that is based on Firebase.
  categories:
    - Open Source
    - Blog
    - Technology
    - Web Development
    - Community
    - Documentation
  source_url: https://github.com/ERS-HCL/gatsby-ershcl-app
  built_by: Tarun Kumar Sukhu
  built_by_url: https://github.com/tsukhu
- title: Sandbox
  url: https://www.sandboxneu.com/
  main_url: https://www.sandboxneu.com/
  source_url: https://github.com/sandboxneu/sandboxneu.com
  description: >
    Official website of Sandbox, a Northeastern University student group that builds software for researchers.
  categories:
    - Marketing
  built_by: Sandbox at Northeastern
  built_by_url: https://github.com/sandboxneu/
  featured: false
- title: Accessible App
  main_url: https://accessible-app.com
  url: https://accessible-app.com
  source_url: https://github.com/accessible-app/accessible-app_com
  description: >
    Learn how to build inclusive web applications and Single Page Apps in modern JavaScript frameworks. This project collects strategies, links, patterns and plugins for React, Vue and Angular.
  categories:
    - Accessibility
    - Web Development
    - JavaScript
  built_by: Marcus Herrmann
  built_by_url: https://marcus.io
  featured: false
- title: PygmalionPolymorph
  url: https://pygmalionpolymorph.com
  main_url: https://pygmalionpolymorph.com
  source_url: https://github.com/PygmalionPolymorph/portfolio
  description: >
    Portfolio of artist, musician and developer PygmalionPolymorph.
  categories:
    - Portfolio
    - Gallery
    - Music
    - Photography
    - Web Development
  built_by: PygmalionPolymorph
  built_by_url: https://pygmalionpolymorph.com
  featured: false
- title: Gonzalo Nuñez Photographer
  main_url: https://www.gonzalonunez.com
  url: https://www.gonzalonunez.com
  description: >
    Website for Cancun based destination wedding photographer Gonzalo Nuñez. Site built with GatsbyJS, WordPress API and Netlify.
  categories:
    - Photography
    - Portfolio
    - WordPress
  built_by: Miguel Mayo
  built_by_url: https://www.miguelmayo.com
  featured: false
- title: Element 84
  main_url: https://www.element84.com
  url: https://www.element84.com
  description: >
    Element 84 is software engineering and design firm that helps companies and government agencies solve problems using remote sensing, life sciences, and transportation data in the cloud.
  categories:
    - Agency
    - Blog
    - Business
    - Consulting
    - Data
    - Design
    - Government
    - Portfolio
    - Programming
    - Science
    - Technology
    - User Experience
    - Web Development
- title: Measures for Justice
  main_url: https://www.measuresforjustice.org
  url: https://www.measuresforjustice.org
  description: >
    Measures for Justice gathers criminal justice data at the county level and makes it available on a free public Data Portal. Site rebuilt from scratch with GatsbyJS.
  categories:
    - Nonprofit
    - Marketing
  featured: false
- title: Raconteur Agency
  main_url: https://www.raconteur.net/agency
  url: https://www.raconteur.net/agency
  description: >
    Raconteur Agency is a London-based content marketing agency for B2B brands. We have rebuilt their site with Gatsby v2 using their existing WordPress backend as the data source. By switching from WordPress to GatsbyJS we have achieved a 200%+ improvement in page load times and went from a Lighthouse performance score of 49 to 100.
  categories:
    - Agency
    - Marketing
    - WordPress
  built_by: Jacob Herper
  built_by_url: https://herper.io
  featured: false
- title: GreenOrbit
  main_url: https://greenorbit.com/
  url: https://greenorbit.com/
  description: >
    Cloud-based intranet software. Get your people going with everything you need, built in.
  categories:
    - Business
    - App
    - Productivity
    - Technology
  built_by: Effective Digital
  built_by_url: https://effective.digital/
- title: Purple11
  main_url: https://purple11.com/
  url: https://purple11.com/
  description: >
    Purple11 is a site for photography and photo retouching tips and tricks.
  categories:
    - Blog
    - Photography
  built_by: Sébastien Noël
  built_by_url: https://blkfuel.com/
  featured: false
- title: PerfReviews
  main_url: https://perf.reviews/
  url: https://perf.reviews/
  source_url: https://github.com/PerfReviews/PerfReviews
  description: >
    The best content about web performance in spanish language.
  categories:
    - Web Development
  built_by: Joan León & José M. Pérez
  built_by_url: https://perf.reviews/nosotros/
  featured: false
- title: Un Backend - Blog
  main_url: https://www.unbackend.pro/
  url: https://www.unbackend.pro/
  description: >
    The personal website and blog of Camilo Ramírez, a backend developer :).
  categories:
    - Blog
    - Programming
    - Technology
  source_url: https://github.com/camilortte/camilortte.github.com
  built_by: Camilo Ramírez
  built_by_url: https://www.unbackend.pro/about
  featured: false
- title: Hitesh Vaghasiya
  main_url: https://hiteshvaghasiya.com/
  url: https://hiteshvaghasiya.com/
  description: >
    This is Hitesh Vaghasiya's blog. This blog is help you an E-Commerce like Magento, Shopify, and BigCommece.
  categories:
    - Blog
    - Programming
    - Technology
    - Web Development
  built_by: Hitesh Vaghasiya
  built_by_url: https://hiteshvaghasiya.com/
  featured: false
- title: Aditus
  main_url: https://www.aditus.io
  url: https://www.aditus.io
  description: >
    Aditus is the accessibility tool for your team. We help teams build accessible websites and products.
  categories:
    - Accessibility
    - Education
  built_by: Aditus
  built_by_url: https://www.aditus.io
  featured: false
- title: Ultra Config
  main_url: https://ultraconfig.com.au/
  url: https://ultraconfig.com.au/ultra-config-generator/
  description: >
    Ultra Config Generator is a software application for Network Engineers to efficiently manage their network infrastructure.
  categories:
    - Blog
    - Technology
  built_by: Ultra Config
  built_by_url: https://ultraconfig.com.au/
  featured: false
- title: Malice
  main_url: https://malice.fr/
  url: https://malice.fr/
  description: >
    Malice is a cyber-training  platform for learning, validating and improving security related skills through simulated scenarios and challenges.
  categories:
    - Security
    - Technology
  built_by: Sysdream
  built_by_url: https://sysdream.com/
  featured: false
- title: Nash
  main_url: https://nash.io/
  url: https://nash.io/
  description: >
    Nash is a decentralized platform for trading, payment and other financial services. Our goal is to bring distributed finance to everyone by making blockchain technology fast and easy to use. We employ an off-chain engine to match trades rapidly, but never take control of customers’ assets. Our intuitive interface offers easy access to a range of trading, payment and investment functions.
  categories:
    - Portfolio
    - Security
    - Technology
  built_by: Andrej Gajdos
  built_by_url: https://andrejgajdos.com/
  featured: false
- title: Axel Fuhrmann
  url: https://axelfuhrmann.com
  main_url: https://axelfuhrmann.com
  source_url: https://github.com/afuh/axelfuhrmann.com
  description: >
    Personal portfolio.
  categories:
    - Portfolio
    - Freelance
    - Web Development
  featured: false
- title: Alaina Viau
  url: https://www.alainaviau.com
  main_url: https://www.alainaviau.com
  description: >
    Official website of Canadian opera director, creator, and producer Alaina Viau. Site designed by Stephen Bell.
  categories:
    - Portfolio
    - Music
  built_by: Michael Uloth
  built_by_url: "https://www.michaeluloth.com"
- title: Alison Moritz
  url: https://www.alisonmoritz.com
  main_url: https://www.alisonmoritz.com
  description: >
    Official website of American stage director Alison Moritz. Site designed by Stephen Bell.
  categories:
    - Portfolio
    - Music
  built_by: Michael Uloth
  built_by_url: "https://www.michaeluloth.com"
- title: Luke Secomb Digital
  url: https://lukesecomb.digital
  main_url: https://lukesecomb.digital
  source_url: https://github.com/lukethacoder/luke-secomb-simple
  description: >
    A simple portfolio site built using TypeScript, Markdown and React Spring.
  categories:
    - Portfolio
    - Web Development
  built_by: Luke Secomb
  built_by_url: https://lukesecomb.digital
  featured: false
- title: We are Brew
  url: https://www.wearebrew.co.uk
  main_url: https://www.wearebrew.co.uk
  description: >
    Official website for Brew, a Birmingham based Digital Marketing Agency.
  categories:
    - Portfolio
    - Web Development
    - Agency
    - Marketing
  built_by: Brew Digital
  built_by_url: https://www.wearebrew.co.uk
- title: Global City Data
  main_url: https://globalcitydata.com
  url: https://globalcitydata.com
  source_url: https://github.com/globalcitydata/globalcitydata
  description: >
    Global City Data is an open, easily browsable platform to showcase peer-reviewed urban datasets and models created by different research groups.
  categories:
    - Education
    - Open Source
  built_by: Rafi Barash
  built_by_url: https://rafibarash.com
  featured: false
- title: Submittable
  url: https://www.submittable.com
  main_url: https://www.submittable.com
  description: >
    Submissions made simple. Submittalbe is a cloud-based submissions manager that lets you accept, review, and make decisions on any kind of digital content.
  categories:
    - Technology
    - Marketing
  built_by: Genevieve Crow
  built_by_url: https://github.com/g-crow
- title: Appmantle
  main_url: https://appmantle.com
  url: https://appmantle.com
  description: >
    Appmantle is a new way of creating apps. A complete modern app that you build yourself quickly & easily, without programming knowledge.
  categories:
    - App
    - Marketing
    - Landing Page
    - Mobile Development
    - Technology
  built_by: Appmantle
  built_by_url: https://appmantle.com
  featured: false
- title: Acto
  main_url: https://www.acto.dk/
  url: https://www.acto.dk/
  description: >
    Tomorrows solutions - today. Acto is an innovative software engineering company, providing your business with high-quality, scalable and maintainable software solutions, to make your business shine.
  categories:
    - Agency
    - Technology
    - Web Development
    - Mobile Development
  built_by: Acto
  built_by_url: https://www.acto.dk/
- title: Gatsby GitHub Stats
  url: https://gatsby-github-stats.netlify.com
  main_url: https://gatsby-github-stats.netlify.com
  source_url: https://github.com/lannonbr/gatsby-github-stats/
  description: >
    Statistics Dashboard for Gatsby GitHub repository
  categories:
    - Data
  built_by: Benjamin Lannon
  built_by_url: https://lannonbr.com
  featured: false
- title: Graphic Intuitions
  url: https://www.graphicintuitions.com/
  main_url: https://www.graphicintuitions.com/
  description: >
    Digital marketing agency located in Morris, Manitoba.
  categories:
    - Agency
    - Web Development
    - Marketing
  featured: false
- title: Smooper
  url: https://www.smooper.com/
  main_url: https://www.smooper.com/
  description: >
    We connect you with digital marketing experts for 1 on 1 consultation sessions
  categories:
    - Marketing
    - Directory
  featured: false
- title: Lesley Barber
  url: https://www.lesleybarber.com/
  main_url: https://www.lesleybarber.com/
  description: >
    Official website of Canadian film composer Lesley Barber.
  categories:
    - Portfolio
    - Music
  built_by: Michael Uloth
  built_by_url: https://www.michaeluloth.com
- title: Timeline of Terror
  main_url: https://timelineofterror.org/
  url: https://timelineofterror.org/
  source_url: https://github.com/Symbitic/timeline-of-terror
  description: >
    Complete guide to the events of September 11, 2001.
  categories:
    - Directory
    - Government
  built_by: Alex Shaw
  built_by_url: https://github.com/Symbitic/
  featured: false
- title: Pill Club
  url: https://thepillclub.com
  main_url: https://thepillclub.com
  description: >
    Zero Copay With Insurance + Free Shipping + Bonus Gifts + Online Delivery – Birth Control Delivery and Prescription
  categories:
    - Marketing
    - Healthcare
  built_by: Pill Club
  built_by_url: https://thepillclub.com
- title: myweekinjs
  url: https://www.myweekinjs.com/
  main_url: https://www.myweekinjs.com/
  source_url: https://github.com/myweekinjs/public-website
  description: >
    Challenge to create and/or learn something new in JavaScript each week.
  categories:
    - Blog
  built_by: Adriaan Janse van Rensburg
  built_by_url: https://github.com/HurricaneInteractive/
  featured: false
- title: The Edit Suite
  main_url: https://www.theeditsuite.com.au/
  url: https://www.theeditsuite.com.au/
  source_url: https://thriveweb.com.au/portfolio/the-edit-suite/
  description: >-
    The Edit Suite is an award winning video production and photography company based out of our Mermaid Beach studio on the Gold Coast of Australia but we also have the ability to work mobile from any location.
  categories:
    - Photography
    - Marketing
  built_by: Thrive Team - Gold Coast
  built_by_url: https://thriveweb.com.au/
  featured: false
- title: CarineRoitfeld
  main_url: https://www.carineroitfeld.com/
  url: https://www.carineroitfeld.com/
  description: >
    Online shop for Carine Roitfeld parfume
  categories:
    - eCommerce
  built_by: Ask Phill
  built_by_url: https://askphill.com
- title: EngineHub.org
  url: https://enginehub.org
  main_url: https://enginehub.org
  source_url: https://github.com/EngineHub/enginehub-website
  description: >
    The landing pages for EngineHub, the organisation behind WorldEdit, WorldGuard, CraftBook, and more
  categories:
    - Landing Page
    - Technology
    - Open Source
  built_by: Matthew Miller
  built_by_url: https://matthewmiller.dev
- title: Goulburn Physiotherapy
  url: https://www.goulburnphysiotherapy.com.au/
  main_url: https://www.goulburnphysiotherapy.com.au/
  description: >
    Goulburn Physiotherapy is a leader in injury prevention, individual and community health, and workplace health solutions across Central Victoria.
  categories:
    - Blog
    - Healthcare
  built_by: KiwiSprout
  built_by_url: https://kiwisprout.nz/
  featured: false
- title: TomTom Traffic Index
  main_url: https://www.tomtom.com/en_gb/traffic-index/
  url: https://www.tomtom.com/en_gb/traffic-index/
  description: >
    The TomTom Traffic Index provides drivers, city planners, auto manufacturers and policy makers with unbiased statistics and information about congestion levels in 403 cities across 56 countries on 6 continents.
  categories:
    - Travel
    - Data
  built_by: TomTom
  built_by_url: https://tomtom.com
  featured: false
- title: PrintAWorld | A 3D Printing and Fabrication Company
  main_url: https://prtwd.com/
  url: https://prtwd.com/
  description: >
    PrintAWorld is a NYC based fabrication and manufacturing company that specializes in 3D printing, 3D scanning, CAD Design,
    laser cutting, and rapid prototyping. We help artists, agencies and engineers turn their ideas into its physical form.
  categories:
    - Business
  featured: false
- title: Asjas
  main_url: https://asjas.co.za
  url: https://asjas.co.za/blog
  source_url: https://github.com/Asjas/Personal-Webpage
  description: >
    This is a website built with Gatsby v2 that uses Netlify CMS and Gatsby-MDX as a blog (incl. portfolio page).
  categories:
    - Web Development
    - Blog
    - Portfolio
  built_by: A-J Roos
  built_by_url: https://twitter.com/_asjas
  featured: false
- title: Glug-Infinite
  main_url: https://gluginfinite.github.io
  url: https://gluginfinite.github.io
  source_url: https://github.com/crstnmac/glug
  description: >
    This is a website built with Gatsby v2 that is deployed on GitHub using GitHub Pages and Netlify.
  categories:
    - Web Development
    - Blog
    - Portfolio
    - Agency
  built_by: Criston Macarenhas
  built_by_url: https://github.com/crstnmac
  featured: false
- title: The State of CSS Survey
  main_url: https://stateofcss.com/
  url: https://stateofcss.com/
  source_url: https://github.com/StateOfJS/state-of-css-2019
  description: >
    Annual CSS survey, brother of The State of JS Survey.
  categories:
    - Web Development
  built_by: Sacha Greif & Contribs
  built_by_url: https://github.com/StateOfJS
  featured: false
- title: Bytom Blockchain
  url: https://bytom.io/
  main_url: https://bytom.io/
  source_url: https://github.com/bytomlabs/bytom.io
  description: >
    Embrace the New Era of Bytom Blockchain
  categories:
    - Finance
    - Open Source
    - Technology
  built_by: Bytom Foundation
  built_by_url: https://bytom.io/
  featured: false
- title: Oerol Festival
  url: https://www.oerol.nl/nl/
  main_url: https://www.oerol.nl/en/
  description: >
    Oerol is a cultural festival on the island of Terschelling in the Netherlands that is held annually in June.
    The ten-day festival is focused on live, public theatre as well as music and visual arts.
  categories:
    - Event
    - Entertainment
  built_by: Oberon
  built_by_url: https://oberon.nl/
  featured: false
- title: Libra
  main_url: "https://libra.org/"
  url: "https://libra.org/"
  description: Libra's mission is to enable a simple global currency and financial infrastructure that empowers billions of people.
  featured: false
  categories:
    - Open Source
    - Technology
    - Finance
- title: Riffy Blog
  main_url: https://blog.rayriffy.com/
  url: https://blog.rayriffy.com/
  source_url: https://github.com/rayriffy/rayriffy-blog
  description: >
    Riffy Blog is async based beautiful highly maintainable site built by using Gatsby v2 with SEO optimized.
  categories:
    - Web Development
    - Blog
    - Open Source
    - Technology
    - Music
    - SEO
  built_by: Phumrapee Limpianchop
  built_by_url: https://rayriffy.com/
  featured: false
- title: The Coffee Collective
  url: https://coffeecollective.dk
  main_url: https://coffeecollective.dk
  description: >
    The Coffee Collective website is a JAM-stack based, multilingual, multi currency website/shop selling coffee, related products and subscriptions.
  categories:
    - eCommerce
    - Food
  built_by: Remotely (Anders Hallundbæk)
  built_by_url: https://remotely.dk
  featured: false
- title: Leadership Development International
  url: https://ldi.global
  main_url: https://ldi.global
  description: >
    A DatoCMS-backed site for an education and training company based in the US, China and the UAE.
  categories:
    - Education
    - Nonprofit
  built_by: Grant Holle
  built_by_url: https://grantholle.com
  featured: false
- title: Canvas 1839
  main_url: "https://www.canvas1839.com/"
  url: "https://www.canvas1839.com/"
  description: >-
    Online store for Canvas 1839 products, including pharmacological-grade CBD oil and relief cream.
  categories:
    - eCommerce
    - Marketing
  built_by: Corey Ward
  built_by_url: "http://www.coreyward.me/"
- title: Sparkle Stories
  main_url: "https://app.sparklestories.com/"
  url: "https://app.sparklestories.com/"
  description: >-
    Sparkle Stories is a streaming audio platform for children with over 1,200 original audio stories.
  categories:
    - App
    - Education
  built_by: Corey Ward
  built_by_url: "http://www.coreyward.me/"
- title: nehalist.io
  main_url: https://nehalist.io
  url: https://nehalist.io
  description: >
    nehalist.io is a blog about software development, technology and all that kind of geeky stuff.
  categories:
    - Blog
    - Web Development
    - Open Source
  built_by: Kevin Hirczy
  built_by_url: https://nehalist.io
  featured: false
- title: March and Ash
  main_url: https://marchandash.com/
  url: https://marchandash.com/
  description: >-
    March and Ash is a customer-focused, licensed cannabis dispensary located in Mission Valley.
  categories:
    - eCommerce
    - Business
    - Blog
  built_by: Blueyellow
  built_by_url: https://blueyellow.io/
  featured: false
- title: T Two Industries
  description: >
    T Two Industries is a manufacturing company specializing in building custom truck decks, truck bodies, and trailers.
  main_url: https://www.ttwo.ca
  url: https://www.ttwo.ca
  categories:
    - Business
  built_by: https://www.t2.ca
  built_by_url: https://www.t2.ca
  featured: false
- title: Cali's Finest Landscaping
  url: https://www.calisfinestlandscaping.com/
  main_url: https://www.calisfinestlandscaping.com/
  description: >
    A team of hard-working, quality-obsessed landscaping professionals looking to take dreams and transform them into reality.
  categories:
    - Business
  built_by: David Krasniy
  built_by_url: http://dkrasniy.com
  featured: false
- title: Vazco
  url: https://www.vazco.eu
  main_url: https://www.vazco.eu
  description: >
    Vazco works for clients from all around the world in future-proof technologies and help them build better products.
  categories:
    - Agency
    - Web Development
    - Blog
    - Business
    - Technology
  built_by: Vazco
  built_by_url: https://www.vazco.eu
  featured: false
- title: Major League Eating
  main_url: https://majorleagueeating.com
  url: https://majorleagueeating.com
  description: >
    Major League Eating is the professional competitive eating organization that runs the Nathan’s Famous Coney Island Hot Dog eating contest on July 4th, among other eating events.
  categories:
    - Entertainment
    - Sports
  built_by: Carmen Cincotti
  built_by_url: https://github.com/ccincotti3
  featured: false
- title: APIs You Won't Hate
  url: https://apisyouwonthate.com/blog
  main_url: https://apisyouwonthate.com
  source_url: http://github.com/apisyouwonthate/apisyouwonthate.com
  description: >
    API development is a topic very close to our hearts. APIs You Won't Hate is a team and community dedicated to learning, writing, sharing ideas and bettering understanding of API practices. Together we can erradicate APIs we hate.
  categories:
    - Blog
    - Education
    - eCommerce
    - API
    - Community
    - Learning
    - Open Source
    - Technology
    - Web Development
  built_by: Mike Bifulco
  built_by_url: https://github.com/mbifulco
  featured: false
- title: Sankarsan Kampa
  main_url: "https://traction.one"
  url: "https://traction.one"
  description: Full time programmer, part time gamer, exploring the details of programmable systems and how to stretch their capabilities.
  featured: false
  categories:
    - Portfolio
    - Freelance
- title: AwesomeDocs
  main_url: "https://awesomedocs.traction.one/"
  url: "https://awesomedocs.traction.one/install"
  source_url: "https://github.com/AwesomeDocs/website"
  description: An awesome documentation website generator!
  featured: false
  categories:
    - Open Source
    - Web Development
    - Technology
    - Documentation
  built_by: Sankarsan Kampa
  built_by_url: "https://traction.one"
- title: Prism Programming Language
  main_url: "https://prism.traction.one/"
  url: "https://prism.traction.one/"
  source_url: "https://github.com/PrismLang/website"
  description: Interpreted, high-level, programming language.
  featured: false
  categories:
    - Programming
    - Open Source
    - Technology
    - Documentation
  built_by: Sankarsan Kampa
  built_by_url: "https://traction.one"
- title: Arnondora
  main_url: "https://arnondora.in.th/"
  url: "https://arnondora.in.th/"
  source_url: "https://github.com/arnondora/arnondoraBlog"
  description: Arnondora is a personal blog by Arnon Puitrakul
  categories:
    - Blog
    - Programming
    - Technology
  built_by: Arnon Puitrakul
  built_by_url: "https://arnondora.in.th/"
  featured: false
- title: KingsDesign
  url: "https://www.kingsdesign.com.au/"
  main_url: "https://www.kingsdesign.com.au/"
  description: KingsDesign is a Hobart based web design and development company. KingsDesign creates, designs, measures and improves web based solutions for businesses and organisations across Australia.
  categories:
    - Agency
    - Technology
    - Portfolio
    - Consulting
    - User Experience
  built_by: KingsDesign
  built_by_url: "https://www.kingsdesign.com.au"
- title: EasyFloh | Easy Flows for all
  url: "https://www.easyfloh.com"
  main_url: "https://www.easyfloh.com"
  description: >
    EasyFloh is for creating simple flows for your organisation. An organisation
    can design own flows with own stages.
  categories:
    - Business
    - Landing Page
  built_by: Vikram Aroskar
  built_by_url: "https://medium.com/@vikramaroskar"
  featured: false
- title: Home Alarm Report
  url: https://homealarmreport.com/
  main_url: https://homealarmreport.com/
  description: >
    Home Alarm Report is dedicated to helping consumers make informed decisions
    about home security solutions. The site was easily migrated from a legacy WordPress
    installation and the dev team chose Gatsby for its site speed and SEO capabilities.
  categories:
    - Blog
    - Business
    - SEO
    - Technology
  built_by: Centerfield Media
  built_by_url: https://www.centerfield.com
- title: Just | FX for treasurers
  url: "https://www.gojust.com"
  main_url: "https://www.gojust.com"
  description: >
    Just provides a single centralized view of FX for corporate treasurers. See interbank market prices, and access transaction cost analysis.
  categories:
    - Finance
    - Technology
  built_by: Bejamas
  built_by_url: "https://bejamas.io/"
  featured: false
- title: Bureau for Good | Nonprofit branding, web and print communications
  url: "https://www.bureauforgood.com"
  main_url: "https://www.bureauforgood.com"
  description: >
    Bureau for Good helps nonprofits explain why they matter across digital & print media. Bureau for Good crafts purpose-driven identities, websites & print materials for changemakers.
  categories:
    - Nonprofit
    - Agency
    - Design
  built_by: Bejamas
  built_by_url: "https://bejamas.io/"
  featured: false
- title: Atelier Cartier Blumen
  url: "https://www.ateliercartier.ch"
  main_url: "https://www.ateliercartier.ch"
  description: >
    Im schönen Kreis 6 in Zürich kreiert Nicole Cartier Blumenkompositionen anhand Charaktereigenschaften oder Geschichten zur Person an. Für wen ist Dein Blumenstrauss gedacht? Einzigartige Floristik Blumensträusse, Blumenabos, Events, Shootings. Site designed by https://www.stolfo.co
  categories:
    - eCommerce
    - Design
  built_by: Bejamas
  built_by_url: "https://bejamas.io/"
  featured: false
- title: Veronym – Cloud Security Service Provider
  url: "https://www.veronym.com"
  main_url: "https://www.veronym.com"
  description: >
    Veronym is securing your digital transformation. A comprehensive Internet security solution for business. Stay safe no matter how, where and when you connect.
  categories:
    - Security
    - Technology
    - Business
  built_by: Bejamas
  built_by_url: "https://bejamas.io/"
  featured: false
- title: Devahoy
  url: "https://devahoy.com/"
  main_url: "https://devahoy.com/"
  description: >
    Devahoy is a personal blog written in Thai about software development.
  categories:
    - Blog
    - Programming
  built_by: Chai Phonbopit
  built_by_url: "https://github.com/phonbopit"
  featured: false
- title: Venus Lover
  url: https://venuslover.com
  main_url: https://venuslover.com
  description: >
    Venus Lover is a mobile app for iOS and Android so you can read your daily horoscope and have your natal chart, including the interpretation of the ascendant, planets, houses and aspects.
  categories:
    - App
    - Consulting
    - Education
    - Landing Page
- title: Write/Speak/Code
  url: https://www.writespeakcode.com/
  main_url: https://www.writespeakcode.com/
  description: >
    Write/Speak/Code is a non-profit on a mission to promote the visibility and leadership of technologists with marginalized genders through peer-led professional development.
  categories:
    - Community
    - Nonprofit
    - Open Source
    - Conference
  built_by: Nicola B.
  built_by_url: https://www.linkedin.com/in/nicola-b/
  featured: false
- title: Daniel Spajic
  url: https://danieljs.tech/
  main_url: https://danieljs.tech/
  source_url: https://github.com/dspacejs/portfolio
  description: >
    Passionate front-end developer with a deep, yet diverse skillset.
  categories:
    - Portfolio
    - Programming
    - Freelance
  built_by: Daniel Spajic
  featured: false
- title: Cosmotory
  url: https://cosmotory.netlify.com/
  main_url: https://cosmotory.netlify.com/
  description: >
    This is the educational blog containing various courses,learning materials from various authors from all over the world.
  categories:
    - Blog
    - Community
    - Nonprofit
    - Open Source
    - Education
  built_by: Hanishraj B Rao.
  built_by_url: https://hanishrao.netlify.com/
  featured: false
- title: Armorblox | Security Powered by Understanding
  url: https://www.armorblox.com
  main_url: https://www.armorblox.com
  description: >
    Armorblox is a venture-backed stealth cybersecurity startup, on a mission to build a game-changing enterprise security platform.
  categories:
    - Security
    - Technology
    - Business
  built_by: Bejamas
  built_by_url: https://bejamas.io
  featured: false
- title: Mojo
  url: https://www.mojo.is
  main_url: https://www.mojo.is/
  description: >
    We help companies create beautiful digital experiences
  categories:
    - Agency
    - Technology
    - Consulting
    - User Experience
    - Web Development
  featured: false
- title: Marcel Hauri
  url: https://marcelhauri.ch/
  main_url: https://marcelhauri.ch/
  description: >
    Marcel Hauri is an award-winning Magento developer and e-commerce specialist.
  categories:
    - Portfolio
    - Blog
    - Programming
    - Community
    - Open Source
    - eCommerce
  built_by: Marcel Hauri
  built_by_url: https://marcelhauri.ch
  featured: false
- title: Projektmanagementblog
  url: https://www.projektmanagementblog.de
  main_url: https://www.projektmanagementblog.de/
  source_url: https://github.com/StephanWeinhold/pmblog
  description: >
    Thoughts about modern project management. Built with Gatsby and Tachyons, based on Advanced Starter.
  categories:
    - Blog
  built_by: Stephan Weinhold
  built_by_url: https://stephanweinhold.com/
  featured: false
- title: Anthony Boyd Graphics
  url: https://www.anthonyboyd.graphics/
  main_url: https://www.anthonyboyd.graphics/
  description: >
    Free Graphic Design Resources by Anthony Boyd
  categories:
    - Portfolio
  built_by: Anthony Boyd
  built_by_url: https://www.anthonyboyd.com/
  featured: false
- title: Relocation Hero
  url: https://relocationhero.com
  main_url: https://relocationhero.com
  description: >
    Blog with FAQs related to Germany relocation. Built with Gatsby.
  categories:
    - Blog
    - Consulting
    - Community
  featured: false
- title: Zoe Rodriguez
  url: https://zoerodrgz.com
  main_url: https://zoerodrgz.com
  description: >
    Portfolio for Los Angeles-based designer Zoe Rodriguez. Built with Gatsby.
  categories:
    - Portfolio
    - Design
  built_by: Chase Ohlson
  built_by_url: https://chaseohlson.com
  featured: false
- title: TriActive USA
  url: https://triactiveusa.com
  main_url: https://triactiveusa.com
  description: >
    Website and blog for TriActive USA. Built with Gatsby.
  categories:
    - Landing Page
    - Business
  built_by: Chase Ohlson
  built_by_url: https://chaseohlson.com
- title: LaunchDarkly
  url: https://launchdarkly.com/
  main_url: https://launchdarkly.com/
  description: >
    LaunchDarkly is the feature management platform that software teams use to build better software, faster.
  categories:
    - Technology
    - Marketing
  built_by: LaunchDarkly
  built_by_url: https://launchdarkly.com/
  featured: false
- title: Arpit Goyal
  url: https://arpitgoyal.com
  main_url: https://arpitgoyal.com
  source_url: https://github.com/92arpitgoyal/ag-blog
  description: >
    Blog and portfolio website of a Front-end Developer turned Product Manager.
  categories:
    - Blog
    - Portfolio
    - Technology
    - User Experience
  built_by: Arpit Goyal
  built_by_url: https://twitter.com/_arpitgoyal
  featured: false
- title: Portfolio of Cole Townsend
  url: https://twnsnd.co
  main_url: https://twnsnd.co
  description: Portfolio of Cole Townsend, Product Designer
  categories:
    - Portfolio
    - User Experience
    - Web Development
    - Design
  built_by: Cole Townsend
  built_by_url: https://twitter.com/twnsndco
- title: Jana Desomer
  url: https://www.janadesomer.be/
  main_url: https://www.janadesomer.be/
  description: >
    I'm Jana, a digital product designer with coding skills, based in Belgium
  categories:
    - Portfolio
  built_by: Jana Desomer Designer/Developer
  built_by_url: https://www.janadesomer.be/
  featured: false
- title: Carbon8 Regenerative Agriculture
  url: https://www.carbon8.org.au/
  main_url: https://www.carbon8.org.au/
  description: >
    Carbon8 is a Not for Profit charity that supports Aussie farmers to transition to regenerative agriculture practices and rebuild the carbon (organic matter) in their soil from 1% to 8%.
  categories:
    - Nonprofit
    - eCommerce
  built_by: Little & Big
  built_by_url: "https://www.littleandbig.com.au/"
  featured: false
- title: Reactgo blog
  url: https://reactgo.com/
  main_url: https://reactgo.com/
  description: >
    It provides tutorials & articles about modern open source web technologies such as react,vuejs and gatsby.
  categories:
    - Blog
    - Education
    - Programming
    - Web Development
  built_by: Sai gowtham
  built_by_url: "https://twitter.com/saigowthamr"
  featured: false
- title: City Springs
  url: https://citysprings.com/
  main_url: https://citysprings.com/
  description: >
    Sandy Springs is a city built on creative thinking and determination. They captured a bold vision for a unified platform to bring together new and existing information systems. To get there, the Sandy Springs communications team partnered with Mediacurrent on a new Drupal 8 decoupled platform architecture with a Gatsbyjs front end to power both the City Springs website and its digital signage network. Now, the Sandy Springs team can create content once and publish it everywhere.
  categories:
    - Community
    - Government
  built_by: Mediacurrent
  built_by_url: https://www.mediacurrent.com
  featured: false
- title: Behalf
  url: https://www.behalf.no/
  main_url: https://www.behalf.no/
  description: >
    Behalf is Norwegian based digital design agency.
  categories:
    - Agency
    - Portfolio
    - Business
    - Consulting
    - Design
    - Design System
    - Marketing
    - Web Development
    - User Experience
  built_by: Behalf
  built_by_url: https://www.behalf.no/
  featured: false
- title: Saxenhammer & Co.
  url: https://saxenhammer-co.com/
  main_url: https://saxenhammer-co.com/
  description: >
    Saxenhammer & Co. is a leading boutique investment bank in Continental Europe. The firm’s strong track record is comprised of the execution of 200 successful transactions across all major industries.
  categories:
    - Consulting
    - Finance
    - Business
  built_by: Axel Fuhrmann
  built_by_url: https://axelfuhrmann.com/
  featured: false
- title: UltronEle
  url: http://ultronele.com
  main_url: https://runbytech.github.io/ueofcweb/
  source_url: https://github.com/runbytech/ueofcweb
  description: >
    UltronEle is a light, fast, simple yet interesting serverless e-learning CMS based on GatsbyJS. It aims to provide a easy-use product for tutors, teachers, instructors from all kinks of fields with near-zero efforts to setup their own authoring tool and content publish website.
  categories:
    - Education
    - Consulting
    - Landing Page
    - Web Development
    - Open Source
    - Learning
  built_by: RunbyTech
  built_by_url: http://runbytech.co
  featured: false
- title: Nick Selvaggio
  url: https://nickgs.com/
  main_url: https://nickgs.com/
  description: >
    The personal website of Nick Selvaggio. Long Island based web developer, teacher, and technologist.
  categories:
    - Consulting
    - Programming
    - Web Development
  featured: false
- title: Free & Open Source Gatsby Themes by LekoArts
  main_url: "https://themes.lekoarts.de"
  url: "https://themes.lekoarts.de"
  source_url: "https://github.com/LekoArts/gatsby-themes/tree/master/www"
  built_by: LekoArts
  built_by_url: "https://github.com/LekoArts"
  description: >-
    Get high-quality and customizable Gatsby themes to quickly bootstrap your website! Choose from many professionally created and impressive designs with a wide variety of features and customization options. Use Gatsby Themes to take your project to the next level and let you and your customers take advantage of the many benefits Gatsby has to offer.
  categories:
    - Open Source
    - Directory
    - Marketing
    - Landing Page
  featured: false
- title: Lars Roettig
  url: https://larsroettig.dev/
  main_url: https://larsroettig.dev/
  description: >
    Lars Roettig is a Magento Maintainer and e-commerce specialist. On his Blog, he writes Software Architecture and Magento Development.
  categories:
    - Portfolio
    - Blog
    - Programming
    - Community
    - Open Source
    - eCommerce
  built_by: Lars Roettig
  built_by_url: https://larsroettig.dev/
  featured: false
- title: Cade Kynaston
  url: https://cade.codes
  main_url: https://cade.codes
  source_url: https://github.com/cadekynaston/gatsby-portfolio
  description: >
    Cade Kynaston's Portfolio
  categories:
    - Portfolio
  built_by: Cade Kynaston
  built_by_url: https://github.com/cadekynaston
  featured: false
- title: Growable Meetups
  url: https://www.growable.io/
  main_url: https://www.growable.io/
  description: >
    Growable - Events to Accelerate your career in Tech. Made with <3 with Gatsby, React & Netlify by Talent Point in London.
  categories:
    - Event
    - Technology
    - Education
    - Community
    - Conference
  built_by: Talent Point
  built_by_url: https://github.com/talent-point/
  featured: false
- title: Fantastic Metropolis
  main_url: https://fantasticmetropolis.com
  url: https://fantasticmetropolis.com
  description: >
    Fantastic Metropolis ran between 2001 and 2006, highlighting the potential of literary science fiction and fantasy.
  categories:
    - Entertainment
  built_by: Luis Rodrigues
  built_by_url: https://goblindegook.com
  featured: false
- title: Simon Koelewijn
  main_url: https://simonkoelewijn.nl
  url: https://simonkoelewijn.nl
  description: >
    Personal blog of Simon Koelewijn, where he blogs about UX, analytics and web development (in Dutch). Made awesome and fast by using Gatsby 2.x (naturally) and gratefully using Netlify and Netlify CMS.
  categories:
    - Freelance
    - Blog
    - Web Development
    - User Experience
  built_by: Simon Koelewijn
  built_by_url: https://simonkoelewijn.nl
  featured: false
- title: Raconteur Careers
  main_url: https://careers.raconteur.net
  url: https://careers.raconteur.net
  description: >
    Raconteur is a London-based publishing house and content marketing agency. We have built this careers portal Gatsby v2 with TypeScript, Styled-Components, React-Spring and Contentful.
  categories:
    - Media
    - Marketing
    - Landing Page
  built_by: Jacob Herper
  built_by_url: https://herper.io
  featured: false
- title: Frankly Steve
  url: https://www.franklysteve.com/
  main_url: https://www.franklysteve.com/
  description: >
    Wedding photography with all the hugs, tears, kisses, smiles, laughter, banter, kids up trees, friends in hedges.
  categories:
    - Photography
    - Portfolio
  built_by: Little & Big
  built_by_url: "https://www.littleandbig.com.au/"
  featured: false
- title: Eventos orellana
  description: >-
    We are a company dedicated to providing personalized and professional advice
    for the elaboration and coordination of social and business events.
  main_url: "https://eventosorellana.com/"
  url: "https://eventosorellana.com/"
  featured: false
  categories:
    - Gallery
  built_by: Ramón Chancay
  built_by_url: "https://ramonchancay.me/"
- title: DIA Supermercados
  main_url: https://dia.com.br
  url: https://dia.com.br
  description: >-
    Brazilian retailer subsidiary, with more than 1,100 stores in Brazil, focusing on low prices and exclusive DIA Products.
  categories:
    - Business
  built_by: CloudDog
  built_by_url: https://clouddog.com.br
  featured: false
- title: AntdSite
  main_url: https://antdsite.yvescoding.org
  url: https://antdsite.yvescoding.org
  description: >-
    A static docs generator based on Ant Design and GatsbyJs.
  categories:
    - Documentation
  built_by: Yves Wang
  built_by_url: https://antdsite.yvescoding.org
- title: Fourpost
  url: https://www.fourpost.com
  main_url: https://www.fourpost.com
  description: >
    Fourpost is a shopping destination for today’s family that combines the best brands and experiences under one roof.
  categories:
    - Marketing
  built_by: Fourpost
  built_by_url: https://github.com/fourpost
  featured: false
- title: ReactStudy Blog
  url: https://elated-lewin-51cf0d.netlify.com
  main_url: https://elated-lewin-51cf0d.netlify.com
  description: >
    Belong to your own blog by gatsby
  categories:
    - Blog
  built_by: 97thjingba
  built_by_url: https://github.com/97thjingba
  featured: false
- title: George
  main_url: https://kind-mestorf-5a2bc0.netlify.com
  url: https://kind-mestorf-5a2bc0.netlify.com
  description: >
    shiny new web built with Gatsby
  categories:
    - Blog
    - Portfolio
    - Gallery
    - Landing Page
    - Design
    - Web Development
    - Open Source
    - Science
  built_by: George Davituri
  featured: false

- title: CEO amp
  main_url: https://www.ceoamp.com
  url: https://www.ceoamp.com
  description: >
    CEO amp is an executive training programme to amplify a CEO's voice in the media. This site was built with Gatsby v2, Styled-Components, TypeScript and React Spring.
  categories:
    - Consulting
    - Entrepreneurship
    - Marketing
    - Landing Page
  built_by: Jacob Herper
  built_by_url: https://herper.io
  featured: false
- title: QuantumBlack
  main_url: https://www.quantumblack.com/
  url: https://www.quantumblack.com/
  description: >
    We help companies use data to make distinctive, sustainable and significant improvements to their performance.
  categories:
    - Technology
    - Consulting
    - Data
    - Design
  built_by: Richard Westenra
  built_by_url: https://www.richardwestenra.com/
  featured: false
- title: Coffeeshop Creative
  url: https://www.coffeeshopcreative.ca
  main_url: https://www.coffeeshopcreative.ca
  description: >
    Marketing site for a Toronto web design and videography studio.
  categories:
    - Marketing
    - Agency
    - Design
    - Video
    - Web Development
  built_by: Michael Uloth
  built_by_url: https://www.michaeluloth.com
  featured: false
- title: Daily Hacker News
  url: https://dailyhn.com
  main_url: https://dailyhn.com
  description: >
    Daily Hacker News presents the top five stories from Hacker News daily.
  categories:
    - Entertainment
    - Design
    - Web Development
    - Technology
    - Science
  built_by: Joeri Smits
  built_by_url: https://joeri.dev
  featured: false
- title: Grüne Dresden
  main_url: https://ltw19dresden.de
  url: https://ltw19dresden.de
  description: >
    This site was built for the Green Party in Germany (Bündnis 90/Die Grünen) for their local election in Dresden, Saxony. The site was built with Gatsby v2 and Styled-Components.
  categories:
    - Government
    - Nonprofit
  built_by: Jacob Herper
  built_by_url: https://herper.io
- title: Gratsy
  url: https://gratsy.com/
  main_url: https://gratsy.com/
  description: >
    Gratsy: Feedback To Give Back
  categories:
    - Agency
    - Marketing
    - Landing Page
  built_by: Whalar
  built_by_url: https://whalar.com/
  featured: false
- title: deepThreads
  main_url: https://deepthreads.com
  url: https://deepthreads.com/
  description: >
    deepThreads is a shiny new website built with Gatsby v2.  We make art using deep learning along with print on demand providers to create some cool stuff!
  categories:
    - eCommerce
  built_by: Kyle Kitlinski
  built_by_url: http://github.com/k-kit
  featured: false
- title: Smoopit
  main_url: https://smoopit.com
  url: https://smoopit.com/
  description: >
    Smoopit helps you schedule meetings without the extra effort of checking your availability or back-and-forth emails.
  categories:
    - Business
    - Productivity
  built_by: Chandra Bhushan
  built_by_url: https://github.com/chandu2304
  featured: false
- title: Mill3 Studio
  main_url: https://mill3.studio/en/
  url: https://mill3.studio/en/
  description: >
    Our agency specializes in the analysis, strategy and development of digital products.
  categories:
    - Agency
    - Portfolio
  built_by: Mill3
  built_by_url: https://mill3.studio/en/
  featured: false
- title: Zellement
  main_url: https://www.zellement.com
  url: https://www.zellement.com
  description: >
    Online portfolio of Dan Farrow from Nottingham, UK.
  categories:
    - Portfolio
  built_by: Zellement
  built_by_url: https://www.zellement.com
  featured: false
- title: Fullstack HQ
  url: https://fullstackhq.com/
  main_url: https://fullstackhq.com/
  description: >
    Get immediate access to a battle-tested team of designers and developers on a pay-as-you-go monthly subscription.
  categories:
    - Agency
    - Consulting
    - Freelance
    - Marketing
    - Portfolio
    - Web Development
    - App
    - Business
    - Design
    - JavaScript
    - Technology
    - User Experience
    - Web Development
    - eCommerce
    - WordPress
  built_by: Fullstack HQ
  built_by_url: https://fullstackhq.com/
  featured: false
- title: Cantas
  main_url: https://www.cantas.co.jp
  url: https://www.cantas.co.jp
  description: >
    Cantas is digital marketing company in Japan.
  categories:
    - Business
    - Agency
  built_by: Cantas
  built_by_url: https://www.cantas.co.jp
  featured: false
- title: Sheringham Shantymen
  main_url: https://www.shantymen.com/
  url: https://www.shantymen.com/
  description: >
    The Sheringham Shantymen are a sea shanty singing group that raise money for the RNLI in the UK.
  categories:
    - Music
    - Community
    - Entertainment
    - Nonprofit
  built_by: Zellement
  built_by_url: https://www.zellement.com/
  featured: false
- title: WP Spark
  main_url: https://wpspark.io/
  url: https://wpspark.io/
  description: >
    Create blazing fast website with WordPress and our Gatsby themes.
  categories:
    - Agency
    - Community
    - Blog
    - WordPress
  built_by: wpspark
  built_by_url: https://wpspark.io/
- title: Ronald Langeveld
  description: >
    Ronald Langeveld's blog and Web Development portfolio website.
  main_url: "https://www.ronaldlangeveld.com"
  url: "https://www.ronaldlangeveld.com"
  categories:
    - Blog
    - Web Development
    - Freelance
    - Portfolio
    - Consulting
  featured: false
- title: Golfonaut
  description: >
    Golfonaut - Golf application for Apple Watch
  main_url: https://golfonaut.io
  url: https://golfonaut.io
  categories:
    - App
    - Sports
  featured: false
- title: Anton Sten - UX Lead/Design
  url: https://www.antonsten.com
  main_url: https://www.antonsten.com
  description: Anton Sten leads UX for design-driven companies.
  categories:
    - User Experience
    - Blog
    - Freelance
    - Portfolio
    - Consulting
    - Agency
    - Design
  featured: false
- title: Rashmi AP - Front-end Developer
  main_url: http://rashmiap.me
  url: http://rashmiap.me
  featured: false
  description: >
    Rashmi AP's Personal Portfolio Website
  source_url: https://github.com/rashmiap/personal-website-react
  categories:
    - Portfolio
    - Open Source
  built_by: Rashmi AP
  built_by_url: http://rashmiap.me
- title: OpenSourceRepos - Blogs for open source repositories
  main_url: https://opensourcerepos.com
  url: https://opensourcerepos.com
  featured: false
  description: >
    Open Source Repos is a blog site for explaining the architecture, code-walkthrough and key takeways for the GitHub repository. Out main aim to is to help more developers contribute to open source projects.
  source_url: https://github.com/opensourcerepos/blogs
  categories:
    - Open Source
    - Design
    - Design System
    - Blog
  built_by: OpenSourceRepos Team
  built_by_url: https://opensourcerepos.com
- title: Sheelah Brennan - Front-End/UX Engineer
  main_url: https://sheelahb.com
  url: https://sheelahb.com
  featured: false
  description: >
    Sheelah Brennan's web development blog
  categories:
    - Blog
    - Web Development
    - Design
    - Freelance
    - Portfolio
  built_by: Sheelah Brennan
- title: Delinx.Digital - Web and Mobile Development Agency based in Sofia, Bulgaria
  main_url: https://delinx.digital
  url: https://delinx.digital/solutions
  description: >
    Delinx.digital is a software development oriented digital agency based in Sofia, Bulgaria. We develop bespoke software solutions using  WordPress, WooCommerce, Shopify, eCommerce, React.js, Node.js, PHP, Laravel and many other technologies.
  categories:
    - Agency
    - Web Development
    - Design
    - eCommerce
    - WordPress
  featured: false
- title: Cameron Nuckols - Articles, Book Notes, and More
  main_url: https://nucks.co
  url: https://nucks.co
  description: >
    This site hosts all of Cameron Nuckols's writing on entrepreneurship, startups, money, fitness, self-education, and self-improvement.
  categories:
    - Blog
    - Entrepreneurship
    - Business
    - Productivity
    - Technology
    - Marketing
  featured: false
- title: Hayato KAJIYAMA - Portfolio
  main_url: "https://hyakt.dev"
  url: "https://hyakt.dev"
  source_url: "https://github.com/hyakt/hyakt.github.io"
  featured: false
  categories:
    - Portfolio
- title: Skirtcraft - Unisex Skirts with Large Pockets
  main_url: https://skirtcraft.com
  url: https://skirtcraft.com/products
  source_url: https://github.com/jqrn/skirtcraft-web
  description: >
    Skirtcraft sells unisex skirts with large pockets, made in the USA. Site built with TypeScript and styled-components, with Tumblr-sourced blog posts.
  categories:
    - eCommerce
    - Blog
  built_by: Joe Quarion
  built_by_url: https://github.com/jqrn
  featured: false
- title: Vermarc Sport
  main_url: https://www.vermarcsport.com/
  url: https://www.vermarcsport.com/
  description: >
    Vermarc Sport offers a wide range of cycle clothing, cycling jerseys, bib shorts, rain gear and accessories, as well for the summer, the mid-season (autumn / spring) and the winter.
  categories:
    - eCommerce
  built_by: BrikL
  built_by_url: https://github.com/Brikl
- title: Cole Ruche
  main_url: https://coleruche.com
  url: https://coleruche.com
  source_url: https://github.com/kingingcole/myblog
  description: >
    The personal website and blog for Emeruche "Cole" Ikenna, front-end web developer from Nigeria.
  categories:
    - Blog
    - Portfolio
  built_by: Emeruche "Cole" Ikenna
  built_by_url: https://twitter.com/cole_ruche
  featured: false
- title: Abhith Rajan - Coder, Blogger, Biker, Full Stack Developer
  main_url: https://www.abhith.net/
  url: https://www.abhith.net/
  source_url: https://github.com/Abhith/abhith.net
  description: >
    abhith.net is a portfolio website of Abhith Rajan, a full stack developer. Sharing blog posts, recommended videos, developer stories and services with the world through this site.
  categories:
    - Portfolio
    - Blog
    - Programming
    - Open Source
    - Technology
  built_by: Abhith Rajan
  built_by_url: https://github.com/Abhith
  featured: false
- title: Mr & Mrs Wilkinson
  url: https://thewilkinsons.netlify.com/
  main_url: https://thewilkinsons.netlify.com/
  source_url: https://github.com/davemullenjnr/the-wilkinsons
  description: >
    A one-page wedding photography showcase using Gatsby Image and featuring a lovely hero and intro section.
  categories:
    - Photography
  built_by: Dave Mullen Jnr
  built_by_url: https://davemullenjnr.co.uk
  featured: false
- title: Gopesh Gopinath - Full Stack JavaScript Developer
  url: https://www.gopeshgopinath.com
  main_url: https://www.gopeshgopinath.com
  source_url: https://github.com/GopeshMedayil/gopeshgopinath.com
  description: >
    Gopesh Gopinath's Personal Portfolio Website
  categories:
    - Portfolio
    - Open Source
  built_by: Gopesh Gopinath
  built_by_url: https://www.gopeshgopinath.com
  featured: false
- title: Misael Taveras - FrontEnd Developer
  url: https://taverasmisael.com
  main_url: https://taverasmisael.com
  source_url: https://github.com/taverasmisael/taverasmisael
  description: >
    Personal site and bloging about learning FrontEnd web development in spanish.
  categories:
    - Portfolio
    - Open Source
    - Blog
    - JavaScript
    - Web Development
  built_by: Misael Taveras
  built_by_url: https://taverasmisael.com
  featured: false
- title: Le Reacteur
  url: https://www.lereacteur.io/
  main_url: https://www.lereacteur.io/
  description: >
    Le Reacteur is the first coding bootcamp dedicated to web and mobile apps development (iOS/Android). We offer intensive sessions to train students in a short time (10 weeks). Our goal is to pass on to our students in less than 3 months what they would have learned in 2 years. To achieve this ambitious challenge, our training is based on learning JavaScript (Node.js, Express, ReactJS, React Native).
  categories:
    - JavaScript
    - Learning
    - Mobile Development
    - Web Development
  built_by: Farid Safi
  built_by_url: https://twitter.com/FaridSafi
  featured: false
- title: Cinch
  url: https://www.cinch.co.uk
  main_url: https://www.cinch.co.uk
  description: >
    Cinch is a hub for car supermarkets and dealers to show off their stock. The site only lists second-hand cars that are seven years old or younger, with less than 70,000 miles on the clock.
  categories:
    - Entrepreneurship
    - Business
  built_by: Somo
  built_by_url: https://www.somoglobal.com
  featured: false
- title: Recetas El Universo
  description: >-
    Recipes and videos with the best of Ecuadorian cuisine.
    Collectable recipes from Diario El Universo.
  main_url: "https://recetas-eu.netlify.com/"
  url: "https://recetas-eu.netlify.com/"
  featured: false
  categories:
    - Blog
    - WordPress
    - Food
  built_by: Ramón Chancay
  built_by_url: "https://ramonchancay.me/"
- title: NuBrakes
  url: https://nubrakes.com/
  main_url: https://nubrakes.com/
  description: >
    NuBrakes is the mobile brake repair company that comes to you! We perform brake pad, caliper, and rotor replacement at your office, apartment or home!
  categories:
    - Business
    - Entrepreneurship
  featured: false
- title: Third and Grove
  url: https://www.thirdandgrove.com
  main_url: https://www.thirdandgrove.com
  source_url: https://github.com/thirdandgrove/tagd8_gatsby
  description: >
    A digital agency slaying the mundane one pixel at a time.
  categories:
    - Agency
    - Marketing
    - Open Source
    - Technology
  built_by: Third and Grove
  built_by_url: https://www.thirdandgrove.com
  featured: false
- title: Le Bikini
  url: https://lebikini.com
  main_url: https://lebikini.com
  description: >
    New website for Toulouse's most iconic concert hall.
  categories:
    - Music
  built_by: Antoine Rousseau
  built_by_url: https://antoine.rousseau.im
  featured: false
- title: Jimmy Truong's Portfolio
  url: https://jimmytruong.ca
  main_url: https://jimmytruong.ca
  description: >
    This porfolio is a complication of all projects done during my time at BCIT D3 (Digital Design and Development) program and after graduation.
  categories:
    - Portfolio
    - Web Development
  built_by: Jimmy Truong
  built_by_url: https://jimmytruong.ca
  featured: false
- title: Quick Stop Nicaragua
  main_url: https://quickstopnicaragua.com
  url: https://quickstopnicaragua.com
  description: >
    Convenience Store Website
  categories:
    - Food
  built_by: Gerald Martinez
  built_by_url: https://twitter.com/GeraldM_92
  featured: false
- title: XIEL
  main_url: https://xiel.dev
  url: https://xiel.dev
  source_url: https://github.com/xiel/xiel
  description: >
    I'm a freelance front-end developer from Berlin who creates digital experiences that everyone likes to use.
  categories:
    - Portfolio
    - Blog
  built_by: Felix Leupold
  built_by_url: https://twitter.com/xiel
  featured: false
- title: Nicaragua Best Guides
  main_url: https://www.nicaraguasbestguides.com
  url: https://www.nicaraguasbestguides.com
  description: >
    Full-Service Tour Operator and Destination Management Company (DMC)
  categories:
    - Agency
    - Travel
  built_by: Gerald Martinez
  built_by_url: https://twitter.com/GeraldM_92
  featured: false
- title: Thoughts and Stuff
  main_url: http://thoughtsandstuff.com
  url: http://thoughtsandstuff.com
  source_url: https://github.com/robmarshall/gatsby-tns
  description: >
    A simple easy to read blog. Minimalistic, focusing on content over branding. Includes RSS feed.
  categories:
    - Accessibility
    - Blog
    - WordPress
  built_by: Robert Marshall
  built_by_url: https://robertmarshall.dev
  featured: false
- title: Tracli
  url: https://tracli.rootvan.com/
  main_url: https://tracli.rootvan.com/
  source_url: https://github.com/ridvankaradag/tracli-landing
  description: >
    A command line app that tracks your time
  categories:
    - Productivity
    - Technology
    - Landing Page
  built_by: Ridvan Karadag
  built_by_url: http://www.rootvan.com
  featured: false
- title: spon.io
  url: https://www.spon.io
  main_url: https://www.spon.io
  source_url: https://github.com/magicspon/spon.io
  description: >
    Portfolio for frontend web developer, based in Bristol UK
  categories:
    - Portfolio
  built_by: Dave Stockley
  built_by_url: https://www.spon.io
  featured: false
- title: BBS
  url: https://big-boss-studio.com
  main_url: https://big-boss-studio.com
  description: >
    For 11 years, we help great brands in their digital transformation, offering all our expertise for their needs. Technical consulting, UX, design, technical integration and maintenance.
  categories:
    - Agency
    - JavaScript
    - Web Development
  built_by: BBS
  built_by_url: https://big-boss-studio.com
  featured: false
- title: Appes - Meant to evolve
  main_url: https://appes.co
  url: https://appes.co
  description: >
    Appes is all about apps and evolution. We help companies to build mobile and
    web products.
  categories:
    - Agency
    - Mobile Development
    - Web Development
    - Technology
  built_by: Appes
  built_by_url: https://appes.co
  featured: false
- title: Intern
  url: https://intern.imedadel.me
  main_url: https://intern.imedadel.me
  description: >
    Intern is a job board for getting internships in tech, design, marketing, and more. It's built entirely with Gatsby.
  categories:
    - Directory
    - Technology
  built_by: Imed Adel
  built_by_url: https://imedadel.me
  featured: false
- title: Global Citizen Foundation
  main_url: https://www.globalcitizenfoundation.org
  url: https://www.globalcitizenfoundation.org
  description: >
    In the digital economy, we are Global Citizens and the currency is Personal Data
  categories:
    - Nonprofit
  built_by: The Delta Studio
  built_by_url: https://www.thedelta.io
  featured: false
- title: GatsbyFinds
  main_url: https://gatsbyfinds.netlify.com
  url: https://gatsbyfinds.netlify.com
  source_url: https://github.com/bvlktech/GatsbyFinds
  description: >
    GatsbyFinds is a website built ontop of Gatsby v2 by providing developers with a showcase of all the lastest projects made with the beloved GatsbyJS.
  categories:
    - Portfolio
    - Gallery
  built_by: Bvlktech
  built_by_url: https://twitter.com/bvlktech
  featured: false
- title: AFEX Commodities Exchange
  main_url: https://afexnigeria.com
  url: https://afexnigeria.com
  description: >
    AFEX Nigeria strives to transform Nigerian agriculture by creating more bargaining power to smallholder farmers, access to information, and secure storage.
  categories:
    - Blog
    - Business
    - Finance
    - Food
    - WordPress
  built_by: Mayowa Falade
  built_by_url: http://mayowafalade.com
  featured: false
- title: VIA Data
  main_url: https://viadata.io
  url: https://viadata.io
  description: >
    The future of data management
  categories:
    - Data
  built_by: The Delta Studio
  built_by_url: https://www.thedelta.io
  featured: false
- title: Front End Day Event Website
  main_url: https://frontend-day.com/
  url: https://frontend-day.com/
  description: >
    Performant landing page for a front end workshops recurring event / conference.
  categories:
    - Event
    - Conference
    - Web Development
    - Technology
  built_by: Pagepro
  built_by_url: https://pagepro.co
  featured: false
- title: Mutual
  main_url: https://www.madebymutual.com
  url: https://www.madebymutual.com
  description: >
    Mutual is a web design and development agency. Our new website is powered by Gatsby and Craft CMS.
  categories:
    - Blog
    - Portfolio
    - Agency
    - Design
    - Web Development
  built_by: Mutual
  built_by_url: https://twitter.com/madebymutual
  featured: false
- title: Surge 3
  main_url: https://surge3.com
  url: https://surge3.com/
  description: >
    We’re Surge 3 - a premier web development agency. Our company centers around the principles of quality, speed, and service! We are founded using the latest in web technologies and are dedicated to using those exact tools to help our customers achieve their goals.
  categories:
    - Portfolio
    - Blog
    - Agency
    - Web Development
    - Marketing
  built_by: Dillon Browne
  built_by_url: https://dillonbrowne.com
- title: Adaltas
  main_url: https://www.adaltas.com
  url: https://www.adaltas.com
  description: >
    Adaltas is a team of consultants with a focus on Open Source, Big Data and Cloud Computing based in France, Canada and Morocco.
  categories:
    - Consulting
    - Data
    - Design System
    - Programming
    - Learning
  built_by: Adaltas
  built_by_url: https://www.adaltas.com
- title: Themis Attorneys
  main_url: https://themis-attorneys.com
  url: https://themis-attorneys.com
  description: >
    Themis Attorneys is Chennai based lawyers. Their new complete website is made using Gatsby.
  categories:
    - Agency
    - Consulting
    - Portfolio
    - Law
  built_by: Merbin J Anselm
  built_by_url: https://anselm.in
- title: Runlet
  main_url: https://runlet.app
  url: https://runlet.app
  source_url: https://github.com/runletapp/runlet
  description: >
    Runlet is a cloud-based job manager that offers device synchronization and reliable message delivery in a network of connected devices even after connectivity issues. Available for ARM, Linux, Mac and Windows.
  categories:
    - App
    - Landing Page
    - Productivity
    - Technology
  built_by: Vandre Leal
  built_by_url: https://vandreleal.github.io
  featured: false
- title: tiaan.dev
  main_url: https://tiaan.dev
  url: https://tiaan.dev
  featured: false
  categories:
    - Blog
    - Portfolio
    - Web Development
- title: Praveen Bisht
  main_url: https://www.prvnbist.com/
  url: https://www.prvnbist.com/
  source_url: https://github.com/prvnbist/portfolio
  categories:
    - Portfolio
    - Blog
  built_by: Praveen Bisht
  built_by_url: https://www.prvnbist.com/
  featured: false
- title: Jeff Mills The Outer Limits x NTS Radio
  url: https://www.nts.live/projects/jeff-mills-the-outer-limits/
  main_url: https://www.nts.live/projects/jeff-mills-the-outer-limits/
  source_url: https://github.com/ntslive/the-outer-limits
  description: >
    NTS Radio created a minisite for Jeff Mills' 6 part radio series The Outer Limits, including original music production and imagery curated from the NASA online image archive.
  categories:
    - Music
    - Gallery
    - Science
    - Entertainment
  built_by: NTS Radio
  built_by_url: https://www.nts.live
  featured: false
- title: BALAJIRAO676
  main_url: https://thebalajiraoecommerce.netlify.com/
  url: https://thebalajiraoecommerce.netlify.com/
  featured: false
  categories:
    - Blog
    - eCommerce
    - Web Development
- title: Mentimeter
  url: https://www.mentimeter.com/
  main_url: https://www.mentimeter.com/
  categories:
    - Business
  featured: false
- title: HYFN
  url: https://hyfn.com/
  main_url: https://hyfn.com/
  categories:
    - Business
  featured: false
- title: Mozilla India
  main_url: https://mozillaindia.org/
  url: https://mozillaindia.org/
  categories:
    - Open Source
  featured: false
- title: Primer Labs
  main_url: https://www.primerlabs.io
  url: https://www.primerlabs.io
  featured: false
  categories:
    - Education
    - Learning
- title: AJ on Purr-fect Solutions
  url: https://ajonp.com
  main_url: https://ajonp.com
  description: >
    A Community of developers, creating resources for all to use!
  categories:
    - Education
    - Learning
    - Programming
    - Web Development
    - API
    - Blog
    - SEO
  built_by: AJonP
  built_by_url: http://ajonp.com/authors/alex-patterson
- title: blog.kwst.site
  main_url: https://blog.kwst.site
  url: https://blog.kwst.site
  description: A blog of frontend engineer working in Fukuoka
  source_url: https://github.com/SatoshiKawabata/blog
  featured: false
  categories:
    - Blog
    - Technology
    - Web Development
    - JavaScript
- title: Run Leeds
  main_url: http://www.runleeds.co.uk
  url: http://www.runleeds.co.uk
  description: >
    Community running site based in Leeds,UK. Aiming to support those going through a life crisis.
  categories:
    - Accessibility
    - Blog
    - Community
    - Nonprofit
    - Sports
    - WordPress
  built_by: Robert Marshall
  built_by_url: https://www.robertmarshall.dev
- title: Arvind Kumar
  main_url: https://arvind.io
  url: https://arvind.io
  source_url: https://github.com/EnKrypt/arvind.io
  built_by: Arvind Kumar
  built_by_url: "https://arvind.io/"
  description: >
    A blog about writing code, making music and studying the skies.
  featured: false
  categories:
    - Blog
    - Music
    - Technology
- title: GlobalMoney
  url: https://global24.ua
  main_url: https://global24.ua
  description: >
    Provide payment solution for SMB, eWallet GlobalMoney
  categories:
    - Business
    - Finance
    - Technology
  built_by: NodeArt
  built_by_url: https://NodeArt.io
- title: Women's and Girls' Emergency Centre
  url: https://www.wagec.org.au/
  main_url: https://www.wagec.org.au/
  description: >
    Specialist homelessness service for women and families escaping domestic violence. Based in Redfern, Sydney, Australia.
  categories:
    - Nonprofit
    - Community
    - eCommerce
  built_by: Little & Big
  built_by_url: "https://www.littleandbig.com.au/"
  featured: false
- title: Guus van de Wal | Drupal Front-end specialist
  url: https://guusvandewal.nl
  main_url: https://guusvandewal.nl
  description: >
    Decoupled portfolio site for guusvandewal.nl, a Drupal and ReactJS front-end developer and designer.
  categories:
    - Open Source
    - Web Development
    - Design
    - Blog
    - Freelance
  built_by: Guus van de Wal
  featured: false
- title: Pixelize Web Design Gold Coast | Web Design and SEO
  url: https://www.pixelize.com.au/
  main_url: https://www.pixelize.com.au/
  description: >
    Pixelize is a tight knit group of professional web developers, graphic designers, and content creators that work together to create high performing, blazing fast, beautiful websites with a strong focus on SEO.
  categories:
    - Agency
    - Web Development
    - Marketing
    - SEO
    - Design
    - Portfolio
    - Blog
  built_by: Pixelize
  built_by_url: https://www.pixelize.com.au
  featured: false
- title: VS Code GitHub Stats
  url: https://vscode-github-stats.netlify.com
  main_url: https://vscode-github-stats.netlify.com
  source_url: https://github.com/lannonbr/vscode-github-stats/
  description: >
    Statistics Dashboard for VS Code GitHub repository
  categories:
    - Data
  built_by: Benjamin Lannon
  built_by_url: https://lannonbr.com
  featured: false
- title: MetaProjection
  main_url: https://www.metaprojection.ca
  url: https://www.metaprojection.ca
  source_url: https://github.com/rosslh/metaprojection
  description: >
    MetaProjection is a website that aggregates multiple Canadian federal electoral projections in order to provide an overview of how the election is playing out, both federally and by district.
  categories:
    - Government
    - Data
    - Open Source
  built_by: Ross Hill
  built_by_url: https://rosshill.ca
  featured: false
- title: Tamarisc VC
  url: https://www.tamarisc.vc
  main_url: https://www.tamarisc.vc
  description: >
    Tamarisc invests in and helps build companies that improve the human habitat through innovating at the intersection of real estate, health, and technology.
  categories:
    - Business
    - Technology
  built_by: Peter Hironaka
  built_by_url: "https://peterhironaka.com"
  featured: false
- title: Roman Kravets
  description: >
    Portfolio of Roman Kravets. Web Developer, HTML & CSS Coder.
  main_url: "https://romkravets.netlify.com/"
  url: "https://romkravets.netlify.com/"
  categories:
    - Portfolio
    - Open Source
    - Web Development
    - Blog
  built_by: Roman Kravets
  built_by_url: "https://github.com/romkravets/dev-page"
  featured: false
- title: Phil Tietjen Portfolio
  url: https://www.philtietjen.dev/
  main_url: https://www.philtietjen.dev/
  source_url: https://github.com/Phizzard/phil-portfolio
  description: >
    Portfolio of Phil Tietjen using Gatsby, TailwindCSS, and Emotion/styled
  categories:
    - Portfolio
    - Open Source
    - Web Development
  built_by: Phil Tietjen
  built_by_url: https://github.com/Phizzard
  featured: false
- title: Gatsby Bomb
  description: >
    A fan made version of the website Giantbomb, fully static and powered by Gatsby JS and the GiantBomb API.
  main_url: "https://gatsbybomb.netlify.com"
  url: "https://gatsbybomb.netlify.com"
  categories:
    - App
    - Entertainment
    - Media
    - Video
  built_by: Phil Tietjen
  built_by_url: "https://github.com/Phizzard"
  featured: false
- title: Divyanshu Maithani
  main_url: https://divyanshu013.dev
  url: https://divyanshu013.dev
  source_url: https://github.com/divyanshu013/blog
  description: >
    Personal blog of Divyanshu Maithani. Life, music, code and things in between...
  categories:
    - Blog
    - JavaScript
    - Open Source
    - Music
    - Programming
    - Technology
    - Web Development
  built_by: Divyanshu Maithani
  built_by_url: https://twitter.com/divyanshu013
- title: TFE Energy
  main_url: https://tfe.energy
  url: https://tfe.energy
  source_url: https://gitlab.com/marcfehrmedia/2019-07-03-tfe-energy
  description: >
    TFE Energy believes in the future. Their new website is programmed with Gatsby, Scrollmagic, Contentful, Cloudify.
  categories:
    - Technology
    - Consulting
    - Video
    - Business
  built_by: Marc Fehr
  built_by_url: https:/www.marcfehr.media
- title: AtomBuild
  url: https://atombuild.github.io/
  main_url: https://atombuild.github.io/
  source_url: https://github.com/AtomBuild/atombuild.github.io
  description: >
    Landing page for the AtomBuild project, offering a curation of Atom packages associated with the project.
  categories:
    - Directory
    - Landing Page
    - Open Source
    - Programming
    - Technology
  built_by: Kepler Sticka-Jones
  built_by_url: https://keplersj.com/
  featured: false
- title: Josh Pensky
  main_url: https://joshpensky.com
  url: https://joshpensky.com
  description: >
    Josh Pensky is an interactive developer based in Boston. He designs and builds refreshing web experiences, packed to the punch with delightful interactions.
  categories:
    - Portfolio
    - Web Development
    - Design
    - SEO
  built_by: Josh Pensky
  built_by_url: https://github.com/joshpensky
  featured: false
- title: AtomLinter
  url: https://atomlinter.github.io/
  main_url: https://atomlinter.github.io/
  source_url: https://github.com/AtomLinter/atomlinter.github.io
  description: >
    Landing page for the AtomLinter project, offering a curation of Atom packages associated with the project.
  categories:
    - Directory
    - Landing Page
    - Open Source
    - Programming
    - Technology
  built_by: Kepler Sticka-Jones
  built_by_url: https://keplersj.com/
  featured: false
- title: Dashbouquet
  url: https://dashbouquet.com/
  main_url: https://dashbouquet.com/
  categories:
    - Agency
    - Blog
    - Business
    - Mobile Development
    - Portfolio
    - Web Development
  built_by: Dashbouquet team
  featured: false
- title: rathes.me
  url: https://rathes.me/
  main_url: https://rathes.me/
  source_url: https://github.com/rathesDot/rathes.me
  description: >
    The Portfolio Website of Rathes Sachchithananthan
  categories:
    - Blog
    - Portfolio
    - Web Development
  built_by: Rathes Sachchithananthan
  built_by_url: https://rathes.me/
- title: viviGuides - Your travel guides
  url: https://vivitravels.com/en/guides/
  main_url: https://vivitravels.com/en/guides/
  description: >
    viviGuides is viviTravels' blog: here you will find travel tips, useful information about the cities and the best guides for your next vacation.
  categories:
    - Travel
    - Blog
  built_by: Kframe Interactive SA
  built_by_url: https://kframeinteractive.com/
  featured: false
- title: KNC Blog
  main_url: https://nagakonada.com
  url: https://nagakonada.com/
  description: >
    Nagakonada is my blogging and portfolio site where I list my projects, experience, capabilities and the blog mostly talks about technical and personal writings.
  categories:
    - Blog
    - Web Development
    - Portfolio
  built_by: Konada, Naga Chaitanya
  built_by_url: https://github.com/ChaituKNag
  featured: false
- title: Vishal Nakum
  url: https://nakum.tech/
  main_url: https://nakum.tech/
  source_url: https://github.com/vishalnakum011/contentful
  description: >
    Portfolio of Vishal Nakum. Made with Gatsby, Contentful. Deployed on Netlify.
  categories:
    - Portfolio
    - Blog
  built_by: Amol Tangade
  built_by_url: https://amoltangade.me/
- title: Sagar Hani Portfolio
  url: http://sagarhani.in/
  main_url: http://sagarhani.in/
  source_url: https://github.com/sagarhani
  description: >
    Sagar Hani is a Software Developer & an Open Source Enthusiast. He blogs about JavaScript, Open Source and his Life experiences.
  categories:
    - Portfolio
    - Blog
    - Web Development
    - Open Source
    - Technology
    - Programming
    - JavaScript
  built_by: Sagar Hani
  built_by_url: http://sagarhani.in/about
- title: Arturo Alviar's Portfolio
  main_url: "https://arturoalviar.com"
  url: "https://arturoalviar.com"
  source_url: "https://github.com/arturoalviar/portfolio"
  categories:
    - Portfolio
    - Open Source
    - Web Development
  built_by: Arturo Alviar
  built_by_url: "https://github.com/arturoalviar"
  featured: false
- title: Pearly
  url: https://www.pearlyplan.com
  main_url: https://www.pearlyplan.com
  description: >
    Dental Membership Growth Platform
  categories:
    - Technology
    - Healthcare
    - App
  built_by: Sean Emmer and Jeff Cole
- title: MarceloNM
  url: https://marcelonm.com
  main_url: https://marcelonm.com
  description: >
    Personal landing page and blog for MarceloNM, a frontend developer based in Brazil.
  categories:
    - Blog
    - JavaScript
    - Landing Page
    - Programming
    - Web Development
  built_by: Marcelo Nascimento Menezes
  built_by_url: https://github.com/mrcelo
  featured: false
- title: Open Source Galaxy
  main_url: https://www.opensourcegalaxy.com
  url: https://www.opensourcegalaxy.com
  description: >
    Explore the Open Source Galaxy and help other earthlings by contributing to open source.
  categories:
    - Open Source
    - Programming
    - Web Development
  built_by: Justin Juno
  built_by_url: https://www.justinjuno.dev
  featured: false
- title: enBonnet Blog
  url: https://enbonnet.me/
  main_url: https://enbonnet.me/
  source_url: https://github.com/enbonnet
  description: >
    Hola, este es mi sitio personal, estare escribiendo sobre JavaScript, Frontend y Tecnologia que utilice en mi dia a dia.
  categories:
    - Portfolio
    - Blog
    - Web Development
    - Technology
    - Programming
    - JavaScript
  built_by: Ender Bonnet
  built_by_url: https://enbonnet.me/
- title: Edenspiekermann
  url: "https://www.edenspiekermann.com/eu/"
  main_url: "https://www.edenspiekermann.com/eu/"
  description: >
    Hello. We are Edenspiekermann, an independent global creative agency.
  categories:
    - Featured
    - Agency
    - Design
    - Portfolio
  featured: true
- title: IBM Design
  url: "https://www.ibm.com/design/"
  main_url: "https://www.ibm.com/design/"
  description: >
    At IBM, our design philosophy is to help guide people so they can do their best work. Our human-centered design practices help us deliver on that goal.
  categories:
    - Featured
    - Design
    - Technology
    - Web Development
  built_by: IBM
  featured: true
- title: We Do Plugins
  url: https://wedoplugins.com
  main_url: https://wedoplugins.com
  description: >
    Free & premium WordPress plugins development studio from Wroclaw, Poland.
  categories:
    - Portfolio
    - Agency
    - Open Source
    - Web Development
  built_by: We Do Plugins
  built_by_url: https://wedoplugins.com
- title: Mevish Aslam, business coach
  url: "https://mevishaslam.com/"
  main_url: "https://mevishaslam.com/"
  description: >
    Mevish Aslam helps women build a life they love and coaches women to launch and grow businesses.
  categories:
    - Business
    - Consulting
    - Entrepreneurship
    - Freelance
    - Marketing
    - Portfolio
  built_by: Rou Hun Fan
  built_by_url: "https://flowen.me"
  featured: false
- title: Principles of wealth
  url: "https://principlesofwealth.net"
  main_url: "https://principlesofwealth.net"
  source_url: "https://github.com/flowen/principlesofwealth"
  description: >
    Principles of wealth. How to get rich without being lucky, a summary of Naval Ravikant's tweets and podcast.`
  categories:
    - Business
    - Consulting
    - Education
    - Entrepreneurship
    - Finance
    - Learning
    - Marketing
    - Media
    - Nonprofit
    - Productivity
    - Science
  built_by: Rou Hun Fan
  built_by_url: "https://flowen.me"
  featured: false
- title: North X South
  main_url: https://northxsouth.co
  url: https://northxsouth.co
  description: >
    We work with small businesses and non-profits to develop their brands, build an online identity, create stellar designs, and give a voice to their causes.
  categories:
    - Agency
    - Consulting
    - Business
    - Design
    - Web Development
  built_by: North X South
  built_by_url: https://northxsouth.co
- title: Plenty of Fish
  main_url: https://www.pof.com/
  url: https://pof.com
  description: >
    Plenty of Fish is one of the world's largest dating platforms.
  categories:
    - Community
  featured: true
- title: Bitcoin
  main_url: https://www.bitcoin.com/
  url: https://bitcoin.com
  description: >
    One of the largest crypto-currency platforms in the world.
  categories:
    - Technology
    - Finance
  featured: true
- title: Frame.io
  main_url: https://www.frame.io/
  url: https://frame.io
  description: >
    Frame.io is a cloud-based video collaboration platform that allows its users to easily work on media projects together
  categories:
    - Technology
    - Entertainment
    - Media
  featured: true
- title: Sainsbury’s Homepage
  main_url: https://www.sainsburys.co.uk/
  url: https://www.sainsburys.co.uk
  description: >
    Sainsbury’s is an almost 150 year old supermarket chain in the United Kingdom.
  categories:
    - eCommerce
    - Food
  featured: true
- title: Haxzie, Portfolio and Blog
  url: "https://haxzie.com/"
  main_url: "https://haxzie.com/"
  source_url: "https://github.com/haxzie/haxzie.com"
  description: >
    Haxzie.com is the portfolio and personal blog of Musthaq Ahamad, UX Engineer and Visual Designer
  categories:
    - Blog
    - Portfolio
  built_by: Musthaq Ahamad
  built_by_url: "https://haxzie.com"
  featured: false
- title: GBT
  url: "https://yangmuzi.com/"
  main_url: "https://yangmuzi.com/"
  source_url: "https://github.com/yangnianbing/blog-by-gatsby"
  description: >
    It is a basic Gatsby site project
  categories:
    - Blog
    - Portfolio
  built_by: yangnianbing
  featured: false
- title: Robin Wieruch's Blog
  url: "https://www.robinwieruch.de/"
  main_url: "https://www.robinwieruch.de/"
  categories:
    - Blog
    - Education
  featured: false
- title: Roger Ramos Development Journal
  url: "https://rogerramos.me/"
  main_url: "https://rogerramos.me/"
  source_url: "https://github.com/rogerramosme/rogerramos.me/"
  description: >
    Personal development journal made with Netlify CMS
  categories:
    - Blog
  built_by: Roger Ramos
  built_by_url: https://rogerramos.me/
  featured: false
- title: Global Adviser Alpha
  main_url: "https://globaladviseralpha.com"
  url: "https://globaladviseralpha.com"
  description: >
    Lead by David Haintz, Global Adviser Alpha transforms advice business into world class firms.
  categories:
    - Business
    - Blog
    - Finance
  built_by: Handsome Creative
  built_by_url: https://www.hellohandsome.com.au
  featured: false
- title: Alcamine
  url: https://alcamine.com/
  main_url: https://alcamine.com/
  description: >
    Never apply to another job online and receive tons of tech jobs in your inbox everyday — all while keeping your information private.
  categories:
    - Blog
    - Technology
  built_by: Caldera Digital
  built_by_url: https://www.calderadigital.com/
  featured: false
- title: Caldera Digital
  url: https://www.calderadigital.com/
  main_url: https://www.calderadigital.com/
  source_url: https://github.com/caldera-digital/platform
  description: >
    Caldera is a product and application development agency that uses innovative technology to bring your vision, brand, and identity to life through user centered design.
  categories:
    - Blog
    - User Experience
    - Consulting
  built_by: Caldera Digital
  built_by_url: https://www.calderadigital.com/
  featured: false
- title: Keycodes
  url: https://www.keycodes.dev
  main_url: https://www.keycodes.dev
  source_url: https://github.com/justinjunodev/keycodes.dev
  description: >
    A developer resource for getting keyboard key codes.
  categories:
    - Programming
    - Productivity
    - Open Source
    - Web Development
  built_by: Justin Juno
  built_by_url: https://www.justinjuno.dev
  featured: false
- title: Utah Pumpkins
  url: https://www.utahpumpkins.com/
  main_url: https://www.utahpumpkins.com/
  source_url: https://github.com/cadekynaston/utah-pumpkins
  description: >
    An awesome pumpkin gallery built using Gatsby and Contentful.
  categories:
    - Gallery
    - Blog
    - Photography
  built_by: Cade Kynaston
  built_by_url: https://cade.codes
- title: diff001a's blog
  main_url: https://diff001a.netlify.com/
  url: https://diff001a.netlify.com/
  description: >
    This is diff001a's blog which contains blogs realted to programming.
  categories:
    - Blog
  built_by: diff001a
- title: Rockwong Blog
  main_url: http://rockwong.com/blog/
  url: http://rockwong.com/blog/
  description: >
    Rockwong is a techncal blog containing content realted to various web technologies.
  categories:
    - Technology
    - Education
    - Blog
- title: RegexGuide
  main_url: "https://regex.guide"
  url: "https://regex.guide/playground"
  source_url: "https://github.com/pacdiv/regex.guide"
  description: >
    The easiest way to learn regular expressions! The RegexGuide is a playground helping developers to discover regular expressions. Trying it is adopting regular expressions!
  categories:
    - App
    - Education
    - JavaScript
    - Nonprofit
    - Open Source
    - Programming
    - Technology
    - Web Development
  built_by: Loïc J.
  built_by_url: https://growthnotes.dev
- title: re:store
  url: https://www.visitrestore.com
  main_url: https://www.visitrestore.com
  description: >
    This is your chance to discover, connect, and shop beyond your feed and get to know the who, how, and why behind your favorite products.
  categories:
    - Marketing
  built_by: The Couch
  built_by_url: https://thecouch.nyc
  featured: false
- title: Bululu Eventos
  url: https://bululueventos.cl/
  main_url: https://bululueventos.cl/
  source_url: https://github.com/enBonnet/bululu-front
  description: >
    Sitio de organizadores de eventos
  categories:
    - Marketing
  built_by: Ender Bonnet
  built_by_url: https://enbonnet.me/
- title: MyPrograming Steps
  main_url: https://mysteps.netlify.com/
  url: https://mysteps.netlify.com/
  description: >
    FrontEnd Tutorial Information
  featured: false
  categories:
    - Blog
    - Portfolio
  source_url: https://github.com/IoT-Arduino/Gatsby-MySteps
  built_by: Maruo
  built_by_url: https://twitter.com/DengenT
- title: Brent Runs Marathons
  main_url: https://www.brentrunsmarathons.com/
  url: https://www.brentrunsmarathons.com/
  source_url: https://github.com/bingr001/brentrunsmarathonsv2
  description: >
    Brent Runs Marathons is about the training and race experience for the Comrades Ultra Marathon
  categories:
    - Blog
  built_by: Brent Ingram
  built_by_url: https://www.brentjingram.com/
  featured: false
- title: Pedro LaTorre
  main_url: https://www.pedrolatorre.com/
  url: https://www.pedrolatorre.com/
  source_url: https://github.com/bingr001/pedro-latorre-site
  description: >
    A really awesome website built for the motivational speaker Pedro LaTorre
  categories:
    - Blog
  built_by: Brent Ingram
  built_by_url: https://www.brentjingram.com/
  featured: false
- title: Veryben
  main_url: https://veryben.com/
  url: https://veryben.com/
  description: >
    be water my friend
  categories:
    - Blog
  built_by: anikijiang
  built_by_url: https://twitter.com/anikijiang
  featured: false
- title: kentarom's portfolio
  main_url: https://kentarom.com/
  url: https://kentarom.com/
  source_url: https://github.com/kentaro-m/portfolio-gatsby
  description: >
    The portfolio of kentarom, frontend developer. This site shows recent activities about him.
  categories:
    - Portfolio
    - Technology
    - Web Development
  built_by: kentarom
  built_by_url: https://twitter.com/_kentaro_m
  featured: false
- title: MotionThat
  main_url: "https://motionthat.com.au"
  url: "https://motionthat.com.au"
  description: >
    MotionThat was created to fill a void in Tabletop Product shooting, whereby the need for consistency, repetition and flexibility was required to eliminate the many variables and inaccuracies that slow the filming process down.
  categories:
    - Entertainment
    - Food
    - Media
    - Gallery
  built_by: Handsome Creative
  built_by_url: https://www.hellohandsome.com.au
  featured: false
- title: TEN ALPHAS
  main_url: "https://tenalphas.com.au"
  url: "https://tenalphas.com.au"
  description: >
    TEN ALPHAS is a content production company based in Sydney and Wollongong, telling stories through moving image and beautiful design.
  categories:
    - Media
    - Entertainment
    - Video
  built_by: Handsome Creative
  built_by_url: https://www.hellohandsome.com.au
  featured: false
- title: SalesGP
  main_url: "https://salesgp.io"
  url: "https://salesgp.io"
  description: >
    SalesGP is a specialist Sales and Operations partner offering expert skill-sets and decades of experience to companies entering the Australia, NZ (ANZ) and South East Asian (SEA) markets.
  categories:
    - Business
    - Marketing
    - Consulting
  built_by: Handsome Creative
  built_by_url: https://www.hellohandsome.com.au
  featured: false
- title: Source Separation Systems
  main_url: "https://sourceseparationsystems.com.au"
  url: "https://sourceseparationsystems.com.au"
  description: >
    Innovative waste diversion products, designed to connect Australians to a more sustainable world.
  categories:
    - Business
  built_by: Handsome Creative
  built_by_url: https://www.hellohandsome.com.au
- title: Fuzzy String Matching
  main_url: https://fuzzy-string-matching.netlify.com
  url: https://fuzzy-string-matching.netlify.com
  source_url: https://github.com/jdemieville/fuzzyStringMatching
  description: >
    This site is built to assess the performance of various approximate string matching algorithms aka fuzzy string searching.
  categories:
    - JavaScript
    - Learning
    - Programming
  built_by: Jennifer Demieville
  built_by_url: https://demieville-codes.herokuapp.com/portfolio
  featured: false
- title: Open Techiz
  main_url: "https://www.opentechiz.com/"
  url: "https://www.opentechiz.com/"
  featured: false
  description: >
    An agile software development company in Vietnam, providing wide range service from ecommerce development, mobile development, automation testing and cloud deployment with kubernets
  categories:
    - Web Development
    - Mobile Development
    - Technology
  built_by: Open Techiz
  built_by_url: "https://www.opentechiz.com/"
- title: Leave Me Alone
  url: https://leavemealone.app
  main_url: https://leavemealone.app
  description: >
    Leave Me Alone helps you unsubscribe from unwanted emails easily. It's built with Gatsby v2.
  categories:
    - Landing Page
    - Productivity
  built_by: James Ivings
  built_by_url: https://squarecat.io
  featured: false
- title: Oberion
  main_url: https://oberion.io
  url: https://oberion.io
  description: >
    Oberion analyzes your gaming library and gives you personal recommendations based on what you play
  categories:
    - Entertainment
    - Media
  built_by: Thomas Uta
  built_by_url: https://twitter.com/ThomasJanUta
  featured: false
- title: Lusta Hair
  url: https://www.lustahair.com
  main_url: https://www.lustahair.com
  description: >
    Luxury 100% Remy Human Hair Toppers. The perfect solution for volume, coverage and style. Online retailer based in Australia.
  categories:
    - eCommerce
  built_by: Jason Di Benedetto
  built_by_url: https://jason.dibenedetto.fyi
  featured: false
- title: Yoseph.tech
  main_url: https://www.yoseph.tech
  url: https://www.yoseph.tech/compilers
  source_url: https://github.com/radding/yoseph.tech_gatsby
  description: >
    Yoseph.tech is a personal blog centered around technology and software engineering
  categories:
    - Technology
    - Web Development
    - Open Source
  built_by: Yoseph Radding
  built_by_url: https://github.com/radding
  featured: false
- title: Really Fast Sites
  url: https://reallyfastsites.com
  main_url: https://reallyfastsites.com
  description: >
    Really Fast Sites showcases websites that have a speed score of 85 or higher on Google's Page Speed Insights for both mobile and desktop, along with some of the platforms and technologies those sites use.
  categories:
    - Web Development
    - Programming
  built_by: Peter Brady
  built_by_url: https://www.peterbrady.co.uk
  featured: false
- title: Mieke Frouws
  url: https://www.miekefrouws.nl
  main_url: https://www.miekefrouws.nl
  description: >
    Mieke Frouws is a freelance primary school theater teacher based in the Netherlands.
  categories:
    - Freelance
    - Education
  built_by: Laurens Kling
  built_by_url: https://www.goedideemedia.nl
  featured: false
- title: The Fabulous Lifestyles 不藏私旅行煮藝
  url: https://thefabulouslifestyles.com/
  main_url: https://thefabulouslifestyles.com/
  description: >
    The Fabulous Lifestyles features content about travel and food. It offers practical travel advice that covers trip planning, logistics, and reviews on destination, resort & hotel...etc. Besides travelling, there are step-by-step homemade gourmet recipes that will appeal to everyone's taste buds.
  categories:
    - Blog
    - Food
    - Travel
  built_by: Kevin C Chen
  built_by_url: https://www.linkedin.com/in/kevincychen/
- title: Salexa - Estetica Venezolana
  url: https://peluqueriavenezolana.cl/
  main_url: https://peluqueriavenezolana.cl/
  source_url: https://github.com/enbonnet/salexa-front
  description: >
    Venezuelan beauty and hairdressing salon in Chile
  categories:
    - Marketing
    - Business
  built_by: Ender Bonnet
  built_by_url: https://enbonnet.me/
- title: Akshay Thakur's Portfolio
  main_url: https://akshaythakur.me
  url: https://akshaythakur.me
  categories:
    - Portfolio
    - Web Development
  built_by: Akshay Thakur
  built_by_url: https://akshaythakur.me
- title: Binaria
  description: >
    Digital product connecting technics & creativity.
  main_url: "https://binaria.com/en/"
  url: "https://binaria.com/en/"
  categories:
    - Web Development
    - Agency
    - Technology
    - App
    - Consulting
    - User Experience
  built_by: Binaria
  built_by_url: "https://binaria.com/"
- title: Quema Labs
  url: https://quemalabs.com/
  main_url: https://quemalabs.com/
  description: >
    WordPress themes for these moedern times
  categories:
    - Blog
    - Web Development
    - WordPress
    - Portfolio
  built_by: Nico Andrade
  built_by_url: https://nicoandrade.com/
- title: Century 21 Financial
  url: https://century21financial.co.nz/
  main_url: https://century21financial.co.nz/
  description: Website for Century 21's mortgage broker and insurance broker business in New Zealand.
  categories:
    - Real Estate
    - Finance
    - Business
  built_by: Shannon Smith
  built_by_url: https://www.powerboard.co.nz/clients
  featured: false
- title: Base Backpackers
  url: https://www.stayatbase.com/
  main_url: https://www.stayatbase.com/
  description: Base Backpackers is one of Australasia's biggest youth adventure tourism brands. They are super stoked to have one of the fastest websites in the tourism industry.
  categories:
    - Travel
    - Business
  built_by: Shannon Smith
  built_by_url: https://www.powerboard.co.nz/clients
  featured: false
- title: Wealthsimple
  url: "https://www.wealthsimple.com/"
  main_url: "https://www.wealthsimple.com/en-us/"
  description: >
    The simple way to grow your money like the world's most sophisticated investors. Zero-maintenance portfolios, expert advisors and low fees.
  categories:
    - App
    - Business
    - Finance
  featured: false
- title: To Be Created
  description: >
    tbc is a London based styling agency that champions a modernised minimal aesthetic for both personal clients and brands.
  main_url: "https://to-be-created.com"
  url: "https://to-be-created.com"
  categories:
    - Web Development
    - Agency
    - Portfolio
    - Freelance
  built_by: Sam Goddard
  built_by_url: "https://samgoddard.dev/"
- title: Kosmos Platform
  main_url: https://kosmosplatform.com
  url: https://kosmosplatform.com
  description: >
    Explore the Kosmos - A new world is here, where every clinician now has the ability to improve cardiothoracic and abdominal assessment, in just a few minutes.
  categories:
    - Marketing
    - Science
    - Video
    - Landing Page
    - Healthcare
    - Technology
  built_by: Bryce Benson via Turnstyle Studio
  built_by_url: https://github.com/brycebenson
- title: B-Engaged
  url: https://b-engaged.se/
  main_url: https://b-engaged.se/
  description: >
    B-Engaged gives a clear picture of the organization and helps you implement the measures that makes difference for the employees. The results of our employee surveys are easily transformed into concrete improvement measures using AI technology.
  categories:
    - Business
    - Human Resources
  featured: false
- title: Rollbar
  url: https://rollbar.com/
  main_url: https://rollbar.com/
  description: >
    Rollbar automates error monitoring and triaging, so developers can fix errors that matter within minutes, and build software quickly and painlessly.
  categories:
    - Programming
    - Web Development
  featured: false
- title: EQX
  url: https://digitalexperience.equinox.com/
  main_url: https://digitalexperience.equinox.com/
  description: >
    The Equinox app, personalized to unlock your full potential.
  categories:
    - Sports
    - App
  featured: false
- title: WagWalking
  url: https://wagwalking.com/
  main_url: https://wagwalking.com/
  description: >
    Paws on the move
  categories:
    - App
  featured: false
- title: FirstBorn
  url: https://www.firstborn.com/
  main_url: https://www.firstborn.com/
  description: >
    We shape modern brands for a connected future.
  categories:
    - Agency
    - Design
- title: Pix4D
  url: https://www.pix4d.com
  main_url: https://www.pix4d.com
  description: >
    A unique suite of photogrammetry software for drone mapping. Capture images with our app, process on desktop or cloud and create maps and 3D models.
  categories:
    - Business
    - Productivity
    - Technology
  featured: false
- title: Bakken & Bæck
  url: https://bakkenbaeck.com
  main_url: https://bakkenbaeck.com
  description: >
    We’re Bakken & Bæck, a digital studio based in Oslo, Bonn and Amsterdam. Ambitious companies call us when they need an experienced team that can transform interesting ideas into powerful products.
  categories:
    - Agency
    - Design
    - Technology
  featured: false
- title: Figma Config
  url: https://config.figma.com/
  main_url: https://config.figma.com/
  description: A one-day conference where Figma users come together to learn from each other.
  categories:
    - Conference
    - Design
    - Event
    - Community
    - Learning
  built_by: Corey Ward
  built_by_url: "http://www.coreyward.me/"
  featured: false
<<<<<<< HEAD
- title: VeganWorks
  url: https://veganworks.com/
  main_url: https://veganworks.com/
  description: We make delicious vegan snack boxes.
  categories:
    - Food
=======
- title: Nordic Microfinance Initiative
  url: "https://www.nmimicro.no/"
  main_url: "https://www.nmimicro.no/"
  description: Nordic Microfinance Initiative's (NMI) vision is to contribute to the empowerment of poor people in developing countries and to the creation of jobs and wealth on a sustainable basis.
  featured: false
  categories:
    - Finance
    - Business
  built_by: Othermachines
  built_by_url: "https://othermachines.com"
- title: Subscribe Pro Documentation
  url: https://docs.subscribepro.com/
  main_url: https://docs.subscribepro.com/
  description: >
    Subscribe Pro is a subscription commerce solution that enables brands to quickly add subscription commerce models such as box, subscribe-and-save, autoship and similar to their existing eCommerce websites.
  categories:
    - Documentation
    - eCommerce
    - API
    - Technology
    - Web Development
  built_by: Subscribe Pro
  built_by_url: https://www.subscribepro.com/
- title: Software.com
  main_url: https://www.software.com
  url: https://www.software.com
  description: Our data platform helps developers learn from their data, increase productivity, and code smarter.
  categories:
    - Data
    - Productivity
    - Programming
  built_by: Brett Stevens, Joshua Cheng, Geoff Stevens
  built_by_url: https://github.com/swdotcom/
>>>>>>> 8bbe1078
  featured: false<|MERGE_RESOLUTION|>--- conflicted
+++ resolved
@@ -8548,14 +8548,13 @@
   built_by: Corey Ward
   built_by_url: "http://www.coreyward.me/"
   featured: false
-<<<<<<< HEAD
 - title: VeganWorks
   url: https://veganworks.com/
   main_url: https://veganworks.com/
   description: We make delicious vegan snack boxes.
   categories:
     - Food
-=======
+  featured: false
 - title: Nordic Microfinance Initiative
   url: "https://www.nmimicro.no/"
   main_url: "https://www.nmimicro.no/"
@@ -8589,5 +8588,4 @@
     - Programming
   built_by: Brett Stevens, Joshua Cheng, Geoff Stevens
   built_by_url: https://github.com/swdotcom/
->>>>>>> 8bbe1078
   featured: false