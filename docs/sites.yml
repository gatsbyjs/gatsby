- title: ReactJS
  main_url: "https://reactjs.org/"
  url: "https://reactjs.org/"
  source_url: "https://github.com/reactjs/reactjs.org"
  featured: true
  categories:
    - Web Development
    - Featured
    - Documentation
- title: Flamingo
  main_url: https://www.shopflamingo.com/
  url: https://www.shopflamingo.com/
  description: >
    Online shop for women's body care and hair removal products.
  categories:
    - eCommerce
    - Featured
  featured: true
- title: IDEO
  url: https://www.ideo.com
  main_url: https://www.ideo.com/
  description: >
    A Global design company committed to creating positive impact.
  categories:
    - Agency
    - Technology
    - Featured
    - Consulting
    - User Experience
  featured: true
- title: Airbnb Engineering & Data Science
  description: >
    Creative engineers and data scientists building a world where you can belong
    anywhere
  main_url: "https://airbnb.io/"
  url: "https://airbnb.io/"
  categories:
    - Blog
    - Gallery
    - Featured
  featured: true
- title: Impossible Foods
  main_url: "https://impossiblefoods.com/"
  url: "https://impossiblefoods.com/"
  categories:
    - Food
    - Featured
  featured: true
- title: Braun
  description: >
    Braun offers high performance hair removal and hair care products, including dryers, straighteners, shavers, and more.
  main_url: "https://ca.braun.com/en-ca"
  url: "https://ca.braun.com/en-ca"
  categories:
    - eCommerce
    - Featured
  featured: true
- title: NYC Pride 2019 | WorldPride NYC | Stonewall50
  main_url: "https://2019-worldpride-stonewall50.nycpride.org/"
  url: "https://2019-worldpride-stonewall50.nycpride.org/"
  featured: true
  description: >-
    Join us in 2019 for NYC Pride, as we welcome WorldPride and mark the 50th
    Anniversary of the Stonewall Uprising and a half-century of LGBTQ+
    liberation.
  categories:
    - Education
    - Marketing
    - Nonprofit
    - Featured
  built_by: Canvas United
  built_by_url: "https://www.canvasunited.com/"
- title: The State of European Tech
  main_url: "https://2017.stateofeuropeantech.com/"
  url: "https://2017.stateofeuropeantech.com/"
  featured: true
  categories:
    - Technology
    - Featured
  built_by: Studio Lovelock
  built_by_url: "http://www.studiolovelock.com/"
- title: Hopper
  main_url: "https://www.hopper.com/"
  url: "https://www.hopper.com/"
  built_by: Narative
  built_by_url: "https://www.narative.co/"
  featured: true
  categories:
    - Technology
    - App
    - Featured
- title: GM Capital One
  description: |
    Introducing the new online experience for your GM Rewards Credit Card
  main_url: "https://gm.capitalone.com/"
  url: "https://gm.capitalone.com/"
  categories:
    - Featured
  featured: true
- title: Theodora Warre
  main_url: "https://theodorawarre.eu"
  url: "https://theodorawarre.eu"
  description: >-
    E-commerce site for jewellery designer Theodora Warre, built using Gatsby + Shopify + Prismic + Matter.js
  categories:
    - eCommerce
    - Marketing
  built_by: Pierre Nel
  built_by_url: "https://pierre.io"
  featured: false
- title: Life Without Barriers | Foster Care
  main_url: "https://www.lwb.org.au/foster-care"
  url: "https://www.lwb.org.au/foster-care"
  featured: true
  description: >-
    We are urgently seeking foster carers all across Australia. Can you open
    your heart and your home to a child in need? There are different types of
    foster care that can suit you. We offer training and 24/7 support.
  categories:
    - Nonprofit
    - Education
    - Documentation
    - Marketing
    - Featured
  built_by: LWB Digital Team
  built_by_url: "https://twitter.com/LWBAustralia"
- title: Figma
  main_url: "https://www.figma.com/"
  url: "https://www.figma.com/"
  featured: true
  categories:
    - Marketing
    - Design
    - Featured
  built_by: Corey Ward
  built_by_url: "http://www.coreyward.me/"
- title: Bejamas - JAM Experts for hire
  main_url: "https://bejamas.io/"
  url: "https://bejamas.io/"
  featured: true
  description: >-
    We help agencies and companies with JAMStack tools. This includes web
    development using Static Site Generators, Headless CMS, CI / CD and CDN
    setup.
  categories:
    - Technology
    - Web Development
    - Agency
    - Marketing
    - Featured
  built_by: Bejamas
  built_by_url: "https://bejamas.io/"
- title: The State of JavaScript
  description: >
    Data from over 20,000 developers, asking them questions on topics ranging
    from frontend frameworks and state management, to build tools and testing
    libraries.
  main_url: "https://stateofjs.com/"
  url: "https://stateofjs.com/"
  source_url: "https://github.com/StateOfJS/StateOfJS"
  categories:
    - Data
    - JavaScript
    - Featured
  built_by: StateOfJS
  built_by_url: "https://github.com/StateOfJS/StateOfJS/graphs/contributors"
  featured: true
- title: DesignSystems.com
  main_url: "https://www.designsystems.com/"
  url: "https://www.designsystems.com/"
  description: |
    A resource for learning, creating and evangelizing design systems.
  categories:
    - Design
    - Blog
    - Technology
    - Featured
  built_by: Corey Ward
  built_by_url: "http://www.coreyward.me/"
  featured: true
- title: Snap Kit
  main_url: "https://kit.snapchat.com/"
  url: "https://kit.snapchat.com/"
  description: >
    Snap Kit lets developers integrate some of Snapchat’s best features across
    platforms.
  categories:
    - Technology
    - Documentation
    - Featured
  featured: true
- title: SendGrid
  main_url: "https://sendgrid.com/docs/"
  url: "https://sendgrid.com/docs/"
  description: >
    SendGrid delivers your transactional and marketing emails through the
    world's largest cloud-based email delivery platform.
  categories:
    - API
    - Technology
    - Documentation
    - Featured
  featured: true
- title: Kirsten Noelle
  main_url: "https://www.kirstennoelle.com/"
  url: "https://www.kirstennoelle.com/"
  featured: true
  description: >
    Digital portfolio for San Francisco Bay Area photographer Kirsten Noelle Wiemer.
  categories:
    - Photography
    - Portfolio
    - Featured
  built_by: Ryan Wiemer
  built_by_url: "https://www.ryanwiemer.com/"
- title: Cajun Bowfishing
  main_url: "https://cajunbowfishing.com/"
  url: "https://cajunbowfishing.com/"
  featured: false
  categories:
    - eCommerce
    - Sports
  built_by: Escalade Sports
  built_by_url: "https://www.escaladesports.com/"
- title: NEON
  main_url: "http://neonrated.com/"
  url: "http://neonrated.com/"
  featured: false
  categories:
    - Gallery
- title: GraphCMS
  main_url: "https://graphcms.com/"
  url: "https://graphcms.com/"
  featured: false
  categories:
    - Marketing
    - Technology
- title: Ghost Documentation
  main_url: https://docs.ghost.org/
  url: https://docs.ghost.org/
  source_url: "https://github.com/tryghost/docs"
  featured: false
  description: >-
    Ghost is an open source, professional publishing platform built on a modern Node.js technology stack — designed for teams who need power, flexibility and performance.
  categories:
    - Technology
    - Documentation
    - Open Source
  built_by: Ghost Foundation
  built_by_url: https://ghost.org/
- title: Nike - Just Do It
  main_url: "https://justdoit.nike.com/"
  url: "https://justdoit.nike.com/"
  featured: true
  categories:
    - eCommerce
    - Featured
- title: AirBnB Cereal
  main_url: "https://airbnb.design/cereal"
  url: "https://airbnb.design/cereal"
  featured: false
  categories:
    - Marketing
    - Design
- title: Cardiogram
  main_url: "https://cardiogr.am/"
  url: "https://cardiogr.am/"
  featured: false
  categories:
    - Marketing
    - Technology
- title: Hack Club
  main_url: "https://hackclub.com/"
  url: "https://hackclub.com/"
  source_url: "https://github.com/hackclub/site"
  featured: false
  categories:
    - Education
    - Web Development
- title: Matthias Jordan Portfolio
  main_url: "https://iammatthias.com/"
  url: "https://iammatthias.com/"
  source_url: "https://github.com/iammatthias/.com"
  description: >-
    Photography portfolio of content creator and digital marketer Matthias Jordan
  built_by: Matthias Jordan
  built_by_url: https://github.com/iammatthias
  featured: false
  categories:
    - Photography
    - Portfolio
    - Blog
    - Gallery
- title: Investment Calculator
  main_url: "https://investmentcalculator.io/"
  url: "https://investmentcalculator.io/"
  featured: false
  categories:
    - Education
    - Finance
- title: CSS Grid Playground by MozillaDev
  main_url: "https://mozilladevelopers.github.io/playground/"
  url: "https://mozilladevelopers.github.io/playground/"
  source_url: "https://github.com/MozillaDevelopers/playground"
  featured: false
  categories:
    - Education
    - Web Development
- title: Piotr Fedorczyk Portfolio
  built_by: Piotr Fedorczyk
  built_by_url: "https://piotrf.pl"
  categories:
    - Portfolio
    - Web Development
  description: >-
    Portfolio of Piotr Fedorczyk, a digital product designer and full-stack developer specializing in shaping, designing and building news and tools for news.
  featured: false
  main_url: "https://piotrf.pl/"
  url: "https://piotrf.pl/"
- title: unrealcpp
  main_url: "https://unrealcpp.com/"
  url: "https://unrealcpp.com/"
  source_url: "https://github.com/Harrison1/unrealcpp-com"
  featured: false
  categories:
    - Blog
    - Web Development
- title: Andy Slezak
  main_url: "https://www.aslezak.com/"
  url: "https://www.aslezak.com/"
  source_url: "https://github.com/amslezak"
  featured: false
  categories:
    - Web Development
    - Portfolio
- title: Deliveroo.Design
  main_url: "https://www.deliveroo.design/"
  url: "https://www.deliveroo.design/"
  featured: false
  categories:
    - Food
    - Marketing
- title: Dona Rita
  main_url: "https://www.donarita.co.uk/"
  url: "https://www.donarita.co.uk/"
  source_url: "https://github.com/peduarte/dona-rita-website"
  featured: false
  categories:
    - Food
    - Marketing
- title: Fröhlich ∧ Frei
  main_url: "https://www.froehlichundfrei.de/"
  url: "https://www.froehlichundfrei.de/"
  featured: false
  categories:
    - Web Development
    - Blog
    - Open Source
- title: How to GraphQL
  main_url: "https://www.howtographql.com/"
  url: "https://www.howtographql.com/"
  source_url: "https://github.com/howtographql/howtographql"
  featured: false
  categories:
    - Documentation
    - Web Development
    - Open Source
- title: OnCallogy
  main_url: "https://www.oncallogy.com/"
  url: "https://www.oncallogy.com/"
  featured: false
  categories:
    - Marketing
    - Healthcare
- title: Ryan Wiemer's Portfolio
  main_url: "https://www.ryanwiemer.com/"
  url: "https://www.ryanwiemer.com/knw-photography/"
  source_url: "https://github.com/ryanwiemer/rw"
  featured: false
  description: >
    Digital portfolio for Oakland, CA based account manager Ryan Wiemer.
  categories:
    - Portfolio
    - Web Development
    - Design
  built_by: Ryan Wiemer
  built_by_url: "https://www.ryanwiemer.com/"
- title: Ventura Digitalagentur Köln
  main_url: "https://www.ventura-digital.de/"
  url: "https://www.ventura-digital.de/"
  featured: false
  built_by: Ventura Digitalagentur
  categories:
    - Agency
    - Marketing
    - Featured
- title: Azer Koçulu
  main_url: "https://kodfabrik.com/"
  url: "https://kodfabrik.com/photography/"
  featured: false
  categories:
    - Portfolio
    - Photography
    - Web Development
- title: Damir.io
  main_url: "http://damir.io/"
  url: "http://damir.io/"
  source_url: "https://github.com/dvzrd/gatsby-sfiction"
  featured: false
  categories:
    - Blog
- title: Digital Psychology
  main_url: "http://digitalpsychology.io/"
  url: "http://digitalpsychology.io/"
  source_url: "https://github.com/danistefanovic/digitalpsychology.io"
  featured: false
  categories:
    - Education
    - Library
- title: Théâtres Parisiens
  main_url: "http://theatres-parisiens.fr/"
  url: "http://theatres-parisiens.fr/"
  source_url: "https://github.com/phacks/theatres-parisiens"
  featured: false
  categories:
    - Education
    - Entertainment
- title: William Owen UK Portfolio / Blog
  main_url: "http://william-owen.co.uk/"
  url: "http://william-owen.co.uk/"
  featured: false
  description: >-
    Over 20 years experience delivering customer-facing websites, internet-based
    solutions and creative visual design for a wide range of companies and
    organisations.
  categories:
    - Portfolio
    - Blog
  built_by: William Owen
  built_by_url: "https://twitter.com/twilowen"
- title: A4 纸网
  main_url: "http://www.a4z.cn/"
  url: "http://www.a4z.cn/price"
  source_url: "https://github.com/hiooyUI/hiooyui.github.io"
  featured: false
  categories:
    - eCommerce
- title: Steve Meredith's Portfolio
  main_url: "http://www.stevemeredith.com/"
  url: "http://www.stevemeredith.com/"
  featured: false
  categories:
    - Portfolio
- title: API Platform
  main_url: "https://api-platform.com/"
  url: "https://api-platform.com/"
  source_url: "https://github.com/api-platform/website"
  featured: false
  categories:
    - Documentation
    - Web Development
    - Open Source
    - Library
- title: The Audacious Project
  main_url: "https://audaciousproject.org/"
  url: "https://audaciousproject.org/"
  featured: false
  categories:
    - Nonprofit
- title: Dustin Schau's Blog
  main_url: "https://blog.dustinschau.com/"
  url: "https://blog.dustinschau.com/"
  source_url: "https://github.com/dschau/blog"
  featured: false
  categories:
    - Blog
    - Web Development
- title: iContract Blog
  main_url: "https://blog.icontract.co.uk/"
  url: "http://blog.icontract.co.uk/"
  featured: false
  categories:
    - Blog
- title: BRIIM
  main_url: "https://bri.im/"
  url: "https://bri.im/"
  featured: false
  description: >-
    BRIIM is a movement to enable JavaScript enthusiasts and web developers in
    machine learning. Learn about artificial intelligence and data science, two
    fields which are governed by machine learning, in JavaScript. Take it right
    to your browser with WebGL.
  categories:
    - Education
    - Web Development
    - Technology
- title: Calpa's Blog
  main_url: "https://calpa.me/"
  url: "https://calpa.me/"
  source_url: "https://github.com/calpa/blog"
  featured: false
  categories:
    - Blog
    - Web Development
- title: Code Bushi
  main_url: "https://codebushi.com/"
  url: "https://codebushi.com/"
  featured: false
  description: >-
    Web development resources, trends, & techniques to elevate your coding
    journey.
  categories:
    - Web Development
    - Open Source
    - Blog
  built_by: Hunter Chang
  built_by_url: "https://hunterchang.com/"
- title: Daniel Hollcraft
  main_url: "https://danielhollcraft.com/"
  url: "https://danielhollcraft.com/"
  source_url: "https://github.com/danielbh/danielhollcraft.com"
  featured: false
  categories:
    - Web Development
    - Blog
    - Portfolio
- title: Darren Britton's Portfolio
  main_url: "https://darrenbritton.com/"
  url: "https://darrenbritton.com/"
  source_url: "https://github.com/darrenbritton/darrenbritton.github.io"
  featured: false
  categories:
    - Web Development
    - Portfolio
- title: Dave Lindberg Marketing & Design
  url: "https://davelindberg.com/"
  main_url: "https://davelindberg.com/"
  source_url: "https://github.com/Dave-Lindberg/dl-gatsby"
  featured: false
  description: >-
    My work revolves around solving problems for people in business, using
    integrated design and marketing strategies to improve sales, increase brand
    engagement, generate leads and achieve goals.
  categories:
    - Design
    - Marketing
    - Portfolio
- title: Dalbinaco's Website
  main_url: "https://dlbn.co/en/"
  url: "https://dlbn.co/en/"
  source_url: "https://github.com/dalbinaco/dlbn.co"
  featured: false
  categories:
    - Portfolio
    - Web Development
- title: mParticle's Documentation
  main_url: "https://docs.mparticle.com/"
  url: "https://docs.mparticle.com/"
  featured: false
  categories:
    - Web Development
    - Documentation
- title: Doopoll
  main_url: "https://doopoll.co/"
  url: "https://doopoll.co/"
  featured: false
  categories:
    - Marketing
    - Technology
- title: ERC dEX
  main_url: "https://ercdex.com/"
  url: "https://ercdex.com/aqueduct"
  featured: false
  categories:
    - Marketing
- title: Fabian Schultz' Portfolio
  main_url: "https://fabianschultz.com/"
  url: "https://fabianschultz.com/"
  source_url: "https://github.com/fabe/site"
  featured: false
  description: >-
    Hello, I’m Fabian — a product designer and developer based in Potsdam,
    Germany. I’ve been working both as a product designer and frontend developer
    for over 5 years now. I particularly enjoy working with companies that try
    to meet broad and unique user needs.
  categories:
    - Portfolio
    - Web Development
  built_by: Fabian Schultz
  built_by_url: "https://fabianschultz.com/"
- title: CalState House Manager
  description: >
    Home service membership that offers proactive and on-demand maintenance for
    homeowners
  main_url: "https://housemanager.calstate.aaa.com/"
  url: "https://housemanager.calstate.aaa.com/"
  categories:
    - Marketing
- title: The freeCodeCamp Guide
  main_url: "https://guide.freecodecamp.org/"
  url: "https://guide.freecodecamp.org/"
  source_url: "https://github.com/freeCodeCamp/guide"
  featured: false
  categories:
    - Web Development
    - Documentation
- title: Hapticmedia
  main_url: "https://hapticmedia.fr/en/"
  url: "https://hapticmedia.fr/en/"
  featured: false
  categories:
    - Agency
- title: heml.io
  main_url: "https://heml.io/"
  url: "https://heml.io/"
  source_url: "https://github.com/SparkPost/heml.io"
  featured: false
  categories:
    - Documentation
    - Web Development
    - Open Source
- title: Juliette Pretot's Portfolio
  main_url: "https://juliette.sh/"
  url: "https://juliette.sh/"
  featured: false
  categories:
    - Web Development
    - Portfolio
    - Blog
- title: Kris Hedstrom's Portfolio
  main_url: "https://k-create.com/"
  url: "https://k-create.com/portfolio/"
  source_url: "https://github.com/kristofferh/kristoffer"
  featured: false
  description: >-
    Hey. I’m Kris. I’m an interactive designer / developer. I grew up in Umeå,
    in northern Sweden, but I now live in Brooklyn, NY. I am currently enjoying
    a hybrid Art Director + Lead Product Engineer role at a small startup called
    Nomad Health. Before that, I was a Product (Engineering) Manager at Tumblr.
    Before that, I worked at agencies. Before that, I was a baby. I like to
    design things, and then I like to build those things. I occasionally take on
    freelance projects. Feel free to get in touch if you have an interesting
    project that you want to collaborate on. Or if you just want to say hello,
    that’s cool too.
  categories:
    - Portfolio
  built_by: Kris Hedstrom
  built_by_url: "https://k-create.com/"
- title: knpw.rs
  main_url: "https://knpw.rs/"
  url: "https://knpw.rs/"
  source_url: "https://github.com/knpwrs/knpw.rs"
  featured: false
  categories:
    - Blog
    - Web Development
- title: Kostas Bariotis' Blog
  main_url: "https://kostasbariotis.com/"
  url: "https://kostasbariotis.com/"
  source_url: "https://github.com/kbariotis/kostasbariotis.com"
  featured: false
  categories:
    - Blog
    - Portfolio
    - Web Development
- title: LaserTime Clinic
  main_url: "https://lasertime.ru/"
  url: "https://lasertime.ru/"
  source_url: "https://github.com/oleglegun/lasertime"
  featured: false
  categories:
    - Marketing
- title: Jason Lengstorf
  main_url: "https://lengstorf.com"
  url: "https://lengstorf.com"
  source_url: "https://github.com/jlengstorf/lengstorf.com"
  featured: false
  categories:
    - Blog
  built_by: Jason Lengstorf
  built_by_url: "https://github.com/jlengstorf"
- title: Mannequin.io
  main_url: "https://mannequin.io/"
  url: "https://mannequin.io/"
  source_url: "https://github.com/LastCallMedia/Mannequin/tree/master/site"
  featured: false
  categories:
    - Open Source
    - Web Development
    - Documentation
- title: manu.ninja
  main_url: "https://manu.ninja/"
  url: "https://manu.ninja/"
  source_url: "https://github.com/Lorti/manu.ninja"
  featured: false
  description: >-
    manu.ninja is the personal blog of Manuel Wieser, where he talks about
    frontend development, games and digital art
  categories:
    - Blog
    - Technology
    - Web Development
- title: Fabric
  main_url: "https://meetfabric.com/"
  url: "https://meetfabric.com/"
  featured: false
  categories:
    - Marketing
- title: Nexit
  main_url: "https://nexit.sk/"
  url: "https://nexit.sk/references"
  featured: false
  categories:
    - Web Development
- title: Open FDA
  description: >
    Provides APIs and raw download access to a number of high-value, high
    priority and scalable structured datasets, including adverse events, drug
    product labeling, and recall enforcement reports.
  main_url: "https://open.fda.gov/"
  url: "https://open.fda.gov/"
  source_url: "https://github.com/FDA/open.fda.gov"
  featured: false
  categories:
    - Government
    - Open Source
    - Web Development
    - API
    - Data
- title: NYC Planning Labs (New York City Department of City Planning)
  main_url: "https://planninglabs.nyc/"
  url: "https://planninglabs.nyc/about/"
  source_url: "https://github.com/NYCPlanning/"
  featured: false
  description: >-
    We work with New York City's Urban Planners to deliver impactful, modern
    technology tools.
  categories:
    - Open Source
    - Government
- title: Pravdomil
  main_url: "https://pravdomil.com/"
  url: "https://pravdomil.com/"
  source_url: "https://github.com/pravdomil/pravdomil.com"
  featured: false
  description: >-
    I’ve been working both as a product designer and frontend developer for over
    5 years now. I particularly enjoy working with companies that try to meet
    broad and unique user needs.
  categories:
    - Portfolio
- title: Preston Richey Portfolio / Blog
  main_url: "https://prestonrichey.com/"
  url: "https://prestonrichey.com/"
  source_url: "https://github.com/prichey/prestonrichey.com"
  featured: false
  categories:
    - Web Development
    - Portfolio
    - Blog
- title: Landing page of Put.io
  main_url: "https://put.io/"
  url: "https://put.io/"
  featured: false
  categories:
    - eCommerce
    - Technology
- title: The Rick and Morty API
  main_url: "https://rickandmortyapi.com/"
  url: "https://rickandmortyapi.com/"
  built_by: Axel Fuhrmann
  built_by_url: "https://axelfuhrmann.com/"
  featured: false
  categories:
    - Web Development
    - Entertainment
    - Documentation
    - Open Source
    - API
- title: Santa Compañía Creativa
  main_url: "https://santacc.es/"
  url: "https://santacc.es/"
  source_url: "https://github.com/DesarrolloWebSantaCC/santacc-web"
  featured: false
  categories:
    - Agency
- title: Sean Coker's Blog
  main_url: "https://sean.is/"
  url: "https://sean.is/"
  featured: false
  categories:
    - Blog
    - Portfolio
    - Web Development
- title: Several Levels
  main_url: "https://severallevels.io/"
  url: "https://severallevels.io/"
  source_url: "https://github.com/Harrison1/several-levels"
  featured: false
  categories:
    - Agency
    - Web Development
- title: Simply
  main_url: "https://simply.co.za/"
  url: "https://simply.co.za/"
  featured: false
  categories:
    - Marketing
- title: Storybook
  main_url: "https://storybook.js.org/"
  url: "https://storybook.js.org/"
  source_url: "https://github.com/storybooks/storybook"
  featured: false
  categories:
    - Web Development
    - Open Source
- title: Vibert Thio's Portfolio
  main_url: "https://vibertthio.com/portfolio/"
  url: "https://vibertthio.com/portfolio/projects/"
  source_url: "https://github.com/vibertthio/portfolio"
  featured: false
  categories:
    - Portfolio
    - Web Development
- title: VisitGemer
  main_url: "https://visitgemer.sk/"
  url: "https://visitgemer.sk/"
  featured: false
  categories:
    - Marketing
- title: Bricolage.io
  main_url: "https://www.bricolage.io/"
  url: "https://www.bricolage.io/"
  source_url: "https://github.com/KyleAMathews/blog"
  featured: false
  categories:
    - Blog
- title: Charles Pinnix Website
  main_url: "https://www.charlespinnix.com/"
  url: "https://www.charlespinnix.com/"
  featured: false
  description: >-
    I’m a senior frontend engineer with 8 years of experience building websites
    and web applications. I’m interested in leading creative, multidisciplinary
    engineering teams. I’m a creative technologist, merging photography, art,
    and design into engineering and visa versa. I take a pragmatic,
    product-oriented approach to development, allowing me to see the big picture
    and ensuring quality products are completed on time. I have a passion for
    modern frontend JavaScript frameworks such as React and Vue, and I have
    substantial experience on the backend with an interest in Node and
    container based deployment with Docker and AWS.
  categories:
    - Portfolio
    - Web Development
- title: Charlie Harrington's Blog
  main_url: "https://www.charlieharrington.com/"
  url: "https://www.charlieharrington.com/"
  source_url: "https://github.com/whatrocks/blog"
  featured: false
  categories:
    - Blog
    - Web Development
    - Music
- title: Gabriel Adorf's Portfolio
  main_url: "https://www.gabrieladorf.com/"
  url: "https://www.gabrieladorf.com/"
  source_url: "https://github.com/gabdorf/gabriel-adorf-portfolio"
  featured: false
  categories:
    - Portfolio
    - Web Development
- title: greglobinski.com
  main_url: "https://www.greglobinski.com/"
  url: "https://www.greglobinski.com/"
  source_url: "https://github.com/greglobinski/www.greglobinski.com"
  featured: false
  categories:
    - Portfolio
    - Web Development
- title: I am Putra
  main_url: "https://www.iamputra.com/"
  url: "https://www.iamputra.com/"
  featured: false
  categories:
    - Portfolio
    - Web Development
    - Blog
- title: In Sowerby Bridge
  main_url: "https://www.insowerbybridge.co.uk/"
  url: "https://www.insowerbybridge.co.uk/"
  featured: false
  categories:
    - Marketing
    - Government
- title: JavaScript Stuff
  main_url: "https://www.javascriptstuff.com/"
  url: "https://www.javascriptstuff.com/"
  featured: false
  categories:
    - Education
    - Web Development
    - Library
- title: Ledgy
  main_url: "https://www.ledgy.com/"
  url: "https://github.com/morloy/ledgy.com"
  featured: false
  categories:
    - Marketing
    - Finance
- title: Alec Lomas's Portfolio / Blog
  main_url: "https://www.lowmess.com/"
  url: "https://www.lowmess.com/"
  source_url: "https://github.com/lowmess/lowmess"
  featured: false
  categories:
    - Web Development
    - Blog
    - Portfolio
- title: Michele Mazzucco's Portfolio
  main_url: "https://www.michelemazzucco.it/"
  url: "https://www.michelemazzucco.it/"
  source_url: "https://github.com/michelemazzucco/michelemazzucco.it"
  featured: false
  categories:
    - Portfolio
- title: Orbit FM Podcasts
  main_url: "https://www.orbit.fm/"
  url: "https://www.orbit.fm/"
  source_url: "https://github.com/agarrharr/orbit.fm"
  featured: false
  categories:
    - Podcast
- title: Prosecco Springs
  main_url: "https://www.proseccosprings.com/"
  url: "https://www.proseccosprings.com/"
  featured: false
  categories:
    - Food
    - Blog
    - Marketing
- title: Verious
  main_url: "https://www.verious.io/"
  url: "https://www.verious.io/"
  source_url: "https://github.com/cpinnix/verious"
  featured: false
  categories:
    - Web Development
- title: Yisela
  main_url: "https://www.yisela.com/"
  url: "https://www.yisela.com/tetris-against-trauma-gaming-as-therapy/"
  featured: false
  categories:
    - Blog
- title: YouFoundRon.com
  main_url: "https://www.youfoundron.com/"
  url: "https://www.youfoundron.com/"
  source_url: "https://github.com/rongierlach/yfr-dot-com"
  featured: false
  categories:
    - Portfolio
    - Web Development
    - Blog
- title: yerevancoder
  main_url: "https://yerevancoder.com/"
  url: "https://forum.yerevancoder.com/categories"
  source_url: "https://github.com/yerevancoder/yerevancoder.github.io"
  featured: false
  categories:
    - Blog
    - Web Development
- title: Ease
  main_url: "https://www.ease.com/"
  url: "https://www.ease.com/"
  featured: false
  categories:
    - Marketing
    - Healthcare
- title: Policygenius
  main_url: "https://www.policygenius.com/"
  url: "https://www.policygenius.com/"
  featured: false
  categories:
    - Marketing
    - Healthcare
- title: Moteefe
  main_url: "https://www.moteefe.com/"
  url: "https://www.moteefe.com/"
  featured: false
  categories:
    - Marketing
    - Agency
    - Technology
- title: Athelas
  main_url: "http://www.athelas.com/"
  url: "http://www.athelas.com/"
  featured: false
  categories:
    - Marketing
    - Healthcare
- title: Pathwright
  main_url: "http://www.pathwright.com/"
  url: "http://www.pathwright.com/"
  featured: false
  categories:
    - Marketing
    - Education
- title: Lucid
  main_url: "https://www.golucid.co/"
  url: "https://www.golucid.co/"
  featured: false
  categories:
    - Marketing
    - Technology
- title: Bench
  main_url: "http://www.bench.co/"
  url: "http://www.bench.co/"
  featured: false
  categories:
    - Marketing
- title: Gin Lane
  main_url: "http://www.ginlane.com/"
  url: "https://www.ginlane.com/"
  featured: false
  categories:
    - Web Development
    - Agency
- title: Marmelab
  main_url: "https://marmelab.com/en/"
  url: "https://marmelab.com/en/"
  featured: false
  categories:
    - Web Development
    - Agency
- title: Dovetail
  main_url: "https://dovetailapp.com/"
  url: "https://dovetailapp.com/"
  featured: false
  categories:
    - Marketing
    - Technology
- title: The Bastion Bot
  main_url: "https://bastionbot.org/"
  url: "https://bastionbot.org/"
  source_url: "https://github.com/TheBastionBot/Bastion-Website"
  description: Give awesome perks to your Discord server!
  featured: false
  categories:
    - Open Source
    - Technology
    - Documentation
    - Community
  built_by: Sankarsan Kampa
  built_by_url: "https://traction.one"
- title: Smakosh
  main_url: "https://smakosh.com/"
  url: "https://smakosh.com/"
  source_url: "https://github.com/smakosh/smakosh.com"
  featured: false
  categories:
    - Portfolio
    - Web Development
- title: WebGazer
  main_url: "https://www.webgazer.io/"
  url: "https://www.webgazer.io/"
  featured: false
  categories:
    - Marketing
    - Web Development
    - Technology
- title: Joe Seifi's Blog
  main_url: "http://seifi.org/"
  url: "http://seifi.org/"
  featured: false
  categories:
    - Portfolio
    - Web Development
    - Blog
- title: LekoArts — Graphic Designer & Front-End Developer
  main_url: "https://www.lekoarts.de"
  url: "https://www.lekoarts.de"
  source_url: "https://github.com/LekoArts/portfolio"
  featured: false
  built_by: LekoArts
  built_by_url: "https://github.com/LekoArts"
  description: >-
    Hi, I'm Lennart — a self-taught and passionate graphic/web designer &
    frontend developer based in Darmstadt, Germany. I love it to realize complex
    projects in a creative manner and face new challenges. Since 6 years I do
    graphic design, my love for frontend development came up 3 years ago. I
    enjoy acquiring new skills and cementing this knowledge by writing blogposts
    and creating tutorials.
  categories:
    - Portfolio
    - Blog
    - Design
    - Web Development
    - Freelance
    - Open Source
- title: 杨二小的博客
  main_url: "https://blog.yangerxiao.com/"
  url: "https://blog.yangerxiao.com/"
  source_url: "https://github.com/zerosoul/blog.yangerxiao.com"
  featured: false
  categories:
    - Blog
    - Portfolio
- title: MOTTO x MOTTO
  main_url: "https://mottox2.com"
  url: "https://mottox2.com"
  source_url: "https://github.com/mottox2/website"
  description: Web developer / UI Designer in Tokyo Japan.
  featured: false
  categories:
    - Blog
    - Portfolio
  built_by: mottox2
  built_by_url: "https://mottox2.com"
- title: Pride of the Meadows
  main_url: "https://www.prideofthemeadows.com/"
  url: "https://www.prideofthemeadows.com/"
  featured: false
  categories:
    - eCommerce
    - Food
    - Blog
  built_by: Caldera Digital
  built_by_url: https://www.calderadigital.com/
- title: Michael Uloth
  main_url: "https://www.michaeluloth.com"
  url: "https://www.michaeluloth.com"
  featured: false
  description: Michael Uloth is a web developer, opera singer, and the creator of Up and Running Tutorials.
  categories:
    - Portfolio
    - Web Development
    - Music
  built_by: Michael Uloth
  built_by_url: "https://www.michaeluloth.com"
- title: Spacetime
  main_url: "https://www.heyspacetime.com/"
  url: "https://www.heyspacetime.com/"
  featured: false
  description: >-
    Spacetime is a Dallas-based digital experience agency specializing in web,
    app, startup, and digital experience creation.
  categories:
    - Marketing
    - Portfolio
    - Agency
  built_by: Spacetime
  built_by_url: "https://www.heyspacetime.com/"
- title: Eric Jinks
  main_url: "https://ericjinks.com/"
  url: "https://ericjinks.com/"
  featured: false
  description: "Software engineer / web developer from the Gold Coast, Australia."
  categories:
    - Portfolio
    - Blog
    - Web Development
    - Technology
  built_by: Eric Jinks
  built_by_url: "https://ericjinks.com/"
- title: GaiAma - We are wildlife
  main_url: "https://www.gaiama.org/"
  url: "https://www.gaiama.org/"
  featured: false
  description: >-
    We founded the GaiAma conservation organization to protect wildlife in Perú
    and to create an example of a permaculture neighborhood, living
    symbiotically with the forest - because reforestation is just the beginning
  categories:
    - Nonprofit
    - Marketing
    - Blog
  source_url: "https://github.com/GaiAma/gaiama.org"
  built_by: GaiAma
  built_by_url: "https://www.gaiama.org/"
- title: Healthcare Logic
  main_url: "https://www.healthcarelogic.com/"
  url: "https://www.healthcarelogic.com/"
  featured: false
  description: >-
    Revolutionary technology that empowers clinical and managerial leaders to
    collaborate with clarity.
  categories:
    - Marketing
    - Healthcare
    - Technology
  built_by: Thrive
  built_by_url: "https://thriveweb.com.au/"
- title: Papergov
  main_url: "https://papergov.com/"
  url: "https://papergov.com/"
  featured: false
  description: Manage all your government services in a single place
  categories:
    - Directory
    - Government
    - Technology
  source_url: "https://github.com/WeOpenly/localgov.fyi"
  built_by: Openly Technologies
  built_by_url: "https://papergov.com/about/"
- title: Kata.ai Documentation
  main_url: "https://docs.kata.ai/"
  url: "https://docs.kata.ai/"
  source_url: "https://github.com/kata-ai/kata-platform-docs"
  featured: false
  description: >-
    Documentation website for the Kata Platform, an all-in-one platform for
    building chatbots using AI technologies.
  categories:
    - Documentation
    - Technology
- title: goalgetters
  main_url: "https://goalgetters.space/"
  url: "https://goalgetters.space/"
  featured: false
  description: >-
    goalgetters is a source of inspiration for people who want to change their
    career. We offer articles, success stories and expert interviews on how to
    find a new passion and how to implement change.
  categories:
    - Blog
    - Education
  built_by: "Stephanie Langers (content), Adrian Wenke (development)"
  built_by_url: "https://twitter.com/AdrianWenke"
- title: Zensum
  main_url: "https://zensum.se/"
  url: "https://zensum.se/"
  featured: false
  description: >-
    Borrow money quickly and safely through Zensum. We compare Sweden's leading
    banks and credit institutions. Choose from multiple offers and lower your
    monthly cost. [Translated from Swedish]
  categories:
    - Technology
    - Finance
    - Marketing
  built_by: Bejamas
  built_by_url: "https://bejamas.io/"
- title: StatusHub - Easy to use Hosted Status Page Service
  main_url: "https://statushub.com/"
  url: "https://statushub.com/"
  featured: false
  description: >-
    Set up your very own service status page in minutes with StatusHub. Allow
    customers to subscribe to be updated automatically.
  categories:
    - Technology
    - Marketing
  built_by: Bejamas
  built_by_url: "https://bejamas.io/"
- title: Matthias Kretschmann Portfolio
  main_url: "https://matthiaskretschmann.com/"
  url: "https://matthiaskretschmann.com/"
  source_url: "https://github.com/kremalicious/portfolio"
  featured: false
  description: Portfolio of designer & developer Matthias Kretschmann.
  categories:
    - Portfolio
    - Web Development
  built_by: Matthias Kretschmann
  built_by_url: "https://matthiaskretschmann.com/"
- title: Iron Cove Solutions
  main_url: "https://ironcovesolutions.com/"
  url: "https://ironcovesolutions.com/"
  description: >-
    Iron Cove Solutions is a cloud based consulting firm. We help companies
    deliver a return on cloud usage by applying best practices
  categories:
    - Technology
    - Web Development
  built_by: Iron Cove Solutions
  built_by_url: "https://ironcovesolutions.com/"
  featured: false
- title: Moetez Chaabene Portfolio / Blog
  main_url: "https://moetez.me/"
  url: "https://moetez.me/"
  source_url: "https://github.com/moetezch/moetez.me"
  featured: false
  description: Portfolio of Moetez Chaabene
  categories:
    - Portfolio
    - Web Development
    - Blog
  built_by: Moetez Chaabene
  built_by_url: "https://twitter.com/moetezch"
- title: Nikita
  description: >-
    Automation of system deployments in Node.js for applications and
    infrastructures.
  main_url: "https://nikita.js.org/"
  url: "https://nikita.js.org/"
  source_url: "https://github.com/adaltas/node-nikita"
  categories:
    - Documentation
    - Open Source
    - Technology
  built_by: Adaltas
  built_by_url: "https://www.adaltas.com"
  featured: false
- title: Gourav Sood Blog & Portfolio
  main_url: "https://www.gouravsood.com/"
  url: "https://www.gouravsood.com/"
  featured: false
  categories:
    - Blog
    - Portfolio
  built_by: Gourav Sood
  built_by_url: "https://www.gouravsood.com/"
- title: Jonas Tebbe Portfolio
  description: |
    Hey, I’m Jonas and I create digital products.
  main_url: "https://jonastebbe.com"
  url: "https://jonastebbe.com"
  categories:
    - Portfolio
  built_by: Jonas Tebbe
  built_by_url: "https://twitter.com/jonastebbe"
  featured: false
- title: Parker Sarsfield Portfolio
  description: |
    I'm Parker, a software engineer and sneakerhead.
  main_url: "https://parkersarsfield.com"
  url: "https://parkersarsfield.com"
  categories:
    - Blog
    - Portfolio
  built_by: Parker Sarsfield
  built_by_url: "https://parkersarsfield.com"
- title: Frontend web development with Greg
  description: |
    JavaScript, GatsbyJS, ReactJS, CSS in JS... Let's learn some stuff together.
  main_url: "https://dev.greglobinski.com"
  url: "https://dev.greglobinski.com"
  categories:
    - Blog
    - Web Development
  built_by: Greg Lobinski
  built_by_url: "https://github.com/greglobinski"
- title: Insomnia
  description: |
    Desktop HTTP and GraphQL client for developers
  main_url: "https://insomnia.rest/"
  url: "https://insomnia.rest/"
  categories:
    - Blog
  built_by: Gregory Schier
  built_by_url: "https://schier.co"
  featured: false
- title: Timeline Theme Portfolio
  description: |
    I'm Aman Mittal, a software developer.
  main_url: "https://amanhimself.dev/"
  url: "https://amanhimself.dev/"
  categories:
    - Web Development
    - Portfolio
  built_by: Aman Mittal
  built_by_url: "https://amanhimself.dev/"
- title: Ocean artUp
  description: >
    Science outreach site built using styled-components and Contentful. It
    presents the research project "Ocean artUp" funded by an Advanced Grant of
    the European Research Council to explore the possible benefits of artificial
    uplift of nutrient-rich deep water to the ocean’s sunlit surface layer.
  main_url: "https://ocean-artup.eu"
  url: "https://ocean-artup.eu"
  source_url: "https://github.com/janosh/ocean-artup"
  categories:
    - Science
    - Education
    - Blog
  built_by: Janosh Riebesell
  built_by_url: "https://janosh.io"
  featured: false
- title: Ryan Fitzgerald
  description: |
    Personal portfolio and blog for Ryan Fitzgerald
  main_url: "https://ryanfitzgerald.ca/"
  url: "https://ryanfitzgerald.ca/"
  categories:
    - Web Development
    - Portfolio
  built_by: Ryan Fitzgerald
  built_by_url: "https://github.com/RyanFitzgerald"
  featured: false
- title: Kaizen
  description: |
    Content Marketing, PR & SEO Agency in London
  main_url: "https://www.kaizen.co.uk/"
  url: "https://www.kaizen.co.uk/"
  categories:
    - Agency
    - Blog
    - Design
    - Web Development
    - SEO
  built_by: Bogdan Stanciu
  built_by_url: "https://github.com/b0gd4n"
  featured: false
- title: HackerOne Platform Documentation
  description: |
    HackerOne's Product Documentation Center!
  url: "https://docs.hackerone.com/"
  main_url: "https://docs.hackerone.com/"
  categories:
    - Documentation
    - Security
  featured: false
- title: Mux Video
  description: |
    API to video hosting and streaming
  main_url: "https://mux.com/"
  url: "https://mux.com/"
  categories:
    - Video
    - API
  featured: false
- title: Swapcard
  description: >
    The easiest way for event organizers to instantly connect people, build a
    community of attendees and exhibitors, and increase revenue over time
  main_url: "https://www.swapcard.com/"
  url: "https://www.swapcard.com/"
  categories:
    - Event
    - Community
    - Marketing
  built_by: Swapcard
  built_by_url: "https://www.swapcard.com/"
  featured: false
- title: Kalix
  description: >
    Kalix is perfect for healthcare professionals starting out in private
    practice, to those with an established clinic.
  main_url: "https://www.kalixhealth.com/"
  url: "https://www.kalixhealth.com/"
  categories:
    - Healthcare
  featured: false
- title: Hubba
  description: |
    Buy wholesale products from thousands of independent, verified Brands.
  main_url: "https://join.hubba.com/"
  url: "https://join.hubba.com/"
  categories:
    - eCommerce
  featured: false
- title: HyperPlay
  description: |
    In Asean's 1st Ever LOL Esports X Music Festival
  main_url: "https://hyperplay.leagueoflegends.com/"
  url: "https://hyperplay.leagueoflegends.com/"
  categories:
    - Music
  featured: false
- title: Bad Credit Loans
  description: |
    Get the funds you need, from $250-$5,000
  main_url: "https://www.creditloan.com/"
  url: "https://www.creditloan.com/"
  categories:
    - Finance
  featured: false
- title: Financial Center
  description: >
    Member-owned, not-for-profit, co-operative whose members receive financial
    benefits in the form of lower loan rates, higher savings rates, and lower
    fees than banks.
  main_url: "https://fcfcu.com/"
  url: "https://fcfcu.com/"
  categories:
    - Finance
    - Nonprofit
    - Business
    - Education
  built_by: "https://fcfcu.com/"
  built_by_url: "https://fcfcu.com/"
  featured: false
- title: Office of Institutional Research and Assessment
  description: |
    Good Data, Good Decisions
  main_url: "http://oira.ua.edu/"
  url: "http://oira.ua.edu/"
  categories:
    - Data
  featured: false
- title: The Telegraph Premium
  description: |
    Exclusive stories from award-winning journalists
  main_url: "https://premium.telegraph.co.uk/"
  url: "https://premium.telegraph.co.uk/"
  categories:
    - Media
  featured: false
- title: html2canvas
  description: |
    Screenshots with JavaScript
  main_url: "http://html2canvas.hertzen.com/"
  url: "http://html2canvas.hertzen.com/"
  source_url: "https://github.com/niklasvh/html2canvas/tree/master/www"
  categories:
    - JavaScript
    - Documentation
  built_by: Niklas von Hertzen
  built_by_url: "http://hertzen.com/"
  featured: false
- title: Dato CMS
  description: |
    The API-based CMS your editors will love
  main_url: "https://www.datocms.com/"
  url: "https://www.datocms.com/"
  categories:
    - API
  featured: false
- title: Half Electronics
  description: |
    Personal website
  main_url: "https://www.halfelectronic.com/"
  url: "https://www.halfelectronic.com/"
  categories:
    - Blog
  built_by: Fernando Poumian
  built_by_url: "https://github.com/fpoumian/halfelectronic.com"
  featured: false
- title: Frithir Software Development
  main_url: "https://frithir.com/"
  url: "https://frithir.com/"
  featured: false
  description: "I DRINK COFFEE, WRITE CODE AND IMPROVE MY DEVELOPMENT SKILLS EVERY DAY."
  categories:
    - Design
    - Web Development
  built_by: Frithir
  built_by_url: "https://Frithir.com/"
- title: Unow
  main_url: "https://www.unow.fr/"
  url: "https://www.unow.fr/"
  categories:
    - Education
    - Marketing
  featured: false
- title: Peter Hironaka
  description: |
    Freelance Web Developer based in Los Angeles.
  main_url: "https://peterhironaka.com/"
  url: "https://peterhironaka.com/"
  categories:
    - Portfolio
    - Web Development
  built_by: Peter Hironaka
  built_by_url: "https://github.com/PHironaka"
  featured: false
- title: Michael McQuade
  description: |
    Personal website and blog for Michael McQuade
  main_url: "https://giraffesyo.io"
  url: "https://giraffesyo.io"
  categories:
    - Blog
  built_by: Michael McQuade
  built_by_url: "https://github.com/giraffesyo"
  featured: false
- title: Haacht Brewery
  description: |
    Corporate website for Haacht Brewery. Designed and Developed by Gafas.
  main_url: "https://haacht.com/en/"
  url: "https://haacht.com"
  categories:
    - Marketing
  built_by: Gafas
  built_by_url: "https://gafas.be"
  featured: false
- title: StoutLabs
  description: |
    Portfolio of Daniel Stout, freelance developer in East Tennessee.
  main_url: "https://www.stoutlabs.com/"
  url: "https://www.stoutlabs.com/"
  categories:
    - Web Development
    - Portfolio
  built_by: Daniel Stout
  built_by_url: "https://github.com/stoutlabs"
  featured: false
- title: Chicago Ticket Outcomes By Neighborhood
  description: |
    ProPublica data visualization of traffic ticket court outcomes
  categories:
    - Media
    - Nonprofit
  url: >-
    https://projects.propublica.org/graphics/il/il-city-sticker-tickets-maps/ticket-status/?initialWidth=782
  main_url: >-
    https://projects.propublica.org/graphics/il/il-city-sticker-tickets-maps/ticket-status/?initialWidth=782
  built_by: David Eads
  built_by_url: "https://github.com/eads"
  featured: false
- title: Chicago South Side Traffic Ticketing rates
  description: |
    ProPublica data visualization of traffic ticket rates by community
  main_url: >-
    https://projects.propublica.org/graphics/il/il-city-sticker-tickets-maps/ticket-rate/?initialWidth=782
  url: >-
    https://projects.propublica.org/graphics/il/il-city-sticker-tickets-maps/ticket-rate/?initialWidth=782
  categories:
    - Media
    - Nonprofit
  built_by: David Eads
  built_by_url: "https://github.com/eads"
  featured: false
- title: Otsimo
  description: >
    Otsimo is a special education application for children with autism, down
    syndrome and other developmental disabilities.
  main_url: "https://otsimo.com/en/"
  url: "https://otsimo.com/en/"
  categories:
    - Blog
    - Education
  featured: false
- title: Matt Bagni Portfolio 2018
  description: >
    Mostly the result of playing with Gatsby and learning about react and
    graphql. Using the screenshot plugin to showcase the work done for my
    company in the last 2 years, and a good amount of other experiments.
  main_url: "https://mattbag.github.io"
  url: "https://mattbag.github.io"
  categories:
    - Portfolio
  featured: false
- title: Lisa Ye's Blog
  description: |
    Simple blog/portofolio for a fashion designer. Gatsby_v2 + Netlify cms
  main_url: "https://lisaye.netlify.com/"
  url: "https://lisaye.netlify.com/"
  categories:
    - Blog
    - Portfolio
  featured: false
- title: Artem Sapegin
  description: >
    Little homepage of Artem Sapegin, a frontend developer, passionate
    photographer, coffee drinker and crazy dogs’ owner.
  main_url: "https://sapegin.me/"
  url: "https://sapegin.me/"
  categories:
    - Portfolio
    - Open Source
    - Web Development
  built_by: Artem Sapegin
  built_by_url: "https://github.com/sapegin"
  featured: false
- title: SparkPost Developers
  main_url: "https://developers.sparkpost.com/"
  url: "https://developers.sparkpost.com/"
  source_url: "https://github.com/SparkPost/developers.sparkpost.com"
  categories:
    - Documentation
    - API
  featured: false
- title: Malik Browne Portfolio 2018
  description: >
    The portfolio blog of Malik Browne, a full-stack engineer, foodie, and avid
    blogger/YouTuber.
  main_url: "https://www.malikbrowne.com/about"
  url: "https://www.malikbrowne.com"
  categories:
    - Blog
    - Portfolio
  built_by: Malik Browne
  built_by_url: "https://twitter.com/milkstarz"
  featured: false
- title: Novatics
  description: |
    Digital products that inspire and make a difference
  main_url: "https://www.novatics.com.br"
  url: "https://www.novatics.com.br"
  categories:
    - Portfolio
    - Technology
    - Web Development
  built_by: Novatics
  built_by_url: "https://github.com/Novatics"
  featured: false
- title: Max McKinney
  description: >
    I’m a developer and designer with a focus in web technologies. I build cars
    on the side.
  main_url: "https://maxmckinney.com/"
  url: "https://maxmckinney.com/"
  categories:
    - Portfolio
    - Web Development
    - Design
  built_by: Max McKinney
  featured: false
- title: Stickyard
  description: |
    Make your React component sticky the easy way
  main_url: "https://nihgwu.github.io/stickyard/"
  url: "https://nihgwu.github.io/stickyard/"
  source_url: "https://github.com/nihgwu/stickyard/tree/master/website"
  categories:
    - Web Development
  built_by: Neo Nie
  featured: false
- title: Agata Milik
  description: |
    Website of a Polish psychologist/psychotherapist based in Gdańsk, Poland.
  main_url: "https://agatamilik.pl"
  url: "https://agatamilik.pl"
  categories:
    - Marketing
    - Healthcare
  built_by: Piotr Fedorczyk
  built_by_url: "https://piotrf.pl"
  featured: false
- title: WebPurple
  main_url: "https://www.webpurple.net/"
  url: "https://www.webpurple.net/"
  source_url: "https://github.com/WebPurple/site"
  description: >-
    Site of local (Russia, Ryazan) frontend community. Main purpose is to show
    info about meetups and keep blog.
  categories:
    - Nonprofit
    - Web Development
    - Community
    - Blog
    - Open Source
  built_by: Nikita Kirsanov
  built_by_url: "https://twitter.com/kitos_kirsanov"
  featured: false
- title: Papertrail.io
  description: |
    Inspection Management for the 21st Century
  main_url: "https://www.papertrail.io/"
  url: "https://www.papertrail.io/"
  categories:
    - Marketing
    - Technology
  built_by: Papertrail.io
  built_by_url: "https://www.papertrail.io"
  featured: false
- title: Matt Ferderer
  main_url: "https://mattferderer.com"
  url: "https://mattferderer.com"
  source_url: "https://github.com/mattferderer/gatsbyblog"
  description: >
    A blog built with Gatsby that discusses web related tech
    such as JavaScript, .NET, Blazor & security.
  categories:
    - Blog
    - Web Development
  built_by: Matt Ferderer
  built_by_url: "https://twitter.com/mattferderer"
  featured: false
- title: Sahyadri Open Source Community
  main_url: "https://sosc.org.in"
  url: "https://sosc.org.in"
  source_url: "https://github.com/haxzie/sosc-website"
  description: >
    Official website of Sahyadri Open Source Community for community blog, event
    details and members info.
  categories:
    - Blog
    - Community
    - Open Source
  built_by: Musthaq Ahamad
  built_by_url: "https://github.com/haxzie"
  featured: false
- title: Tech Confessions
  main_url: "https://confessions.tech"
  url: "https://confessions.tech"
  source_url: "https://github.com/JonathanSpeek/tech-confessions"
  description: "A guilt-free place for us to confess our tech sins \U0001F64F\n"
  categories:
    - Community
    - Open Source
  built_by: Jonathan Speek
  built_by_url: "https://speek.design"
  featured: false
- title: Thibault Maekelbergh
  main_url: "https://thibmaek.com"
  url: "https://thibmaek.com"
  source_url: "https://github.com/thibmaek/thibmaek.github.io"
  description: |
    A nice blog about development, Raspberry Pi, plants and probably records.
  categories:
    - Blog
    - Open Source
  built_by: Thibault Maekelbergh
  built_by_url: "https://twitter.com/thibmaek"
  featured: false
- title: LearnReact.design
  main_url: "https://learnreact.design"
  url: "https://learnreact.design"
  description: >
    React Essentials For Designers: A React course tailored for product
    designers, ux designers, ui designers.
  categories:
    - Blog
  built_by: Linton Ye
  built_by_url: "https://twitter.com/lintonye"
- title: Mega House Creative
  main_url: "https://www.megahousecreative.com/"
  url: "https://www.megahousecreative.com/"
  description: >
    Mega House Creative is a digital agency that provides unique goal-oriented
    web marketing solutions.
  categories:
    - Marketing
    - Agency
  built_by: Daniel Robinson
  featured: false
- title: Tobie Marier Robitaille - csc
  main_url: "https://tobiemarierrobitaille.com/"
  url: "https://tobiemarierrobitaille.com/en/"
  description: |
    Portfolio site for director of photography Tobie Marier Robitaille
  categories:
    - Portfolio
    - Gallery
  built_by: Mill3 Studio
  built_by_url: "https://mill3.studio/en/"
  featured: false
- title: Bestvideogame.deals
  main_url: "https://bestvideogame.deals/"
  url: "https://bestvideogame.deals/"
  description: |
    Video game comparison website for the UK, build with GatsbyJS.
  categories:
    - eCommerce
  built_by: Koen Kamphuis
  built_by_url: "https://koenkamphuis.com/"
  featured: false
- title: Mahipat's Portfolio
  main_url: "https://mojaave.com/"
  url: "https://mojaave.com"
  source_url: "https://github.com/mhjadav/mojaave"
  description: >
    mojaave.com is Mahipat's portfolio, I have developed it using Gatsby v2 and
    Bootstrap, To get in touch with people looking for full-stack developer.
  categories:
    - Portfolio
    - Web Development
  built_by: Mahipat Jadav
  built_by_url: "https://mojaave.com/"
  featured: false
- title: Insights
  main_url: "https://justaskusers.com/"
  url: "https://justaskusers.com/"
  description: >
    Insights helps user experience (UX) researchers conduct their research and
    make sense of the findings.
  categories:
    - User Experience
    - Design
  built_by: Just Ask Users
  built_by_url: "https://justaskusers.com/"
  featured: false
- title: Mintfort
  main_url: "https://mintfort.com/"
  url: "https://mintfort.com/"
  source_url: "https://github.com/MintFort/mintfort.com"
  description: >
    Mintfort, the first crypto-friendly bank account. Store and manage assets on
    the blockchain.
  categories:
    - Technology
    - Finance
  built_by: Axel Fuhrmann
  built_by_url: "https://axelfuhrmann.com/"
  featured: false
- title: React Native Explorer
  main_url: "https://react-native-explorer.firebaseapp.com"
  url: "https://react-native-explorer.firebaseapp.com"
  description: |
    Explorer React Native packages and examples effortlessly.
  categories:
    - Education
  featured: false
- title: 500Tech
  main_url: "https://500tech.com/"
  url: "https://500tech.com/"
  featured: false
  categories:
    - Web Development
    - Agency
    - Open Source
- title: eworld
  main_url: "https://eworld.herokuapp.com/"
  url: "https://eworld.herokuapp.com/"
  featured: false
  categories:
    - eCommerce
    - Technology
- title: It's a Date
  description: >
    It's a Date is a dating app that actually involves dating.
  main_url: "https://www.itsadate.app/"
  url: "https://www.itsadate.app/"
  featured: false
  categories:
    - App
    - Blog
- title: Node.js HBase
  description: >
    Asynchronous HBase client for NodeJs using REST.
  main_url: https://hbase.js.org/
  url: https://hbase.js.org/
  source_url: "https://github.com/adaltas/node-hbase"
  categories:
    - Documentation
    - Open Source
    - Technology
  built_by: David Worms
  built_by_url: http://www.adaltas.com
  featured: false
- title: Peter Kroyer - Web Design / Web Development
  main_url: https://www.peterkroyer.at/en/
  url: https://www.peterkroyer.at/en/
  description: >
    Freelance web designer / web developer based in Vienna, Austria (Wien, Österreich).
  categories:
    - Agency
    - Web Development
    - Design
    - Portfolio
    - Freelance
  built_by: Peter Kroyer
  built_by_url: https://www.peterkroyer.at/
  featured: false
- title: Geddski
  main_url: https://gedd.ski
  url: https://gedd.ski
  description: >
    frontend mastery blog - level up your UI game.
  categories:
    - Web Development
    - Education
    - Productivity
    - User Experience
  built_by: Dave Geddes
  built_by_url: https://twitter.com/geddski
  featured: false
- title: Rung
  main_url: "https://rung.com.br/"
  url: "https://rung.com.br/"
  description: >
    Rung alerts you about the exceptionalities of your personal and professional life.
  categories:
    - API
    - Technology
    - Travel
  featured: false
- title: Mokkapps
  main_url: "https://www.mokkapps.de/"
  url: "https://www.mokkapps.de/"
  source_url: "https://github.com/mokkapps/website"
  description: >
    Portfolio website from Michael Hoffmann. Passionate software developer with focus on web-based technologies.
  categories:
    - Blog
    - Portfolio
    - Web Development
    - Mobile Development
  featured: false
- title: Premier Octet
  main_url: "https://www.premieroctet.com/"
  url: "https://www.premieroctet.com/"
  description: >
    Premier Octet is a React-based agency
  categories:
    - Agency
    - Web Development
    - Mobile Development
  featured: false
- title: Thorium
  main_url: "https://www.thoriumsim.com/"
  url: "https://www.thoriumsim.com/"
  source_url: "https://github.com/thorium-sim/thoriumsim.com"
  description: >
    Thorium - Open-source Starship Simulator Controls for Live Action Role Play
  built_by: Alex Anderson
  built_by_url: https://twitter.com/ralex1993
  categories:
    - Blog
    - Portfolio
    - Documentation
    - Marketing
    - Education
    - Entertainment
    - Open Source
    - Web Development
  featured: false
- title: Cameron Maske
  main_url: "https://www.cameronmaske.com/"
  url: "https://www.cameronmaske.com/courses/introduction-to-pytest/"
  source_url: "https://github.com/cameronmaske/cameronmaske.com-v2"
  description: >
    The homepage of Cameron Maske, a freelance full-stack developer, who is currently working on a free pytest video course
  categories:
    - Education
    - Video
    - Portfolio
    - Freelance
  featured: false
- title: Studenten bilden Schüler
  description: >
    Studenten bilden Schüler e.V. is a German student-run nonprofit initiative that aims to
    contribute to more equal educational opportunities by providing free tutoring to refugees
    and children from underprivileged families. The site is built on Gatsby v2, styled-components
    and Contentful. It supports Google Analytics, fluid typography and Algolia search.
  main_url: "https://studenten-bilden-schueler.de"
  url: "https://studenten-bilden-schueler.de"
  source_url: "https://github.com/StudentenBildenSchueler/homepage"
  categories:
    - Education
    - Nonprofit
    - Blog
  built_by: Janosh Riebesell
  built_by_url: "https://janosh.io"
  featured: false
- title: Mike's Remote List
  main_url: "https://www.mikesremotelist.com"
  url: "https://www.mikesremotelist.com"
  description: >
    A list of remote jobs, updated throughout the day. Built on Gatsby v1 and powered by Contentful, Google Sheets, string and sticky tape.
  categories:
    - Marketing
  featured: false
- title: Madvoid
  main_url: "https://madvoid.com/"
  url: "https://madvoid.com/screenshot/"
  featured: false
  description: >
    Madvoid is a team of expert developers dedicated to creating simple, clear, usable and blazing fast web and mobile apps.
    We are coders that help companies and agencies to create social & interactive experiences.
    This includes full-stack development using React, WebGL, Static Site Generators, Ruby On Rails, Phoenix, GraphQL, Chatbots, CI / CD, Docker and more!
  categories:
    - Portfolio
    - Technology
    - Web Development
    - Agency
    - Marketing
  built_by: Jean-Paul Bonnetouche
  built_by_url: https://twitter.com/_jpb
- title: MOMNOTEBOOK.COM
  description: >
    Sharing knowledge and experiences that make childhood and motherhood rich, vibrant and healthy.
  main_url: "https://momnotebook.com/"
  url: "https://momnotebook.com/"
  featured: false
  built_by: Aleksander Hansson
  built_by_url: https://www.linkedin.com/in/aleksanderhansson/
  categories:
    - Blog
- title: Pirate Studios
  description: >
    Reinventing music studios with 24/7 self service rehearsal, DJ & production rooms available around the world.
  main_url: "https://www.piratestudios.co"
  url: "https://www.piratestudios.co"
  featured: false
  built_by: The Pirate Studios team
  built_by_url: https://github.com/piratestudios/
  categories:
    - Music
- title: Aurora EOS
  main_url: "https://www.auroraeos.com/"
  url: "https://www.auroraeos.com/"
  featured: false
  categories:
    - Finance
    - Marketing
    - Blog
  built_by: Corey Ward
  built_by_url: "http://www.coreyward.me/"
- title: MadeComfy
  main_url: "https://madecomfy.com.au/"
  url: "https://madecomfy.com.au/"
  description: >
    Short term rental management startup, using Contentful + Gatsby + CircleCI
  featured: false
  categories:
    - Travel
  built_by: Lucas Vilela
  built_by_url: "https://madecomfy.com.au/"
- title: Tiger Facility Services
  description: >
    Tiger Facility Services combines facility management expertise with state of the art software to offer a sustainable and customer oriented cleaning and facility service.
  main_url: https://www.tigerfacilityservices.com/de-en/
  url: https://www.tigerfacilityservices.com/de-en/
  featured: false
  categories:
    - Marketing
- title: "Luciano Mammino's blog"
  description: >
    Tech & programming blog of Luciano Mammino a.k.a. "loige", Full-Stack Web Developer and International Speaker
  main_url: https://loige.co
  url: https://loige.co
  featured: false
  categories:
    - Blog
    - Web Development
  built_by: Luciano Mammino
  built_by_url: https://loige.co
- title: Wire • Secure collaboration platform
  description: >
    Corporate website of Wire, an open source, end-to-end encrypted collaboration platform
  main_url: "https://wire.com"
  url: "https://wire.com"
  featured: false
  categories:
    - Open Source
    - Productivity
    - Technology
    - Blog
    - App
  built_by: Wire team
  built_by_url: "https://github.com/orgs/wireapp/people"
- title: J. Patrick Raftery
  main_url: "https://www.jpatrickraftery.com"
  url: "https://www.jpatrickraftery.com"
  description: J. Patrick Raftery is an opera singer and voice teacher based in Vancouver, BC.
  categories:
    - Portfolio
    - Music
  built_by: Michael Uloth
  built_by_url: "https://www.michaeluloth.com"
  featured: false
- title: Aria Umezawa
  main_url: "https://www.ariaumezawa.com"
  url: "https://www.ariaumezawa.com"
  description: Aria Umezawa is a director, producer, and writer currently based in San Francisco. Site designed by Stephen Bell.
  categories:
    - Portfolio
    - Music
    - Entertainment
  built_by: Michael Uloth
  built_by_url: "https://www.michaeluloth.com"
  featured: false
- title: Pomegranate Opera
  main_url: "https://pomegranateopera.netlify.com"
  url: "https://pomegranateopera.netlify.com"
  description: Pomegranate Opera is a lesbian opera written by Amanda Hale & Kye Marshall. Site designed by Stephen Bell.
  categories:
    - Gallery
    - Music
  built_by: Michael Uloth
  built_by_url: "https://www.michaeluloth.com"
  featured: false
- title: Daniel Cabena
  main_url: "https://www.danielcabena.com"
  url: "https://www.danielcabena.com"
  description: Daniel Cabena is a Canadian countertenor highly regarded in both Canada and Europe for prize-winning performances ranging from baroque to contemporary repertoire. Site designed by Stephen Bell.
  categories:
    - Portfolio
    - Music
  built_by: Michael Uloth
  built_by_url: "https://www.michaeluloth.com"
  featured: false
- title: Artist.Center
  main_url: "https://artistcenter.netlify.com"
  url: "https://artistcenter.netlify.com"
  description: The marketing page for Artist.Center, a soon-to-launch platform designed to connect opera singers to opera companies. Site designed by Stephen Bell.
  categories:
    - Music
  built_by: Michael Uloth
  built_by_url: "https://www.michaeluloth.com"
  featured: false
- title: DG Volo & Company
  main_url: "https://www.dgvolo.com"
  url: "https://www.dgvolo.com"
  description: DG Volo & Company is a Toronto-based investment consultancy. Site designed by Stephen Bell.
  categories:
    - Finance
  built_by: Michael Uloth
  built_by_url: "https://www.michaeluloth.com"
  featured: false
- title: Shawna Lucey
  main_url: "https://www.shawnalucey.com"
  url: "https://www.shawnalucey.com"
  description: Shawna Lucey is an American theater and opera director based in New York City. Site designed by Stephen Bell.
  categories:
    - Portfolio
    - Music
    - Entertainment
  built_by: Michael Uloth
  built_by_url: "https://www.michaeluloth.com"
  featured: false
- title: Leyan Lo
  main_url: https://www.leyanlo.com
  url: https://www.leyanlo.com
  description: >
    Leyan Lo’s personal website
  categories:
    - Portfolio
  built_by: Leyan Lo
  built_by_url: https://www.leyanlo.com
  featured: false
- title: Hawaii National Bank
  url: https://hawaiinational.bank
  main_url: https://hawaiinational.bank
  description: Hawaii National Bank's highly personalized service has helped loyal customers & locally owned businesses achieve their financial dreams for over 50 years.
  categories:
    - Finance
  built_by: Wall-to-Wall Studios
  built_by_url: https://walltowall.com
  featured: false
- title: Coletiv
  url: https://coletiv.com
  main_url: https://coletiv.com
  description: Coletiv teams up with companies of all sizes to design, develop & launch digital products for iOS, Android & the Web.
  categories:
    - Technology
    - Agency
    - Web Development
  built_by: Coletiv
  built_by_url: https://coletiv.com
  featured: false
- title: janosh.io
  description: >
    Personal blog and portfolio of Janosh Riebesell. The site is built with Gatsby v2 and designed
    entirely with styled-components v4. Much of the layout was achieved with CSS grid. It supports
    Google Analytics, fluid typography and Algolia search.
  main_url: "https://janosh.io"
  url: "https://janosh.io"
  source_url: "https://github.com/janosh/janosh.io"
  categories:
    - Portfolio
    - Blog
    - Science
    - Photography
    - Travel
  built_by: Janosh Riebesell
  built_by_url: "https://janosh.io"
  featured: false
- title: Gold Edge Training
  url: "https://www.goldedgetraining.co.uk"
  main_url: "https://www.goldedgetraining.co.uk"
  description: >
    AAT approved online distance learning accountancy training provider. Branded landing page / mini brochure promoting competitor differentiators, student testimonials, offers, service benefits and features. Designed to both inform potential students and encourage visits to company eCommerce site or direct company contact.
  categories:
    - Education
    - Learning
    - Landing Page
    - Business
    - Finance
  built_by: Leo Furze-Waddock
  built_by_url: "https://www.linkedin.com/in/lfurzewaddock"
- title: Gatsby Manor
  description: >
    We build themes for gatsby. We have themes for all projects including personal,
    portfolio, ecommerce, landing pages and more. We also run an in-house
    web dev and design studio. If you cannot find what you want, we can build it for you!
    Email us at gatsbymanor@gmail.com with questions.
  main_url: "https://www.gatsbymanor.com"
  url: "https://www.gatsbymanor.com"
  source_url: "https://github.com/gatsbymanor"
  categories:
    - Web Development
    - Agency
    - Technology
    - Freelance
  built_by: Steven Natera
  built_by_url: "https://stevennatera.com"
- title: Ema Suriano's Portfolio
  main_url: https://emasuriano.com/
  url: https://emasuriano.com/
  description: >
    Ema Suriano's portfolio to display information about him, his projects and what he's writing about.
  categories:
    - Portfolio
    - Technology
    - Web Development
  built_by: Ema Suriano
  built_by_url: https://emasuriano.com/
  featured: false
- title: Luan Orlandi
  main_url: https://luanorlandi.github.io
  url: https://luanorlandi.github.io
  source_url: https://github.com/luanorlandi/luanorlandi.github.io
  description: >
    Luan Orlandi's personal website. Brazilian web developer, enthusiast in React and Gatsby.
  categories:
    - Blog
    - Portfolio
    - Web Development
  built_by: Luan Orlandi
  built_by_url: https://github.com/luanorlandi
- title: Mobius Labs
  main_url: https://mobius.ml
  url: https://mobius.ml
  description: >
    Mobius Labs landing page, a Start-up working on Computer Vision
  categories:
    - Landing Page
    - Marketing
    - Technology
  built_by: sktt
  built_by_url: https://github.com/sktt
- title: EZAgrar
  main_url: https://www.ezagrar.at/en/
  url: https://www.ezagrar.at/en/
  description: >
    EZAgrar.at is the homepage of the biggest agricultural machinery dealership in Austria. In total 8 pages will be built for this client reusing a lot of components between them.
  categories:
    - eCommerce
    - Marketing
  built_by: MangoART
  built_by_url: https://www.mangoart.at
  featured: false
- title: OAsome blog
  main_url: https://oasome.blog/
  url: https://oasome.blog/
  source_url: https://github.com/oorestisime/oasome
  description: >
    Paris-based Cypriot adventurers. A and O. Lovers of life and travel. Want to get a glimpse of the OAsome world?
  categories:
    - Blog
    - Photography
    - Travel
  built_by: Orestis Ioannou
  featured: false
- title: Brittany Chiang
  main_url: https://brittanychiang.com/
  url: https://brittanychiang.com/
  source_url: https://github.com/bchiang7/v4
  description: >
    Personal website and portfolio of Brittany Chiang built with Gatsby v2
  categories:
    - Portfolio
  built_by: Brittany Chiang
  built_by_url: https://github.com/bchiang7
  featured: false
- title: Fitekran
  description: >
    One of the most visited Turkish blogs about health, sports and healthy lifestyle, that has been rebuilt with Gatsby v2 using WordPress.
  main_url: "https://www.fitekran.com"
  url: "https://www.fitekran.com"
  categories:
    - Science
    - Healthcare
    - Blog
  built_by: Burak Tokak
  built_by_url: "https://www.buraktokak.com"
- title: Serverless
  main_url: https://serverless.com
  url: https://serverless.com
  source_url: https://github.com/serverless/site
  description: >
    Serverless.com – Build web, mobile and IoT applications with serverless architectures using AWS Lambda, Azure Functions, Google CloudFunctions & more!
  categories:
    - Technology
    - Web Development
  built_by: Codebrahma
  built_by_url: https://codebrahma.com
  featured: false
- title: Dive Bell
  main_url: https://divebell.band/
  url: https://divebell.band/
  description: >
    Simple site for a band to list shows dates and videos (499 on lighthouse)
  categories:
    - Music
  built_by: Matt Bagni
  built_by_url: https://mattbag.github.io
  featured: false
- title: Mayer Media Co.
  main_url: https://mayermediaco.com/
  url: https://mayermediaco.com/
  description: >
    Freelance Web Development and Digital Marketing
  categories:
    - Web Development
    - Marketing
    - Blog
  source_url: https://github.com/MayerMediaCo/MayerMediaCo2.0
  built_by: Danny Mayer
  built_by_url: https://twitter.com/mayermediaco
  featured: false
- title: Jan Czizikow Portfolio
  main_url: https://www.janczizikow.com/
  url: https://www.janczizikow.com/
  source_url: https://github.com/janczizikow/janczizikow-portfolio
  description: >
    Simple personal portfolio site built with Gatsby
  categories:
    - Portfolio
    - Freelance
    - Web Development
  built_by: Jan Czizikow
  built_by_url: https://github.com/janczizikow
- title: Carbon Design Systems
  main_url: http://www.carbondesignsystem.com/
  url: http://www.carbondesignsystem.com/
  description: >
    The Carbon Design System is integrating the new IBM Design Ethos and Language. It represents a completely fresh approach to the design of all things at IBM.
  categories:
    - Design System
    - Documentation
  built_by: IBM
  built_by_url: https://www.ibm.com/
  featured: false
- title: Mozilla Mixed Reality
  main_url: https://mixedreality.mozilla.org/
  url: https://mixedreality.mozilla.org/
  description: >
    Virtual Reality for the free and open Web.
  categories:
    - Open Source
  built_by: Mozilla
  built_by_url: https://www.mozilla.org/
  featured: false
- title: Uniform Hudl Design System
  main_url: http://uniform.hudl.com/
  url: http://uniform.hudl.com/
  description: >
    A single design system to ensure every interface feels like Hudl. From the colors we use to the size of our buttons and what those buttons say, Uniform has you covered. Check the guidelines, copy the code and get to building.
  categories:
    - Design System
    - Open Source
    - Design
  built_by: Hudl
  built_by_url: https://www.hudl.com/
- title: Subtle UI
  main_url: "https://subtle-ui.netlify.com/"
  url: "https://subtle-ui.netlify.com/"
  source_url: "https://github.com/ryanwiemer/subtle-ui"
  description: >
    A collection of clever yet understated user interactions found on the web.
  categories:
    - Web Development
    - Open Source
    - User Experience
  built_by: Ryan Wiemer
  built_by_url: "https://www.ryanwiemer.com/"
  featured: false
- title: developer.bitcoin.com
  main_url: "https://developer.bitcoin.com/"
  url: "https://developer.bitcoin.com/"
  description: >
    Bitbox based bitcoin.com developer platform and resources.
  categories:
    - Finance
  featured: false
- title: Barmej
  main_url: "https://app.barmej.com/"
  url: "https://app.barmej.com/"
  description: >
    An interactive platform to learn different programming languages in Arabic for FREE
  categories:
    - Education
    - Programming
    - Learning
  built_by: Obytes
  built_by_url: "https://www.obytes.com/"
  featured: false
- title: Emergence
  main_url: https://emcap.com/
  url: https://emcap.com/
  description: >
    Emergence is a top enterprise cloud venture capital firm. We fund early stage ventures focusing on enterprise & SaaS applications. Emergence is one of the top VC firms in Silicon Valley.
  categories:
    - Marketing
    - Blog
  built_by: Upstatement
  built_by_url: https://www.upstatement.com/
  featured: false
- title: FPVtips
  main_url: https://fpvtips.com
  url: https://fpvtips.com
  source_url: https://github.com/jumpalottahigh/fpvtips
  description: >
    FPVtips is all about bringing racing drone pilots closer together, and getting more people into the hobby!
  categories:
    - Community
    - Education
  built_by: Georgi Yanev
  built_by_url: https://twitter.com/jumpalottahigh
  featured: false
- title: Georgi Yanev
  main_url: https://blog.georgi-yanev.com/
  url: https://blog.georgi-yanev.com/
  source_url: https://github.com/jumpalottahigh/blog.georgi-yanev.com
  description: >
    I write articles about FPV quads (building and flying), web development, smart home automation, life-long learning and other topics from my personal experience.
  categories:
    - Blog
  built_by: Georgi Yanev
  built_by_url: https://twitter.com/jumpalottahigh
  featured: false
- title: Bear Archery
  main_url: "https://beararchery.com/"
  url: "https://beararchery.com/"
  categories:
    - eCommerce
    - Sports
  built_by: Escalade Sports
  built_by_url: "https://www.escaladesports.com/"
  featured: false
- title: "attn:"
  main_url: "https://www.attn.com/"
  url: "https://www.attn.com/"
  categories:
    - Media
    - Entertainment
  built_by: "attn:"
  built_by_url: "https://www.attn.com/"
  featured: false
- title: Mirror Conf
  description: >
    Mirror Conf is a conference designed to empower designers and frontend developers who have a thirst for knowledge and want to broaden their horizons.
  main_url: "https://www.mirrorconf.com/"
  url: "https://www.mirrorconf.com/"
  categories:
    - Conference
    - Design
    - Web Development
  featured: false
- title: Startarium
  main_url: https://www.startarium.ro
  url: https://www.startarium.ro
  description: >
    Free entrepreneurship educational portal with more than 20000 users, hundreds of resources, crowdfunding, mentoring and investor pitching events facilitated.
  categories:
    - Education
    - Nonprofit
    - Entrepreneurship
  built_by: Cezar Neaga
  built_by_url: https://twitter.com/cezarneaga
  featured: false
- title: Microlink
  main_url: https://microlink.io/
  url: https://microlink.io/
  description: >
    Extract structured data from any website.
  categories:
    - Web Development
    - API
  built_by: Kiko Beats
  built_by_url: https://kikobeats.com/
  featured: false
- title: Markets.com
  main_url: "https://www.markets.com/"
  url: "https://www.markets.com/"
  featured: false
  categories:
    - Finance
- title: Kevin Legrand
  url: "https://k-legrand.com"
  main_url: "https://k-legrand.com"
  source_url: "https://github.com/Manoz/k-legrand.com"
  description: >
    Personal website and blog built with love with Gatsby v2
  categories:
    - Blog
    - Portfolio
    - Web Development
  built_by: Kevin Legrand
  built_by_url: https://k-legrand.com
  featured: false
- title: David James Portfolio
  main_url: https://dfjames.com/
  url: https://dfjames.com/
  source_url: https://github.com/daviddeejjames/dfjames-gatsby
  description: >
    Portfolio Site using GatsbyJS and headless WordPress
  categories:
    - WordPress
    - Portfolio
    - Blog
  built_by: David James
  built_by_url: https://twitter.com/daviddeejjames
- title: Hypertext Candy
  url: https://www.hypertextcandy.com/
  main_url: https://www.hypertextcandy.com/
  description: >
    Blog about web development. Laravel, Vue.js, etc.
  categories:
    - Blog
    - Web Development
  built_by: Masahiro Harada
  built_by_url: https://twitter.com/_Masahiro_H_
  featured: false
- title: "Maxence Poutord's blog"
  description: >
    Tech & programming blog of Maxence Poutord, Software Engineer, Serial Traveler and Public Speaker
  main_url: https://www.maxpou.fr
  url: https://www.maxpou.fr
  featured: false
  categories:
    - Blog
    - Web Development
  built_by: Maxence Poutord
  built_by_url: https://www.maxpou.fr
- title: "The Noted Project"
  url: https://thenotedproject.org
  main_url: https://thenotedproject.org
  source_url: https://github.com/ianbusko/the-noted-project
  description: >
    Website to showcase the ethnomusicology research for The Noted Project.
  categories:
    - Portfolio
    - Education
    - Gallery
  built_by: Ian Busko
  built_by_url: https://github.com/ianbusko
  featured: false
- title: People For Bikes
  url: "https://2017.peopleforbikes.org/"
  main_url: "https://2017.peopleforbikes.org/"
  categories:
    - Community
    - Sports
    - Gallery
    - Nonprofit
  built_by: PeopleForBikes
  built_by_url: "https://peopleforbikes.org/about-us/who-we-are/staff/"
  featured: false
- title: Wide Eye
  description: >
    Creative agency specializing in interactive design, web development, and digital communications.
  url: https://wideeye.co/
  main_url: https://wideeye.co/
  categories:
    - Design
    - Web Development
  built_by: Wide Eye
  built_by_url: https://wideeye.co/about-us/
  featured: false
- title: CodeSandbox
  description: >
    CodeSandbox is an online editor that helps you create web applications, from prototype to deployment.
  url: https://codesandbox.io/
  main_url: https://codesandbox.io/
  categories:
    - Web Development
  featured: false
- title: Marvel
  description: >
    The all-in-one platform powering design.
  url: https://marvelapp.com/
  main_url: https://marvelapp.com/
  categories:
    - Design
  featured: false
- title: Designcode.io
  description: >
    Learn to design and code React apps.
  url: https://designcode.io
  main_url: https://designcode.io
  categories:
    - Learning
  featured: false
- title: Happy Design
  description: >
    The Brand and Product Team Behind Happy Money
  url: https://design.happymoney.com/
  main_url: https://design.happymoney.com/
  categories:
    - Design
    - Finance
- title: Weihnachtsmarkt.ms
  description: >
    Explore the christmas market in Münster (Westf).
  url: https://weihnachtsmarkt.ms/
  main_url: https://weihnachtsmarkt.ms/
  source_url: https://github.com/codeformuenster/weihnachtsmarkt
  categories:
    - Gallery
    - Food
  built_by: "Code for Münster during #MSHACK18"
  featured: false
- title: Code Championship
  description: >
    Competitive coding competitions for students from 3rd to 8th grade. Code is Sport.
  url: https://www.codechampionship.com
  main_url: https://www.codechampionship.com
  categories:
    - Learning
    - Education
    - Sports
  built_by: Abamath LLC
  built_by_url: https://www.abamath.com
  featured: false
- title: Wieden+Kennedy
  description: >
    Wieden+Kennedy is an independent, global creative company.
  categories:
    - Technology
    - Web Development
    - Agency
    - Marketing
  url: https://www.wk.com
  main_url: https://www.wk.com
  built_by: Wieden Kennedy
  built_by_url: https://www.wk.com/about/
  featured: false
- title: Testing JavaScript
  description: >
    This course will teach you the fundamentals of testing your JavaScript applications using eslint, Flow, Jest, and Cypress.
  url: https://testingjavascript.com/
  main_url: https://testingjavascript.com/
  categories:
    - Learning
    - Education
    - JavaScript
  built_by: Kent C. Dodds
  built_by_url: https://kentcdodds.com/
  featured: false
- title: Use Hooks
  description: >
    One new React Hook recipe every day.
  url: https://usehooks.com/
  main_url: https://usehooks.com/
  categories:
    - Learning
  built_by: Gabe Ragland
  built_by_url: https://twitter.com/gabe_ragland
  featured: false
- title: Ambassador
  url: https://www.getambassador.io
  main_url: https://www.getambassador.io
  description: >
    Open source, Kubernetes-native API Gateway for microservices built on Envoy.
  categories:
    - Open Source
    - Documentation
    - Technology
  built_by: Datawire
  built_by_url: https://www.datawire.io
  featured: false
- title: Clubhouse
  main_url: https://clubhouse.io
  url: https://clubhouse.io
  description: >
    The intuitive and powerful project management platform loved by software teams of all sizes. Built with Gatsby v2 and Prismic
  categories:
    - Technology
    - Blog
    - Productivity
    - Community
    - Design
    - Open Source
  built_by: Ueno.
  built_by_url: https://ueno.co
  featured: false
- title: Asian Art Collection
  url: http://artmuseum.princeton.edu/asian-art/
  main_url: http://artmuseum.princeton.edu/asian-art/
  description: >
    Princeton University has a branch dealing with state of art.They have showcased ore than 6,000 works of Asian art are presented alongside ongoing curatorial and scholarly research
  categories:
    - Marketing
  featured: false
- title: QHacks
  url: https://qhacks.io
  main_url: https://qhacks.io
  source_url: https://github.com/qhacks/qhacks-website
  description: >
    QHacks is Queen’s University’s annual hackathon! QHacks was founded in 2016 with a mission to advocate and incubate the tech community at Queen’s University and throughout Canada.
  categories:
    - Education
    - Technology
    - Podcast
  featured: false
- title: Tyler McGinnis
  url: https://tylermcginnis.com/
  main_url: https://tylermcginnis.com/
  description: >
    The linear, course based approach to learning web technologies.
  categories:
    - Education
    - Technology
    - Podcast
    - Web Development
  featured: false
- title: a11y with Lindsey
  url: https://www.a11ywithlindsey.com/
  main_url: https://www.a11ywithlindsey.com/
  source_url: https://github.com/lkopacz/a11y-with-lindsey
  description: >
    To help developers navigate accessibility jargon, write better code, and to empower them to make their Internet, Everyone's Internet.
  categories:
    - Education
    - Blog
    - Technology
  built_by: Lindsey Kopacz
  built_by_url: https://twitter.com/littlekope0903
  featured: false
- title: DEKEMA
  url: https://www.dekema.com/
  main_url: https://www.dekema.com/
  description: >
    Worldclass crafting: Furnace, fervor, fulfillment. Delivering highest demand for future craftsmanship. Built using Gatsby v2 and Prismic.
  categories:
    - Healthcare
    - Science
    - Technology
  built_by: Crisp Studio
  built_by_url: https://crisp.studio
  featured: false
- title: Ramón Chancay
  description: >-
    Front-end / Back-end Developer in Guayaquil Ecuador.
    Currently at Everymundo, previously at El Universo.
    I enjoy teaching and sharing what I know.
    I give professional advice to developers and companies.
    My wife and my children are everything in my life.
  main_url: "https://ramonchancay.me/"
  url: "https://ramonchancay.me/"
  source_url: "https://github.com/devrchancay/personal-site"
  featured: false
  categories:
    - Blog
    - Technology
    - Web Development
  built_by: Ramón Chancay
  built_by_url: "https://ramonchancay.me/"
- title: BELLHOPS
  main_url: https://www.getbellhops.com/
  url: https://www.getbellhops.com/
  description: >-
    Whether you’re moving someplace new or just want to complete a few projects around your current home, BellHops can arrange the moving services you need—at simple, straightforward rates.
  categories:
    - Business
  built_by: Bellhops, Inc.
  built_by_url: https://www.getbellhops.com/
  featured: false
- title: Acclimate Consulting
  main_url: https://www.acclimate.io/
  url: https://www.acclimate.io/
  description: >-
    Acclimate is a consulting firm that puts organizations back in control with data-driven strategies and full-stack applications.
  categories:
    - Technology
    - Consulting
  built_by: Andrew Wilson
  built_by_url: https://github.com/andwilson
  featured: false
- title: Flyright
  url: https://flyright.co/
  main_url: https://flyright.co/
  description: >-
    Flyright curates everything you need for international travel in one tidy place 💜
  categories:
    - Technology
    - App
  built_by: Ty Hopp
  built_by_url: https://github.com/tyhopp
  featured: false
- title: Vets Who Code
  url: https://vetswhocode.io/
  main_url: https://vetswhocode.io/
  description: >-
    VetsWhoCode is a non-profit organization dedicated to training military veterans & giving them the skills they need transition into tech careers.
  categories:
    - Technology
    - Nonprofit
  featured: false
- title: Patreon Blog
  url: https://blog.patreon.com/
  main_url: https://blog.patreon.com/
  description: >-
    Official blog of Patreon.com
  categories:
    - Blog
  featured: false
- title: Full Beaker
  url: https://fullbeaker.com/
  main_url: https://fullbeaker.com/
  description: >-
    Full Beaker provides independent advice online about careers and home ownership, and connect anyone who asks with companies that can help them.
  categories:
    - Consulting
  featured: false
- title: Citywide Holdup
  url: https://citywideholdup.org/
  main_url: https://citywideholdup.org/
  description: >-
    Citywide Holdup is an annual fundraising event held around early November in the city of Austin, TX hosted by the Texas Wranglers benefitting Easter Seals of Central Texas, a non-profit organization that provides exceptional services, education, outreach and advocacy so that people with disabilities can live, learn, work and play in our communities.
  categories:
    - Nonprofit
    - Event
  built_by: Cameron Rison
  built_by_url: https://github.com/killakam3084
  featured: false
- title: Dawn Labs
  url: https://dawnlabs.io
  main_url: https://dawnlabs.io
  description: >-
    Thoughtful products for inspired teams. With a holistic approach to engineering and design, we partner with startups and enterprises to build for the digital era.
  categories:
    - Technology
    - Agency
    - Web Development
  featured: false
- title: COOP by Ryder
  url: https://coop.com/
  main_url: https://coop.com/
  description: >
    COOP is a platform that connects fleet managers that have idle vehicles to businesses that are looking to rent vehicles. COOP simplifies the process and paperwork required to safely share vehicles between business owners.
  categories:
    - Marketing
  built_by: Crispin Porter Bogusky
  built_by_url: http://www.cpbgroup.com/
  featured: false
- title: Domino's Paving for Pizza
  url: https://www.pavingforpizza.com/
  main_url: https://www.pavingforpizza.com/
  description: >
    Nominate your town for a chance to have your rough drive home from Domino's fixed to pizza perfection.
  categories:
    - Marketing
  built_by: Crispin Porter Bogusky
  built_by_url: http://www.cpbgroup.com/
  featured: false
- title: Propapanda
  url: https://propapanda.eu/
  main_url: https://propapanda.eu/
  description: >
    Is a creative production house based in Tallinn, Estonia. We produce music videos, commercials, films and campaigns – from scratch to finish.
  categories:
    - Video
    - Portfolio
    - Agency
    - Media
  built_by: Henry Kehlmann
  built_by_url: https://github.com/madhenry/
  featured: false
- title: JAMstack.paris
  url: https://jamstack.paris/
  main_url: https://jamstack.paris/
  source_url: https://github.com/JAMstack-paris/jamstack.paris
  description: >
    JAMstack-focused, bi-monthly meetup in Paris
  categories:
    - Web Development
  built_by: Matthieu Auger & Nicolas Goutay
  built_by_url: https://github.com/JAMstack-paris
  featured: false
- title: DexWallet - The only Wallet you need by Dexlab
  main_url: "https://www.dexwallet.io/"
  url: "https://www.dexwallet.io/"
  source_url: "https://github.com/dexlab-io/DexWallet-website"
  featured: false
  description: >-
    DexWallet is a secure, multi-chain, mobile wallet with an upcoming one-click exchange for mobile.
  categories:
    - App
    - Open Source
  built_by: DexLab
  built_by_url: "https://github.com/dexlab-io"
- title: Kings Valley Paving
  url: https://kingsvalleypaving.com
  main_url: https://kingsvalleypaving.com
  description: >
    Kings Valley Paving is an asphalt, paving and concrete company serving the commercial, residential and industrial sectors in the Greater Toronto Area. Site designed by Stephen Bell.
  categories:
    - Marketing
  built_by: Michael Uloth
  built_by_url: https://www.michaeluloth.com
  featured: false
- title: Peter Barrett
  url: "https://www.peterbarrett.ca"
  main_url: "https://www.peterbarrett.ca"
  description: >
    Peter Barrett is a Canadian baritone from Newfoundland and Labrador who performs opera and concert repertoire in Canada, the U.S. and around the world. Site designed by Stephen Bell.
  categories:
    - Portfolio
    - Music
  built_by: Michael Uloth
  built_by_url: https://www.michaeluloth.com
  featured: false
- title: NARCAN
  main_url: https://www.narcan.com
  url: https://www.narcan.com
  description: >
    NARCAN Nasal Spray is the first and only FDA-approved nasal form of naloxone for the emergency treatment of a known or suspected opioid overdose.
  categories:
    - Healthcare
  built_by: NARCAN
  built_by_url: https://www.narcan.com
  featured: false
- title: Ritual
  main_url: https://ritual.com
  url: https://ritual.com
  description: >
    Ritual started with a simple question, what exactly is in women's multivitamins? This is the story of what happened when our founder Kat started searching for answers — the story of Ritual.
  categories:
    - Healthcare
  built_by: Ritual
  built_by_url: https://ritual.com
  featured: false
- title: Truebill
  main_url: https://www.truebill.com
  url: https://www.truebill.com
  description: >
    Truebill empowers you to take control of your money.
  categories:
    - Finance
  built_by: Truebill
  built_by_url: https://www.truebill.com
  featured: false
- title: Smartling
  main_url: https://www.smartling.com
  url: https://www.smartling.com
  description: >
    Smartling enables you to automate, manage, and professionally translate content so that you can do more with less.
  categories:
    - Marketing
  built_by: Smartling
  built_by_url: https://www.smartling.com
  featured: false
- title: Clear
  main_url: https://www.clearme.com
  url: https://www.clearme.com
  description: >
    At clear, we’re working toward a future where you are your ID, enabling you to lead an unstoppable life.
  categories:
    - Security
  built_by: Clear
  built_by_url: https://www.clearme.com
  featured: false
- title: VS Code Rocks
  main_url: "https://vscode.rocks"
  url: "https://vscode.rocks"
  source_url: "https://github.com/lannonbr/vscode-rocks"
  featured: false
  description: >
    VS Code Rocks is a place for weekly news on the newest features and updates to Visual Studio Code as well as trending extensions and neat tricks to continually improve your VS Code skills.
  categories:
    - Open Source
    - Blog
    - Web Development
  built_by: Benjamin Lannon
  built_by_url: "https://github.com/lannonbr"
- title: Particle
  main_url: "https://www.particle.io"
  url: "https://www.particle.io"
  featured: false
  description: Particle is a fully-integrated IoT platform that offers everything you need to deploy an IoT product.
  categories:
    - Marketing
- title: freeCodeCamp curriculum
  main_url: "https://learn.freecodecamp.org"
  url: "https://learn.freecodecamp.org"
  featured: false
  description: Learn to code with free online courses, programming projects, and interview preparation for developer jobs.
  categories:
    - Web Development
    - Learning
- title: Tandem
  main_url: "https://www.tandem.co.uk"
  url: "https://www.tandem.co.uk"
  description: >
    We're on a mission to free you of money misery. Our app, card and savings account are designed to help you spend less time worrying about money and more time enjoying life.
  categories:
    - Finance
    - App
  built_by: Tandem
  built_by_url: https://github.com/tandembank
  featured: false
- title: Monbanquet.fr
  main_url: "https://monbanquet.fr"
  url: "https://monbanquet.fr"
  description: >
    Give your corporate events the food and quality it deserves, thanks to the know-how of the best local artisans.
  categories:
    - eCommerce
    - Food
    - Event
  built_by: Monbanquet.fr
  built_by_url: https://github.com/monbanquet
  featured: false
- title: The Leaky Cauldron Blog
  url: https://theleakycauldronblog.com
  main_url: https://theleakycauldronblog.com
  source_url: https://github.com/v4iv/theleakycauldronblog
  description: >
    A Brew of Awesomeness with a Pinch of Magic...
  categories:
    - Blog
  built_by: Vaibhav Sharma
  built_by_url: https://github.com/v4iv
  featured: false
- title: Wild Drop Surf Camp
  main_url: "https://wilddropsurfcamp.com"
  url: "https://wilddropsurfcamp.com"
  description: >
    Welcome to Portugal's best kept secret and be amazed with our nature. Here you can explore, surf, taste the world's best gastronomy and wine, feel the North Canyon's power with the biggest waves in the world and so many other amazing things. Find us, discover yourself!
  categories:
    - Travel
  built_by: Samuel Fialho
  built_by_url: https://samuelfialho.com
  featured: false
- title: JoinUp HR chatbot
  url: https://www.joinup.io
  main_url: https://www.joinup.io
  description: Custom HR chatbot for better candidate experience
  categories:
    - App
    - Technology
  featured: false
- title: JDCastro Web Design & Development
  main_url: https://jacobdcastro.com
  url: https://jacobdcastro.com
  source_url: https://github.com/jacobdcastro/personal-site
  featured: false
  description: >
    A small business site for freelance web designer and developer Jacob D. Castro. Includes professional blog, contact forms, and soon-to-come portfolio of sites for clients. Need a new website or an extra developer to share the workload? Feel free to check out the website!
  categories:
    - Blog
    - Portfolio
    - Business
    - Freelance
  built_by: Jacob D. Castro
  built_by_url: https://twitter.com/jacobdcastro
- title: Gatsby Tutorials
  main_url: https://www.gatsbytutorials.com
  url: https://www.gatsbytutorials.com
  source_url: https://github.com/ooloth/gatsby-tutorials
  featured: false
  description: >
    Gatsby Tutorials is a community-updated list of video, audio and written tutorials to help you learn GatsbyJS.
  categories:
    - Web Development
    - Education
    - Open Source
  built_by: Michael Uloth
  built_by_url: "https://www.michaeluloth.com"
- title: Grooovinger
  url: https://www.grooovinger.com
  main_url: https://www.grooovinger.com
  description: >
    Martin Grubinger, a web developer from Austria
  categories:
    - Portfolio
    - Web Development
  built_by: Martin Grubinger
  built_by_url: https://www.grooovinger.com
  featured: false
- title: LXDX - the Crypto Derivatives Exchange
  main_url: https://www.lxdx.co/
  url: https://www.lxdx.co/
  description: >
    LXDX is the world's fastest crypto exchange. Our mission is to bring innovative financial products to retail crypto investors, providing access to the same speed and scalability that institutional investors already depend on us to deliver each and every day.
  categories:
    - Marketing
    - Finance
  built_by: Corey Ward
  built_by_url: http://www.coreyward.me/
  featured: false
- title: Kyle McDonald
  url: https://kylemcd.com
  main_url: https://kylemcd.com
  source_url: https://github.com/kylemcd/personal-site-react
  description: >
    Personal site + blog for Kyle McDonald
  categories:
    - Blog
  built_by: Kyle McDonald
  built_by_url: https://kylemcd.com
  featured: false
- title: VSCode Power User Course
  main_url: https://VSCode.pro
  url: https://VSCode.pro
  description: >
    After 10 years with Sublime, I switched to VSCode. Love it. Spent 1000+ hours building a premium video course to help you switch today. 200+ power user tips & tricks turn you into a VSCode.pro
  categories:
    - Education
    - Learning
    - eCommerce
    - Marketing
    - Technology
    - Web Development
  built_by: Ahmad Awais
  built_by_url: https://twitter.com/MrAhmadAwais/
  featured: false
- title: Thijs Koerselman Portfolio
  main_url: https://www.vauxlab.com
  url: https://www.vauxlab.com
  featured: false
  description: >
    Portfolio of Thijs Koerselman. A freelance software engineer, full-stack web developer and sound designer.
  categories:
    - Portfolio
    - Business
    - Freelance
    - Technology
    - Web Development
    - Music
- title: Ad Hoc Homework
  main_url: https://homework.adhoc.team
  url: https://homework.adhoc.team
  description: >
    Ad Hoc builds government digital services that are fast, efficient, and usable by everyone. Ad Hoc Homework is a collection of coding and design challenges for candidates applying to our open positions.
  categories:
    - Web Development
    - Government
    - Healthcare
    - Programming
  built_by_url: https://adhoc.team
  featured: false
- title: Birra Napoli
  main_url: http://www.birranapoli.it
  url: http://www.birranapoli.it
  built_by: Ribrain
  built_by_url: https://www.ribrainstudio.com
  featured: false
  description: >
    Birra Napoli official site
  categories:
    - Landing Page
    - Business
    - Food
- title: Satispay
  url: https://www.satispay.com
  main_url: https://www.satispay.com
  categories:
    - Business
    - Finance
    - Technology
  built_by: Satispay
  built_by_url: https://www.satispay.com
  featured: false
- title: The Movie Database - Gatsby
  url: https://tmdb.lekoarts.de
  main_url: https://tmdb.lekoarts.de
  source_url: https://github.com/LekoArts/gatsby-source-tmdb-example
  categories:
    - Open Source
    - Entertainment
    - Gallery
  featured: false
  built_by: LekoArts
  built_by_url: "https://github.com/LekoArts"
  description: >
    Source from The Movie Database (TMDb) API (v3) in Gatsby. This example is built with react-spring, React hooks and react-tabs and showcases the gatsby-source-tmdb plugin. It also has some client-only paths and uses gatsby-image.
- title: LANDR - Creative Tools for Musicians
  url: https://www.landr.com/
  main_url: https://www.landr.com/en/
  categories:
    - Music
    - Technology
    - Business
    - Entrepreneurship
    - Freelance
    - Marketing
    - Media
  featured: false
  built_by: LANDR
  built_by_url: https://twitter.com/landr_music
  description: >
    Marketing website built for LANDR. LANDR is a web application that provides tools for musicians to master their music (using artificial intelligence), collaborate with other musicians, and distribute their music to multiple platforms.
- title: ClinicJS
  url: https://clinicjs.org/
  main_url: https://clinicjs.org/
  categories:
    - Technology
    - Documentation
  featured: false
  built_by: NearForm
  built_by_url: "https://www.nearform.com/"
  description: >
    Tools to help diagnose and pinpoint Node.js performance issues.
- title: KOBIT
  main_url: "https://kobit.in"
  url: "https://kobit.in"
  description: Automated Google Analytics Report with everything you need and more
  featured: false
  categories:
    - Marketing
    - Blog
  built_by: mottox2
  built_by_url: "https://mottox2.com"
- title: Aleksander Hansson
  main_url: https://ahansson.com
  url: https://ahansson.com
  featured: false
  description: >
    Portfolio website for Aleksander Hansson
  categories:
    - Portfolio
    - Business
    - Freelance
    - Technology
    - Web Development
    - Consulting
  built_by: Aleksander Hansson
  built_by_url: https://www.linkedin.com/in/aleksanderhansson/
- title: Surfing Nosara
  main_url: "https://www.surfingnosara.com"
  url: "https://www.surfingnosara.com"
  description: Real estate, vacation, and surf report hub for Nosara, Costa Rica
  featured: false
  categories:
    - Business
    - Blog
    - Gallery
    - Marketing
  built_by: Desarol
  built_by_url: "https://www.desarol.com"
- title: Crispin Porter Bogusky
  url: https://cpbgroup.com/
  main_url: https://cpbgroup.com/
  description: >
    We solve the world’s toughest communications problems with the most quantifiably potent creative assets.
  categories:
    - Agency
    - Design
    - Marketing
  built_by: Crispin Porter Bogusky
  built_by_url: https://cpbgroup.com/
  featured: false
- title: graphene-python
  url: https://graphene-python.org
  main_url: https://graphene-python.org
  description: Graphene is a collaboratively funded project.Graphene-Python is a library for building GraphQL APIs in Python easily.
  categories:
    - Library
    - API
    - Documentation
  featured: false
- title: Engel & Völkers Ibiza Holiday Rentals
  main_url: "https://www.ev-ibiza.com/"
  url: "https://www.ev-ibiza.com/"
  featured: false
  built_by: Ventura Digitalagentur
  description: >
    Engel & Völkers, one of the most successful real estate agencies in the world, offers luxury holiday villas to rent in Ibiza.
  categories:
    - Travel
- title: Sylvain Hamann's personal website
  url: "https://shamann.fr"
  main_url: "https://shamann.fr"
  source_url: "https://github.com/sylvhama/shamann-gatsby/"
  description: >
    Sylvain Hamann, web developer from France
  categories:
    - Portfolio
    - Web Development
  built_by: Sylvain Hamann
  built_by_url: "https://twitter.com/sylvhama"
  featured: false
- title: Luca Crea's portfolio
  main_url: https://lcrea.github.io
  url: https://lcrea.github.io
  description: >
    Portfolio and personal website of Luca Crea, an Italian software engineer.
  categories:
    - Portfolio
  built_by: Luca Crea
  built_by_url: https://github.com/lcrea
  featured: false
- title: Escalade Sports
  main_url: "https://www.escaladesports.com/"
  url: "https://www.escaladesports.com/"
  categories:
    - eCommerce
    - Sports
  built_by: Escalade Sports
  built_by_url: "https://www.escaladesports.com/"
  featured: false
- title: Exposify
  main_url: "https://www.exposify.de/"
  url: "https://www.exposify.de/"
  description: >
    This is our German website built with Gatsby 2.0, Emotion and styled-system.
    Exposify is a proptech startup and builds technology for real estate businesses.
    We provide our customers with an elegant agent software in combination
    with beautifully designed and fast websites.
  categories:
    - Web Development
    - Real Estate
    - Agency
    - Marketing
  built_by: Exposify
  built_by_url: "https://www.exposify.de/"
  featured: false
- title: Steak Point
  main_url: https://www.steakpoint.at/
  url: https://www.steakpoint.at/
  description: >
    Steak Restaurant in Vienna, Austria (Wien, Österreich).
  categories:
    - Food
  built_by: Peter Kroyer
  built_by_url: https://www.peterkroyer.at/
  featured: false
- title: Takumon blog
  main_url: "https://takumon.com"
  url: "https://takumon.com"
  source_url: "https://github.com/Takumon/blog"
  description: Java Engineer's tech blog.
  featured: false
  categories:
    - Blog
  built_by: Takumon
  built_by_url: "https://twitter.com/inouetakumon"
- title: DayThirty
  main_url: "https://daythirty.com"
  url: "https://daythirty.com"
  description: DayThirty - ideas for the new year.
  featured: false
  categories:
    - Marketing
  built_by: Jack Oliver
  built_by_url: "https://twitter.com/mrjackolai"
- title: TheAgencyProject
  main_url: "https://theagencyproject.co"
  url: "https://theagencyproject.co"
  description: Agency model, without agency overhead.
  categories:
    - Agency
  built_by: JV-LA
  built_by_url: https://jv-la.com
- title: Karen Hou's portfolio
  main_url: https://www.karenhou.com/
  url: https://www.karenhou.com/
  categories:
    - Portfolio
  built_by: Karen H. Developer
  built_by_url: https://github.com/karenhou
  featured: false
- title: Jean Luc Ponty
  main_url: "https://ponty.com"
  url: "https://ponty.com"
  description: Official site for Jean Luc Ponty, French virtuoso violinist and jazz composer.
  featured: false
  categories:
    - Music
    - Entertainment
  built_by: Othermachines
  built_by_url: "https://othermachines.com"
- title: Rosewood Family Advisors
  main_url: "https://www.rfallp.com/"
  url: "https://www.rfallp.com/"
  description: Rosewood Family Advisors LLP (Palo Alto) provides a diverse range of family office services customized for ultra high net worth individuals.
  featured: false
  categories:
    - Finance
    - Business
  built_by: Othermachines
  built_by_url: "https://othermachines.com"
- title: Cole Walker's Portfolio
  main_url: "https://www.walkermakes.com"
  url: "https://www.walkermakes.com"
  source_url: "https://github.com/ColeWalker/portfolio"
  description: The portfolio of web developer Cole Walker, built with the help of Gatsby v2, React-Spring, and SASS.
  featured: false
  categories:
    - Portfolio
    - Web Development
  built_by: Cole Walker
  built_by_url: "https://www.walkermakes.com"
- title: Standing By Company
  main_url: "https://standingby.company"
  url: "https://standingby.company"
  description: A brand experience design company led by Scott Mackenzie and Trent Barton.
  featured: false
  categories:
    - Design
    - Web Development
  built_by: Standing By Company
  built_by_url: "https://standingby.company"
- title: Ashley Thouret
  main_url: "https://www.ashleythouret.com"
  url: "https://www.ashleythouret.com"
  description: Official website of Canadian soprano Ashley Thouret. Site designed by Stephen Bell.
  categories:
    - Portfolio
    - Music
  built_by: Michael Uloth
  built_by_url: "https://www.michaeluloth.com"
  featured: false
- title: The AZOOR Society
  main_url: "https://www.azoorsociety.org"
  url: "https://www.azoorsociety.org"
  description: The AZOOR Society is a UK-based charity committed to promoting awareness of Acute Zonal Occult Outer Retinopathy and assisting further research. Site designed by Stephen Bell.
  categories:
    - Community
    - Nonprofit
  built_by: Michael Uloth
  built_by_url: "https://www.michaeluloth.com"
  featured: false
- title: Gábor Fűzy pianist
  main_url: "https://pianobar.hu"
  url: "https://pianobar.hu"
  description: Gábor Fűzy pianist's official website built with Gatsby v2.
  categories:
    - Music
  built_by: Zoltán Bedi
  built_by_url: "https://github.com/B3zo0"
  featured: false
- title: Logicwind
  main_url: "https://logicwind.com"
  url: "https://logicwind.com"
  description: Website of Logicwind - JavaScript experts, Technology development agency & consulting.
  featured: false
  categories:
    - Portfolio
    - Agency
    - Web Development
    - Consulting
  built_by: Logicwind
  built_by_url: "https://www.logicwind.com"
- title: ContactBook.app
  main_url: "https://contactbook.app"
  url: "https://contactbook.app"
  description: Seamlessly share Contacts with G Suite team members
  featured: false
  categories:
    - Landing Page
    - Blog
  built_by: Logicwind
  built_by_url: "https://www.logicwind.com"
- title: Waterscapes
  main_url: "https://waterscap.es"
  url: "https://waterscap.es/lake-monteynard/"
  source_url: "https://github.com/gaelbillon/Waterscapes-Gatsby-site"
  description: Waterscap.es is a directory of bodies of water (creeks, ponds, waterfalls, lakes, etc) with information about each place such as how to get there, hike time, activities and photos and a map displayed with the Mapbox GL SJ npm package. It was developed with the goal of learning Gatsby. This website is based on the gatsby-contentful-starter and uses Contentful as CMS. It is hosted on Netlify. Hooks are setup with Bitbucket and Contentful to trigger a new build upon code or content changes. The data on Waterscap.es is a mix of original content and informations from the internets gathered and put together.
  categories:
    - Directory
    - Photography
    - Travel
  built_by: Gaël Billon
  built_by_url: "https://gaelbillon.com"
  featured: false
- title: Packrs
  url: "https://www.packrs.co/"
  main_url: "https://www.packrs.co/"
  description: >
    Packrs is a local delivery platform, one spot for all your daily requirements. On a single tap get everything you need at your doorstep.
  categories:
    - Marketing
    - Landing Page
    - Entrepreneurship
  built_by: Vipin Kumar Rawat
  built_by_url: "https://github.com/aesthytik"
  featured: false
- title: HyakuninIsshu
  main_url: "https://hyakuninanki.net"
  url: "https://hyakuninanki.net"
  source_url: "https://github.com/rei-m/web_hyakuninisshu"
  description: >
    HyakuninIsshu is a traditional Japanese card game.
  categories:
    - Education
    - Gallery
    - Entertainment
  built_by: Rei Matsushita
  built_by_url: "https://github.com/rei-m/"
  featured: false
- title: WQU Partners
  main_url: "https://partners.wqu.org/"
  url: "https://partners.wqu.org/"
  featured: false
  categories:
    - Marketing
    - Education
    - Landing Page
  built_by: Corey Ward
  built_by_url: "http://www.coreyward.me/"
- title: Federico Giacone
  url: "https://federico.giac.one/"
  main_url: "https://federico.giac.one"
  source_url: "https://github.com/leopuleo/federico.giac.one"
  description: >
    Digital portfolio for Italian Architect Federico Giacone.
  categories:
    - Portfolio
    - Gallery
  built_by: Leonardo Giacone
  built_by_url: "https://github.com/leopuleo"
  featured: false
- title: Station
  url: "https://getstation.com/"
  main_url: "https://getstation.com/"
  description: Station is the first smart browser for busy people. A single place for all of your web applications.
  categories:
    - Technology
    - Web Development
    - Productivity
  featured: false
- title: Vyron Vasileiadis
  url: "https://fedonman.com/"
  main_url: "https://fedonman.com"
  source_url: "https://github.com/fedonman/fedonman-website"
  description: Personal space of Vyron Vasileiadis aka fedonman, a Web & IoT Developer, Educator and Entrepreneur based in Athens, Greece.
  categories:
    - Portfolio
    - Technology
    - Web Development
    - Education
  built_by: Vyron Vasileiadis
  built_by_url: "https://github.com/fedonman"
- title: Fabien Champigny
  url: "https://www.champigny.name/"
  main_url: "https://www.champigny.name/"
  built_by_url: "https://www.champigny.name/"
  description: Fabien Champigny's personal blog. Entrepreneur, hacker and loves street photo.
  categories:
    - Blog
    - Gallery
    - Photography
    - Productivity
    - Entrepreneurship
  featured: false
- title: Alex Xie - Portfolio
  url: https://alexieyizhe.me/
  main_url: https://alexieyizhe.me/
  source_url: https://github.com/alexieyizhe/alexieyizhe.github.io
  description: >
    Personal website of Alex Yizhe Xie, a University of Waterloo Computer Science student and coding enthusiast.
  categories:
    - Blog
    - Portfolio
    - Web Development
  featured: false
- title: Equithon
  url: https://equithon.org/
  main_url: https://equithon.org/
  source_url: https://github.com/equithon/site-main/
  built_by: Alex Xie
  built_by_url: https://alexieyizhe.me/
  description: >
    Equithon is the largest social innovation hackathon in Waterloo, Canada. It was founded in 2016 to tackle social equity issues and create change.
  categories:
    - Education
    - Event
    - Learning
    - Open Source
    - Nonprofit
    - Technology
  featured: false
- title: Dale Blackburn - Portfolio
  url: https://dakebl.co.uk/
  main_url: https://dakebl.co.uk/
  description: >
    Dale Blackburn's personal website and blog.
  categories:
    - Blog
    - Portfolio
    - Web Development
  featured: false
- title: Portfolio of Anthony Wiktor
  url: https://www.anthonydesigner.com/
  main_url: https://www.anthonydesigner.com/
  description: >
    Anthony Wiktor is a Webby Award-Winning Creative Director and Digital Designer twice named Hot 100 by WebDesigner Magazine. Anthony has over a decade of award-winning experience in design and has worked on projects across a diverse set of industries — from entertainment to consumer products to hospitality to technology. Anthony is a frequent lecturer at USC’s Annenberg School for Communication & Journalism and serves on the board of AIGA Los Angeles.
  categories:
    - Portfolio
    - Marketing
  built_by: Maciej Leszczyński
  built_by_url: https://twitter.com/_maciej
  featured: false
- title: Frame.io Workflow Guide
  main_url: https://workflow.frame.io
  url: https://workflow.frame.io
  description: >
    The web’s most comprehensive post-production resource, written by pro filmmakers, for pro filmmakers. Always expanding, always free.
  categories:
    - Education
  built_by: Frame.io
  built_by_url: https://frame.io
  featured: false
- title: MarcySutton.com
  main_url: https://marcysutton.com
  url: https://marcysutton.com
  description: >
    The personal website of web developer and accessibility advocate Marcy Sutton.
  categories:
    - Blog
    - Accessibility
    - Video
    - Photography
  built_by: Marcy Sutton
  built_by_url: https://marcysutton.com
  featured: true
- title: WPGraphQL Docs
  main_url: https://docs.wpgraphql.com
  url: https://docs.wpgraphql.com
  description: >
    Documentation for WPGraphQL, a free open-source WordPress plugin that provides an extendable GraphQL schema and API for any WordPress site.
  categories:
    - API
    - Documentation
    - Technology
    - Web Development
    - WordPress
  built_by: WPGraphQL
  built_by_url: https://wpgraphql.com
  featured: false
- title: Shine Lawyers
  main_url: https://www.shine.com.au
  url: https://www.shine.com.au
  description: >
    Shine Lawyers is an Australian legal services website built with Gatsby v2, Elasticsearch, Isso, and Geolocation services.
  categories:
    - Business
    - Blog
- title: Parallel Polis Kosice
  url: https://www.paralelnapoliskosice.sk/
  main_url: https://www.paralelnapoliskosice.sk/
  source_url: https://github.com/ParalelnaPolisKE/paralelnapoliskosice.sk
  description: >
    Parallel Polis is a collective of people who want to live in a more opened world. We look for possibilities and technologies (Bitcoin, the blockchain, reputation systems and decentralized technologies in general) that open new ways, make processes easier and remove unnecessary barriers. We want to create an environment that aims at education, discovering and creating better systems for everybody who is interested in freedom and independence.
  categories:
    - Blog
    - Education
    - Technology
  built_by: Roman Vesely
  built_by_url: https://romanvesely.
  featured: false
- title: Unda Solutions
  url: https://unda.com.au
  main_url: https://unda.com.au
  description: >
    A custom web application development company in Perth, WA
  categories:
    - Business
    - Freelance
    - Web Development
    - Technology
  featured: false
- title: BIGBrave
  main_url: https://bigbrave.digital
  url: https://bigbrave.digital
  description: >
    BIGBrave is a strategic design firm. We partner with our clients, big and small, to design & create human-centered brands, products, services and systems that are simple, beautiful and easy to use.
  categories:
    - Agency
    - Web Development
    - Marketing
    - Technology
    - WordPress
  built_by: Francois Brill | BIGBrave
  built_by_url: https://bigbrave.digital
  featured: false
- title: 5th Avenue Properties
  main_url: https://5thavenue.co.za
  url: https://5thavenue.co.za
  description: >
    5th Avenue Properties specializes in the leasing and sales of office space and industrial property. BIGBrave built the website in Gatsby with data from an API server (CRM) for all the property and consultant data, and WordPress for all the website content data and case studies. All forms on the website was also directly integrated into the CRM system to ensure no leads are lost. People cannot stop commenting on the speed of the site and the property search.
  categories:
    - Technology
    - WordPress
    - API
  built_by: Russel Povey and Francois Brill | BIGBrave
  built_by_url: https://bigbrave.digital
  featured: false
- title: Intsha Consulting
  main_url: https://intsha.co.za
  url: https://intsha.co.za
  description: >
    Intsha is a bespoke Human Resources consultancy firm offering expert Recruitment and Talent Management services in today's competitive marketplace. BIGBrave helped Intsha design and develop a bespoke online presense helping them stand out from the crowd.
  categories:
    - Consulting
    - Marketing
    - WordPress
  built_by: Evan Janovsky | BIGBrave
  built_by_url: https://bigbrave.digital
  featured: false
- title: MHW Law
  main_url: https://mhwlaw.ca
  url: https://mhwlaw.ca
  description: >
    MHW is a full service law firm that has offered legal representation and advice to clients locally and throughout British Columbia since 1984. BIGBrave helped MHW bring their website into the 21st century by offering the best and latest Gatsby site to help them stand our from the crowd.
  categories:
    - Law
    - Marketing
    - WordPress
  built_by: Evan Janovsky and Francois Brill | BIGBrave
  built_by_url: https://bigbrave.digital
  featured: false
- title: KegTracker
  main_url: https://www.kegtracker.co.za
  url: https://www.kegtracker.co.za
  description: >
    Keg Tracker is part of the Beverage Insights family and its sole aim is to provide you with the right data about your kegs to make better decisions. In today’s business landscape having the right information at your finger tips is crucial to the agility of your business.
  categories:
    - Food
    - Business
    - Technology
  built_by: Francois Brill | BIGBrave
  built_by_url: https://bigbrave.digital
  featured: false
- title: Mike Nichols
  url: https://www.mikenichols.me
  main_url: https://www.mikenichols.me
  description: >
    Portfolio site of Mike Nichols, a UX designer and product development lead.
  categories:
    - Portfolio
    - Technology
    - Web Development
  built_by: Mike Nichols
  featured: false
- title: Steve Haid
  url: https://www.stevehaid.com
  main_url: https://www.stevehaid.com
  description: >
    Steve Haid is a real estate agent and Professional Financial Planner (PFP) who has been helping clients achieve their investment goals since 2006. Site designed by Stephen Bell.
  categories:
    - Marketing
    - Real Estate
  built_by: Michael Uloth
  built_by_url: "https://www.michaeluloth.com"
- title: Incremental - Loyalty, Rewards and Incentive Programs
  main_url: https://www.incremental.com.au
  url: https://www.incremental.com.au
  description: >
    Sydney-based digital agency specialising in loyalty, rewards and incentive programs. WordPress backend; Cloudinary, YouTube and Hubspot form integration; query data displayed as animated SVG graphs; video background in the header.
  categories:
    - Agency
    - Portfolio
    - WordPress
  built_by: Incremental
  built_by_url: https://www.incremental.com.au
  featured: false
- title: Technica11y
  main_url: https://www.technica11y.org
  url: https://www.technica11y.org
  description: >
    Discussing challenges in technical accessibility.
  categories:
    - Accessibility
    - Education
    - Video
  built_by: Tenon.io
  built_by_url: https://tenon.io
  featured: false
- title: Tenon-UI Documentation
  main_url: https://www.tenon-ui.info
  url: https://www.tenon-ui.info
  description: >
    Documentation site for Tenon-UI: Tenon.io's accessible components library.
  categories:
    - Accessibility
    - Documentation
    - Library
    - Web Development
  built_by: Tenon.io
  built_by_url: https://tenon.io
  featured: false
- title: Matthew Secrist
  main_url: https://www.matthewsecrist.net
  url: https://www.matthewsecrist.net
  source_url: https://github.com/matthewsecrist/v3
  description: >
    Matthew Secrist's personal portfolio using Gatsby, Prismic and Styled-Components.
  categories:
    - Portfolio
    - Technology
    - Web Development
  built_by: Matthew Secrist
  built_by_url: https://www.matthewsecrist.net
  featured: false
- title: Node.js Dev
  main_url: https://nodejs.dev
  url: https://nodejs.dev
  source_url: https://github.com/nodejs/nodejs.dev
  description: >
    Node.js Foundation Website.
  categories:
    - Documentation
    - Web Development
  built_by: Node.js Website Redesign Working Group
  built_by_url: https://github.com/nodejs/website-redesign
  featured: false
- title: Sheffielders
  main_url: https://sheffielders.org
  url: https://sheffielders.org
  source_url: https://github.com/davemullenjnr/sheffielders
  description: >
    A collective of businesses, creatives, and projects based in Sheffield, UK.
  categories:
    - Directory
  built_by: Dave Mullen Jnr
  built_by_url: https://davemullenjnr.co.uk
  featured: false
- title: Stealth Labs
  url: https://stealthlabs.io
  main_url: https://stealthlabs.io
  description: >
    We design and develop for the web, mobile and desktop
  categories:
    - Portfolio
    - Web Development
  built_by: Edvins Antonovs
  built_by_url: https://edvins.io
  featured: false
- title: Constanzia Yurashko
  main_url: https://www.constanziayurashko.com
  url: https://www.constanziayurashko.com
  description: >
    Exclusive women's ready-to-wear fashion by designer Constanzia Yurashko.
  categories:
    - Portfolio
  built_by: Maxim Andries
  featured: false
- title: Algolia
  url: https://algolia.com
  main_url: https://algolia.com
  description: >
    Algolia helps businesses across industries quickly create relevant, scalable, and lightning fast search and discovery experiences.
  categories:
    - Web Development
    - Technology
    - Open Source
    - Featured
  built_by: Algolia
  featured: true
- title: GVD Renovations
  url: https://www.gvdrenovationsinc.com/
  main_url: https://www.gvdrenovationsinc.com/
  description: >
    GVD Renovations is a home improvement contractor with a well known reputation as a professional, quality contractor in California.
  categories:
    - Business
  built_by: David Krasniy
  built_by_url: http://dkrasniy.com
  featured: false
- title: Styled System
  url: https://styled-system.com/
  main_url: https://styled-system.com/
  source_url: https://github.com/styled-system/styled-system/tree/master/docs
  description: >
    Style props for rapid UI development.
  categories:
    - Design System
  built_by: Brent Jackson
  built_by_url: https://jxnblk.com/
- title: Timehacker
  url: https://timehacker.app
  main_url: https://timehacker.app
  description: >
    Procrastination killer, automatic time tracking app to skyrocket your productivity
  categories:
    - Productivity
    - App
    - Technology
    - Marketing
    - Landing Page
  built_by: timehackers
  featured: false
- title: Little & Big
  main_url: "https://www.littleandbig.com.au/"
  url: "https://www.littleandbig.com.au/"
  description: >
    Little & Big exists with the aim to create Websites, Apps, E-commerce stores
    that are consistently unique and thoughtfully crafted, every time.
  categories:
    - Agency
    - Design
    - Web Development
    - Portfolio
  built_by: Little & Big
  built_by_url: "https://www.littleandbig.com.au/"
  featured: false
- title: Cat Knows
  main_url: "https://catnose99.com/"
  url: "https://catnose99.com/"
  description: >
    Personal blog built with Gatsby v2.
  categories:
    - Blog
    - Web Development
  built_by: CatNose
  built_by_url: "https://twitter.com/catnose99"
  featured: false
- title: just some dev
  url: https://www.iamdeveloper.com
  main_url: https://www.iamdeveloper.com
  source_url: https://github.com/nickytonline/www.iamdeveloper.com
  description: >
    Just some software developer writing things ✏️
  categories:
    - Blog
  built_by: Nick Taylor
  built_by_url: https://www.iamdeveloper.com
  featured: false
- title: Keziah Moselle Blog
  url: https://blog.keziahmoselle.fr/
  main_url: https://blog.keziahmoselle.fr/
  source_url: https://github.com/KeziahMoselle/blog.keziahmoselle.fr
  description: >
    ✍️ A place to share my thoughts.
  categories:
    - Blog
  built_by: Keziah Moselle
  built_by_url: https://keziahmoselle.fr/
- title: xfuture's blog
  url: https://www.xfuture-blog.com/
  main_url: https://www.xfuture-blog.com/
  source_url: https://github.com/xFuture603/xfuture-blog
  description: >
    A blog about Devops, Web development, and my insights as a systems engineer.
  categories:
    - Blog
  built_by: Daniel Uhlmann
  built_by_url: https://www.xfuture-blog.com/
- title: Mayne's Blog
  main_url: "https://gine.me/"
  url: "https://gine.me/page/1"
  source_url: "https://github.com/mayneyao/gine-blog"
  featured: false
  categories:
    - Blog
    - Web Development
- title: Bakedbird
  url: https://bakedbird.com
  main_url: https://bakedbird.com
  description: >
    Eleftherios Psitopoulos - A frontend developer from Greece ☕
  categories:
    - Portfolio
    - Blog
  built_by: Eleftherios Psitopoulos
  built_by_url: https://bakedbird.com
- title: Benjamin Lannon
  url: https://lannonbr.com
  main_url: https://lannonbr.com
  source_url: https://github.com/lannonbr/Portfolio-gatsby
  description: >
    Personal portfolio of Benjamin Lannon
  categories:
    - Portfolio
    - Web Development
  built_by: Benjamin Lannon
  built_by_url: https://lannonbr.com
  featured: false
- title: Aravind Balla
  url: https://aravindballa.com
  main_url: https://aravindballa.com
  source_url: https://github.com/aravindballa/website2017
  description: >
    Personal portfolio of Aravind Balla
  categories:
    - Portfolio
    - Blog
    - Web Development
  built_by: Aravind Balla
  built_by_url: https://aravindballa.com
- title: Kaleb McKelvey
  url: https://kalebmckelvey.com
  main_url: https://kalebmckelvey.com
  source_url: https://github.com/avatar-kaleb/kalebmckelvey-site
  description: >
    Personal portfolio of Kaleb McKelvey!
  categories:
    - Blog
    - Portfolio
  built_by: Kaleb McKelvey
  built_by_url: https://kalebmckelvey.com
  featured: false
- title: Michal Czaplinski
  url: https://czaplinski.io
  main_url: https://czaplinski.io
  source_url: https://github.com/michalczaplinski/michalczaplinski.github.io
  description: >
    Michal Czaplinski is a full-stack developer 🚀
  categories:
    - Portfolio
    - Web Development
  built_by: Michal Czaplinski mmczaplinski@gmail.com
  built_by_url: https://czaplinski.io
  featured: false
- title: Interactive Investor (ii)
  url: https://www.ii.co.uk
  main_url: https://www.ii.co.uk
  description: >
    Hybrid (static/dynamic) Gatsby web app for ii's free research, news and analysis, discussion and product marketing site.
  categories:
    - Business
    - Finance
    - Technology
  built_by: Interactive Investor (ii)
  built_by_url: https://www.ii.co.uk
  featured: false
- title: Weingut Goeschl
  url: https://www.weingut-goeschl.at/
  main_url: https://www.weingut-goeschl.at/
  description: >
    Weingut Goeschl is a family winery located in Gols, Burgenland in Austria (Österreich)
  categories:
    - eCommerce
    - Business
  built_by: Peter Kroyer
  built_by_url: https://www.peterkroyer.at/
  featured: false
- title: Hash Tech Guru
  url: https://hashtech.guru
  main_url: https://hashtech.guru
  description: >
    Software Development Training School and Tech Blog
  categories:
    - Blog
    - Education
  built_by: Htet Wai Yan Soe
  built_by_url: https://github.com/johnreginald
- title: AquaGruppen Vattenfilter
  url: https://aquagruppen.se
  main_url: https://aquagruppen.se/
  description: >
    Water filter and water treatment products in Sweden
  categories:
    - Business
    - Technology
  built_by: Johan Eliasson
  built_by_url: https://github.com/elitan
  featured: false
- title: Josef Aidt
  url: https://josefaidt.dev
  main_url: https://josefaidt.dev
  source_url: https://github.com/josefaidt/josefaidt.github.io
  description: >
    Personal website, blog, portfolio for Josef Aidt
  categories:
    - Portfolio
    - Blog
    - Web Development
  built_by: Josef Aidt
  built_by_url: https://twitter.com/garlicbred
- title: How To egghead
  main_url: https://howtoegghead.com/
  url: https://howtoegghead.com/
  source_url: https://github.com/eggheadio/how-to-egghead
  featured: false
  built_by: egghead.io
  built_by_url: https://egghead.io
  description: >
    How to become an egghead instructor or reviewer
  categories:
    - Documentation
    - Education
- title: Sherpalo Ventures
  main_url: "https://www.sherpalo.com/"
  url: "https://www.sherpalo.com/"
  featured: false
  categories:
    - Finance
    - Business
    - Technology
  built_by: Othermachines
  built_by_url: "https://othermachines.com"
- title: WrapCode
  url: https://www.wrapcode.com
  main_url: https://www.wrapcode.com
  description: >
    A full stack blog on Microsoft Azure, JavaScript, DevOps, AI and Bots.
  categories:
    - Blog
    - Technology
    - Web Development
  built_by: Rahul P
  built_by_url: https://twitter.com/_rahulpp
  featured: false
- title: Kirankumar Ambati's Portfolio
  url: https://www.kirankumarambati.me
  main_url: https://www.kirankumarambati.me
  description: >
    Personal website, blog, portfolio of Kirankumar Ambati
  categories:
    - Blog
    - Portfolio
    - Web Development
  built_by: Kirankumar Ambati
  built_by_url: https://github.com/kirankumarambati
  featured: false
- title: Rou Hun Fan's portfolio
  main_url: https://flowen.me
  url: https://flowen.me
  description: >
    Portfolio of creative developer Rou Hun Fan. Built with Gatsby v2 &amp; Greensock drawSVG.
  categories:
    - Portfolio
  built_by: Rou Hun Fan Developer
  built_by_url: https://flowen.me
  featured: false
- title: chadly.net
  url: https://www.chadly.net
  main_url: https://www.chadly.net
  source_url: https://github.com/chadly/chadly.net
  description: >
    Personal tech blog by Chad Lee.
  categories:
    - Blog
    - Technology
    - Web Development
  built_by: Chad Lee
  built_by_url: https://github.com/chadly
  featured: false
- title: CivicSource
  url: https://www.civicsource.com
  main_url: https://www.civicsource.com
  description: >
    Online auction site to purchase tax-distressed properties from local taxing authorities.
  categories:
    - Real Estate
    - Government
  featured: false
- title: SpotYou
  main_url: "https://spotyou.joshglazer.com"
  url: "https://spotyou.joshglazer.com"
  source_url: "https://github.com/joshglazer/spotyou"
  description: >
    SpotYou allows you to watch your favorite music videos on Youtube based on your Spotify Preferences
  categories:
    - Entertainment
    - Music
  built_by: Josh Glazer
  built_by_url: https://linkedin.com/in/joshglazer/
  featured: false
- title: Hesam Kaveh's blog
  description: >
    A blog with great seo that using gatsby-source-wordpress to fetch posts from backend
  main_url: "https://hesamkaveh.com/"
  url: "https://hesamkaveh.com/"
  source_url: "https://github.com/hesamkaveh/sansi"
  featured: false
  categories:
    - Blog
    - WordPress
- title: Oliver Gomes Portfolio
  main_url: https://oliver-gomes.github.io/v4/
  url: https://oliver-gomes.github.io/v4/
  description: >
    As an artist and a web designer/developer, I wanted to find a way to present these two portfolios in a way that made sense.  I felt with new found power of speed, Gatsby helped keep my creativity intact with amazing response and versatility. I felt my butter smooth transition felt much better in user perspective and super happy with the power of Gatsby.
  categories:
    - Portfolio
    - Web Development
    - Blog
  built_by: Oliver Gomes
  built_by_url: https://github.com/oliver-gomes
  featured: false
- title: Patrik Szewczyk
  url: https://www.szewczyk.cz/
  main_url: https://www.szewczyk.cz/
  description: >
    Patrik Szewczyk – JavaScript, TypeScript, React, Node.js developer, Redux, Reason
  categories:
    - Portfolio
  built_by: Patrik Szewczyk
  built_by_url: https://linkedin.com/in/thepatriczek/
  featured: false
- title: Patrik Arvidsson's portfolio
  url: https://www.patrikarvidsson.com
  main_url: https://www.patrikarvidsson.com
  source_url: https://github.com/patrikarvidsson/portfolio-gatsby-contentful
  description: >
    Personal portfolio site of Swedish interaction designer Patrik Arvidsson. Built with Gatsby, Tailwind CSS, Emotion JS and Contentful.
  categories:
    - Blog
    - Design
    - Portfolio
    - Web Development
    - Technology
  built_by: Patrik Arvidsson
  built_by_url: https://www.patrikarvidsson.com
  featured: false
- title: Jacob Cofman's Blog
  description: >
    Personal blog / portfolio about Jacob Cofman.
  main_url: "https://jcofman.de/"
  url: "https://jcofman.de/"
  source_url: "https://github.com/JCofman/jc-website"
  featured: false
  categories:
    - Blog
    - Portfolio
- title: re-geo
  description: >
    re-geo is react based geo cities style component.
  main_url: "https://re-geo.netlify.com/"
  url: "https://re-geo.netlify.com/"
  source_url: "https://github.com/sadnessOjisan/re-geo-lp"
  categories:
    - Open Source
  built_by: sadnessOjisan
  built_by_url: https://twitter.com/sadnessOjisan
  featured: false
- title: Luis Cestou Portfolio
  description: >
    Portfolio of graphic + interactive designer Luis Cestou.
  main_url: "https://luiscestou.com"
  url: "https://luiscestou.com"
  source_url: "https://github.com/lcestou/luiscestou.com"
  built_by: Luis Cestou contact@luiscestou.com
  built_by_url: https://luiscestou.com
  featured: false
  categories:
    - Portfolio
    - Web Development
- title: Data Hackers
  url: https://datahackers.com.br/
  main_url: https://datahackers.com.br/
  description: >
    Official website for the biggest portuguese-speaking data science community. Makes use of several data sources such as podcasts from Anchor, messages from Slack, newsletters from MailChimp and blog posts from Medium. The unique visual design also had its hurdles and was quite fun to develop!
  categories:
    - Blog
    - Education
    - Podcast
    - Technology
  built_by: Kaordica
  built_by_url: https://kaordica.design
  featured: false
- title: TROMAQ
  url: https://www.tromaq.com/
  main_url: https://www.tromaq.com/
  description: >
    TROMAQ executes earthmoving services and rents heavy machinery for construction work. Even with the lack of good photography, their new site managed to pass a solid and trustworthy feeling to visitors during testing and they're already seeing the improvement in brand awareness, being the sole player with a modern website in their industry.
  categories:
    - Marketing
  built_by: Kaordica
  built_by_url: https://kaordica.design
  featured: false
- title: Novida Consulting
  url: https://www.novidaconsultoria.com.br
  main_url: https://www.novidaconsultoria.com.br
  description: >
    Novida’s goal was to position itself as a solid, exclusive and trustworthy brand for families looking for a safe financial future… We created a narrative and visual design that highlight their exclusivity.
  categories:
    - Marketing
  built_by: Kaordica
  built_by_url: https://kaordica.design
  featured: false
- title: We Are Clarks
  url: "https://www.weareclarks.com"
  main_url: "https://www.weareclarks.com"
  source_url: "https://github.com/abeaclark/weareclarks"
  description: >
    A family travel blog.
  categories:
    - Blog
    - Travel
  built_by: Abe Clark
  built_by_url: https://www.linkedin.com/in/abrahamclark/
  featured: false
- title: Guillaume Briday's Blog
  main_url: "https://guillaumebriday.fr/"
  url: "https://guillaumebriday.fr/"
  source_url: "https://github.com/guillaumebriday/guillaumebriday.fr"
  description: >
    My personal blog built with Gatsby and Tailwind CSS.
  categories:
    - Blog
    - Web Development
    - Technology
  built_by: Guillaume Briday
  built_by_url: https://guillaumebriday.fr/
  featured: false
- title: SEOmonitor
  main_url: "https://www.seomonitor.com"
  url: "https://www.seomonitor.com"
  description: >
    SEOmonitor is a suite of SEO tools dedicated to agencies.
  categories:
    - Blog
    - Portfolio
    - Agency
  built_by: Bejamas
  built_by_url: https://bejamas.io/
  featured: false
- title: Jean Regisser's Portfolio
  main_url: "https://jeanregisser.com/"
  url: "https://jeanregisser.com/"
  source_url: "https://github.com/jeanregisser/jeanregisser.com"
  featured: false
  description: >
    Portfolio of software engineer Jean Regisser.
  categories:
    - Portfolio
    - Mobile Development
  built_by: Jean Regisser
  built_by_url: "https://jeanregisser.com/"
- title: Chase Ohlson
  url: https://chaseohlson.com
  main_url: https://chaseohlson.com
  description: >
    Portfolio of frontend engineer & web developer Chase Ohlson.
  categories:
    - Portfolio
    - Web Development
  built_by: Chase Ohlson
  built_by_url: https://chaseohlson.com
  featured: false
- title: Zach Schnackel
  url: https://zslabs.com
  main_url: https://zslabs.com
  source_url: "https://github.com/zslabs/zslabs.com"
  description: >
    Portfolio site for UI/Motion Developer, Zach Schnackel.
  categories:
    - Portfolio
    - Web Development
  built_by: Zach Schnackel
  built_by_url: "https://zslabs.com"
- title: Gremlin
  url: https://www.gremlin.com
  main_url: https://www.gremlin.com
  description: >
    Gremlin's Failure as a Service finds weaknesses in your system before they cause problems.
  categories:
    - Marketing
- title: Headless.page
  main_url: https://headless.page/
  url: https://headless.page/
  description: >
    Headless.page is a directory of eCommerce sites featuring headless architecture, PWA features and / or the latest JavaScript technology.
  categories:
    - Directory
    - eCommerce
  built_by: Subscribe Pro
  built_by_url: https://www.subscribepro.com/
  featured: false
- title: Ouracademy
  main_url: https://our-academy.org/
  url: https://our-academy.org/
  source_url: "https://github.com/ouracademy/website"
  description: >
    Ouracademy is an organization that promoves the education in software development through blog posts & videos smiley.
  categories:
    - Open Source
    - Blog
    - Education
  built_by: Ouracademy
  built_by_url: https://github.com/ouracademy
  featured: false
- title: Tenon.io
  main_url: https://tenon.io
  url: https://tenon.io
  description: >
    Tenon.io is an accessibility tooling, services and consulting company.
  categories:
    - API
    - Accessibility
    - Business
    - Consulting
    - Technology
  built_by: Tenon.io
  built_by_url: https://tenon.io
  featured: false
- title: Projectival
  url: https://www.projectival.de/
  main_url: https://www.projectival.de/
  description: >
    Freelancer Online Marketing & Web Development in Cologne, Germany
  categories:
    - Freelance
    - Marketing
    - Web Development
    - Blog
    - Consulting
    - SEO
    - Business
  built_by: Sascha Klapetz
  built_by_url: https://www.projectival.de/
  featured: false
- title: Hetzner Online Community
  main_url: https://community.hetzner.com
  url: https://community.hetzner.com
  description: >
    Hetzner Online Community provides a free collection of high-quality tutorials, which are based on free and open source software, on a variety of topics such as development, system administration, and other web technology.
  categories:
    - Web Development
    - Technology
    - Programming
    - Open Source
    - Community
  built_by: Hetzner Online GmbH
  built_by_url: https://www.hetzner.com/
  featured: false
- title: AGYNAMIX
  url: https://www.agynamix.de/
  main_url: https://www.agynamix.de/
  source_url: https://github.com/tuhlmann/agynamix.de
  description: >
    Full Stack Java, Scala, Clojure, TypeScript, React Developer in Thalheim, Germany
  categories:
    - Freelance
    - Web Development
    - Programming
    - Blog
    - Consulting
    - Portfolio
    - Business
  built_by: Torsten Uhlmann
  built_by_url: https://www.agynamix.de/
  featured: false
- title: syracuse.io
  url: https://syracuse.io
  main_url: https://syracuse.io
  source_url: https://github.com/syracuseio/syracuseio/
  description: >
    Landing page for Syracuse NY Software Development Meetup Groups
  categories:
    - Community
  built_by: Benjamin Lannon
  built_by_url: https://lannonbr.com
- title: Render Documentation
  main_url: https://render.com/docs
  url: https://render.com/docs
  description: >
    Render is the easiest place to host your sites and apps. We use Gatsby for everything on https://render.com, including our documentation. The site is deployed on Render as well! We also have a guide to deploying Gatsby apps on Render: https://render.com/docs/deploy-gatsby.
  categories:
    - Web Development
    - Programming
    - Documentation
    - Technology
  built_by: Render Developers
  built_by_url: https://render.com
  featured: false
- title: prima
  url: https://www.prima.co
  main_url: https://www.prima.co
  description: >
    Discover industry-defining wellness content and trusted organic hemp CBD products safely supporting wellness, stress, mood, skin health, and balance.
  categories:
    - Blog
    - eCommerce
    - Education
  built_by: The Couch
  built_by_url: https://thecouch.nyc
- title: Gatsby Guides
  url: https://gatsbyguides.com/
  main_url: https://gatsbyguides.com/
  description: >
    Free tutorial course about using Gatsby with a CMS.
  categories:
    - Education
    - Documentation
    - Web Development
  built_by: Osio Labs
  built_by_url: https://osiolabs.com/
  featured: false
- title: Architude
  url: https://architudedesign.com
  main_url: https://architudedesign.com
  description: >
    筑冶 Architude International Design Consultants
  categories:
    - Design
    - Landing Page
    - Gallery
  built_by: Neo Nie
  built_by_url: https://github.com/nihgwu
  featured: false
- title: Arctica
  url: https://arctica.io
  main_url: https://arctica.io
  description: >
    Arctica specialises in purpose-built web sites and progressive web applications with user optimal experiences, tailored to meet the objectives of your business.
  categories:
    - Portfolio
    - Agency
    - Design
    - Web Development
  built_by: Arctica
  built_by_url: https://arctica.io
  featured: false
- title: Shard Ventures
  url: https://shard.vc
  main_url: https://shard.vc
  description: >
    Shard is building new online companies from scratch, partnering with other like-minded founders to start and invest in technology companies.
  categories:
    - Finance
    - Technology
    - Portfolio
  built_by: Arctica
  built_by_url: https://arctica.io
  featured: false
- title: David Brookes
  url: https://davidbrookes.me
  main_url: https://davidbrookes.me
  description: >
    Specialising in crafting stylish, high performance websites and applications that get results, using the latest cutting edge web development technologies.
  categories:
    - Portfolio
    - Freelance
    - Web Development
  built_by: Arctica
  built_by_url: https://arctica.io
  featured: false
- title: Dennis Morello
  url: https://morello.dev
  main_url: https://morello.dev
  source_url: https://gitlab.com/dennismorello/dev-blog
  description: >
    morello.dev is a development and technology blog written by Dennis Morello.
  categories:
    - Blog
    - Education
    - Web Development
    - Open Source
    - Technology
  built_by: Dennis Morello
  built_by_url: https://twitter.com/dennismorello
  featured: false
- title: BaseTable
  url: https://autodesk.github.io/react-base-table/
  main_url: https://autodesk.github.io/react-base-table/
  source_url: https://github.com/Autodesk/react-base-table
  description: >
    BaseTable is a react table component to display large data set with high performance and flexibility.
  categories:
    - Web Development
    - Documentation
    - Open Source
  built_by: Neo Nie
  built_by_url: https://github.com/nihgwu
  featured: false
- title: herper.io
  url: https://herper.io
  main_url: https://herper.io
  description: >
    Portfolio website for Jacob Herper - a Front End Web Developer with a passion for all things digital. I have more than 10 years experience working in web development.
  categories:
    - Portfolio
    - Web Development
    - Freelance
    - Design
    - SEO
  built_by: Jacob Herper
  built_by_url: https://github.com/jakeherp
  featured: false
- title: Artem Sapegin Photography
  description: >
    Photography portfolio and blog of Artem Sapegin, an award-losing photographer living in Berlin, Germany. Landscapes, cityscapes and dogs.
  main_url: "https://morning.photos/"
  url: "https://morning.photos/"
  source_url: "https://github.com/sapegin/morning.photos"
  categories:
    - Portfolio
    - Photography
  built_by: Artem Sapegin
  built_by_url: "https://github.com/sapegin"
- title: Pattyrn
  main_url: https://pattyrn.com
  url: https://pattyrn.com
  description: >
    Pattyrn uses advanced machine learning AI to analyze the platform’s your teams use, making it easy to solve performance problems, reduce bottlenecks, and monitor culture health to optimize your ROI and help boost performance without causing burn out.
  categories:
    - Marketing
    - Technology
  built_by: Pattyrn
  built_by_url: https://twitter.com/Pattyrn4
  featured: false
- title: Intranet Italia Day
  main_url: https://www.intranetitaliaday.it/en
  url: https://www.intranetitaliaday.it/en
  description: >
    The Italian event dedicated to the digital workplace that focuses on planning, governance and company intranet management
  categories:
    - Event
    - Conference
  built_by: Ariadne Digital
  built_by_url: https://www.ariadnedigital.it
  featured: false
- title: Textually Stylo
  main_url: https://www.textually.net
  url: https://www.textually.net
  description: >
    Stylo Markdown writing App marketing/documentation website by Textually Inc.
  categories:
    - Marketing
    - Technology
    - Blog
    - Documentation
  built_by: Sébastien Hamel
  built_by_url: https://www.textually.net
  featured: false
- title: OneDeck
  main_url: https://www.onedeck.co
  url: https://www.onedeck.co
  description: >
    OneDeck is a simple yet powerful tool for creating and sharing your one-page investment summary in under 10 minutes.
  categories:
    - Finance
    - Technology
  built_by: William Neill
  built_by_url: https://twitter.com/williamneill
  featured: false
- title: Assortment
  main_url: https://assortment.io
  url: https://assortment.io
  description: >
    Assortment aims to provide detailed tutorials (and more) for developers of all skill levels within the Web Development Industry. Attempting to cut out the fluff and arm you with the facts.
  categories:
    - Blog
    - Web Development
  built_by: Luke Whitehouse
  built_by_url: https://twitter.com/_lukewh
  featured: false
- title: Mission42
  main_url: https://mission42.zauberware.com
  url: https://mission42.zauberware.com
  description: >
    A landing page for the mobile app Mission42. Mission42 wants to help you learn new skills.
  categories:
    - App
    - Learning
    - Education
    - Landing Page
  built_by: Philipp Siegmund, zauberware
  built_by_url: https://www.zauberware.com
- title: Altstadtdomizil Idstein
  main_url: http://www.altstadtdomizil-idstein.de/
  url: http://www.altstadtdomizil-idstein.de/
  description: >
    A landing page for a holiday apartment in Idstein, Germany.
  categories:
    - Landing Page
    - Travel
    - Real Estate
  built_by: Simon Franzen, zauberware
  built_by_url: https://www.zauberware.com
- title: Gerald Martinez Dev
  main_url: https://gmartinez.dev/
  url: https://gmartinez.dev/
  source_url: https://github.com/nephlin7/gmartinez.dev
  description: >
    Personal web site for show my skills and my works.
  categories:
    - Web Development
    - Portfolio
  built_by: Gerald Martinez
  built_by_url: https://twitter.com/GeraldM_92
  featured: false
- title: Becreatives
  main_url: "https://becreatives.com"
  url: "https://becreatives.com"
  featured: false
  description: >
    Digital software house. Enlights ideas. Think smart execute harder.
  categories:
    - Technology
    - Web Development
    - Agency
    - Marketing
  built_by: Becreatives
  built_by_url: "https://becreatives.com"
- title: Paul Clifton Photography
  main_url: https://paulcliftonphotography.com
  url: https://paulcliftonphotography.com
  featured: false
  description: >
    A full migration from WordPress to GatsbyJS and DatoCMS. Includes custom cropping on images as viewport changes size and also an infinity scroll that doesn't preload all of the results.
  categories:
    - Blog
    - Portfolio
    - Gallery
    - Photography
  built_by: Little Wolf Studio
  built_by_url: https://littlewolfstudio.co.uk
- title: Atte Juvonen - Blog
  url: https://www.attejuvonen.fi/
  main_url: https://www.attejuvonen.fi/
  source_url: https://github.com/baobabKoodaa/blog
  description: >
    Tech-oriented personal blog covering topics like AI, data, voting, game theory, infosec and software development.
  categories:
    - Blog
    - Data
    - JavaScript
    - Programming
    - Science
    - Security
    - Technology
    - Web Development
  featured: false
- title: Kibuk Construction
  url: https://kibukconstruction.com/
  main_url: https://kibukconstruction.com/
  description: >
    Kibuk Construction is a fully licensed and insured contractor specializing in Siding, Decks, Windows & Doors!
  categories:
    - Business
  built_by: David Krasniy
  built_by_url: http://dkrasniy.com
- title: RedCarpetUp
  main_url: https://www.redcarpetup.com
  url: https://www.redcarpetup.com/
  description: >
    RedCarpetUp's home page for a predominantly mobile-only customer base in India with major constraints on bandwidth availability
  categories:
    - Finance
  built_by: RedCarpet Dev Team
  built_by_url: https://www.redcarpetup.com
  featured: false
- title: talita traveler
  url: https://talitatraveler.com/
  main_url: https://talitatraveler.com/
  source_url: https://github.com/afuh/talitatraveler
  description: >
    Talita Traveler's personal blog.
  categories:
    - Blog
  built_by: Axel Fuhrmann
  built_by_url: https://axelfuhrmann.com/
  featured: false
- title: Pastelería el Progreso
  url: https://pasteleriaelprogreso.com/
  main_url: https://pasteleriaelprogreso.com/
  source_url: https://github.com/afuh/elprogreso
  description: >
    Famous bakery in Buenos Aires.
  categories:
    - Food
    - Gallery
  built_by: Axel Fuhrmann
  built_by_url: https://axelfuhrmann.com/
  featured: false
- title: Maitrik's Portfolio
  url: https://www.maitrikpatel.com/
  main_url: https://www.maitrikpatel.com/
  source_url: https://github.com/maitrikjpatel/portfolio
  description: >
    Portfolio of a Front-End Developer / UX Designer who designs and develops pixel perfect user interface, experiences and web applications.
  categories:
    - Portfolio
    - Blog
    - Design
    - Web Development
  built_by: Maitrik Patel
  built_by_url: https://www.maitrikpatel.com/
  featured: false
- title: PicPick
  url: https://picpick.app/
  main_url: https://picpick.app/
  description: >
    All-in-one Graphic Design Tool, Screen Capture Software, Image Editor, Color Picker, Pixel Ruler and More
  categories:
    - Productivity
    - App
    - Technology
  built_by: NGWIN
  built_by_url: https://picpick.app/
  featured: false
- title: Ste O'Neill
  main_url: https://www.steoneill.dev
  url: https://www.steoneill.dev
  description: >
    MVP of a portfolio site for a full stack UK based developer.
  categories:
    - Blog
    - Portfolio
  built_by: Ste O'Neill
  built_by_url: https://steoneill.dev
  featured: false
- title: Filipe Santos Correa's Portfolio
  description: >
    Filipe's Personal About Me / Portfolio.
  main_url: "https://filipesantoscorrea.com/"
  url: "https://filipesantoscorrea.com/"
  source_url: "https://github.com/Safi1012/filipesantoscorrea.com"
  featured: false
  categories:
    - Portfolio
- title: Progressive Massachusetts Legislator Scorecard
  main_url: https://scorecard.progressivemass.com
  url: https://scorecard.progressivemass.com
  featured: false
  source_url: https://github.com/progressivemass/legislator-scorecard
  description: >
    Learn about MA state legislators' voting records through a progressive lens
  categories:
    - Government
    - Education
  built_by: Alex Holachek
  built_by_url: "https://alex.holachek.com/"
- title: Jeff Wolff – Portfolio
  main_url: https://www.jeffwolff.net
  url: https://www.jeffwolff.net
  featured: false
  description: >
    A guy from San Diego who makes websites.
  categories:
    - Blog
    - Portfolio
    - Web Development
- title: Jp Valery – Portfolio
  main_url: https://jpvalery.photo
  url: https://jpvalery.photo
  featured: false
  description: >
    Self-taught photographer documenting spaces and people
  categories:
    - Portfolio
    - Photography
- title: Prevue
  main_url: https://www.prevue.io
  url: https://www.prevue.io
  featured: false
  description: >
    All in One Prototyping Tool For Vue Developers
  categories:
    - Open Source
    - Web Development
- title: Gold Medal Flour
  main_url: https://www.goldmedalflour.com
  url: https://www.goldmedalflour.com
  description: >
    Gold Medal Four is a brand of flour products owned by General Mills. The new site was built using Gatsby v2 with data sources from WordPress and an internal recipe API, and features multifaceted recipe filtering and a modified version of Gatsby Image to support art direction images.
  categories:
    - Food
  built_by: General Mills Branded Sites Dev Team
  built_by_url: https://www.generalmills.com
  featured: false
- title: Fifth Gait Technologies
  main_url: https://5thgait.com
  url: https://5thgait.com
  featured: false
  description: >
    Fifth Gait is a small business in the defense and space industry that is run and owned by physicists and engineers that have worked together for decades. The site was built using Gatsby V2.
  categories:
    - Government
    - Science
    - Technology
  built_by: Jonathan Z. Fisher
  built_by_url: "https://jonzfisher.com"
- title: Sal's Pals
  main_url: https://www.sals-pals.net
  url: https://www.sals-pals.net
  featured: false
  description: >
    Sal's Pals is a professional dog walking and pet sitting service based in Westfield, NJ. New site built with gatsby v2.
  categories:
    - Business
- title: Zuyet Awarmatrip
  main_url: https://www.zuyetawarmatrip.com
  url: https://www.zuyetawarmatrip.com
  featured: false
  description: >
    Zuyet Awarmatrip is a subsidiary identity within the personal ecosystem of Zuyet Awarmatik, focusing on travel and photography.
  categories:
    - Travel
    - Photography
  built_by: Zuyet Awarmatik
- title: manuvel.be
  url: https://www.manuvel.be
  main_url: https://www.manuvel.be
  source_url: https://github.com/riencoertjens/manuvelsite
  description: >
    Cycling themed café coming this april in Sint Niklaas, Belgium. One page with funky css-grid and gatsby-image trickery!
  categories:
    - Food
  built_by: WEBhart
  built_by_url: https://www.web-hart.com
  featured: false
- title: WEBhart
  url: https://www.web-hart.com
  main_url: https://www.web-hart.com
  description: >
    Hi, I'm Rien (pronounced Reen) from Belgium but based in Girona, Spain. I'm an autodidact, committed to learning until the end of time.
  categories:
    - Portfolio
    - Design
    - Web Development
    - Freelance
  built_by: WEBhart
  built_by_url: https://www.web-hart.com
  featured: false
- title: nicdougall.com
  url: https://nicdougall.netlify.com/
  main_url: https://nicdougall.netlify.com/
  source_url: https://github.com/riencoertjens/nicdougall.com
  description: >
    Athlete website with Netlify CMS for blog content.
  categories:
    - Blog
  built_by: WEBhart
  built_by_url: https://www.web-hart.com
  featured: false
- title: het Groeiatelier
  url: https://www.hetgroeiatelier.be/
  main_url: https://www.hetgroeiatelier.be/
  description: >
    Workspace for talent development and logopedics. One page site with basic info and small calendar CMS.
  categories:
    - Marketing
  built_by: WEBhart
  built_by_url: https://www.web-hart.com
  featured: false
- title: Lebuin D'Haese
  url: https://www.lebuindhaese.be/
  main_url: https://www.lebuindhaese.be/
  description: >
    Artist portfolio website. Powered by a super simple Netlify CMS to easily add blog posts or new art pieces.
  categories:
    - Portfolio
    - Blog
  built_by: WEBhart
  built_by_url: https://www.web-hart.com
  featured: false
- title: Iefke Molenstra
  url: https://www.iefke.be/
  main_url: https://www.iefke.be/
  description: >
    Artist portfolio website. Powered by a super simple Netlify CMS to easily add blog posts or new art pieces.
  categories:
    - Portfolio
    - Blog
  built_by: WEBhart
  built_by_url: https://www.web-hart.com
  featured: false
- title: The Broomwagon
  url: https://www.thebroomwagongirona.com/
  main_url: https://www.thebroomwagongirona.com/
  description: >
    foodtruck style coffee by pro cyclist Robert Gesink. The site has a webshop with merchandise and coffee beans.
  categories:
    - eCommerce
  built_by: WEBhart
  built_by_url: https://www.web-hart.com
- title: Pella Windows and Doors
  main_url: https://www.pella.com
  url: https://www.pella.com
  featured: false
  description: >
    The Pella Corporation is a privately held window and door manufacturing
  categories:
    - Business
- title: tinney.dev
  url: https://tinney.dev
  main_url: https://tinney.dev
  source_url: https://github.com/cdtinney/tinney.dev
  description: >
    Personal portfolio/blog of Colin Tinney
  categories:
    - Blog
    - Portfolio
    - Open Source
  built_by: Colin Tinney
  built_by_url: https://tinney.dev
  featured: false
- title: Monkeywrench Books
  main_url: https://monkeywrenchbooks.org
  url: https://monkeywrenchbooks.org
  description: >
    Monkeywrench Books is an all-volunteer, collectively-run bookstore and event space in Austin, TX
  categories:
    - Business
    - Community
    - Education
  built_by: Monkeywrench Books
  built_by_url: https://monkeywrenchbooks.org
- title: DeepMay.io
  main_url: https://deepmay.io
  url: https://deepmay.io
  description: >
    DeepMay is an experimental new tech bootcamp in the mountains of North Carolina.
  categories:
    - Event
    - Community
    - Technology
    - Marketing
  built_by: DeepMay
  built_by_url: https://twitter.com/deepmay_io
  featured: false
- title: Liferay.Design
  main_url: https://liferay.design
  url: https://liferay.design
  source_url: https://github.com/liferay-design/liferay.design
  description: >
    Liferay.Design is home to some of the freshest open-source designers who love to share articles and other resources for the Design Community.
  categories:
    - Blog
    - Community
    - Design
    - Marketing
    - Open Source
    - Technology
    - User Experience
  built_by: Liferay Designers
  built_by_url: https://twitter.com/liferaydesign
  featured: false
- title: Front End Remote Jobs
  main_url: https://frontendremotejobs.com
  url: https://frontendremotejobs.com
  source_url: https://github.com/benjamingrobertson/remotefrontend
  description: >
    Front End Remote Jobs features fully remote jobs for front end developers.
  categories:
    - WordPress
    - Web Development
  built_by: Ben Robertson
  built_by_url: https://benrobertson.io
  featured: false
- title: Penrose Grand Del Mar
  main_url: https://penroseatthegrand.com
  url: https://penroseatthegrand.com
  description: >
    Penrose Grand Del Mar is a luxury housing project coming soon.
  categories:
    - Real Estate
    - Design
  built_by: Chase Ohlson
  built_by_url: https://chaseohlson.com
- title: JustGraphQL
  url: https://www.justgraphql.com/
  main_url: https://www.justgraphql.com/
  source_url: https://github.com/Novvum/justgraphql
  description: >
    JustGraphQL helps developers quickly search and filter through GraphQL resources, tools, and articles.
  categories:
    - Open Source
    - Web Development
    - Technology
  built_by: Novvum
  built_by_url: https://www.novvum.io/
  featured: false
- title: Peter Macinkovic Personal Blog
  url: https://peter.macinkovic.id.au/
  main_url: https://peter.macinkovic.id.au/
  source_url: https://github.com/inkovic/peter-macinkovic-static-site
  description: >
    Personal Website and Blog of eCommerce SEO Specialist and Digital Marketer Peter Macinkovic.
  categories:
    - SEO
    - Marketing
    - Blog
  featured: false
- title: NH Hydraulikzylinder
  main_url: https://nh-hydraulikzylinder.com
  url: https://nh-hydraulikzylinder.com
  description: >
    High quality & high performance hydraulic cylinders manufactured in Austria based on the clients requirements
  categories:
    - Business
  built_by: MangoART
  built_by_url: https://www.mangoart.at
  featured: false
- title: Frauennetzwerk Linz-Land
  main_url: https://frauennetzwerk-linzland.net
  url: https://frauennetzwerk-linzland.net
  description: >
    Homepage for the local women's association providing support to people in need offline and online (Livechat integration)
  categories:
    - Nonprofit
  built_by: MangoART
  built_by_url: https://www.mangoart.at
  featured: false
- title: Mein Traktor
  main_url: http://www.mein-traktor.at/
  url: http://www.mein-traktor.at/
  description: >
    Homepage of a the main importer of SAME and Lamborghini Tractors in Austria with customer support area
  categories:
    - Business
    - App
  built_by: MangoART
  built_by_url: https://www.mangoart.at
  featured: false
- title: Lamborghini Traktoren
  main_url: https://lamborghini-traktor.at
  url: https://lamborghini-traktor.at
  description: >
    Lamborghini Tractors - Landing page for the brand in Austria
  categories:
    - Business
  built_by: MangoART
  built_by_url: https://www.mangoart.at
  featured: false
- title: Holly Lodge Community Centre - Highgate, London
  main_url: https://www.hlcchl.org/
  url: https://www.hlcchl.org/
  source_url: https://github.com/eugelogic/hlcchl-gatsby
  description: >
    The Holly Lodge Community Centre - Highgate, London has a shiny new website built with Gatsby v2 that makes important contributions towards a faster, more secure and environmentally friendly web for everyone.
  categories:
    - Community
    - Event
    - Nonprofit
  built_by: Eugene Molari Developer
  built_by_url: https://twitter.com/EugeneMolari
  featured: false
- title: blackcater's blog
  url: https://www.blackcater.win
  main_url: https://www.blackcater.win
  source_url: https://github.com/blackcater/blog
  description: >
    Blog like Medium, for person and team.
  categories:
    - Blog
    - Web Development
  built_by: blackcater
  built_by_url: https://github.com/blackcater
  featured: false
- title: Kenneth Kwakye-Gyamfi Portfolio Site
  url: https://www.kwakye-gyamfi.com
  main_url: https://www.kwakye-gyamfi.com
  source_url: https://www.github.com/cross19xx/cross-site
  description: >
    Personal portfolio site for Kenneth Kwakye-Gyamfi, a mobile and web full stack applications developer currently based in Accra, Ghana.
  categories:
    - SEO
    - Web Development
    - Open Source
    - Portfolio
  featured: false
- title: Gareth Weaver
  url: https://www.garethweaver.com/
  main_url: https://www.garethweaver.com/
  source_url: https://github.com/garethweaver/public-site-react
  description: >
    A personal portfolio of a London based frontend developer built with Gatsby 2, Redux and Sass
  categories:
    - Portfolio
    - Web Development
  built_by: Gareth Weaver
  built_by_url: https://twitter.com/garethdweaver
  featured: false
- title: Mailjet
  url: https://dev.mailjet.com/
  main_url: https://dev.mailjet.com/
  description: >
    Mailjet is an easy-to-use all-in-one e-mail platform.
  categories:
    - API
    - Documentation
  featured: false
- title: Peintagone
  url: https://www.peintagone.be/
  main_url: https://www.peintagone.be/
  description: >
    Peintagone is a superior quality paint brand with Belgian tones.
  categories:
    - Portfolio
    - Gallery
  built_by: Sebastien Crepin
  built_by_url: https://github.com/opeah
  featured: false
- title: Let's Do Dish!
  url: https://letsdodish.com
  main_url: https://letsdodish.com
  description: >
    A new recipe site for people who enjoy cooking great food in their home kitchen. Find some great meal ideas! Let's do dish!
  categories:
    - Blog
    - Food
  built_by: Connerra
  featured: false
- title: AWS Amplify Community
  url: https://amplify.aws/community/
  main_url: https://amplify.aws/community/
  source_url: https://github.com/aws-amplify/community
  description: >
    Amplify Community is a hub for developers building fullstack serverless applications with Amplify to easily access content (such as events, blog posts, videos, sample projects, and tutorials) created by other members of the Amplify community.
  categories:
    - Blog
    - Directory
    - Education
    - Technology
  built_by: Nikhil Swaminathan
  built_by_url: https://github.com/swaminator
  featured: false
- title: Cal State Monterey Bay
  url: https://csumb.edu
  main_url: https://csumb.edu
  source_url: https://github.com/csumb/csumb-gatsby
  description: >
    A website for the entire campus of California State University, Monterey Bay.
  categories:
    - Education
    - Government
  built_by: CSUMB Web Team
  built_by_url: https://csumb.edu/web/team
  featured: false
- title: BestPricingPages.com
  url: https://bestpricingpages.com
  main_url: https://bestpricingpages.com
  source_url: https://github.com/jpvalery/pricingpages/
  description: >
    A repository of the best pricing pages by the best companies. Built in less than a week.
    Inspired by RGE and since pricingpages.xyz no longer exists, I felt such a resource was missing and could be helpful to many people.
  categories:
    - Business
    - Community
    - Entrepreneurship
    - Open Source
    - Technology
  built_by: Jp Valery
  built_by_url: https://jpvalery.me
  featured: false
- title: Lendo Austria
  url: https://lendo.at
  main_url: https://lendo.at
  description: >
    A Comparison site for best private loan offer from banks in Austria.
  categories:
    - Business
    - Finance
  built_by: Lendo developers
  featured: false
- title: Visual Cloud FX
  url: https://visualcloudfx.com
  main_url: https://visualcloudfx.com
  source_url: https://github.com/jjcav84/visualcloudfx
  description: >
    Basic static site built with MDBootstrap, React, and Gatsby
  categories:
    - Consulting
    - Portfolio
  built_by: Jacob Cavazos
  built_by_url: https://jacobcavazos.com
- title: Matthew Miller (Me4502)
  url: https://matthewmiller.dev
  main_url: https://matthewmiller.dev
  description: >
    The personal site, blog and portfolio of Matthew Miller (Me4502)
  categories:
    - Blog
    - Programming
    - Technology
    - Portfolio
  built_by: Matthew Miller
  featured: false
- title: Årets Kontor
  url: https://aretskontor.newst.se
  main_url: https://aretskontor.newst.se
  description: >
    A swedish competition for "office of the year" in sweden with a focus on design. Built with MDBootstrap and Gatsby.
  categories:
    - Real Estate
    - Marketing
  built_by: Victor Björklund
  built_by_url: https://victorbjorklund.com
  featured: false
- title: Kyma
  url: https://kyma-project.io
  main_url: https://kyma-project.io
  source_url: https://github.com/kyma-project/website
  description: >
    This website holds overview, blog and documentation for Kyma open source project that is a Kubernates based application extensibility framework.
  categories:
    - Documentation
    - Blog
    - Technology
    - Open Source
  built_by: Kyma developers
  built_by_url: https://twitter.com/kymaproject
  featured: false
- title: Verso
  main_url: https://verso.digital
  url: https://verso.digital
  description: >
    Verso is a creative technology studio based in Singapore. Site built with Gatsby and Netlify.
  categories:
    - Agency
    - Consulting
    - Design
    - Technology
  built_by: Verso
  built_by_url: https://verso.digital
  featured: false
- title: Camilo Holguin
  url: https://camiloholguin.me
  main_url: https://camiloholguin.me
  source_url: https://github.com/camiloholguin/gatsby-portfolio
  description: >
    Portfolio site using GatsbyJS and WordPress REST API.
  categories:
    - WordPress
    - Portfolio
    - Web Development
  built_by: Camilo Holguin
  built_by_url: https://camiloholguin.me
  featured: false
- title: Bennett Hardwick
  url: https://bennetthardwick.com
  main_url: https://bennetthardwick.com
  description: >
    The personal website and blog of Bennett Hardwick, an Australian software developer and human being.
  categories:
    - Blog
    - Programming
    - Technology
  source_url: https://github.com/bennetthardwick/website
  built_by: Bennett Hardwick
  built_by_url: https://bennetthardwick.com
  featured: false
- title: Kodingnesia
  url: https://kodingnesia.com/
  main_url: https://kodingnesia.com/
  description: >
    Kodingnesia is a place for learning programming & linux in Bahasa Indonesia.
  categories:
    - Blog
    - Programming
    - Technology
  built_by: Frisko Mayufid
  built_by_url: https://frisko.space
- title: Sindhuka
  url: https://sindhuka.org/
  main_url: https://sindhuka.org/
  description: >
    Official website of the Sindhuka initiative, a sustainable farmers' network in Nepal.
  categories:
    - Business
    - Community
    - Government
    - Marketing
  source_url: https://github.com/Polcius/sindhuka-serif
  built_by: Pol Milian
  built_by_url: https://github.com/Polcius/
  featured: false
- title: ERS HCL Open Source Portal
  url: https://ers-hcl.github.io/
  main_url: https://ers-hcl.github.io/
  description: >
    Official site for ERS-HCL GitHub organizational site. This is a hybrid app with static and dynamic content, providing a details of the open source projects, initiatives, innovation ideas within ERS-HCL. It pulls data from various data sources including GitHub APIs, MDX based blog posts, excel files. It also hosts an ideas app that is based on Firebase.
  categories:
    - Open Source
    - Blog
    - Technology
    - Web Development
    - Community
    - Documentation
  source_url: https://github.com/ERS-HCL/gatsby-ershcl-app
  built_by: Tarun Kumar Sukhu
  built_by_url: https://github.com/tsukhu
- title: Sandbox
  url: https://www.sandboxneu.com/
  main_url: https://www.sandboxneu.com/
  source_url: https://github.com/sandboxneu/sandboxneu.com
  description: >
    Official website of Sandbox, a Northeastern University student group that builds software for researchers.
  categories:
    - Marketing
  built_by: Sandbox at Northeastern
  built_by_url: https://github.com/sandboxneu/
  featured: false
- title: Accessible App
  main_url: https://accessible-app.com
  url: https://accessible-app.com
  source_url: https://github.com/accessible-app/accessible-app_com
  description: >
    Learn how to build inclusive web applications and Single Page Apps in modern JavaScript frameworks. This project collects strategies, links, patterns and plugins for React, Vue and Angular.
  categories:
    - Accessibility
    - Web Development
    - JavaScript
  built_by: Marcus Herrmann
  built_by_url: https://marcus.io
  featured: false
- title: PygmalionPolymorph
  url: https://pygmalionpolymorph.com
  main_url: https://pygmalionpolymorph.com
  source_url: https://github.com/PygmalionPolymorph/portfolio
  description: >
    Portfolio of artist, musician and developer PygmalionPolymorph.
  categories:
    - Portfolio
    - Gallery
    - Music
    - Photography
    - Web Development
  built_by: PygmalionPolymorph
  built_by_url: https://pygmalionpolymorph.com
  featured: false
- title: Gonzalo Nuñez Photographer
  main_url: https://www.gonzalonunez.com
  url: https://www.gonzalonunez.com
  description: >
    Website for Cancun based destination wedding photographer Gonzalo Nuñez. Site built with GatsbyJS, WordPress API and Netlify.
  categories:
    - Photography
    - Portfolio
    - WordPress
  built_by: Miguel Mayo
  built_by_url: https://www.miguelmayo.com
  featured: false
- title: Element 84
  main_url: https://www.element84.com
  url: https://www.element84.com
  description: >
    Element 84 is software engineering and design firm that helps companies and government agencies solve problems using remote sensing, life sciences, and transportation data in the cloud.
  categories:
    - Agency
    - Blog
    - Business
    - Consulting
    - Data
    - Design
    - Government
    - Portfolio
    - Programming
    - Science
    - Technology
    - User Experience
    - Web Development
- title: Raconteur Agency
  main_url: https://www.raconteur.net/agency
  url: https://www.raconteur.net/agency
  description: >
    Raconteur Agency is a London-based content marketing agency for B2B brands. We have rebuilt their site with Gatsby v2 using their existing WordPress backend as the data source. By switching from WordPress to GatsbyJS we have achieved a 200%+ improvement in page load times and went from a Lighthouse performance score of 49 to 100.
  categories:
    - Agency
    - Marketing
    - WordPress
  built_by: Jacob Herper
  built_by_url: https://herper.io
  featured: false
- title: GreenOrbit
  main_url: https://greenorbit.com/
  url: https://greenorbit.com/
  description: >
    Cloud-based intranet software. Get your people going with everything you need, built in.
  categories:
    - Business
    - App
    - Productivity
    - Technology
  built_by: Effective Digital
  built_by_url: https://effective.digital/
- title: Purple11
  main_url: https://purple11.com/
  url: https://purple11.com/
  description: >
    Purple11 is a site for photography and photo retouching tips and tricks.
  categories:
    - Blog
    - Photography
  built_by: Sébastien Noël
  built_by_url: https://blkfuel.com/
  featured: false
- title: PerfReviews
  main_url: https://perf.reviews/
  url: https://perf.reviews/
  source_url: https://github.com/PerfReviews/PerfReviews
  description: >
    The best content about web performance in spanish language.
  categories:
    - Web Development
  built_by: Joan León & José M. Pérez
  built_by_url: https://perf.reviews/nosotros/
  featured: false
- title: Un Backend - Blog
  main_url: https://www.unbackend.pro/
  url: https://www.unbackend.pro/
  description: >
    The personal website and blog of Camilo Ramírez, a backend developer :).
  categories:
    - Blog
    - Programming
    - Technology
  source_url: https://github.com/camilortte/camilortte.github.com
  built_by: Camilo Ramírez
  built_by_url: https://www.unbackend.pro/about
  featured: false
- title: Hitesh Vaghasiya
  main_url: https://hiteshvaghasiya.com/
  url: https://hiteshvaghasiya.com/
  description: >
    This is Hitesh Vaghasiya's blog. This blog is help you an E-Commerce like Magento, Shopify, and BigCommerce.
  categories:
    - Blog
    - Programming
    - Technology
    - Web Development
  built_by: Hitesh Vaghasiya
  built_by_url: https://hiteshvaghasiya.com/
  featured: false
- title: Aditus
  main_url: https://www.aditus.io
  url: https://www.aditus.io
  description: >
    Aditus is the accessibility tool for your team. We help teams build accessible websites and products.
  categories:
    - Accessibility
    - Education
  built_by: Aditus
  built_by_url: https://www.aditus.io
  featured: false
- title: Ultra Config
  main_url: https://ultraconfig.com.au/
  url: https://ultraconfig.com.au/ultra-config-generator/
  description: >
    Ultra Config Generator is a software application for Network Engineers to efficiently manage their network infrastructure.
  categories:
    - Blog
    - Technology
  built_by: Ultra Config
  built_by_url: https://ultraconfig.com.au/
  featured: false
- title: Malice
  main_url: https://malice.fr/
  url: https://malice.fr/
  description: >
    Malice is a cyber-training  platform for learning, validating and improving security related skills through simulated scenarios and challenges.
  categories:
    - Security
    - Technology
  built_by: Sysdream
  built_by_url: https://sysdream.com/
  featured: false
- title: Nash
  main_url: https://nash.io/
  url: https://nash.io/
  description: >
    Nash is a decentralized platform for trading, payment and other financial services. Our goal is to bring distributed finance to everyone by making blockchain technology fast and easy to use. We employ an off-chain engine to match trades rapidly, but never take control of customers’ assets. Our intuitive interface offers easy access to a range of trading, payment and investment functions.
  categories:
    - Portfolio
    - Security
    - Technology
  built_by: Andrej Gajdos
  built_by_url: https://andrejgajdos.com/
  featured: false
- title: Axel Fuhrmann
  url: https://axelfuhrmann.com
  main_url: https://axelfuhrmann.com
  source_url: https://github.com/afuh/axelfuhrmann.com
  description: >
    Personal portfolio.
  categories:
    - Portfolio
    - Freelance
    - Web Development
  featured: false
- title: Alaina Viau
  url: https://www.alainaviau.com
  main_url: https://www.alainaviau.com
  description: >
    Official website of Canadian opera director, creator, and producer Alaina Viau. Site designed by Stephen Bell.
  categories:
    - Portfolio
    - Music
  built_by: Michael Uloth
  built_by_url: "https://www.michaeluloth.com"
- title: Alison Moritz
  url: https://www.alisonmoritz.com
  main_url: https://www.alisonmoritz.com
  description: >
    Official website of American stage director Alison Moritz. Site designed by Stephen Bell.
  categories:
    - Portfolio
    - Music
  built_by: Michael Uloth
  built_by_url: "https://www.michaeluloth.com"
- title: Luke Secomb Digital
  url: https://lukesecomb.digital
  main_url: https://lukesecomb.digital
  source_url: https://github.com/lukethacoder/luke-secomb-simple
  description: >
    A simple portfolio site built using TypeScript, Markdown and React Spring.
  categories:
    - Portfolio
    - Web Development
  built_by: Luke Secomb
  built_by_url: https://lukesecomb.digital
  featured: false
- title: We are Brew
  url: https://www.wearebrew.co.uk
  main_url: https://www.wearebrew.co.uk
  description: >
    Official website for Brew, a Birmingham based Digital Marketing Agency.
  categories:
    - Portfolio
    - Web Development
    - Agency
    - Marketing
  built_by: Brew Digital
  built_by_url: https://www.wearebrew.co.uk
- title: Global City Data
  main_url: https://globalcitydata.com
  url: https://globalcitydata.com
  source_url: https://github.com/globalcitydata/globalcitydata
  description: >
    Global City Data is an open, easily browsable platform to showcase peer-reviewed urban datasets and models created by different research groups.
  categories:
    - Education
    - Open Source
  built_by: Rafi Barash
  built_by_url: https://rafibarash.com
  featured: false
- title: Submittable
  url: https://www.submittable.com
  main_url: https://www.submittable.com
  description: >
    Submissions made simple. Submittalbe is a cloud-based submissions manager that lets you accept, review, and make decisions on any kind of digital content.
  categories:
    - Technology
    - Marketing
  built_by: Genevieve Crow
  built_by_url: https://github.com/g-crow
- title: Appmantle
  main_url: https://appmantle.com
  url: https://appmantle.com
  description: >
    Appmantle is a new way of creating apps. A complete modern app that you build yourself quickly & easily, without programming knowledge.
  categories:
    - App
    - Marketing
    - Landing Page
    - Mobile Development
    - Technology
  built_by: Appmantle
  built_by_url: https://appmantle.com
  featured: false
- title: Acto
  main_url: https://www.acto.dk/
  url: https://www.acto.dk/
  description: >
    Tomorrows solutions - today. Acto is an innovative software engineering company, providing your business with high-quality, scalable and maintainable software solutions, to make your business shine.
  categories:
    - Agency
    - Technology
    - Web Development
    - Mobile Development
  built_by: Acto
  built_by_url: https://www.acto.dk/
- title: Gatsby GitHub Stats
  url: https://gatsby-github-stats.netlify.com
  main_url: https://gatsby-github-stats.netlify.com
  source_url: https://github.com/lannonbr/gatsby-github-stats/
  description: >
    Statistics Dashboard for Gatsby GitHub repository
  categories:
    - Data
  built_by: Benjamin Lannon
  built_by_url: https://lannonbr.com
  featured: false
- title: Graphic Intuitions
  url: https://www.graphicintuitions.com/
  main_url: https://www.graphicintuitions.com/
  description: >
    Digital marketing agency located in Morris, Manitoba.
  categories:
    - Agency
    - Web Development
    - Marketing
  featured: false
- title: Smooper
  url: https://www.smooper.com/
  main_url: https://www.smooper.com/
  description: >
    We connect you with digital marketing experts for 1 on 1 consultation sessions
  categories:
    - Marketing
    - Directory
  featured: false
- title: Lesley Barber
  url: https://www.lesleybarber.com/
  main_url: https://www.lesleybarber.com/
  description: >
    Official website of Canadian film composer Lesley Barber.
  categories:
    - Portfolio
    - Music
  built_by: Michael Uloth
  built_by_url: https://www.michaeluloth.com
- title: Timeline of Terror
  main_url: https://timelineofterror.org/
  url: https://timelineofterror.org/
  source_url: https://github.com/Symbitic/timeline-of-terror
  description: >
    Complete guide to the events of September 11, 2001.
  categories:
    - Directory
    - Government
  built_by: Alex Shaw
  built_by_url: https://github.com/Symbitic/
  featured: false
- title: Pill Club
  url: https://thepillclub.com
  main_url: https://thepillclub.com
  description: >
    Zero Copay With Insurance + Free Shipping + Bonus Gifts + Online Delivery – Birth Control Delivery and Prescription
  categories:
    - Marketing
    - Healthcare
  built_by: Pill Club
  built_by_url: https://thepillclub.com
- title: myweekinjs
  url: https://www.myweekinjs.com/
  main_url: https://www.myweekinjs.com/
  source_url: https://github.com/myweekinjs/public-website
  description: >
    Challenge to create and/or learn something new in JavaScript each week.
  categories:
    - Blog
  built_by: Adriaan Janse van Rensburg
  built_by_url: https://github.com/HurricaneInteractive/
  featured: false
- title: The Edit Suite
  main_url: https://www.theeditsuite.com.au/
  url: https://www.theeditsuite.com.au/
  source_url: https://thriveweb.com.au/portfolio/the-edit-suite/
  description: >-
    The Edit Suite is an award winning video production and photography company based out of our Mermaid Beach studio on the Gold Coast of Australia but we also have the ability to work mobile from any location.
  categories:
    - Photography
    - Marketing
  built_by: Thrive Team - Gold Coast
  built_by_url: https://thriveweb.com.au/
  featured: false
- title: CarineRoitfeld
  main_url: https://www.carineroitfeld.com/
  url: https://www.carineroitfeld.com/
  description: >
    Online shop for Carine Roitfeld parfume
  categories:
    - eCommerce
  built_by: Ask Phill
  built_by_url: https://askphill.com
- title: EngineHub.org
  url: https://enginehub.org
  main_url: https://enginehub.org
  source_url: https://github.com/EngineHub/enginehub-website
  description: >
    The landing pages for EngineHub, the organisation behind WorldEdit, WorldGuard, CraftBook, and more
  categories:
    - Landing Page
    - Technology
    - Open Source
  built_by: Matthew Miller
  built_by_url: https://matthewmiller.dev
- title: Goulburn Physiotherapy
  url: https://www.goulburnphysiotherapy.com.au/
  main_url: https://www.goulburnphysiotherapy.com.au/
  description: >
    Goulburn Physiotherapy is a leader in injury prevention, individual and community health, and workplace health solutions across Central Victoria.
  categories:
    - Blog
    - Healthcare
  built_by: KiwiSprout
  built_by_url: https://kiwisprout.nz/
  featured: false
- title: TomTom Traffic Index
  main_url: https://www.tomtom.com/en_gb/traffic-index/
  url: https://www.tomtom.com/en_gb/traffic-index/
  description: >
    The TomTom Traffic Index provides drivers, city planners, auto manufacturers and policy makers with unbiased statistics and information about congestion levels in 403 cities across 56 countries on 6 continents.
  categories:
    - Travel
    - Data
  built_by: TomTom
  built_by_url: https://tomtom.com
  featured: false
- title: PrintAWorld | A 3D Printing and Fabrication Company
  main_url: https://prtwd.com/
  url: https://prtwd.com/
  description: >
    PrintAWorld is a NYC based fabrication and manufacturing company that specializes in 3D printing, 3D scanning, CAD Design,
    laser cutting, and rapid prototyping. We help artists, agencies and engineers turn their ideas into its physical form.
  categories:
    - Business
  featured: false
- title: Asjas
  main_url: https://asjas.co.za
  url: https://asjas.co.za/blog
  source_url: https://github.com/Asjas/Personal-Webpage
  description: >
    This is a website built with Gatsby v2 that uses Netlify CMS and Gatsby-MDX as a blog (incl. portfolio page).
  categories:
    - Web Development
    - Blog
    - Portfolio
  built_by: A-J Roos
  built_by_url: https://twitter.com/_asjas
  featured: false
- title: Glug-Infinite
  main_url: https://gluginfinite.github.io
  url: https://gluginfinite.github.io
  source_url: https://github.com/crstnmac/glug
  description: >
    This is a website built with Gatsby v2 that is deployed on GitHub using GitHub Pages and Netlify.
  categories:
    - Web Development
    - Blog
    - Portfolio
    - Agency
  built_by: Criston Macarenhas
  built_by_url: https://github.com/crstnmac
  featured: false
- title: The State of CSS Survey
  main_url: https://stateofcss.com/
  url: https://stateofcss.com/
  source_url: https://github.com/StateOfJS/state-of-css-2019
  description: >
    Annual CSS survey, brother of The State of JS Survey.
  categories:
    - Web Development
  built_by: Sacha Greif & Contribs
  built_by_url: https://github.com/StateOfJS
  featured: false
- title: Bytom Blockchain
  url: https://bytom.io/
  main_url: https://bytom.io/
  source_url: https://github.com/bytomlabs/bytom.io
  description: >
    Embrace the New Era of Bytom Blockchain
  categories:
    - Finance
    - Open Source
    - Technology
  built_by: Bytom Foundation
  built_by_url: https://bytom.io/
  featured: false
- title: Oerol Festival
  url: https://www.oerol.nl/nl/
  main_url: https://www.oerol.nl/en/
  description: >
    Oerol is a cultural festival on the island of Terschelling in the Netherlands that is held annually in June.
    The ten-day festival is focused on live, public theatre as well as music and visual arts.
  categories:
    - Event
    - Entertainment
  built_by: Oberon
  built_by_url: https://oberon.nl/
  featured: false
- title: Libra
  main_url: "https://libra.org/"
  url: "https://libra.org/"
  description: Libra's mission is to enable a simple global currency and financial infrastructure that empowers billions of people.
  featured: false
  categories:
    - Open Source
    - Technology
    - Finance
- title: Riffy Blog
  main_url: https://blog.rayriffy.com/
  url: https://blog.rayriffy.com/
  source_url: https://github.com/rayriffy/rayriffy-blog
  description: >
    Riffy Blog is async based beautiful highly maintainable site built by using Gatsby v2 with SEO optimized.
  categories:
    - Web Development
    - Blog
    - Open Source
    - Technology
    - Music
    - SEO
  built_by: Phumrapee Limpianchop
  built_by_url: https://rayriffy.com/
  featured: false
- title: The Coffee Collective
  url: https://coffeecollective.dk
  main_url: https://coffeecollective.dk
  description: >
    The Coffee Collective website is a JAM-stack based, multilingual, multi currency website/shop selling coffee, related products and subscriptions.
  categories:
    - eCommerce
    - Food
  built_by: Remotely (Anders Hallundbæk)
  built_by_url: https://remotely.dk
  featured: false
- title: Leadership Development International
  url: https://ldi.global
  main_url: https://ldi.global
  description: >
    A DatoCMS-backed site for an education and training company based in the US, China and the UAE.
  categories:
    - Education
    - Nonprofit
  built_by: Grant Holle
  built_by_url: https://grantholle.com
  featured: false
- title: Canvas 1839
  main_url: "https://www.canvas1839.com/"
  url: "https://www.canvas1839.com/"
  description: >-
    Online store for Canvas 1839 products, including pharmacological-grade CBD oil and relief cream.
  categories:
    - eCommerce
    - Marketing
  built_by: Corey Ward
  built_by_url: "http://www.coreyward.me/"
- title: Sparkle Stories
  main_url: "https://app.sparklestories.com/"
  url: "https://app.sparklestories.com/"
  description: >-
    Sparkle Stories is a streaming audio platform for children with over 1,200 original audio stories.
  categories:
    - App
    - Education
  built_by: Corey Ward
  built_by_url: "http://www.coreyward.me/"
- title: nehalist.io
  main_url: https://nehalist.io
  url: https://nehalist.io
  description: >
    nehalist.io is a blog about software development, technology and all that kind of geeky stuff.
  categories:
    - Blog
    - Web Development
    - Open Source
  built_by: Kevin Hirczy
  built_by_url: https://nehalist.io
  featured: false
- title: March and Ash
  main_url: https://marchandash.com/
  url: https://marchandash.com/
  description: >-
    March and Ash is a customer-focused, licensed cannabis dispensary located in Mission Valley.
  categories:
    - eCommerce
    - Business
    - Blog
  built_by: Blueyellow
  built_by_url: https://blueyellow.io/
  featured: false
- title: T Two Industries
  description: >
    T Two Industries is a manufacturing company specializing in building custom truck decks, truck bodies, and trailers.
  main_url: https://www.ttwo.ca
  url: https://www.ttwo.ca
  categories:
    - Business
  built_by: https://www.t2.ca
  built_by_url: https://www.t2.ca
  featured: false
- title: Cali's Finest Landscaping
  url: https://www.calisfinestlandscaping.com/
  main_url: https://www.calisfinestlandscaping.com/
  description: >
    A team of hard-working, quality-obsessed landscaping professionals looking to take dreams and transform them into reality.
  categories:
    - Business
  built_by: David Krasniy
  built_by_url: http://dkrasniy.com
  featured: false
- title: Vazco
  url: https://www.vazco.eu
  main_url: https://www.vazco.eu
  description: >
    Vazco works for clients from all around the world in future-proof technologies and help them build better products.
  categories:
    - Agency
    - Web Development
    - Blog
    - Business
    - Technology
  built_by: Vazco
  built_by_url: https://www.vazco.eu
  featured: false
- title: Major League Eating
  main_url: https://majorleagueeating.com
  url: https://majorleagueeating.com
  description: >
    Major League Eating is the professional competitive eating organization that runs the Nathan’s Famous Coney Island Hot Dog eating contest on July 4th, among other eating events.
  categories:
    - Entertainment
    - Sports
  built_by: Carmen Cincotti
  built_by_url: https://github.com/ccincotti3
  featured: false
- title: APIs You Won't Hate
  url: https://apisyouwonthate.com/blog
  main_url: https://apisyouwonthate.com
  source_url: https://github.com/apisyouwonthate/apisyouwonthate.com
  description: >
    API development is a topic very close to our hearts. APIs You Won't Hate is a team and community dedicated to learning, writing, sharing ideas and bettering understanding of API practices. Together we can eradicate APIs we hate.
  categories:
    - Blog
    - Education
    - eCommerce
    - API
    - Community
    - Learning
    - Open Source
    - Technology
    - Web Development
  built_by: Mike Bifulco
  built_by_url: https://github.com/mbifulco
  featured: false
- title: Sankarsan Kampa
  main_url: "https://traction.one"
  url: "https://traction.one"
  description: Full time programmer, part time gamer, exploring the details of programmable systems and how to stretch their capabilities.
  featured: false
  categories:
    - Portfolio
    - Freelance
- title: AwesomeDocs
  main_url: "https://awesomedocs.traction.one/"
  url: "https://awesomedocs.traction.one/install"
  source_url: "https://github.com/AwesomeDocs/website"
  description: An awesome documentation website generator!
  featured: false
  categories:
    - Open Source
    - Web Development
    - Technology
    - Documentation
  built_by: Sankarsan Kampa
  built_by_url: "https://traction.one"
- title: Prism Programming Language
  main_url: "https://prism.traction.one/"
  url: "https://prism.traction.one/"
  source_url: "https://github.com/PrismLang/website"
  description: Interpreted, high-level, programming language.
  featured: false
  categories:
    - Programming
    - Open Source
    - Technology
    - Documentation
  built_by: Sankarsan Kampa
  built_by_url: "https://traction.one"
- title: Arnondora
  main_url: "https://arnondora.in.th/"
  url: "https://arnondora.in.th/"
  source_url: "https://github.com/arnondora/arnondoraBlog"
  description: Arnondora is a personal blog by Arnon Puitrakul
  categories:
    - Blog
    - Programming
    - Technology
  built_by: Arnon Puitrakul
  built_by_url: "https://arnondora.in.th/"
  featured: false
- title: KingsDesign
  url: "https://www.kingsdesign.com.au/"
  main_url: "https://www.kingsdesign.com.au/"
  description: KingsDesign is a Hobart based web design and development company. KingsDesign creates, designs, measures and improves web based solutions for businesses and organisations across Australia.
  categories:
    - Agency
    - Technology
    - Portfolio
    - Consulting
    - User Experience
  built_by: KingsDesign
  built_by_url: "https://www.kingsdesign.com.au"
- title: EasyFloh | Easy Flows for all
  url: "https://www.easyfloh.com"
  main_url: "https://www.easyfloh.com"
  description: >
    EasyFloh is for creating simple flows for your organisation. An organisation
    can design own flows with own stages.
  categories:
    - Business
    - Landing Page
  built_by: Vikram Aroskar
  built_by_url: "https://medium.com/@vikramaroskar"
  featured: false
- title: Home Alarm Report
  url: https://homealarmreport.com/
  main_url: https://homealarmreport.com/
  description: >
    Home Alarm Report is dedicated to helping consumers make informed decisions
    about home security solutions. The site was easily migrated from a legacy WordPress
    installation and the dev team chose Gatsby for its site speed and SEO capabilities.
  categories:
    - Blog
    - Business
    - SEO
    - Technology
  built_by: Centerfield Media
  built_by_url: https://www.centerfield.com
- title: Just | FX for treasurers
  url: "https://www.gojust.com"
  main_url: "https://www.gojust.com"
  description: >
    Just provides a single centralized view of FX for corporate treasurers. See interbank market prices, and access transaction cost analysis.
  categories:
    - Finance
    - Technology
  built_by: Bejamas
  built_by_url: "https://bejamas.io/"
  featured: false
- title: Bureau for Good | Nonprofit branding, web and print communications
  url: "https://www.bureauforgood.com"
  main_url: "https://www.bureauforgood.com"
  description: >
    Bureau for Good helps nonprofits explain why they matter across digital & print media. Bureau for Good crafts purpose-driven identities, websites & print materials for changemakers.
  categories:
    - Nonprofit
    - Agency
    - Design
  built_by: Bejamas
  built_by_url: "https://bejamas.io/"
  featured: false
- title: Atelier Cartier Blumen
  url: "https://www.ateliercartier.ch"
  main_url: "https://www.ateliercartier.ch"
  description: >
    Im schönen Kreis 6 in Zürich kreiert Nicole Cartier Blumenkompositionen anhand Charaktereigenschaften oder Geschichten zur Person an. Für wen ist Dein Blumenstrauss gedacht? Einzigartige Floristik Blumensträusse, Blumenabos, Events, Shootings. Site designed by https://www.stolfo.co
  categories:
    - eCommerce
    - Design
  built_by: Bejamas
  built_by_url: "https://bejamas.io/"
  featured: false
- title: Veronym – Cloud Security Service Provider
  url: "https://www.veronym.com"
  main_url: "https://www.veronym.com"
  description: >
    Veronym is securing your digital transformation. A comprehensive Internet security solution for business. Stay safe no matter how, where and when you connect.
  categories:
    - Security
    - Technology
    - Business
  built_by: Bejamas
  built_by_url: "https://bejamas.io/"
  featured: false
- title: Devahoy
  url: "https://devahoy.com/"
  main_url: "https://devahoy.com/"
  description: >
    Devahoy is a personal blog written in Thai about software development.
  categories:
    - Blog
    - Programming
  built_by: Chai Phonbopit
  built_by_url: "https://github.com/phonbopit"
  featured: false
- title: Venus Lover
  url: https://venuslover.com
  main_url: https://venuslover.com
  description: >
    Venus Lover is a mobile app for iOS and Android so you can read your daily horoscope and have your natal chart, including the interpretation of the ascendant, planets, houses and aspects.
  categories:
    - App
    - Consulting
    - Education
    - Landing Page
- title: Write/Speak/Code
  url: https://www.writespeakcode.com/
  main_url: https://www.writespeakcode.com/
  description: >
    Write/Speak/Code is a non-profit on a mission to promote the visibility and leadership of technologists with marginalized genders through peer-led professional development.
  categories:
    - Community
    - Nonprofit
    - Open Source
    - Conference
  built_by: Nicola B.
  built_by_url: https://www.linkedin.com/in/nicola-b/
  featured: false
- title: Daniel Spajic
  url: https://danieljs.tech/
  main_url: https://danieljs.tech/
  source_url: https://github.com/dspacejs/portfolio
  description: >
    Passionate front-end developer with a deep, yet diverse skillset.
  categories:
    - Portfolio
    - Programming
    - Freelance
  built_by: Daniel Spajic
  featured: false
- title: Cosmotory
  url: https://cosmotory.netlify.com/
  main_url: https://cosmotory.netlify.com/
  description: >
    This is the educational blog containing various courses,learning materials from various authors from all over the world.
  categories:
    - Blog
    - Community
    - Nonprofit
    - Open Source
    - Education
  built_by: Hanishraj B Rao.
  built_by_url: https://hanishrao.netlify.com/
  featured: false
- title: Armorblox | Security Powered by Understanding
  url: https://www.armorblox.com
  main_url: https://www.armorblox.com
  description: >
    Armorblox is a venture-backed stealth cybersecurity startup, on a mission to build a game-changing enterprise security platform.
  categories:
    - Security
    - Technology
    - Business
  built_by: Bejamas
  built_by_url: https://bejamas.io
  featured: false
- title: Mojo
  url: https://www.mojo.is
  main_url: https://www.mojo.is/
  description: >
    We help companies create beautiful digital experiences
  categories:
    - Agency
    - Technology
    - Consulting
    - User Experience
    - Web Development
  featured: false
- title: Marcel Hauri
  url: https://marcelhauri.ch/
  main_url: https://marcelhauri.ch/
  description: >
    Marcel Hauri is an award-winning Magento developer and e-commerce specialist.
  categories:
    - Portfolio
    - Blog
    - Programming
    - Community
    - Open Source
    - eCommerce
  built_by: Marcel Hauri
  built_by_url: https://marcelhauri.ch
  featured: false
- title: Projektmanagementblog
  url: https://www.projektmanagementblog.de
  main_url: https://www.projektmanagementblog.de/
  source_url: https://github.com/StephanWeinhold/pmblog
  description: >
    Thoughts about modern project management. Built with Gatsby and Tachyons, based on Advanced Starter.
  categories:
    - Blog
  built_by: Stephan Weinhold
  built_by_url: https://stephanweinhold.com/
  featured: false
- title: Anthony Boyd Graphics
  url: https://www.anthonyboyd.graphics/
  main_url: https://www.anthonyboyd.graphics/
  description: >
    Free Graphic Design Resources by Anthony Boyd
  categories:
    - Portfolio
  built_by: Anthony Boyd
  built_by_url: https://www.anthonyboyd.com/
  featured: false
- title: Relocation Hero
  url: https://relocationhero.com
  main_url: https://relocationhero.com
  description: >
    Blog with FAQs related to Germany relocation. Built with Gatsby.
  categories:
    - Blog
    - Consulting
    - Community
  featured: false
- title: Zoe Rodriguez
  url: https://zoerodrgz.com
  main_url: https://zoerodrgz.com
  description: >
    Portfolio for Los Angeles-based designer Zoe Rodriguez. Built with Gatsby.
  categories:
    - Portfolio
    - Design
  built_by: Chase Ohlson
  built_by_url: https://chaseohlson.com
  featured: false
- title: TriActive USA
  url: https://triactiveusa.com
  main_url: https://triactiveusa.com
  description: >
    Website and blog for TriActive USA. Built with Gatsby.
  categories:
    - Landing Page
    - Business
  built_by: Chase Ohlson
  built_by_url: https://chaseohlson.com
- title: LaunchDarkly
  url: https://launchdarkly.com/
  main_url: https://launchdarkly.com/
  description: >
    LaunchDarkly is the feature management platform that software teams use to build better software, faster.
  categories:
    - Technology
    - Marketing
  built_by: LaunchDarkly
  built_by_url: https://launchdarkly.com/
  featured: false
- title: Arpit Goyal
  url: https://arpitgoyal.com
  main_url: https://arpitgoyal.com
  source_url: https://github.com/92arpitgoyal/ag-blog
  description: >
    Blog and portfolio website of a Front-end Developer turned Product Manager.
  categories:
    - Blog
    - Portfolio
    - Technology
    - User Experience
  built_by: Arpit Goyal
  built_by_url: https://twitter.com/_arpitgoyal
  featured: false
- title: Portfolio of Cole Townsend
  url: https://twnsnd.co
  main_url: https://twnsnd.co
  description: Portfolio of Cole Townsend, Product Designer
  categories:
    - Portfolio
    - User Experience
    - Web Development
    - Design
  built_by: Cole Townsend
  built_by_url: https://twitter.com/twnsndco
- title: Jana Desomer
  url: https://www.janadesomer.be/
  main_url: https://www.janadesomer.be/
  description: >
    I'm Jana, a digital product designer with coding skills, based in Belgium
  categories:
    - Portfolio
  built_by: Jana Desomer Designer/Developer
  built_by_url: https://www.janadesomer.be/
  featured: false
- title: Carbon8 Regenerative Agriculture
  url: https://www.carbon8.org.au/
  main_url: https://www.carbon8.org.au/
  description: >
    Carbon8 is a Not for Profit charity that supports Aussie farmers to transition to regenerative agriculture practices and rebuild the carbon (organic matter) in their soil from 1% to 8%.
  categories:
    - Nonprofit
    - eCommerce
  built_by: Little & Big
  built_by_url: "https://www.littleandbig.com.au/"
  featured: false
- title: Reactgo blog
  url: https://reactgo.com/
  main_url: https://reactgo.com/
  description: >
    It provides tutorials & articles about modern open source web technologies such as react,vuejs and gatsby.
  categories:
    - Blog
    - Education
    - Programming
    - Web Development
  built_by: Sai gowtham
  built_by_url: "https://twitter.com/saigowthamr"
  featured: false
- title: City Springs
  url: https://citysprings.com/
  main_url: https://citysprings.com/
  description: >
    Sandy Springs is a city built on creative thinking and determination. They captured a bold vision for a unified platform to bring together new and existing information systems. To get there, the Sandy Springs communications team partnered with Mediacurrent on a new Drupal 8 decoupled platform architecture with a Gatsbyjs front end to power both the City Springs website and its digital signage network. Now, the Sandy Springs team can create content once and publish it everywhere.
  categories:
    - Community
    - Government
  built_by: Mediacurrent
  built_by_url: https://www.mediacurrent.com
  featured: false
- title: Behalf
  url: https://www.behalf.no/
  main_url: https://www.behalf.no/
  description: >
    Behalf is Norwegian based digital design agency.
  categories:
    - Agency
    - Portfolio
    - Business
    - Consulting
    - Design
    - Design System
    - Marketing
    - Web Development
    - User Experience
  built_by: Behalf
  built_by_url: https://www.behalf.no/
  featured: false
- title: Saxenhammer & Co.
  url: https://saxenhammer-co.com/
  main_url: https://saxenhammer-co.com/
  description: >
    Saxenhammer & Co. is a leading boutique investment bank in Continental Europe. The firm’s strong track record is comprised of the execution of 200 successful transactions across all major industries.
  categories:
    - Consulting
    - Finance
    - Business
  built_by: Axel Fuhrmann
  built_by_url: https://axelfuhrmann.com/
  featured: false
- title: UltronEle
  url: http://ultronele.com
  main_url: https://runbytech.github.io/ueofcweb/
  source_url: https://github.com/runbytech/ueofcweb
  description: >
    UltronEle is a light, fast, simple yet interesting serverless e-learning CMS based on GatsbyJS. It aims to provide a easy-use product for tutors, teachers, instructors from all kinks of fields with near-zero efforts to setup their own authoring tool and content publish website.
  categories:
    - Education
    - Consulting
    - Landing Page
    - Web Development
    - Open Source
    - Learning
  built_by: RunbyTech
  built_by_url: http://runbytech.co
  featured: false
- title: Nick Selvaggio
  url: https://nickgs.com/
  main_url: https://nickgs.com/
  description: >
    The personal website of Nick Selvaggio. Long Island based web developer, teacher, and technologist.
  categories:
    - Consulting
    - Programming
    - Web Development
  featured: false
- title: Free & Open Source Gatsby Themes by LekoArts
  main_url: "https://themes.lekoarts.de"
  url: "https://themes.lekoarts.de"
  source_url: "https://github.com/LekoArts/gatsby-themes/tree/master/www"
  built_by: LekoArts
  built_by_url: "https://github.com/LekoArts"
  description: >-
    Get high-quality and customizable Gatsby themes to quickly bootstrap your website! Choose from many professionally created and impressive designs with a wide variety of features and customization options. Use Gatsby Themes to take your project to the next level and let you and your customers take advantage of the many benefits Gatsby has to offer.
  categories:
    - Open Source
    - Directory
    - Marketing
    - Landing Page
  featured: false
- title: Lars Roettig
  url: https://larsroettig.dev/
  main_url: https://larsroettig.dev/
  description: >
    Lars Roettig is a Magento Maintainer and e-commerce specialist. On his Blog, he writes Software Architecture and Magento Development.
  categories:
    - Portfolio
    - Blog
    - Programming
    - Community
    - Open Source
    - eCommerce
  built_by: Lars Roettig
  built_by_url: https://larsroettig.dev/
  featured: false
- title: Cade Kynaston
  url: https://cade.codes
  main_url: https://cade.codes
  source_url: https://github.com/cadekynaston/gatsby-portfolio
  description: >
    Cade Kynaston's Portfolio
  categories:
    - Portfolio
  built_by: Cade Kynaston
  built_by_url: https://github.com/cadekynaston
  featured: false
- title: Growable Meetups
  url: https://www.growable.io/
  main_url: https://www.growable.io/
  description: >
    Growable - Events to Accelerate your career in Tech. Made with <3 with Gatsby, React & Netlify by Talent Point in London.
  categories:
    - Event
    - Technology
    - Education
    - Community
    - Conference
  built_by: Talent Point
  built_by_url: https://github.com/talent-point/
  featured: false
- title: Fantastic Metropolis
  main_url: https://fantasticmetropolis.com
  url: https://fantasticmetropolis.com
  description: >
    Fantastic Metropolis ran between 2001 and 2006, highlighting the potential of literary science fiction and fantasy.
  categories:
    - Entertainment
  built_by: Luis Rodrigues
  built_by_url: https://goblindegook.com
  featured: false
- title: Simon Koelewijn
  main_url: https://simonkoelewijn.nl
  url: https://simonkoelewijn.nl
  description: >
    Personal blog of Simon Koelewijn, where he blogs about UX, analytics and web development (in Dutch). Made awesome and fast by using Gatsby 2.x (naturally) and gratefully using Netlify and Netlify CMS.
  categories:
    - Freelance
    - Blog
    - Web Development
    - User Experience
  built_by: Simon Koelewijn
  built_by_url: https://simonkoelewijn.nl
  featured: false
- title: Raconteur Careers
  main_url: https://careers.raconteur.net
  url: https://careers.raconteur.net
  description: >
    Raconteur is a London-based publishing house and content marketing agency. We have built this careers portal Gatsby v2 with TypeScript, Styled-Components, React-Spring and Contentful.
  categories:
    - Media
    - Marketing
    - Landing Page
  built_by: Jacob Herper
  built_by_url: https://herper.io
  featured: false
- title: Frankly Steve
  url: https://www.franklysteve.com/
  main_url: https://www.franklysteve.com/
  description: >
    Wedding photography with all the hugs, tears, kisses, smiles, laughter, banter, kids up trees, friends in hedges.
  categories:
    - Photography
    - Portfolio
  built_by: Little & Big
  built_by_url: "https://www.littleandbig.com.au/"
  featured: false
- title: Eventos orellana
  description: >-
    We are a company dedicated to providing personalized and professional advice
    for the elaboration and coordination of social and business events.
  main_url: "https://eventosorellana.com/"
  url: "https://eventosorellana.com/"
  featured: false
  categories:
    - Gallery
  built_by: Ramón Chancay
  built_by_url: "https://ramonchancay.me/"
- title: DIA Supermercados
  main_url: https://dia.com.br
  url: https://dia.com.br
  description: >-
    Brazilian retailer subsidiary, with more than 1,100 stores in Brazil, focusing on low prices and exclusive DIA Products.
  categories:
    - Business
  built_by: CloudDog
  built_by_url: https://clouddog.com.br
  featured: false
- title: AntdSite
  main_url: https://antdsite.yvescoding.org
  url: https://antdsite.yvescoding.org
  description: >-
    A static docs generator based on Ant Design and GatsbyJs.
  categories:
    - Documentation
  built_by: Yves Wang
  built_by_url: https://antdsite.yvescoding.org
- title: AntV
  main_url: https://antv.vision
  url: https://antv.vision
  description: >-
    AntV is a new generation of data visualization technique from Ant Financial
  categories:
    - Documentation
  built_by: afc163
  built_by_url: https://github.com/afc163
- title: Fourpost
  url: https://www.fourpost.com
  main_url: https://www.fourpost.com
  description: >
    Fourpost is a shopping destination for today’s family that combines the best brands and experiences under one roof.
  categories:
    - Marketing
  built_by: Fourpost
  built_by_url: https://github.com/fourpost
  featured: false
- title: ReactStudy Blog
  url: https://elated-lewin-51cf0d.netlify.com
  main_url: https://elated-lewin-51cf0d.netlify.com
  description: >
    Belong to your own blog by gatsby
  categories:
    - Blog
  built_by: 97thjingba
  built_by_url: https://github.com/97thjingba
  featured: false
- title: George
  main_url: https://kind-mestorf-5a2bc0.netlify.com
  url: https://kind-mestorf-5a2bc0.netlify.com
  description: >
    shiny new web built with Gatsby
  categories:
    - Blog
    - Portfolio
    - Gallery
    - Landing Page
    - Design
    - Web Development
    - Open Source
    - Science
  built_by: George Davituri
  featured: false

- title: CEO amp
  main_url: https://www.ceoamp.com
  url: https://www.ceoamp.com
  description: >
    CEO amp is an executive training programme to amplify a CEO's voice in the media. This site was built with Gatsby v2, Styled-Components, TypeScript and React Spring.
  categories:
    - Consulting
    - Entrepreneurship
    - Marketing
    - Landing Page
  built_by: Jacob Herper
  built_by_url: https://herper.io
  featured: false
- title: QuantumBlack
  main_url: https://www.quantumblack.com/
  url: https://www.quantumblack.com/
  description: >
    We help companies use data to make distinctive, sustainable and significant improvements to their performance.
  categories:
    - Technology
    - Consulting
    - Data
    - Design
  built_by: Richard Westenra
  built_by_url: https://www.richardwestenra.com/
  featured: false
- title: Coffeeshop Creative
  url: https://www.coffeeshopcreative.ca
  main_url: https://www.coffeeshopcreative.ca
  description: >
    Marketing site for a Toronto web design and videography studio.
  categories:
    - Marketing
    - Agency
    - Design
    - Video
    - Web Development
  built_by: Michael Uloth
  built_by_url: https://www.michaeluloth.com
  featured: false
- title: Daily Hacker News
  url: https://dailyhn.com
  main_url: https://dailyhn.com
  description: >
    Daily Hacker News presents the top five stories from Hacker News daily.
  categories:
    - Entertainment
    - Design
    - Web Development
    - Technology
    - Science
  built_by: Joeri Smits
  built_by_url: https://joeri.dev
  featured: false
- title: Grüne Dresden
  main_url: https://ltw19dresden.de
  url: https://ltw19dresden.de
  description: >
    This site was built for the Green Party in Germany (Bündnis 90/Die Grünen) for their local election in Dresden, Saxony. The site was built with Gatsby v2 and Styled-Components.
  categories:
    - Government
    - Nonprofit
  built_by: Jacob Herper
  built_by_url: https://herper.io
- title: deepThreads
  main_url: https://deepthreads.com
  url: https://deepthreads.com/
  description: >
    deepThreads is a shiny new website built with Gatsby v2.  We make art using deep learning along with print on demand providers to create some cool stuff!
  categories:
    - eCommerce
  built_by: Kyle Kitlinski
  built_by_url: https://github.com/k-kit
  featured: false
- title: Mill3 Studio
  main_url: https://mill3.studio/en/
  url: https://mill3.studio/en/
  description: >
    Our agency specializes in the analysis, strategy and development of digital products.
  categories:
    - Agency
    - Portfolio
  built_by: Mill3
  built_by_url: https://mill3.studio/en/
  featured: false
- title: Zellement
  main_url: https://www.zellement.com
  url: https://www.zellement.com
  description: >
    Online portfolio of Dan Farrow from Nottingham, UK.
  categories:
    - Portfolio
  built_by: Zellement
  built_by_url: https://www.zellement.com
  featured: false
- title: Fullstack HQ
  url: https://fullstackhq.com/
  main_url: https://fullstackhq.com/
  description: >
    Get immediate access to a battle-tested team of designers and developers on a pay-as-you-go monthly subscription.
  categories:
    - Agency
    - Consulting
    - Freelance
    - Marketing
    - Portfolio
    - Web Development
    - App
    - Business
    - Design
    - JavaScript
    - Technology
    - User Experience
    - Web Development
    - eCommerce
    - WordPress
  built_by: Fullstack HQ
  built_by_url: https://fullstackhq.com/
  featured: false
- title: Cantas
  main_url: https://www.cantas.co.jp
  url: https://www.cantas.co.jp
  description: >
    Cantas is digital marketing company in Japan.
  categories:
    - Business
    - Agency
  built_by: Cantas
  built_by_url: https://www.cantas.co.jp
  featured: false
- title: Sheringham Shantymen
  main_url: https://www.shantymen.com/
  url: https://www.shantymen.com/
  description: >
    The Sheringham Shantymen are a sea shanty singing group that raise money for the RNLI in the UK.
  categories:
    - Music
    - Community
    - Entertainment
    - Nonprofit
  built_by: Zellement
  built_by_url: https://www.zellement.com/
  featured: false
- title: WP Spark
  main_url: https://wpspark.io/
  url: https://wpspark.io/
  description: >
    Create blazing fast website with WordPress and our Gatsby themes.
  categories:
    - Agency
    - Community
    - Blog
    - WordPress
  built_by: wpspark
  built_by_url: https://wpspark.io/
- title: Ronald Langeveld
  description: >
    Ronald Langeveld's blog and Web Development portfolio website.
  main_url: "https://www.ronaldlangeveld.com"
  url: "https://www.ronaldlangeveld.com"
  categories:
    - Blog
    - Web Development
    - Freelance
    - Portfolio
    - Consulting
  featured: false
- title: Golfonaut
  description: >
    Golfonaut - Golf application for Apple Watch
  main_url: https://golfonaut.io
  url: https://golfonaut.io
  categories:
    - App
    - Sports
  featured: false
- title: Anton Sten - UX Lead/Design
  url: https://www.antonsten.com
  main_url: https://www.antonsten.com
  description: Anton Sten leads UX for design-driven companies.
  categories:
    - User Experience
    - Blog
    - Freelance
    - Portfolio
    - Consulting
    - Agency
    - Design
  featured: false
- title: Rashmi AP - Front-end Developer
  main_url: http://rashmiap.me
  url: http://rashmiap.me
  featured: false
  description: >
    Rashmi AP's Personal Portfolio Website
  source_url: https://github.com/rashmiap/personal-website-react
  categories:
    - Portfolio
    - Open Source
  built_by: Rashmi AP
  built_by_url: http://rashmiap.me
- title: OpenSourceRepos - Blogs for open source repositories
  main_url: https://opensourcerepos.com
  url: https://opensourcerepos.com
  featured: false
  description: >
    Open Source Repos is a blog site for explaining the architecture, code-walkthrough and key takeways for the GitHub repository. Out main aim to is to help more developers contribute to open source projects.
  source_url: https://github.com/opensourcerepos/blogs
  categories:
    - Open Source
    - Design
    - Design System
    - Blog
  built_by: OpenSourceRepos Team
  built_by_url: https://opensourcerepos.com
- title: Sheelah Brennan - Front-End/UX Engineer
  main_url: https://sheelahb.com
  url: https://sheelahb.com
  featured: false
  description: >
    Sheelah Brennan's web development blog
  categories:
    - Blog
    - Web Development
    - Design
    - Freelance
    - Portfolio
  built_by: Sheelah Brennan
- title: Delinx.Digital - Web and Mobile Development Agency based in Sofia, Bulgaria
  main_url: https://delinx.digital
  url: https://delinx.digital/solutions
  description: >
    Delinx.digital is a software development oriented digital agency based in Sofia, Bulgaria. We develop bespoke software solutions using  WordPress, WooCommerce, Shopify, eCommerce, React.js, Node.js, PHP, Laravel and many other technologies.
  categories:
    - Agency
    - Web Development
    - Design
    - eCommerce
    - WordPress
  featured: false
- title: Cameron Nuckols - Articles, Book Notes, and More
  main_url: https://nucks.co
  url: https://nucks.co
  description: >
    This site hosts all of Cameron Nuckols's writing on entrepreneurship, startups, money, fitness, self-education, and self-improvement.
  categories:
    - Blog
    - Entrepreneurship
    - Business
    - Productivity
    - Technology
    - Marketing
  featured: false
- title: Hayato KAJIYAMA - Portfolio
  main_url: "https://hyakt.dev"
  url: "https://hyakt.dev"
  source_url: "https://github.com/hyakt/hyakt.github.io"
  featured: false
  categories:
    - Portfolio
- title: Skirtcraft - Unisex Skirts with Large Pockets
  main_url: https://skirtcraft.com
  url: https://skirtcraft.com/products
  source_url: https://github.com/jqrn/skirtcraft-web
  description: >
    Skirtcraft sells unisex skirts with large pockets, made in the USA. Site built with TypeScript and styled-components, with Tumblr-sourced blog posts.
  categories:
    - eCommerce
    - Blog
  built_by: Joe Quarion
  built_by_url: https://github.com/jqrn
  featured: false
- title: Vermarc Sport
  main_url: https://www.vermarcsport.com/
  url: https://www.vermarcsport.com/
  description: >
    Vermarc Sport offers a wide range of cycle clothing, cycling jerseys, bib shorts, rain gear and accessories, as well for the summer, the mid-season (autumn / spring) and the winter.
  categories:
    - eCommerce
  built_by: BrikL
  built_by_url: https://github.com/Brikl
- title: Cole Ruche
  main_url: https://coleruche.com
  url: https://coleruche.com
  source_url: https://github.com/kingingcole/myblog
  description: >
    The personal website and blog for Emeruche "Cole" Ikenna, front-end web developer from Nigeria.
  categories:
    - Blog
    - Portfolio
  built_by: Emeruche "Cole" Ikenna
  built_by_url: https://twitter.com/cole_ruche
  featured: false
- title: Abhith Rajan - Coder, Blogger, Biker, Full Stack Developer
  main_url: https://www.abhith.net/
  url: https://www.abhith.net/
  source_url: https://github.com/Abhith/abhith.net
  description: >
    abhith.net is a portfolio website of Abhith Rajan, a full stack developer. Sharing blog posts, recommended videos, developer stories and services with the world through this site.
  categories:
    - Portfolio
    - Blog
    - Programming
    - Open Source
    - Technology
  built_by: Abhith Rajan
  built_by_url: https://github.com/Abhith
  featured: false
- title: Mr & Mrs Wilkinson
  url: https://thewilkinsons.netlify.com/
  main_url: https://thewilkinsons.netlify.com/
  source_url: https://github.com/davemullenjnr/the-wilkinsons
  description: >
    A one-page wedding photography showcase using Gatsby Image and featuring a lovely hero and intro section.
  categories:
    - Photography
  built_by: Dave Mullen Jnr
  built_by_url: https://davemullenjnr.co.uk
  featured: false
- title: Gopesh Gopinath - Full Stack JavaScript Developer
  url: https://www.gopeshgopinath.com
  main_url: https://www.gopeshgopinath.com
  source_url: https://github.com/GopeshMedayil/gopeshgopinath.com
  description: >
    Gopesh Gopinath's Personal Portfolio Website
  categories:
    - Portfolio
    - Open Source
  built_by: Gopesh Gopinath
  built_by_url: https://www.gopeshgopinath.com
  featured: false
- title: Misael Taveras - FrontEnd Developer
  url: https://taverasmisael.com
  main_url: https://taverasmisael.com
  source_url: https://github.com/taverasmisael/taverasmisael
  description: >
    Personal site and blogging about learning FrontEnd web development in spanish.
  categories:
    - Portfolio
    - Open Source
    - Blog
    - JavaScript
    - Web Development
  built_by: Misael Taveras
  built_by_url: https://taverasmisael.com
  featured: false
- title: Le Reacteur
  url: https://www.lereacteur.io/
  main_url: https://www.lereacteur.io/
  description: >
    Le Reacteur is the first coding bootcamp dedicated to web and mobile apps development (iOS/Android). We offer intensive sessions to train students in a short time (10 weeks). Our goal is to pass on to our students in less than 3 months what they would have learned in 2 years. To achieve this ambitious challenge, our training is based on learning JavaScript (Node.js, Express, ReactJS, React Native).
  categories:
    - JavaScript
    - Learning
    - Mobile Development
    - Web Development
  built_by: Farid Safi
  built_by_url: https://twitter.com/FaridSafi
  featured: false
- title: Cinch
  url: https://www.cinch.co.uk
  main_url: https://www.cinch.co.uk
  description: >
    Cinch is a hub for car supermarkets and dealers to show off their stock. The site only lists second-hand cars that are seven years old or younger, with less than 70,000 miles on the clock.
  categories:
    - Entrepreneurship
    - Business
  built_by: Somo
  built_by_url: https://www.somoglobal.com
  featured: false
- title: Recetas El Universo
  description: >-
    Recipes and videos with the best of Ecuadorian cuisine.
    Collectable recipes from Diario El Universo.
  main_url: "https://recetas-eu.netlify.com/"
  url: "https://recetas-eu.netlify.com/"
  featured: false
  categories:
    - Blog
    - WordPress
    - Food
  built_by: Ramón Chancay
  built_by_url: "https://ramonchancay.me/"
- title: Third and Grove
  url: https://www.thirdandgrove.com
  main_url: https://www.thirdandgrove.com
  source_url: https://github.com/thirdandgrove/tagd8_gatsby
  description: >
    A digital agency slaying the mundane one pixel at a time.
  categories:
    - Agency
    - Marketing
    - Open Source
    - Technology
  built_by: Third and Grove
  built_by_url: https://www.thirdandgrove.com
  featured: false
- title: Le Bikini
  url: https://lebikini.com
  main_url: https://lebikini.com
  description: >
    New website for Toulouse's most iconic concert hall.
  categories:
    - Music
  built_by: Antoine Rousseau
  built_by_url: https://antoine.rousseau.im
  featured: false
- title: Jimmy Truong's Portfolio
  url: https://jimmytruong.ca
  main_url: https://jimmytruong.ca
  description: >
    This porfolio is a complication of all projects done during my time at BCIT D3 (Digital Design and Development) program and after graduation.
  categories:
    - Portfolio
    - Web Development
  built_by: Jimmy Truong
  built_by_url: https://jimmytruong.ca
  featured: false
- title: Quick Stop Nicaragua
  main_url: https://quickstopnicaragua.com
  url: https://quickstopnicaragua.com
  description: >
    Convenience Store Website
  categories:
    - Food
  built_by: Gerald Martinez
  built_by_url: https://twitter.com/GeraldM_92
  featured: false
- title: XIEL
  main_url: https://xiel.dev
  url: https://xiel.dev
  source_url: https://github.com/xiel/xiel
  description: >
    I'm a freelance front-end developer from Berlin who creates digital experiences that everyone likes to use.
  categories:
    - Portfolio
    - Blog
  built_by: Felix Leupold
  built_by_url: https://twitter.com/xiel
  featured: false
- title: Nicaragua Best Guides
  main_url: https://www.nicaraguasbestguides.com
  url: https://www.nicaraguasbestguides.com
  description: >
    Full-Service Tour Operator and Destination Management Company (DMC)
  categories:
    - Agency
    - Travel
  built_by: Gerald Martinez
  built_by_url: https://twitter.com/GeraldM_92
  featured: false
- title: Thoughts and Stuff
  main_url: http://thoughtsandstuff.com
  url: http://thoughtsandstuff.com
  source_url: https://github.com/robmarshall/gatsby-tns
  description: >
    A simple easy to read blog. Minimalistic, focusing on content over branding. Includes RSS feed.
  categories:
    - Accessibility
    - Blog
    - WordPress
  built_by: Robert Marshall
  built_by_url: https://robertmarshall.dev
  featured: false
- title: Tracli
  url: https://tracli.rootvan.com/
  main_url: https://tracli.rootvan.com/
  source_url: https://github.com/ridvankaradag/tracli-landing
  description: >
    A command line app that tracks your time
  categories:
    - Productivity
    - Technology
    - Landing Page
  built_by: Ridvan Karadag
  built_by_url: http://www.rootvan.com
  featured: false
- title: spon.io
  url: https://www.spon.io
  main_url: https://www.spon.io
  source_url: https://github.com/magicspon/spon.io
  description: >
    Portfolio for frontend web developer, based in Bristol UK
  categories:
    - Portfolio
  built_by: Dave Stockley
  built_by_url: https://www.spon.io
  featured: false
- title: BBS
  url: https://big-boss-studio.com
  main_url: https://big-boss-studio.com
  description: >
    For 11 years, we help great brands in their digital transformation, offering all our expertise for their needs. Technical consulting, UX, design, technical integration and maintenance.
  categories:
    - Agency
    - JavaScript
    - Web Development
  built_by: BBS
  built_by_url: https://big-boss-studio.com
  featured: false
- title: Appes - Meant to evolve
  main_url: https://appes.co
  url: https://appes.co
  description: >
    Appes is all about apps and evolution. We help companies to build mobile and
    web products.
  categories:
    - Agency
    - Mobile Development
    - Web Development
    - Technology
  built_by: Appes
  built_by_url: https://appes.co
  featured: false
- title: Intern
  url: https://intern.imedadel.me
  main_url: https://intern.imedadel.me
  description: >
    Intern is a job board for getting internships in tech, design, marketing, and more. It's built entirely with Gatsby.
  categories:
    - Directory
    - Technology
  built_by: Imed Adel
  built_by_url: https://imedadel.me
  featured: false
- title: Global Citizen Foundation
  main_url: https://www.globalcitizenfoundation.org
  url: https://www.globalcitizenfoundation.org
  description: >
    In the digital economy, we are Global Citizens and the currency is Personal Data
  categories:
    - Nonprofit
  built_by: The Delta Studio
  built_by_url: https://www.thedelta.io
  featured: false
- title: GatsbyFinds
  main_url: https://gatsbyfinds.netlify.com
  url: https://gatsbyfinds.netlify.com
  description: >
    GatsbyFinds is a website built ontop of Gatsby v2 by providing developers with a showcase of all the latest projects made with the beloved GatsbyJS.
  categories:
    - Portfolio
    - Gallery
  built_by: Bvlktech
  built_by_url: https://twitter.com/bvlktech
  featured: false
- title: AFEX Commodities Exchange
  main_url: https://afexnigeria.com
  url: https://afexnigeria.com
  description: >
    AFEX Nigeria strives to transform Nigerian agriculture by creating more bargaining power to smallholder farmers, access to information, and secure storage.
  categories:
    - Blog
    - Business
    - Finance
    - Food
    - WordPress
  built_by: Mayowa Falade
  built_by_url: http://mayowafalade.com
  featured: false
- title: VIA Data
  main_url: https://viadata.io
  url: https://viadata.io
  description: >
    The future of data management
  categories:
    - Data
  built_by: The Delta Studio
  built_by_url: https://www.thedelta.io
  featured: false
- title: Front End Day Event Website
  main_url: https://frontend-day.com/
  url: https://frontend-day.com/
  description: >
    Performant landing page for a front end workshops recurring event / conference.
  categories:
    - Event
    - Conference
    - Web Development
    - Technology
  built_by: Pagepro
  built_by_url: https://pagepro.co
  featured: false
- title: Mutual
  main_url: https://www.madebymutual.com
  url: https://www.madebymutual.com
  description: >
    Mutual is a web design and development agency. Our new website is powered by Gatsby and Craft CMS.
  categories:
    - Blog
    - Portfolio
    - Agency
    - Design
    - Web Development
  built_by: Mutual
  built_by_url: https://twitter.com/madebymutual
  featured: false
- title: Surge 3
  main_url: https://surge3.com
  url: https://surge3.com/
  description: >
    We’re Surge 3 - a premier web development agency. Our company centers around the principles of quality, speed, and service! We are founded using the latest in web technologies and are dedicated to using those exact tools to help our customers achieve their goals.
  categories:
    - Portfolio
    - Blog
    - Agency
    - Web Development
    - Marketing
  built_by: Dillon Browne
  built_by_url: https://dillonbrowne.com
- title: Adaltas
  main_url: https://www.adaltas.com
  url: https://www.adaltas.com
  description: >
    Adaltas is a team of consultants with a focus on Open Source, Big Data and Cloud Computing based in France, Canada and Morocco.
  categories:
    - Consulting
    - Data
    - Design System
    - Programming
    - Learning
  built_by: Adaltas
  built_by_url: https://www.adaltas.com
- title: Themis Attorneys
  main_url: https://themis-attorneys.com
  url: https://themis-attorneys.com
  description: >
    Themis Attorneys is Chennai based lawyers. Their new complete website is made using Gatsby.
  categories:
    - Agency
    - Consulting
    - Portfolio
    - Law
  built_by: Merbin J Anselm
  built_by_url: https://anselm.in
- title: Runlet
  main_url: https://runlet.app
  url: https://runlet.app
  source_url: https://github.com/runletapp/runlet
  description: >
    Runlet is a cloud-based job manager that offers device synchronization and reliable message delivery in a network of connected devices even after connectivity issues. Available for ARM, Linux, Mac and Windows.
  categories:
    - App
    - Landing Page
    - Productivity
    - Technology
  built_by: Vandré Leal
  built_by_url: https://vandreleal.github.io
  featured: false
- title: tiaan.dev
  main_url: https://tiaan.dev
  url: https://tiaan.dev
  featured: false
  categories:
    - Blog
    - Portfolio
    - Web Development
- title: Praveen Bisht
  main_url: https://www.prvnbist.com/
  url: https://www.prvnbist.com/
  source_url: https://github.com/prvnbist/portfolio
  categories:
    - Portfolio
    - Blog
  built_by: Praveen Bisht
  built_by_url: https://www.prvnbist.com/
  featured: false
- title: Jeff Mills The Outer Limits x NTS Radio
  url: https://www.nts.live/projects/jeff-mills-the-outer-limits/
  main_url: https://www.nts.live/projects/jeff-mills-the-outer-limits/
  source_url: https://github.com/ntslive/the-outer-limits
  description: >
    NTS Radio created a minisite for Jeff Mills' 6 part radio series The Outer Limits, including original music production and imagery curated from the NASA online image archive.
  categories:
    - Music
    - Gallery
    - Science
    - Entertainment
  built_by: NTS Radio
  built_by_url: https://www.nts.live
  featured: false
- title: BALAJIRAO676
  main_url: https://thebalajiraoecommerce.netlify.com/
  url: https://thebalajiraoecommerce.netlify.com/
  featured: false
  categories:
    - Blog
    - eCommerce
    - Web Development
- title: Mentimeter
  url: https://www.mentimeter.com/
  main_url: https://www.mentimeter.com/
  categories:
    - Business
  featured: false
- title: HYFN
  url: https://hyfn.com/
  main_url: https://hyfn.com/
  categories:
    - Business
  featured: false
- title: Mozilla India
  main_url: https://mozillaindia.org/
  url: https://mozillaindia.org/
  categories:
    - Open Source
  featured: false
- title: Primer Labs
  main_url: https://www.primerlabs.io
  url: https://www.primerlabs.io
  featured: false
  categories:
    - Education
    - Learning
- title: AJ on Purr-fect Solutions
  url: https://ajonp.com
  main_url: https://ajonp.com
  description: >
    A Community of developers, creating resources for all to use!
  categories:
    - Education
    - Learning
    - Programming
    - Web Development
    - API
    - Blog
    - SEO
  built_by: AJonP
  built_by_url: http://ajonp.com/authors/alex-patterson
- title: blog.kwst.site
  main_url: https://blog.kwst.site
  url: https://blog.kwst.site
  description: A blog of frontend engineer working in Fukuoka
  source_url: https://github.com/SatoshiKawabata/blog
  featured: false
  categories:
    - Blog
    - Technology
    - Web Development
    - JavaScript
- title: Run Leeds
  main_url: http://www.runleeds.co.uk
  url: http://www.runleeds.co.uk
  description: >
    Community running site based in Leeds,UK. Aiming to support those going through a life crisis.
  categories:
    - Accessibility
    - Blog
    - Community
    - Nonprofit
    - Sports
    - WordPress
  built_by: Robert Marshall
  built_by_url: https://www.robertmarshall.dev
- title: Arvind Kumar
  main_url: https://arvind.io
  url: https://arvind.io
  source_url: https://github.com/EnKrypt/arvind.io
  built_by: Arvind Kumar
  built_by_url: "https://arvind.io/"
  description: >
    A blog about writing code, making music and studying the skies.
  featured: false
  categories:
    - Blog
    - Music
    - Technology
- title: GlobalMoney
  url: https://global24.ua
  main_url: https://global24.ua
  description: >
    Provide payment solution for SMB, eWallet GlobalMoney
  categories:
    - Business
    - Finance
    - Technology
  built_by: NodeArt
  built_by_url: https://NodeArt.io
- title: Women's and Girls' Emergency Centre
  url: https://www.wagec.org.au/
  main_url: https://www.wagec.org.au/
  description: >
    Specialist homelessness service for women and families escaping domestic violence. Based in Redfern, Sydney, Australia.
  categories:
    - Nonprofit
    - Community
    - eCommerce
  built_by: Little & Big
  built_by_url: "https://www.littleandbig.com.au/"
  featured: false
- title: Guus van de Wal | Drupal Front-end specialist
  url: https://guusvandewal.nl
  main_url: https://guusvandewal.nl
  description: >
    Decoupled portfolio site for guusvandewal.nl, a Drupal and ReactJS front-end developer and designer.
  categories:
    - Open Source
    - Web Development
    - Design
    - Blog
    - Freelance
  built_by: Guus van de Wal
  featured: false
- title: Pixelize Web Design Gold Coast | Web Design and SEO
  url: https://www.pixelize.com.au/
  main_url: https://www.pixelize.com.au/
  description: >
    Pixelize is a tight knit group of professional web developers, graphic designers, and content creators that work together to create high performing, blazing fast, beautiful websites with a strong focus on SEO.
  categories:
    - Agency
    - Web Development
    - Marketing
    - SEO
    - Design
    - Portfolio
    - Blog
  built_by: Pixelize
  built_by_url: https://www.pixelize.com.au
  featured: false
- title: VS Code GitHub Stats
  url: https://vscode-github-stats.netlify.com
  main_url: https://vscode-github-stats.netlify.com
  source_url: https://github.com/lannonbr/vscode-github-stats/
  description: >
    Statistics Dashboard for VS Code GitHub repository
  categories:
    - Data
  built_by: Benjamin Lannon
  built_by_url: https://lannonbr.com
  featured: false
- title: MetaProjection
  main_url: https://www.metaprojection.ca
  url: https://www.metaprojection.ca
  source_url: https://github.com/rosslh/metaprojection
  description: >
    MetaProjection is a website that aggregates multiple Canadian federal electoral projections in order to provide an overview of how the election is playing out, both federally and by district.
  categories:
    - Government
    - Data
    - Open Source
  built_by: Ross Hill
  built_by_url: https://rosshill.ca
  featured: false
- title: Tamarisc VC
  url: https://www.tamarisc.vc
  main_url: https://www.tamarisc.vc
  description: >
    Tamarisc invests in and helps build companies that improve the human habitat through innovating at the intersection of real estate, health, and technology.
  categories:
    - Business
    - Technology
  built_by: Peter Hironaka
  built_by_url: "https://peterhironaka.com"
  featured: false
- title: Up Your A11y
  url: https://www.upyoura11y.com/
  main_url: https://www.upyoura11y.com/
  source_url: https://www.upyoura11y.com/
  description: >
    A web accessibility toolkit with a React focus, Up Your A11y is a resource for front-end developers to find useful information on how to make your sites more accessible. The topics covered have a React bias, but the principles in each apply to all web development, so please don't be put off if you don't work with React specifically!
  categories:
    - Accessibility
    - Blog
    - Programming
    - JavaScript
    - User Experience
    - Web Development
  built_by: Suzanne Aitchison
  built_by_url: https://twitter.com/s_aitchison
  featured: false
- title: Roman Kravets
  description: >
    Portfolio of Roman Kravets. Web Developer, HTML & CSS Coder.
  main_url: "https://romkravets.netlify.com/"
  url: "https://romkravets.netlify.com/"
  categories:
    - Portfolio
    - Open Source
    - Web Development
    - Blog
  built_by: Roman Kravets
  built_by_url: "https://github.com/romkravets/dev-page"
  featured: false
- title: Phil Tietjen Portfolio
  url: https://www.philtietjen.dev/
  main_url: https://www.philtietjen.dev/
  source_url: https://github.com/Phizzard/phil-portfolio
  description: >
    Portfolio of Phil Tietjen using Gatsby, TailwindCSS, and Emotion/styled
  categories:
    - Portfolio
    - Open Source
    - Web Development
  built_by: Phil Tietjen
  built_by_url: https://github.com/Phizzard
  featured: false
- title: Gatsby Bomb
  description: >
    A fan made version of the website Giantbomb, fully static and powered by Gatsby JS and the GiantBomb API.
  main_url: "https://gatsbybomb.netlify.com"
  url: "https://gatsbybomb.netlify.com"
  categories:
    - App
    - Entertainment
    - Media
    - Video
  built_by: Phil Tietjen
  built_by_url: "https://github.com/Phizzard"
  featured: false
- title: Divyanshu Maithani
  main_url: https://divyanshu013.dev
  url: https://divyanshu013.dev
  source_url: https://github.com/divyanshu013/blog
  description: >
    Personal blog of Divyanshu Maithani. Life, music, code and things in between...
  categories:
    - Blog
    - JavaScript
    - Open Source
    - Music
    - Programming
    - Technology
    - Web Development
  built_by: Divyanshu Maithani
  built_by_url: https://twitter.com/divyanshu013
- title: TFE Energy
  main_url: https://tfe.energy
  url: https://tfe.energy
  source_url: https://gitlab.com/marcfehrmedia/2019-07-03-tfe-energy
  description: >
    TFE Energy believes in the future. Their new website is programmed with Gatsby, Scrollmagic, Contentful, Cloudify.
  categories:
    - Technology
    - Consulting
    - Video
    - Business
  built_by: Marc Fehr
  built_by_url: https:/www.marcfehr.media
- title: AtomBuild
  url: https://atombuild.github.io/
  main_url: https://atombuild.github.io/
  source_url: https://github.com/AtomBuild/atombuild.github.io
  description: >
    Landing page for the AtomBuild project, offering a curation of Atom packages associated with the project.
  categories:
    - Directory
    - Landing Page
    - Open Source
    - Programming
    - Technology
  built_by: Kepler Sticka-Jones
  built_by_url: https://keplersj.com/
  featured: false
- title: Josh Pensky
  main_url: https://joshpensky.com
  url: https://joshpensky.com
  description: >
    Josh Pensky is an interactive developer based in Boston. He designs and builds refreshing web experiences, packed to the punch with delightful interactions.
  categories:
    - Portfolio
    - Web Development
    - Design
    - SEO
  built_by: Josh Pensky
  built_by_url: https://github.com/joshpensky
  featured: false
- title: AtomLinter
  url: https://atomlinter.github.io/
  main_url: https://atomlinter.github.io/
  source_url: https://github.com/AtomLinter/atomlinter.github.io
  description: >
    Landing page for the AtomLinter project, offering a curation of Atom packages associated with the project.
  categories:
    - Directory
    - Landing Page
    - Open Source
    - Programming
    - Technology
  built_by: Kepler Sticka-Jones
  built_by_url: https://keplersj.com/
  featured: false
- title: Dashbouquet
  url: https://dashbouquet.com/
  main_url: https://dashbouquet.com/
  categories:
    - Agency
    - Blog
    - Business
    - Mobile Development
    - Portfolio
    - Web Development
  built_by: Dashbouquet team
  featured: false
- title: rathes.me
  url: https://rathes.me/
  main_url: https://rathes.me/
  source_url: https://github.com/rathesDot/rathes.me
  description: >
    The Portfolio Website of Rathes Sachchithananthan
  categories:
    - Blog
    - Portfolio
    - Web Development
  built_by: Rathes Sachchithananthan
  built_by_url: https://rathes.me/
- title: viviGuides - Your travel guides
  url: https://vivitravels.com/en/guides/
  main_url: https://vivitravels.com/en/guides/
  description: >
    viviGuides is viviTravels' blog: here you will find travel tips, useful information about the cities and the best guides for your next vacation.
  categories:
    - Travel
    - Blog
  built_by: Kframe Interactive SA
  built_by_url: https://kframeinteractive.com/
  featured: false
- title: KNC Blog
  main_url: https://nagakonada.com
  url: https://nagakonada.com/
  description: >
    Nagakonada is my blogging and portfolio site where I list my projects, experience, capabilities and the blog mostly talks about technical and personal writings.
  categories:
    - Blog
    - Web Development
    - Portfolio
  built_by: Konada, Naga Chaitanya
  built_by_url: https://github.com/ChaituKNag
  featured: false
- title: Vishal Nakum
  url: https://nakum.tech/
  main_url: https://nakum.tech/
  source_url: https://github.com/vishalnakum011/contentful
  description: >
    Portfolio of Vishal Nakum. Made with Gatsby, Contentful. Deployed on Netlify.
  categories:
    - Portfolio
    - Blog
  built_by: Amol Tangade
  built_by_url: https://amoltangade.me/
- title: Sagar Hani Portfolio
  url: http://sagarhani.in/
  main_url: http://sagarhani.in/
  source_url: https://github.com/sagarhani
  description: >
    Sagar Hani is a Software Developer & an Open Source Enthusiast. He blogs about JavaScript, Open Source and his Life experiences.
  categories:
    - Portfolio
    - Blog
    - Web Development
    - Open Source
    - Technology
    - Programming
    - JavaScript
  built_by: Sagar Hani
  built_by_url: http://sagarhani.in/about
- title: Arturo Alviar's Portfolio
  main_url: "https://arturoalviar.com"
  url: "https://arturoalviar.com"
  source_url: "https://github.com/arturoalviar/portfolio"
  categories:
    - Portfolio
    - Open Source
    - Web Development
  built_by: Arturo Alviar
  built_by_url: "https://github.com/arturoalviar"
  featured: false
- title: Pearly
  url: https://www.pearlyplan.com
  main_url: https://www.pearlyplan.com
  description: >
    Dental Membership Growth Platform
  categories:
    - Technology
    - Healthcare
    - App
  built_by: Sean Emmer and Jeff Cole
- title: MarceloNM
  url: https://marcelonm.com
  main_url: https://marcelonm.com
  description: >
    Personal landing page and blog for MarceloNM, a frontend developer based in Brazil.
  categories:
    - Blog
    - JavaScript
    - Landing Page
    - Programming
    - Web Development
  built_by: Marcelo Nascimento Menezes
  built_by_url: https://github.com/mrcelo
  featured: false
- title: Open Source Galaxy
  main_url: https://www.opensourcegalaxy.com
  url: https://www.opensourcegalaxy.com
  description: >
    Explore the Open Source Galaxy and help other earthlings by contributing to open source.
  categories:
    - Open Source
    - Programming
    - Web Development
  built_by: Justin Juno
  built_by_url: https://www.justinjuno.dev
  featured: false
- title: enBonnet Blog
  url: https://enbonnet.me/
  main_url: https://enbonnet.me/
  source_url: https://github.com/enbonnet
  description: >
    Hola, este es mi sitio personal, estare escribiendo sobre JavaScript, Frontend y Tecnologia que utilice en mi dia a dia.
  categories:
    - Portfolio
    - Blog
    - Web Development
    - Technology
    - Programming
    - JavaScript
  built_by: Ender Bonnet
  built_by_url: https://enbonnet.me/
- title: Edenspiekermann
  url: "https://www.edenspiekermann.com/eu/"
  main_url: "https://www.edenspiekermann.com/eu/"
  description: >
    Hello. We are Edenspiekermann, an independent global creative agency.
  categories:
    - Featured
    - Agency
    - Design
    - Portfolio
  featured: true
- title: IBM Design
  url: "https://www.ibm.com/design/"
  main_url: "https://www.ibm.com/design/"
  description: >
    At IBM, our design philosophy is to help guide people so they can do their best work. Our human-centered design practices help us deliver on that goal.
  categories:
    - Featured
    - Design
    - Technology
    - Web Development
  built_by: IBM
  featured: true
- title: We Do Plugins
  url: https://wedoplugins.com
  main_url: https://wedoplugins.com
  description: >
    Free & premium WordPress plugins development studio from Wroclaw, Poland.
  categories:
    - Portfolio
    - Agency
    - Open Source
    - Web Development
  built_by: We Do Plugins
  built_by_url: https://wedoplugins.com
- title: Mevish Aslam, business coach
  url: "https://mevishaslam.com/"
  main_url: "https://mevishaslam.com/"
  description: >
    Mevish Aslam helps women build a life they love and coaches women to launch and grow businesses.
  categories:
    - Business
    - Consulting
    - Entrepreneurship
    - Freelance
    - Marketing
    - Portfolio
  built_by: Rou Hun Fan
  built_by_url: "https://flowen.me"
  featured: false
- title: Principles of wealth
  url: "https://principlesofwealth.net"
  main_url: "https://principlesofwealth.net"
  source_url: "https://github.com/flowen/principlesofwealth"
  description: >
    Principles of wealth. How to get rich without being lucky, a summary of Naval Ravikant's tweets and podcast.`
  categories:
    - Business
    - Consulting
    - Education
    - Entrepreneurship
    - Finance
    - Learning
    - Marketing
    - Media
    - Nonprofit
    - Productivity
    - Science
  built_by: Rou Hun Fan
  built_by_url: "https://flowen.me"
  featured: false
- title: Problem studio
  url: https://problem.studio
  main_url: https://problem.studio
  description: >
    Problem Studio creates unique and fun web experiences. Our enemy is "boring" if ya know what we mean: overused Wordpress templates, the top 10 shopify templates, copy of a copy of a copy of a copy. We love to support design and marketing agencies and help realize their creations into a digital product. `
  categories:
    - Agency
    - Business
    - Consulting
    - Design
    - Education
    - Entrepreneurship
    - Freelance
    - Landing Page
    - Marketing
    - Media
    - Portfolio
    - Productivity
    - Web Development
  built_by: Rou Hun Fan & Sander Visser
  built_by_url: https://flowen.me
- title: North X South
  main_url: https://northxsouth.co
  url: https://northxsouth.co
  description: >
    We work with small businesses and non-profits to develop their brands, build an online identity, create stellar designs, and give a voice to their causes.
  categories:
    - Agency
    - Consulting
    - Business
    - Design
    - Web Development
  built_by: North X South
  built_by_url: https://northxsouth.co
- title: Plenty of Fish
  main_url: https://www.pof.com/
  url: https://pof.com
  description: >
    Plenty of Fish is one of the world's largest dating platforms.
  categories:
    - Community
  featured: true
- title: Bitcoin
  main_url: https://www.bitcoin.com/
  url: https://bitcoin.com
  description: >
    One of the largest crypto-currency platforms in the world.
  categories:
    - Technology
    - Finance
  featured: true
- title: Frame.io
  main_url: https://www.frame.io/
  url: https://frame.io
  description: >
    Frame.io is a cloud-based video collaboration platform that allows its users to easily work on media projects together
  categories:
    - Technology
    - Entertainment
    - Media
  featured: true
- title: Sainsbury’s Homepage
  main_url: https://www.sainsburys.co.uk/
  url: https://www.sainsburys.co.uk
  description: >
    Sainsbury’s is an almost 150 year old supermarket chain in the United Kingdom.
  categories:
    - eCommerce
    - Food
  featured: true
- title: Haxzie, Portfolio and Blog
  url: "https://haxzie.com/"
  main_url: "https://haxzie.com/"
  source_url: "https://github.com/haxzie/haxzie.com"
  description: >
    Haxzie.com is the portfolio and personal blog of Musthaq Ahamad, UX Engineer and Visual Designer
  categories:
    - Blog
    - Portfolio
  built_by: Musthaq Ahamad
  built_by_url: "https://haxzie.com"
  featured: false
- title: GBT
  url: "https://yangmuzi.com/"
  main_url: "https://yangmuzi.com/"
  source_url: "https://github.com/yangnianbing/blog-by-gatsby"
  description: >
    It is a basic Gatsby site project
  categories:
    - Blog
    - Portfolio
  built_by: yangnianbing
  featured: false
- title: Robin Wieruch's Blog
  url: "https://www.robinwieruch.de/"
  main_url: "https://www.robinwieruch.de/"
  categories:
    - Blog
    - Education
  featured: false
- title: Roger Ramos Development Journal
  url: "https://rogerramos.me/"
  main_url: "https://rogerramos.me/"
  source_url: "https://github.com/rogerramosme/rogerramos.me/"
  description: >
    Personal development journal made with Netlify CMS
  categories:
    - Blog
  built_by: Roger Ramos
  built_by_url: https://rogerramos.me/
  featured: false
- title: Global Adviser Alpha
  main_url: "https://globaladviseralpha.com"
  url: "https://globaladviseralpha.com"
  description: >
    Lead by David Haintz, Global Adviser Alpha transforms advice business into world class firms.
  categories:
    - Business
    - Blog
    - Finance
  built_by: Handsome Creative
  built_by_url: https://www.hellohandsome.com.au
  featured: false
- title: Alcamine
  url: https://alcamine.com/
  main_url: https://alcamine.com/
  description: >
    Never apply to another job online and receive tons of tech jobs in your inbox everyday — all while keeping your information private.
  categories:
    - Blog
    - Technology
  built_by: Caldera Digital
  built_by_url: https://www.calderadigital.com/
  featured: false
- title: Caldera Digital
  url: https://www.calderadigital.com/
  main_url: https://www.calderadigital.com/
  source_url: https://github.com/caldera-digital/platform
  description: >
    Caldera is a product and application development agency that uses innovative technology to bring your vision, brand, and identity to life through user centered design.
  categories:
    - Blog
    - User Experience
    - Consulting
  built_by: Caldera Digital
  built_by_url: https://www.calderadigital.com/
  featured: false
- title: Keycodes
  url: https://www.keycodes.dev
  main_url: https://www.keycodes.dev
  source_url: https://github.com/justinjunodev/keycodes.dev
  description: >
    A developer resource for getting keyboard key codes.
  categories:
    - Programming
    - Productivity
    - Open Source
    - Web Development
  built_by: Justin Juno
  built_by_url: https://www.justinjuno.dev
  featured: false
- title: Utah Pumpkins
  url: https://www.utahpumpkins.com/
  main_url: https://www.utahpumpkins.com/
  source_url: https://github.com/cadekynaston/utah-pumpkins
  description: >
    An awesome pumpkin gallery built using Gatsby and Contentful.
  categories:
    - Gallery
    - Blog
    - Photography
  built_by: Cade Kynaston
  built_by_url: https://cade.codes
- title: diff001a's blog
  main_url: https://diff001a.netlify.com/
  url: https://diff001a.netlify.com/
  description: >
    This is diff001a's blog which contains blogs related to programming.
  categories:
    - Blog
  built_by: diff001a
- title: Rockwong Blog
  main_url: http://rockwong.com/blog/
  url: http://rockwong.com/blog/
  description: >
    Rockwong is a technical blog containing content related to various web technologies.
  categories:
    - Technology
    - Education
    - Blog
- title: RegexGuide
  main_url: "https://regex.guide"
  url: "https://regex.guide/playground"
  source_url: "https://github.com/pacdiv/regex.guide"
  description: >
    The easiest way to learn regular expressions! The RegexGuide is a playground helping developers to discover regular expressions. Trying it is adopting regular expressions!
  categories:
    - App
    - Education
    - JavaScript
    - Nonprofit
    - Open Source
    - Programming
    - Technology
    - Web Development
  built_by: Loïc J.
  built_by_url: https://growthnotes.dev
- title: re:store
  url: https://www.visitrestore.com
  main_url: https://www.visitrestore.com
  description: >
    This is your chance to discover, connect, and shop beyond your feed and get to know the who, how, and why behind your favorite products.
  categories:
    - Marketing
  built_by: The Couch
  built_by_url: https://thecouch.nyc
  featured: false
- title: Bululu Eventos
  url: https://bululueventos.cl/
  main_url: https://bululueventos.cl/
  source_url: https://github.com/enBonnet/bululu-front
  description: >
    Sitio de organizadores de eventos
  categories:
    - Marketing
  built_by: Ender Bonnet
  built_by_url: https://enbonnet.me/
- title: MyPrograming Steps
  main_url: https://mysteps.netlify.com/
  url: https://mysteps.netlify.com/
  description: >
    FrontEnd Tutorial Information
  featured: false
  categories:
    - Blog
    - Portfolio
  source_url: https://github.com/IoT-Arduino/Gatsby-MySteps
  built_by: Maruo
  built_by_url: https://twitter.com/DengenT
- title: Brent Runs Marathons
  main_url: https://www.brentrunsmarathons.com/
  url: https://www.brentrunsmarathons.com/
  source_url: https://github.com/bingr001/brentrunsmarathonsv2
  description: >
    Brent Runs Marathons is about the training and race experience for the Comrades Ultra Marathon
  categories:
    - Blog
  built_by: Brent Ingram
  built_by_url: https://www.brentjingram.com/
  featured: false
- title: Pedro LaTorre
  main_url: https://www.pedrolatorre.com/
  url: https://www.pedrolatorre.com/
  source_url: https://github.com/bingr001/pedro-latorre-site
  description: >
    A really awesome website built for the motivational speaker Pedro LaTorre
  categories:
    - Blog
  built_by: Brent Ingram
  built_by_url: https://www.brentjingram.com/
  featured: false
- title: Veryben
  main_url: https://veryben.com/
  url: https://veryben.com/
  description: >
    be water my friend
  categories:
    - Blog
  built_by: anikijiang
  built_by_url: https://twitter.com/anikijiang
  featured: false
- title: kentarom's portfolio
  main_url: https://kentarom.com/
  url: https://kentarom.com/
  source_url: https://github.com/kentaro-m/portfolio-gatsby
  description: >
    The portfolio of kentarom, frontend developer. This site shows recent activities about him.
  categories:
    - Portfolio
    - Technology
    - Web Development
  built_by: kentarom
  built_by_url: https://twitter.com/_kentaro_m
  featured: false
- title: MotionThat
  main_url: "https://motionthat.com.au"
  url: "https://motionthat.com.au"
  description: >
    MotionThat was created to fill a void in Tabletop Product shooting, whereby the need for consistency, repetition and flexibility was required to eliminate the many variables and inaccuracies that slow the filming process down.
  categories:
    - Entertainment
    - Food
    - Media
    - Gallery
  built_by: Handsome Creative
  built_by_url: https://www.hellohandsome.com.au
  featured: false
- title: TEN ALPHAS
  main_url: "https://tenalphas.com.au"
  url: "https://tenalphas.com.au"
  description: >
    TEN ALPHAS is a content production company based in Sydney and Wollongong, telling stories through moving image and beautiful design.
  categories:
    - Media
    - Entertainment
    - Video
  built_by: Handsome Creative
  built_by_url: https://www.hellohandsome.com.au
  featured: false
- title: SalesGP
  main_url: "https://salesgp.io"
  url: "https://salesgp.io"
  description: >
    SalesGP is a specialist Sales and Operations partner offering expert skill-sets and decades of experience to companies entering the Australia, NZ (ANZ) and South East Asian (SEA) markets.
  categories:
    - Business
    - Marketing
    - Consulting
  built_by: Handsome Creative
  built_by_url: https://www.hellohandsome.com.au
  featured: false
- title: Source Separation Systems
  main_url: "https://sourceseparationsystems.com.au"
  url: "https://sourceseparationsystems.com.au"
  description: >
    Innovative waste diversion products, designed to connect Australians to a more sustainable world.
  categories:
    - Business
  built_by: Handsome Creative
  built_by_url: https://www.hellohandsome.com.au
- title: Fuzzy String Matching
  main_url: https://fuzzy-string-matching.netlify.com
  url: https://fuzzy-string-matching.netlify.com
  source_url: https://github.com/jdemieville/fuzzyStringMatching
  description: >
    This site is built to assess the performance of various approximate string matching algorithms aka fuzzy string searching.
  categories:
    - JavaScript
    - Learning
    - Programming
  built_by: Jennifer Demieville
  built_by_url: https://demieville-codes.herokuapp.com/portfolio
  featured: false
- title: Open Techiz
  main_url: "https://www.opentechiz.com/"
  url: "https://www.opentechiz.com/"
  featured: false
  description: >
    An agile software development company in Vietnam, providing wide range service from ecommerce development, mobile development, automation testing and cloud deployment with kubernets
  categories:
    - Web Development
    - Mobile Development
    - Technology
  built_by: Open Techiz
  built_by_url: "https://www.opentechiz.com/"
- title: Leave Me Alone
  url: https://leavemealone.app
  main_url: https://leavemealone.app
  description: >
    Leave Me Alone helps you unsubscribe from unwanted emails easily. It's built with Gatsby v2.
  categories:
    - Landing Page
    - Productivity
  built_by: James Ivings
  built_by_url: https://squarecat.io
  featured: false
- title: Oberion
  main_url: https://oberion.io
  url: https://oberion.io
  description: >
    Oberion analyzes your gaming library and gives you personal recommendations based on what you play
  categories:
    - Entertainment
    - Media
  built_by: Thomas Uta
  built_by_url: https://twitter.com/ThomasJanUta
  featured: false
- title: Lusta Hair
  url: https://www.lustahair.com
  main_url: https://www.lustahair.com
  description: >
    Luxury 100% Remy Human Hair Toppers. The perfect solution for volume, coverage and style. Online retailer based in Australia.
  categories:
    - eCommerce
  built_by: Jason Di Benedetto
  built_by_url: https://jason.dibenedetto.fyi
  featured: false
- title: Yoseph.tech
  main_url: https://www.yoseph.tech
  url: https://www.yoseph.tech/compilers
  source_url: https://github.com/radding/yoseph.tech_gatsby
  description: >
    Yoseph.tech is a personal blog centered around technology and software engineering
  categories:
    - Technology
    - Web Development
    - Open Source
  built_by: Yoseph Radding
  built_by_url: https://github.com/radding
  featured: false
- title: Really Fast Sites
  url: https://reallyfastsites.com
  main_url: https://reallyfastsites.com
  description: >
    Really Fast Sites showcases websites that have a speed score of 85 or higher on Google's Page Speed Insights for both mobile and desktop, along with some of the platforms and technologies those sites use.
  categories:
    - Web Development
    - Programming
  built_by: Peter Brady
  built_by_url: https://www.peterbrady.co.uk
  featured: false
- title: Mieke Frouws
  url: https://www.miekefrouws.nl
  main_url: https://www.miekefrouws.nl
  description: >
    Mieke Frouws is a freelance primary and secondary school theatre teacher based in the Netherlands.
  categories:
    - Freelance
    - Education
  built_by: Laurens Kling
  built_by_url: https://www.goedideemedia.nl
  featured: false
- title: Paul de Vries
  url: https://pauldevries1972.nl
  main_url: https://pauldevries1972.nl
  description: >
    Paul de Vries is founder of #DCDW and Spokesperson for Marktplaats Automotive (eBay) - Making the online automotive better!
  categories:
    - Blog
    - Business
    - Consulting
  built_by: Laurens Kling
  built_by_url: https://www.goedideemedia.nl
  featured: false
- title: The Fabulous Lifestyles 不藏私旅行煮藝
  url: https://thefabulouslifestyles.com/
  main_url: https://thefabulouslifestyles.com/
  description: >
    The Fabulous Lifestyles features content about travel and food. It offers practical travel advice that covers trip planning, logistics, and reviews on destination, resort & hotel...etc. Besides travelling, there are step-by-step homemade gourmet recipes that will appeal to everyone's taste buds.
  categories:
    - Blog
    - Food
    - Travel
  built_by: Kevin C Chen
  built_by_url: https://www.linkedin.com/in/kevincychen/
- title: Salexa - Estetica Venezolana
  url: https://peluqueriavenezolana.cl/
  main_url: https://peluqueriavenezolana.cl/
  source_url: https://github.com/enbonnet/salexa-front
  description: >
    Venezuelan beauty and hairdressing salon in Chile
  categories:
    - Marketing
    - Business
  built_by: Ender Bonnet
  built_by_url: https://enbonnet.me/
- title: Akshay Thakur's Portfolio
  main_url: https://akshaythakur.me
  url: https://akshaythakur.me
  categories:
    - Portfolio
    - Web Development
  built_by: Akshay Thakur
  built_by_url: https://akshaythakur.me
- title: Binaria
  description: >
    Digital product connecting technics & creativity.
  main_url: "https://binaria.com/en/"
  url: "https://binaria.com/en/"
  categories:
    - Web Development
    - Agency
    - Technology
    - App
    - Consulting
    - User Experience
  built_by: Binaria
  built_by_url: "https://binaria.com/"
- title: Quema Labs
  url: https://quemalabs.com/
  main_url: https://quemalabs.com/
  description: >
    WordPress themes for these modern times
  categories:
    - Blog
    - Web Development
    - WordPress
    - Portfolio
  built_by: Nico Andrade
  built_by_url: https://nicoandrade.com/
- title: Century 21 Financial
  url: https://century21financial.co.nz/
  main_url: https://century21financial.co.nz/
  description: Website for Century 21's mortgage broker and insurance broker business in New Zealand.
  categories:
    - Real Estate
    - Finance
    - Business
  built_by: Shannon Smith
  built_by_url: https://www.powerboard.co.nz/clients
  featured: false
- title: Base Backpackers
  url: https://www.stayatbase.com/
  main_url: https://www.stayatbase.com/
  description: Base Backpackers is one of Australasia's biggest youth adventure tourism brands. They are super stoked to have one of the fastest websites in the tourism industry.
  categories:
    - Travel
    - Business
  built_by: Shannon Smith
  built_by_url: https://www.powerboard.co.nz/clients
  featured: false
- title: Wealthsimple
  url: "https://www.wealthsimple.com/"
  main_url: "https://www.wealthsimple.com/en-us/"
  description: >
    The simple way to grow your money like the world's most sophisticated investors. Zero-maintenance portfolios, expert advisors and low fees.
  categories:
    - App
    - Business
    - Finance
  featured: false
- title: To Be Created
  description: >
    tbc is a London based styling agency that champions a modernised minimal aesthetic for both personal clients and brands.
  main_url: "https://to-be-created.com"
  url: "https://to-be-created.com"
  categories:
    - Web Development
    - Agency
    - Portfolio
    - Freelance
  built_by: Sam Goddard
  built_by_url: "https://samgoddard.dev/"
- title: Kosmos Platform
  main_url: https://kosmosplatform.com
  url: https://kosmosplatform.com
  description: >
    Explore the Kosmos - A new world is here, where every clinician now has the ability to improve cardiothoracic and abdominal assessment, in just a few minutes.
  categories:
    - Marketing
    - Science
    - Video
    - Landing Page
    - Healthcare
    - Technology
  built_by: Bryce Benson via Turnstyle Studio
  built_by_url: https://github.com/brycebenson
- title: B-Engaged
  url: https://b-engaged.se/
  main_url: https://b-engaged.se/
  description: >
    B-Engaged gives a clear picture of the organization and helps you implement the measures that makes difference for the employees. The results of our employee surveys are easily transformed into concrete improvement measures using AI technology.
  categories:
    - Business
    - Human Resources
  featured: false
- title: Rollbar
  url: https://rollbar.com/
  main_url: https://rollbar.com/
  description: >
    Rollbar automates error monitoring and triaging, so developers can fix errors that matter within minutes, and build software quickly and painlessly.
  categories:
    - Programming
    - Web Development
  featured: false
- title: EQX
  url: https://digitalexperience.equinox.com/
  main_url: https://digitalexperience.equinox.com/
  description: >
    The Equinox app, personalized to unlock your full potential.
  categories:
    - Sports
    - App
  featured: false
- title: WagWalking
  url: https://wagwalking.com/
  main_url: https://wagwalking.com/
  description: >
    Paws on the move
  categories:
    - App
  featured: false
- title: FirstBorn
  url: https://www.firstborn.com/
  main_url: https://www.firstborn.com/
  description: >
    We shape modern brands for a connected future.
  categories:
    - Agency
    - Design
- title: Pix4D
  url: https://www.pix4d.com
  main_url: https://www.pix4d.com
  description: >
    A unique suite of photogrammetry software for drone mapping. Capture images with our app, process on desktop or cloud and create maps and 3D models.
  categories:
    - Business
    - Productivity
    - Technology
  featured: false
- title: Bakken & Bæck
  url: https://bakkenbaeck.com
  main_url: https://bakkenbaeck.com
  description: >
    We’re Bakken & Bæck, a digital studio based in Oslo, Bonn and Amsterdam. Ambitious companies call us when they need an experienced team that can transform interesting ideas into powerful products.
  categories:
    - Agency
    - Design
    - Technology
  featured: false
- title: Figma Config
  url: https://config.figma.com/
  main_url: https://config.figma.com/
  description: A one-day conference where Figma users come together to learn from each other.
  categories:
    - Conference
    - Design
    - Event
    - Community
    - Learning
  built_by: Corey Ward
  built_by_url: "http://www.coreyward.me/"
  featured: false
- title: Anurag Hazra's Portfolio
  url: https://anuraghazra.github.io/
  main_url: https://anuraghazra.github.io/
  source_url: https://github.com/anuraghazra/anuraghazra.github.io
  description: >
    Anurag Hazra's portfolio & personal blog, Creative FrontEnd web developer from india.
  categories:
    - Portfolio
    - Blog
    - Open Source
    - JavaScript
  built_by: Anurag Hazra
  built_by_url: "https://github.com/anuraghazra"
- title: VeganWorks
  url: https://veganworks.com/
  main_url: https://veganworks.com/
  description: We make delicious vegan snack boxes.
  categories:
    - Food
- title: codesundar
  url: https://codesundar.com
  main_url: https://codesundar.com
  description: >
    Learn PhoneGap, Ionic, Flutter
  categories:
    - Education
    - Technology
    - Web Development
    - Blog
  built_by: codesundar
  built_by_url: https://codesundar.com
  featured: false
- title: Nordic Microfinance Initiative
  url: "https://www.nmimicro.no/"
  main_url: "https://www.nmimicro.no/"
  description: Nordic Microfinance Initiative's (NMI) vision is to contribute to the empowerment of poor people in developing countries and to the creation of jobs and wealth on a sustainable basis.
  featured: false
  categories:
    - Finance
    - Business
  built_by: Othermachines
  built_by_url: "https://othermachines.com"
- title: Subscribe Pro Documentation
  url: https://docs.subscribepro.com/
  main_url: https://docs.subscribepro.com/
  description: >
    Subscribe Pro is a subscription commerce solution that enables brands to quickly add subscription commerce models such as box, subscribe-and-save, autoship and similar to their existing eCommerce websites.
  categories:
    - Documentation
    - eCommerce
    - API
    - Technology
    - Web Development
  built_by: Subscribe Pro
  built_by_url: https://www.subscribepro.com/
- title: Software.com
  main_url: https://www.software.com
  url: https://www.software.com
  description: Our data platform helps developers learn from their data, increase productivity, and code smarter.
  categories:
    - Data
    - Productivity
    - Programming
  built_by: Brett Stevens, Joshua Cheng, Geoff Stevens
  built_by_url: https://github.com/swdotcom/
  featured: false
- title: WTL Studio Website Builder
  main_url: "https://wtlstudio.com/"
  url: "https://wtlstudio.com/"
  description: >
    Cloud-based, SEO focused website builder - helping local businesses and startups reach audiences faster.
  featured: false
  categories:
    - eCommerce
    - SEO
    - Business
- title: ToolsDB
  main_url: https://toolsdb.dev
  url: https://toolsdb.dev
  description: List of tools for better software development.
  featured: false
  categories:
    - Technology
    - Web Development
    - Programming
    - Productivity
- title: Eastman Strings
  url: https://www.eastmanstrings.com
  main_url: https://www.eastmanstrings.com
  description: >
    Site was built using GatsbyJS, Cosmic CMS, and Netlify.
  categories:
    - Business
    - Music
  built_by: Tekhaus
  built_by_url: https://www.tekha.us
  featured: false
- title: Lesley Lai
  main_url: https://lesleylai.info
  url: https://lesleylai.info
  source_url: https://github.com/LesleyLai/blog
  description: >
    lesleylai.info is the personal website of Lesley Lai, where he talks mainly about C++ and Computer Graphics.
  categories:
    - Blog
    - Open Source
    - Portfolio
    - Programming
    - Technology
  built_by: Lesley Lai
  built_by_url: https://github.com/LesleyLai
  featured: false
- title: Whipstitch Webwork
  url: https://www.whipstitchwebwork.com
  main_url: https://www.whipstitchwebwork.com
  description: >
    Websites for smart people.
  categories:
    - Agency
    - Web Development
  built_by: Matthew Russell
  featured: false
- title: Vandré Leal
  main_url: https://vandreleal.github.io
  url: https://vandreleal.github.io
  source_url: https://github.com/vandreleal/vandreleal.github.io
  description: >
    Portfolio of Vandré Leal.
  categories:
    - Portfolio
    - Web Development
  built_by: Vandré Leal
  built_by_url: https://vandreleal.github.io
  featured: false
- title: Tarokenlog
  url: https://taroken.dev/
  main_url: https://taroken.dev/
  description: >
    Blog and Gallery
  categories:
    - Blog
    - Portfolio
    - Web Development
    - Photography
  built_by: Kentaro Koga
  built_by_url: https://twitter.com/kentaro_koga
  featured: false
- title: OwlyPixel Blog
  main_url: https://owlypixel.com
  url: https://owlypixel.com
  description: >
    Notes and tutorials on coding, web development, design and other stuff.
  categories:
    - Web Development
    - Blog
    - Education
  built_by: Owlypixel
  built_by_url: https://twitter.com/owlypixel
  featured: false
- title: talkoverflow
  main_url: https://talkoverflow.com
  url: https://talkoverflow.com
  description: Blog on software engineering built with Gatsby themes and theme-ui
  categories:
    - Blog
    - Web Development
    - Technology
  built_by: Patryk Jeziorowski
  built_by_url: https://twitter.com/pjeziorowski
- title: HISTORYTalks
  main_url: https://www.history-talks.com/
  url: https://www.history-talks.com/
  description: Built using Gatsby, JSS and Contentful
  categories:
    - Conference
    - Media
  built_by: A+E Networks
  built_by_url: https://www.aenetworks.com/
- title: HISTORYCon
  main_url: https://www.historycon.com/
  url: https://www.historycon.com/
  description: Built using Gatsby, JSS and Contentful
  categories:
    - Conference
    - Media
  built_by: A+E Networks
  built_by_url: https://www.aenetworks.com/
- title: Kölliker Immobilien
  url: https://koelliker-immobilien.ch/
  main_url: https://koelliker-immobilien.ch/
  description: >
    Built using Gatsby, Netlify and Contentful
  categories:
    - Real Estate
    - Marketing
  built_by: Matthias Gemperli
  built_by_url: https://matthiasgemperli.ch
- title: Lessmess Agency website
  url: https://lessmess.agency/
  main_url: https://lessmess.agency/
  description: >
    Website of Lessmess Agency
  categories:
    - Agency
    - Web Development
  built_by: Ilya Lesik
  built_by_url: https://github.com/ilyalesik
- title: Ezekiel Ekunola Portfolio
  main_url: http://ezekielekunola.com/
  url: http://ezekielekunola.com/
  description: Built using Gatsby, Styled-Components
  categories:
    - Web Development
    - Portfolio
  built_by: Ezekiel Ekunola
  built_by_url: https://github.com/easybuoy/
  featured: false
- title: Gearbox Development
  main_url: https://gearboxbuilt.com
  url: https://gearboxbuilt.com/?no-load-in
  description: >
    Gearbox is a performance website development & optimization company based out of Canada. Built using Gatsby/WordPress.
  categories:
    - Agency
    - Web Development
    - WordPress
    - Portfolio
    - Programming
    - Technology
    - Business
  built_by: Gearbox Development
  built_by_url: https://gearboxbuilt.com
  featured: false
- title: UXWorks
  main_url: https://uxworks.org
  url: https://uxworks.org
  description: Built with Gatsby, Netlify and Markdown
  categories:
    - Web Development
    - Blog
  built_by: Amrish Kushwaha
  built_by_url: https://github.com/isamrish
  featured: false
- title: Jarod Peachey
  main_url: https://jarodpeachey.netlify.com
  url: https://jarodpeachey.netlify.com
  source_url: https://github.com/jarodpeachey/portfolio
  description: >
    Jarod Peachey is a front-end developer focused on building modern and fast websites for everyone.
  categories:
    - Blog
    - JavaScript
    - Mobile Development
    - Portfolio
  built_by: Jarod Peachey
  built_by_url: https://github.com/jarodpeachey
  featured: false
- title: Thomas Maximini
  main_url: https://www.thomasmaximini.com/
  url: https://www.thomasmaximini.com/
  source_url: https://github.com/tmaximini/maxi.io
  description: >
    Thomas Maximini is a full stack web developer from Germany
  categories:
    - Blog
    - JavaScript
    - Photography
    - Portfolio
    - Web Development
  built_by: Thomas Maximini
  built_by_url: https://github.com/tmaximini
  featured: false
- title: Aretha Iskandar
  main_url: https://arethaiskandar.com/
  url: https://arethaiskandar.com/
  source_url: https://github.com/tmaximini/arethaiskandar.com
  description: >
    Aretha Iskandar is a Jazz and Soul Singer / Songwriter from Paris
  categories:
    - Music
  built_by: Thomas Maximini
  built_by_url: https://github.com/tmaximini
  featured: false
- title: Harshil Shah
  url: https://harshil.net
  main_url: https://harshil.net
  description: >
    Harshil Shah is an iOS engineer from Mumbai, India
  categories:
    - Blog
    - Mobile Development
  built_by: Harshil Shah
  built_by_url: https://twitter.com/_HarshilShah
  featured: false
- title: Code Examples
  url: https://codeexamples.dev/
  main_url: https://codeexamples.dev/
  description: >
    Examples about various programming languages like JavaScript, Python, Rust, Angular, React, Vue.js etc.
  categories:
    - Blog
    - Education
    - Programming
    - Web Development
  built_by: Sai gowtham
  built_by_url: https://twitter.com/saigowthamr
  featured: false
- title: Samir Mujanovic
  main_url: https://www.samirmujanovic.com/
  url: https://www.samirmujanovic.com/
  description: >
    I'm a Frontend Developer with 3 years of experience. I describe myself as a developer who loves coding, open-source and web platform.
  categories:
    - Portfolio
    - Web Development
    - Design
  built_by: Samir Mujanovic
  built_by_url: https://github.com/sameerrM
- title: Yearlyglot - Fluent Every Year
  url: https://www.yearlyglot.com/blog
  main_url: https://www.yearlyglot.com
  description: >
    A popular blog on languages, second language acquisition and polyglottery.
  categories:
    - Blog
    - Education
    - Learning
    - Travel
  built_by: Donovan Nagel
  built_by_url: https://www.donovannagel.com
  featured: false
- title: Bearer - API Monitoring & Protection for your app
  url: https://www.bearer.sh/
  main_url: https://www.bearer.sh/
  description: >
    Bearer helps developers monitor API usage in real-time, protect their app against API limits and failures, and integrate APIs faster.
  categories:
    - API
    - Technology
    - Web Development
    - Open Source
  built_by: Bearer
  featured: false
- title: 8fit.com
  url: https://8fit.com/
  main_url: https://8fit.com/
  description: >
    Get personalized workouts, custom meal plans, and nutrition guidance, right in the palm of your hand. Prioritize progress over perfection with the 8fit app!
  categories:
    - App
    - Food
    - Sports
  featured: false
- title: Dispel - Remote Access for Industrial Control Systems
  url: https://dispel.io
  main_url: https://dispel.io
  description: >
    Dispel provides secure, moving target defense networks through which your teams can remotely access industrial control systems in seconds, replacing static-defense products that take 5 to 15 minutes to work through.
  categories:
    - Business
    - Technology
    - Security
  built_by: Anton Aberg
  built_by_url: https://github.com/aaaberg
  featured: false
- title: Geothermal Heat Pump DIY Project
  url: https://diyheatpump.net/
  main_url: https://diyheatpump.net/
  description: Personal project by Yuriy Logvin that demonstrates how you can switch to heating with electricity at a minimal cost. The goal here is to show that everyone can build a geothermal heat pump and start saving money.
  categories:
    - Blog
    - Education
    - Technology
  built_by: Yuriy Logvin
  built_by_url: https://powerwatcher.net
- title: Catalyst Network - Cryptocurrency
  url: https://www.cryptocatalyst.net/
  main_url: https://www.cryptocatalyst.net/
  source_url: https://github.com/n8tb1t/gatsby-starter-cryptocurrency
  description: >
    An All-in-One solution for Modern Transactions.
  categories:
    - Business
    - Technology
  built_by: n8tb1t
  built_by_url: https://github.com/n8tb1t/
  featured: false
- title: SaoBear's-Blog
  main_url: https://saobear.xyz/
  url: https://saobear.xyz/
  source_url: https://github.com/PiccoloYu/SaoBear-is-Blog
  featured: false
  categories:
    - Blog
    - Web Development
- title: Rumaan Khalander - Portfolio
  url: https://www.rumaan.me/
  main_url: https://www.rumaan.me/
  description: >
    Rumaan Khalander is a Full-Stack Dev from Bengaluru who loves to develop for mobile and web.
  categories:
    - Portfolio
  built_by: rumaan
  built_by_url: https://github.com/rumaan/
  featured: false
- title: DigiGov
  main_url: https://digigov.grnet.gr/
  url: https://digigov.grnet.gr/
  description: >
    DigiGov is an initiative for the Digital Transformation of the Greek Public Sector
  categories:
    - Government
  built_by: GRNET
  built_by_url: https://grnet.gr/
  featured: false
- title: Zeek Interactive
  main_url: https://zeek.com
  url: https://zeek.com
  description: >
    Business site for Zeek Interactive. Using WordPress as a data store via the WPGraphQL plugin.
  categories:
    - Blog
    - Web Development
    - Mobile Development
    - WordPress
    - Agency
    - Business
  built_by: Zeek Interactive
  built_by_url: https://zeek.com
  featured: false
- title: Bare Advertising & Communications
  url: https://bare.ca/
  main_url: https://bare.ca/
  description: >
    Bare is a full-service branding and production agency in Vancouver BC with deep experience in digital/traditional communications and strategy. We specialize in building headless WordPress sites with Gatsby.
  categories:
    - WordPress
    - Agency
    - Business
  built_by: Bare Advertising & Communications
  built_by_url: https://www.bare.ca/
  featured: false
- title: The Decking Superstore
  url: https://www.thedeckingsuperstore.com/
  main_url: https://www.thedeckingsuperstore.com/
  description: >
    One of Northern California's largest outdoor decking and siding providers.
  categories:
    - WordPress
    - Business
  built_by: Bare Advertising & Communications
  built_by_url: https://www.bare.ca/
  featured: false
- title: Precision Cedar Products
  url: https://www.precisioncedar.com/
  main_url: https://www.precisioncedar.com/
  description: >
    Western Red Cedar Distributor in Vancouver Canada.
  categories:
    - WordPress
    - Business
  built_by: Bare Advertising & Communications
  built_by_url: https://www.bare.ca/
  featured: false
- title: Circle Restoration
  url: https://www.circlerestoration.com/
  main_url: https://www.circlerestoration.com/
  description: >
    Restoration Services Provider in Vancouver Canada.
  categories:
    - WordPress
    - Business
  built_by: Bare Advertising & Communications
  built_by_url: https://www.bare.ca/
  featured: false
- title: ALS Rally
  url: https://www.alsrally.com/
  main_url: https://www.alsrally.com/
  description: >
    Non profit fundraiser for ALS Research.
  categories:
    - WordPress
    - Nonprofit
    - Event
  built_by: Bare Advertising & Communications
  built_by_url: https://www.bare.ca/
  featured: false
- title: Vancouver Welsh Men's Choir
  url: https://vancouverchoir.ca/
  main_url: https://vancouverchoir.ca/
  description: >
    Vancouver Welsh Men's Choir website for upcoming shows, ticket purchases and online merchandise.
  categories:
    - WordPress
    - Entertainment
    - Event
    - eCommerce
  built_by: Bare Advertising & Communications
  built_by_url: https://www.bare.ca/
  featured: false
- title: Paul Scanlon - Blog
  main_url: https://paulie.dev/
  url: https://paulie.dev/
  source_url: https://github.com/PaulieScanlon/paulie-dev-2019
  description: >
    I'm a React UI developer / UX Engineer. React, GatsbyJs, JavaScript, TypeScript/Flow, StyledComponents, Storybook, TDD (Jest/Enzyme) and a tiny bit of Node.js.
  categories:
    - Blog
    - Web Development
  built_by: Paul Scanlon
  built_by_url: http://www.pauliescanlon.io
  featured: false
- title: EF Design
  main_url: https://ef.design
  url: https://ef.design
  description: >
    Home of everything creative, digital and brand at EF.
  featured: false
  categories:
    - Marketing
    - Design
  built_by: João Matos (Global Creative Studio - Education First)
- title: Codica
  main_url: https://www.codica.com/
  url: https://www.codica.com/
  description: >
    We help startups and established brands with JAMStack, Progressive Web Apps and Marketplaces development.
  categories:
    - Agency
    - Web Development
  built_by: Codica
  built_by_url: https://www.codica.com/
- title: Bhavani Ravi's Portfolio
  url: https://bhavaniravi.com
  main_url: https://bhavaniravi.com
  description: >
    Showcase of Bhavani Ravi's skillset and blogs
  categories:
    - Blog
    - Portfolio
  built_by: Bhavani Ravi
  built_by_url: https://twitter.com/geeky_bhavani
- title: Kotoriyama
  main_url: https://kotoriyama.com/
  url: https://kotoriyama.com/
  description: >
    Japanese Indie Game Creator.
  featured: false
  categories:
    - App
    - Entertainment
    - Mobile Development
  built_by: Motoyoshi Shiine (Kotoriyama)
- title: PWA Shields
  url: https://www.pwa-shields.com
  main_url: https://www.pwa-shields.com
  source_url: https://github.com/richardtaylordawson/pwa-shields
  description: >
    Personalize your app's README with custom, fun, PWA shields in SVG
  categories:
    - Documentation
    - App
    - API
  built_by: Richard Taylor Dawson
  built_by_url: https://richardtaylordawson.com
- title: Zatsuzen
  url: https://zatsuzen.com
  main_url: https://zatsuzen.com
  description: >
    Web developer's portfolio
  categories:
    - Portfolio
  built_by: Akane
  built_by_url: https://twitter.com/akanewz
  featured: false
- title: Reeemoter
  description: >-
    Join thousands of developers from everywhere and access to job
    offers from hundreds of companies worldwide right
    at your inbox for free.
  main_url: "https://reeemoter.com/"
  url: "https://reeemoter.com/"
  featured: false
  categories:
    - Technology
    - Web Development
  built_by: Ramón Chancay
  built_by_url: "https://ramonchancay.me/"
- title: Ananya Neogi
  main_url: https://ananyaneogi.com
  url: https://ananyaneogi.com
  description: >
    Showcases Ananya's work as a frontend developer and comprises of a collection of written articles on web development, programming and, user experience.
  categories:
    - Portfolio
    - Blog
  built_by: Ananya Neogi
  built_by_url: https://ananyaneogi.com
- title: webman.pro
  main_url: https://webman.pro/
  url: https://webman.pro/
  description: >
    webman.pro is an awesome portfolio and technical blog where
    professional Front End engineer Dmytro Chumak shares his thoughts
    and experience to inspire other developers.
  featured: false
  categories:
    - Blog
    - Web Development
    - JavaScript
  built_by: Dmytro Chumak
  built_by_url: https://github.com/wwwebman
- title: borderless
  url: https://junhobaik.github.io
  main_url: https://junhobaik.github.io
  source_url: https://github.com/junhobaik/junhobaik.github.io/tree/develop
  description: >
    Junho Baik's Development Blog
  categories:
    - Blog
    - Web Development
  built_by: Junho Baik
  built_by_url: https://github.com/junhobaik
  featured: false
- title: React Resume Generator
  main_url: https://nimahkh.github.io/nima_habibkhoda
  url: https://nimahkh.github.io/nima_habibkhoda
  source_url: https://github.com/nimahkh/resume_generator
  description: >
    The resume generator is a project to create your own resume web page easily with Gatsby.
  categories:
    - Portfolio
  built_by: Nima Habibkhoda
  featured: false
- title: Thomas Wang's Blog
  main_url: "https://www.thomaswang.io"
  url: "https://www.thomaswang.io"
  description: >-
    Technical blog by Thomas Wang
  built_by: Thomas Wang
  built_by_url: https://github.com/thomaswang
  featured: false
  categories:
    - Blog
    - Web Development
- title: Engleezi
  main_url: "https://www.myengleezi.com"
  url: "https://myengleezi.com/teachers/"
  description: >-
    Affordable, accessible and fun, Engleezi is an English tutoring service that aims to make your child a better and more fluent English speaker. Our unique online approach gets your children learning English one-on-one from a native English teacher from the comfort of your home.
  built_by: Suleiman Mayow
  built_by_url: https://github.com/sullom101
  featured: false
  categories:
    - Education
    - Learning
    - Technology
- title: The Rebigulator
  main_url: "https://www.rebigulator.org/"
  source_url: "https://github.com/Me4502/Rebigulator/"
  url: "https://rebigulator.org/"
  description: A quote-based via game powered by Frinkiac
  built_by: Matthew Miller
  built_by_url: https://matthewmiller.dev/
  featured: false
  categories:
    - Open Source
    - Entertainment
    - App
- title: madewithlove
  main_url: https://www.madewithlove.be
  url: https://www.madewithlove.be
  description: >-
    We build digital products and create the teams around them. We can help with software engineering, product management, managing technical teams, audits and technical consulting.
  built_by: madewithlove
  built_by_url: https://www.madewithlove.be
  featured: false
  categories:
    - Web Development
    - Blog
    - Agency
    - Business
- title: Sprucehill
  url: https://sprucehill.ca/
  main_url: https://sprucehill.ca/
  description: >
    Sprucehill is a North Vancouver based custom home builder and renovator.
  categories:
    - WordPress
    - Business
  built_by: Bare Advertising & Communications
  built_by_url: https://www.bare.ca/
  featured: false
- title: Nathaniel Ryan Mathew
  url: https://nathanielmathew.me
  main_url: https://nathanielmathew.me
  source_url: https://github.com/nathanielmathew/MyPortfolio
  description: >
    A personal online Portfolio built using GatsbyJS, that showcases Achievements, Projects and Additional information.
  categories:
    - Portfolio
    - Open Source
    - Blog
  built_by: Nathaniel Ryan Mathew
  built_by_url: https://github.com/nathanielmathew
  featured: false
- title: Kanazawa.js Community Page
  main_url: https://kanazawajs.now.sh/
  url: https://kanazawajs.now.sh/
  source_url: https://github.com/kanazawa-js/community-page
  description: >
    Kanazawa.js is a local community for the JSer around Kanazawa to share knowledge about JavaScript.
  categories:
    - Community
    - Programming
    - Web Development
  built_by: Kanazawa.js
  built_by_url: https://twitter.com/knzw_js
  featured: false
- title: monica*dev
  url: https://www.aboutmonica.com/
  main_url: https://www.aboutmonica.com/
  description: >
    Personal site for Monica Powell, a software engineer who is passionate about making open-source more accessible and building community, online & offline.
  categories:
    - Web Development
    - Blog
    - Programming
    - Portfolio
  built_by: Monica Powell
  built_by_url: https://www.aboutmonica.com/
  featured: false
- title: Shivam Sinha
  url: https://www.helloshivam.com/
  main_url: https://www.helloshivam.com/
  description: >
    Portfolio of Shivam Sinha, Graphic Designer and Creative Coder based in New York.
  categories:
    - Portfolio
  built_by: Shivam Sinha
  built_by_url: https://www.helloshivam.com/
  featured: false
- title: Brianna Sharpe - Writer
  main_url: https://www.briannasharpe.com/
  url: https://www.briannasharpe.com/
  source_url: https://github.com/ehowey/briannasharpe
  description: >
    Brianna Sharpe is an Alberta, Canada based freelance writer and journalist focused on health, LGBTQ2S+, parenting, and the environment.
  categories:
    - Portfolio
    - Media
  built_by: Eric Howey
  built_by_url: https://www.erichowey.dev/
  featured: false
- title: Eric Howey Web Development
  main_url: https://www.erichowey.dev/
  url: https://www.erichowey.dev/
  source_url: https://github.com/ehowey/erichoweydev
  description: >
    Personal website and blog for Eric Howey. I am a freelance web developer based in Alberta, Canada specializing in Gatsby, React, WordPress and Theme-UI.
  categories:
    - Portfolio
    - Web Development
    - Freelance
    - Blog
  built_by: Eric Howey
  built_by_url: https://www.erichowey.dev/
- title: Solfej Chord Search
  url: https://www.solfej.io/chords
  main_url: https://www.solfej.io/chords
  description: >
    Solfej Chord Search helps you master every chord imaginable. It shows you notes, intervals, guitar and piano fingerings for 1000s of chords.
  categories:
    - Education
    - Music
  built_by: Shayan Javadi
  built_by_url: https://www.instagram.com/shawnjavadi/
- title: a+ Saúde
  url: https://www.amaissaude.com.br/
  main_url: https://www.amaissaude.com.br/
  description: >
    An even better experience in using health services.
  categories:
    - Healthcare
    - Marketing
    - Blog
  built_by: Grupo Fleury
  built_by_url: http://www.grupofleury.com.br/
  featured: false
- title: Mallikarjun Katakol Photography
  main_url: https://mallik.in
  url: https://mallik.in
  built_by: Arvind Kumar
  built_by_url: "https://arvind.io/"
  description: >
    Mallikarjun Katakol is an Advertising, Architecture, Editorial, Fashion and Lifestyle Photographer based in Bangalore, India.
    Shoots Corporate & Business headshots, Portfolios for Models and Actors, Documents Projects for Architects, Fashion & Interior Designers
  featured: false
  categories:
    - Gallery
    - Photography
    - Portfolio
- title: gatsby-animate-blog
  url: https://gatsby-animate-blog.luffyzh.now.sh/
  main_url: https://gatsby-animate-blog.luffyzh.now.sh/home
  source_url: https://github.com/luffyZh/gatsby-animate-blog
  description: >
    A simple && cool blog site starter kit by Gatsby.
  categories:
    - Blog
    - Open Source
    - Web Development
  built_by: luffyZh
  built_by_url: https://github.com/luffyZh
  featured: false
- title: LBI Financial
  main_url: https://lbifinancial.com/
  url: https://lbifinancial.com/
  description: >
    We help individuals and businesses with life insurance, disability, long-term care and annuities.
  categories:
    - Business
    - Consulting
    - Finance
  built_by: Pagepro
  built_by_url: https://pagepro.co
  featured: false
- title: GIS-Netzwerk
  url: https://www.gis-netzwerk.com/
  main_url: https://www.gis-netzwerk.com/
  description: >
    Multilingual (i18n) Blog with different URLs for categories, tags and posts depending on the language.
  categories:
    - Blog
    - Data
    - Technology
  built_by: Max Dietrich
  built_by_url: https://www.gis-netzwerk.com/
  featured: false
- title: Hand in Hand Preschool
  url: https://handinhand-preschool.com/
  main_url: https://handinhand-preschool.com/
  description: >
    Hand in Hand Preschool is a preschool located in Geneva, IL.
  categories:
    - Education
    - Business
  built_by: ccalamos
  built_by_url: https://github.com/ccalamos
  featured: false
- title: Krishna Gopinath
  main_url: https://krishnagopinath.me
  url: https://krishnagopinath.me
  source_url: https://github.com/krishnagopinath/website
  description: >
    Website of Krishna Gopinath, software engineer and budding teacher.
  categories:
    - Portfolio
  built_by: Krishna Gopinath
  built_by_url: https://twitter.com/krishwader
  featured: false
- title: Curology
  main_url: https://curology.com
  url: https://curology.com
  description: >
    Curology's mission is to make effective skincare accessible to everyone. We provide customized prescription skincare for our acne and anti-aging patients.
  categories:
    - Healthcare
    - Community
    - Landing Page
  built_by: Curology
  built_by_url: https://curology.com
- title: labelmake.jp
  main_url: https://labelmake.jp/
  url: https://labelmake.jp/
  description: >
    Web Application of Variable Data Printing and Blog.
  categories:
    - App
    - Data
    - Blog
  built_by: hand-dot
  built_by_url: https://twitter.com/hand_dot
  featured: false
- title: Personal website of Maarten Afink
  main_url: https://www.maarten.im/
  url: https://www.maarten.im/
  source_url: https://github.com/maartenafink/personal-website
  description: >
    Personal website of Maarten Afink, digital product designer.
  categories:
    - Portfolio
    - Open Source
    - Blog
    - Music
    - Design
- title: Adam Bowen
  main_url: https://adamcbowen.com/
  url: https://adamcbowen.com/
  source_url: https://github.com/bowenac/my-website
  description: >
    Personal website for Adam Bowen. I am a freelance web developer based in Tacoma, WA specializing in WordPress, Craft CMS, plus a lot more and recently fell in love with Gatsby.
  categories:
    - Portfolio
    - Web Development
    - Freelance
  built_by: Adam Bowen
  built_by_url: https://adamcbowen.com
  featured: false
- title: tqCoders
  main_url: https://tqcoders.com
  url: https://tqcoders.com
  description: >
    tqCoders is a software development company that focuses on the development of the most advanced websites and mobile apps. We use the most advanced technologies to make websites blazing fast, SEO-friendly and responsive for each screen resolution.
  categories:
    - Web Development
    - Mobile Development
    - SEO
    - Design
    - Programming
    - Technology
    - Business
  built_by: tqCoders
  built_by_url: https://tqcoders.com
  featured: false
- title: ErudiCAT
  main_url: https://www.erudicat.com
  url: https://www.erudicat.com
  description: >
    ErudiCAT is an educational platform created to help PMP certification candidates to prepare for the exam. There are hundreds of sample questions and PMP mock exam.
  categories:
    - Education
    - Web Development
    - Learning
  built_by: tqCoders
  built_by_url: https://tqcoders.com
  featured: false
- title: Qri.io Website and Docs
  main_url: https://qri.io
  url: https://qri.io/docs
  source_url: https://github.com/qri-io/website
  description: >
    Website and Documentation for Qri, an open source version control system for datasets
  categories:
    - Open Source
    - Community
    - Data
    - Technology
  built_by: Qri, Inc.
  built_by_url: https://qri.io
  featured: false
- title: Jellypepper
  main_url: https://jellypepper.com/
  url: https://jellypepper.com/
  description: >
    Award-winning creative studio for disrupters. We design and build beautiful brands, apps, websites and videos for startups and tech companies.
  categories:
    - Portfolio
    - Agency
  built_by: Jellypepper
  built_by_url: https://jellypepper.com/
- title: Miyamado Jinja
  main_url: https://www.miyamadojinja.com
  url: https://www.miyamadojinja.com
  description: >
    Miyamado Jinja is a Japanses Shinto Shrine in Yokkaichi, Mie, Japan.
  categories:
    - Nonprofit
    - Travel
  built_by: mnishiguchi
  built_by_url: https://mnishiguchi.com
  featured: false
- title: Hear This Idea
  main_url: https://hearthisidea.com
  url: https://hearthisidea.com/episodes/victoria
  source_url: https://github.com/finmoorhouse/podcast
  description: >
    A podcast showcasing new thinking from top academics.
  categories:
    - Podcast
    - Open Source
  built_by: Fin Moorhouse
  built_by_url: https://finmoorhouse.com
  featured: false
- title: Calisthenics Skills
  main_url: https://www.calisthenicsskills.com
  url: https://www.calisthenicsskills.com
  description: >
    A beautiful fitness progress tracker built on Gatsby.
  categories:
    - Sports
  built_by: Andrico Karoulla
  built_by_url: https://andri.co
  featured: false
- title: AutoloadIT
  main_url: https://autoloadit.com/
  url: https://autoloadit.com/
  description: >
    The world's leading Enterprise Automotive imaging solution
  categories:
    - Business
    - Landing Page
  built_by: Pagepro
  built_by_url: https://pagepro.co
  featured: false
- title: Tools of Golf
  main_url: https://toolsof.golf
  url: https://toolsof.golf/titleist-915-d2-driver
  description: >
    Tools of Golf is a community dedicated to golf nerds and gear heads.
  categories:
    - Sports
    - Data
    - Documentation
  built_by: Peter Hironaka
  built_by_url: https://peterhironaka.com
  featured: false
- title: sung.codes
  main_url: https://sung.codes/
  source_url: https://github.com/dance2die/sung.codes
  url: https://sung.codes/
  description: >
    Blog by Sung M. Kim (a.k.a. dance2die)
  categories:
    - Blog
    - Landing Page
  built_by: Sung M. Kim
  built_by_url: https://github.com/dance2die
  featured: false
- title: Choose Tap
  main_url: https://www.choosetap.com.au/
  url: https://www.choosetap.com.au/
  featured: false
  description: >
    Choose Tap aims to improve the health and wellbeing of communities and the environment by promoting tap water as the best choice of hydration for all Australians.
  built_by: Hardhat
  built_by_url: https://www.hardhat.com.au
  categories:
    - Nonprofit
    - Community
- title: Akash Rajpurohit
  main_url: https://akashwho.codes/
  url: https://akashwho.codes/
  description: >
    Personal portfolio website of Akash Rajpurohit made using Gatsby v2, where I  write short blogs related to software development and share my experiences.
  categories:
    - Portfolio
    - Blog
  built_by: Akash Rajpurohit
  built_by_url: https://github.com/AkashRajpurohit
  featured: false
- title: See Kids Dream
  url: "https://seekidsdream.org/"
  main_url: "https://seekidsdream.org/"
  description: >
    A not-for-profit organization dedicated to empower youth with the skills, motivation and confidence.
  categories:
    - Nonprofit
    - Education
    - Learning
  built_by: CapTech Consulting
  built_by_url: https://www.captechconsulting.com/
  featured: false
- title: Locale Central
  url: https://localecentral.io/
  main_url: https://localecentral.io/
  description: >
    Locale Central is a web & mobile data collection app that makes it easy to record accurate data out on the field.
  categories:
    - Technology
  built_by: KiwiSprout
  built_by_url: https://kiwisprout.nz/
  featured: false
- title: Cathy O'Shea
  url: https://cathyoshea.co.nz/
  main_url: https://cathyoshea.co.nz/
  categories:
    - Portfolio
    - Real Estate
  built_by: KiwiSprout
  built_by_url: https://kiwisprout.nz/
  featured: false
- title: DG Recruit
  url: https://dgrecruit.com
  main_url: https://dgrecruit.com
  description: >
    DG Recruit is a NYC recruitment agency
  categories:
    - Agency
    - WordPress
  built_by: Waverly Lab
  built_by_url: https://waverlylab.com
  featured: false
- title: Smile
  url: https://reasontosmile.com
  main_url: https://reasontosmile.com
  description: >
    Smile is an online store for buying CBD products that keep you balanced and happy
  categories:
    - eCommerce
    - WordPress
  built_by: Waverly Lab
  built_by_url: https://waverlylab.com
- title: Bold Oak Design
  url: https://boldoak.design/
  main_url: https://boldoak.design/
  description: >
    A Milwaukee-based web design and development studio.
  categories:
    - Blog
    - Business
    - Freelance
    - Portfolio
    - Programming
    - Technology
    - Web Development
  featured: false
- title: Lydia Rose Eiche
  url: https://lydiaroseeiche.com/
  main_url: https://lydiaroseeiche.com/
  description: >
    Lydia Rose Eiche is a soprano, opera singer, and actress based in Milwaukee.
  categories:
    - Music
    - Portfolio
  built_by: Bold Oak Design
  built_by_url: https://boldoak.design/
  featured: false
- title: Chris Otto
  url: https://chrisotto.dev/
  main_url: https://chrisotto.dev/
  source_url: https://github.com/chrisotto6/chrisottodev
  description: >
    Blog, portfolio and website for Chris Otto.
  categories:
    - Blog
    - JavaScript
    - Landing Page
    - Portfolio
    - Programming
    - Technology
    - Web Development
  built_by: Chris Otto
  built_by_url: https://github.com/chrisotto6
  featured: false
- title: Roboto Studio
  url: https://roboto.studio
  main_url: https://roboto.studio
  description: >
    Faster than a speeding bullet Website Development based in sunny old Nottingham
  categories:
    - Agency
    - Blog
    - Business
    - Design
    - Featured
    - Freelance
    - Web Development
  featured: true
- title: Viraj Chavan | Full Stack Software Engineer
  url: http://virajc.tech
  main_url: http://virajc.tech
  source_url: https://github.com/virajvchavan/portfolio
  description: >
    Portfolio and blog of a full stack software engineer from India
  categories:
    - Portfolio
    - Blog
    - Web Development
  built_by: Viraj V Chavan
  built_by_url: https://twitter.com/VirajVChavan
  featured: false
- title: Nexweave
  url: https://www.nexweave.com
  main_url: https://www.nexweave.com
  description: >
    Nexweave is a SaaS platform built by a team of experienced product, design & technology professionals in India. Nexweave allows brands to create personalized & interactive video experiences at scale. We would love for our site to be featured at the gatsby showcase since we have long been appreciating the flexibility and speed of the sites we have created using the same.
  categories:
    - Video
    - API
    - User Experience
    - Marketing
    - Design
    - Data
    - Technology
    - Media
    - Consulting
  built_by: Kashaf S
  built_by_url: https://www.linkedin.com/in/kashaf-shaikh-925117178
  featured: false
- title: Daniel Balloch
  url: https://danielballoch.com
  main_url: https://danielballoch.com
  source_url: https://github.com/danielballoch/danielballoch
  description: >
    Hey, I'm Daniel and this is my portfolio site. Made with Gatsby, React, GraphQL, Styled Emotion & Netlify. Install & local host instructions: 1. git clone https://github.com/danielballoch/danielballoch.git 2. npm install. 3. gatsby develop. Keep in mind I'm still learning myself, so these may not be best practises. If anyone's curious as to how something works flick me a message or if you have advice for me I'd love to hear it, otherwise happy coding!
  categories:
    - Portfolio
    - Business
    - Design
    - Freelance
    - Web Development
  built_by: Daniel Balloch
  built_by_url: https://danielballoch.com
- title: The Rift Metz
  url: http://theriftmetz.com/
  main_url: http://theriftmetz.com/
  description: >
    The Rift is a gaming bar based in Metz (France).
  categories:
    - Landing Page
    - Entertainment
    - Design
    - Blog
    - Food
  built_by: Hugo Torzuoli
  built_by_url: https://github.com/HZooly
  featured: false
- title: Built with Workers
  url: https://workers.cloudflare.com/built-with/
  main_url: https://workers.cloudflare.com/built-with/
  description: >
    Showcasing websites & projects built with Cloudflare Workers
  categories:
    - Portfolio
    - JavaScript
    - Web Development
  built_by: Workers who work at Cloudflare
  built_by_url: https://github.com/cloudflare/built-with-workers/graphs/contributors
- title: WebAnaya Solutions
  url: https://www.webanaya.com
  main_url: https://www.webanaya.com
  description: >
    Full Stack Web Solutions Provider.
  categories:
    - Agency
    - Web Development
    - API
    - Blog
  built_by: Durgesh Gupta
  built_by_url: https://durgeshgupta.com
  featured: false
- title: Artem Sapegin’s Blog
  description: >
    Blog of a Berlin based coffee first frontend engineer who works at Omio, makes photos and hangs out with his dogs.
  main_url: https://blog.sapegin.me/
  url: https://blog.sapegin.me/
  source_url: https://github.com/sapegin/blog.sapegin.me
  categories:
    - Blog
    - Open Source
    - Web Development
    - JavaScript
    - Programming
    - Technology
  built_by: Artem Sapegin
  built_by_url: https://github.com/sapegin
- title: adam.ai
  url: https://adam.ai/
  main_url: https://adam.ai/
  description: >
    Are you ready to make your meetings more productive? Our intelligent meeting management tool can help!
  categories:
    - Business
    - Landing Page
    - Productivity
    - Technology
  built_by: Hazem Osama
  built_by_url: https://github.com/hazem3500
  featured: false
- title: Indra Kusuma Profile Page
  url: https://indrakusuma.web.id/me/
  main_url: https://indrakusuma.web.id/me/
  description: >
    Hi! I'm Indra Kusuma. I am an optimistic and type of person of learn by doing who have an interest in Software Engineering, specifically about Web Development.
  categories:
    - Landing Page
    - Blog
  built_by: Indra Kusuma
  built_by_url: https://github.com/idindrakusuma/me
  featured: false
- title: Lukas Horak
  main_url: https://lukashorak.com
  url: https://lukashorak.com
  description: >
    Lukas Horak's personal website. Full stack JavaScript Developer, working in React on front end and Node.js on back end.
  categories:
    - Blog
    - Portfolio
    - Web Development
  built_by: Lukas Horak
  built_by_url: https://github.com/lhorak
  featured: false
- title: Alexandra Thomas
  main_url: "https://alexandracthomas.com/"
  url: "https://alexandracthomas.com/"
  description: >
    A portfolio site for Alexandra Thomas, a front-end developer with creative super powers based in Charlotte, NC.
  categories:
    - Portfolio
    - Blog
    - Web Development
  featured: false
- title: Storto Productions
  main_url: "https://www.storto-productions.com/"
  url: "https://www.storto-productions.com/about/"
  featured: false
  description: >
    A portfolio site for a video production company based out of Phoenix, AZ.
  categories:
    - Video
    - Blog
    - Portfolio
    - Business
  built_by: Alexandra Thomas
  built_by_url: "https://alexandracthomas.com/"
- title: Zatsuzen Blog
  url: https://blog.zatsuzen.com
  main_url: https://blog.zatsuzen.com
  description: >
    Web developer's tech blog
  categories:
    - Blog
  built_by: Akane
  built_by_url: https://twitter.com/akanewz
- title: Matthew Mesa
  url: "https://matthewmesa.com"
  main_url: "https://matthewmesa.com"
  description: >
    Portfolio website for freelance digital specialist Matthew Mesa.
  categories:
    - Portfolio
  built_by: Matthew Mesa
  built_by_url: "https://matthewmesa.com"
- title: Taskade
  main_url: https://taskade.com
  url: https://taskade.com
  description: >
    Taskade is the unified workspace for distributed teams. Collaborate and organize in real-time to get things done, faster and smarter.
  categories:
    - App
    - Business
    - Productivity
  built_by: Taskade
  built_by_url: https://github.com/taskade
  featured: false
- title: PWD
  url: https://pwd.com.au
  main_url: https://pwd.com.au
  description: >
    PWD is a full service web marketing, design, and development agency in Perth, Western Australia.
  categories:
    - Blog
    - Portfolio
    - WordPress
    - Business
  built_by: Alex Moon
  built_by_url: https://moonmeister.net
  featured: false
- title: Health Pro Fitness
  url: https://healthprofitness.com/
  main_url: https://healthprofitness.com/
  description: >
    Health Pro Fitness is a lifestyle blog built with Gatsby and static Markdown content.
  categories:
    - Blog
  built_by: Botox For Hair And co.
  built_by_url: https://www.botoxforhair.net/
  featured: false
- title: ramonak.io
  url: https://ramonak.io/
  main_url: https://ramonak.io/
  source_url: https://github.com/KaterinaLupacheva/ramonak.io
  description: >
    Tech blog and portfolio site of a full stack web developer Katsiaryna (Kate) Lupachova
  categories:
    - Blog
    - Portfolio
  built_by: Katsiaryna Lupachova
  built_by_url: https://ramonak.io/
  featured: false
- title: React JS Developer
  main_url: "https://reacter.dev/"
  url: "https://reacter.dev/"
  featured: false
  categories:
    - App
    - Web Development
    - Web Development
    - Agency
  built_by: App Design
  built_by_url: "https://appdesign.dev/"
- title: Guillermo Gómez-Peña
  url: https://www.guillermogomezpena.com/
  main_url: https://www.guillermogomezpena.com/
  description: >
    Personal website for the work of Guillermo Gómez-Peña: performance artist, writer, activist, radical pedagogue and artistic director of the performance troupe La Pocha Nostra. Recipient of the MacArthur Fellow, USA Artists Fellow, and a winner of the Bessie, Guggenheim, and American Book awards.
  categories:
    - Portfolio
    - Gallery
  built_by: Aveling Ray
  built_by_url: https://avelingray.com/
  featured: false
- title: Clinka
  url: https://www.clinka.com.au/
  main_url: https://www.clinka.com.au/
  description: >
    B2B website for an Australian manufacturer of environmentally friendly construction materials.
  categories:
    - Business
  built_by: Aveling Ray
  built_by_url: https://avelingray.com/
- title: Chris Vogt's Blog
  main_url: https://www.chrisvogt.me
  url: https://www.chrisvogt.me
  source_url: https://github.com/chrisvogt/gatsby-theme-private-sphere
  description: >-
    Personal blog of Chris Vogt, a software developer in San Francisco. Showcases
    my latest activity on Instagram, Goodreads, and Spotify using original widgets.
  categories:
    - Blog
    - Open Source
    - Photography
    - Portfolio
  built_by: Chris Vogt
  built_by_url: https://github.com/chrisvogt
- title: Trolley Travel
  main_url: http://trolleytravel.org/
  url: http://trolleytravel.org/
  description: >
    Travel blog website to give tips and informations for many destinations, built with Novella theme
  categories:
    - Blog
    - Travel
  built_by: Pierre Beard
  built_by_url: https://github.com/PBRT
  featured: false
- title: Playlist Detective
  main_url: https://www.playlistdetective.com/
  url: https://www.playlistdetective.com/
  source_url: https://github.com/bobylito/playlistFinder
  description: >
    Playlist Detective is an attempt to ease music discovery with playlists. Back in the days, people were sharing mixtapes - some songs we knew and others we didn't, therefore expanding our musical horizons.

    Playlists are the same, and playlist detective lets you search for songs or artists you like in order to stumble on your new favorite songs.

    It uses Algolia for the search.
  categories:
    - Media
    - Music
  built_by: Alexandre Valsamou-Stanislawski
  built_by_url: https://www.noima.xyz
- title: ProjectManager.tools
  main_url: "https://projectmanager.tools/"
  url: "https://projectmanager.tools/"
  featured: false
  categories:
    - App
    - Web Development
    - Design
    - Agency
  built_by: App Design
  built_by_url: "https://appdesign.dev/"
- title: 1902 Software
  url: https://1902software.com/
  main_url: https://1902software.com/
  description: >
    We are an IT company that specializes in e-commerce and website development on different platforms such as Magento, WordPress, and Umbraco. We are also known for custom software development, web design and mobile app solutions for iOS and Android.
  categories:
    - eCommerce
    - Web Development
    - Programming
    - Mobile Development
    - WordPress
    - Design
    - Business
    - Agency
  built_by: 1902 Software Development Corporation
  built_by_url: https://1902software.com/
  featured: false
- title: Codeful
  url: https://www.codeful.fi/
  main_url: https://www.codeful.fi/
  categories:
    - Agency
    - Consulting
  featured: false
- title: Talent Point
  url: https://talentpoint.co
  main_url: https://talentpoint.co
  description: >
    Talent Point provide the tools that companies need to scale quickly and effectively, bridging the gap between employer brand, HR, and hiring to build teams from within.
  categories:
    - Business
    - Technology
    - Blog
    - Consulting
    - Human Resources
  built_by: Talent Point
  built_by_url: https://talentpoint.co
  featured: false
- title: Marathon Oil
  main_url: "https://www.marathonoil.com/"
  url: "https://www.marathonoil.com/"
  featured: false
  categories:
    - Business
    - Marketing
  built_by: Corey Ward
  built_by_url: "http://www.coreyward.me/"
<<<<<<< HEAD
- title: Messi vs Ronaldo
  description: >
    The biggest debate in football - but who is the best, Messi or Ronaldo? This website provides all the goals and stats to help you reach your own conclusion.
  main_url: "https://www.messivsronaldo.app/"
  url: "https://www.messivsronaldo.app/"
  categories:
    - Sports
    - Data
    - App
  built_by: Stephen Greig
  built_by_url: "http://ste.digital/"
=======
- title: Dynobase
  url: "https://dynobase.dev/"
  main_url: "https://dynobase.dev/"
  description: >
    Professional GUI Client for DynamoDB.
  categories:
    - Data
    - Programming
    - Web Development
  built_by: Rafal Wilinski
  built_by_url: "https://rwilinski.me/"
  featured: false
- title: Vaktija.eu
  url: https://vaktija.eu
  main_url: https://vaktija.eu
  description: >
    Vaktija.eu gives information about prayer times in germany. (Built with GatsbyJS. Fast in every way that matters.)
  categories:
    - App
    - Community
    - Nonprofit
    - SEO
    - Web Development
  built_by: Rašid Redžić
  built_by_url: https://rasidre.com/
  featured: false
>>>>>>> ae30ba8f
<|MERGE_RESOLUTION|>--- conflicted
+++ resolved
@@ -9986,7 +9986,32 @@
     - Marketing
   built_by: Corey Ward
   built_by_url: "http://www.coreyward.me/"
-<<<<<<< HEAD
+- title: Dynobase
+  url: "https://dynobase.dev/"
+  main_url: "https://dynobase.dev/"
+  description: >
+    Professional GUI Client for DynamoDB.
+  categories:
+    - Data
+    - Programming
+    - Web Development
+  built_by: Rafal Wilinski
+  built_by_url: "https://rwilinski.me/"
+  featured: false
+- title: Vaktija.eu
+  url: https://vaktija.eu
+  main_url: https://vaktija.eu
+  description: >
+    Vaktija.eu gives information about prayer times in germany. (Built with GatsbyJS. Fast in every way that matters.)
+  categories:
+    - App
+    - Community
+    - Nonprofit
+    - SEO
+    - Web Development
+  built_by: Rašid Redžić
+  built_by_url: https://rasidre.com/
+  featured: false
 - title: Messi vs Ronaldo
   description: >
     The biggest debate in football - but who is the best, Messi or Ronaldo? This website provides all the goals and stats to help you reach your own conclusion.
@@ -9997,32 +10022,4 @@
     - Data
     - App
   built_by: Stephen Greig
-  built_by_url: "http://ste.digital/"
-=======
-- title: Dynobase
-  url: "https://dynobase.dev/"
-  main_url: "https://dynobase.dev/"
-  description: >
-    Professional GUI Client for DynamoDB.
-  categories:
-    - Data
-    - Programming
-    - Web Development
-  built_by: Rafal Wilinski
-  built_by_url: "https://rwilinski.me/"
-  featured: false
-- title: Vaktija.eu
-  url: https://vaktija.eu
-  main_url: https://vaktija.eu
-  description: >
-    Vaktija.eu gives information about prayer times in germany. (Built with GatsbyJS. Fast in every way that matters.)
-  categories:
-    - App
-    - Community
-    - Nonprofit
-    - SEO
-    - Web Development
-  built_by: Rašid Redžić
-  built_by_url: https://rasidre.com/
-  featured: false
->>>>>>> ae30ba8f
+  built_by_url: "http://ste.digital/"