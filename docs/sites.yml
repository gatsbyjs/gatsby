- title: ReactJS
  main_url: "https://reactjs.org/"
  url: "https://reactjs.org/"
  source_url: "https://github.com/reactjs/reactjs.org"
  featured: true
  categories:
    - Web Development
    - Featured
- title: Flamingo
  main_url: https://www.shopflamingo.com/
  url: https://www.shopflamingo.com/
  description: >
    Online shop for women's body care and hair removal products.
  categories:
    - eCommerce
    - Featured
  featured: true
- title: IDEO
  url: https://www.ideo.com
  main_url: https://www.ideo.com/
  description: >
    A Global design company committed to creating positive impact.
  categories:
    - Agency
    - Technology
    - Featured
    - Consulting
    - User Experience
  featured: true
- title: Airbnb Engineering & Data Science
  description: >
    Creative engineers and data scientists building a world where you can belong
    anywhere
  main_url: "https://airbnb.io/"
  url: "https://airbnb.io/"
  categories:
    - Blog
    - Gallery
    - Featured
  featured: true
- title: Impossible Foods
  main_url: "https://impossiblefoods.com/"
  url: "https://impossiblefoods.com/"
  categories:
    - Food
    - Featured
  featured: true
- title: Braun
  description: >
    Braun offers high performance hair removal and hair care products, including dryers, straighteners, shavers, and more.
  main_url: "https://ca.braun.com/en-ca"
  url: "https://ca.braun.com/en-ca"
  categories:
    - eCommerce
    - Featured
  featured: true
- title: NYC Pride 2019 | WorldPride NYC | Stonewall50
  main_url: "https://2019-worldpride-stonewall50.nycpride.org/"
  url: "https://2019-worldpride-stonewall50.nycpride.org/"
  featured: true
  description: >-
    Join us in 2019 for NYC Pride, as we welcome WorldPride and mark the 50th
    Anniversary of the Stonewall Uprising and a half-century of LGBTQ+
    liberation.
  categories:
    - Education
    - Marketing
    - Nonprofit
    - Featured
  built_by: Canvas United
  built_by_url: "https://www.canvasunited.com/"
- title: The State of European Tech
  main_url: "https://2017.stateofeuropeantech.com/"
  url: "https://2017.stateofeuropeantech.com/"
  featured: true
  categories:
    - Technology
    - Featured
  built_by: Studio Lovelock
  built_by_url: "http://www.studiolovelock.com/"
- title: Hopper
  main_url: "https://www.hopper.com/"
  url: "https://www.hopper.com/"
  built_by: Narative
  built_by_url: "https://www.narative.co/"
  featured: true
  categories:
    - Technology
    - App
    - Featured
- title: GM Capital One
  description: |
    Introducing the new online experience for your GM Rewards Credit Card
  main_url: "https://gm.capitalone.com/"
  url: "https://gm.capitalone.com/"
  categories:
    - Featured
  featured: true
- title: Theodora Warre
  main_url: "https://theodorawarre.eu"
  url: "https://theodorawarre.eu"
  description: >-
    E-commerce site for jewellery designer Theodora Warre, built using Gatsby + Shopify + Prismic + Matter.js
  categories:
    - eCommerce
    - Marketing
  built_by: Pierre Nel
  built_by_url: "https://pierre.io"
  featured: false
- title: Life Without Barriers | Foster Care
  main_url: "https://www.lwb.org.au/foster-care"
  url: "https://www.lwb.org.au/foster-care"
  featured: true
  description: >-
    We are urgently seeking foster carers all across Australia. Can you open
    your heart and your home to a child in need? There are different types of
    foster care that can suit you. We offer training and 24/7 support.
  categories:
    - Nonprofit
    - Education
    - Documentation
    - Marketing
    - Featured
  built_by: LWB Digital Team
  built_by_url: "https://twitter.com/LWBAustralia"
- title: Figma
  main_url: "https://www.figma.com/"
  url: "https://www.figma.com/"
  featured: true
  categories:
    - Marketing
    - Design
    - Featured
  built_by: Corey Ward
  built_by_url: "http://www.coreyward.me/"
- title: Bejamas - JAM Experts for hire
  main_url: "https://bejamas.io/"
  url: "https://bejamas.io/"
  featured: true
  description: >-
    We help agencies and companies with JAMStack tools. This includes web
    development using Static Site Generators, Headless CMS, CI / CD and CDN
    setup.
  categories:
    - Technology
    - Web Development
    - Agency
    - Marketing
    - Featured
  built_by: Bejamas
  built_by_url: "https://bejamas.io/"
- title: The State of JavaScript
  description: >
    Data from over 20,000 developers, asking them questions on topics ranging
    from frontend frameworks and state management, to build tools and testing
    libraries.
  main_url: "https://stateofjs.com/"
  url: "https://stateofjs.com/"
  source_url: "https://github.com/StateOfJS/StateOfJS"
  categories:
    - Data
    - JavaScript
    - Featured
  built_by: StateOfJS
  built_by_url: "https://github.com/StateOfJS/StateOfJS/graphs/contributors"
  featured: true
- title: DesignSystems.com
  main_url: "https://www.designsystems.com/"
  url: "https://www.designsystems.com/"
  description: |
    A resource for learning, creating and evangelizing design systems.
  categories:
    - Design
    - Blog
    - Technology
    - Featured
  built_by: Corey Ward
  built_by_url: "http://www.coreyward.me/"
  featured: true
- title: Timely
  main_url: "https://timelyapp.com/"
  url: "https://timelyapp.com/"
  description: |
    Fully automatic time tracking. For those who trade in time.
  categories:
    - Productivity
    - Featured
  built_by: Timm Stokke
  built_by_url: "https://timm.stokke.me"
  featured: true
- title: Snap Kit
  main_url: "https://kit.snapchat.com/"
  url: "https://kit.snapchat.com/"
  description: >
    Snap Kit lets developers integrate some of Snapchat’s best features across
    platforms.
  categories:
    - Technology
    - Documentation
    - Featured
  featured: true
- title: SendGrid
  main_url: "https://sendgrid.com/docs/"
  url: "https://sendgrid.com/docs/"
  description: >
    SendGrid delivers your transactional and marketing emails through the
    world's largest cloud-based email delivery platform.
  categories:
    - API
    - Technology
    - Documentation
    - Featured
  featured: true
- title: Kirsten Noelle
  main_url: "https://www.kirstennoelle.com/"
  url: "https://www.kirstennoelle.com/"
  featured: true
  description: >
    Digital portfolio for San Francisco Bay Area photographer Kirsten Noelle Wiemer.
  categories:
    - Photography
    - Portfolio
    - Featured
  built_by: Ryan Wiemer
  built_by_url: "https://www.ryanwiemer.com/"
- title: Cajun Bowfishing
  main_url: "https://cajunbowfishing.com/"
  url: "https://cajunbowfishing.com/"
  featured: false
  categories:
    - eCommerce
    - Sports
  built_by: Escalade Sports
  built_by_url: "https://www.escaladesports.com/"
- title: NEON
  main_url: "http://neonrated.com/"
  url: "http://neonrated.com/"
  featured: false
  categories:
    - Gallery
- title: GraphCMS
  main_url: "https://graphcms.com/"
  url: "https://graphcms.com/"
  featured: false
  categories:
    - Marketing
    - Technology
- title: Bottender Docs
  main_url: "https://bottender.js.org/"
  url: "https://bottender.js.org/"
  source_url: "https://github.com/bottenderjs/bottenderjs.github.io"
  featured: false
  categories:
    - Documentation
    - Web Development
    - Open Source
- title: Ghost Documentation
  main_url: https://docs.ghost.org/
  url: https://docs.ghost.org/
  source_url: "https://github.com/tryghost/docs"
  featured: false
  description: >-
    Ghost is an open source, professional publishing platform built on a modern Node.js technology stack — designed for teams who need power, flexibility and performance.
  categories:
    - Technology
    - Documentation
    - Open Source
  built_by: Ghost Foundation
  built_by_url: https://ghost.org/
- title: Nike - Just Do It
  main_url: "https://justdoit.nike.com/"
  url: "https://justdoit.nike.com/"
  featured: true
  categories:
    - eCommerce
    - Featured
- title: AirBnB Cereal
  main_url: "https://airbnb.design/cereal"
  url: "https://airbnb.design/cereal"
  featured: false
  categories:
    - Marketing
    - Design
- title: Cardiogram
  main_url: "https://cardiogr.am/"
  url: "https://cardiogr.am/"
  featured: false
  categories:
    - Marketing
    - Technology
- title: Hack Club
  main_url: "https://hackclub.com/"
  url: "https://hackclub.com/"
  source_url: "https://github.com/hackclub/site"
  featured: false
  categories:
    - Education
    - Web Development
- title: Matthias Jordan Portfolio
  main_url: "https://iammatthias.com/"
  url: "https://iammatthias.com/"
  source_url: "https://github.com/iammatthias/net"
  description: >-
    Photography portfolio and blog built using Contentful + Netlify + Gatsby V2.
  built_by: Matthias Jordan
  built_by_url: https://github.com/iammatthias
  featured: false
  categories:
    - Photography
    - Portfolio
- title: Investment Calculator
  main_url: "https://investmentcalculator.io/"
  url: "https://investmentcalculator.io/"
  featured: false
  categories:
    - Education
    - Finance
- title: CSS Grid Playground by MozillaDev
  main_url: "https://mozilladevelopers.github.io/playground/"
  url: "https://mozilladevelopers.github.io/playground/"
  source_url: "https://github.com/MozillaDevelopers/playground"
  featured: false
  categories:
    - Education
    - Web Development
- title: Piotr Fedorczyk Portfolio
  built_by: Piotr Fedorczyk
  built_by_url: "https://piotrf.pl"
  categories:
    - Portfolio
    - Web Development
  description: >-
    Portfolio of Piotr Fedorczyk, a digital product designer and full-stack developer specializing in shaping, designing and building news and tools for news.
  featured: false
  main_url: "https://piotrf.pl/"
  url: "https://piotrf.pl/"
- title: unrealcpp
  main_url: "https://unrealcpp.com/"
  url: "https://unrealcpp.com/"
  source_url: "https://github.com/Harrison1/unrealcpp-com"
  featured: false
  categories:
    - Blog
    - Web Development
- title: Andy Slezak
  main_url: "https://www.aslezak.com/"
  url: "https://www.aslezak.com/"
  source_url: "https://github.com/amslezak"
  featured: false
  categories:
    - Web Development
    - Portfolio
- title: Deliveroo.Design
  main_url: "https://www.deliveroo.design/"
  url: "https://www.deliveroo.design/"
  featured: false
  categories:
    - Food
    - Marketing
- title: Dona Rita
  main_url: "https://www.donarita.co.uk/"
  url: "https://www.donarita.co.uk/"
  source_url: "https://github.com/peduarte/dona-rita-website"
  featured: false
  categories:
    - Food
    - Marketing
- title: Fröhlich ∧ Frei
  main_url: "https://www.froehlichundfrei.de/"
  url: "https://www.froehlichundfrei.de/"
  featured: false
  categories:
    - Web Development
    - Blog
    - Open Source
- title: How to GraphQL
  main_url: "https://www.howtographql.com/"
  url: "https://www.howtographql.com/"
  source_url: "https://github.com/howtographql/howtographql"
  featured: false
  categories:
    - Documentation
    - Web Development
    - Open Source
- title: OnCallogy
  main_url: "https://www.oncallogy.com/"
  url: "https://www.oncallogy.com/"
  featured: false
  categories:
    - Marketing
    - Healthcare
- title: Ryan Wiemer's Portfolio
  main_url: "https://www.ryanwiemer.com/"
  url: "https://www.ryanwiemer.com/knw-photography/"
  source_url: "https://github.com/ryanwiemer/rw"
  featured: false
  description: >
    Digital portfolio for Oakland, CA based account manager Ryan Wiemer.
  categories:
    - Portfolio
    - Web Development
    - Design
  built_by: Ryan Wiemer
  built_by_url: "https://www.ryanwiemer.com/"
- title: Ventura Digitalagentur Köln
  main_url: "https://www.ventura-digital.de/"
  url: "https://www.ventura-digital.de/"
  featured: false
  built_by: Ventura Digitalagentur
  categories:
    - Agency
    - Marketing
    - Featured
- title: Azer Koçulu
  main_url: "https://kodfabrik.com/"
  url: "https://kodfabrik.com/photography/"
  featured: false
  categories:
    - Portfolio
    - Photography
    - Web Development
- title: Damir.io
  main_url: "http://damir.io/"
  url: "http://damir.io/"
  source_url: "https://github.com/dvzrd/gatsby-sfiction"
  featured: false
  categories:
    - Blog
- title: Digital Psychology
  main_url: "http://digitalpsychology.io/"
  url: "http://digitalpsychology.io/"
  source_url: "https://github.com/danistefanovic/digitalpsychology.io"
  featured: false
  categories:
    - Education
    - Library
- title: Théâtres Parisiens
  main_url: "http://theatres-parisiens.fr/"
  url: "http://theatres-parisiens.fr/"
  source_url: "https://github.com/phacks/theatres-parisiens"
  featured: false
  categories:
    - Education
    - Entertainment
# - title: William Owen UK Portfolio / Blog
#   main_url: "http://william-owen.co.uk/"
#   url: "http://william-owen.co.uk/"
#   featured: false
#   description: >-
#     Over 20 years experience delivering customer-facing websites, internet-based
#     solutions and creative visual design for a wide range of companies and
#     organisations.
#   categories:
#     - Portfolio
#     - Blog
#   built_by: William Owen
#   built_by_url: "https://twitter.com/twilowen"
- title: A4 纸网
  main_url: "http://www.a4z.cn/"
  url: "http://www.a4z.cn/price"
  source_url: "https://github.com/hiooyUI/hiooyui.github.io"
  featured: false
  categories:
    - eCommerce
- title: Steve Meredith's Portfolio
  main_url: "http://www.stevemeredith.com/"
  url: "http://www.stevemeredith.com/"
  featured: false
  categories:
    - Portfolio
- title: API Platform
  main_url: "https://api-platform.com/"
  url: "https://api-platform.com/"
  source_url: "https://github.com/api-platform/website"
  featured: false
  categories:
    - Documentation
    - Web Development
    - Open Source
    - Library
- title: Artivest
  main_url: "https://artivest.co/"
  url: "https://artivest.co/what-we-do/for-advisors-and-investors/"
  featured: false
  categories:
    - Marketing
    - Blog
    - Documentation
    - Finance
- title: The Audacious Project
  main_url: "https://audaciousproject.org/"
  url: "https://audaciousproject.org/"
  featured: false
  categories:
    - Nonprofit
- title: Dustin Schau's Blog
  main_url: "https://blog.dustinschau.com/"
  url: "https://blog.dustinschau.com/"
  source_url: "https://github.com/dschau/blog"
  featured: false
  categories:
    - Blog
    - Web Development
- title: iContract Blog
  main_url: "https://blog.icontract.co.uk/"
  url: "http://blog.icontract.co.uk/"
  featured: false
  categories:
    - Blog
- title: BRIIM
  main_url: "https://bri.im/"
  url: "https://bri.im/"
  featured: false
  description: >-
    BRIIM is a movement to enable JavaScript enthusiasts and web developers in
    machine learning. Learn about artificial intelligence and data science, two
    fields which are governed by machine learning, in JavaScript. Take it right
    to your browser with WebGL.
  categories:
    - Education
    - Web Development
    - Technology
- title: Calpa's Blog
  main_url: "https://calpa.me/"
  url: "https://calpa.me/"
  source_url: "https://github.com/calpa/blog"
  featured: false
  categories:
    - Blog
    - Web Development
- title: Code Bushi
  main_url: "https://codebushi.com/"
  url: "https://codebushi.com/"
  featured: false
  description: >-
    Web development resources, trends, & techniques to elevate your coding
    journey.
  categories:
    - Web Development
    - Open Source
    - Blog
  built_by: Hunter Chang
  built_by_url: "https://hunterchang.com/"
- title: Daniel Hollcraft
  main_url: "https://danielhollcraft.com/"
  url: "https://danielhollcraft.com/"
  source_url: "https://github.com/danielbh/danielhollcraft.com"
  featured: false
  categories:
    - Web Development
    - Blog
    - Portfolio
- title: Darren Britton's Portfolio
  main_url: "https://darrenbritton.com/"
  url: "https://darrenbritton.com/"
  source_url: "https://github.com/darrenbritton/darrenbritton.github.io"
  featured: false
  categories:
    - Web Development
    - Portfolio
- title: Dave Lindberg Marketing & Design
  url: "https://davelindberg.com/"
  main_url: "https://davelindberg.com/"
  source_url: "https://github.com/Dave-Lindberg/dl-gatsby"
  featured: false
  description: >-
    My work revolves around solving problems for people in business, using
    integrated design and marketing strategies to improve sales, increase brand
    engagement, generate leads and achieve goals.
  categories:
    - Design
    - Marketing
    - Portfolio
- title: Dalbinaco's Website
  main_url: "https://dlbn.co/en/"
  url: "https://dlbn.co/en/"
  source_url: "https://github.com/dalbinaco/dlbn.co"
  featured: false
  categories:
    - Portfolio
    - Web Development
- title: mParticle's Documentation
  main_url: "https://docs.mparticle.com/"
  url: "https://docs.mparticle.com/"
  featured: false
  categories:
    - Web Development
    - Documentation
- title: Doopoll
  main_url: "https://doopoll.co/"
  url: "https://doopoll.co/"
  featured: false
  categories:
    - Marketing
    - Technology
- title: ERC dEX
  main_url: "https://ercdex.com/"
  url: "https://ercdex.com/aqueduct"
  featured: false
  categories:
    - Marketing
- title: Fabian Schultz' Portfolio
  main_url: "https://fabianschultz.com/"
  url: "https://fabianschultz.com/"
  source_url: "https://github.com/fabe/site"
  featured: false
  description: >-
    Hello, I’m Fabian — a product designer and developer based in Potsdam,
    Germany. I’ve been working both as a product designer and frontend developer
    for over 5 years now. I particularly enjoy working with companies that try
    to meet broad and unique user needs.
  categories:
    - Portfolio
    - Web Development
  built_by: Fabian Schultz
  built_by_url: "https://fabianschultz.com/"
- title: CalState House Manager
  description: >
    Home service membership that offers proactive and on-demand maintenance for
    homeowners
  main_url: "https://housemanager.calstate.aaa.com/"
  url: "https://housemanager.calstate.aaa.com/"
  categories:
    - Marketing
- title: The freeCodeCamp Guide
  main_url: "https://guide.freecodecamp.org/"
  url: "https://guide.freecodecamp.org/"
  source_url: "https://github.com/freeCodeCamp/guide"
  featured: false
  categories:
    - Web Development
    - Documentation
- title: High School Hackathons
  main_url: "https://hackathons.hackclub.com/"
  url: "https://hackathons.hackclub.com/"
  source_url: "https://github.com/hackclub/hackathons"
  featured: false
  categories:
    - Education
    - Web Development
- title: Hapticmedia
  main_url: "https://hapticmedia.fr/en/"
  url: "https://hapticmedia.fr/en/"
  featured: false
  categories:
    - Agency
- title: heml.io
  main_url: "https://heml.io/"
  url: "https://heml.io/"
  source_url: "https://github.com/SparkPost/heml.io"
  featured: false
  categories:
    - Documentation
    - Web Development
    - Open Source
- title: Juliette Pretot's Portfolio
  main_url: "https://juliette.sh/"
  url: "https://juliette.sh/"
  featured: false
  categories:
    - Web Development
    - Portfolio
    - Blog
- title: Kris Hedstrom's Portfolio
  main_url: "https://k-create.com/"
  url: "https://k-create.com/portfolio/"
  source_url: "https://github.com/kristofferh/kristoffer"
  featured: false
  description: >-
    Hey. I’m Kris. I’m an interactive designer / developer. I grew up in Umeå,
    in northern Sweden, but I now live in Brooklyn, NY. I am currently enjoying
    a hybrid Art Director + Lead Product Engineer role at a small startup called
    Nomad Health. Before that, I was a Product (Engineering) Manager at Tumblr.
    Before that, I worked at agencies. Before that, I was a baby. I like to
    design things, and then I like to build those things. I occasionally take on
    freelance projects. Feel free to get in touch if you have an interesting
    project that you want to collaborate on. Or if you just want to say hello,
    that’s cool too.
  categories:
    - Portfolio
  built_by: Kris Hedstrom
  built_by_url: "https://k-create.com/"
- title: knpw.rs
  main_url: "https://knpw.rs/"
  url: "https://knpw.rs/"
  source_url: "https://github.com/knpwrs/knpw.rs"
  featured: false
  categories:
    - Blog
    - Web Development
- title: Kostas Bariotis' Blog
  main_url: "https://kostasbariotis.com/"
  url: "https://kostasbariotis.com/"
  source_url: "https://github.com/kbariotis/kostasbariotis.com"
  featured: false
  categories:
    - Blog
    - Portfolio
    - Web Development
- title: LaserTime Clinic
  main_url: "https://lasertime.ru/"
  url: "https://lasertime.ru/"
  source_url: "https://github.com/oleglegun/lasertime"
  featured: false
  categories:
    - Marketing
- title: Jason Lengstorf
  main_url: "https://lengstorf.com"
  url: "https://lengstorf.com"
  source_url: "https://github.com/jlengstorf/lengstorf.com"
  featured: false
  categories:
    - Blog
  built_by: Jason Lengstorf
  built_by_url: "https://github.com/jlengstorf"
- title: Mannequin.io
  main_url: "https://mannequin.io/"
  url: "https://mannequin.io/"
  source_url: "https://github.com/LastCallMedia/Mannequin/tree/master/site"
  featured: false
  categories:
    - Open Source
    - Web Development
    - Documentation
- title: manu.ninja
  main_url: "https://manu.ninja/"
  url: "https://manu.ninja/"
  source_url: "https://github.com/Lorti/manu.ninja"
  featured: false
  description: >-
    manu.ninja is the personal blog of Manuel Wieser, where he talks about
    frontend development, games and digital art
  categories:
    - Blog
    - Technology
    - Web Development
- title: Fabric
  main_url: "https://meetfabric.com/"
  url: "https://meetfabric.com/"
  featured: false
  categories:
    - Marketing
- title: Nexit
  main_url: "https://nexit.sk/"
  url: "https://nexit.sk/references"
  featured: false
  categories:
    - Web Development
- title: Open FDA
  description: >
    Provides APIs and raw download access to a number of high-value, high
    priority and scalable structured datasets, including adverse events, drug
    product labeling, and recall enforcement reports.
  main_url: "https://open.fda.gov/"
  url: "https://open.fda.gov/"
  source_url: "https://github.com/FDA/open.fda.gov"
  featured: false
  categories:
    - Government
    - Open Source
    - Web Development
    - API
    - Data
- title: NYC Planning Labs (New York City Department of City Planning)
  main_url: "https://planninglabs.nyc/"
  url: "https://planninglabs.nyc/about/"
  source_url: "https://github.com/NYCPlanning/"
  featured: false
  description: >-
    We work with New York City's Urban Planners to deliver impactful, modern
    technology tools.
  categories:
    - Open Source
    - Government
- title: Pravdomil
  main_url: "https://pravdomil.com/"
  url: "https://pravdomil.com/"
  source_url: "https://github.com/pravdomil/pravdomil.com"
  featured: false
  description: >-
    I’ve been working both as a product designer and frontend developer for over
    5 years now. I particularly enjoy working with companies that try to meet
    broad and unique user needs.
  categories:
    - Portfolio
- title: Preston Richey Portfolio / Blog
  main_url: "https://prestonrichey.com/"
  url: "https://prestonrichey.com/"
  source_url: "https://github.com/prichey/prestonrichey.com"
  featured: false
  categories:
    - Web Development
    - Portfolio
    - Blog
- title: Landing page of Put.io
  main_url: "https://put.io/"
  url: "https://put.io/"
  featured: false
  categories:
    - eCommerce
    - Technology
- title: The Rick and Morty API
  main_url: "https://rickandmortyapi.com/"
  url: "https://rickandmortyapi.com/"
  built_by: Axel Fuhrmann
  built_by_url: "https://axelfuhrmann.com/"
  featured: false
  categories:
    - Web Development
    - Entertainment
    - Documentation
    - Open Source
    - API
- title: Santa Compañía Creativa
  main_url: "https://santacc.es/"
  url: "https://santacc.es/"
  source_url: "https://github.com/DesarrolloWebSantaCC/santacc-web"
  featured: false
  categories:
    - Agency
- title: Sean Coker's Blog
  main_url: "https://sean.is/"
  url: "https://sean.is/"
  featured: false
  categories:
    - Blog
    - Portfolio
    - Web Development
- title: Several Levels
  main_url: "https://severallevels.io/"
  url: "https://severallevels.io/"
  source_url: "https://github.com/Harrison1/several-levels"
  featured: false
  categories:
    - Agency
    - Web Development
- title: Simply
  main_url: "https://simply.co.za/"
  url: "https://simply.co.za/"
  featured: false
  categories:
    - Marketing
- title: Storybook
  main_url: "https://storybook.js.org/"
  url: "https://storybook.js.org/"
  source_url: "https://github.com/storybooks/storybook"
  featured: false
  categories:
    - Web Development
    - Open Source
- title: Vibert Thio's Portfolio
  main_url: "https://vibertthio.com/portfolio/"
  url: "https://vibertthio.com/portfolio/projects/"
  source_url: "https://github.com/vibertthio/portfolio"
  featured: false
  categories:
    - Portfolio
    - Web Development
- title: VisitGemer
  main_url: "https://visitgemer.sk/"
  url: "https://visitgemer.sk/"
  featured: false
  categories:
    - Marketing
- title: Bricolage.io
  main_url: "https://www.bricolage.io/"
  url: "https://www.bricolage.io/"
  source_url: "https://github.com/KyleAMathews/blog"
  featured: false
  categories:
    - Blog
- title: Charles Pinnix Website
  main_url: "https://www.charlespinnix.com/"
  url: "https://www.charlespinnix.com/"
  featured: false
  description: >-
    I’m a senior frontend engineer with 8 years of experience building websites
    and web applications. I’m interested in leading creative, multidisciplinary
    engineering teams. I’m a creative technologist, merging photography, art,
    and design into engineering and visa versa. I take a pragmatic,
    product-oriented approach to development, allowing me to see the big picture
    and ensuring quality products are completed on time. I have a passion for
    modern frontend JavaScript frameworks such as React and Vue, and I have
    substantial experience on the backend with an interest in Node and
    container based deployment with Docker and AWS.
  categories:
    - Portfolio
    - Web Development
- title: Charlie Harrington's Blog
  main_url: "https://www.charlieharrington.com/"
  url: "https://www.charlieharrington.com/"
  source_url: "https://github.com/whatrocks/blog"
  featured: false
  categories:
    - Blog
    - Web Development
    - Music
- title: Gabriel Adorf's Portfolio
  main_url: "https://www.gabrieladorf.com/"
  url: "https://www.gabrieladorf.com/"
  source_url: "https://github.com/gabdorf/gabriel-adorf-portfolio"
  featured: false
  categories:
    - Portfolio
    - Web Development
- title: greglobinski.com
  main_url: "https://www.greglobinski.com/"
  url: "https://www.greglobinski.com/"
  source_url: "https://github.com/greglobinski/www.greglobinski.com"
  featured: false
  categories:
    - Portfolio
    - Web Development
- title: I am Putra
  main_url: "https://www.iamputra.com/"
  url: "https://www.iamputra.com/"
  featured: false
  categories:
    - Portfolio
    - Web Development
    - Blog
- title: In Sowerby Bridge
  main_url: "https://www.insowerbybridge.co.uk/"
  url: "https://www.insowerbybridge.co.uk/"
  featured: false
  categories:
    - Marketing
    - Government
- title: JavaScript Stuff
  main_url: "https://www.javascriptstuff.com/"
  url: "https://www.javascriptstuff.com/"
  featured: false
  categories:
    - Education
    - Web Development
    - Library
- title: Ledgy
  main_url: "https://www.ledgy.com/"
  url: "https://github.com/morloy/ledgy.com"
  featured: false
  categories:
    - Marketing
    - Finance
- title: Alec Lomas's Portfolio / Blog
  main_url: "https://www.lowmess.com/"
  url: "https://www.lowmess.com/"
  source_url: "https://github.com/lowmess/lowmess"
  featured: false
  categories:
    - Web Development
    - Blog
    - Portfolio
- title: Michele Mazzucco's Portfolio
  main_url: "https://www.michelemazzucco.it/"
  url: "https://www.michelemazzucco.it/"
  source_url: "https://github.com/michelemazzucco/michelemazzucco.it"
  featured: false
  categories:
    - Portfolio
- title: Orbit FM Podcasts
  main_url: "https://www.orbit.fm/"
  url: "https://www.orbit.fm/"
  source_url: "https://github.com/agarrharr/orbit.fm"
  featured: false
  categories:
    - Podcast
- title: Prosecco Springs
  main_url: "https://www.proseccosprings.com/"
  url: "https://www.proseccosprings.com/"
  featured: false
  categories:
    - Food
    - Blog
    - Marketing
- title: Verious
  main_url: "https://www.verious.io/"
  url: "https://www.verious.io/"
  source_url: "https://github.com/cpinnix/verious"
  featured: false
  categories:
    - Web Development
- title: Yisela
  main_url: "https://www.yisela.com/"
  url: "https://www.yisela.com/tetris-against-trauma-gaming-as-therapy/"
  featured: false
  categories:
    - Blog
- title: YouFoundRon.com
  main_url: "https://www.youfoundron.com/"
  url: "https://www.youfoundron.com/"
  source_url: "https://github.com/rongierlach/yfr-dot-com"
  featured: false
  categories:
    - Portfolio
    - Web Development
    - Blog
- title: yerevancoder
  main_url: "https://yerevancoder.com/"
  url: "https://forum.yerevancoder.com/categories"
  source_url: "https://github.com/yerevancoder/yerevancoder.github.io"
  featured: false
  categories:
    - Blog
    - Web Development
- title: Ease
  main_url: "https://www.ease.com/"
  url: "https://www.ease.com/"
  featured: false
  categories:
    - Marketing
    - Healthcare
- title: Policygenius
  main_url: "https://www.policygenius.com/"
  url: "https://www.policygenius.com/"
  featured: false
  categories:
    - Marketing
    - Healthcare
- title: Moteefe
  main_url: "http://www.moteefe.com/"
  url: "http://www.moteefe.com/"
  featured: false
  categories:
    - Marketing
    - Agency
    - Technology
- title: Athelas
  main_url: "http://www.athelas.com/"
  url: "http://www.athelas.com/"
  featured: false
  categories:
    - Marketing
    - Healthcare
- title: Pathwright
  main_url: "http://www.pathwright.com/"
  url: "http://www.pathwright.com/"
  featured: false
  categories:
    - Marketing
    - Education
- title: Lucid
  main_url: "https://www.golucid.co/"
  url: "https://www.golucid.co/"
  featured: false
  categories:
    - Marketing
    - Technology
- title: Bench
  main_url: "http://www.bench.co/"
  url: "http://www.bench.co/"
  featured: false
  categories:
    - Marketing
- title: Union Plus Credit Card
  main_url: "http://www.unionpluscard.com"
  url: "https://unionplus.capitalone.com/"
  featured: false
  categories:
    - Marketing
    - Finance
- title: Gin Lane
  main_url: "http://www.ginlane.com/"
  url: "https://www.ginlane.com/"
  featured: false
  categories:
    - Web Development
    - Agency
- title: Marmelab
  main_url: "https://marmelab.com/en/"
  url: "https://marmelab.com/en/"
  featured: false
  categories:
    - Web Development
    - Agency
- title: Dovetail
  main_url: "https://dovetailapp.com/"
  url: "https://dovetailapp.com/"
  featured: false
  categories:
    - Marketing
    - Technology
- title: Yuuniworks Portfolio / Blog
  main_url: "https://www.yuuniworks.com/"
  url: "https://www.yuuniworks.com/"
  source_url: "https://github.com/junkboy0315/yuuni-web"
  featured: false
  categories:
    - Portfolio
    - Web Development
    - Blog
- title: The Bastion Bot
  main_url: "https://bastionbot.org/"
  url: "https://bastionbot.org/"
  source_url: "https://github.com/TheBastionBot/Bastion-Website"
  description: Give awesome perks to your Discord server!
  featured: false
  categories:
    - Open Source
    - Technology
    - Documentation
    - Community
  built_by: Sankarsan Kampa
  built_by_url: "https://traction.one"
- title: Smakosh
  main_url: "https://smakosh.com/"
  url: "https://smakosh.com/"
  source_url: "https://github.com/smakosh/smakosh.com"
  featured: false
  categories:
    - Portfolio
    - Web Development
# - title: Philipp Czernitzki - Blog/Website
#   main_url: "http://philippczernitzki.me/"
#   url: "http://philippczernitzki.me/"
#   featured: false
#   categories:
#     - Portfolio
#     - Web Development
#     - Blog
- title: WebGazer
  main_url: "https://www.webgazer.io/"
  url: "https://www.webgazer.io/"
  featured: false
  categories:
    - Marketing
    - Web Development
    - Technology
- title: Joe Seifi's Blog
  main_url: "http://seifi.org/"
  url: "http://seifi.org/"
  featured: false
  categories:
    - Portfolio
    - Web Development
    - Blog
- title: LekoArts — Graphic Designer & Front-End Developer
  main_url: "https://www.lekoarts.de"
  url: "https://www.lekoarts.de"
  source_url: "https://github.com/LekoArts/portfolio"
  featured: false
  built_by: LekoArts
  built_by_url: "https://github.com/LekoArts"
  description: >-
    Hi, I'm Lennart — a self-taught and passionate graphic/web designer &
    frontend developer based in Darmstadt, Germany. I love it to realize complex
    projects in a creative manner and face new challenges. Since 6 years I do
    graphic design, my love for frontend development came up 3 years ago. I
    enjoy acquiring new skills and cementing this knowledge by writing blogposts
    and creating tutorials.
  categories:
    - Portfolio
    - Blog
    - Design
    - Web Development
    - Freelance
    - Open Source
- title: 杨二小的博客
  main_url: "https://blog.yangerxiao.com/"
  url: "https://blog.yangerxiao.com/"
  source_url: "https://github.com/zerosoul/blog.yangerxiao.com"
  featured: false
  categories:
    - Blog
    - Portfolio
- title: MOTTO x MOTTO
  main_url: "https://mottox2.com"
  url: "https://mottox2.com"
  source_url: "https://github.com/mottox2/website"
  description: Web developer / UI Designer in Tokyo Japan.
  featured: false
  categories:
    - Blog
    - Portfolio
  built_by: mottox2
  built_by_url: "https://mottox2.com"
- title: Pride of the Meadows
  main_url: "https://www.prideofthemeadows.com/"
  url: "https://www.prideofthemeadows.com/"
  featured: false
  categories:
    - eCommerce
    - Food
    - Blog
- title: Michael Uloth
  main_url: "https://www.michaeluloth.com"
  url: "https://www.michaeluloth.com"
  featured: false
  description: Michael Uloth is a web developer, opera singer, and the creator of Up and Running Tutorials.
  categories:
    - Portfolio
    - Web Development
    - Music
  built_by: Michael Uloth
  built_by_url: "https://www.michaeluloth.com"
- title: Spacetime
  main_url: "https://www.heyspacetime.com/"
  url: "https://www.heyspacetime.com/"
  featured: false
  description: >-
    Spacetime is a Dallas-based digital experience agency specializing in web,
    app, startup, and digital experience creation.
  categories:
    - Marketing
    - Portfolio
    - Agency
  built_by: Spacetime
  built_by_url: "https://www.heyspacetime.com/"
- title: Eric Jinks
  main_url: "https://ericjinks.com/"
  url: "https://ericjinks.com/"
  featured: false
  description: "Software engineer / web developer from the Gold Coast, Australia."
  categories:
    - Portfolio
    - Blog
    - Web Development
    - Technology
  built_by: Eric Jinks
  built_by_url: "https://ericjinks.com/"
- title: GaiAma - We are wildlife
  main_url: "https://www.gaiama.org/"
  url: "https://www.gaiama.org/"
  featured: false
  description: >-
    We founded the GaiAma conservation organization to protect wildlife in Perú
    and to create an example of a permaculture neighborhood, living
    symbiotically with the forest - because reforestation is just the beginning
  categories:
    - Nonprofit
    - Marketing
    - Blog
  source_url: "https://github.com/GaiAma/gaiama.org"
  built_by: GaiAma
  built_by_url: "https://www.gaiama.org/"
- title: Healthcare Logic
  main_url: "https://www.healthcarelogic.com/"
  url: "https://www.healthcarelogic.com/"
  featured: false
  description: >-
    Revolutionary technology that empowers clinical and managerial leaders to
    collaborate with clarity.
  categories:
    - Marketing
    - Healthcare
    - Technology
  built_by: Thrive
  built_by_url: "https://thriveweb.com.au/"
- title: Papergov
  main_url: "https://papergov.com/"
  url: "https://papergov.com/"
  featured: false
  description: Manage all your government services in a single place
  categories:
    - Directory
    - Government
    - Technology
  source_url: "https://github.com/WeOpenly/localgov.fyi"
  built_by: Openly Technologies
  built_by_url: "https://papergov.com/about/"
- title: Kata.ai Documentation
  main_url: "https://docs.kata.ai/"
  url: "https://docs.kata.ai/"
  source_url: "https://github.com/kata-ai/kata-platform-docs"
  featured: false
  description: >-
    Documentation website for the Kata Platform, an all-in-one platform for
    building chatbots using AI technologies.
  categories:
    - Documentation
    - Technology
- title: goalgetters
  main_url: "https://goalgetters.space/"
  url: "https://goalgetters.space/"
  featured: false
  description: >-
    goalgetters is a source of inspiration for people who want to change their
    career. We offer articles, success stories and expert interviews on how to
    find a new passion and how to implement change.
  categories:
    - Blog
    - Education
  built_by: "Stephanie Langers (content), Adrian Wenke (development)"
  built_by_url: "https://twitter.com/AdrianWenke"
- title: Zensum
  main_url: "https://zensum.se/"
  url: "https://zensum.se/"
  featured: false
  description: >-
    Borrow money quickly and safely through Zensum. We compare Sweden's leading
    banks and credit institutions. Choose from multiple offers and lower your
    monthly cost. [Translated from Swedish]
  categories:
    - Technology
    - Finance
    - Marketing
  built_by: Bejamas
  built_by_url: "https://bejamas.io/"
- title: StatusHub - Easy to use Hosted Status Page Service
  main_url: "https://statushub.com/"
  url: "https://statushub.com/"
  featured: false
  description: >-
    Set up your very own service status page in minutes with StatusHub. Allow
    customers to subscribe to be updated automatically.
  categories:
    - Technology
    - Marketing
  built_by: Bejamas
  built_by_url: "https://bejamas.io/"
- title: Matthias Kretschmann Portfolio
  main_url: "https://matthiaskretschmann.com/"
  url: "https://matthiaskretschmann.com/"
  source_url: "https://github.com/kremalicious/portfolio"
  featured: false
  description: Portfolio of designer & developer Matthias Kretschmann.
  categories:
    - Portfolio
    - Web Development
  built_by: Matthias Kretschmann
  built_by_url: "https://matthiaskretschmann.com/"
- title: Iron Cove Solutions
  main_url: "https://ironcovesolutions.com/"
  url: "https://ironcovesolutions.com/"
  description: >-
    Iron Cove Solutions is a cloud based consulting firm. We help companies
    deliver a return on cloud usage by applying best practices
  categories:
    - Technology
    - Web Development
  built_by: Iron Cove Solutions
  built_by_url: "https://ironcovesolutions.com/"
  featured: false
- title: Moetez Chaabene Portfolio / Blog
  main_url: "https://moetez.me/"
  url: "https://moetez.me/"
  source_url: "https://github.com/moetezch/moetez.me"
  featured: false
  description: Portfolio of Moetez Chaabene
  categories:
    - Portfolio
    - Web Development
    - Blog
  built_by: Moetez Chaabene
  built_by_url: "https://twitter.com/moetezch"
- title: Nikita
  description: >-
    Automation of system deployments in Node.js for applications and
    infrastructures.
  main_url: "https://nikita.js.org/"
  url: "https://nikita.js.org/"
  source_url: "https://github.com/adaltas/node-nikita"
  categories:
    - Documentation
    - Open Source
    - Technology
  built_by: Adaltas
  built_by_url: "https://www.adaltas.com"
  featured: false
- title: Gourav Sood Blog & Portfolio
  main_url: "https://www.gouravsood.com/"
  url: "https://www.gouravsood.com/"
  featured: false
  categories:
    - Blog
    - Portfolio
  built_by: Gourav Sood
  built_by_url: "https://www.gouravsood.com/"
- title: Jonas Tebbe Portfolio
  description: |
    Hey, I’m Jonas and I create digital products.
  main_url: "https://jonastebbe.com"
  url: "https://jonastebbe.com"
  categories:
    - Portfolio
  built_by: Jonas Tebbe
  built_by_url: "http://twitter.com/jonastebbe"
  featured: false
- title: Parker Sarsfield Portfolio
  description: |
    I'm Parker, a software engineer and sneakerhead.
  main_url: "https://parkersarsfield.com"
  url: "https://parkersarsfield.com"
  categories:
    - Blog
    - Portfolio
  built_by: Parker Sarsfield
  built_by_url: "https://parkersarsfield.com"
- title: Frontend web development with Greg
  description: |
    JavaScript, GatsbyJS, ReactJS, CSS in JS... Let's learn some stuff together.
  main_url: "https://dev.greglobinski.com"
  url: "https://dev.greglobinski.com"
  categories:
    - Blog
    - Web Development
  built_by: Greg Lobinski
  built_by_url: "https://github.com/greglobinski"
- title: Insomnia
  description: |
    Desktop HTTP and GraphQL client for developers
  main_url: "https://insomnia.rest/"
  url: "https://insomnia.rest/"
  categories:
    - Blog
  built_by: Gregory Schier
  built_by_url: "https://schier.co"
  featured: false
- title: Timeline Theme Portfolio
  description: |
    I'm Aman Mittal, a software developer.
  main_url: "https://amanhimself.dev/"
  url: "https://amanhimself.dev/"
  categories:
    - Web Development
    - Portfolio
  built_by: Aman Mittal
  built_by_url: "https://amanhimself.dev/"
- title: Ocean artUp
  description: >
    Science outreach site built using styled-components and Contentful. It
    presents the research project "Ocean artUp" funded by an Advanced Grant of
    the European Research Council to explore the possible benefits of artificial
    uplift of nutrient-rich deep water to the ocean’s sunlit surface layer.
  main_url: "https://ocean-artup.eu"
  url: "https://ocean-artup.eu"
  source_url: "https://github.com/janosh/ocean-artup"
  categories:
    - Science
    - Education
    - Blog
  built_by: Janosh Riebesell
  built_by_url: "https://janosh.io"
  featured: false
- title: Ryan Fitzgerald
  description: |
    Personal portfolio and blog for Ryan Fitzgerald
  main_url: "https://ryanfitzgerald.ca/"
  url: "https://ryanfitzgerald.ca/"
  categories:
    - Web Development
    - Portfolio
  built_by: Ryan Fitzgerald
  built_by_url: "https://github.com/RyanFitzgerald"
  featured: false
- title: Kaizen
  description: |
    Content Marketing, PR & SEO Agency in London
  main_url: "https://www.kaizen.co.uk/"
  url: "https://www.kaizen.co.uk/"
  categories:
    - Agency
    - Blog
    - Design
    - Web Development
    - SEO
  built_by: Bogdan Stanciu
  built_by_url: "https://github.com/b0gd4n"
  featured: false
- title: HackerOne Platform Documentation
  description: |
    HackerOne's Product Documentation Center!
  url: "https://docs.hackerone.com/"
  main_url: "https://docs.hackerone.com/"
  categories:
    - Documentation
    - Security
  featured: false
- title: Mux Video
  description: |
    API to video hosting and streaming
  main_url: "https://mux.com/"
  url: "https://mux.com/"
  categories:
    - Video
    - API
  featured: false
- title: Swapcard
  description: >
    The easiest way for event organizers to instantly connect people, build a
    community of attendees and exhibitors, and increase revenue over time
  main_url: "https://www.swapcard.com/"
  url: "https://www.swapcard.com/"
  categories:
    - Event
    - Community
    - Marketing
  built_by: Swapcard
  built_by_url: "https://www.swapcard.com/"
  featured: false
- title: Kalix
  description: >
    Kalix is perfect for healthcare professionals starting out in private
    practice, to those with an established clinic.
  main_url: "https://www.kalixhealth.com/"
  url: "https://www.kalixhealth.com/"
  categories:
    - Healthcare
  featured: false
- title: Hubba
  description: |
    Buy wholesale products from thousands of independent, verified Brands.
  main_url: "https://join.hubba.com/"
  url: "https://join.hubba.com/"
  categories:
    - eCommerce
  featured: false
- title: HyperPlay
  description: |
    In Asean's 1st Ever LOL Esports X Music Festival
  main_url: "https://hyperplay.leagueoflegends.com/"
  url: "https://hyperplay.leagueoflegends.com/"
  categories:
    - Music
  featured: false
- title: Bad Credit Loans
  description: |
    Get the funds you need, from $250-$5,000
  main_url: "https://www.creditloan.com/"
  url: "https://www.creditloan.com/"
  categories:
    - Finance
  featured: false
- title: Financial Center
  description: >
    Member-owned, not-for-profit, co-operative whose members receive financial
    benefits in the form of lower loan rates, higher savings rates, and lower
    fees than banks.
  main_url: "https://fcfcu.com/"
  url: "https://fcfcu.com/"
  categories:
    - Finance
    - Nonprofit
    - Business
    - Education
  built_by: "https://fcfcu.com/"
  built_by_url: "https://fcfcu.com/"
  featured: false
- title: Office of Institutional Research and Assessment
  description: |
    Good Data, Good Decisions
  main_url: "http://oira.ua.edu/"
  url: "http://oira.ua.edu/"
  categories:
    - Data
  featured: false
- title: The Telegraph Premium
  description: |
    Exclusive stories from award-winning journalists
  main_url: "https://premium.telegraph.co.uk/"
  url: "https://premium.telegraph.co.uk/"
  categories:
    - Media
  featured: false
- title: html2canvas
  description: |
    Screenshots with JavaScript
  main_url: "http://html2canvas.hertzen.com/"
  url: "http://html2canvas.hertzen.com/"
  source_url: "https://github.com/niklasvh/html2canvas/tree/master/www"
  categories:
    - JavaScript
    - Documentation
  built_by: Niklas von Hertzen
  built_by_url: "http://hertzen.com/"
  featured: false
- title: Dato CMS
  description: |
    The API-based CMS your editors will love
  main_url: "https://www.datocms.com/"
  url: "https://www.datocms.com/"
  categories:
    - API
  featured: false
- title: Half Electronics
  description: |
    Personal website
  main_url: "https://www.halfelectronic.com/"
  url: "https://www.halfelectronic.com/"
  categories:
    - Blog
  built_by: Fernando Poumian
  built_by_url: "https://github.com/fpoumian/halfelectronic.com"
  featured: false
- title: Frithir Software Development
  main_url: "https://frithir.com/"
  url: "https://frithir.com/"
  featured: false
  description: "I DRINK COFFEE, WRITE CODE AND IMPROVE MY DEVELOPMENT SKILLS EVERY DAY."
  categories:
    - Design
    - Web Development
  built_by: Frithir
  built_by_url: "https://Frithir.com/"
- title: Unow
  main_url: "https://www.unow.fr/"
  url: "https://www.unow.fr/"
  categories:
    - Education
    - Marketing
  featured: false
- title: Peter Hironaka
  description: |
    Freelance Web Developer based in Los Angeles.
  main_url: "https://peterhironaka.com/"
  url: "https://peterhironaka.com/"
  categories:
    - Portfolio
    - Web Development
  built_by: Peter Hironaka
  built_by_url: "https://github.com/PHironaka"
  featured: false
- title: Michael McQuade
  description: |
    Personal website and blog for Michael McQuade
  main_url: "https://giraffesyo.io"
  url: "https://giraffesyo.io"
  categories:
    - Blog
  built_by: Michael McQuade
  built_by_url: "https://github.com/giraffesyo"
  featured: false
- title: Haacht Brewery
  description: |
    Corporate website for Haacht Brewery. Designed and Developed by Gafas.
  main_url: "https://haacht.com/en/"
  url: "https://haacht.com"
  categories:
    - Marketing
  built_by: Gafas
  built_by_url: "https://gafas.be"
  featured: false
- title: StoutLabs
  description: |
    Portfolio of Daniel Stout, freelance developer in East Tennessee.
  main_url: "https://www.stoutlabs.com/"
  url: "https://www.stoutlabs.com/"
  categories:
    - Web Development
    - Portfolio
  built_by: Daniel Stout
  built_by_url: "https://github.com/stoutlabs"
  featured: false
- title: Chicago Ticket Outcomes By Neighborhood
  description: |
    ProPublica data visualization of traffic ticket court outcomes
  categories:
    - Media
    - Nonprofit
  url: >-
    https://projects.propublica.org/graphics/il/il-city-sticker-tickets-maps/ticket-status/?initialWidth=782
  main_url: >-
    https://projects.propublica.org/graphics/il/il-city-sticker-tickets-maps/ticket-status/?initialWidth=782
  built_by: David Eads
  built_by_url: "https://github.com/eads"
  featured: false
- title: Chicago South Side Traffic Ticketing rates
  description: |
    ProPublica data visualization of traffic ticket rates by community
  main_url: >-
    https://projects.propublica.org/graphics/il/il-city-sticker-tickets-maps/ticket-rate/?initialWidth=782
  url: >-
    https://projects.propublica.org/graphics/il/il-city-sticker-tickets-maps/ticket-rate/?initialWidth=782
  categories:
    - Media
    - Nonprofit
  built_by: David Eads
  built_by_url: "https://github.com/eads"
  featured: false
- title: Otsimo
  description: >
    Otsimo is a special education application for children with autism, down
    syndrome and other developmental disabilities.
  main_url: "https://otsimo.com/en/"
  url: "https://otsimo.com/en/"
  categories:
    - Blog
    - Education
  featured: false
- title: Matt Bagni Portfolio 2018
  description: >
    Mostly the result of playing with Gatsby and learning about react and
    graphql. Using the screenshot plugin to showcase the work done for my
    company in the last 2 years, and a good amount of other experiments.
  main_url: "https://mattbag.github.io"
  url: "https://mattbag.github.io"
  categories:
    - Portfolio
  featured: false
- title: Lisa Ye's Blog
  description: |
    Simple blog/portofolio for a fashion designer. Gatsby_v2 + Netlify cms
  main_url: "https://lisaye.netlify.com/"
  url: "https://lisaye.netlify.com/"
  categories:
    - Blog
    - Portfolio
  featured: false
- title: Artem Sapegin
  description: >
    Little homepage of Artem Sapegin, a frontend developer, passionate
    photographer, coffee drinker and crazy dogs’ owner.
  main_url: "https://sapegin.me/"
  url: "https://sapegin.me/"
  categories:
    - Portfolio
    - Open Source
    - Web Development
  built_by: Artem Sapegin
  built_by_url: "https://github.com/sapegin"
  featured: false
- title: SparkPost Developers
  main_url: "https://developers.sparkpost.com/"
  url: "https://developers.sparkpost.com/"
  source_url: "https://github.com/SparkPost/developers.sparkpost.com"
  categories:
    - Documentation
    - API
  featured: false
- title: Malik Browne Portfolio 2018
  description: >
    The portfolio blog of Malik Browne, a full-stack engineer, foodie, and avid
    blogger/YouTuber.
  main_url: "https://www.malikbrowne.com/about"
  url: "https://www.malikbrowne.com"
  categories:
    - Blog
    - Portfolio
  built_by: Malik Browne
  built_by_url: "https://twitter.com/milkstarz"
  featured: false
- title: Novatics
  description: |
    Digital products that inspire and make a difference
  main_url: "https://www.novatics.com.br"
  url: "https://www.novatics.com.br"
  categories:
    - Portfolio
    - Technology
    - Web Development
  built_by: Novatics
  built_by_url: "https://github.com/Novatics"
  featured: false
- title: Max McKinney
  description: >
    I’m a developer and designer with a focus in web technologies. I build cars
    on the side.
  main_url: "https://maxmckinney.com/"
  url: "https://maxmckinney.com/"
  categories:
    - Portfolio
    - Web Development
    - Design
  built_by: Max McKinney
  featured: false
- title: Stickyard
  description: |
    Make your React component sticky the easy way
  main_url: "https://nihgwu.github.io/stickyard/"
  url: "https://nihgwu.github.io/stickyard/"
  source_url: "https://github.com/nihgwu/stickyard/tree/master/website"
  categories:
    - Web Development
  built_by: Neo Nie
  featured: false
- title: Agata Milik
  description: |
    Website of a Polish psychologist/psychotherapist based in Gdańsk, Poland.
  main_url: "https://agatamilik.pl"
  url: "https://agatamilik.pl"
  categories:
    - Marketing
    - Healthcare
  built_by: Piotr Fedorczyk
  built_by_url: "https://piotrf.pl"
  featured: false
- title: WebPurple
  main_url: "https://www.webpurple.net/"
  url: "https://www.webpurple.net/"
  source_url: "https://github.com/WebPurple/site"
  description: >-
    Site of local (Russia, Ryazan) frontend community. Main purpose is to show
    info about meetups and keep blog.
  categories:
    - Nonprofit
    - Web Development
    - Community
    - Blog
    - Open Source
  built_by: Nikita Kirsanov
  built_by_url: "https://twitter.com/kitos_kirsanov"
  featured: false
- title: Papertrail.io
  description: |
    Inspection Management for the 21st Century
  main_url: "https://www.papertrail.io/"
  url: "https://www.papertrail.io/"
  categories:
    - Marketing
    - Technology
  built_by: Papertrail.io
  built_by_url: "https://www.papertrail.io"
  featured: false
- title: Matt Ferderer
  main_url: "https://mattferderer.com"
  url: "https://mattferderer.com"
  source_url: "https://github.com/mattferderer/gatsbyblog"
  description: >
    {titleofthesite} is a blog built with Gatsby that discusses web related tech
    such as JavaScript, .NET, Blazor & security.
  categories:
    - Blog
    - Web Development
  built_by: Matt Ferderer
  built_by_url: "https://twitter.com/mattferderer"
  featured: false
- title: Sahyadri Open Source Community
  main_url: "https://sosc.org.in"
  url: "https://sosc.org.in"
  source_url: "https://github.com/haxzie/sosc-website"
  description: >
    Official website of Sahyadri Open Source Community for community blog, event
    details and members info.
  categories:
    - Blog
    - Community
    - Open Source
  built_by: Musthaq Ahamad
  built_by_url: "https://github.com/haxzie"
  featured: false
- title: Tech Confessions
  main_url: "https://confessions.tech"
  url: "https://confessions.tech"
  source_url: "https://github.com/JonathanSpeek/tech-confessions"
  description: "A guilt-free place for us to confess our tech sins \U0001F64F\n"
  categories:
    - Community
    - Open Source
  built_by: Jonathan Speek
  built_by_url: "https://speek.design"
  featured: false
- title: Thibault Maekelbergh
  main_url: "https://thibmaek.com"
  url: "https://thibmaek.com"
  source_url: "https://github.com/thibmaek/thibmaek.github.io"
  description: |
    A nice blog about development, Raspberry Pi, plants and probably records.
  categories:
    - Blog
    - Open Source
  built_by: Thibault Maekelbergh
  built_by_url: "https://twitter.com/thibmaek"
  featured: false
- title: LearnReact.design
  main_url: "https://learnreact.design"
  url: "https://learnreact.design"
  description: >
    React Essentials For Designers: A React course tailored for product
    designers, ux designers, ui designers.
  categories:
    - Blog
  built_by: Linton Ye
  built_by_url: "https://twitter.com/lintonye"
- title: Mega House Creative
  main_url: "https://www.megahousecreative.com/"
  url: "https://www.megahousecreative.com/"
  description: >
    Mega House Creative is a digital agency that provides unique goal-oriented
    web marketing solutions.
  categories:
    - Marketing
    - Agency
  built_by: Daniel Robinson
  featured: false
- title: Tobie Marier Robitaille - csc
  main_url: "https://tobiemarierrobitaille.com/"
  url: "https://tobiemarierrobitaille.com/en/"
  description: |
    Portfolio site for director of photography Tobie Marier Robitaille
  categories:
    - Portfolio
    - Gallery
  built_by: Mill3 Studio
  built_by_url: "https://mill3.studio/en/"
  featured: false
- title: Bestvideogame.deals
  main_url: "https://bestvideogame.deals/"
  url: "https://bestvideogame.deals/"
  description: |
    Video game comparison website for the UK, build with GatsbyJS.
  categories:
    - eCommerce
  built_by: Koen Kamphuis
  built_by_url: "https://koenkamphuis.com/"
  featured: false
- title: Mahipat's Portfolio
  main_url: "https://mojaave.com/"
  url: "https://mojaave.com"
  source_url: "https://github.com/mhjadav/mojaave"
  description: >
    mojaave.com is Mahipat's portfolio, I have developed it using Gatsby v2 and
    Bootstrap, To get in touch with people looking for full-stack developer.
  categories:
    - Portfolio
    - Web Development
  built_by: Mahipat Jadav
  built_by_url: "https://mojaave.com/"
  featured: false
- title: Insights
  main_url: "https://justaskusers.com/"
  url: "https://justaskusers.com/"
  description: >
    Insights helps user experience (UX) researchers conduct their research and
    make sense of the findings.
  categories:
    - User Experience
    - Design
  built_by: Just Ask Users
  built_by_url: "https://justaskusers.com/"
  featured: false
- title: Tensiq
  main_url: "https://tensiq.com"
  url: "https://tensiq.com"
  source_url: "https://github.com/Tensiq/tensiq-site"
  description: >
    Tensiq is an e-Residency startup, that provides development in cutting-edge
    technology while delivering secure, resilient, performant solutions.
  categories:
    - Web Development
    - Mobile Development
    - Agency
    - Open Source
  built_by: Jens
  built_by_url: "https://github.com/arrkiin"
  featured: false
- title: Mintfort
  main_url: "https://mintfort.com/"
  url: "https://mintfort.com/"
  source_url: "https://github.com/MintFort/mintfort.com"
  description: >
    Mintfort, the first crypto-friendly bank account. Store and manage assets on
    the blockchain.
  categories:
    - Technology
    - Finance
  built_by: Axel Fuhrmann
  built_by_url: "https://axelfuhrmann.com/"
  featured: false
- title: React Native Explorer
  main_url: "https://react-native-explorer.firebaseapp.com"
  url: "https://react-native-explorer.firebaseapp.com"
  description: |
    Explorer React Native packages and examples effortlessly.
  categories:
    - Education
  featured: false
- title: 500Tech
  main_url: "https://500tech.com/"
  url: "https://500tech.com/"
  featured: false
  categories:
    - Web Development
    - Agency
    - Open Source
- title: eworld
  main_url: "http://eworld.herokuapp.com/"
  url: "http://eworld.herokuapp.com/"
  featured: false
  categories:
    - eCommerce
    - Technology
- title: It's a Date
  description: >
    It's a Date is a dating app that actually involves dating.
  main_url: "https://www.itsadate.app/"
  url: "https://www.itsadate.app/"
  featured: false
  categories:
    - App
    - Blog
- title: Node.js HBase
  description: >
    Asynchronous HBase client for NodeJs using REST.
  main_url: https://hbase.js.org/
  url: https://hbase.js.org/
  source_url: "https://github.com/adaltas/node-hbase"
  categories:
    - Documentation
    - Open Source
    - Technology
  built_by: David Worms
  built_by_url: http://www.adaltas.com
  featured: false
- title: Peter Kroyer - Web Design / Web Development
  main_url: https://www.peterkroyer.at/en/
  url: https://www.peterkroyer.at/en/
  description: >
    Freelance web designer / web developer based in Vienna, Austria (Wien, Österreich).
  categories:
    - Agency
    - Web Development
    - Design
    - Portfolio
    - Freelance
  built_by: Peter Kroyer
  built_by_url: https://www.peterkroyer.at/
  featured: false
- title: Geddski
  main_url: https://gedd.ski
  url: https://gedd.ski
  description: >
    frontend mastery blog - level up your UI game.
  categories:
    - Web Development
    - Education
    - Productivity
    - User Experience
  built_by: Dave Geddes
  built_by_url: https://twitter.com/geddski
  featured: false
- title: Rung
  main_url: "https://rung.com.br/"
  url: "https://rung.com.br/"
  description: >
    Rung alerts you about the exceptionalities of your personal and professional life.
  categories:
    - API
    - Technology
    - Travel
  featured: false
- title: Mokkapps
  main_url: "https://www.mokkapps.de/"
  url: "https://www.mokkapps.de/"
  source_url: "https://github.com/mokkapps/website"
  description: >
    Portfolio website from Michael Hoffmann. Passionate software developer with focus on web-based technologies.
  categories:
    - Blog
    - Portfolio
    - Web Development
    - Mobile Development
  featured: false
- title: Premier Octet
  main_url: "https://www.premieroctet.com/"
  url: "https://www.premieroctet.com/"
  description: >
    Premier Octet is a React-based agency
  categories:
    - Agency
    - Web Development
    - Mobile Development
  featured: false
- title: Thorium
  main_url: "https://www.thoriumsim.com/"
  url: "https://www.thoriumsim.com/"
  source_url: "https://github.com/thorium-sim/thoriumsim.com"
  description: >
    Thorium - Open-source Starship Simulator Controls for Live Action Role Play
  built_by: Alex Anderson
  built_by_url: https://twitter.com/ralex1993
  categories:
    - Blog
    - Portfolio
    - Documentation
    - Marketing
    - Education
    - Entertainment
    - Open Source
    - Web Development
  featured: false
- title: Cameron Maske
  main_url: "https://www.cameronmaske.com/"
  url: "https://www.cameronmaske.com/courses/introduction-to-pytest/"
  source_url: "https://github.com/cameronmaske/cameronmaske.com-v2"
  description: >
    The homepage of Cameron Maske, a freelance full-stack developer, who is currently working on a free pytest video course
  categories:
    - Education
    - Video
    - Portfolio
    - Freelance
  featured: false
- title: Studenten bilden Schüler
  description: >
    Studenten bilden Schüler e.V. is a German student-run nonprofit initiative that aims to
    contribute to more equal educational opportunities by providing free tutoring to refugees
    and children from underprivileged families. The site is built on Gatsby v2, styled-components
    and Contentful. It supports Google Analytics, fluid typography and Algolia search.
  main_url: "https://studenten-bilden-schueler.de"
  url: "https://studenten-bilden-schueler.de"
  source_url: "https://github.com/StudentenBildenSchueler/homepage"
  categories:
    - Education
    - Nonprofit
    - Blog
  built_by: Janosh Riebesell
  built_by_url: "https://janosh.io"
  featured: false
- title: Mike's Remote List
  main_url: "https://www.mikesremotelist.com"
  url: "https://www.mikesremotelist.com"
  description: >
    A list of remote jobs, updated throughout the day. Built on Gatsby v1 and powered by Contentful, Google Sheets, string and sticky tape.
  categories:
    - Marketing
  featured: false
- title: Madvoid
  main_url: "https://madvoid.com/"
  url: "https://madvoid.com/screenshot/"
  featured: false
  description: >
    Madvoid is a team of expert developers dedicated to creating simple, clear, usable and blazing fast web and mobile apps.
    We are coders that help companies and agencies to create social & interactive experiences.
    This includes full-stack development using React, WebGL, Static Site Generators, Ruby On Rails, Phoenix, GraphQL, Chatbots, CI / CD, Docker and more!
  categories:
    - Portfolio
    - Technology
    - Web Development
    - Agency
    - Marketing
  built_by: Jean-Paul Bonnetouche
  built_by_url: https://twitter.com/_jpb
- title: MOMNOTEBOOK.COM
  description: >
    Sharing knowledge and experiences that make childhood and motherhood rich, vibrant and healthy.
  main_url: "https://momnotebook.com/"
  url: "https://momnotebook.com/"
  featured: false
  built_by: Aleksander Hansson
  built_by_url: https://www.linkedin.com/in/aleksanderhansson/
  categories:
    - Blog
- title: Pirate Studios
  description: >
    Reinventing music studios with 24/7 self service rehearsal, DJ & production rooms available around the world.
  main_url: "https://www.piratestudios.co"
  url: "https://www.piratestudios.co"
  featured: false
  built_by: The Pirate Studios team
  built_by_url: https://github.com/piratestudios/
  categories:
    - Music
- title: Aurora EOS
  main_url: "https://www.auroraeos.com/"
  url: "https://www.auroraeos.com/"
  featured: false
  categories:
    - Finance
    - Marketing
    - Blog
  built_by: Corey Ward
  built_by_url: "http://www.coreyward.me/"
- title: MadeComfy
  main_url: "https://madecomfy.com.au/"
  url: "https://madecomfy.com.au/"
  description: >
    Short term rental management startup, using Contentful + Gatsby + CicleCI
  featured: false
  categories:
    - Travel
  built_by: Lucas Vilela
  built_by_url: "https://madecomfy.com.au/"
- title: Tiger Facility Services
  description: >
    Tiger Facility Services combines facility management expertise with state of the art software to offer a sustainable and customer oriented cleaning and facility service.
  main_url: https://www.tigerfacilityservices.com/de-en/
  url: https://www.tigerfacilityservices.com/de-en/
  featured: false
  categories:
    - Marketing
- title: "Luciano Mammino's blog"
  description: >
    Tech & programming blog of Luciano Mammino a.k.a. "loige", Full-Stack Web Developer and International Speaker
  main_url: https://loige.co
  url: https://loige.co
  featured: false
  categories:
    - Blog
    - Web Development
  built_by: Luciano Mammino
  built_by_url: https://loige.co
- title: Wire • Secure collaboration platform
  description: >
    Corporate website of Wire, an open source, end-to-end encrypted collaboration platform
  main_url: "https://wire.com"
  url: "https://wire.com"
  featured: false
  categories:
    - Open Source
    - Productivity
    - Technology
    - Blog
    - App
  built_by: Wire team
  built_by_url: "https://github.com/orgs/wireapp/people"
- title: J. Patrick Raftery
  main_url: "https://www.jpatrickraftery.com"
  url: "https://www.jpatrickraftery.com"
  description: J. Patrick Raftery is an opera singer and voice teacher based in Vancouver, BC.
  categories:
    - Portfolio
    - Music
  built_by: Michael Uloth
  built_by_url: "https://www.michaeluloth.com"
  featured: false
- title: Aria Umezawa
  main_url: "https://www.ariaumezawa.com"
  url: "https://www.ariaumezawa.com"
  description: Aria Umezawa is a director, producer, and writer currently based in San Francisco. Site designed by Stephen Bell.
  categories:
    - Portfolio
    - Music
    - Entertainment
  built_by: Michael Uloth
  built_by_url: "https://www.michaeluloth.com"
  featured: false
- title: Pomegranate Opera
  main_url: "https://www.pomegranateopera.com"
  url: "https://www.pomegranateopera.com"
  description: Pomegranate Opera is a lesbian opera written by Amanda Hale & Kye Marshall. Site designed by Stephen Bell.
  categories:
    - Gallery
    - Music
  built_by: Michael Uloth
  built_by_url: "https://www.michaeluloth.com"
  featured: false
- title: Daniel Cabena
  main_url: "https://www.danielcabena.com"
  url: "https://www.danielcabena.com"
  description: Daniel Cabena is a Canadian countertenor highly regarded in both Canada and Europe for prize-winning performances ranging from baroque to contemporary repertoire. Site designed by Stephen Bell.
  categories:
    - Portfolio
    - Music
  built_by: Michael Uloth
  built_by_url: "https://www.michaeluloth.com"
  featured: false
- title: Artist.Center
  main_url: "https://artistcenter.netlify.com"
  url: "https://artistcenter.netlify.com"
  description: The marketing page for Artist.Center, a soon-to-launch platform designed to connect opera singers to opera companies. Site designed by Stephen Bell.
  categories:
    - Music
  built_by: Michael Uloth
  built_by_url: "https://www.michaeluloth.com"
  featured: false
- title: DG Volo & Company
  main_url: "https://www.dgvolo.com"
  url: "https://www.dgvolo.com"
  description: DG Volo & Company is a Toronto-based investment consultancy. Site designed by Stephen Bell.
  categories:
    - Finance
  built_by: Michael Uloth
  built_by_url: "https://www.michaeluloth.com"
  featured: false
- title: Shawna Lucey
  main_url: "https://www.shawnalucey.com"
  url: "https://www.shawnalucey.com"
  description: Shawna Lucey is an American theater and opera director based in New York City. Site designed by Stephen Bell.
  categories:
    - Portfolio
    - Music
    - Entertainment
  built_by: Michael Uloth
  built_by_url: "https://www.michaeluloth.com"
  featured: false
- title: Leyan Lo
  main_url: https://www.leyanlo.com
  url: https://www.leyanlo.com
  description: >
    Leyan Lo’s personal website
  categories:
    - Portfolio
  built_by: Leyan Lo
  built_by_url: https://www.leyanlo.com
  featured: false
- title: Hawaii National Bank
  url: https://hawaiinational.bank
  main_url: https://hawaiinational.bank
  description: Hawaii National Bank's highly personalized service has helped loyal customers & locally owned businesses achieve their financial dreams for over 50 years.
  categories:
    - Finance
  built_by: Wall-to-Wall Studios
  built_by_url: https://walltowall.com
  featured: false
- title: Coletiv
  url: https://coletiv.com
  main_url: https://coletiv.com
  description: Coletiv teams up with companies of all sizes to design, develop & launch digital products for iOS, Android & the Web.
  categories:
    - Technology
    - Agency
    - Web Development
  built_by: Coletiv
  built_by_url: https://coletiv.com
  featured: false
- title: janosh.io
  description: >
    Personal blog and portfolio of Janosh Riebesell. The site is built with Gatsby v2 and designed
    entirely with styled-components v4. Much of the layout was achieved with CSS grid. It supports
    Google Analytics, fluid typography and Algolia search.
  main_url: "https://janosh.io"
  url: "https://janosh.io"
  source_url: "https://github.com/janosh/janosh.io"
  categories:
    - Portfolio
    - Blog
    - Science
    - Photography
    - Travel
  built_by: Janosh Riebesell
  built_by_url: "https://janosh.io"
  featured: false
- title: Gatsby Manor
  description: >
    We build themes for gatsby. We have themes for all projects including personal,
    portfolio, ecommerce, landing pages and more. We also run an in-house
    web dev and design studio. If you cannot find what you want, we can build it for you!
    Email us at gatsbymanor@gmail.com with questions.
  main_url: "https://www.gatsbymanor.com"
  url: "https://www.gatsbymanor.com"
  source_url: "https://github.com/gatsbymanor"
  categories:
    - Web Development
    - Agency
    - Technology
    - Freelance
  built_by: Steven Natera
  built_by_url: "https://stevennatera.com"
- title: Ema Suriano's Portfolio
  main_url: https://emasuriano.com/
  url: https://emasuriano.com/
  source_url: https://github.com/EmaSuriano/emasuriano.github.io
  description: >
    Ema Suriano's portfolio to display information about him, his projects and what he's writing about.
  categories:
    - Portfolio
    - Technology
    - Web Development
  built_by: Ema Suriano
  built_by_url: https://emasuriano.com/
  featured: false
- title: Luan Orlandi
  main_url: https://luanorlandi.github.io
  url: https://luanorlandi.github.io
  source_url: https://github.com/luanorlandi/luanorlandi.github.io
  description: >
    Luan Orlandi's personal website. Brazilian web developer, enthusiast in React and Gatsby.
  categories:
    - Blog
    - Portfolio
    - Web Development
  built_by: Luan Orlandi
  built_by_url: https://github.com/luanorlandi
- title: Mobius Labs
  main_url: https://mobius.ml
  url: https://mobius.ml
  description: >
    Mobius Labs landing page, a Start-up working on Computer Vision
  categories:
    - Landing Page
    - Marketing
    - Technology
  built_by: sktt
  built_by_url: https://github.com/sktt
- title: EZAgrar
  main_url: https://www.ezagrar.at/en/
  url: https://www.ezagrar.at/en/
  description: >
    EZAgrar.at is the homepage of the biggest agricultural machinery dealership in Austria. In total 8 pages will be built for this client reusing a lot of components between them.
  categories:
    - eCommerce
    - Marketing
  built_by: MangoART
  built_by_url: https://www.mangoart.at
  featured: false
- title: OAsome blog
  main_url: https://oasome.blog/
  url: https://oasome.blog/
  source_url: https://github.com/oorestisime/oasome
  description: >
    Paris-based Cypriot adventurers. A and O. Lovers of life and travel. Want to get a glimpse of the OAsome world?
  categories:
    - Blog
    - Photography
    - Travel
  built_by: Orestis Ioannou
  featured: false
- title: Brittany Chiang
  main_url: https://brittanychiang.com/
  url: https://brittanychiang.com/
  source_url: https://github.com/bchiang7/v4
  description: >
    Personal website and portfolio of Brittany Chiang built with Gatsby v2
  categories:
    - Portfolio
  built_by: Brittany Chiang
  built_by_url: https://github.com/bchiang7
  featured: false
- title: Fitekran
  description: >
    One of the most visited Turkish blogs about health, sports and healthy lifestyle, that has been rebuilt with Gatsby v2 using WordPress.
  main_url: "https://www.fitekran.com"
  url: "https://www.fitekran.com"
  categories:
    - Science
    - Healthcare
    - Blog
  built_by: Burak Tokak
  built_by_url: "https://www.buraktokak.com"
- title: Serverless
  main_url: https://serverless.com
  url: https://serverless.com
  source_url: https://github.com/serverless/site
  description: >
    Serverless.com – Build web, mobile and IoT applications with serverless architectures using AWS Lambda, Azure Functions, Google CloudFunctions & more!
  categories:
    - Technology
    - Web Development
  built_by: Codebrahma
  built_by_url: https://codebrahma.com
  featured: false
- title: Dive Bell
  main_url: https://divebell.band/
  url: https://divebell.band/
  description: >
    Simple site for a band to list shows dates and videos (499 on lighthouse)
  categories:
    - Music
  built_by: Matt Bagni
  built_by_url: https://mattbag.github.io
  featured: false
- title: Mayer Media Co.
  main_url: https://mayermediaco.com/
  url: https://mayermediaco.com/
  description: >
    Freelance Web Development and Digital Marketing
  categories:
    - Web Development
    - Marketing
    - Blog
  source_url: https://github.com/MayerMediaCo/MayerMediaCo2.0
  built_by: Danny Mayer
  built_by_url: https://twitter.com/mayermediaco
  featured: false
- title: Jan Czizikow Portfolio
  main_url: https://www.janczizikow.com/
  url: https://www.janczizikow.com/
  source_url: https://github.com/janczizikow/janczizikow-portfolio
  description: >
    Simple personal portfolio site built with Gatsby
  categories:
    - Portfolio
    - Freelance
    - Web Development
  built_by: Jan Czizikow
  built_by_url: https://github.com/janczizikow
- title: Carbon Design Systems
  main_url: http://www.carbondesignsystem.com/
  url: http://www.carbondesignsystem.com/
  description: >
    The Carbon Design System is integrating the new IBM Design Ethos and Language. It represents a completely fresh approach to the design of all things at IBM.
  categories:
    - Design System
    - Documentation
  built_by: IBM
  built_by_url: https://www.ibm.com/
  featured: false
- title: Mozilla Mixed Reality
  main_url: https://mixedreality.mozilla.org/
  url: https://mixedreality.mozilla.org/
  description: >
    Virtual Reality for the free and open Web.
  categories:
    - Open Source
  built_by: Mozilla
  built_by_url: https://www.mozilla.org/
  featured: false
- title: Uniform Hudl Design System
  main_url: http://uniform.hudl.com/
  url: http://uniform.hudl.com/
  description: >
    A single design system to ensure every interface feels like Hudl. From the colors we use to the size of our buttons and what those buttons say, Uniform has you covered. Check the guidelines, copy the code and get to building.
  categories:
    - Design System
    - Open Source
    - Design
  built_by: Hudl
  built_by_url: https://www.hudl.com/
- title: Subtle UI
  main_url: "https://subtle-ui.netlify.com/"
  url: "https://subtle-ui.netlify.com/"
  source_url: "https://github.com/ryanwiemer/subtle-ui"
  description: >
    A collection of clever yet understated user interactions found on the web.
  categories:
    - Web Development
    - Open Source
    - User Experience
  built_by: Ryan Wiemer
  built_by_url: "https://www.ryanwiemer.com/"
  featured: false
- title: developer.bitcoin.com
  main_url: "https://developer.bitcoin.com/"
  url: "https://developer.bitcoin.com/"
  description: >
    Bitbox based bitcoin.com developer platform and resources.
  categories:
    - Finance
  featured: false
- title: Barmej
  main_url: "https://app.barmej.com/"
  url: "https://app.barmej.com/"
  description: >
    An interactive platform to learn different programming languages in Arabic for FREE
  categories:
    - Education
    - Programming
    - Learning
  built_by: Obytes
  built_by_url: "https://www.obytes.com/"
  featured: false
- title: Vote Save America
  main_url: "https://votesaveamerica.com"
  url: "https://votesaveamerica.com"
  description: >
    Be a voter. Save America.
  categories:
    - Education
    - Government
  featured: false
  built_by: Jeremy E. Miller
  built_by_url: "https://jeremyemiller.com/"
- title: Emergence
  main_url: https://emcap.com/
  url: https://emcap.com/
  description: >
    Emergence is a top enterprise cloud venture capital firm. We fund early stage ventures focusing on enterprise & SaaS applications. Emergence is one of the top VC firms in Silicon Valley.
  categories:
    - Marketing
    - Blog
  built_by: Upstatement
  built_by_url: https://www.upstatement.com/
  featured: false
- title: FPVtips
  main_url: https://fpvtips.com
  url: https://fpvtips.com
  source_url: https://github.com/jumpalottahigh/fpvtips
  description: >
    FPVtips is all about bringing racing drone pilots closer together, and getting more people into the hobby!
  categories:
    - Community
    - Education
  built_by: Georgi Yanev
  built_by_url: https://twitter.com/jumpalottahigh
  featured: false
- title: Georgi Yanev
  main_url: https://blog.georgi-yanev.com/
  url: https://blog.georgi-yanev.com/
  source_url: https://github.com/jumpalottahigh/blog.georgi-yanev.com
  description: >
    I write articles about FPV quads (building and flying), web development, smart home automation, life-long learning and other topics from my personal experience.
  categories:
    - Blog
  built_by: Georgi Yanev
  built_by_url: https://twitter.com/jumpalottahigh
  featured: false
- title: Bear Archery
  main_url: "https://beararchery.com/"
  url: "https://beararchery.com/"
  categories:
    - eCommerce
    - Sports
  built_by: Escalade Sports
  built_by_url: "https://www.escaladesports.com/"
  featured: false
- title: "attn:"
  main_url: "https://www.attn.com/"
  url: "https://www.attn.com/"
  categories:
    - Media
    - Entertainment
  built_by: "attn:"
  built_by_url: "https://www.attn.com/"
  featured: false
- title: Mirror Conf
  description: >
    Mirror Conf is a conference designed to empower designers and frontend developers who have a thirst for knowledge and want to broaden their horizons.
  main_url: "https://www.mirrorconf.com/"
  url: "https://www.mirrorconf.com/"
  categories:
    - Conference
    - Design
    - Web Development
  featured: false
- title: Startarium
  main_url: https://www.startarium.ro
  url: https://www.startarium.ro
  description: >
    Free entrepreneurship educational portal with more than 20000 users, hundreds of resources, crowdfunding, mentoring and investor pitching events facilitated.
  categories:
    - Education
    - Nonprofit
    - Entrepreneurship
  built_by: Cezar Neaga
  built_by_url: https://twitter.com/cezarneaga
  featured: false
- title: Microlink
  main_url: https://microlink.io/
  url: https://microlink.io/
  description: >
    Extract structured data from any website.
  categories:
    - Web Development
    - API
  built_by: Kiko Beats
  built_by_url: https://kikobeats.com/
  featured: false
- title: Markets.com
  main_url: "https://www.markets.com/"
  url: "https://www.markets.com/"
  featured: false
  categories:
    - Finance
- title: Kevin Legrand
  url: "https://k-legrand.com"
  main_url: "https://k-legrand.com"
  source_url: "https://github.com/Manoz/k-legrand.com"
  description: >
    Personal website and blog built with love with Gatsby v2
  categories:
    - Blog
    - Portfolio
    - Web Development
  built_by: Kevin Legrand
  built_by_url: https://k-legrand.com
  featured: false
- title: David James Portfolio
  main_url: https://dfjames.com/
  url: https://dfjames.com/
  source_url: https://github.com/daviddeejjames/dfjames-gatsby
  description: >
    Portfolio Site using GatsbyJS and headless WordPress
  categories:
    - WordPress
    - Portfolio
    - Blog
  built_by: David James
  built_by_url: https://twitter.com/daviddeejjames
- title: Hypertext Candy
  url: https://www.hypertextcandy.com/
  main_url: https://www.hypertextcandy.com/
  description: >
    Blog about web development. Laravel, Vue.js, etc.
  categories:
    - Blog
    - Web Development
  built_by: Masahiro Harada
  built_by_url: https://twitter.com/_Masahiro_H_
  featured: false
- title: "Maxence Poutord's blog"
  description: >
    Tech & programming blog of Maxence Poutord, Software Engineer, Serial Traveler and Public Speaker
  main_url: https://www.maxpou.fr
  url: https://www.maxpou.fr
  featured: false
  categories:
    - Blog
    - Web Development
  built_by: Maxence Poutord
  built_by_url: https://www.maxpou.fr
- title: "The Noted Project"
  url: https://thenotedproject.org
  main_url: https://thenotedproject.org
  source_url: https://github.com/ianbusko/the-noted-project
  description: >
    Website to showcase the ethnomusicology research for The Noted Project.
  categories:
    - Portfolio
    - Education
    - Gallery
  built_by: Ian Busko
  built_by_url: https://github.com/ianbusko
  featured: false
- title: People For Bikes
  url: "https://2017.peopleforbikes.org/"
  main_url: "https://2017.peopleforbikes.org/"
  categories:
    - Community
    - Sports
    - Gallery
    - Nonprofit
  built_by: PeopleForBikes
  built_by_url: "https://peopleforbikes.org/about-us/who-we-are/staff/"
  featured: false
- title: Wide Eye
  description: >
    Creative agency specializing in interactive design, web development, and digital communications.
  url: https://wideeye.co/
  main_url: https://wideeye.co/
  categories:
    - Design
    - Web Development
  built_by: Wide Eye
  built_by_url: https://wideeye.co/about-us/
  featured: false
- title: CodeSandbox
  description: >
    CodeSandbox is an online editor that helps you create web applications, from prototype to deployment.
  url: https://codesandbox.io/
  main_url: https://codesandbox.io/
  categories:
    - Web Development
  featured: false
- title: Marvel
  description: >
    The all-in-one platform powering design.
  url: https://marvelapp.com/
  main_url: https://marvelapp.com/
  categories:
    - Design
  featured: false
- title: Designcode.io
  description: >
    Learn to design and code React apps.
  url: https://designcode.io
  main_url: https://designcode.io
  categories:
    - Learning
  featured: false
- title: Happy Design
  description: >
    The Brand and Product Team Behind Happy Money
  url: https://design.happymoney.com/
  main_url: https://design.happymoney.com/
  categories:
    - Design
    - Finance
- title: Weihnachtsmarkt.ms
  description: >
    Explore the christmas market in Münster (Westf).
  url: https://weihnachtsmarkt.ms/
  main_url: https://weihnachtsmarkt.ms/
  source_url: https://github.com/codeformuenster/weihnachtsmarkt
  categories:
    - Gallery
    - Food
  built_by: "Code for Münster during #MSHACK18"
  featured: false
- title: Code Championship
  description: >
    Competitive coding competitions for students from 3rd to 8th grade. Code is Sport.
  url: https://www.codechampionship.com
  main_url: https://www.codechampionship.com
  categories:
    - Learning
    - Education
    - Sports
  built_by: Abamath LLC
  built_by_url: https://www.abamath.com
  featured: false
- title: Wieden+Kennedy
  description: >
    Wieden+Kennedy is an independent, global creative company.
  categories:
    - Technology
    - Web Development
    - Agency
    - Marketing
  url: https://www.wk.com
  main_url: https://www.wk.com
  built_by: Wieden Kennedy
  built_by_url: https://www.wk.com/about/
  featured: false
- title: Testing JavaScript
  description: >
    This course will teach you the fundamentals of testing your JavaScript applications using eslint, Flow, Jest, and Cypress.
  url: https://testingjavascript.com/
  main_url: https://testingjavascript.com/
  categories:
    - Learning
    - Education
    - JavaScript
  built_by: Kent C. Dodds
  built_by_url: https://kentcdodds.com/
  featured: false
- title: Use Hooks
  description: >
    One new React Hook recipe every day.
  url: https://usehooks.com/
  main_url: https://usehooks.com/
  categories:
    - Learning
  built_by: Gabe Ragland
  built_by_url: https://twitter.com/gabe_ragland
  featured: false
- title: Ambassador
  url: https://www.getambassador.io
  main_url: https://www.getambassador.io
  description: >
    Open source, Kubernetes-native API Gateway for microservices built on Envoy.
  categories:
    - Open Source
    - Documentation
    - Technology
  built_by: Datawire
  built_by_url: https://www.datawire.io
  featured: false
- title: Clubhouse
  main_url: https://clubhouse.io
  url: https://clubhouse.io
  description: >
    The intuitive and powerful project management platform loved by software teams of all sizes. Built with Gatsby v2 and Prismic
  categories:
    - Technology
    - Blog
    - Productivity
    - Community
    - Design
    - Open Source
  built_by: Ueno.
  built_by_url: https://ueno.co
  featured: false
- title: Asian Art Collection
  url: http://artmuseum.princeton.edu/asian-art/
  main_url: http://artmuseum.princeton.edu/asian-art/
  description: >
    Princeton University has a branch dealing with state of art.They have showcased ore than 6,000 works of Asian art are presented alongside ongoing curatorial and scholarly research
  categories:
    - Marketing
  featured: false
- title: QHacks
  url: https://qhacks.io
  main_url: https://qhacks.io
  source_url: https://github.com/qhacks/qhacks-website
  description: >
    QHacks is Queen’s University’s annual hackathon! QHacks was founded in 2016 with a mission to advocate and incubate the tech community at Queen’s University and throughout Canada.
  categories:
    - Education
    - Technology
    - Podcast
  featured: false
- title: Tyler McGinnis
  url: https://tylermcginnis.com/
  main_url: https://tylermcginnis.com/
  description: >
    The linear, course based approach to learning web technologies.
  categories:
    - Education
    - Technology
    - Podcast
    - Web Development
  featured: false
- title: a11y with Lindsey
  url: https://www.a11ywithlindsey.com/
  main_url: https://www.a11ywithlindsey.com/
  source_url: https://github.com/lkopacz/a11y-with-lindsey
  description: >
    To help developers navigate accessibility jargon, write better code, and to empower them to make their Internet, Everyone's Internet.
  categories:
    - Education
    - Blog
    - Technology
  built_by: Lindsey Kopacz
  built_by_url: https://twitter.com/littlekope0903
  featured: false
- title: DEKEMA
  url: https://www.dekema.com/
  main_url: https://www.dekema.com/
  description: >
    Worldclass crafting: Furnace, fervor, fulfillment. Delivering highest demand for future craftsmanship. Built using Gatsby v2 and Prismic.
  categories:
    - Healthcare
    - Science
    - Technology
  built_by: Crisp Studio
  built_by_url: https://crisp.studio
  featured: false
- title: Ramón Chancay
  description: >-
    Front-end / Back-end Developer in Guayaquil Ecuador.
    Currently at Everymundo, previously at El Universo.
    I enjoy teaching and sharing what I know.
    I give professional advice to developers and companies.
    My wife and my children are everything in my life.
  main_url: "https://ramonchancay.me/"
  url: "https://ramonchancay.me/"
  source_url: "https://github.com/devrchancay/personal-site"
  featured: false
  categories:
    - Blog
    - Technology
    - Web Development
  built_by: Ramón Chancay
  built_by_url: "https://ramonchancay.me/"
- title: BELLHOPS
  main_url: https://www.getbellhops.com/
  url: https://www.getbellhops.com/
  description: >-
    Whether you’re moving someplace new or just want to complete a few projects around your current home, BellHops can arrange the moving services you need—at simple, straightforward rates.
  categories:
    - Business
  built_by: Bellhops, Inc.
  built_by_url: https://www.getbellhops.com/
  featured: false
- title: Acclimate Consulting
  main_url: https://www.acclimate.io/
  url: https://www.acclimate.io/
  description: >-
    Acclimate is a consulting firm that puts organizations back in control with data-driven strategies and full-stack applications.
  categories:
    - Technology
    - Consulting
  built_by: Andrew Wilson
  built_by_url: https://github.com/andwilson
  featured: false
- title: Flyright
  url: https://flyright.co/
  main_url: https://flyright.co/
  description: >-
    Flyright curates everything you need for international travel in one tidy place 💜
  categories:
    - Technology
    - App
  built_by: Ty Hopp
  built_by_url: https://github.com/tyhopp
  featured: false
- title: Vets Who Code
  url: https://vetswhocode.io/
  main_url: https://vetswhocode.io/
  description: >-
    VetsWhoCode is a non-profit organization dedicated to training military veterans & giving them the skills they need transition into tech careers.
  categories:
    - Technology
    - Nonprofit
  featured: false
- title: Patreon Blog
  url: https://blog.patreon.com/
  main_url: https://blog.patreon.com/
  description: >-
    Official blog of Patreon.com
  categories:
    - Blog
  featured: false
- title: Full Beaker
  url: https://fullbeaker.com/
  main_url: https://fullbeaker.com/
  description: >-
    Full Beaker provides independent advice online about careers and home ownership, and connect anyone who asks with companies that can help them.
  categories:
    - Consulting
  featured: false
- title: Citywide Holdup
  url: https://citywideholdup.org/
  main_url: https://citywideholdup.org/
  source_url: https://github.com/killakam3084/citywide-site
  description: >-
    Citywide Holdup is an annual fundraising event held around early November in the city of Austin, TX hosted by the Texas Wranglers benefitting Easter Seals of Central Texas, a non-profit organization that provides exceptional services, education, outreach and advocacy so that people with disabilities can live, learn, work and play in our communities.
  categories:
    - Nonprofit
    - Event
  built_by: Cameron Rison
  built_by_url: https://github.com/killakam3084
  featured: false
- title: Dawn Labs
  url: https://dawnlabs.io
  main_url: https://dawnlabs.io
  description: >-
    Thoughtful products for inspired teams. With a holistic approach to engineering and design, we partner with startups and enterprises to build for the digital era.
  categories:
    - Technology
    - Agency
    - Web Development
  featured: false
- title: COOP by Ryder
  url: https://coop.com/
  main_url: https://coop.com/
  description: >
    COOP is a platform that connects fleet managers that have idle vehicles to businesses that are looking to rent vehicles. COOP simplifies the process and paperwork required to safely share vehicles between business owners.
  categories:
    - Marketing
  built_by: Crispin Porter Bogusky
  built_by_url: http://www.cpbgroup.com/
  featured: false
- title: Domino's Paving for Pizza
  url: https://www.pavingforpizza.com/
  main_url: https://www.pavingforpizza.com/
  description: >
    Nominate your town for a chance to have your rough drive home from Domino's fixed to pizza perfection.
  categories:
    - Marketing
  built_by: Crispin Porter Bogusky
  built_by_url: http://www.cpbgroup.com/
  featured: false
- title: Propapanda
  url: https://propapanda.eu/
  main_url: https://propapanda.eu/
  description: >
    Is a creative production house based in Tallinn, Estonia. We produce music videos, commercials, films and campaigns – from scratch to finish.
  categories:
    - Video
    - Portfolio
    - Agency
    - Media
  built_by: Henry Kehlmann
  built_by_url: https://github.com/madhenry/
  featured: false
- title: JAMstack.paris
  url: https://jamstack.paris/
  main_url: https://jamstack.paris/
  source_url: https://github.com/JAMstack-paris/jamstack.paris
  description: >
    JAMstack-focused, bi-monthly meetup in Paris
  categories:
    - Web Development
  built_by: Matthieu Auger & Nicolas Goutay
  built_by_url: https://github.com/JAMstack-paris
  featured: false
- title: DexWallet - The only Wallet you need by Dexlab
  main_url: "https://www.dexwallet.io/"
  url: "https://www.dexwallet.io/"
  source_url: "https://github.com/dexlab-io/DexWallet-website"
  featured: false
  description: >-
    DexWallet is a secure, multi-chain, mobile wallet with an upcoming one-click exchange for mobile.
  categories:
    - App
    - Open Source
  built_by: DexLab
  built_by_url: "https://github.com/dexlab-io"
- title: Kings Valley Paving
  url: https://kingsvalleypaving.com
  main_url: https://kingsvalleypaving.com
  description: >
    Kings Valley Paving is an asphalt, paving and concrete company serving the commercial, residential and industrial sectors in the Greater Toronto Area. Site designed by Stephen Bell.
  categories:
    - Marketing
  built_by: Michael Uloth
  built_by_url: https://www.michaeluloth.com
  featured: false
- title: Peter Barrett
  url: https://www.peterbarrett.ca
  main_url: https://www.peterbarrett.ca
  description: >
    Peter Barrett is a Canadian baritone from Newfoundland and Labrador who performs opera and concert repertoire in Canada, the U.S. and around the world. Site designed by Stephen Bell.
  categories:
    - Portfolio
    - Music
  built_by: Michael Uloth
  built_by_url: https://www.michaeluloth.com
  featured: false
- title: NARCAN
  main_url: https://www.narcan.com
  url: https://www.narcan.com
  description: >
    NARCAN Nasal Spray is the first and only FDA-approved nasal form of naloxone for the emergency treatment of a known or suspected opioid overdose.
  categories:
    - Healthcare
  built_by: NARCAN
  built_by_url: https://www.narcan.com
  featured: false
- title: Ritual
  main_url: https://ritual.com
  url: https://ritual.com
  description: >
    Ritual started with a simple question, what exactly is in women's multivitamins? This is the story of what happened when our founder Kat started searching for answers — the story of Ritual.
  categories:
    - Healthcare
  built_by: Ritual
  built_by_url: https://ritual.com
  featured: false
- title: Truebill
  main_url: https://www.truebill.com
  url: https://www.truebill.com
  description: >
    Truebill empowers you to take control of your money.
  categories:
    - Finance
  built_by: Truebill
  built_by_url: https://www.truebill.com
  featured: false
- title: Smartling
  main_url: https://www.smartling.com
  url: https://www.smartling.com
  description: >
    Smartling enables you to automate, manage, and professionally translate content so that you can do more with less.
  categories:
    - Marketing
  built_by: Smartling
  built_by_url: https://www.smartling.com
  featured: false
- title: Clear
  main_url: https://www.clearme.com
  url: https://www.clearme.com
  description: >
    At clear, we’re working toward a future where you are your ID, enabling you to lead an unstoppable life.
  categories:
    - Security
  built_by: Clear
  built_by_url: https://www.clearme.com
  featured: false
- title: VS Code Rocks
  main_url: "https://vscode.rocks"
  url: "https://vscode.rocks"
  source_url: "https://github.com/lannonbr/vscode-rocks"
  featured: false
  description: >
    VS Code Rocks is a place for weekly news on the newest features and updates to Visual Studio Code as well as trending extensions and neat tricks to continually improve your VS Code skills.
  categories:
    - Open Source
    - Blog
    - Web Development
  built_by: Benjamin Lannon
  built_by_url: "https://github.com/lannonbr"
- title: Particle
  main_url: "https://www.particle.io"
  url: "https://www.particle.io"
  featured: false
  description: Particle is a fully-integrated IoT platform that offers everything you need to deploy an IoT product.
  categories:
    - Marketing
- title: freeCodeCamp curriculum
  main_url: "https://learn.freecodecamp.org"
  url: "https://learn.freecodecamp.org"
  featured: false
  description: Learn to code with free online courses, programming projects, and interview preparation for developer jobs.
  categories:
    - Web Development
    - Learning
- title: Tandem
  main_url: "https://www.tandem.co.uk"
  url: "https://www.tandem.co.uk"
  description: >
    We're on a mission to free you of money misery. Our app, card and savings account are designed to help you spend less time worrying about money and more time enjoying life.
  categories:
    - Finance
    - App
  built_by: Tandem
  built_by_url: https://github.com/tandembank
  featured: false
- title: Monbanquet.fr
  main_url: "https://monbanquet.fr"
  url: "https://monbanquet.fr"
  description: >
    Give your corporate events the food and quality it deserves, thanks to the know-how of the best local artisans.
  categories:
    - eCommerce
    - Food
    - Event
  built_by: Monbanquet.fr
  built_by_url: https://github.com/monbanquet
  featured: false
- title: The Leaky Cauldron Blog
  url: https://theleakycauldronblog.com
  main_url: https://theleakycauldronblog.com
  source_url: https://github.com/v4iv/theleakycauldronblog
  description: >
    A Brew of Awesomeness with a Pinch of Magic...
  categories:
    - Blog
  built_by: Vaibhav Sharma
  built_by_url: https://github.com/v4iv
  featured: false
- title: Wild Drop Surf Camp
  main_url: "https://wilddropsurfcamp.com"
  url: "https://wilddropsurfcamp.com"
  description: >
    Welcome to Portugal's best kept secret and be amazed with our nature. Here you can explore, surf, taste the world's best gastronomy and wine, feel the North Canyon's power with the biggest waves in the world and so many other amazing things. Find us, discover yourself!
  categories:
    - Travel
  built_by: Samuel Fialho
  built_by_url: https://samuelfialho.com
  featured: false
- title: JoinUp HR chatbot
  url: https://www.joinup.io
  main_url: https://www.joinup.io
  description: Custom HR chatbot for better candidate experience
  categories:
    - App
    - Technology
  featured: false
- title: JDCastro Web Design & Development
  main_url: https://jacobdcastro.com
  url: https://jacobdcastro.com
  source_url: https://github.com/jacobdcastro/personal-site
  featured: false
  description: >
    A small business site for freelance web designer and developer Jacob D. Castro. Includes professional blog, contact forms, and soon-to-come portfolio of sites for clients. Need a new website or an extra developer to share the workload? Feel free to check out the website!
  categories:
    - Blog
    - Portfolio
    - Business
    - Freelance
  built_by: Jacob D. Castro
  built_by_url: https://twitter.com/jacobdcastro
- title: Gatsby Tutorials
  main_url: https://www.gatsbytutorials.com
  url: https://www.gatsbytutorials.com
  source_url: https://github.com/ooloth/gatsby-tutorials
  featured: false
  description: >
    Gatsby Tutorials is a community-updated list of video, audio and written tutorials to help you learn GatsbyJS.
  categories:
    - Web Development
    - Education
    - Open Source
  built_by: Michael Uloth
  built_by_url: "https://www.michaeluloth.com"
- title: Up & Running Tutorials
  main_url: https://www.upandrunningtutorials.com
  url: https://www.upandrunningtutorials.com
  featured: false
  description: >
    Free coding tutorials for web developers. Get your web development career up and running by learning to build better, faster websites.
  categories:
    - Web Development
    - Education
  built_by: Michael Uloth
  built_by_url: "https://www.michaeluloth.com"
- title: Grooovinger
  url: https://www.grooovinger.com
  main_url: https://www.grooovinger.com
  description: >
    Martin Grubinger, a web developer from Austria
  categories:
    - Portfolio
    - Web Development
  built_by: Martin Grubinger
  built_by_url: https://www.grooovinger.com
  featured: false
- title: LXDX - the Crypto Derivatives Exchange
  main_url: https://www.lxdx.co/
  url: https://www.lxdx.co/
  description: >
    LXDX is the world's fastest crypto exchange. Our mission is to bring innovative financial products to retail crypto investors, providing access to the same speed and scalability that institutional investors already depend on us to deliver each and every day.
  categories:
    - Marketing
    - Finance
  built_by: Corey Ward
  built_by_url: http://www.coreyward.me/
  featured: false
- title: Kyle McDonald
  url: https://kylemcd.com
  main_url: https://kylemcd.com
  source_url: https://github.com/kylemcd/personal-site-react
  description: >
    Personal site + blog for Kyle McDonald
  categories:
    - Blog
  built_by: Kyle McDonald
  built_by_url: https://kylemcd.com
  featured: false
- title: VSCode Power User Course
  main_url: https://VSCode.pro
  url: https://VSCode.pro
  description: >
    After 10 years with Sublime, I switched to VSCode. Love it. Spent 1000+ hours building a premium video course to help you switch today. 200+ power user tips & tricks turn you into a VSCode.pro
  categories:
    - Education
    - Learning
    - eCommerce
    - Marketing
    - Technology
    - Web Development
  built_by: Ahmad Awais
  built_by_url: https://twitter.com/MrAhmadAwais/
  featured: false
- title: Thijs Koerselman Portfolio
  main_url: https://www.vauxlab.com
  url: https://www.vauxlab.com
  featured: false
  description: >
    Portfolio of Thijs Koerselman. A freelance software engineer, full-stack web developer and sound designer.
  categories:
    - Portfolio
    - Business
    - Freelance
    - Technology
    - Web Development
    - Music
- title: Ad Hoc Homework
  main_url: https://homework.adhoc.team
  url: https://homework.adhoc.team
  description: >
    Ad Hoc builds government digital services that are fast, efficient, and usable by everyone. Ad Hoc Homework is a collection of coding and design challenges for candidates applying to our open positions.
  categories:
    - Web Development
    - Government
    - Healthcare
    - Programming
  built_by_url: https://adhoc.team
  featured: false
- title: Birra Napoli
  main_url: http://www.birranapoli.it
  url: http://www.birranapoli.it
  built_by: Ribrain
  built_by_url: https://www.ribrainstudio.com
  featured: false
  description: >
    Birra Napoli official site
  categories:
    - Landing Page
    - Business
    - Food
- title: Satispay
  url: https://www.satispay.com
  main_url: https://www.satispay.com
  categories:
    - Business
    - Finance
    - Technology
  built_by: Satispay
  built_by_url: https://www.satispay.com
  featured: false
- title: The Movie Database - Gatsby
  url: https://tmdb.lekoarts.de
  main_url: https://tmdb.lekoarts.de
  source_url: https://github.com/LekoArts/gatsby-source-tmdb-example
  categories:
    - Open Source
    - Entertainment
    - Gallery
  featured: false
  built_by: LekoArts
  built_by_url: "https://github.com/LekoArts"
  description: >
    Source from The Movie Database (TMDb) API (v3) in Gatsby. This example is built with react-spring, React hooks and react-tabs and showcases the gatsby-source-tmdb plugin. It also has some client-only paths and uses gatsby-image.
- title: LANDR - Creative Tools for Musicians
  url: https://www.landr.com/
  main_url: https://www.landr.com/en/
  categories:
    - Music
    - Technology
    - Business
    - Entrepreneurship
    - Freelance
    - Marketing
    - Media
  featured: false
  built_by: LANDR
  built_by_url: https://twitter.com/landr_music
  description: >
    Marketing website built for LANDR. LANDR is a web application that provides tools for musicians to master their music (using artificial intelligence), collaborate with other musicians, and distribute their music to multiple platforms.
- title: ClinicJS
  url: https://clinicjs.org/
  main_url: https://clinicjs.org/
  categories:
    - Technology
    - Documentation
  featured: false
  built_by: NearForm
  built_by_url: "https://www.nearform.com/"
  description: >
    Tools to help diagnose and pinpoint Node.js performance issues.
- title: KOBIT
  main_url: "https://kobit.in"
  url: "https://kobit.in"
  description: Automated Google Analytics Report with everything you need and more
  featured: false
  categories:
    - Marketing
    - Blog
  built_by: mottox2
  built_by_url: "https://mottox2.com"
- title: Aleksander Hansson
  main_url: https://ahansson.com
  url: https://ahansson.com
  featured: false
  description: >
    Portfolio website for Aleksander Hansson
  categories:
    - Portfolio
    - Business
    - Freelance
    - Technology
    - Web Development
    - Consulting
  built_by: Aleksander Hansson
  built_by_url: https://www.linkedin.com/in/aleksanderhansson/
- title: Surfing Nosara
  main_url: "https://www.surfingnosara.com"
  url: "https://www.surfingnosara.com"
  description: Real estate, vacation, and surf report hub for Nosara, Costa Rica
  featured: false
  categories:
    - Business
    - Blog
    - Gallery
    - Marketing
  built_by: Desarol
  built_by_url: "https://www.desarol.com"
- title: Crispin Porter Bogusky
  url: https://cpbgroup.com/
  main_url: https://cpbgroup.com/
  description: >
    We solve the world’s toughest communications problems with the most quantifiably potent creative assets.
  categories:
    - Agency
    - Design
    - Marketing
  built_by: Crispin Porter Bogusky
  built_by_url: https://cpbgroup.com/
  featured: false
- title: graphene-python
  url: https://graphene-python.org
  main_url: https://graphene-python.org
  description: Graphene is a collaboratively funded project.Graphene-Python is a library for building GraphQL APIs in Python easily.
  categories:
    - Library
    - API
    - Documentation
  featured: false
- title: Engel & Völkers Ibiza Holiday Rentals
  main_url: "https://www.ev-ibiza.com/"
  url: "https://www.ev-ibiza.com/"
  featured: false
  built_by: Ventura Digitalagentur
  description: >
    Engel & Völkers, one of the most successful real estate agencies in the world, offers luxury holiday villas to rent in Ibiza.
  categories:
    - Travel
- title: Sylvain Hamann's personal website
  url: "https://shamann.fr"
  main_url: "https://shamann.fr"
  source_url: "https://github.com/sylvhama/shamann-gatsby/"
  description: >
    Sylvain Hamann, web developer from France
  categories:
    - Portfolio
    - Web Development
  built_by: Sylvain Hamann
  built_by_url: "https://twitter.com/sylvhama"
  featured: false
- title: Luca Crea's portfolio
  main_url: https://lcrea.github.io
  url: https://lcrea.github.io
  description: >
    Portfolio and personal website of Luca Crea, an Italian software engineer.
  categories:
    - Portfolio
  built_by: Luca Crea
  built_by_url: https://github.com/lcrea
  featured: false
- title: Escalade Sports
  main_url: "https://www.escaladesports.com/"
  url: "https://www.escaladesports.com/"
  categories:
    - eCommerce
    - Sports
  built_by: Escalade Sports
  built_by_url: "https://www.escaladesports.com/"
  featured: false
- title: Exposify
  main_url: "https://www.exposify.de/"
  url: "https://www.exposify.de/"
  description: >
    This is our German website built with Gatsby 2.0, Emotion and styled-system.
    Exposify is a proptech startup and builds technology for real estate businesses.
    We provide our customers with an elegant agent software in combination
    with beautifully designed and fast websites.
  categories:
    - Web Development
    - Real Estate
    - Agency
    - Marketing
  built_by: Exposify
  built_by_url: "https://www.exposify.de/"
  featured: false
- title: Steak Point
  main_url: https://www.steakpoint.at/
  url: https://www.steakpoint.at/
  description: >
    Steak Restaurant in Vienna, Austria (Wien, Österreich).
  categories:
    - Food
  built_by: Peter Kroyer
  built_by_url: https://www.peterkroyer.at/
  featured: false
- title: Takumon blog
  main_url: "https://takumon.com"
  url: "https://takumon.com"
  source_url: "https://github.com/Takumon/blog"
  description: Java Engineer's tech blog.
  featured: false
  categories:
    - Blog
  built_by: Takumon
  built_by_url: "https://twitter.com/inouetakumon"
- title: DayThirty
  main_url: "https://daythirty.com"
  url: "https://daythirty.com"
  description: DayThirty - ideas for the new year.
  featured: false
  categories:
    - Marketing
  built_by: Jack Oliver
  built_by_url: "https://twitter.com/mrjackolai"
- title: TheAgencyProject
  main_url: "https://theagencyproject.co"
  url: "https://theagencyproject.co"
  description: Agency model, without agency overhead.
  categories:
    - Agency
  built_by: JV-LA
  built_by_url: https://jv-la.com
- title: Karen Hou's portfolio
  main_url: https://www.karenhou.com/
  url: https://www.karenhou.com/
  categories:
    - Portfolio
  built_by: Karen H. Developer
  built_by_url: https://github.com/karenhou
  featured: false
- title: Jean Luc Ponty
  main_url: "https://ponty.com"
  url: "https://ponty.com"
  description: Official site for Jean Luc Ponty, French virtuoso violinist and jazz composer.
  featured: false
  categories:
    - Music
    - Entertainment
  built_by: Othermachines
  built_by_url: "https://othermachines.com"
- title: Rosewood Family Advisors
  main_url: "https://www.rfallp.com/"
  url: "https://www.rfallp.com/"
  description: Rosewood Family Advisors LLP (Palo Alto) provides a diverse range of family office services customized for ultra high net worth individuals.
  featured: false
  categories:
    - Finance
    - Business
  built_by: Othermachines
  built_by_url: "https://othermachines.com"
- title: Cole Walker's Portfolio
  main_url: "https://www.walkermakes.com"
  url: "https://www.walkermakes.com"
  source_url: "https://github.com/ColeWalker/portfolio"
  description: The portfolio of web developer Cole Walker, built with the help of Gatsby v2, React-Spring, and SASS.
  featured: false
  categories:
    - Portfolio
    - Web Development
  built_by: Cole Walker
  built_by_url: "https://www.walkermakes.com"
- title: Standing By Company
  main_url: "https://standingby.company"
  url: "https://standingby.company"
  description: A brand experience design company led by Scott Mackenzie and Trent Barton.
  featured: false
  categories:
    - Design
    - Web Development
  built_by: Standing By Company
  built_by_url: "https://standingby.company"
- title: Ashley Thouret
  main_url: "https://www.ashleythouret.com"
  url: "https://www.ashleythouret.com"
  description: Official website of Canadian soprano Ashley Thouret. Site designed by Stephen Bell.
  categories:
    - Portfolio
    - Music
  built_by: Michael Uloth
  built_by_url: "https://www.michaeluloth.com"
  featured: false
- title: The AZOOR Society
  main_url: "https://www.theazoorsociety.org"
  url: "https://www.theazoorsociety.org"
  description: The AZOOR Society is a UK-based charity committed to promoting awareness of Acute Zonal Occult Outer Retinopathy and assisting further research. Site designed by Stephen Bell.
  categories:
    - Community
    - Nonprofit
  built_by: Michael Uloth
  built_by_url: "https://www.michaeluloth.com"
  featured: false
- title: Gábor Fűzy pianist
  main_url: "https://pianobar.hu"
  url: "https://pianobar.hu"
  description: Gábor Fűzy pianist's official website built with Gatsby v2.
  categories:
    - Music
  built_by: Zoltán Bedi
  built_by_url: "https://github.com/B3zo0"
  featured: false
- title: Logicwind
  main_url: "https://logicwind.com"
  url: "https://logicwind.com"
  description: Website of Logicwind - JavaScript experts, Technology development agency & consulting.
  featured: false
  categories:
    - Portfolio
    - Agency
    - Web Development
    - Consulting
  built_by: Logicwind
  built_by_url: "https://www.logicwind.com"
- title: ContactBook.app
  main_url: "https://contactbook.app"
  url: "https://contactbook.app"
  description: Seamlessly share Contacts with G Suite team members
  featured: false
  categories:
    - Landing Page
    - Blog
  built_by: Logicwind
  built_by_url: "https://www.logicwind.com"
- title: Waterscapes
  main_url: "https://waterscap.es"
  url: "https://waterscap.es/lake-monteynard/"
  source_url: "https://github.com/gaelbillon/Waterscapes-Gatsby-site"
  description: Waterscap.es is a directory of bodies of water (creeks, ponds, waterfalls, lakes, etc) with information about each place such as how to get there, hike time, activities and photos and a map displayed with the Mapbox GL SJ npm package. It was developed with the goal of learning Gatsby. This website is based on the gatsby-contentful-starter and uses Contentful as CMS. It is hosted on Netlify. Hooks are setup with Bitbucket and Contentful to trigger a new build upon code or content changes. The data on Waterscap.es is a mix of original content and informations from the internets gathered and put together.
  categories:
    - Directory
    - Photography
    - Travel
  built_by: Gaël Billon
  built_by_url: "https://gaelbillon.com"
  featured: false
- title: Packrs
  url: "https://www.packrs.co/"
  main_url: "https://www.packrs.co/"
  description: >
    Packrs is a local delivery platform, one spot for all your daily requirements. On a single tap get everything you need at your doorstep.
  categories:
    - Marketing
    - Landing Page
    - Entrepreneurship
  built_by: Vipin Kumar Rawat
  built_by_url: "https://github.com/aesthytik"
  featured: false
- title: HyakuninIsshu
  main_url: "https://hyakuninanki.net"
  url: "https://hyakuninanki.net"
  source_url: "https://github.com/rei-m/web_hyakuninisshu"
  description: >
    HyakuninIsshu is a traditional Japanese card game.
  categories:
    - Education
    - Gallery
    - Entertainment
  built_by: Rei Matsushita
  built_by_url: "https://github.com/rei-m/"
  featured: false
- title: WQU Partners
  main_url: "https://partners.wqu.org/"
  url: "https://partners.wqu.org/"
  featured: false
  categories:
    - Marketing
    - Education
    - Landing Page
  built_by: Corey Ward
  built_by_url: "http://www.coreyward.me/"
- title: Federico Giacone
  url: "https://federico.giac.one/"
  main_url: "https://federico.giac.one"
  source_url: "https://github.com/leopuleo/federico.giac.one"
  description: >
    Digital portfolio for Italian Architect Federico Giacone.
  categories:
    - Portfolio
    - Gallery
  built_by: Leonardo Giacone
  built_by_url: "https://github.com/leopuleo"
  featured: false
- title: Station
  url: "https://getstation.com/"
  main_url: "https://getstation.com/"
  description: Station is the first smart browser for busy people. A single place for all of your web applications.
  categories:
    - Technology
    - Web Development
    - Productivity
  featured: false
- title: Vyron Vasileiadis
  url: "https://fedonman.com/"
  main_url: "https://fedonman.com"
  source_url: "https://github.com/fedonman/fedonman-website"
  description: Personal space of Vyron Vasileiadis aka fedonman, a Web & IoT Developer, Educator and Entrepreneur based in Athens, Greece.
  categories:
    - Portfolio
    - Technology
    - Web Development
    - Education
  built_by: Vyron Vasileiadis
  built_by_url: "https://github.com/fedonman"
- title: Fabien Champigny
  url: "https://www.champigny.name/"
  main_url: "https://www.champigny.name/"
  built_by_url: "https://www.champigny.name/"
  description: Fabien Champigny's personal blog. Entrepreneur, hacker and loves street photo.
  categories:
    - Blog
    - Gallery
    - Photography
    - Productivity
    - Entrepreneurship
  featured: false
- title: Alex Xie - Portfolio
  url: https://alexieyizhe.me/
  main_url: https://alexieyizhe.me/
  source_url: https://github.com/alexieyizhe/alexieyizhe.github.io
  description: >
    Personal website of Alex Yizhe Xie, a University of Waterloo Computer Science student and coding enthusiast.
  categories:
    - Blog
    - Portfolio
    - Web Development
  featured: false
- title: Equithon
  url: https://equithon.org/
  main_url: https://equithon.org/
  source_url: https://github.com/equithon/site-main/
  built_by: Alex Xie
  built_by_url: https://alexieyizhe.me/
  description: >
    Equithon is the largest social innovation hackathon in Waterloo, Canada. It was founded in 2016 to tackle social equity issues and create change.
  categories:
    - Education
    - Event
    - Learning
    - Open Source
    - Nonprofit
    - Technology
  featured: false
- title: Dale Blackburn - Portfolio
  url: https://dakebl.co.uk/
  main_url: https://dakebl.co.uk/
  source_url: https://github.com/dakebl/dakebl.co.uk
  description: >
    Dale Blackburn's personal website and blog.
  categories:
    - Blog
    - Portfolio
    - Web Development
  featured: false
- title: Portfolio of Anthony Wiktor
  url: https://www.anthonydesigner.com/
  main_url: https://www.anthonydesigner.com/
  description: >
    Anthony Wiktor is a Webby Award-Winning Creative Director and Digital Designer twice named Hot 100 by WebDesigner Magazine. Anthony has over a decade of award-winning experience in design and has worked on projects across a diverse set of industries — from entertainment to consumer products to hospitality to technology. Anthony is a frequent lecturer at USC’s Annenberg School for Communication & Journalism and serves on the board of AIGA Los Angeles.
  categories:
    - Portfolio
    - Marketing
  built_by: Maciej Leszczyński
  built_by_url: http://twitter.com/_maciej
  featured: false
- title: Frame.io Workflow Guide
  main_url: https://workflow.frame.io
  url: https://workflow.frame.io
  description: >
    The web’s most comprehensive post-production resource, written by pro filmmakers, for pro filmmakers. Always expanding, always free.
  categories:
    - Education
  built_by: Frame.io
  built_by_url: https://frame.io
  featured: false
- title: MarcySutton.com
  main_url: https://marcysutton.com
  url: https://marcysutton.com
  description: >
    The personal website of web developer and accessibility advocate Marcy Sutton.
  categories:
    - Blog
    - Accessibility
    - Video
    - Photography
  built_by: Marcy Sutton
  built_by_url: https://marcysutton.com
  featured: true
- title: Kepinski.me
  main_url: https://kepinski.me
  url: https://kepinski.me
  description: >
    The personal site of Antoni Kepinski, Node.js Developer.
  categories:
    - Portfolio
    - Open Source
  built_by: Antoni Kepinski
  built_by_url: https://kepinski.me
  featured: false
- title: WPGraphQL Docs
  main_url: https://docs.wpgraphql.com
  url: https://docs.wpgraphql.com
  description: >
    Documentation for WPGraphQL, a free open-source WordPress plugin that provides an extendable GraphQL schema and API for any WordPress site.
  categories:
    - API
    - Documentation
    - Technology
    - Web Development
    - WordPress
  built_by: WPGraphQL
  built_by_url: https://wpgraphql.com
  featured: false
- title: Shine Lawyers
  main_url: https://www.shine.com.au
  url: https://www.shine.com.au
  description: >
    Shine Lawyers is an Australian legal services website built with Gatsby v2, Elasticsearch, Isso, and Geolocation services.
  categories:
    - Business
    - Blog
- title: Parallel Polis Kosice
  url: https://www.paralelnapoliskosice.sk/
  main_url: https://www.paralelnapoliskosice.sk/
  source_url: https://github.com/ParalelnaPolisKE/paralelnapoliskosice.sk
  description: >
    Parallel Polis is a collective of people who want to live in a more opened world. We look for possibilities and technologies (Bitcoin, the blockchain, reputation systems and decentralized technologies in general) that open new ways, make processes easier and remove unnecessary barriers. We want to create an environment that aims at education, discovering and creating better systems for everybody who is interested in freedom and independence.
  categories:
    - Blog
    - Education
    - Technology
  built_by: Roman Vesely
  built_by_url: https://romanvesely.
  featured: false
- title: Unda Solutions
  url: https://unda.com.au
  main_url: https://unda.com.au
  description: >
    A custom web application development company in Perth, WA
  categories:
    - Business
    - Freelance
    - Web Development
    - Technology
  featured: false
- title: BIGBrave
  main_url: https://bigbrave.digital
  url: https://bigbrave.digital
  description: >
    BIGBrave is a strategic design firm. We partner with our clients, big and small, to design & create human-centered brands, products, services and systems that are simple, beautiful and easy to use.
  categories:
    - Agency
    - Web Development
    - Marketing
    - Technology
    - WordPress
  built_by: Francois Brill
  built_by_url: https://bigbrave.digital
  featured: false
- title: KegTracker
  main_url: https://www.kegtracker.co.za
  url: https://www.kegtracker.co.za
  description: >
    Keg Tracker is part of the Beverage Insights family and its sole aim is to provide you with the right data about your kegs to make better decisions. In today’s business landscape having the right information at your finger tips is crucial to the agility of your business.
  categories:
    - Food
    - Business
    - Technology
  built_by: Francois Brill
  built_by_url: https://bigbrave.digital
  featured: false
- title: Mike Nichols
  url: https://www.mikenichols.me
  main_url: https://www.mikenichols.me
  description: >
    Portfolio site of Mike Nichols, a UX designer and product development lead.
  categories:
    - Portfolio
    - Technology
    - Web Development
  built_by: Mike Nichols
  featured: false
- title: Steve Haid
  url: https://www.stevehaid.com
  main_url: https://www.stevehaid.com
  description: >
    Steve Haid is a real estate agent and Professional Financial Planner (PFP) who has been helping clients achieve their investment goals since 2006. Site designed by Stephen Bell.
  categories:
    - Marketing
    - Real Estate
  built_by: Michael Uloth
  built_by_url: "https://www.michaeluloth.com"
- title: Incremental - Loyalty, Rewards and Incentive Programs
  main_url: https://www.incremental.com.au
  url: https://www.incremental.com.au
  description: >
    Sydney-based digital agency specialising in loyalty, rewards and incentive programs. WordPress backend; Cloudinary, YouTube and Hubspot form integration; query data displayed as animated SVG graphs; video background in the header.
  categories:
    - Agency
    - Portfolio
    - WordPress
  built_by: Incremental
  built_by_url: https://www.incremental.com.au
  featured: false
- title: Technica11y
  main_url: https://www.technica11y.org
  url: https://www.technica11y.org
  description: >
    Discussing challenges in technical accessibility.
  categories:
    - Accessibility
    - Education
    - Video
  built_by: Tenon.io
  built_by_url: https://tenon.io
  featured: false
- title: Tenon-UI Documentation
  main_url: https://www.tenon-ui.info
  url: https://www.tenon-ui.info
  description: >
    Documentation site for Tenon-UI: Tenon.io's accessible components library.
  categories:
    - Accessibility
    - Documentation
    - Library
    - Web Development
  built_by: Tenon.io
  built_by_url: https://tenon.io
  featured: false
- title: Matthew Secrist
  main_url: https://www.matthewsecrist.net
  url: https://www.matthewsecrist.net
  source_url: https://github.com/matthewsecrist/v3
  description: >
    Matthew Secrist's personal portfolio using Gatsby, Prismic and Styled-Components.
  categories:
    - Portfolio
    - Technology
    - Web Development
  built_by: Matthew Secrist
  built_by_url: https://www.matthewsecrist.net
  featured: false
- title: Node.js Dev
  main_url: https://nodejs.dev
  url: https://nodejs.dev
  source_url: https://github.com/nodejs/nodejs.dev
  description: >
    Node.js Foundation Website.
  categories:
    - Documentation
    - Web Development
  built_by: Node.js Website Redesign Working Group
  built_by_url: https://github.com/nodejs/website-redesign
  featured: false
- title: Sheffielders
  main_url: https://sheffielders.org
  url: https://sheffielders.org
  source_url: https://github.com/davemullenjnr/sheffielders
  description: >
    A collective of businesses, creatives, and projects based in Sheffield, UK.
  categories:
    - Directory
  built_by: Dave Mullen Jnr
  built_by_url: https://davemullenjnr.co.uk
  featured: false
- title: Stealth Labs
  url: https://stealthlabs.io
  main_url: https://stealthlabs.io
  description: >
    We design and develop for the web, mobile and desktop
  categories:
    - Portfolio
    - Web Development
  built_by: Edvins Antonovs
  built_by_url: https://edvins.io
  featured: false
- title: Constanzia Yurashko
  main_url: https://www.constanziayurashko.com
  url: https://www.constanziayurashko.com
  description: >
    Exclusive women's ready-to-wear fashion by designer Constanzia Yurashko.
  categories:
    - Portfolio
  built_by: Maxim Andries
  featured: false
- title: Algolia
  url: https://algolia.com
  main_url: https://algolia.com
  description: >
    Algolia helps businesses across industries quickly create relevant, scalable, and lightning fast search and discovery experiences.
  categories:
    - Web Development
    - Technology
    - Open Source
    - Featured
  built_by: Algolia
  featured: true
- title: GVD Renovations
  url: https://www.gvdrenovationsinc.com/
  main_url: https://www.gvdrenovationsinc.com/
  description: >
    GVD Renovations is a home improvement contractor with a well known reputation as a professional, quality contractor in California.
  categories:
    - Business
  built_by: David Krasniy
  built_by_url: http://dkrasniy.com
  featured: false
- title: Styled System
  url: https://styled-system.com/
  main_url: https://styled-system.com/
  source_url: https://github.com/styled-system/styled-system/tree/master/docs
  description: >
    Style props for rapid UI development.
  categories:
    - Design System
  built_by: Brent Jackson
  built_by_url: https://jxnblk.com/
- title: Timehacker
  url: https://timehacker.app
  main_url: https://timehacker.app
  description: >
    Procrastination killer, automatic time tracking app to skyrocket your productivity
  categories:
    - Productivity
    - App
    - Technology
    - Marketing
    - Landing Page
  built_by: timehackers
  featured: false
- title: Little & Big
  main_url: "https://www.littleandbig.com.au/"
  url: "https://www.littleandbig.com.au/"
  description: >
    Little & Big exists with the aim to create Websites, Apps, E-commerce stores
    that are consistently unique and thoughtfully crafted, every time.
  categories:
    - Agency
    - Design
    - Web Development
    - Portfolio
  built_by: Little & Big
  built_by_url: "https://www.littleandbig.com.au/"
  featured: false
- title: Cat Knows
  main_url: "https://catnose99.com/"
  url: "https://catnose99.com/"
  description: >
    Personal blog built with Gatsby v2.
  categories:
    - Blog
    - Web Development
  built_by: CatNose
  built_by_url: "https://twitter.com/catnose99"
  featured: false
- title: just some dev
  url: https://www.iamdeveloper.com
  main_url: https://www.iamdeveloper.com
  source_url: https://github.com/nickytonline/www.iamdeveloper.com
  description: >
    Just some software developer writing things ✏️
  categories:
    - Blog
  built_by: Nick Taylor
  built_by_url: https://www.iamdeveloper.com
  featured: false
- title: Keziah Moselle Blog
  url: https://blog.keziahmoselle.fr/
  main_url: https://blog.keziahmoselle.fr/
  source_url: https://github.com/KeziahMoselle/blog.keziahmoselle.fr
  description: >
    ✍️ A place to share my thoughts.
  categories:
    - Blog
  built_by: Keziah Moselle
  built_by_url: https://keziahmoselle.fr/
- title: xfuture's blog
  url: https://www.xfuture-blog.com/
  main_url: https://www.xfuture-blog.com/
  source_url: https://github.com/xFuture603/xfuture-blog
  description: >
    A blog about Devops, Web development, and my insights as a systems engineer.
  categories:
    - Blog
  built_by: Daniel Uhlmann
  built_by_url: https://www.xfuture-blog.com/
- title: Mayne's Blog
  main_url: "https://gine.me/"
  url: "https://gine.me/page/1"
  source_url: "https://github.com/mayneyao/gine-blog"
  featured: false
  categories:
    - Blog
    - Web Development
- title: Bakedbird
  url: https://bakedbird.com
  main_url: https://bakedbird.com
  description: >
    Eleftherios Psitopoulos - A frontend developer from Greece ☕
  categories:
    - Portfolio
    - Blog
  built_by: Eleftherios Psitopoulos
  built_by_url: https://bakedbird.com
- title: Benjamin Lannon
  url: https://lannonbr.com
  main_url: https://lannonbr.com
  source_url: https://github.com/lannonbr/Portfolio-gatsby
  description: >
    Personal portfolio of Benjamin Lannon
  categories:
    - Portfolio
    - Web Development
  built_by: Benjamin Lannon
  built_by_url: https://lannonbr.com
  featured: false
- title: Aravind Balla
  url: https://aravindballa.com
  main_url: https://aravindballa.com
  source_url: https://github.com/aravindballa/website2017
  description: >
    Personal portfolio of Aravind Balla
  categories:
    - Portfolio
    - Blog
    - Web Development
  built_by: Aravind Balla
  built_by_url: https://aravindballa.com
- title: Kaleb McKelvey
  url: https://kalebmckelvey.com
  main_url: https://kalebmckelvey.com
  source_url: https://github.com/avatar-kaleb/kalebmckelvey-site
  description: >
    Personal portfolio of Kaleb McKelvey!
  categories:
    - Blog
    - Portfolio
  built_by: Kaleb McKelvey
  built_by_url: https://kalebmckelvey.com
  featured: false
- title: Michal Czaplinski
  url: https://czaplinski.io
  main_url: https://czaplinski.io
  source_url: https://github.com/michalczaplinski/michalczaplinski.github.io
  description: >
    Michal Czaplinski is a full-stack developer 🚀
  categories:
    - Portfolio
    - Web Development
  built_by: Michal Czaplinski mmczaplinski@gmail.com
  built_by_url: https://czaplinski.io
  featured: false
- title: Interactive Investor (ii)
  url: https://www.ii.co.uk
  main_url: https://www.ii.co.uk
  description: >
    Hybrid (static/dynamic) Gatsby web app for ii's free research, news and analysis, discussion and product marketing site.
  categories:
    - Business
    - Finance
    - Technology
  built_by: Interactive Investor (ii)
  built_by_url: https://www.ii.co.uk
  featured: false
- title: Weingut Goeschl
  url: https://www.weingut-goeschl.at/
  main_url: https://www.weingut-goeschl.at/
  description: >
    Weingut Goeschl is a family winery located in Gols, Burgenland in Austria (Österreich)
  categories:
    - eCommerce
    - Business
  built_by: Peter Kroyer
  built_by_url: https://www.peterkroyer.at/
  featured: false
- title: Hash Tech Guru
  url: https://hashtech.guru
  main_url: https://hashtech.guru
  description: >
    Software Development Training School and Tech Blog
  categories:
    - Blog
    - Education
  built_by: Htet Wai Yan Soe
  built_by_url: https://github.com/johnreginald
- title: AquaGruppen Vattenfilter
  url: https://aquagruppen.se
  main_url: https://aquagruppen.se/
  description: >
    Water filter and water treatment products in Sweden
  categories:
    - Business
    - Technology
  built_by: Johan Eliasson
  built_by_url: https://github.com/elitan
  featured: false
- title: Josef Aidt
  url: https://josefaidt.dev
  main_url: https://josefaidt.dev
  source_url: https://github.com/josefaidt/josefaidt.github.io
  description: >
    Personal website, blog, portfolio for Josef Aidt
  categories:
    - Portfolio
    - Blog
    - Web Development
  built_by: Josef Aidt
  built_by_url: https://twitter.com/garlicbred
- title: How To egghead
  main_url: https://howtoegghead.com/
  url: https://howtoegghead.com/
  source_url: https://github.com/eggheadio/how-to-egghead
  featured: false
  built_by: egghead.io
  built_by_url: https://egghead.io
  description: >
    How to become an egghead instructor or reviewer
  categories:
    - Documentation
    - Education
- title: Sherpalo Ventures
  main_url: "https://www.sherpalo.com/"
  url: "https://www.sherpalo.com/"
  featured: false
  categories:
    - Finance
    - Business
    - Technology
  built_by: Othermachines
  built_by_url: "https://othermachines.com"
- title: WrapCode
  url: https://www.wrapcode.com
  main_url: https://www.wrapcode.com
  description: >
    A full stack blog on Microsoft Azure, JavaScript, DevOps, AI and Bots.
  categories:
    - Blog
    - Technology
    - Web Development
  built_by: Rahul P
  built_by_url: https://twitter.com/_rahulpp
  featured: false
- title: Kirankumar Ambati's Portfolio
  url: https://www.kirankumarambati.me
  main_url: https://www.kirankumarambati.me
  description: >
    Personal website, blog, portfolio of Kirankumar Ambati
  categories:
    - Blog
    - Portfolio
    - Web Development
  built_by: Kirankumar Ambati
  built_by_url: https://github.com/kirankumarambati
  featured: false
- title: Mixkit by Envato
  url: https://mixkit.co
  main_url: https://mixkit.co
  description: >
    Extraordinary free HD videos
  categories:
    - Video
    - Design
    - Gallery
    - Video
  built_by: Envato
  built_by_url: https://github.com/envato
  featured: false
- title: Rou Hun Fan's portfolio
  main_url: https://flowen.me
  url: https://flowen.me
  source_url: https://github.com/flowen/flowen.me/tree/master/2019/v3
  description: >
    Portfolio of creative developer Rou Hun Fan. Built with Gatsby v2 &amp; Greensock drawSVG.
  categories:
    - Portfolio
  built_by: Rou Hun Fan Developer
  built_by_url: https://flowen.me
  featured: false
- title: chadly.net
  url: https://www.chadly.net
  main_url: https://www.chadly.net
  source_url: https://github.com/chadly/chadly.net
  description: >
    Personal tech blog by Chad Lee.
  categories:
    - Blog
    - Technology
    - Web Development
  built_by: Chad Lee
  built_by_url: https://github.com/chadly
  featured: false
- title: CivicSource
  url: https://www.civicsource.com
  main_url: https://www.civicsource.com
  description: >
    Online auction site to purchase tax-distressed properties from local taxing authorities.
  categories:
    - Real Estate
    - Government
  featured: false
- title: SpotYou
  main_url: "https://spotyou.joshglazer.com"
  url: "https://spotyou.joshglazer.com"
  source_url: "https://github.com/joshglazer/spotyou"
  description: >
    SpotYou allows you to watch your favorite music videos on Youtube based on your Spotify Preferences
  categories:
    - Entertainment
    - Music
  built_by: Josh Glazer
  built_by_url: https://linkedin.com/in/joshglazer/
  featured: false
- title: Hesam Kaveh's blog
  description: >
    A blog with great seo that using gatsby-source-wordpress to fetch posts from backend
  main_url: "https://hesamkaveh.com/"
  url: "https://hesamkaveh.com/"
  source_url: "https://github.com/hesamkaveh/sansi"
  featured: false
  categories:
    - Blog
    - WordPress
- title: Oliver Gomes Portfolio
  main_url: https://oliver-gomes.github.io/v4/
  url: https://oliver-gomes.github.io/v4/
  description: >
    As an artist and a web designer/developer, I wanted to find a way to present these two portfolios in a way that made sense.  I felt with new found power of speed, Gatsby helped keep my creativity intact with amazing response and versatility. I felt my butter smooth transition felt much better in user perspective and super happy with the power of Gatsby.
  categories:
    - Portfolio
    - Web Development
    - Blog
  built_by: Oliver Gomes
  built_by_url: https://github.com/oliver-gomes
  featured: false
- title: Patrik Szewczyk
  url: https://www.szewczyk.cz/
  main_url: https://www.szewczyk.cz/
  description: >
    Patrik Szewczyk – JavaScript, TypeScript, React, Node.js developer, Redux, Reason
  categories:
    - Portfolio
  built_by: Patrik Szewczyk
  built_by_url: https://linkedin.com/in/thepatriczek/
  featured: false
- title: Patrik Arvidsson's portfolio
  url: https://www.patrikarvidsson.com
  main_url: https://www.patrikarvidsson.com
  source_url: https://github.com/patrikarvidsson/portfolio-gatsby-contentful
  description: >
    Personal portfolio site of Swedish interaction designer Patrik Arvidsson. Built with Gatsby, Tailwind CSS, Emotion JS and Contentful.
  categories:
    - Blog
    - Design
    - Portfolio
    - Web Development
    - Technology
  built_by: Patrik Arvidsson
  built_by_url: https://www.patrikarvidsson.com
  featured: false
- title: Jacob Cofman's Blog
  description: >
    Personal blog / portfolio about Jacob Cofman.
  main_url: "https://jcofman.de/"
  url: "https://jcofman.de/"
  source_url: "https://github.com/JCofman/jc-website"
  featured: false
  categories:
    - Blog
    - Portfolio
- title: re-geo
  description: >
    re-geo is react based geo cities style component.
  main_url: "https://re-geo.netlify.com/"
  url: "https://re-geo.netlify.com/"
  source_url: "https://github.com/sadnessOjisan/re-geo-lp"
  categories:
    - Open Source
  built_by: sadnessOjisan
  built_by_url: https://twitter.com/sadnessOjisan
  featured: false
- title: Luis Cestou Portfolio
  description: >
    Portfolio of graphic + interactive designer Luis Cestou.
  main_url: "https://luiscestou.com"
  url: "https://luiscestou.com"
  source_url: "https://github.com/lcestou/luiscestou.com"
  built_by: Luis Cestou contact@luiscestou.com
  built_by_url: https://luiscestou.com
  featured: false
  categories:
    - Portfolio
    - Web Development
- title: Data Hackers
  url: https://datahackers.com.br/
  main_url: https://datahackers.com.br/
  description: >
    Official website for the biggest portuguese-speaking data science community. Makes use of several data sources such as podcasts from Anchor, messages from Slack, newsletters from MailChimp and blog posts from Medium. The unique visual design also had its hurdles and was quite fun to develop!
  categories:
    - Blog
    - Education
    - Podcast
    - Technology
  built_by: Kaordica
  built_by_url: https://kaordica.design
  featured: false
- title: TROMAQ
  url: https://www.tromaq.com/
  main_url: https://www.tromaq.com/
  description: >
    TROMAQ executes earthmoving services and rents heavy machinery for construction work. Even with the lack of good photography, their new site managed to pass a solid and trustworthy feeling to visitors during testing and they're already seeing the improvement in brand awareness, being the sole player with a modern website in their industry.
  categories:
    - Marketing
  built_by: Kaordica
  built_by_url: https://kaordica.design
  featured: false
- title: Novida Consulting
  url: https://www.novidaconsultoria.com.br
  main_url: https://www.novidaconsultoria.com.br
  description: >
    Novida’s goal was to position itself as a solid, exclusive and trustworthy brand for families looking for a safe financial future… We created a narrative and visual design that highlight their exclusivity.
  categories:
    - Marketing
  built_by: Kaordica
  built_by_url: https://kaordica.design
  featured: false
- title: We Are Clarks
  url: "https://www.weareclarks.com"
  main_url: "https://www.weareclarks.com"
  source_url: "https://github.com/abeaclark/weareclarks"
  description: >
    A family travel blog.
  categories:
    - Blog
    - Travel
  built_by: Abe Clark
  built_by_url: https://www.linkedin.com/in/abrahamclark/
  featured: false
- title: Guillaume Briday's Blog
  main_url: "https://guillaumebriday.fr/"
  url: "https://guillaumebriday.fr/"
  source_url: "https://github.com/guillaumebriday/guillaumebriday.fr"
  description: >
    My personal blog built with Gatsby and Tailwind CSS.
  categories:
    - Blog
    - Web Development
    - Technology
  built_by: Guillaume Briday
  built_by_url: https://guillaumebriday.fr/
  featured: false
- title: SEOmonitor
  main_url: "https://www.seomonitor.com"
  url: "https://www.seomonitor.com"
  description: >
    SEOmonitor is a suite of SEO tools dedicated to agencies.
  categories:
    - Blog
    - Portfolio
    - Agency
  built_by: Bejamas
  built_by_url: https://bejamas.io/
  featured: false
- title: Jean Regisser's Portfolio
  main_url: "https://jeanregisser.com/"
  url: "https://jeanregisser.com/"
  source_url: "https://github.com/jeanregisser/jeanregisser.com"
  featured: false
  description: >
    Portfolio of software engineer Jean Regisser.
  categories:
    - Portfolio
    - Mobile Development
  built_by: Jean Regisser
  built_by_url: "https://jeanregisser.com/"
- title: Axcept - Visual Screenshot Testing
  url: https://axcept.io
  main_url: https://axcept.io
  description: >
    Visual Testing for everyone
  categories:
    - Documentation
    - Web Development
  built_by: d:code:it
  built_by_url: https://dcodeit.com
  featured: false
- title: Chase Ohlson
  url: https://chaseohlson.com
  main_url: https://chaseohlson.com
  description: >
    Portfolio of frontend engineer & web developer Chase Ohlson.
  categories:
    - Portfolio
    - Web Development
  built_by: Chase Ohlson
  built_by_url: https://chaseohlson.com
  featured: false
- title: Zach Schnackel
  url: https://zslabs.com
  main_url: https://zslabs.com
  source_url: "https://github.com/zslabs/zslabs.com"
  description: >
    Portfolio site for UI/Motion Developer, Zach Schnackel.
  categories:
    - Portfolio
    - Web Development
  built_by: Zach Schnackel
  built_by_url: "https://zslabs.com"
- title: Gremlin
  url: https://www.gremlin.com
  main_url: https://www.gremlin.com
  description: >
    Gremlin's Failure as a Service finds weaknesses in your system before they cause problems.
  categories:
    - Marketing
- title: Headless.page
  main_url: https://headless.page/
  url: https://headless.page/
  description: >
    Headless.page is a directory of eCommerce sites featuring headless architecture, PWA features and / or the latest JavaScript technology.
  categories:
    - Directory
    - eCommerce
  built_by: Pilon
  built_by_url: https://pilon.io/
  featured: false
- title: Ouracademy
  main_url: https://our-academy.org/
  url: https://our-academy.org/
  source_url: "https://github.com/ouracademy/website"
  description: >
    Ouracademy is an organization that promoves the education in software development through blog posts & videos smiley.
  categories:
    - Open Source
    - Blog
    - Education
  built_by: Ouracademy
  built_by_url: https://github.com/ouracademy
  featured: false
- title: Tenon.io
  main_url: https://tenon.io
  url: https://tenon.io
  description: >
    Tenon.io is an accessibility tooling, services and consulting company.
  categories:
    - API
    - Accessibility
    - Business
    - Consulting
    - Technology
  built_by: Tenon.io
  built_by_url: https://tenon.io
  featured: false
- title: Projectival
  url: https://www.projectival.de/
  main_url: https://www.projectival.de/
  description: >
    Freelancer Online Marketing & Web Development in Cologne, Germany
  categories:
    - Freelance
    - Marketing
    - Web Development
    - Blog
    - Consulting
    - SEO
    - Business
  built_by: Sascha Klapetz
  built_by_url: https://www.projectival.de/
  featured: false
- title: Hetzner Online Community
  main_url: https://community.hetzner.com
  url: https://community.hetzner.com
  description: >
    Hetzner Online Community provides a free collection of high-quality tutorials, which are based on free and open source software, on a variety of topics such as development, system administration, and other web technology.
  categories:
    - Web Development
    - Technology
    - Programming
    - Open Source
    - Community
  built_by: Hetzner Online GmbH
  built_by_url: https://www.hetzner.com/
  featured: false
- title: AGYNAMIX
  url: https://www.agynamix.de/
  main_url: https://www.agynamix.de/
  source_url: https://github.com/tuhlmann/agynamix.de
  description: >
    Full Stack Java, Scala, Clojure, TypeScript, React Developer in Thalheim, Germany
  categories:
    - Freelance
    - Web Development
    - Programming
    - Blog
    - Consulting
    - Portfolio
    - Business
  built_by: Torsten Uhlmann
  built_by_url: https://www.agynamix.de/
  featured: false
- title: syracuse.io
  url: https://syracuse.io
  main_url: https://syracuse.io
  source_url: https://github.com/syracuseio/syracuseio/
  description: >
    Landing page for Syracuse NY Software Development Meetup Groups
  categories:
    - Community
  built_by: Benjamin Lannon
  built_by_url: https://lannonbr.com
- title: Render Documentation
  main_url: https://render.com/docs
  url: https://render.com/docs
  description: >
    Render is the easiest place to host your sites and apps. We use Gatsby for everything on https://render.com, including our documentation. The site is deployed on Render as well! We also have a guide to deploying Gatsby apps on Render: https://render.com/docs/deploy-gatsby.
  categories:
    - Web Development
    - Programming
    - Documentation
    - Technology
  built_by: Render Developers
  built_by_url: https://render.com
  featured: false
- title: prima
  url: https://www.prima.co
  main_url: https://www.prima.co
  description: >
    Discover industry-defining wellness content and trusted organic hemp CBD products safely supporting wellness, stress, mood, skin health, and balance.
  categories:
    - Blog
    - eCommerce
    - Education
  built_by: The Couch
  built_by_url: https://thecouch.nyc
- title: Gatsby Guides
  url: https://gatsbyguides.com/
  main_url: https://gatsbyguides.com/
  description: >
    Free tutorial course about using Gatsby with a CMS.
  categories:
    - Education
    - Documentation
    - Web Development
  built_by: Osio Labs
  built_by_url: https://osiolabs.com/
  featured: false
- title: Architude
  url: https://architudedesign.com
  main_url: https://architudedesign.com
  description: >
    筑冶 Architude International Design Consultants
  categories:
    - Design
    - Landing Page
    - Gallery
  built_by: Neo Nie
  built_by_url: https://github.com/nihgwu
  featured: false
- title: Arctica
  url: https://arctica.io
  main_url: https://arctica.io
  description: >
    Arctica specialises in purpose-built web sites and progressive web applications with user optimal experiences, tailored to meet the objectives of your business.
  categories:
    - Portfolio
    - Agency
    - Design
    - Web Development
  built_by: Arctica
  built_by_url: https://arctica.io
  featured: false
- title: Shard Ventures
  url: https://shard.vc
  main_url: https://shard.vc
  description: >
    Shard is building new online companies from scratch, partnering with other like-minded founders to start and invest in technology companies.
  categories:
    - Finance
    - Technology
    - Portfolio
  built_by: Arctica
  built_by_url: https://arctica.io
  featured: false
- title: David Brookes
  url: https://davidbrookes.me
  main_url: https://davidbrookes.me
  description: >
    Specialising in crafting stylish, high performance websites and applications that get results, using the latest cutting edge web development technologies.
  categories:
    - Portfolio
    - Freelance
    - Web Development
  built_by: Arctica
  built_by_url: https://arctica.io
  featured: false
- title: Dennis Morello
  url: https://morello.dev
  main_url: https://morello.dev
  source_url: https://gitlab.com/dennismorello/dev-blog
  description: >
    morello.dev is a development and techology blog written by Dennis Morello.
  categories:
    - Blog
    - Education
    - Web Development
    - Open Source
    - Technology
  built_by: Dennis Morello
  built_by_url: https://twitter.com/dennismorello
  featured: false
- title: BaseTable
  url: https://autodesk.github.io/react-base-table/
  main_url: https://autodesk.github.io/react-base-table/
  source_url: https://github.com/Autodesk/react-base-table
  description: >
    BaseTable is a react table component to display large data set with high performance and flexibility.
  categories:
    - Web Development
    - Documentation
    - Open Source
  built_by: Neo Nie
  built_by_url: https://github.com/nihgwu
  featured: false
- title: herper.io
  url: https://herper.io
  main_url: https://herper.io
  description: >
    Portfolio website for Jacob Herper - a Front End Web Developer with a passion for all things digital. I have more than 10 years experience working in web development.
  categories:
    - Portfolio
    - Web Development
    - Freelance
    - Design
    - SEO
  built_by: Jacob Herper
  built_by_url: https://github.com/jakeherp
  featured: false
- title: Artem Sapegin Photography
  description: >
    Photography portfolio and blog of Artem Sapegin, an award-losing photographer living in Berlin, Germany. Landscapes, cityscapes and dogs.
  main_url: "https://morning.photos/"
  url: "https://morning.photos/"
  source_url: "https://github.com/sapegin/morning.photos"
  categories:
    - Portfolio
    - Photography
  built_by: Artem Sapegin
  built_by_url: "https://github.com/sapegin"
- title: Pattyrn
  main_url: https://pattyrn.com
  url: https://pattyrn.com
  # optional: short paragraph describing the content and/or purpose of the site that will appear in the modal detail view and permalink views for your site
  description: >
    Pattyrn uses advanced machine learning AI to analyze the platform’s your teams use, making it easy to solve performance problems, reduce bottlenecks, and monitor culture health to optimize your ROI and help boost performance without causing burn out.
  categories:
    - Marketing
    - Technology
  built_by: Pattyrn
  built_by_url: https://twitter.com/Pattyrn4
  featured: false
- title: Intranet Italia Day
  main_url: https://www.intranetitaliaday.it/en
  url: https://www.intranetitaliaday.it/en
  description: >
    The Italian event dedicated to the digital workplace that focuses on planning, governance and company intranet management
  categories:
    - Event
    - Conference
  built_by: Ariadne Digital
  built_by_url: https://www.ariadnedigital.it
  featured: false
- title: Textually Stylo
  main_url: https://www.textually.net
  url: https://www.textually.net
  description: >
    Stylo Markdown writing App marketing/documentation website by Textually Inc.
  categories:
    - Marketing
    - Technology
    - Blog
    - Documentation
  built_by: Sébastien Hamel
  built_by_url: https://www.textually.net
  featured: false
- title: OneDeck
  main_url: https://www.onedeck.co
  url: https://www.onedeck.co
  description: >
    OneDeck is a simple yet powerful tool for creating and sharing your one-page investment summary in under 10 minutes.
  categories:
    - Finance
    - Technology
  built_by: William Neill
  built_by_url: https://twitter.com/williamneill
  featured: false
- title: Assortment
  main_url: https://assortment.io
  url: https://assortment.io
  description: >
    Assortment aims to provide detailed tutorials (and more) for developers of all skill levels within the Web Development Industry. Attempting to cut out the fluff and arm you with the facts.
  categories:
    - Blog
    - Web Development
  built_by: Luke Whitehouse
  built_by_url: https://twitter.com/_lukewh
  featured: false
- title: Mission42
  main_url: https://mission42.zauberware.com
  url: https://mission42.zauberware.com
  description: >
    A landing page for the mobile app Mission42. Mission42 wants to help you learn new skills.
  categories:
    - App
    - Learning
    - Education
    - Landing Page
  built_by: Philipp Siegmund, zauberware
  built_by_url: https://www.zauberware.com
- title: Altstadtdomizil Idstein
  main_url: http://www.altstadtdomizil-idstein.de/
  url: http://www.altstadtdomizil-idstein.de/
  description: >
    A landing page for a holiday apartment in Idstein, Germany.
  categories:
    - Landing Page
    - Travel
    - Real Estate
  built_by: Simon Franzen, zauberware
  built_by_url: https://www.zauberware.com
- title: Gerald Martinez Dev
  main_url: https://gmartinez.dev/
  url: https://gmartinez.dev/
  source_url: https://github.com/nephlin7/gmartinez.dev
  description: >
    Personal web site for show my skills and my works.
  categories:
    - Web Development
    - Portfolio
  built_by: Gerald Martinez
  built_by_url: https://twitter.com/GeraldM_92
  featured: false
- title: Becreatives
  main_url: "https://becreatives.com"
  url: "https://becreatives.com"
  featured: false
  description: >
    Digital software house. Enlights ideas. Think smart execute harder.
  categories:
    - Technology
    - Web Development
    - Agency
    - Marketing
  built_by: Becreatives
  built_by_url: "https://becreatives.com"
- title: Paul Clifton Photography
  main_url: https://paulcliftonphotography.com
  url: https://paulcliftonphotography.com
  featured: false
  description: >
    A full migration from WordPress to GatsbyJS and DatoCMS. Includes custom cropping on images as viewport changes size and also an infinity scroll that doesn't preload all of the results.
  categories:
    - Blog
    - Portfolio
    - Gallery
    - Photography
  built_by: Little Wolf Studio
  built_by_url: https://littlewolfstudio.co.uk
- title: Atte Juvonen - Blog
  url: https://www.attejuvonen.fi/
  main_url: https://www.attejuvonen.fi/
  source_url: https://github.com/baobabKoodaa/blog
  description: >
    Tech-oriented personal blog covering topics like AI, data, voting, game theory, infosec and software development.
  categories:
    - Blog
    - Data
    - JavaScript
    - Programming
    - Science
    - Security
    - Technology
    - Web Development
  featured: false
- title: Kibuk Construction
  url: https://kibukconstruction.com/
  main_url: https://kibukconstruction.com/
  description: >
    Kibuk Construction is a fully licensed and insured contractor specializing in Siding, Decks, Windows & Doors!
  categories:
    - Business
  built_by: David Krasniy
  built_by_url: http://dkrasniy.com
- title: RedCarpetUp
  main_url: https://www.redcarpetup.com
  url: https://www.redcarpetup.com/
  description: >
    RedCarpetUp's home page for a predominantly mobile-only customer base in India with major constraints on bandwidth availability
  categories:
    - Finance
  built_by: RedCarpet Dev Team
  built_by_url: https://www.redcarpetup.com
  featured: false
- title: talita traveler
  url: https://talitatraveler.com/
  main_url: https://talitatraveler.com/
  source_url: https://github.com/afuh/talitatraveler
  description: >
    Talita Traveler's personal blog.
  categories:
    - Blog
  built_by: Axel Fuhrmann
  built_by_url: https://axelfuhrmann.com/
  featured: false
- title: Pastelería el Progreso
  url: https://pasteleriaelprogreso.com/
  main_url: https://pasteleriaelprogreso.com/
  source_url: https://github.com/afuh/elprogreso
  description: >
    Famous bakery in Buenos Aires.
  categories:
    - Food
    - Gallery
  built_by: Axel Fuhrmann
  built_by_url: https://axelfuhrmann.com/
  featured: false
- title: Maitrik's Portfolio
  url: https://www.maitrikpatel.com/
  main_url: https://www.maitrikpatel.com/
  source_url: https://github.com/maitrikjpatel/portfolio
  description: >
    Portfolio of a Front-End Developer / UX Designer who designs and develops pixel perfect user interface, experiences and web applications.
  categories:
    - Portfolio
    - Blog
    - Design
    - Web Development
  built_by: Maitrik Patel
  built_by_url: https://www.maitrikpatel.com/
  featured: false
- title: PicPick
  url: https://picpick.app/
  main_url: https://picpick.app/
  description: >
    All-in-one Graphic Design Tool, Screen Capture Software, Image Editor, Color Picker, Pixel Ruler and More
  categories:
    - Productivity
    - App
    - Technology
  built_by: NGWIN
  built_by_url: https://picpick.app/
  featured: false
- title: Ste O'Neill
  main_url: https://www.steoneill.dev
  url: https://www.steoneill.dev
  description: >
    MVP of a portfolio site for a full stack UK based developer.
  categories:
    - Blog
    - Portfolio
  built_by: Ste O'Neill
  built_by_url: https://steoneill.dev
  featured: false
- title: Filipe Santos Correa's Portfolio
  description: >
    Filipe's Personal About Me / Portfolio.
  main_url: "https://filipesantoscorrea.com/"
  url: "https://filipesantoscorrea.com/"
  source_url: "https://github.com/Safi1012/filipesantoscorrea.com"
  featured: false
  categories:
    - Portfolio
- title: Progressive Massachusetts Legislator Scorecard
  main_url: https://scorecard.progressivemass.com
  url: https://scorecard.progressivemass.com
  featured: false
  source_url: https://github.com/progressivemass/legislator-scorecard
  description: >
    Learn about MA state legislators' voting records through a progressive lens
  categories:
    - Government
    - Education
  built_by: Alex Holachek
  built_by_url: "https://alex.holachek.com/"
- title: Jeff Wolff – Portfolio
  main_url: https://www.jeffwolff.net
  url: https://www.jeffwolff.net
  featured: false
  description: >
    A guy from San Diego who makes websites.
  categories:
    - Blog
    - Portfolio
    - Web Development
- title: Jp Valery – Portfolio
  main_url: https://jpvalery.photo
  url: https://jpvalery.photo
  featured: false
  description: >
    Self-taught photographer documenting spaces and people
  categories:
    - Portfolio
    - Photography
- title: Prevue
  main_url: https://www.prevue.io
  url: https://www.prevue.io
  featured: false
  description: >
    All in One Prototyping Tool For Vue Developers
  categories:
    - Open Source
    - Web Development
- title: Gold Medal Flour
  main_url: https://www.goldmedalflour.com
  url: https://www.goldmedalflour.com
  description: >
    Gold Medal Four is a brand of flour products owned by General Mills. The new site was built using Gatsby v2 with data sources from WordPress and an internal recipe API, and features multifaceted recipe filtering and a modified version of Gatsby Image to support art direction images.
  categories:
    - Food
  built_by: General Mills Branded Sites Dev Team
  built_by_url: https://www.generalmills.com
  featured: false
- title: Fifth Gait Technologies
  main_url: https://5thgait.com
  url: https://5thgait.com
  featured: false
  description: >
    Fifth Gait is a small business in the defense and space industry that is run and owned by physicists and engineers that have worked together for decades. The site was built using Gatsby V2.
  categories:
    - Government
    - Science
    - Technology
  built_by: Jonathan Z. Fisher
  built_by_url: "https://jonzfisher.com"
- title: Sal's Pals
  main_url: https://www.sals-pals.net
  url: https://www.sals-pals.net
  featured: false
  description: >
    Sal's Pals is a professional dog walking and pet sitting service based in Westfield, NJ. New site built with gatsby v2.
  categories:
    - Business
- title: Zuyet Awarmatrip
  main_url: https://www.zuyetawarmatrip.com
  url: https://www.zuyetawarmatrip.com
  featured: false
  description: >
    Zuyet Awarmatrip is a subsidiary identity within the personal ecosystem of Zuyet Awarmatik, focusing on travel and photography.
  categories:
    - Travel
    - Photography
  built_by: Zuyet Awarmatik
- title: manuvel.be
  url: https://www.manuvel.be
  main_url: https://www.manuvel.be
  source_url: https://github.com/riencoertjens/manuvelsite
  description: >
    Cycling themed café coming this april in Sint Niklaas, Belgium. One page with funky css-grid and gatsby-image trickery!
  categories:
    - Food
  built_by: WEBhart
  built_by_url: https://www.web-hart.com
  featured: false
- title: WEBhart
  url: https://www.web-hart.com
  main_url: https://www.web-hart.com
  description: >
    Hi, I'm Rien (pronounced Reen) from Belgium but based in Girona, Spain. I'm an autodidact, committed to learning until the end of time.
  categories:
    - Portfolio
    - Design
    - Web Development
    - Freelance
  built_by: WEBhart
  built_by_url: https://www.web-hart.com
  featured: false
- title: nicdougall.com
  url: https://nicdougall.netlify.com/
  main_url: https://nicdougall.netlify.com/
  source_url: https://github.com/riencoertjens/nicdougall.com
  description: >
    Athlete website with Netlify CMS for blog content.
  categories:
    - Blog
  built_by: WEBhart
  built_by_url: https://www.web-hart.com
  featured: false
- title: het Groeiatelier
  url: https://www.hetgroeiatelier.be/
  main_url: https://www.hetgroeiatelier.be/
  description: >
    Workspace for talent development and logopedics. One page site with basic info and small calendar CMS.
  categories:
    - Marketing
  built_by: WEBhart
  built_by_url: https://www.web-hart.com
  featured: false
- title: Lebuin D'Haese
  url: https://www.lebuindhaese.be/
  main_url: https://www.lebuindhaese.be/
  description: >
    Artist portfolio website. Powered by a super simple Netlify CMS to easily add blog posts or new art pieces.
  categories:
    - Portfolio
    - Blog
  built_by: WEBhart
  built_by_url: https://www.web-hart.com
  featured: false
- title: Iefke Molenstra
  url: https://www.iefke.be/
  main_url: https://www.iefke.be/
  description: >
    Artist portfolio website. Powered by a super simple Netlify CMS to easily add blog posts or new art pieces.
  categories:
    - Portfolio
    - Blog
  built_by: WEBhart
  built_by_url: https://www.web-hart.com
  featured: false
- title: The Broomwagon
  url: https://www.thebroomwagongirona.com/
  main_url: https://www.thebroomwagongirona.com/
  description: >
    foodtruck style coffee by pro cyclist Robert Gesink. The site has a webshop with merchandise and coffee beans.
  categories:
    - eCommerce
  built_by: WEBhart
  built_by_url: https://www.web-hart.com
- title: Pella Windows and Doors
  main_url: https://www.pella.com
  url: https://www.pella.com
  featured: false
  description: >
    The Pella Corporation is a privately held window and door manufacturing
  categories:
    - Business
- title: tinney.dev
  url: https://tinney.dev
  main_url: https://tinney.dev
  source_url: https://github.com/cdtinney/tinney.dev
  description: >
    Personal portfolio/blog of Colin Tinney
  categories:
    - Blog
    - Portfolio
    - Open Source
  built_by: Colin Tinney
  built_by_url: https://tinney.dev
  featured: false
- title: Monkeywrench Books
  main_url: https://monkeywrenchbooks.org
  url: https://monkeywrenchbooks.org
  description: >
    Monkeywrench Books is an all-volunteer, collectively-run bookstore and event space in Austin, TX
  categories:
    - Business
    - Community
    - Education
  built_by: Monkeywrench Books
  built_by_url: https://monkeywrenchbooks.org
- title: DeepMay.io
  main_url: https://deepmay.io
  url: https://deepmay.io
  description: >
    DeepMay is an experimental new tech bootcamp in the mountains of North Carolina.
  categories:
    - Event
    - Community
    - Technology
    - Marketing
  built_by: DeepMay
  built_by_url: https://twitter.com/deepmay_io
  featured: false
- title: Liferay.Design
  main_url: https://liferay.design
  url: https://liferay.design
  source_url: https://github.com/liferay-design/liferay.design
  description: >
    Liferay.Design is home to some of the freshest open-source designers who love to share articles and other resources for the Design Community.
  categories:
    - Blog
    - Community
    - Design
    - Marketing
    - Open Source
    - Technology
    - User Experience
  built_by: Liferay Designers
  built_by_url: https://twitter.com/liferaydesign
  featured: false
- title: Front End Remote Jobs
  main_url: https://frontendremotejobs.com
  url: https://frontendremotejobs.com
  source_url: https://github.com/benjamingrobertson/remotefrontend
  description: >
    Front End Remote Jobs features fully remote jobs for front end developers.
  categories:
    - WordPress
    - Web Development
  built_by: Ben Robertson
  built_by_url: https://benrobertson.io
  featured: false
- title: Penrose Grand Del Mar
  main_url: https://penroseatthegrand.com
  url: https://penroseatthegrand.com
  description: >
    Penrose Grand Del Mar is a luxury housing project coming soon.
  categories:
    - Real Estate
    - Design
  built_by: Chase Ohlson
  built_by_url: https://chaseohlson.com
- title: JustGraphQL
  url: https://www.justgraphql.com/
  main_url: https://www.justgraphql.com/
  source_url: https://github.com/Novvum/justgraphql
  description: >
    JustGraphQL helps developers quickly search and filter through GraphQL resources, tools, and articles.
  categories:
    - Open Source
    - Web Development
    - Technology
  built_by: Novvum
  built_by_url: https://www.novvum.io/
  featured: false
- title: Peter Macinkovic Personal Blog
  url: https://peter.macinkovic.id.au/
  main_url: https://peter.macinkovic.id.au/
  source_url: https://github.com/inkovic/peter-macinkovic-static-site
  description: >
    Personal Website and Blog of eCommerce SEO Specilaist and Digital Marketer Peter Macinkovic.
  categories:
    - SEO
    - Marketing
    - Blog
  featured: false
- title: NH Hydraulikzylinder
  main_url: https://nh-hydraulikzylinder.com
  url: https://nh-hydraulikzylinder.com
  description: >
    High quality & high performance hydraulic cylinders manufactured in Austria based on the clients requirements
  categories:
    - Business
  built_by: MangoART
  built_by_url: https://www.mangoart.at
  featured: false
- title: Frauennetzwerk Linz-Land
  main_url: https://frauennetzwerk-linzland.net
  url: https://frauennetzwerk-linzland.net
  description: >
    Homepage for the local women's association providing support to people in need offline and online (Livechat integration)
  categories:
    - Nonprofit
  built_by: MangoART
  built_by_url: https://www.mangoart.at
  featured: false
- title: Mein Traktor
  main_url: http://www.mein-traktor.at/
  url: http://www.mein-traktor.at/
  description: >
    Homepage of a the main importer of SAME and Lamborghini Tractors in Austria with customer support area
  categories:
    - Business
    - App
  built_by: MangoART
  built_by_url: https://www.mangoart.at
  featured: false
- title: Lamborghini Traktoren
  main_url: https://lamborghini-traktor.at
  url: https://lamborghini-traktor.at
  description: >
    Lamborghini Tractors - Landing page for the brand in Austria
  categories:
    - Business
  built_by: MangoART
  built_by_url: https://www.mangoart.at
  featured: false
- title: Holly Lodge Community Centre - Highgate, London
  main_url: https://www.hlcchl.org/
  url: https://www.hlcchl.org/
  source_url: https://github.com/eugelogic/hlcchl-gatsby
  description: >
    The Holly Lodge Community Centre - Highgate, London has a shiny new website built with Gatsby v2 that makes important contributions towards a faster, more secure and environmentally friendly web for everyone.
  categories:
    - Community
    - Event
    - Nonprofit
  built_by: Eugene Molari Developer
  built_by_url: https://twitter.com/EugeneMolari
  featured: false
- title: blackcater's blog
  url: https://www.blackcater.win
  main_url: https://www.blackcater.win
  source_url: https://github.com/blackcater/blog
  description: >
    Blog like Medium, for person and team.
  categories:
    - Blog
    - Web Development
  built_by: blackcater
  built_by_url: https://github.com/blackcater
  featured: false
- title: Kenneth Kwakye-Gyamfi Portfolio Site
  url: https://www.kwakye-gyamfi.com
  main_url: https://www.kwakye-gyamfi.com
  source_url: https://github.com/cr05s19xx/cross-site
  description: >
    Personal portfolio site for Kenneth Kwakye-Gyamfi, a mobile and web full stack applications developer currently based in Accra, Ghana.
  categories:
    - SEO
    - Web Development
    - Open Source
    - Portfolio
  featured: false
- title: Gareth Weaver
  url: https://www.garethweaver.com/
  main_url: https://www.garethweaver.com/
  source_url: https://github.com/garethweaver/public-site-react
  description: >
    A personal portofolio of a London based frontend developer built with Gatsby 2, Redux and Sass
  categories:
    - Portfolio
    - Web Development
  built_by: Gareth Weaver
  built_by_url: https://twitter.com/garethdweaver
  featured: false
- title: Mailjet
  url: https://dev.mailjet.com/
  main_url: https://dev.mailjet.com/
  description: >
    Mailjet is an easy-to-use all-in-one e-mail platform.
  categories:
    - API
    - Documentation
  featured: false
- title: Peintagone
  url: https://www.peintagone.be/
  main_url: https://www.peintagone.be/
  description: >
    Peintagone is a superior quality paint brand with Belgian tones.
  categories:
    - Portfolio
    - Gallery
  built_by: Sebastien Crepin
  built_by_url: https://github.com/opeah
  featured: false
- title: Let's Do Dish!
  url: https://letsdodish.com
  main_url: https://letsdodish.com
  description: >
    A new recipe site for people who enjoy cooking great food in their home kitchen. Find some great meal ideas! Let's do dish!
  categories:
    - Blog
    - Food
  built_by: Connerra
  featured: false
- title: AWS Amplify Community
  url: https://amplify.aws/community/
  main_url: https://amplify.aws/community/
  source_url: https://github.com/aws-amplify/community
  description: >
    Amplify Community is a hub for developers building fullstack serverless applications with Amplify to easily access content (such as events, blog posts, videos, sample projects, and tutorials) created by other members of the Amplify community.
  categories:
    - Blog
    - Directory
    - Education
    - Technology
  built_by: Nikhil Swaminathan
  built_by_url: https://github.com/swaminator
  featured: false
- title: Cal State Monterey Bay
  url: https://csumb.edu
  main_url: https://csumb.edu
  source_url: https://github.com/csumb/csumb-gatsby
  description: >
    A website for the entire campus of California State University, Monterey Bay.
  categories:
    - Education
    - Government
  built_by: CSUMB Web Team
  built_by_url: https://csumb.edu/web/team
  featured: false
- title: BestPricingPages.com
  url: https://bestpricingpages.com
  main_url: https://bestpricingpages.com
  source_url: https://github.com/jpvalery/pricingpages/
  description: >
    A repository of the best pricing pages by the best companies. Built in less than a week.
    Inspired by RGE and since pricingpages.xyz no longer exists, I felt such a resource was missing and could be helpful to many people.
  categories:
    - Business
    - Community
    - Entrepreneurship
    - Open Source
    - Technology
  built_by: Jp Valery
  built_by_url: https://jpvalery.me
  featured: false
- title: Lendo Austria
  url: https://lendo.at
  main_url: https://lendo.at
  description: >
    A Comparison site for best private loan offer from banks in Austria.
  categories:
    - Business
    - Finance
  built_by: Lendo developers
  featured: false
- title: Visual Cloud FX
  url: https://visualcloudfx.com
  main_url: https://visualcloudfx.com
  source_url: https://github.com/jjcav84/visualcloudfx
  description: >
    Basic static site built with MDBootstrap, React, and Gatsby
  categories:
    - Consulting
    - Portfolio
  built_by: Jacob Cavazos
  built_by_url: https://jacobcavazos.com
- title: Matthew Miller (Me4502)
  url: https://matthewmiller.dev
  main_url: https://matthewmiller.dev
  description: >
    The personal site, blog and portfolio of Matthew Miller (Me4502)
  categories:
    - Blog
    - Programming
    - Technology
    - Portfolio
  built_by: Matthew Miller
  featured: false
- title: Årets Kontor
  url: https://aretskontor.newst.se
  main_url: https://aretskontor.newst.se
  description: >
    A swedish competition for "office of the year" in sweden with a focus on design. Built with MDBootstrap and Gatsby.
  categories:
    - Real Estate
    - Marketing
  built_by: Victor Björklund
  built_by_url: https://victorbjorklund.com
  featured: false
- title: Kyma
  url: https://kyma-project.io
  main_url: https://kyma-project.io
  source_url: https://github.com/kyma-project/website
  description: >
    This website holds overview, blog and documentation for Kyma open source project that is a Kubernates based application extensibility framework.
  categories:
    - Documentation
    - Blog
    - Technology
    - Open Source
  built_by: Kyma developers
  built_by_url: https://twitter.com/kymaproject
  featured: false
- title: Verso
  main_url: https://verso.digital
  url: https://verso.digital
  description: >
    Verso is a creative technology studio based in Singapore. Site built with Gatsby and Netlify.
  categories:
    - Agency
    - Consulting
    - Design
    - Technology
  built_by: Verso
  built_by_url: https://verso.digital
  featured: false
- title: Camilo Holguin
  url: https://camiloholguin.me
  main_url: https://camiloholguin.me
  source_url: https://github.com/camiloholguin/gatsby-portfolio
  description: >
    Portfolio site using GatsbyJS and WordPress REST API.
  categories:
    - WordPress
    - Portfolio
    - Web Development
  built_by: Camilo Holguin
  built_by_url: https://camiloholguin.me
  featured: false
- title: Bennett Hardwick
  url: https://bennetthardwick.com
  main_url: https://bennetthardwick.com
  description: >
    The personal website and blog of Bennett Hardwick, an Australian software developer and human being.
  categories:
    - Blog
    - Programming
    - Technology
  source_url: https://github.com/bennetthardwick/website
  built_by: Bennett Hardwick
  built_by_url: https://bennetthardwick.com
  featured: false
- title: Sindhuka
  url: https://sindhuka.org/
  main_url: https://sindhuka.org/
  description: >
    Official website of the Sindhuka initiative, a sustainable farmers' network in Nepal.
  categories:
    - Business
    - Community
    - Government
    - Marketing
  source_url: https://github.com/Polcius/sindhuka-serif
  built_by: Pol Milian
  built_by_url: https://github.com/Polcius/
  featured: false
- title: ERS HCL Open Source Portal
  url: https://ers-hcl.github.io/
  main_url: https://ers-hcl.github.io/
  description: >
    Official site for ERS-HCL GitHub organizational site. This is a hybrid app with static and dynamic content, providing a details of the open source projects, initiatives, innovation ideas within ERS-HCL. It pulls data from various data sources including GitHub APIs, MDX based blog posts, excel files. It also hosts an ideas app that is based on Firebase.
  categories:
    - Open Source
    - Blog
    - Technology
    - Web Development
    - Community
    - Documentation
  source_url: https://github.com/ERS-HCL/gatsby-ershcl-app
  built_by: Tarun Kumar Sukhu
  built_by_url: https://github.com/tsukhu
- title: Sandbox
  url: https://www.sandboxneu.com/
  main_url: https://www.sandboxneu.com/
  source_url: https://github.com/sandboxneu/sandboxneu.com
  description: >
    Official website of Sandbox, a Northeastern University student group that builds software for researchers.
  categories:
    - Marketing
  built_by: Sandbox at Northeastern
  built_by_url: https://github.com/sandboxneu/
  featured: false
- title: Accessible App
  main_url: https://accessible-app.com
  url: https://accessible-app.com
  source_url: https://github.com/accessible-app/accessible-app_com
  description: >
    Learn how to build inclusive web applications and Single Page Apps in modern JavaScript frameworks. This project collects strategies, links, patterns and plugins for React, Vue and Angular.
  categories:
    - Accessibility
    - Web Development
    - JavaScript
  built_by: Marcus Herrmann
  built_by_url: https://marcus.io
  featured: false
- title: PygmalionPolymorph
  url: https://pygmalionpolymorph.com
  main_url: https://pygmalionpolymorph.com
  source_url: https://github.com/PygmalionPolymorph/portfolio
  description: >
    Portfolio of artist, musician and developer PygmalionPolymorph.
  categories:
    - Portfolio
    - Gallery
    - Music
    - Photography
    - Web Development
  built_by: PygmalionPolymorph
  built_by_url: https://pygmalionpolymorph.com
  featured: false
- title: Gonzalo Nuñez Photographer
  main_url: https://www.gonzalonunez.com
  url: https://www.gonzalonunez.com
  description: >
    Website for Cancun based destination wedding photographer Gonzalo Nuñez. Site built with GatsbyJS, WordPress API and Netlify.
  categories:
    - Photography
    - Portfolio
    - WordPress
  built_by: Miguel Mayo
  built_by_url: https://www.miguelmayo.com
  featured: false
- title: Element 84
  main_url: https://www.element84.com
  url: https://www.element84.com
  description: >
    Element 84 is software engineering and design firm that helps companies and government agencies solve problems using remote sensing, life sciences, and transportation data in the cloud.
  categories:
    - Agency
    - Blog
    - Business
    - Consulting
    - Data
    - Design
    - Government
    - Portfolio
    - Programming
    - Science
    - Technology
    - User Experience
    - Web Development
- title: Measures for Justice
  main_url: https://www.measuresforjustice.org
  url: https://www.measuresforjustice.org
  description: >
    Measures for Justice gathers criminal justice data at the county level and makes it available on a free public Data Portal. Site rebuilt from scratch with GatsbyJS.
  categories:
    - Nonprofit
    - Marketing
  featured: false
- title: Raconteur Agency
  main_url: https://www.raconteur.net/agency
  url: https://www.raconteur.net/agency
  description: >
    Raconteur Agency is a London-based content marketing agency for B2B brands. We have rebuilt their site with Gatsby v2 using their existing WordPress backend as the data source. By switching from WordPress to GatsbyJS we have achieved a 200%+ improvement in page load times and went from a Lighthouse performance score of 49 to 100.
  categories:
    - Agency
    - Marketing
    - WordPress
  built_by: Jacob Herper
  built_by_url: https://herper.io
  featured: false
- title: GreenOrbit
  main_url: https://greenorbit.com/
  url: https://greenorbit.com/
  description: >
    Cloud-based intranet software. Get your people going with everything you need, built in.
  categories:
    - Business
    - App
    - Productivity
    - Technology
  built_by: Effective Digital
  built_by_url: https://effective.digital/
- title: Purple11
  main_url: https://purple11.com/
  url: https://purple11.com/
  description: >
    Purple11 is a site for photography and photo retouching tips and tricks.
  categories:
    - Blog
    - Photography
  built_by: Sébastien Noël
  built_by_url: https://blkfuel.com/
  featured: false
- title: PerfReviews
  main_url: https://perf.reviews/
  url: https://perf.reviews/
  source_url: https://github.com/PerfReviews/PerfReviews
  description: >
    The best content about web performance in spanish language.
  categories:
    - Web Development
  built_by: Joan León & José M. Pérez
  built_by_url: https://perf.reviews/nosotros/
  featured: false
- title: Un Backend - Blog
  main_url: https://www.unbackend.pro/
  url: https://www.unbackend.pro/
  description: >
    The personal website and blog of Camilo Ramírez, a backend developer :).
  categories:
    - Blog
    - Programming
    - Technology
  source_url: https://github.com/camilortte/camilortte.github.com
  built_by: Camilo Ramírez
  built_by_url: https://www.unbackend.pro/about
  featured: false
- title: Hitesh Vaghasiya
  main_url: https://hiteshvaghasiya.com/
  url: https://hiteshvaghasiya.com/
  description: >
    This is Hitesh Vaghasiya's blog. This blog is help you an E-Commerce like Magento, Shopify, and BigCommece.
  categories:
    - Blog
    - Programming
    - Technology
    - Web Development
  built_by: Hitesh Vaghasiya
  built_by_url: https://hiteshvaghasiya.com/
  featured: false
- title: Aditus
  main_url: https://www.aditus.io
  url: https://www.aditus.io
  description: >
    Aditus is the accessibility tool for your team. We help teams build accessible websites and products.
  categories:
    - Accessibility
    - Education
  built_by: Aditus
  built_by_url: https://www.aditus.io
  featured: false
- title: Ultra Config
  main_url: https://ultraconfig.com.au/
  url: https://ultraconfig.com.au/ultra-config-generator/
  description: >
    Ultra Config Generator is a software application for Network Engineers to efficiently manage their network infrastructure.
  categories:
    - Blog
    - Technology
  built_by: Ultra Config
  built_by_url: https://ultraconfig.com.au/
  featured: false
- title: Malice
  main_url: https://malice.fr/
  url: https://malice.fr/
  description: >
    Malice is a cyber-training  platform for learning, validating and improving security related skills through simulated scenarios and challenges.
  categories:
    - Security
    - Technology
  built_by: Sysdream
  built_by_url: https://sysdream.com/
  featured: false
- title: Nash
  main_url: https://nash.io/
  url: https://nash.io/
  description: >
    Nash is a decentralized platform for trading, payment and other financial services. Our goal is to bring distributed finance to everyone by making blockchain technology fast and easy to use. We employ an off-chain engine to match trades rapidly, but never take control of customers’ assets. Our intuitive interface offers easy access to a range of trading, payment and investment functions.
  categories:
    - Portfolio
    - Security
    - Technology
  built_by: Andrej Gajdos
  built_by_url: https://andrejgajdos.com/
  featured: false
- title: Axel Fuhrmann
  url: https://axelfuhrmann.com
  main_url: https://axelfuhrmann.com
  source_url: https://github.com/afuh/axelfuhrmann.com
  description: >
    Personal portfolio.
  categories:
    - Portfolio
    - Freelance
    - Web Development
  featured: false
- title: Alaina Viau
  url: https://www.alainaviau.com
  main_url: https://www.alainaviau.com
  description: >
    Official website of Canadian opera director, creator, and producer Alaina Viau. Site designed by Stephen Bell.
  categories:
    - Portfolio
    - Music
  built_by: Michael Uloth
  built_by_url: "https://www.michaeluloth.com"
- title: Alison Moritz
  url: https://www.alisonmoritz.com
  main_url: https://www.alisonmoritz.com
  description: >
    Official website of American stage director Alison Moritz. Site designed by Stephen Bell.
  categories:
    - Portfolio
    - Music
  built_by: Michael Uloth
  built_by_url: "https://www.michaeluloth.com"
- title: Luke Secomb Digital
  url: https://lukesecomb.digital
  main_url: https://lukesecomb.digital
  source_url: https://github.com/lukethacoder/luke-secomb-simple
  description: >
    A simple portfolio site built using TypeScript, Markdown and React Spring.
  categories:
    - Portfolio
    - Web Development
  built_by: Luke Secomb
  built_by_url: https://lukesecomb.digital
  featured: false
- title: We are Brew
  url: https://www.wearebrew.co.uk
  main_url: https://www.wearebrew.co.uk
  description: >
    Official website for Brew, a Birmingham based Digital Marketing Agency.
  categories:
    - Portfolio
    - Web Development
    - Agency
    - Marketing
  built_by: Brew Digital
  built_by_url: https://www.wearebrew.co.uk
- title: Global City Data
  main_url: https://globalcitydata.com
  url: https://globalcitydata.com
  source_url: https://github.com/globalcitydata/globalcitydata
  description: >
    Global City Data is an open, easily browsable platform to showcase peer-reviewed urban datasets and models created by different research groups.
  categories:
    - Education
    - Open Source
  built_by: Rafi Barash
  built_by_url: https://rafibarash.com
  featured: false
- title: Submittable
  url: https://www.submittable.com
  main_url: https://www.submittable.com
  description: >
    Submissions made simple. Submittalbe is a cloud-based submissions manager that lets you accept, review, and make decisions on any kind of digital content.
  categories:
    - Technology
    - Marketing
  built_by: Genevieve Crow
  built_by_url: https://github.com/g-crow
- title: Appmantle
  main_url: https://appmantle.com
  url: https://appmantle.com
  description: >
    Appmantle is a new way of creating apps. A complete modern app that you build yourself quickly & easily, without programming knowledge.
  categories:
    - App
    - Marketing
    - Landing Page
    - Mobile Development
    - Technology
  built_by: Appmantle
  built_by_url: https://appmantle.com
  featured: false
- title: Acto
  main_url: https://www.acto.dk/
  url: https://www.acto.dk/
  description: >
    Tomorrows solutions - today. Acto is an innovative software engineering company, providing your business with high-quality, scalable and maintainable software solutions, to make your business shine.
  categories:
    - Agency
    - Technology
    - Web Development
    - Mobile Development
  built_by: Acto
  built_by_url: https://www.acto.dk/
- title: Gatsby GitHub Stats
  url: https://gatsby-github-stats.netlify.com
  main_url: https://gatsby-github-stats.netlify.com
  source_url: https://github.com/lannonbr/gatsby-github-stats/
  description: >
    Statistics Dashboard for Gatsby GitHub repository
  categories:
    - Data
  built_by: Benjamin Lannon
  built_by_url: https://lannonbr.com
  featured: false
- title: Graphic Intuitions
  url: https://www.graphicintuitions.com/
  main_url: https://www.graphicintuitions.com/
  description: >
    Digital marketing agency located in Morris, Manitoba.
  categories:
    - Agency
    - Web Development
    - Marketing
  featured: false
- title: Smooper
  url: https://www.smooper.com/
  main_url: https://www.smooper.com/
  description: >
    We connect you with digital marketing experts for 1 on 1 consultation sessions
  categories:
    - Marketing
    - Directory
  featured: false
- title: Lesley Barber
  url: https://www.lesleybarber.com/
  main_url: https://www.lesleybarber.com/
  description: >
    Official website of Canadian film composer Lesley Barber.
  categories:
    - Portfolio
    - Music
  built_by: Michael Uloth
  built_by_url: https://www.michaeluloth.com
- title: Timeline of Terror
  main_url: https://timelineofterror.org/
  url: https://timelineofterror.org/
  source_url: https://github.com/Symbitic/timeline-of-terror
  description: >
    Complete guide to the events of September 11, 2001.
  categories:
    - Directory
    - Government
  built_by: Alex Shaw
  built_by_url: https://github.com/Symbitic/
  featured: false
- title: Pill Club
  url: https://thepillclub.com
  main_url: https://thepillclub.com
  description: >
    Zero Copay With Insurance + Free Shipping + Bonus Gifts + Online Delivery – Birth Control Delivery and Prescription
  categories:
    - Marketing
    - Healthcare
  built_by: Pill Club
  built_by_url: https://thepillclub.com
- title: myweekinjs
  url: https://www.myweekinjs.com/
  main_url: https://www.myweekinjs.com/
  source_url: https://github.com/myweekinjs/public-website
  description: >
    Challenge to create and/or learn something new in JavaScript each week.
  categories:
    - Blog
  built_by: Adriaan Janse van Rensburg
  built_by_url: https://github.com/HurricaneInteractive/
  featured: false
- title: The Edit Suite
  main_url: https://www.theeditsuite.com.au/
  url: https://www.theeditsuite.com.au/
  source_url: https://thriveweb.com.au/portfolio/the-edit-suite/
  description: >-
    The Edit Suite is an award winning video production and photography company based out of our Mermaid Beach studio on the Gold Coast of Australia but we also have the ability to work mobile from any location.
  categories:
    - Photography
    - Marketing
  built_by: Thrive Team - Gold Coast
  built_by_url: https://thriveweb.com.au/
  featured: false
- title: CarineRoitfeld
  main_url: https://www.carineroitfeld.com/
  url: https://www.carineroitfeld.com/
  description: >
    Online shop for Carine Roitfeld parfume
  categories:
    - eCommerce
  built_by: Ask Phill
  built_by_url: https://askphill.com
- title: EngineHub.org
  url: https://enginehub.org
  main_url: https://enginehub.org
  source_url: https://github.com/EngineHub/enginehub-website
  description: >
    The landing pages for EngineHub, the organisation behind WorldEdit, WorldGuard, CraftBook, and more
  categories:
    - Landing Page
    - Technology
    - Open Source
  built_by: Matthew Miller
  built_by_url: https://matthewmiller.dev
- title: Goulburn Physiotherapy
  url: https://www.goulburnphysiotherapy.com.au/
  main_url: https://www.goulburnphysiotherapy.com.au/
  description: >
    Goulburn Physiotherapy is a leader in injury prevention, individual and community health, and workplace health solutions across Central Victoria.
  categories:
    - Blog
    - Healthcare
  built_by: KiwiSprout
  built_by_url: https://kiwisprout.nz/
  featured: false
- title: TomTom Traffic Index
  main_url: https://www.tomtom.com/en_gb/traffic-index/
  url: https://www.tomtom.com/en_gb/traffic-index/
  description: >
    The TomTom Traffic Index provides drivers, city planners, auto manufacturers and policy makers with unbiased statistics and information about congestion levels in 403 cities across 56 countries on 6 continents.
  categories:
    - Travel
    - Data
  built_by: TomTom
  built_by_url: https://tomtom.com
  featured: false
- title: PrintAWorld | A 3D Printing and Fabrication Company
  main_url: https://prtwd.com/
  url: https://prtwd.com/
  description: >
    PrintAWorld is a NYC based fabrication and manufacturing company that specializes in 3D printing, 3D scanning, CAD Design,
    laser cutting, and rapid prototyping. We help artists, agencies and engineers turn their ideas into its physical form.
  categories:
    - Business
  featured: false
- title: Asjas
  main_url: https://asjas.co.za
  url: https://asjas.co.za/blog
  source_url: https://github.com/Asjas/Personal-Webpage
  description: >
    This is a website built with Gatsby v2 that uses Netlify CMS and Gatsby-MDX as a blog (incl. portfolio page).
  categories:
    - Web Development
    - Blog
    - Portfolio
  built_by: A-J Roos
  built_by_url: https://twitter.com/_asjas
  featured: false
- title: Glug-Infinite
  main_url: https://gluginfinite.github.io
  url: https://gluginfinite.github.io
  source_url: https://github.com/crstnmac/glug
  description: >
    This is a website built with Gatsby v2 that is deployed on GitHub using GitHub Pages and Netlify.
  categories:
    - Web Development
    - Blog
    - Portfolio
    - Agency
  built_by: Criston Macarenhas
  built_by_url: https://github.com/crstnmac
  featured: false
- title: The State of CSS Survey
  main_url: https://stateofcss.com/
  url: https://stateofcss.com/
  source_url: https://github.com/StateOfJS/state-of-css-2019
  description: >
    Annual CSS survey, brother of The State of JS Survey.
  categories:
    - Web Development
  built_by: Sacha Greif & Contribs
  built_by_url: https://github.com/StateOfJS
  featured: false
- title: Bytom Blockchain
  url: https://bytom.io/
  main_url: https://bytom.io/
  source_url: https://github.com/bytomlabs/bytom.io
  description: >
    Embrace the New Era of Bytom Blockchain
  categories:
    - Finance
    - Open Source
    - Technology
  built_by: Bytom Foundation
  built_by_url: https://bytom.io/
  featured: false
- title: Oerol Festival
  url: https://www.oerol.nl/nl/
  main_url: https://www.oerol.nl/en/
  description: >
    Oerol is a cultural festival on the island of Terschelling in the Netherlands that is held annually in June.
    The ten-day festival is focused on live, public theatre as well as music and visual arts.
  categories:
    - Event
    - Entertainment
  built_by: Oberon
  built_by_url: https://oberon.nl/
  featured: false
- title: Libra
  main_url: "https://libra.org/"
  url: "https://libra.org/"
  description: Libra's mission is to enable a simple global currency and financial infrastructure that empowers billions of people.
  featured: false
  categories:
    - Open Source
    - Technology
    - Finance
- title: Riffy Blog
  main_url: https://blog.rayriffy.com/
  url: https://blog.rayriffy.com/
  source_url: https://github.com/rayriffy/rayriffy-blog
  description: >
    Riffy Blog is async based beautiful highly maintainable site built by using Gatsby v2 with SEO optimized.
  categories:
    - Web Development
    - Blog
    - Open Source
    - Technology
    - Music
    - SEO
  built_by: Phumrapee Limpianchop
  built_by_url: https://rayriffy.com/
  featured: false
- title: The Coffee Collective
  url: https://coffeecollective.dk
  main_url: https://coffeecollective.dk
  description: >
    The Coffee Collective website is a JAM-stack based, multilingual, multi currency website/shop selling coffee, related products and subscriptions.
  categories:
    - eCommerce
    - Food
  built_by: Remotely (Anders Hallundbæk)
  built_by_url: https://remotely.dk
  featured: false
- title: Leadership Development International
  url: https://ldi.global
  main_url: https://ldi.global
  description: >
    A DatoCMS-backed site for an education and training company based in the US, China and the UAE.
  categories:
    - Education
    - Nonprofit
  built_by: Grant Holle
  built_by_url: https://grantholle.com
  featured: false
- title: Canvas 1839
  main_url: "https://www.canvas1839.com/"
  url: "https://www.canvas1839.com/"
  description: >-
    Online store for Canvas 1839 products, including pharmacological-grade CBD oil and relief cream.
  categories:
    - eCommerce
    - Marketing
  built_by: Corey Ward
  built_by_url: "http://www.coreyward.me/"
- title: Sparkle Stories
  main_url: "https://app.sparklestories.com/"
  url: "https://app.sparklestories.com/"
  description: >-
    Sparkle Stories is a streaming audio platform for children with over 1,200 original audio stories.
  categories:
    - App
    - Education
  built_by: Corey Ward
  built_by_url: "http://www.coreyward.me/"
- title: nehalist.io
  main_url: https://nehalist.io
  url: https://nehalist.io
  source_url: https://github.com/nehalist/nehalist.io
  description: >
    nehalist.io is a blog about software development, technology and all that kind of geeky stuff.
  categories:
    - Blog
    - Web Development
    - Open Source
  built_by: Kevin Hirczy
  built_by_url: https://nehalist.io
  featured: false
- title: March and Ash
  main_url: https://marchandash.com/
  url: https://marchandash.com/
  description: >-
    March and Ash is a customer-focused, licensed cannabis dispensary located in Mission Valley.
  categories:
    - eCommerce
    - Business
    - Blog
  built_by: Blueyellow
  built_by_url: https://blueyellow.io/
  featured: false
- title: T Two Industries
  description: >
    T Two Industries is a manufacturing company specializing in building custom truck decks, truck bodies, and trailers.
  main_url: https://www.ttwo.ca
  url: https://www.ttwo.ca
  categories:
    - Business
  built_by: https://www.t2.ca
  built_by_url: https://www.t2.ca
  featured: false
- title: Cali's Finest Landscaping
  url: https://www.calisfinestlandscaping.com/
  main_url: https://www.calisfinestlandscaping.com/
  description: >
    A team of hard-working, quality-obsessed landscaping professionals looking to take dreams and transform them into reality.
  categories:
    - Business
  built_by: David Krasniy
  built_by_url: http://dkrasniy.com
  featured: false
- title: Vazco
  url: https://www.vazco.eu
  main_url: https://www.vazco.eu
  description: >
    Vazco works for clients from all around the world in future-proof technologies and help them build better products.
  categories:
    - Agency
    - Web Development
    - Blog
    - Business
    - Technology
  built_by: Vazco
  built_by_url: https://www.vazco.eu
  featured: false
- title: Major League Eating
  main_url: https://majorleagueeating.com
  url: https://majorleagueeating.com
  description: >
    Major League Eating is the professional competitive eating organization that runs the Nathan’s Famous Coney Island Hot Dog eating contest on July 4th, among other eating events.
  categories:
    - Entertainment
    - Sports
  built_by: Carmen Cincotti
  built_by_url: https://github.com/ccincotti3
  featured: false
- title: APIs You Won't Hate
  url: https://apisyouwonthate.com/blog
  main_url: https://apisyouwonthate.com
  source_url: http://github.com/apisyouwonthate/apisyouwonthate.com
  description: >
    API development is a topic very close to our hearts. APIs You Won't Hate is a team and community dedicated to learning, writing, sharing ideas and bettering understanding of API practices. Together we can erradicate APIs we hate.
  categories:
    - Blog
    - Education
    - eCommerce
    - API
    - Community
    - Learning
    - Open Source
    - Technology
    - Web Development
  built_by: Mike Bifulco
  built_by_url: https://github.com/mbifulco
  featured: false
- title: Sankarsan Kampa
  main_url: "https://traction.one"
  url: "https://traction.one"
  description: Full time programmer, part time gamer, exploring the details of programmable systems and how to stretch their capabilities.
  featured: false
  categories:
    - Portfolio
    - Freelance
- title: AwesomeDocs
  main_url: "https://awesomedocs.traction.one/"
  url: "https://awesomedocs.traction.one/install"
  source_url: "https://github.com/AwesomeDocs/website"
  description: An awesome documentation website generator!
  featured: false
  categories:
    - Open Source
    - Web Development
    - Technology
    - Documentation
  built_by: Sankarsan Kampa
  built_by_url: "https://traction.one"
- title: Prism Programming Language
  main_url: "https://prism.traction.one/"
  url: "https://prism.traction.one/"
  source_url: "https://github.com/PrismLang/website"
  description: Interpreted, high-level, programming language.
  featured: false
  categories:
    - Programming
    - Open Source
    - Technology
    - Documentation
  built_by: Sankarsan Kampa
  built_by_url: "https://traction.one"
- title: Arnondora
  main_url: "https://arnondora.in.th/"
  url: "https://arnondora.in.th/"
  source_url: "https://github.com/arnondora/arnondoraBlog"
  description: Arnondora is a personal blog by Arnon Puitrakul
  categories:
    - Blog
    - Programming
    - Technology
  built_by: Arnon Puitrakul
  built_by_url: "https://arnondora.in.th/"
  featured: false
- title: KingsDesign
  url: "https://www.kingsdesign.com.au/"
  main_url: "https://www.kingsdesign.com.au/"
  description: KingsDesign is a Hobart based web design and development company. KingsDesign creates, designs, measures and improves web based solutions for businesses and organisations across Australia.
  categories:
    - Agency
    - Technology
    - Portfolio
    - Consulting
    - User Experience
  built_by: KingsDesign
  built_by_url: "https://www.kingsdesign.com.au"
- title: EasyFloh | Easy Flows for all
  url: "https://www.easyfloh.com"
  main_url: "https://www.easyfloh.com"
  description: >
    EasyFloh is for creating simple flows for your organisation. An organisation
    can design own flows with own stages.
  categories:
    - Business
    - Landing Page
  built_by: Vikram Aroskar
  built_by_url: "https://medium.com/@vikramaroskar"
  featured: false
- title: Home Alarm Report
  url: https://homealarmreport.com/
  main_url: https://homealarmreport.com/
  description: >
    Home Alarm Report is dedicated to helping consumers make informed decisions
    about home security solutions. The site was easily migrated from a legacy WordPress
    installation and the dev team chose Gatsby for its site speed and SEO capabilities.
  categories:
    - Blog
    - Business
    - SEO
    - Technology
  built_by: Centerfield Media
  built_by_url: https://www.centerfield.com
- title: Just | FX for treasurers
  url: "https://www.gojust.com"
  main_url: "https://www.gojust.com"
  description: >
    Just provides a single centralized view of FX for corporate treasurers. See interbank market prices, and access transaction cost analysis.
  categories:
    - Finance
    - Technology
  built_by: Bejamas
  built_by_url: "https://bejamas.io/"
  featured: false
- title: Bureau for Good | Nonprofit branding, web and print communications
  url: "https://www.bureauforgood.com"
  main_url: "https://www.bureauforgood.com"
  description: >
    Bureau for Good helps nonprofits explain why they matter across digital & print media. Bureau for Good crafts purpose-driven identities, websites & print materials for changemakers.
  categories:
    - Nonprofit
    - Agency
    - Design
  built_by: Bejamas
  built_by_url: "https://bejamas.io/"
  featured: false
- title: Atelier Cartier Blumen
  url: "https://www.ateliercartier.ch"
  main_url: "https://www.ateliercartier.ch"
  description: >
    Im schönen Kreis 6 in Zürich kreiert Nicole Cartier Blumenkompositionen anhand Charaktereigenschaften oder Geschichten zur Person an. Für wen ist Dein Blumenstrauss gedacht? Einzigartige Floristik Blumensträusse, Blumenabos, Events, Shootings. Site designed by https://www.stolfo.co
  categories:
    - eCommerce
    - Design
  built_by: Bejamas
  built_by_url: "https://bejamas.io/"
  featured: false
- title: Veronym – Cloud Security Service Provider
  url: "https://www.veronym.com"
  main_url: "https://www.veronym.com"
  description: >
    Veronym is securing your digital transformation. A comprehensive Internet security solution for business. Stay safe no matter how, where and when you connect.
  categories:
    - Security
    - Technology
    - Business
  built_by: Bejamas
  built_by_url: "https://bejamas.io/"
  featured: false
- title: Devahoy
  url: "https://devahoy.com/"
  main_url: "https://devahoy.com/"
  description: >
    Devahoy is a personal blog written in Thai about software development.
  categories:
    - Blog
    - Programming
  built_by: Chai Phonbopit
  built_by_url: "https://github.com/phonbopit"
  featured: false
- title: Venus Lover
  url: https://venuslover.com
  main_url: https://venuslover.com
  description: >
    Venus Lover is a mobile app for iOS and Android so you can read your daily horoscope and have your natal chart, including the interpretation of the ascendant, planets, houses and aspects.
  categories:
    - App
    - Consulting
    - Education
    - Landing Page
- title: Write/Speak/Code
  url: https://www.writespeakcode.com/
  main_url: https://www.writespeakcode.com/
  description: >
    Write/Speak/Code is a non-profit on a mission to promote the visibility and leadership of technologists with marginalized genders through peer-led professional development.
  categories:
    - Community
    - Nonprofit
    - Open Source
    - Conference
  built_by: Nicola B.
  built_by_url: https://www.linkedin.com/in/nicola-b/
  featured: false
- title: Daniel Spajic
  url: https://danieljs.tech/
  main_url: https://danieljs.tech/
  source_url: https://github.com/dspacejs/portfolio
  description: >
    Passionate front-end developer with a deep, yet diverse skillset.
  categories:
    - Portfolio
    - Programming
    - Freelance
  built_by: Daniel Spajic
  featured: false
- title: Cosmotory
  url: https://cosmotory.netlify.com/
  main_url: https://cosmotory.netlify.com/
  description: >
    This is the educational blog containing various courses,learning materials from various authors from all over the world.
  categories:
    - Blog
    - Community
    - Nonprofit
    - Open Source
    - Education
  built_by: Hanishraj B Rao.
  built_by_url: https://hanishrao.netlify.com/
  featured: false
- title: Armorblox | Security Powered by Understanding
  url: https://www.armorblox.com
  main_url: https://www.armorblox.com
  description: >
    Armorblox is a venture-backed stealth cybersecurity startup, on a mission to build a game-changing enterprise security platform.
  categories:
    - Security
    - Technology
    - Business
  built_by: Bejamas
  built_by_url: https://bejamas.io
  featured: false
- title: Mojo
  url: https://www.mojo.is
  main_url: https://www.mojo.is/
  description: >
    We help companies create beautiful digital experiences
  categories:
    - Agency
    - Technology
    - Consulting
    - User Experience
    - Web Development
  featured: false
- title: Marcel Hauri
  url: https://marcelhauri.ch/
  main_url: https://marcelhauri.ch/
  description: >
    Marcel Hauri is an award-winning Magento developer and e-commerce specialist.
  categories:
    - Portfolio
    - Blog
    - Programming
    - Community
    - Open Source
    - eCommerce
  built_by: Marcel Hauri
  built_by_url: https://marcelhauri.ch
  featured: false
- title: Projektmanagementblog
  url: https://www.projektmanagementblog.de
  main_url: https://www.projektmanagementblog.de/
  source_url: https://github.com/StephanWeinhold/pmblog
  description: >
    Thoughts about modern project management. Built with Gatsby and Tachyons, based on Advanced Starter.
  categories:
    - Blog
  built_by: Stephan Weinhold
  built_by_url: https://stephanweinhold.com/
  featured: false
- title: Anthony Boyd Graphics
  url: https://www.anthonyboyd.graphics/
  main_url: https://www.anthonyboyd.graphics/
  description: >
    Free Graphic Design Resources by Anthony Boyd
  categories:
    - Portfolio
  built_by: Anthony Boyd
  built_by_url: https://www.anthonyboyd.com/
  featured: false
- title: Relocation Hero
  url: https://relocationhero.com
  main_url: https://relocationhero.com
  description: >
    Blog with FAQs related to Germany relocation. Built with Gatsby.
  categories:
    - Blog
    - Consulting
    - Community
  featured: false
- title: Zoe Rodriguez
  url: https://zoerodrgz.com
  main_url: https://zoerodrgz.com
  description: >
    Portfolio for Los Angeles-based designer Zoe Rodriguez. Built with Gatsby.
  categories:
    - Portfolio
    - Design
  built_by: Chase Ohlson
  built_by_url: https://chaseohlson.com
  featured: false
- title: TriActive USA
  url: https://triactiveusa.com
  main_url: https://triactiveusa.com
  description: >
    Website and blog for TriActive USA. Built with Gatsby.
  categories:
    - Landing Page
    - Business
  built_by: Chase Ohlson
  built_by_url: https://chaseohlson.com
- title: LaunchDarkly
  url: https://launchdarkly.com/
  main_url: https://launchdarkly.com/
  description: >
    LaunchDarkly is the feature management platform that software teams use to build better software, faster.
  categories:
    - Technology
    - Marketing
  built_by: LaunchDarkly
  built_by_url: https://launchdarkly.com/
  featured: false
- title: Arpit Goyal
  url: https://arpitgoyal.com
  main_url: https://arpitgoyal.com
  source_url: https://github.com/92arpitgoyal/ag-blog
  description: >
    Blog and portfolio website of a Front-end Developer turned Product Manager.
  categories:
    - Blog
    - Portfolio
    - Technology
    - User Experience
  built_by: Arpit Goyal
  built_by_url: https://twitter.com/_arpitgoyal
  featured: false
- title: Portfolio of Cole Townsend
  url: https://twnsnd.co
  main_url: https://twnsnd.co
  description: Portfolio of Cole Townsend, Product Designer
  categories:
    - Portfolio
    - User Experience
    - Web Development
    - Design
  built_by: Cole Townsend
  built_by_url: https://twitter.com/twnsndco
- title: Jana Desomer
  url: https://www.janadesomer.be/
  main_url: https://www.janadesomer.be/
  description: >
    I'm Jana, a digital product designer with coding skills, based in Belgium
  categories:
    - Portfolio
  built_by: Jana Desomer Designer/Developer
  built_by_url: https://www.janadesomer.be/
  featured: false
- title: Carbon8 Regenerative Agriculture
  url: https://www.carbon8.org.au/
  main_url: https://www.carbon8.org.au/
  description: >
    Carbon8 is a Not for Profit charity that supports Aussie farmers to transition to regenerative agriculture practices and rebuild the carbon (organic matter) in their soil from 1% to 8%.
  categories:
    - Nonprofit
    - eCommerce
  built_by: Little & Big
  built_by_url: "https://www.littleandbig.com.au/"
  featured: false
- title: Reactgo blog
  url: https://reactgo.com/
  main_url: https://reactgo.com/
  description: >
    It provides tutorials & articles about modern open source web technologies such as react,vuejs and gatsby.
  categories:
    - Blog
    - Education
    - Programming
    - Web Development
  built_by: Sai gowtham
  built_by_url: "https://twitter.com/saigowthamr"
  featured: false
- title: City Springs
  url: https://citysprings.com/
  main_url: https://citysprings.com/
  description: >
    Sandy Springs is a city built on creative thinking and determination. They captured a bold vision for a unified platform to bring together new and existing information systems. To get there, the Sandy Springs communications team partnered with Mediacurrent on a new Drupal 8 decoupled platform architecture with a Gatsbyjs front end to power both the City Springs website and its digital signage network. Now, the Sandy Springs team can create content once and publish it everywhere.
  categories:
    - Community
    - Government
  built_by: Mediacurrent
  built_by_url: https://www.mediacurrent.com
  featured: false
- title: Behalf
  url: https://www.behalf.no/
  main_url: https://www.behalf.no/
  description: >
    Behalf is Norwegian based digital design agency.
  categories:
    - Agency
    - Portfolio
    - Business
    - Consulting
    - Design
    - Design System
    - Marketing
    - Web Development
    - User Experience
  built_by: Behalf
  built_by_url: https://www.behalf.no/
  featured: false
- title: Saxenhammer & Co.
  url: https://saxenhammer-co.com/
  main_url: https://saxenhammer-co.com/
  description: >
    Saxenhammer & Co. is a leading boutique investment bank in Continental Europe. The firm’s strong track record is comprised of the execution of 200 successful transactions across all major industries.
  categories:
    - Consulting
    - Finance
    - Business
  built_by: Axel Fuhrmann
  built_by_url: https://axelfuhrmann.com/
  featured: false
- title: UltronEle
  url: http://ultronele.com
  main_url: https://runbytech.github.io/ueofcweb/
  source_url: https://github.com/runbytech/ueofcweb
  description: >
    UltronEle is a light, fast, simple yet interesting serverless e-learning CMS based on GatsbyJS. It aims to provide a easy-use product for tutors, teachers, instructors from all kinks of fields with near-zero efforts to setup their own authoring tool and content publish website.
  categories:
    - Education
    - Consulting
    - Landing Page
    - Web Development
    - Open Source
    - Learning
  built_by: RunbyTech
  built_by_url: http://runbytech.co
  featured: false
- title: Nick Selvaggio
  url: https://nickgs.com/
  main_url: https://nickgs.com/
  description: >
    The personal website of Nick Selvaggio. Long Island based web developer, teacher, and technologist.
  categories:
    - Consulting
    - Programming
    - Web Development
  featured: false
- title: Free & Open Source Gatsby Themes by LekoArts
  main_url: "https://themes.lekoarts.de"
  url: "https://themes.lekoarts.de"
  source_url: "https://github.com/LekoArts/gatsby-themes/tree/master/www"
  built_by: LekoArts
  built_by_url: "https://github.com/LekoArts"
  description: >-
    Get high-quality and customizable Gatsby themes to quickly bootstrap your website! Choose from many professionally created and impressive designs with a wide variety of features and customization options. Use Gatsby Themes to take your project to the next level and let you and your customers take advantage of the many benefits Gatsby has to offer.
  categories:
    - Open Source
    - Directory
    - Marketing
    - Landing Page
  featured: false
- title: Lars Roettig
  url: https://larsroettig.dev/
  main_url: https://larsroettig.dev/
  description: >
    Lars Roettig is a Magento Maintainer and e-commerce specialist. On his Blog, he writes Software Architecture and Magento Development.
  categories:
    - Portfolio
    - Blog
    - Programming
    - Community
    - Open Source
    - eCommerce
  built_by: Lars Roettig
  built_by_url: https://larsroettig.dev/
  featured: false
- title: Cade Kynaston
  url: https://cade.codes
  main_url: https://cade.codes
  source_url: https://github.com/cadekynaston/gatsby-portfolio
  description: >
    Cade Kynaston's Portfolio
  categories:
    - Portfolio
  built_by: Cade Kynaston
  built_by_url: https://github.com/cadekynaston
  featured: false
- title: Growable Meetups
  url: https://www.growable.io/
  main_url: https://www.growable.io/
  description: >
    Growable - Events to Accelerate your career in Tech. Made with <3 with Gatsby, React & Netlify by Talent Point in London.
  categories:
    - Event
    - Technology
    - Education
    - Community
    - Conference
  built_by: Talent Point
  built_by_url: https://github.com/talent-point/
  featured: false
- title: Fantastic Metropolis
  main_url: https://fantasticmetropolis.com
  url: https://fantasticmetropolis.com
  description: >
    Fantastic Metropolis ran between 2001 and 2006, highlighting the potential of literary science fiction and fantasy.
  categories:
    - Entertainment
  built_by: Luis Rodrigues
  built_by_url: https://goblindegook.com
  featured: false
- title: Simon Koelewijn
  main_url: https://simonkoelewijn.nl
  url: https://simonkoelewijn.nl
  description: >
    Personal blog of Simon Koelewijn, where he blogs about UX, analytics and web development (in Dutch). Made awesome and fast by using Gatsby 2.x (naturally) and gratefully using Netlify and Netlify CMS.
  categories:
    - Freelance
    - Blog
    - Web Development
    - User Experience
  built_by: Simon Koelewijn
  built_by_url: https://simonkoelewijn.nl
  featured: false
- title: Raconteur Careers
  main_url: https://careers.raconteur.net
  url: https://careers.raconteur.net
  description: >
    Raconteur is a London-based publishing house and content marketing agency. We have built this careers portal Gatsby v2 with TypeScript, Styled-Components, React-Spring and Contentful.
  categories:
    - Media
    - Marketing
    - Landing Page
  built_by: Jacob Herper
  built_by_url: https://herper.io
  featured: false
- title: Frankly Steve
  url: https://www.franklysteve.com/
  main_url: https://www.franklysteve.com/
  description: >
    Wedding photography with all the hugs, tears, kisses, smiles, laughter, banter, kids up trees, friends in hedges.
  categories:
    - Photography
    - Portfolio
  built_by: Little & Big
  built_by_url: "https://www.littleandbig.com.au/"
  featured: false
- title: Eventos orellana
  description: >-
    We are a company dedicated to providing personalized and professional advice
    for the elaboration and coordination of social and business events.
  main_url: "https://eventosorellana.com/"
  url: "https://eventosorellana.com/"
  featured: false
  categories:
    - Gallery
  built_by: Ramón Chancay
  built_by_url: "https://ramonchancay.me/"
- title: DIA Supermercados
  main_url: https://dia.com.br
  url: https://dia.com.br
  description: >-
    Brazilian retailer subsidiary, with more than 1,100 stores in Brazil, focusing on low prices and exclusive DIA Products.
  categories:
    - Business
  built_by: CloudDog
  built_by_url: https://clouddog.com.br
  featured: false
- title: AntdSite
  main_url: https://antdsite.yvescoding.org
  url: https://antdsite.yvescoding.org
  description: >-
    A static docs generator based on Ant Design and GatsbyJs.
  categories:
    - Documentation
  built_by: Yves Wang
  built_by_url: https://antdsite.yvescoding.org
- title: Fourpost
  url: https://www.fourpost.com
  main_url: https://www.fourpost.com
  description: >
    Fourpost is a shopping destination for today’s family that combines the best brands and experiences under one roof.
  categories:
    - Marketing
  built_by: Fourpost
  built_by_url: https://github.com/fourpost
  featured: false
- title: ReactStudy Blog
  url: https://elated-lewin-51cf0d.netlify.com
  main_url: https://elated-lewin-51cf0d.netlify.com
  description: >
    Belong to your own blog by gatsby
  categories:
    - Blog
  built_by: 97thjingba
  built_by_url: https://github.com/97thjingba
  featured: false
- title: George
  main_url: https://kind-mestorf-5a2bc0.netlify.com
  url: https://kind-mestorf-5a2bc0.netlify.com
  description: >
    shiny new web built with Gatsby
  categories:
    - Blog
    - Portfolio
    - Gallery
    - Landing Page
    - Design
    - Web Development
    - Open Source
    - Science
  built_by: George Davituri
  featured: false

- title: CEO amp
  main_url: https://www.ceoamp.com
  url: https://www.ceoamp.com
  description: >
    CEO amp is an executive training programme to amplify a CEO's voice in the media. This site was built with Gatsby v2, Styled-Components, TypeScript and React Spring.
  categories:
    - Consulting
    - Entrepreneurship
    - Marketing
    - Landing Page
  built_by: Jacob Herper
  built_by_url: https://herper.io
  featured: false
- title: QuantumBlack
  main_url: https://www.quantumblack.com/
  url: https://www.quantumblack.com/
  description: >
    We help companies use data to make distinctive, sustainable and significant improvements to their performance.
  categories:
    - Technology
    - Consulting
    - Data
    - Design
  built_by: Richard Westenra
  built_by_url: https://www.richardwestenra.com/
  featured: false
- title: Coffeeshop Creative
  url: https://www.coffeeshopcreative.ca
  main_url: https://www.coffeeshopcreative.ca
  description: >
    Marketing site for a Toronto web design and videography studio.
  categories:
    - Marketing
    - Agency
    - Design
    - Video
    - Web Development
  built_by: Michael Uloth
  built_by_url: https://www.michaeluloth.com
  featured: false
- title: Daily Hacker News
  url: https://dailyhn.com
  main_url: https://dailyhn.com
  description: >
    Daily Hacker News presents the top five stories from Hacker News daily.
  categories:
    - Entertainment
    - Design
    - Web Development
    - Technology
    - Science
  built_by: Joeri Smits
  built_by_url: https://joeri.dev
  featured: false
- title: Grüne Dresden
  main_url: https://ltw19dresden.de
  url: https://ltw19dresden.de
  description: >
    This site was built for the Green Party in Germany (Bündnis 90/Die Grünen) for their local election in Dresden, Saxony. The site was built with Gatsby v2 and Styled-Components.
  categories:
    - Government
    - Nonprofit
  built_by: Jacob Herper
  built_by_url: https://herper.io
- title: Gratsy
  url: https://gratsy.com/
  main_url: https://gratsy.com/
  description: >
    Gratsy: Feedback To Give Back
  categories:
    - Agency
    - Marketing
    - Landing Page
  built_by: Whalar
  built_by_url: https://whalar.com/
  featured: false
- title: deepThreads
  main_url: https://deepthreads.com
  url: https://deepthreads.com/
  description: >
    deepThreads is a shiny new website built with Gatsby v2.  We make art using deep learning along with print on demand providers to create some cool stuff!
  categories:
    - eCommerce
  built_by: Kyle Kitlinski
  built_by_url: http://github.com/k-kit
  featured: false
- title: Smoopit
  main_url: https://smoopit.com
  url: https://smoopit.com/
  description: >
    Smoopit helps you schedule meetings without the extra effort of checking your availability or back-and-forth emails.
  categories:
    - Business
    - Productivity
  built_by: Chandra Bhushan
  built_by_url: https://github.com/chandu2304
  featured: false
- title: Mill3 Studio
  main_url: https://mill3.studio/en/
  url: https://mill3.studio/en/
  description: >
    Our agency specializes in the analysis, strategy and development of digital products.
  categories:
    - Agency
    - Portfolio
  built_by: Mill3
  built_by_url: https://mill3.studio/en/
  featured: false
- title: Zellement
  main_url: https://www.zellement.com
  url: https://www.zellement.com
  description: >
    Online portfolio of Dan Farrow from Nottingham, UK.
  categories:
    - Portfolio
  built_by: Zellement
  built_by_url: https://www.zellement.com
  featured: false
- title: Fullstack HQ
  url: https://fullstackhq.com/
  main_url: https://fullstackhq.com/
  description: >
    Get immediate access to a battle-tested team of designers and developers on a pay-as-you-go monthly subscription.
  categories:
    - Agency
    - Consulting
    - Freelance
    - Marketing
    - Portfolio
    - Web Development
    - App
    - Business
    - Design
    - JavaScript
    - Technology
    - User Experience
    - Web Development
    - eCommerce
    - WordPress
  built_by: Fullstack HQ
  built_by_url: https://fullstackhq.com/
  featured: false
- title: Cantas
  main_url: https://www.cantas.co.jp
  url: https://www.cantas.co.jp
  description: >
    Cantas is digital marketing company in Japan.
  categories:
    - Business
    - Agency
  built_by: Cantas
  built_by_url: https://www.cantas.co.jp
  featured: false
- title: Sheringham Shantymen
  main_url: https://www.shantymen.com/
  url: https://www.shantymen.com/
  description: >
    The Sheringham Shantymen are a sea shanty singing group that raise money for the RNLI in the UK.
  categories:
    - Music
    - Community
    - Entertainment
    - Nonprofit
  built_by: Zellement
  built_by_url: https://www.zellement.com/
  featured: false
- title: WP Spark
  main_url: https://wpspark.io/
  url: https://wpspark.io/
  description: >
    Create blazing fast website with WordPress and our Gatsby themes.
  categories:
    - Agency
    - Community
    - Blog
    - WordPress
  built_by: wpspark
  built_by_url: https://wpspark.io/
- title: Ronald Langeveld
  description: >
    Ronald Langeveld's blog and Web Development portfolio website.
  main_url: "https://www.ronaldlangeveld.com"
  url: "https://www.ronaldlangeveld.com"
  categories:
    - Blog
    - Web Development
    - Freelance
    - Portfolio
    - Consulting
  featured: false
- title: Golfonaut
  description: >
    Golfonaut - Golf application for Apple Watch
  main_url: https://golfonaut.io
  url: https://golfonaut.io
  categories:
    - App
    - Sports
  featured: false
- title: Anton Sten - UX Lead/Design
  url: https://www.antonsten.com
  main_url: https://www.antonsten.com
  description: Anton Sten leads UX for design-driven companies.
  categories:
    - User Experience
    - Blog
    - Freelance
    - Portfolio
    - Consulting
    - Agency
    - Design
  featured: false
- title: Rashmi AP - Front-end Developer
  main_url: http://rashmiap.me
  url: http://rashmiap.me
  featured: false
  description: >
    Rashmi AP's Personal Portfolio Website
  source_url: https://github.com/rashmiap/personal-website-react
  categories:
    - Portfolio
    - Open Source
  built_by: Rashmi AP
  built_by_url: http://rashmiap.me
- title: OpenSourceRepos - Blogs for open source repositories
  main_url: https://opensourcerepos.com
  url: https://opensourcerepos.com
  featured: false
  description: >
    Open Source Repos is a blog site for explaining the architecture, code-walkthrough and key takeways for the GitHub repository. Out main aim to is to help more developers contribute to open source projects.
  source_url: https://github.com/opensourcerepos/blogs
  categories:
    - Open Source
    - Design
    - Design System
    - Blog
  built_by: OpenSourceRepos Team
  built_by_url: https://opensourcerepos.com
- title: Sheelah Brennan - Front-End/UX Engineer
  main_url: https://sheelahb.com
  url: https://sheelahb.com
  featured: false
  description: >
    Sheelah Brennan's web development blog
  categories:
    - Blog
    - Web Development
    - Design
    - Freelance
    - Portfolio
  built_by: Sheelah Brennan
- title: Delinx.Digital - Web and Mobile Development Agency based in Sofia, Bulgaria
  main_url: https://delinx.digital
  url: https://delinx.digital/solutions
  description: >
    Delinx.digital is a software development oriented digital agency based in Sofia, Bulgaria. We develop bespoke software solutions using  WordPress, WooCommerce, Shopify, eCommerce, React.js, Node.js, PHP, Laravel and many other technologies.
  categories:
    - Agency
    - Web Development
    - Design
    - eCommerce
    - WordPress
  featured: false
- title: Cameron Nuckols - Articles, Book Notes, and More
  main_url: https://nucks.co
  url: https://nucks.co
  description: >
    This site hosts all of Cameron Nuckols's writing on entrepreneurship, startups, money, fitness, self-education, and self-improvement.
  categories:
    - Blog
    - Entrepreneurship
    - Business
    - Productivity
    - Technology
    - Marketing
  featured: false
- title: Hayato KAJIYAMA - Portfolio
  main_url: "https://hyakt.dev"
  url: "https://hyakt.dev"
  source_url: "https://github.com/hyakt/hyakt.github.io"
  featured: false
  categories:
    - Portfolio
- title: Skirtcraft - Unisex Skirts with Large Pockets
  main_url: https://skirtcraft.com
  url: https://skirtcraft.com/products
  source_url: https://github.com/jqrn/skirtcraft-web
  description: >
    Skirtcraft sells unisex skirts with large pockets, made in the USA. Site built with TypeScript and styled-components, with Tumblr-sourced blog posts.
  categories:
    - eCommerce
    - Blog
  built_by: Joe Quarion
  built_by_url: https://github.com/jqrn
  featured: false
- title: Vermarc Sport
  main_url: https://www.vermarcsport.com/
  url: https://www.vermarcsport.com/
  description: >
    Vermarc Sport offers a wide range of cycle clothing, cycling jerseys, bib shorts, rain gear and accessories, as well for the summer, the mid-season (autumn / spring) and the winter.
  categories:
    - eCommerce
  built_by: BrikL
  built_by_url: https://github.com/Brikl
- title: Cole Ruche
  main_url: https://coleruche.com
  url: https://coleruche.com
  source_url: https://github.com/kingingcole/myblog
  description: >
    The personal website and blog for Emeruche "Cole" Ikenna, front-end web developer from Nigeria.
  categories:
    - Blog
    - Portfolio
  built_by: Emeruche "Cole" Ikenna
  built_by_url: https://twitter.com/cole_ruche
  featured: false
- title: Abhith Rajan - Coder, Blogger, Biker, Full Stack Developer
  main_url: https://www.abhith.net/
  url: https://www.abhith.net/
  source_url: https://github.com/Abhith/abhith.net
  description: >
    abhith.net is a portfolio website of Abhith Rajan, a full stack developer. Sharing blog posts, recommended videos, developer stories and services with the world through this site.
  categories:
    - Portfolio
    - Blog
    - Programming
    - Open Source
    - Technology
  built_by: Abhith Rajan
  built_by_url: https://github.com/Abhith
  featured: false
- title: Mr & Mrs Wilkinson
  url: https://thewilkinsons.netlify.com/
  main_url: https://thewilkinsons.netlify.com/
  source_url: https://github.com/davemullenjnr/the-wilkinsons
  description: >
    A one-page wedding photography showcase using Gatsby Image and featuring a lovely hero and intro section.
  categories:
    - Photography
  built_by: Dave Mullen Jnr
  built_by_url: https://davemullenjnr.co.uk
  featured: false
- title: Gopesh Gopinath - Full Stack JavaScript Developer
  url: https://www.gopeshgopinath.com
  main_url: https://www.gopeshgopinath.com
  source_url: https://github.com/GopeshMedayil/gopeshgopinath.com
  description: >
    Gopesh Gopinath's Personal Portfolio Website
  categories:
    - Portfolio
    - Open Source
  built_by: Gopesh Gopinath
  built_by_url: https://www.gopeshgopinath.com
  featured: false
- title: Misael Taveras - FrontEnd Developer
  url: https://taverasmisael.com
  main_url: https://taverasmisael.com
  source_url: https://github.com/taverasmisael/taverasmisael
  description: >
    Personal site and bloging about learning FrontEnd web development in spanish.
  categories:
    - Portfolio
    - Open Source
    - Blog
    - JavaScript
    - Web Development
  built_by: Misael Taveras
  built_by_url: https://taverasmisael.com
  featured: false
- title: Le Reacteur
  url: https://www.lereacteur.io/
  main_url: https://www.lereacteur.io/
  description: >
    Le Reacteur is the first coding bootcamp dedicated to web and mobile apps development (iOS/Android). We offer intensive sessions to train students in a short time (10 weeks). Our goal is to pass on to our students in less than 3 months what they would have learned in 2 years. To achieve this ambitious challenge, our training is based on learning JavaScript (Node.js, Express, ReactJS, React Native).
  categories:
    - JavaScript
    - Learning
    - Mobile Development
    - Web Development
  built_by: Farid Safi
  built_by_url: https://twitter.com/FaridSafi
  featured: false
- title: Cinch
  url: https://www.cinch.co.uk
  main_url: https://www.cinch.co.uk
  description: >
    Cinch is a hub for car supermarkets and dealers to show off their stock. The site only lists second-hand cars that are seven years old or younger, with less than 70,000 miles on the clock.
  categories:
    - Entrepreneurship
    - Business
  built_by: Somo
  built_by_url: https://www.somoglobal.com
  featured: false
- title: Recetas El Universo
  description: >-
    Recipes and videos with the best of Ecuadorian cuisine.
    Collectable recipes from Diario El Universo.
  main_url: "https://recetas-eu.netlify.com/"
  url: "https://recetas-eu.netlify.com/"
  featured: false
  categories:
    - Blog
    - WordPress
    - Food
  built_by: Ramón Chancay
  built_by_url: "https://ramonchancay.me/"
- title: NuBrakes
  url: https://nubrakes.com/
  main_url: https://nubrakes.com/
  description: >
    NuBrakes is the mobile brake repair company that comes to you! We perform brake pad, caliper, and rotor replacement at your office, apartment or home!
  categories:
    - Business
    - Entrepreneurship
  featured: false
- title: Third and Grove
  url: https://www.thirdandgrove.com
  main_url: https://www.thirdandgrove.com
  source_url: https://github.com/thirdandgrove/tagd8_gatsby
  description: >
    A digital agency slaying the mundane one pixel at a time.
  categories:
    - Agency
    - Marketing
    - Open Source
    - Technology
  built_by: Third and Grove
  built_by_url: https://www.thirdandgrove.com
  featured: false
- title: Le Bikini
  url: https://lebikini.com
  main_url: https://lebikini.com
  description: >
    New website for Toulouse's most iconic concert hall.
  categories:
    - Music
  built_by: Antoine Rousseau
  built_by_url: https://antoine.rousseau.im
  featured: false
- title: Jimmy Truong's Portfolio
  url: https://jimmytruong.ca
  main_url: https://jimmytruong.ca
  description: >
    This porfolio is a complication of all projects done during my time at BCIT D3 (Digital Design and Development) program and after graduation.
  categories:
    - Portfolio
    - Web Development
  built_by: Jimmy Truong
  built_by_url: https://jimmytruong.ca
  featured: false
- title: Quick Stop Nicaragua
  main_url: https://quickstopnicaragua.com
  url: https://quickstopnicaragua.com
  description: >
    Convenience Store Website
  categories:
    - Food
  built_by: Gerald Martinez
  built_by_url: https://twitter.com/GeraldM_92
  featured: false
- title: XIEL
  main_url: https://xiel.dev
  url: https://xiel.dev
  source_url: https://github.com/xiel/xiel
  description: >
    I'm a freelance front-end developer from Berlin who creates digital experiences that everyone likes to use.
  categories:
    - Portfolio
    - Blog
  built_by: Felix Leupold
  built_by_url: https://twitter.com/xiel
  featured: false
- title: Nicaragua Best Guides
  main_url: https://www.nicaraguasbestguides.com
  url: https://www.nicaraguasbestguides.com
  description: >
    Full-Service Tour Operator and Destination Management Company (DMC)
  categories:
    - Agency
    - Travel
  built_by: Gerald Martinez
  built_by_url: https://twitter.com/GeraldM_92
  featured: false
- title: Thoughts and Stuff
  main_url: http://thoughtsandstuff.com
  url: http://thoughtsandstuff.com
  source_url: https://github.com/robmarshall/gatsby-tns
  description: >
    A simple easy to read blog. Minimalistic, focusing on content over branding. Includes RSS feed.
  categories:
    - Accessibility
    - Blog
    - WordPress
  built_by: Robert Marshall
  built_by_url: https://robertmarshall.dev
  featured: false
- title: Tracli
  url: https://tracli.rootvan.com/
  main_url: https://tracli.rootvan.com/
  source_url: https://github.com/ridvankaradag/tracli-landing
  description: >
    A command line app that tracks your time
  categories:
    - Productivity
    - Technology
    - Landing Page
  built_by: Ridvan Karadag
  built_by_url: http://www.rootvan.com
  featured: false
- title: spon.io
  url: https://www.spon.io
  main_url: https://www.spon.io
  source_url: https://github.com/magicspon/spon.io
  description: >
    Portfolio for frontend web developer, based in Bristol UK
  categories:
    - Portfolio
  built_by: Dave Stockley
  built_by_url: https://www.spon.io
  featured: false
- title: BBS
  url: https://big-boss-studio.com
  main_url: https://big-boss-studio.com
  description: >
    For 11 years, we help great brands in their digital transformation, offering all our expertise for their needs. Technical consulting, UX, design, technical integration and maintenance.
  categories:
    - Agency
    - JavaScript
    - Web Development
  built_by: BBS
  built_by_url: https://big-boss-studio.com
  featured: false
- title: Appes - Meant to evolve
  main_url: https://appes.co
  url: https://appes.co
  description: >
    Appes is all about apps and evolution. We help companies to build mobile and
    web products.
  categories:
    - Agency
    - Mobile Development
    - Web Development
    - Technology
  built_by: Appes
  built_by_url: https://appes.co
  featured: false
- title: Intern
  url: https://intern.imedadel.me
  main_url: https://intern.imedadel.me
  description: >
    Intern is a job board for getting internships in tech, design, marketing, and more. It's built entirely with Gatsby.
  categories:
    - Directory
    - Technology
  built_by: Imed Adel
  built_by_url: https://imedadel.me
  featured: false
- title: Global Citizen Foundation
  main_url: https://www.globalcitizenfoundation.org
  url: https://www.globalcitizenfoundation.org
  description: >
    In the digital economy, we are Global Citizens and the currency is Personal Data
  categories:
    - Nonprofit
  built_by: The Delta Studio
  built_by_url: https://www.thedelta.io
  featured: false
- title: GatsbyFinds
  main_url: https://gatsbyfinds.netlify.com
  url: https://gatsbyfinds.netlify.com
  source_url: https://github.com/bvlktech/GatsbyFinds
  description: >
    GatsbyFinds is a website built ontop of Gatsby v2 by providing developers with a showcase of all the lastest projects made with the beloved GatsbyJS.
  categories:
    - Portfolio
    - Gallery
  built_by: Bvlktech
  built_by_url: https://twitter.com/bvlktech
  featured: false
- title: AFEX Commodities Exchange
  main_url: https://afexnigeria.com
  url: https://afexnigeria.com
  description: >
    AFEX Nigeria strives to transform Nigerian agriculture by creating more bargaining power to smallholder farmers, access to information, and secure storage.
  categories:
    - Blog
    - Business
    - Finance
    - Food
    - WordPress
  built_by: Mayowa Falade
  built_by_url: http://mayowafalade.com
  featured: false
- title: VIA Data
  main_url: https://viadata.io
  url: https://viadata.io
  description: >
    The future of data management
  categories:
    - Data
  built_by: The Delta Studio
  built_by_url: https://www.thedelta.io
  featured: false
- title: Front End Day Event Website
  main_url: https://frontend-day.com/
  url: https://frontend-day.com/
  description: >
    Performant landing page for a front end workshops recurring event / conference.
  categories:
    - Event
    - Conference
    - Web Development
    - Technology
  built_by: Pagepro
  built_by_url: https://pagepro.co
  featured: false
- title: Mutual
  main_url: https://www.madebymutual.com
  url: https://www.madebymutual.com
  description: >
    Mutual is a web design and development agency. Our new website is powered by Gatsby and Craft CMS.
  categories:
    - Blog
    - Portfolio
    - Agency
    - Design
    - Web Development
  built_by: Mutual
  built_by_url: https://twitter.com/madebymutual
  featured: false
- title: Surge 3
  main_url: https://surge3.com
  url: https://surge3.com/
  description: >
    We’re Surge 3 - a premier web development agency. Our company centers around the principles of quality, speed, and service! We are founded using the latest in web technologies and are dedicated to using those exact tools to help our customers achieve their goals.
  categories:
    - Portfolio
    - Blog
    - Agency
    - Web Development
    - Marketing
  built_by: Dillon Browne
  built_by_url: https://dillonbrowne.com
- title: Adaltas
  main_url: https://www.adaltas.com
  url: https://www.adaltas.com
  description: >
    Adaltas is a team of consultants with a focus on Open Source, Big Data and Cloud Computing based in France, Canada and Morocco.
  categories:
    - Consulting
    - Data
    - Design System
    - Programming
    - Learning
  built_by: Adaltas
  built_by_url: https://www.adaltas.com
- title: Themis Attorneys
  main_url: https://themis-attorneys.com
  url: https://themis-attorneys.com
  description: >
    Themis Attorneys is Chennai based lawyers. Their new complete website is made using Gatsby.
  categories:
    - Agency
    - Consulting
    - Portfolio
    - Law
  built_by: Merbin J Anselm
  built_by_url: https://anselm.in
- title: Runlet
  main_url: https://runlet.app
  url: https://runlet.app
  source_url: https://github.com/runletapp/runlet
  description: >
    Runlet is a cloud-based job manager that offers device synchronization and reliable message delivery in a network of connected devices even after connectivity issues. Available for ARM, Linux, Mac and Windows.
  categories:
    - App
    - Landing Page
    - Productivity
    - Technology
  built_by: Vandre Leal
  built_by_url: https://vandreleal.github.io
  featured: false
- title: tiaan.dev
  main_url: https://tiaan.dev
  url: https://tiaan.dev
  featured: false
  categories:
    - Blog
    - Portfolio
    - Web Development
- title: Praveen Bisht
  main_url: https://www.prvnbist.com/
  url: https://www.prvnbist.com/
  source_url: https://github.com/prvnbist/portfolio
  categories:
    - Portfolio
    - Blog
  built_by: Praveen Bisht
  built_by_url: https://www.prvnbist.com/
  featured: false
- title: Jeff Mills The Outer Limits x NTS Radio
  url: https://www.nts.live/projects/jeff-mills-the-outer-limits/
  main_url: https://www.nts.live/projects/jeff-mills-the-outer-limits/
  source_url: https://github.com/ntslive/the-outer-limits
  description: >
    NTS Radio created a minisite for Jeff Mills' 6 part radio series The Outer Limits, including original music production and imagery curated from the NASA online image archive.
  categories:
    - Music
    - Gallery
    - Science
    - Entertainment
  built_by: NTS Radio
  built_by_url: https://www.nts.live
  featured: false
- title: BALAJIRAO676
  main_url: https://thebalajiraoecommerce.netlify.com/
  url: https://thebalajiraoecommerce.netlify.com/
  featured: false
  categories:
    - Blog
    - eCommerce
    - Web Development
- title: Mentimeter
  url: https://www.mentimeter.com/
  main_url: https://www.mentimeter.com/
  categories:
    - Business
  featured: false
- title: HYFN
  url: https://hyfn.com/
  main_url: https://hyfn.com/
  categories:
    - Business
  featured: false
- title: Mozilla India
  main_url: https://mozillaindia.org/
  url: https://mozillaindia.org/
  categories:
    - Open Source
  featured: false
- title: Primer Labs
  main_url: https://www.primerlabs.io
  url: https://www.primerlabs.io
  featured: false
  categories:
    - Education
    - Learning
- title: AJ on Purr-fect Solutions
  url: https://ajonp.com
  main_url: https://ajonp.com
  description: >
    A Community of developers, creating resources for all to use!
  categories:
    - Education
    - Learning
    - Programming
    - Web Development
    - API
    - Blog
    - SEO
  built_by: AJonP
  built_by_url: http://ajonp.com/authors/alex-patterson
- title: blog.kwst.site
  main_url: https://blog.kwst.site
  url: https://blog.kwst.site
  description: A blog of frontend engineer working in Fukuoka
  source_url: https://github.com/SatoshiKawabata/blog
  featured: false
  categories:
    - Blog
    - Technology
    - Web Development
    - JavaScript
- title: Run Leeds
  main_url: http://www.runleeds.co.uk
  url: http://www.runleeds.co.uk
  description: >
    Community running site based in Leeds,UK. Aiming to support those going through a life crisis.
  categories:
    - Accessibility
    - Blog
    - Community
    - Nonprofit
    - Sports
    - WordPress
  built_by: Robert Marshall
  built_by_url: https://www.robertmarshall.dev
- title: Arvind Kumar
  main_url: https://arvind.io
  url: https://arvind.io
  source_url: https://github.com/EnKrypt/arvind.io
  built_by: Arvind Kumar
  built_by_url: "https://arvind.io/"
  description: >
    A blog about writing code, making music and studying the skies.
  featured: false
  categories:
    - Blog
    - Music
    - Technology
- title: GlobalMoney
  url: https://global24.ua
  main_url: https://global24.ua
  description: >
    Provide payment solution for SMB, eWallet GlobalMoney
  categories:
    - Business
    - Finance
    - Technology
  built_by: NodeArt
  built_by_url: https://NodeArt.io
- title: Women's and Girls' Emergency Centre
  url: https://www.wagec.org.au/
  main_url: https://www.wagec.org.au/
  description: >
    Specialist homelessness service for women and families escaping domestic violence. Based in Redfern, Sydney, Australia.
  categories:
    - Nonprofit
    - Community
  built_by: Little & Big
  built_by_url: "https://www.littleandbig.com.au/"
  featured: false
- title: Guus van de Wal | Drupal Front-end specialist
  url: https://guusvandewal.nl
  main_url: https://guusvandewal.nl
  description: >
    Decoupled portfolio site for guusvandewal.nl, a Drupal and ReactJS front-end developer and designer.
  categories:
    - Open Source
    - Web Development
    - Design
    - Blog
    - Freelance
  built_by: Guus van de Wal
  featured: false
- title: Pixelize Web Design Gold Coast | Web Design and SEO
  url: https://www.pixelize.com.au/
  main_url: https://www.pixelize.com.au/
  description: >
    Pixelize is a tight knit group of professional web developers, graphic designers, and content creators that work together to create high performing, blazing fast, beautiful websites with a strong focus on SEO.
  categories:
    - Agency
    - Web Development
    - Marketing
    - SEO
    - Design
    - Portfolio
    - Blog
  built_by: Pixelize
  built_by_url: https://www.pixelize.com.au
  featured: false
- title: VS Code GitHub Stats
  url: https://vscode-github-stats.netlify.com
  main_url: https://vscode-github-stats.netlify.com
  source_url: https://github.com/lannonbr/vscode-github-stats/
  description: >
    Statistics Dashboard for VS Code GitHub repository
  categories:
    - Data
  built_by: Benjamin Lannon
  built_by_url: https://lannonbr.com
  featured: false
- title: MetaProjection
  main_url: https://www.metaprojection.ca
  url: https://www.metaprojection.ca
  source_url: https://github.com/rosslh/metaprojection
  description: >
    MetaProjection is a website that aggregates multiple Canadian federal electoral projections in order to provide an overview of how the election is playing out, both federally and by district.
  categories:
    - Government
    - Data
    - Open Source
  built_by: Ross Hill
  built_by_url: https://rosshill.ca
  featured: false
- title: Tamarisc VC
  url: https://www.tamarisc.vc
  main_url: https://www.tamarisc.vc
  description: >
    Tamarisc invests in and helps build companies that improve the human habitat through innovating at the intersection of real estate, health, and technology.
  categories:
    - Business
    - Technology
  built_by: Peter Hironaka
  built_by_url: "https://peterhironaka.com"
  featured: false
- title: Roman Kravets
  description: >
    Portfolio of Roman Kravets. Web Developer, HTML & CSS Coder.
  main_url: "https://romkravets.netlify.com/"
  url: "https://romkravets.netlify.com/"
  categories:
    - Portfolio
    - Open Source
    - Web Development
    - Blog
  built_by: Roman Kravets
  built_by_url: "https://github.com/romkravets/dev-page"
  featured: false
- title: Phil Tietjen Portfolio
  url: https://www.philtietjen.dev/
  main_url: https://www.philtietjen.dev/
  source_url: https://github.com/Phizzard/phil-portfolio
  description: >
    Portfolio of Phil Tietjen using Gatsby, TailwindCSS, and Emotion/styled
  categories:
    - Portfolio
    - Open Source
    - Web Development
  built_by: Phil Tietjen
  built_by_url: https://github.com/Phizzard
  featured: false
- title: Gatsby Bomb
  description: >
    A fan made version of the website Giantbomb, fully static and powered by Gatsby JS and the GiantBomb API.
  main_url: "https://gatsbybomb.netlify.com"
  url: "https://gatsbybomb.netlify.com"
  categories:
    - App
    - Entertainment
    - Media
    - Video
  built_by: Phil Tietjen
  built_by_url: "https://github.com/Phizzard"
  featured: false
- title: Divyanshu Maithani
  main_url: https://divyanshu013.dev
  url: https://divyanshu013.dev
  source_url: https://github.com/divyanshu013/blog
  description: >
    Personal blog of Divyanshu Maithani. Life, music, code and things in between...
  categories:
    - Blog
    - JavaScript
    - Open Source
    - Music
    - Programming
    - Technology
    - Web Development
  built_by: Divyanshu Maithani
  built_by_url: https://twitter.com/divyanshu013
- title: TFE Energy
  main_url: https://tfe.energy
  url: https://tfe.energy
  source_url: https://gitlab.com/marcfehrmedia/2019-07-03-tfe-energy
  description: >
    TFE Energy believes in the future. Their new website is programmed with Gatsby, Scrollmagic, Contentful, Cloudify.
  categories:
    - Technology
    - Consulting
    - Video
    - Business
  built_by: Marc Fehr
  built_by_url: https:/www.marcfehr.media
- title: AtomBuild
  url: https://atombuild.github.io/
  main_url: https://atombuild.github.io/
  source_url: https://github.com/AtomBuild/atombuild.github.io
  description: >
    Landing page for the AtomBuild project, offering a curation of Atom packages associated with the project.
  categories:
    - Directory
    - Landing Page
    - Open Source
    - Programming
    - Technology
  built_by: Kepler Sticka-Jones
  built_by_url: https://keplersj.com/
  featured: false
- title: Josh Pensky
  main_url: https://joshpensky.com
  url: https://joshpensky.com
  description: >
    Josh Pensky is an interactive developer based in Boston. He designs and builds refreshing web experiences, packed to the punch with delightful interactions.
  categories:
    - Portfolio
    - Web Development
    - Design
    - SEO
  built_by: Josh Pensky
  built_by_url: https://github.com/joshpensky
  featured: false
- title: AtomLinter
  url: https://atomlinter.github.io/
  main_url: https://atomlinter.github.io/
  source_url: https://github.com/AtomLinter/atomlinter.github.io
  description: >
    Landing page for the AtomLinter project, offering a curation of Atom packages associated with the project.
  categories:
    - Directory
    - Landing Page
    - Open Source
    - Programming
    - Technology
  built_by: Kepler Sticka-Jones
  built_by_url: https://keplersj.com/
  featured: false
- title: Dashbouquet
  url: https://dashbouquet.com/
  main_url: https://dashbouquet.com/
  categories:
    - Agency
    - Blog
    - Business
    - Mobile Development
    - Portfolio
    - Web Development
  built_by: Dashbouquet team
  featured: false
- title: rathes.me
  url: https://rathes.me/
  main_url: https://rathes.me/
  source_url: https://github.com/rathesDot/rathes.me
  description: >
    The Portfolio Website of Rathes Sachchithananthan
  categories:
    - Blog
    - Portfolio
    - Web Development
  built_by: Rathes Sachchithananthan
  built_by_url: https://rathes.me/
- title: viviGuides - Your travel guides
  url: https://vivitravels.com/en/guides/
  main_url: https://vivitravels.com/en/guides/
  description: >
    viviGuides is viviTravels' blog: here you will find travel tips, useful information about the cities and the best guides for your next vacation.
  categories:
    - Travel
    - Blog
  built_by: Kframe Interactive SA
  built_by_url: https://kframeinteractive.com/
  featured: false
- title: KNC Blog
  main_url: https://nagakonada.com
  url: https://nagakonada.com/
  description: >
    Nagakonada is my blogging and portfolio site where I list my projects, experience, capabilities and the blog mostly talks about technical and personal writings.
  categories:
    - Blog
    - Web Development
    - Portfolio
  built_by: Konada, Naga Chaitanya
  built_by_url: https://github.com/ChaituKNag
  featured: false
- title: Vishal Nakum
  url: https://nakum.tech/
  main_url: https://nakum.tech/
  source_url: https://github.com/vishalnakum011/contentful
  description: >
    Portfolio of Vishal Nakum. Made with Gatsby, Contentful. Deployed on Netlify.
  categories:
    - Portfolio
    - Blog
  built_by: Amol Tangade
  built_by_url: https://amoltangade.me/
- title: Sagar Hani Portfolio
  url: http://sagarhani.in/
  main_url: http://sagarhani.in/
  source_url: https://github.com/sagarhani
  description: >
    Sagar Hani is a Software Developer & an Open Source Enthusiast. He blogs about JavaScript, Open Source and his Life experiences.
  categories:
    - Portfolio
    - Blog
    - Web Development
    - Open Source
    - Technology
    - Programming
    - JavaScript
  built_by: Sagar Hani
  built_by_url: http://sagarhani.in/about
- title: Arturo Alviar's Portfolio
  main_url: "https://arturoalviar.com"
  url: "https://arturoalviar.com"
  source_url: "https://github.com/arturoalviar/portfolio"
  categories:
    - Portfolio
    - Open Source
    - Web Development
  built_by: Arturo Alviar
  built_by_url: "https://github.com/arturoalviar"
  featured: false
- title: Pearly
  url: https://www.pearlyplan.com
  main_url: https://www.pearlyplan.com
  description: >
    Dental Membership Growth Platform
  categories:
    - Technology
    - Healthcare
    - App
  built_by: Sean Emmer and Jeff Cole
- title: MarceloNM
  url: https://marcelonm.com
  main_url: https://marcelonm.com
  description: >
    Personal landing page and blog for MarceloNM, a frontend developer based in Brazil.
  categories:
    - Blog
    - JavaScript
    - Landing Page
    - Programming
    - Web Development
  built_by: Marcelo Nascimento Menezes
  built_by_url: https://github.com/mrcelo
  featured: false
- title: Open Source Galaxy
  main_url: https://www.opensourcegalaxy.com
  url: https://www.opensourcegalaxy.com
  description: >
    Explore the Open Source Galaxy and help other earthlings by contributing to open source.
  categories:
    - Open Source
    - Programming
    - Web Development
  built_by: Justin Juno
  built_by_url: https://www.justinjuno.dev
  featured: false
- title: enBonnet Blog
  url: https://enbonnet.me/
  main_url: https://enbonnet.me/
  source_url: https://github.com/enbonnet
  description: >
    Hola, este es mi sitio personal, estare escribiendo sobre Javascript, Frontend y Tecnologia que utilice en mi dia a dia.
  categories:
    - Portfolio
    - Blog
    - Web Development
    - Technology
    - Programming
    - JavaScript
  built_by: Ender Bonnet
  built_by_url: https://enbonnet.me/
- title: Edenspiekermann
  url: "https://www.edenspiekermann.com/eu/"
  main_url: "https://www.edenspiekermann.com/eu/"
  description: >
    Hello. We are Edenspiekermann, an independent global creative agency.
  categories:
    - Featured
    - Agency
    - Design
    - Portfolio
  featured: true
- title: IBM Design
  url: "https://www.ibm.com/design/"
  main_url: "https://www.ibm.com/design/"
  description: >
    At IBM, our design philosophy is to help guide people so they can do their best work. Our human-centered design practices help us deliver on that goal.
  categories:
    - Featured
    - Design
    - Technology
    - Web Development
  built_by: IBM
  featured: true
- title: We Do Plugins
  url: https://wedoplugins.com
  main_url: https://wedoplugins.com
  description: >
    Free & premium WordPress plugins development studio from Wroclaw, Poland.
  categories:
    - Portfolio
    - Agency
    - Open Source
    - Web Development
  built_by: We Do Plugins
  built_by_url: https://wedoplugins.com
- title: Mevish Aslam, business coach
  url: "https://mevishaslam.com/"
  main_url: "https://mevishaslam.com/"
  description: >
    Mevish Aslam helps women build a life they love and coaches women to launch and grow businesses.
  categories:
    - Business
    - Consulting
    - Entrepreneurship
    - Freelance
    - Marketing
    - Portfolio
  built_by: Rou Hun Fan
  built_by_url: "https://flowen.me"
  featured: false
- title: Principles of wealth
  url: "https://principlesofwealth.net"
  main_url: "https://principlesofwealth.net"
  source_url: "https://github.com/flowen/principlesofwealth"
  description: >
    Principles of wealth. How to get rich without being lucky, a summary of Naval Ravikant's tweets and podcast.`
  categories:
    - Business
    - Consulting
    - Education
    - Entrepreneurship
    - Finance
    - Learning
    - Marketing
    - Media
    - Nonprofit
    - Productivity
    - Science
  built_by: Rou Hun Fan
  built_by_url: "https://flowen.me"
  featured: false
- title: North X South
  main_url: https://northxsouth.co
  url: https://northxsouth.co
  description: >
    We work with small businesses and non-profits to develop their brands, build an online identity, create stellar designs, and give a voice to their causes.
  categories:
    - Agency
    - Consulting
    - Business
    - Design
    - Web Development
  built_by: North X South
  built_by_url: https://northxsouth.co
- title: Plenty of Fish
  main_url: https://www.pof.com/
  url: https://pof.com
  description: >
    Plenty of Fish is one of the world's largest dating platforms.
  categories:
    - Community
  featured: true
- title: Bitcoin
  main_url: https://www.bitcoin.com/
  url: https://bitcoin.com
  description: >
    One of the largest crypto-currency platforms in the world.
  categories:
    - Technology
    - Finance
  featured: true
- title: Frame.io
  main_url: https://www.frame.io/
  url: https://frame.io
  description: >
    Frame.io is a cloud-based video collaboration platform that allows its users to easily work on media projects together
  categories:
    - Technology
    - Entertainment
    - Media
  featured: true
- title: Sainsbury’s Homepage
  main_url: https://www.sainsburys.co.uk/
  url: https://www.sainsburys.co.uk
  description: >
    Sainsbury’s is an almost 150 year old supermarket chain in the United Kingdom.
  categories:
    - eCommerce
    - Food
  featured: true
- title: Haxzie, Portfolio and Blog
  url: "https://haxzie.com/"
  main_url: "https://haxzie.com/"
  source_url: "https://github.com/haxzie/haxzie.com"
  description: >
    Haxzie.com is the portfolio and personal blog of Musthaq Ahamad, UX Engineer and Visual Designer
  categories:
    - Blog
    - Portfolio
  built_by: Musthaq Ahamad
  built_by_url: "https://haxzie.com"
  featured: false
- title: GBT
  url: "https://yangmuzi.com/"
  main_url: "https://yangmuzi.com/"
  source_url: "https://github.com/yangnianbing/blog-by-gatsby"
  description: >
    It is a basic Gatsby site project
  categories:
    - Blog
    - Portfolio
  built_by: yangnianbing
  featured: false
- title: Robin Wieruch's Blog
  url: "https://www.robinwieruch.de/"
  main_url: "https://www.robinwieruch.de/"
  categories:
    - Blog
    - Education
  featured: false
<<<<<<< HEAD
- title: Rockwong Blog
  main_url: http://rockwong.com/blog/
  url: http://rockwong.com/blog/
  description: >
    Rockwong is a techncal blog containing content realted to various web technologies.
  categories:
    - Technology
    - Education
    - Blog
=======
- title: RegexGuide
  main_url: "https://regex.guide"
  url: "https://regex.guide/playground"
  source_url: "https://github.com/pacdiv/regex.guide"
  description: >
    The easiest way to learn regular expressions! The RegexGuide is a playground helping developers to discover regular expressions. Trying it is adopting regular expressions!
  categories:
    - App
    - Education
    - JavaScript
    - Nonprofit
    - Open Source
    - Programming
    - Technology
    - Web Development
  built_by: Loïc J.
  built_by_url: https://growthnotes.dev
>>>>>>> a5750f84
- title: re:store
  url: https://www.visitrestore.com
  main_url: https://www.visitrestore.com
  description: >
    This is your chance to discover, connect, and shop beyond your feed and get to know the who, how, and why behind your favorite products.
  categories:
    - Marketing
  built_by: The Couch
  built_by_url: https://thecouch.nyc
  featured: false<|MERGE_RESOLUTION|>--- conflicted
+++ resolved
@@ -8022,7 +8022,6 @@
     - Blog
     - Education
   featured: false
-<<<<<<< HEAD
 - title: Rockwong Blog
   main_url: http://rockwong.com/blog/
   url: http://rockwong.com/blog/
@@ -8032,7 +8031,6 @@
     - Technology
     - Education
     - Blog
-=======
 - title: RegexGuide
   main_url: "https://regex.guide"
   url: "https://regex.guide/playground"
@@ -8050,7 +8048,6 @@
     - Web Development
   built_by: Loïc J.
   built_by_url: https://growthnotes.dev
->>>>>>> a5750f84
 - title: re:store
   url: https://www.visitrestore.com
   main_url: https://www.visitrestore.com
