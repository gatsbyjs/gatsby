--- conflicted
+++ resolved
@@ -3391,24 +3391,6 @@
   built_by: Henry Kehlmann
   built_by_url: https://github.com/madhenry/
   featured: false
-<<<<<<< HEAD
-- title: Boldare Tech Blog
-  url: https://tech.boldare.com/
-  main_url: https://tech.boldare.com/
-  source_url: https://github.com/xsolve-pl/boldare-tech
-  description: >
-    Development tips && tricks. From devs. For devs. Any helpful contributions are welcome. 3 lines, 3 paragraphs? Doesn’t matter.
-  categories:
-    - Blog
-    - Tips
-    - Technology
-    - Web Development
-    - Community
-    - Open Source
-  built_by: Boldare
-  built_by_url: https://www.boldare.com/
-  featured: false  
-=======
 - title: JAMstack.paris
   url: https://jamstack.paris/
   main_url: https://jamstack.paris/
@@ -3434,4 +3416,19 @@
     - React Native
   built_by: DexLab
   built_by_url: "https://github.com/dexlab-io"
->>>>>>> 4428363a
+- title: Boldare Tech Blog
+  url: https://tech.boldare.com/
+  main_url: https://tech.boldare.com/
+  source_url: https://github.com/xsolve-pl/boldare-tech
+  description: >
+    Development tips && tricks. From devs. For devs. Any helpful contributions are welcome. 3 lines, 3 paragraphs? Doesn’t matter.
+  categories:
+    - Blog
+    - Tips
+    - Technology
+    - Web Development
+    - Community
+    - Open Source
+  built_by: Boldare
+  built_by_url: https://www.boldare.com/
+  featured: false