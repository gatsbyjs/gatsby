- title: MobileUI
  main_url: https://mobileui.dev
  url: https://mobileui.dev
  description: >
    A java-based framework for cross-platform app development with Java and Kotlin.
  categories:
    - Mobile Development
    - Technology
    - Programming
    - Landing Page
    - Blog
    - WordPress
    - E-commerce
  built_by: NeverNull GmbH
  built_by_url: https://nevernull.io
  featured: false
- title: ReactJS
  main_url: https://reactjs.org/
  url: https://reactjs.org/
  source_url: https://github.com/reactjs/reactjs.org
  featured: true
  categories:
    - Web Development
    - Featured
    - Documentation
- title: Spotify.Design
  main_url: https://spotify.design/
  url: https://spotify.design/
  description: >
    Spotify Design's team site! Read their blog and meet Spotify designers.
  featured: true
  categories:
    - Featured
    - Music
    - Blog
- title: Flamingo
  main_url: https://www.shopflamingo.com/
  url: https://www.shopflamingo.com/
  description: >
    Online shop for women's body care and hair removal products.
  categories:
    - E-commerce
    - Featured
  featured: true
- title: IDEO
  url: https://www.ideo.com
  main_url: https://www.ideo.com/
  description: >
    A Global design company committed to creating positive impact.
  categories:
    - Agency
    - Technology
    - Featured
    - Consulting
    - User Experience
  featured: true
- title: Airbnb Engineering & Data Science
  description: >
    Creative engineers and data scientists building a world where you can belong
    anywhere
  main_url: https://airbnb.io/
  url: https://airbnb.io/
  categories:
    - Blog
    - Gallery
    - Featured
  featured: true
- title: Impossible Foods
  main_url: https://impossiblefoods.com/
  url: https://impossiblefoods.com/
  categories:
    - Food
    - Featured
  featured: true
- title: Braun
  description: >
    Braun offers high performance hair removal and hair care products, including dryers, straighteners, shavers, and more.
  main_url: https://ca.braun.com/en-ca
  url: https://ca.braun.com/en-ca
  categories:
    - E-commerce
    - Featured
  featured: true
- title: NYC Pride 2019 | WorldPride NYC | Stonewall50
  main_url: https://2019-worldpride-stonewall50.nycpride.org/
  url: https://2019-worldpride-stonewall50.nycpride.org/
  featured: true
  description: >-
    Join us in 2019 for NYC Pride, as we welcome WorldPride and mark the 50th
    Anniversary of the Stonewall Uprising and a half-century of LGBTQ+
    liberation.
  categories:
    - Education
    - Marketing
    - Nonprofit
    - Featured
  built_by: Canvas United
  built_by_url: https://www.canvasunited.com/
- title: The State of European Tech
  main_url: https://2017.stateofeuropeantech.com/
  url: https://2017.stateofeuropeantech.com/
  featured: true
  categories:
    - Technology
    - Featured
  built_by: Studio Lovelock
  built_by_url: http://www.studiolovelock.com/
- title: Hopper
  main_url: https://www.hopper.com/
  url: https://www.hopper.com/
  built_by: Narative
  built_by_url: https://www.narative.co/
  featured: true
  categories:
    - Technology
    - App
    - Featured
- title: Theodora Warre
  main_url: https://theodorawarre.eu
  url: https://theodorawarre.eu
  description: >-
    E-commerce site for jewellery designer Theodora Warre, built using Gatsby +
    + Prismic + Matter.js
  categories:
    - E-commerce
    - Marketing
  built_by: Pierre Nel
  built_by_url: https://pierre.io
  featured: false
- title: Life Without Barriers | Foster Care
  main_url: https://www.lwb.org.au/foster-care
  url: https://www.lwb.org.au/foster-care
  featured: true
  description: >-
    We are urgently seeking foster carers all across Australia. Can you open
    your heart and your home to a child in need? There are different types of
    foster care that can suit you. We offer training and 24/7 support.
  categories:
    - Nonprofit
    - Education
    - Documentation
    - Marketing
    - Featured
  built_by: LWB Digital Team
  built_by_url: https://twitter.com/LWBAustralia
- title: Figma
  main_url: https://www.figma.com/
  url: https://www.figma.com/
  featured: true
  categories:
    - Marketing
    - Design
    - Featured
  built_by: Corey Ward
  built_by_url: http://www.coreyward.me/
- title: Bejamas - JAM Experts for hire
  main_url: https://bejamas.io/
  url: https://bejamas.io/
  featured: true
  description: >-
    We help agencies and companies with JAMStack tools. This includes web
    development using Static Site Generators, Headless CMS, CI / CD and CDN
    setup.
  categories:
    - Technology
    - Web Development
    - Agency
    - Marketing
    - Featured
  built_by: Bejamas
  built_by_url: https://bejamas.io/
- title: The State of JavaScript
  description: >
    Data from over 20,000 developers, asking them questions on topics ranging
    from frontend frameworks and state management, to build tools and testing
    libraries.
  main_url: https://stateofjs.com/
  url: https://stateofjs.com/
  source_url: https://github.com/StateOfJS/StateOfJS
  categories:
    - Data
    - JavaScript
    - Featured
  built_by: StateOfJS
  built_by_url: https://github.com/StateOfJS/StateOfJS/graphs/contributors
  featured: true
- title: DesignSystems.com
  main_url: https://www.designsystems.com/
  url: https://www.designsystems.com/
  description: |
    A resource for learning, creating and evangelizing design systems.
  categories:
    - Design
    - Blog
    - Technology
    - Featured
  built_by: Corey Ward
  built_by_url: http://www.coreyward.me/
  featured: true
- title: Snap Kit
  main_url: https://kit.snapchat.com/
  url: https://kit.snapchat.com/
  description: >
    Snap Kit lets developers integrate some of Snapchat’s best features across
    platforms.
  categories:
    - Technology
    - Documentation
    - Featured
  featured: true
- title: SendGrid
  main_url: https://sendgrid.com/docs/
  url: https://sendgrid.com/docs/
  description: >
    SendGrid delivers your transactional and marketing emails through the
    world's largest cloud-based email delivery platform.
  categories:
    - API
    - Technology
    - Documentation
    - Featured
  featured: true
- title: Kirsten Noelle
  main_url: https://www.kirstennoelle.com/
  url: https://www.kirstennoelle.com/
  featured: true
  description: >
    Digital portfolio for San Francisco Bay Area photographer Kirsten Noelle Wiemer.
  categories:
    - Photography
    - Portfolio
    - Featured
  built_by: Ryan Wiemer
  built_by_url: https://www.ryanwiemer.com/
- title: Cajun Bowfishing
  main_url: https://cajunbowfishing.com/
  url: https://cajunbowfishing.com/
  featured: false
  categories:
    - E-commerce
    - Sports
  built_by: Escalade Sports
  built_by_url: https://www.escaladesports.com/
- title: GraphCMS
  main_url: https://graphcms.com/
  url: https://graphcms.com/
  featured: false
  categories:
    - Marketing
    - Technology
- title: Ghost Documentation
  main_url: https://docs.ghost.org/
  url: https://docs.ghost.org/
  source_url: https://github.com/tryghost/docs
  featured: false
  description: >-
    Ghost is an open source, professional publishing platform built on a modern Node.js technology stack — designed for teams who need power, flexibility and performance.
  categories:
    - Technology
    - Documentation
    - Open Source
  built_by: Ghost Foundation
  built_by_url: https://ghost.org/
- title: Nike - Just Do It
  main_url: https://justdoit.nike.com/
  url: https://justdoit.nike.com/
  featured: true
  categories:
    - E-commerce
    - Featured
- title: AirBnB Cereal
  main_url: https://airbnb.design/cereal
  url: https://airbnb.design/cereal
  featured: false
  categories:
    - Marketing
    - Design
- title: Cardiogram
  main_url: https://cardiogr.am/
  url: https://cardiogr.am/
  featured: false
  categories:
    - Marketing
    - Technology
- title: Matthias Jordan Portfolio
  main_url: https://iammatthias.com/
  url: https://iammatthias.com/
  source_url: https://github.com/iammatthias/.com
  description: >-
    Photography portfolio of content creator and digital marketer Matthias Jordan
  built_by: Matthias Jordan
  built_by_url: https://github.com/iammatthias
  featured: false
  categories:
    - Photography
    - Portfolio
    - Blog
    - Gallery
- title: Investment Calculator
  main_url: https://investmentcalculator.io/
  url: https://investmentcalculator.io/
  featured: false
  categories:
    - Education
    - Finance
- title: CSS Grid Playground by MozillaDev
  main_url: https://mozilladevelopers.github.io/playground/
  url: https://mozilladevelopers.github.io/playground/
  source_url: https://github.com/MozillaDevelopers/playground
  featured: false
  categories:
    - Education
    - Web Development
- title: Piotr Fedorczyk Portfolio
  built_by: Piotr Fedorczyk
  built_by_url: https://piotrf.pl
  categories:
    - Portfolio
    - Web Development
  description: >-
    Portfolio of Piotr Fedorczyk, a digital product designer and full-stack developer specializing in shaping, designing and building news and tools for news.
  featured: false
  main_url: https://piotrf.pl/
  url: https://piotrf.pl/
- title: unrealcpp
  main_url: https://unrealcpp.com/
  url: https://unrealcpp.com/
  source_url: https://github.com/Harrison1/unrealcpp-com
  featured: false
  categories:
    - Blog
    - Web Development
- title: Andy Slezak
  main_url: https://www.aslezak.com/
  url: https://www.aslezak.com/
  source_url: https://github.com/amslezak
  featured: false
  categories:
    - Web Development
    - Portfolio
- title: Deliveroo.Design
  main_url: https://www.deliveroo.design/
  url: https://www.deliveroo.design/
  featured: false
  categories:
    - Food
    - Marketing
- title: Dona Rita
  main_url: https://www.donarita.co.uk/
  url: https://www.donarita.co.uk/
  source_url: https://github.com/peduarte/dona-rita-website
  featured: false
  categories:
    - Food
    - Marketing
- title: Fröhlich ∧ Frei
  main_url: https://www.froehlichundfrei.de/
  url: https://www.froehlichundfrei.de/
  featured: false
  categories:
    - Web Development
    - Blog
    - Open Source
- title: How to GraphQL
  main_url: https://www.howtographql.com/
  url: https://www.howtographql.com/
  source_url: https://github.com/howtographql/howtographql
  featured: false
  categories:
    - Documentation
    - Web Development
    - Open Source
- title: OnCallogy
  main_url: https://www.oncallogy.com/
  url: https://www.oncallogy.com/
  featured: false
  categories:
    - Marketing
    - Healthcare
- title: Ryan Wiemer's Portfolio
  main_url: https://www.ryanwiemer.com/
  url: https://www.ryanwiemer.com/knw-photography/
  source_url: https://github.com/ryanwiemer/rw
  featured: false
  description: >
    Digital portfolio for Oakland, CA based account manager Ryan Wiemer.
  categories:
    - Portfolio
    - Web Development
    - Design
  built_by: Ryan Wiemer
  built_by_url: https://www.ryanwiemer.com/
- title: Ventura Digitalagentur Köln
  main_url: https://www.ventura-digital.de/
  url: https://www.ventura-digital.de/
  featured: false
  built_by: Ventura Digitalagentur
  categories:
    - Agency
    - Marketing
    - Featured
- title: Azer Koçulu
  main_url: https://kodfabrik.com/
  url: https://kodfabrik.com/photography/
  featured: false
  categories:
    - Portfolio
    - Photography
    - Web Development
- title: Damir.io
  main_url: http://damir.io/
  url: http://damir.io/
  source_url: https://github.com/dvzrd/gatsby-sfiction
  featured: false
  categories:
    - Blog
- title: Digital Psychology
  main_url: http://digitalpsychology.io/
  url: http://digitalpsychology.io/
  source_url: https://github.com/danistefanovic/digitalpsychology.io
  featured: false
  categories:
    - Education
    - Library
- title: Théâtres Parisiens
  main_url: http://theatres-parisiens.fr/
  url: http://theatres-parisiens.fr/
  source_url: https://github.com/phacks/theatres-parisiens
  featured: false
  categories:
    - Education
    - Entertainment
- title: A4 纸网
  main_url: http://www.a4z.cn/
  url: http://www.a4z.cn/price
  source_url: https://github.com/hiooyUI/hiooyui.github.io
  featured: false
  categories:
    - E-commerce
- title: Steve Meredith's Portfolio
  main_url: http://www.stevemeredith.com/
  url: http://www.stevemeredith.com/
  featured: false
  categories:
    - Portfolio
- title: API Platform
  main_url: https://api-platform.com/
  url: https://api-platform.com/
  source_url: https://github.com/api-platform/website
  featured: false
  categories:
    - Documentation
    - Web Development
    - Open Source
    - Library
- title: The Audacious Project
  main_url: https://audaciousproject.org/
  url: https://audaciousproject.org/
  featured: false
  categories:
    - Nonprofit
- title: Dustin Schau's Blog
  main_url: https://blog.dustinschau.com/
  url: https://blog.dustinschau.com/
  source_url: https://github.com/dschau/blog
  featured: false
  categories:
    - Blog
    - Web Development
- title: iContract Blog
  main_url: https://blog.icontract.co.uk/
  url: http://blog.icontract.co.uk/
  featured: false
  categories:
    - Blog
- title: BRIIM
  main_url: https://bri.im/
  url: https://bri.im/
  featured: false
  description: >-
    BRIIM is a movement to enable JavaScript enthusiasts and web developers in
    machine learning. Learn about artificial intelligence and data science, two
    fields which are governed by machine learning, in JavaScript. Take it right
    to your browser with WebGL.
  categories:
    - Education
    - Web Development
    - Technology
- title: Calpa's Blog
  main_url: https://calpa.me/
  url: https://calpa.me/
  source_url: https://github.com/calpa/blog
  featured: false
  categories:
    - Blog
    - Web Development
- title: Code Bushi
  main_url: https://codebushi.com/
  url: https://codebushi.com/
  featured: false
  description: >-
    Web development resources, trends, & techniques to elevate your coding
    journey.
  categories:
    - Web Development
    - Open Source
    - Blog
  built_by: Hunter Chang
  built_by_url: https://hunterchang.com/
- title: Daniel Hollcraft
  main_url: https://danielhollcraft.com/
  url: https://danielhollcraft.com/
  source_url: https://github.com/danielbh/danielhollcraft.com
  featured: false
  categories:
    - Web Development
    - Blog
    - Portfolio
- title: Darren Britton's Portfolio
  main_url: https://darrenbritton.com/
  url: https://darrenbritton.com/
  source_url: https://github.com/darrenbritton/darrenbritton.github.io
  featured: false
  categories:
    - Web Development
    - Portfolio
- title: Dave Lindberg Marketing & Design
  url: https://davelindberg.com/
  main_url: https://davelindberg.com/
  source_url: https://github.com/Dave-Lindberg/dl-gatsby
  featured: false
  description: >-
    My work revolves around solving problems for people in business, using
    integrated design and marketing strategies to improve sales, increase brand
    engagement, generate leads and achieve goals.
  categories:
    - Design
    - Marketing
    - Portfolio
- title: Dalbinaco's Website
  main_url: https://dlbn.co/en/
  url: https://dlbn.co/en/
  source_url: https://github.com/dalbinaco/dlbn.co
  featured: false
  categories:
    - Portfolio
    - Web Development
- title: mParticle's Documentation
  main_url: https://docs.mparticle.com/
  url: https://docs.mparticle.com/
  featured: false
  categories:
    - Web Development
    - Documentation
- title: Doopoll
  main_url: https://doopoll.co/
  url: https://doopoll.co/
  featured: false
  categories:
    - Marketing
    - Technology
- title: ERC dEX
  main_url: https://ercdex.com/
  url: https://ercdex.com/aqueduct
  featured: false
  categories:
    - Marketing
- title: CalState House Manager
  description: >
    Home service membership that offers proactive and on-demand maintenance for
    homeowners
  main_url: https://housemanager.calstate.aaa.com/
  url: https://housemanager.calstate.aaa.com/
  categories:
    - Marketing
- title: Hapticmedia
  main_url: https://hapticmedia.fr/en/
  url: https://hapticmedia.fr/en/
  featured: false
  categories:
    - Agency
- title: heml.io
  main_url: https://heml.io/
  url: https://heml.io/
  source_url: https://github.com/SparkPost/heml.io
  featured: false
  categories:
    - Documentation
    - Web Development
    - Open Source
- title: Juliette Pretot's Portfolio
  main_url: https://juliette.sh/
  url: https://juliette.sh/
  featured: false
  categories:
    - Web Development
    - Portfolio
    - Blog
- title: Kris Hedstrom's Portfolio
  main_url: https://k-create.com/
  url: https://k-create.com/portfolio/
  source_url: https://github.com/kristofferh/kristoffer
  featured: false
  description: >-
    Hey. I’m Kris. I’m an interactive designer / developer. I grew up in Umeå,
    in northern Sweden, but I now live in Brooklyn, NY. I am currently enjoying
    a hybrid Art Director + Lead Product Engineer role at a small startup called
    Nomad Health. Before that, I was a Product (Engineering) Manager at Tumblr.
    Before that, I worked at agencies. Before that, I was a baby. I like to
    design things, and then I like to build those things. I occasionally take on
    freelance projects. Feel free to get in touch if you have an interesting
    project that you want to collaborate on. Or if you just want to say hello,
    that’s cool too.
  categories:
    - Portfolio
  built_by: Kris Hedstrom
  built_by_url: https://k-create.com/
- title: knpw.rs
  main_url: https://knpw.rs/
  url: https://knpw.rs/
  source_url: https://github.com/knpwrs/knpw.rs
  featured: false
  categories:
    - Blog
    - Web Development
- title: Kostas Bariotis' Blog
  main_url: https://kostasbariotis.com/
  url: https://kostasbariotis.com/
  source_url: https://github.com/kbariotis/kostasbariotis.com
  featured: false
  categories:
    - Blog
    - Portfolio
    - Web Development
- title: LaserTime Clinic
  main_url: https://lasertime.ru/
  url: https://lasertime.ru/
  source_url: https://github.com/oleglegun/lasertime
  featured: false
  categories:
    - Marketing
- title: Jason Lengstorf
  main_url: https://lengstorf.com
  url: https://lengstorf.com
  source_url: https://github.com/jlengstorf/lengstorf.com
  featured: false
  categories:
    - Blog
  built_by: Jason Lengstorf
  built_by_url: https://github.com/jlengstorf
- title: Mannequin.io
  main_url: https://mannequin.io/
  url: https://mannequin.io/
  source_url: https://github.com/LastCallMedia/Mannequin/tree/master/site
  featured: false
  categories:
    - Open Source
    - Web Development
    - Documentation
- title: Fabric
  main_url: https://meetfabric.com/
  url: https://meetfabric.com/
  featured: false
  categories:
    - Marketing
- title: Nexit
  main_url: https://nexit.sk/
  url: https://nexit.sk/references
  featured: false
  categories:
    - Web Development
- title: Open FDA
  description: >
    Provides APIs and raw download access to a number of high-value, high
    priority and scalable structured datasets, including adverse events, drug
    product labeling, and recall enforcement reports.
  main_url: https://open.fda.gov/
  url: https://open.fda.gov/
  source_url: https://github.com/FDA/open.fda.gov
  featured: false
  categories:
    - Government
    - Open Source
    - Web Development
    - API
    - Data
- title: NYC Planning Labs (New York City Department of City Planning)
  main_url: https://planninglabs.nyc/
  url: https://planninglabs.nyc/about/
  source_url: https://github.com/NYCPlanning/
  featured: false
  description: >-
    We work with New York City's Urban Planners to deliver impactful, modern
    technology tools.
  categories:
    - Open Source
    - Government
- title: Preston Richey Portfolio / Blog
  main_url: https://prestonrichey.com/
  url: https://prestonrichey.com/
  source_url: https://github.com/prichey/prestonrichey.com
  featured: false
  categories:
    - Web Development
    - Portfolio
    - Blog
- title: Landing page of Put.io
  main_url: https://put.io/
  url: https://put.io/
  featured: false
  categories:
    - E-commerce
    - Technology
- title: The Rick and Morty API
  main_url: https://rickandmortyapi.com/
  url: https://rickandmortyapi.com/
  built_by: Axel Fuhrmann
  built_by_url: https://axelfuhrmann.com/
  featured: false
  categories:
    - Web Development
    - Entertainment
    - Documentation
    - Open Source
    - API
- title: Santa Compañía Creativa
  main_url: https://santacc.es/
  url: https://santacc.es/
  source_url: https://github.com/DesarrolloWebSantaCC/santacc-web
  featured: false
  categories:
    - Agency
- title: Sean Coker's Blog
  main_url: https://sean.is/
  url: https://sean.is/
  featured: false
  categories:
    - Blog
    - Portfolio
    - Web Development
- title: Several Levels
  main_url: https://severallevels.io/
  url: https://severallevels.io/
  source_url: https://github.com/Harrison1/several-levels
  featured: false
  categories:
    - Agency
    - Web Development
- title: Simply
  main_url: https://simply.co.za/
  url: https://simply.co.za/
  featured: false
  categories:
    - Marketing
- title: Storybook
  main_url: https://storybook.js.org/
  url: https://storybook.js.org/
  source_url: https://github.com/storybooks/storybook
  featured: false
  categories:
    - Web Development
    - Open Source
- title: Vibert Thio's Portfolio
  main_url: https://vibertthio.com/portfolio/
  url: https://vibertthio.com/portfolio/projects/
  source_url: https://github.com/vibertthio/portfolio
  featured: false
  categories:
    - Portfolio
    - Web Development
- title: VisitGemer
  main_url: https://visitgemer.sk/
  url: https://visitgemer.sk/
  featured: false
  categories:
    - Marketing
- title: Bricolage.io
  main_url: https://www.bricolage.io/
  url: https://www.bricolage.io/
  source_url: https://github.com/KyleAMathews/blog
  featured: false
  categories:
    - Blog
- title: Charles Pinnix Website
  main_url: https://www.charlespinnix.com/
  url: https://www.charlespinnix.com/
  featured: false
  description: >-
    I’m a senior frontend engineer with 8 years of experience building websites
    and web applications. I’m interested in leading creative, multidisciplinary
    engineering teams. I’m a creative technologist, merging photography, art,
    and design into engineering and visa versa. I take a pragmatic,
    product-oriented approach to development, allowing me to see the big picture
    and ensuring quality products are completed on time. I have a passion for
    modern frontend JavaScript frameworks such as React and Vue, and I have
    substantial experience on the backend with an interest in Node and
    container based deployment with Docker and AWS.
  categories:
    - Portfolio
    - Web Development
- title: Charlie Harrington's Blog
  main_url: https://www.charlieharrington.com/
  url: https://www.charlieharrington.com/
  source_url: https://github.com/whatrocks/blog
  featured: false
  categories:
    - Blog
    - Web Development
    - Music
- title: Gabriel Adorf's Portfolio
  main_url: https://www.gabrieladorf.com/
  url: https://www.gabrieladorf.com/
  source_url: https://github.com/gabdorf/gabriel-adorf-portfolio
  featured: false
  categories:
    - Portfolio
    - Web Development
- title: greglobinski.com
  main_url: https://www.greglobinski.com/
  url: https://www.greglobinski.com/
  source_url: https://github.com/greglobinski/www.greglobinski.com
  featured: false
  categories:
    - Portfolio
    - Web Development
- title: I am Putra
  main_url: https://www.iamputra.com/
  url: https://www.iamputra.com/
  featured: false
  categories:
    - Portfolio
    - Web Development
    - Blog
- title: In Sowerby Bridge
  main_url: https://www.insowerbybridge.co.uk/
  url: https://www.insowerbybridge.co.uk/
  featured: false
  categories:
    - Marketing
    - Government
- title: JavaScript Stuff
  main_url: https://www.javascriptstuff.com/
  url: https://www.javascriptstuff.com/
  featured: false
  categories:
    - Education
    - Web Development
    - Library
- title: Ledgy
  main_url: https://www.ledgy.com/
  url: https://github.com/morloy/ledgy.com
  featured: false
  categories:
    - Marketing
    - Finance
- title: Alec Lomas's Portfolio / Blog
  main_url: https://www.lowmess.com/
  url: https://www.lowmess.com/
  source_url: https://github.com/lowmess/lowmess.com
  featured: false
  categories:
    - Web Development
    - Blog
    - Portfolio
- title: Michele Mazzucco's Portfolio
  main_url: https://www.michelemazzucco.it/
  url: https://www.michelemazzucco.it/
  source_url: https://github.com/michelemazzucco/michelemazzucco.it
  featured: false
  categories:
    - Portfolio
- title: Orbit FM Podcasts
  main_url: https://www.orbit.fm/
  url: https://www.orbit.fm/
  source_url: https://github.com/agarrharr/orbit.fm
  featured: false
  categories:
    - Podcast
- title: Prosecco Springs
  main_url: https://www.proseccosprings.com/
  url: https://www.proseccosprings.com/
  featured: false
  categories:
    - Food
    - Blog
    - Marketing
- title: Verious
  main_url: https://www.verious.io/
  url: https://www.verious.io/
  source_url: https://github.com/cpinnix/verious
  featured: false
  categories:
    - Web Development
- title: Yisela
  main_url: https://www.yisela.com/
  url: https://www.yisela.com/tetris-against-trauma-gaming-as-therapy/
  featured: false
  categories:
    - Blog
- title: YouFoundRon.com
  main_url: https://www.youfoundron.com/
  url: https://www.youfoundron.com/
  source_url: https://github.com/rongierlach/yfr-dot-com
  featured: false
  categories:
    - Portfolio
    - Web Development
    - Blog
- title: Ease
  main_url: https://www.ease.com/
  url: https://www.ease.com/
  featured: false
  categories:
    - Marketing
    - Healthcare
- title: Policygenius
  main_url: https://www.policygenius.com/
  url: https://www.policygenius.com/
  featured: false
  categories:
    - Marketing
    - Healthcare
- title: Moteefe
  main_url: https://www.moteefe.com/
  url: https://www.moteefe.com/
  featured: false
  categories:
    - Marketing
    - Agency
    - Technology
- title: Athelas
  main_url: http://www.athelas.com/
  url: http://www.athelas.com/
  featured: false
  categories:
    - Marketing
    - Healthcare
- title: Pathwright
  main_url: http://www.pathwright.com/
  url: http://www.pathwright.com/
  featured: false
  categories:
    - Marketing
    - Education
- title: Lucid
  main_url: https://www.golucid.co/
  url: https://www.golucid.co/
  featured: false
  categories:
    - Marketing
    - Technology
- title: Bench
  main_url: http://www.bench.co/
  url: http://www.bench.co/
  featured: false
  categories:
    - Marketing
- title: Gin Lane
  main_url: http://www.ginlane.com/
  url: https://www.ginlane.com/
  featured: false
  categories:
    - Web Development
    - Agency
- title: Marmelab
  main_url: https://marmelab.com/en/
  url: https://marmelab.com/en/
  featured: false
  categories:
    - Web Development
    - Agency
- title: Dovetail
  main_url: https://dovetailapp.com/
  url: https://dovetailapp.com/
  featured: false
  categories:
    - Marketing
    - Technology
- title: The Bastion Bot
  main_url: https://bastionbot.org/
  url: https://bastionbot.org/
  description: Give awesome perks to your Discord server!
  featured: false
  categories:
    - Open Source
    - Technology
    - Documentation
    - Community
  built_by: Sankarsan Kampa
  built_by_url: https://traction.one
- title: Smakosh
  main_url: https://smakosh.com/
  url: https://smakosh.com/
  source_url: https://github.com/smakosh/smakosh.com
  featured: false
  categories:
    - Portfolio
    - Web Development
- title: WebGazer
  main_url: https://www.webgazer.io/
  url: https://www.webgazer.io/
  featured: false
  categories:
    - Marketing
    - Web Development
    - Technology
- title: Joe Seifi's Blog
  main_url: http://seifi.org/
  url: http://seifi.org/
  featured: false
  categories:
    - Portfolio
    - Web Development
    - Blog
- title: LekoArts — Graphic Designer & Front-End Developer
  main_url: https://www.lekoarts.de
  url: https://www.lekoarts.de
  source_url: https://github.com/LekoArts/portfolio
  featured: false
  built_by: LekoArts
  built_by_url: https://github.com/LekoArts
  description: >-
    Hi, I'm Lennart — a self-taught and passionate graphic/web designer &
    frontend developer based in Darmstadt, Germany. I love it to realize complex
    projects in a creative manner and face new challenges. Since 6 years I do
    graphic design, my love for frontend development came up 3 years ago. I
    enjoy acquiring new skills and cementing this knowledge by writing blogposts
    and creating tutorials.
  categories:
    - Portfolio
    - Blog
    - Design
    - Web Development
    - Freelance
    - Open Source
- title: 杨二小的博客
  main_url: https://blog.yangerxiao.com/
  url: https://blog.yangerxiao.com/
  source_url: https://github.com/zerosoul/blog.yangerxiao.com
  featured: false
  categories:
    - Blog
    - Portfolio
- title: MOTTO x MOTTO
  main_url: https://mottox2.com
  url: https://mottox2.com
  source_url: https://github.com/mottox2/website
  description: Web developer / UI Designer in Tokyo Japan.
  featured: false
  categories:
    - Blog
    - Portfolio
  built_by: mottox2
  built_by_url: https://mottox2.com
- title: Pride of the Meadows
  main_url: https://www.prideofthemeadows.com/
  url: https://www.prideofthemeadows.com/
  featured: false
  categories:
    - E-commerce
    - Food
    - Blog
  built_by: Caldera Digital
  built_by_url: https://www.calderadigital.com/
- title: Michael Uloth
  main_url: https://www.michaeluloth.com
  url: https://www.michaeluloth.com
  featured: false
  description: Michael Uloth is a web developer, opera singer, and the creator of Up and Running Tutorials.
  categories:
    - Portfolio
    - Web Development
    - Music
  built_by: Michael Uloth
  built_by_url: https://www.michaeluloth.com
- title: Spacetime
  main_url: https://www.heyspacetime.com/
  url: https://www.heyspacetime.com/
  featured: false
  description: >-
    Spacetime is a Dallas-based digital experience agency specializing in web,
    app, startup, and digital experience creation.
  categories:
    - Marketing
    - Portfolio
    - Agency
  built_by: Spacetime
  built_by_url: https://www.heyspacetime.com/
- title: Eric Jinks
  main_url: https://ericjinks.com/
  url: https://ericjinks.com/
  featured: false
  description: Software engineer / web developer from the Gold Coast, Australia.
  categories:
    - Portfolio
    - Blog
    - Web Development
    - Technology
  built_by: Eric Jinks
  built_by_url: https://ericjinks.com/
- title: GaiAma - We are wildlife
  main_url: https://www.gaiama.org/
  url: https://www.gaiama.org/
  featured: false
  description: >-
    We founded the GaiAma conservation organization to protect wildlife in Perú
    and to create an example of a permaculture neighborhood, living
    symbiotically with the forest - because reforestation is just the beginning
  categories:
    - Nonprofit
    - Marketing
    - Blog
  source_url: https://github.com/GaiAma/gaiama.org
  built_by: GaiAma
  built_by_url: https://www.gaiama.org/
- title: Healthcare Logic
  main_url: https://www.healthcarelogic.com/
  url: https://www.healthcarelogic.com/
  featured: false
  description: >-
    Revolutionary technology that empowers clinical and managerial leaders to
    collaborate with clarity.
  categories:
    - Marketing
    - Healthcare
    - Technology
  built_by: Thrive
  built_by_url: https://thriveweb.com.au/
- title: Papergov
  main_url: https://papergov.com/
  url: https://papergov.com/
  featured: false
  description: Manage all your government services in a single place
  categories:
    - Directory
    - Government
    - Technology
  source_url: https://github.com/WeOpenly/localgov.fyi
  built_by: Openly Technologies
  built_by_url: https://papergov.com/about/
- title: Kata.ai Documentation
  main_url: https://docs.kata.ai/
  url: https://docs.kata.ai/
  source_url: https://github.com/kata-ai/kata-platform-docs
  featured: false
  description: >-
    Documentation website for the Kata Platform, an all-in-one platform for
    building chatbots using AI technologies.
  categories:
    - Documentation
    - Technology
- title: goalgetters
  main_url: https://goalgetters.space/
  url: https://goalgetters.space/
  featured: false
  description: >-
    goalgetters is a source of inspiration for people who want to change their
    career. We offer articles, success stories and expert interviews on how to
    find a new passion and how to implement change.
  categories:
    - Blog
    - Education
  built_by: Stephanie Langers (content), Adrian Wenke (development)
  built_by_url: https://twitter.com/AdrianWenke
- title: StatusHub - Easy to use Hosted Status Page Service
  main_url: https://statushub.com/
  url: https://statushub.com/
  featured: false
  description: >-
    Set up your very own service status page in minutes with StatusHub. Allow
    customers to subscribe to be updated automatically.
  categories:
    - Technology
    - Marketing
  built_by: Bejamas
  built_by_url: https://bejamas.io/
- title: Mambu
  main_url: https://www.mambu.com/
  url: https://www.mambu.com/
  featured: false
  description: >-
    Mambu is the cloud platform for banking and lending businesses that
    puts customer relationships first.
  categories:
    - Technology
    - Finance
  built_by: Bejamas
  built_by_url: https://bejamas.io/
- title: Avenues
  main_url: https://www.avenues.org
  url: https://www.avenues.org
  featured: false
  description: >-
    One school with many campuses, providing transformative,
    world-focused learning experiences to students around the globe
  categories:
    - Education
  built_by: Bejamas
  built_by_url: https://bejamas.io/
- title: Multicoin Capital
  main_url: https://multicoin.capital
  url: https://multicoin.capital
  featured: false
  description: >-
    Multicoin Capital is a thesis-driven investment firm that
    invests in cryptocurrencies, tokens, and blockchain
    companies reshaping trillion-dollar markets.
  categories:
    - Technology
    - Finance
  built_by: Bejamas
  built_by_url: https://bejamas.io/
- title: Argent
  main_url: https://www.argent.xyz/
  url: https://www.argent.xyz/
  featured: false
  description: Argent is the simplest and safest Ethereum wallet for DeFi.
  categories:
    - Technology
    - Finance
  built_by: Bejamas
  built_by_url: https://bejamas.io/
- title: Meet Flo
  main_url: https://meetflo.com/
  url: https://meetflo.com/
  featured: false
  description: >-
    The Flo by Moen Smart Water Shutoff is a comprehensive
    water monitoringand shut-off system with leak detection
    and proactive leak prevention technologies.
  categories:
    - E-commerce
  built_by: Bejamas
  built_by_url: https://bejamas.io/
- title: Matthias Kretschmann Portfolio
  main_url: https://matthiaskretschmann.com/
  url: https://matthiaskretschmann.com/
  source_url: https://github.com/kremalicious/portfolio
  featured: false
  description: Portfolio of designer & developer Matthias Kretschmann.
  categories:
    - Portfolio
    - Web Development
  built_by: Matthias Kretschmann
  built_by_url: https://matthiaskretschmann.com/
- title: Iron Cove Solutions
  main_url: https://ironcovesolutions.com/
  url: https://ironcovesolutions.com/
  description: >-
    Iron Cove Solutions is a cloud based consulting firm. We help companies
    deliver a return on cloud usage by applying best practices
  categories:
    - Technology
    - Web Development
  built_by: Iron Cove Solutions
  built_by_url: https://ironcovesolutions.com/
  featured: false
- title: Moetez Chaabene Portfolio / Blog
  main_url: https://moetez.me/
  url: https://moetez.me/
  source_url: https://github.com/moetezch/moetez.me
  featured: false
  description: Portfolio of Moetez Chaabene
  categories:
    - Portfolio
    - Web Development
    - Blog
  built_by: Moetez Chaabene
  built_by_url: https://twitter.com/moetezch
- title: Nikita
  description: >-
    Automation of system deployments in Node.js for applications and
    infrastructures.
  main_url: https://nikita.js.org/
  url: https://nikita.js.org/
  source_url: https://github.com/adaltas/node-nikita
  categories:
    - Documentation
    - Open Source
    - Technology
  built_by: Adaltas
  built_by_url: https://www.adaltas.com
  featured: false
- title: Gourav Sood Blog & Portfolio
  main_url: https://www.gouravsood.com/
  url: https://www.gouravsood.com/
  featured: false
  categories:
    - Blog
    - Portfolio
  built_by: Gourav Sood
  built_by_url: https://www.gouravsood.com/
- title: Jonas Tebbe Portfolio
  description: |
    Hey, I’m Jonas and I create digital products.
  main_url: https://jonastebbe.com
  url: https://jonastebbe.com
  categories:
    - Portfolio
  built_by: Jonas Tebbe
  built_by_url: https://twitter.com/jonastebbe
  featured: false
- title: Parker Sarsfield
  description: |
    I'm Parker, a software engineer.
  main_url: https://sarsfield.io
  url: https://sarsfield.io
  categories:
    - Blog
    - Portfolio
  built_by: Parker Sarsfield
  built_by_url: https://sarsfield.io
- title: Frontend web development with Greg
  description: |
    JavaScript, GatsbyJS, ReactJS, CSS in JS... Let's learn some stuff together.
  main_url: https://dev.greglobinski.com
  url: https://dev.greglobinski.com
  categories:
    - Blog
    - Web Development
  built_by: Greg Lobinski
  built_by_url: https://github.com/greglobinski
- title: Insomnia
  description: |
    Desktop HTTP and GraphQL client for developers
  main_url: https://insomnia.rest/
  url: https://insomnia.rest/
  categories:
    - Blog
  built_by: Gregory Schier
  built_by_url: https://schier.co
  featured: false
- title: Timeline Theme Portfolio
  description: |
    I'm Aman Mittal, a software developer.
  main_url: https://amanhimself.dev/
  url: https://amanhimself.dev/
  categories:
    - Web Development
    - Portfolio
  built_by: Aman Mittal
  built_by_url: https://amanhimself.dev/
- title: janosh.dev
  description: >
    Janosh Riebesell's blog. Writes about physics, machine learning, sustainability
    and web development. Site is fully responsive and has fluid typography. Built with
    MDX (for interactive content), styled-components (for design), KaTeX (for math),
    gatsby-remark-vscode (for syntax highlighting), Disqus (for reader comments),
    Algolia (for search), react-spring (for animations).
  main_url: https://janosh.dev
  url: https://janosh.dev
  source_url: https://github.com/janosh/blog
  categories:
    - Portfolio
    - Blog
    - Science
    - Photography
    - Travel
  built_by: Janosh Riebesell
  built_by_url: https://janosh.dev
  featured: false
- title: Ocean artUp
  description: >
    Science outreach site built using styled-components and Contentful. Ocean artUp
    is a research project funded by an Advanced Grant of the European Research
    Council (ERC) to explore the possible benefits of artificial upwelling, i.e.
    pumping nutrient-rich deep water to the ocean’s sunlit surface layer. Potential
    benefits include increased bioactivity and CO2 sequestration.
  main_url: https://ocean-artup.eu
  url: https://ocean-artup.eu
  source_url: https://github.com/janosh/ocean-artup
  categories:
    - Science
    - Education
    - Blog
  built_by: Janosh Riebesell
  built_by_url: https://janosh.dev
  featured: false
- title: Studenten bilden Schüler
  description: >
    Studenten bilden Schüler e.V. is a German student-run nonprofit initiative that aims to
    contribute to more equal educational opportunities by providing free tutoring to refugees
    and children from underprivileged families. The site is built with styled-components,
    Contentful, CSS grid, fluid typography, Algolia search.
  main_url: https://studenten-bilden-schueler.de
  url: https://studenten-bilden-schueler.de
  source_url: https://github.com/StudentenBildenSchueler/homepage
  categories:
    - Education
    - Nonprofit
    - Blog
  built_by: Janosh Riebesell
  built_by_url: https://janosh.dev
  featured: false
- title: Ryan Fitzgerald
  description: |
    Personal portfolio and blog for Ryan Fitzgerald
  main_url: https://ryanfitzgerald.ca/
  url: https://ryanfitzgerald.ca/
  categories:
    - Web Development
    - Portfolio
  built_by: Ryan Fitzgerald
  built_by_url: https://github.com/RyanFitzgerald
  featured: false
- title: Kaizen
  description: |
    Content Marketing, PR & SEO Agency in London
  main_url: https://www.kaizen.co.uk/
  url: https://www.kaizen.co.uk/
  categories:
    - Agency
    - Blog
    - Design
    - Web Development
    - SEO
  built_by: Bogdan Stanciu
  built_by_url: https://github.com/b0gd4n
  featured: false
- title: HackerOne Platform Documentation
  description: |
    HackerOne's Product Documentation Center!
  url: https://docs.hackerone.com/
  main_url: https://docs.hackerone.com/
  categories:
    - Documentation
    - Security
  featured: false
- title: Mux Video
  description: |
    API to video hosting and streaming
  main_url: https://mux.com/
  url: https://mux.com/
  categories:
    - Video
    - API
  featured: false
- title: Swapcard
  description: >
    The easiest way for event organizers to instantly connect people, build a
    community of attendees and exhibitors, and increase revenue over time
  main_url: https://www.swapcard.com/
  url: https://www.swapcard.com/
  categories:
    - Event
    - Community
    - Marketing
  built_by: Swapcard
  built_by_url: https://www.swapcard.com/
  featured: false
- title: Kalix
  description: >
    Kalix is perfect for healthcare professionals starting out in private
    practice, to those with an established clinic.
  main_url: https://www.kalixhealth.com/
  url: https://www.kalixhealth.com/
  categories:
    - Healthcare
  featured: false
- title: Bad Credit Loans
  description: |
    Get the funds you need, from $250-$5,000
  main_url: https://www.creditloan.com/
  url: https://www.creditloan.com/
  categories:
    - Finance
  featured: false
- title: Financial Center
  description: >
    Member-owned, not-for-profit, co-operative whose members receive financial
    benefits in the form of lower loan rates, higher savings rates, and lower
    fees than banks.
  main_url: https://fcfcu.com/
  url: https://fcfcu.com/
  categories:
    - Finance
    - Nonprofit
    - Business
    - Education
  built_by: https://fcfcu.com/
  built_by_url: https://fcfcu.com/
  featured: false
- title: Office of Institutional Research and Assessment
  description: |
    Good Data, Good Decisions
  main_url: http://oira.ua.edu/
  url: http://oira.ua.edu/
  categories:
    - Data
  featured: false
- title: The Telegraph Premium
  description: |
    Exclusive stories from award-winning journalists
  main_url: https://premium.telegraph.co.uk/
  url: https://premium.telegraph.co.uk/
  categories:
    - Media
  featured: false
- title: html2canvas
  description: |
    Screenshots with JavaScript
  main_url: http://html2canvas.hertzen.com/
  url: http://html2canvas.hertzen.com/
  source_url: https://github.com/niklasvh/html2canvas/tree/master/www
  categories:
    - JavaScript
    - Documentation
  built_by: Niklas von Hertzen
  built_by_url: http://hertzen.com/
  featured: false
- title: Half Electronics
  description: |
    Personal website
  main_url: https://www.halfelectronic.com/
  url: https://www.halfelectronic.com/
  categories:
    - Blog
  built_by: Fernando Poumian
  built_by_url: https://github.com/fpoumian/halfelectronic.com
  featured: false
- title: Frithir Software Development
  main_url: https://frithir.com/
  url: https://frithir.com/
  featured: false
  description: I DRINK COFFEE, WRITE CODE AND IMPROVE MY DEVELOPMENT SKILLS EVERY DAY.
  categories:
    - Design
    - Web Development
  built_by: Frithir
  built_by_url: https://Frithir.com/
- title: Unow
  main_url: https://www.unow.fr/
  url: https://www.unow.fr/
  categories:
    - Education
    - Marketing
  featured: false
- title: Peter Hironaka
  description: |
    Freelance Web Developer based in Los Angeles.
  main_url: https://peterhironaka.com/
  url: https://peterhironaka.com/
  categories:
    - Portfolio
    - Web Development
  built_by: Peter Hironaka
  built_by_url: https://github.com/PHironaka
  featured: false
- title: Michael McQuade
  description: |
    Personal website and blog for Michael McQuade
  main_url: https://giraffesyo.io
  url: https://giraffesyo.io
  categories:
    - Blog
  built_by: Michael McQuade
  built_by_url: https://github.com/giraffesyo
  featured: false
- title: Haacht Brewery
  description: |
    Corporate website for Haacht Brewery. Designed and Developed by Gafas.
  main_url: https://haacht.com/en/
  url: https://haacht.com
  categories:
    - Marketing
  built_by: Gafas
  built_by_url: https://gafas.be
  featured: false
- title: StoutLabs
  description: |
    Portfolio of Daniel Stout, freelance developer in East Tennessee.
  main_url: https://www.stoutlabs.com/
  url: https://www.stoutlabs.com/
  categories:
    - Web Development
    - Portfolio
  built_by: Daniel Stout
  built_by_url: https://github.com/stoutlabs
  featured: false
- title: Chicago Ticket Outcomes By Neighborhood
  description: |
    ProPublica data visualization of traffic ticket court outcomes
  categories:
    - Media
    - Nonprofit
  url: >-
    https://projects.propublica.org/graphics/il/il-city-sticker-tickets-maps/ticket-status/?initialWidth=782
  main_url: >-
    https://projects.propublica.org/graphics/il/il-city-sticker-tickets-maps/ticket-status/?initialWidth=782
  built_by: David Eads
  built_by_url: https://github.com/eads
  featured: false
- title: Chicago South Side Traffic Ticketing rates
  description: |
    ProPublica data visualization of traffic ticket rates by community
  main_url: >-
    https://projects.propublica.org/graphics/il/il-city-sticker-tickets-maps/ticket-rate/?initialWidth=782
  url: >-
    https://projects.propublica.org/graphics/il/il-city-sticker-tickets-maps/ticket-rate/?initialWidth=782
  categories:
    - Media
    - Nonprofit
  built_by: David Eads
  built_by_url: https://github.com/eads
  featured: false
- title: Otsimo
  description: >
    Otsimo is a special education application for children with autism, down
    syndrome and other developmental disabilities.
  main_url: https://otsimo.com/en/
  url: https://otsimo.com/en/
  categories:
    - Blog
    - Education
  featured: false
- title: Matt Bagni Portfolio 2018
  description: >
    Mostly the result of playing with Gatsby and learning about react and
    graphql. Using the screenshot plugin to showcase the work done for my
    company in the last 2 years, and a good amount of other experiments.
  main_url: https://mattbag.github.io
  url: https://mattbag.github.io
  categories:
    - Portfolio
  featured: false
- title: Lisa Ye's Blog
  description: |
    Simple blog/portofolio for a fashion designer. Gatsby_v2 + Netlify cms
  main_url: https://lisaye.netlify.app/
  url: https://lisaye.netlify.app/
  categories:
    - Blog
    - Portfolio
  featured: false
- title: Artem Sapegin
  description: >
    Little homepage of Artem Sapegin, a frontend developer, passionate
    photographer, coffee drinker and crazy dogs’ owner.
  main_url: https://sapegin.me/
  url: https://sapegin.me/
  categories:
    - Portfolio
    - Open Source
    - Web Development
  built_by: Artem Sapegin
  built_by_url: https://github.com/sapegin
  featured: false
- title: SparkPost Developers
  main_url: https://developers.sparkpost.com/
  url: https://developers.sparkpost.com/
  source_url: https://github.com/SparkPost/developers.sparkpost.com
  categories:
    - Documentation
    - API
  featured: false
- title: Malik Browne Portfolio 2018
  description: >
    The portfolio blog of Malik Browne, a full-stack engineer, foodie, and avid
    blogger/YouTuber.
  main_url: https://www.malikbrowne.com/about
  url: https://www.malikbrowne.com
  categories:
    - Blog
    - Portfolio
  built_by: Malik Browne
  built_by_url: https://twitter.com/milkstarz
  featured: false
- title: Novatics
  description: |
    Digital products that inspire and make a difference
  main_url: https://www.novatics.com.br
  url: https://www.novatics.com.br
  categories:
    - Portfolio
    - Technology
    - Web Development
  built_by: Novatics
  built_by_url: https://github.com/Novatics
  featured: false
- title: Max McKinney
  description: >
    I’m a developer and designer with a focus in web technologies. I build cars
    on the side.
  main_url: https://maxmckinney.com/
  url: https://maxmckinney.com/
  categories:
    - Portfolio
    - Web Development
    - Design
  built_by: Max McKinney
  featured: false
- title: Stickyard
  description: |
    Make your React component sticky the easy way
  main_url: https://nihgwu.github.io/stickyard/
  url: https://nihgwu.github.io/stickyard/
  source_url: https://github.com/nihgwu/stickyard/tree/master/website
  categories:
    - Web Development
  built_by: Neo Nie
  featured: false
- title: Agata Milik
  description: |
    Website of a Polish psychologist/psychotherapist based in Gdańsk, Poland.
  main_url: https://agatamilik.pl
  url: https://agatamilik.pl
  categories:
    - Marketing
    - Healthcare
  built_by: Piotr Fedorczyk
  built_by_url: https://piotrf.pl
  featured: false
- title: WebPurple
  main_url: https://www.webpurple.net/
  url: https://www.webpurple.net/
  source_url: https://github.com/WebPurple/site
  description: >-
    Site of local (Russia, Ryazan) frontend community. Main purpose is to show
    info about meetups and keep blog.
  categories:
    - Nonprofit
    - Web Development
    - Community
    - Blog
    - Open Source
  built_by: Nikita Kirsanov
  built_by_url: https://twitter.com/kitos_kirsanov
  featured: false
- title: Papertrail.io
  description: |
    Inspection Management for the 21st Century
  main_url: https://www.papertrail.io/
  url: https://www.papertrail.io/
  categories:
    - Marketing
    - Technology
  built_by: Papertrail.io
  built_by_url: https://www.papertrail.io
  featured: false
- title: Matt Ferderer
  main_url: https://mattferderer.com
  url: https://mattferderer.com
  source_url: https://github.com/mattferderer/gatsbyblog
  description: >
    A blog built with Gatsby that discusses web related tech
    such as JavaScript, .NET, Blazor & security.
  categories:
    - Blog
    - Web Development
  built_by: Matt Ferderer
  built_by_url: https://twitter.com/mattferderer
  featured: false
- title: Sahyadri Open Source Community
  main_url: https://sosc.org.in
  url: https://sosc.org.in
  source_url: https://github.com/haxzie/sosc-website
  description: >
    Official website of Sahyadri Open Source Community for community blog, event
    details and members info.
  categories:
    - Blog
    - Community
    - Open Source
  built_by: Musthaq Ahamad
  built_by_url: https://github.com/haxzie
  featured: false
- title: Tech Confessions
  main_url: https://confessions.tech
  url: https://confessions.tech
  source_url: https://github.com/JonathanSpeek/tech-confessions
  description: A guilt-free place for us to confess our tech sins \U0001F64F\n
  categories:
    - Community
    - Open Source
  built_by: Jonathan Speek
  built_by_url: https://speek.design
  featured: false
- title: Thibault Maekelbergh
  main_url: https://thibmaek.com
  url: https://thibmaek.com
  source_url: https://github.com/thibmaek/thibmaek.github.io
  description: |
    A nice blog about development, Raspberry Pi, plants and probably records.
  categories:
    - Blog
    - Open Source
  built_by: Thibault Maekelbergh
  built_by_url: https://twitter.com/thibmaek
  featured: false
- title: LearnReact.design
  main_url: https://learnreact.design
  url: https://learnreact.design
  description: >
    React Essentials For Designers: A React course tailored for product
    designers, ux designers, ui designers.
  categories:
    - Blog
  built_by: Linton Ye
  built_by_url: https://twitter.com/lintonye
- title: Mega House Creative
  main_url: https://www.megahousecreative.com/
  url: https://www.megahousecreative.com/
  description: >
    Mega House Creative is a digital agency that provides unique goal-oriented
    web marketing solutions.
  categories:
    - Marketing
    - Agency
  built_by: Daniel Robinson
  featured: false
- title: Tobie Marier Robitaille - csc
  main_url: https://tobiemarierrobitaille.com/
  url: https://tobiemarierrobitaille.com/en/
  description: |
    Portfolio site for director of photography Tobie Marier Robitaille
  categories:
    - Portfolio
    - Gallery
  built_by: Mill3 Studio
  built_by_url: https://mill3.studio/en/
  featured: false
- title: Mahipat's Portfolio
  main_url: https://mojaave.com/
  url: https://mojaave.com
  source_url: https://github.com/mhjadav/mojaave
  description: >
    mojaave.com is Mahipat's portfolio, I have developed it using Gatsby v2 and
    Bootstrap, To get in touch with people looking for full-stack developer.
  categories:
    - Portfolio
    - Web Development
  built_by: Mahipat Jadav
  built_by_url: https://mojaave.com/
  featured: false
- title: Mintfort
  main_url: https://mintfort.com/
  url: https://mintfort.com/
  source_url: https://github.com/MintFort/mintfort.com
  description: >
    Mintfort, the first crypto-friendly bank account. Store and manage assets on
    the blockchain.
  categories:
    - Technology
    - Finance
  built_by: Axel Fuhrmann
  built_by_url: https://axelfuhrmann.com/
  featured: false
- title: React Native Explorer
  main_url: https://react-native-explorer.firebaseapp.com
  url: https://react-native-explorer.firebaseapp.com
  description: |
    Explorer React Native packages and examples effortlessly.
  categories:
    - Education
  featured: false
- title: 500Tech
  main_url: https://500tech.com/
  url: https://500tech.com/
  featured: false
  categories:
    - Web Development
    - Agency
    - Open Source
- title: eworld
  main_url: https://eworld.herokuapp.com/
  url: https://eworld.herokuapp.com/
  featured: false
  categories:
    - E-commerce
    - Technology
- title: It's a Date
  description: >
    It's a Date is a dating app that actually involves dating.
  main_url: https://www.itsadate.app/
  url: https://www.itsadate.app/
  featured: false
  categories:
    - App
    - Blog
- title: Node.js HBase
  description: >
    Asynchronous HBase client for NodeJs using REST.
  main_url: https://hbase.js.org/
  url: https://hbase.js.org/
  source_url: https://github.com/adaltas/node-hbase
  categories:
    - Documentation
    - Open Source
    - Technology
  built_by: David Worms
  built_by_url: http://www.adaltas.com
  featured: false
- title: Peter Kroyer - Web Design / Web Development
  main_url: https://www.peterkroyer.at/en/
  url: https://www.peterkroyer.at/en/
  description: >
    Freelance web designer / web developer based in Vienna, Austria (Wien, Österreich).
  categories:
    - Agency
    - Web Development
    - Design
    - Portfolio
    - Freelance
  built_by: Peter Kroyer
  built_by_url: https://www.peterkroyer.at/
  featured: false
- title: Geddski
  main_url: https://gedd.ski
  url: https://gedd.ski
  description: >
    frontend mastery blog - level up your UI game.
  categories:
    - Web Development
    - Education
    - Productivity
    - User Experience
  built_by: Dave Geddes
  built_by_url: https://twitter.com/geddski
  featured: false
- title: Rung
  main_url: https://rung.com.br/
  url: https://rung.com.br/
  description: >
    Rung alerts you about the exceptionalities of your personal and professional life.
  categories:
    - API
    - Technology
    - Travel
  featured: false
- title: Mokkapps
  main_url: https://www.mokkapps.de/
  url: https://www.mokkapps.de/
  source_url: https://github.com/mokkapps/website
  description: >
    Portfolio website from Michael Hoffmann. Passionate software developer with focus on web-based technologies.
  categories:
    - Blog
    - Portfolio
    - Web Development
    - Mobile Development
  featured: false
- title: Premier Octet
  main_url: https://www.premieroctet.com/
  url: https://www.premieroctet.com/
  description: >
    Premier Octet is a React-based agency
  categories:
    - Agency
    - Web Development
    - Mobile Development
  featured: false
- title: Thorium
  main_url: https://www.thoriumsim.com/
  url: https://www.thoriumsim.com/
  source_url: https://github.com/thorium-sim/thoriumsim.com
  description: >
    Thorium - Open-source Starship Simulator Controls for Live Action Role Play
  built_by: Alex Anderson
  built_by_url: https://twitter.com/ralex1993
  categories:
    - Blog
    - Portfolio
    - Documentation
    - Marketing
    - Education
    - Entertainment
    - Open Source
    - Web Development
  featured: false
- title: Cameron Maske
  main_url: https://www.cameronmaske.com/
  url: https://www.cameronmaske.com/courses/introduction-to-pytest/
  source_url: https://github.com/cameronmaske/cameronmaske.com-v2
  description: >
    The homepage of Cameron Maske, a freelance full-stack developer, who is currently working on a free pytest video course
  categories:
    - Education
    - Video
    - Portfolio
    - Freelance
  featured: false
- title: Mike's Remote List
  main_url: https://www.mikesremotelist.com
  url: https://www.mikesremotelist.com
  description: >
    A list of remote jobs, updated throughout the day. Built on Gatsby v1 and powered by Contentful, Google Sheets, string and sticky tape.
  categories:
    - Marketing
  featured: false
- title: Madvoid
  main_url: https://madvoid.com/
  url: https://madvoid.com/screenshot/
  featured: false
  description: >
    Madvoid is a team of expert developers dedicated to creating simple, clear, usable and blazing fast web and mobile apps.
    We are coders that help companies and agencies to create social & interactive experiences.
    This includes full-stack development using React, WebGL, Static Site Generators, Ruby On Rails, Phoenix, GraphQL, Chatbots, CI / CD, Docker and more!
  categories:
    - Portfolio
    - Technology
    - Web Development
    - Agency
    - Marketing
  built_by: Jean-Paul Bonnetouche
  built_by_url: https://twitter.com/_jpb
- title: MOMNOTEBOOK.COM
  description: >
    Sharing knowledge and experiences that make childhood and motherhood rich, vibrant and healthy.
  main_url: https://momnotebook.com/
  url: https://momnotebook.com/
  featured: false
  built_by: Aleksander Hansson
  built_by_url: https://www.linkedin.com/in/aleksanderhansson/
  categories:
    - Blog
- title: Pirate Studios
  description: >
    Reinventing music studios with 24/7 self service rehearsal, DJ & production rooms available around the world.
  main_url: https://www.piratestudios.co
  url: https://www.piratestudios.co
  featured: false
  built_by: The Pirate Studios team
  built_by_url: https://github.com/piratestudios/
  categories:
    - Music
- title: Aurora EOS
  main_url: https://www.auroraeos.com/
  url: https://www.auroraeos.com/
  featured: false
  categories:
    - Finance
    - Marketing
    - Blog
  built_by: Corey Ward
  built_by_url: http://www.coreyward.me/
- title: MadeComfy
  main_url: https://madecomfy.com.au/
  url: https://madecomfy.com.au/
  description: >
    Short term rental management startup, using Contentful + Gatsby + CircleCI
  featured: false
  categories:
    - Travel
  built_by: Lucas Vilela
  built_by_url: https://madecomfy.com.au/
- title: Tiger Facility Services
  description: >
    Tiger Facility Services combines facility management expertise with state of the art software to offer a sustainable and customer oriented cleaning and facility service.
  main_url: https://www.tigerfacilityservices.com/de-en/
  url: https://www.tigerfacilityservices.com/de-en/
  featured: false
  categories:
    - Marketing
- title: Luciano Mammino's blog
  description: >
    Tech & programming blog of Luciano Mammino a.k.a. "loige", Full-Stack Web Developer and International Speaker
  main_url: https://loige.co
  url: https://loige.co
  featured: false
  categories:
    - Blog
    - Web Development
  built_by: Luciano Mammino
  built_by_url: https://loige.co
- title: Wire • Secure collaboration platform
  description: >
    Corporate website of Wire, an open source, end-to-end encrypted collaboration platform
  main_url: https://wire.com
  url: https://wire.com
  featured: false
  categories:
    - Open Source
    - Productivity
    - Technology
    - Blog
    - App
  built_by: Wire team
  built_by_url: https://github.com/orgs/wireapp/people
- title: J. Patrick Raftery
  main_url: https://www.jpatrickraftery.com
  url: https://www.jpatrickraftery.com
  description: J. Patrick Raftery is an opera singer and voice teacher based in Vancouver, BC.
  categories:
    - Portfolio
    - Music
  built_by: Michael Uloth
  built_by_url: https://www.michaeluloth.com
  featured: false
- title: Aria Umezawa
  main_url: https://www.ariaumezawa.com
  url: https://www.ariaumezawa.com
  description: Aria Umezawa is a director, producer, and writer currently based in San Francisco. Site designed by Stephen Bell.
  categories:
    - Portfolio
    - Music
    - Entertainment
  built_by: Michael Uloth
  built_by_url: https://www.michaeluloth.com
  featured: false
- title: Pomegranate Opera
  main_url: https://pomegranateopera.netlify.app
  url: https://pomegranateopera.netlify.app
  description: Pomegranate Opera is a lesbian opera written by Amanda Hale & Kye Marshall. Site designed by Stephen Bell.
  categories:
    - Gallery
    - Music
  built_by: Michael Uloth
  built_by_url: https://www.michaeluloth.com
  featured: false
- title: Daniel Cabena
  main_url: https://www.danielcabena.com
  url: https://www.danielcabena.com
  description: Daniel Cabena is a Canadian countertenor highly regarded in both Canada and Europe for prize-winning performances ranging from baroque to contemporary repertoire. Site designed by Stephen Bell.
  categories:
    - Portfolio
    - Music
  built_by: Michael Uloth
  built_by_url: https://www.michaeluloth.com
  featured: false
- title: Artist.Center
  main_url: https://artistcenter.netlify.app
  url: https://artistcenter.netlify.app
  description: The marketing page for Artist.Center, a soon-to-launch platform designed to connect opera singers to opera companies. Site designed by Stephen Bell.
  categories:
    - Music
  built_by: Michael Uloth
  built_by_url: https://www.michaeluloth.com
  featured: false
- title: DG Volo & Company
  main_url: https://www.dgvolo.com
  url: https://www.dgvolo.com
  description: DG Volo & Company is a Toronto-based investment consultancy. Site designed by Stephen Bell.
  categories:
    - Finance
  built_by: Michael Uloth
  built_by_url: https://www.michaeluloth.com
  featured: false
- title: Shawna Lucey
  main_url: https://www.shawnalucey.com
  url: https://www.shawnalucey.com
  description: Shawna Lucey is an American theater and opera director based in New York City. Site designed by Stephen Bell.
  categories:
    - Portfolio
    - Music
    - Entertainment
  built_by: Michael Uloth
  built_by_url: https://www.michaeluloth.com
  featured: false
- title: Leyan Lo
  main_url: https://www.leyanlo.com
  url: https://www.leyanlo.com
  description: >
    Leyan Lo’s personal website
  categories:
    - Portfolio
  built_by: Leyan Lo
  built_by_url: https://www.leyanlo.com
  featured: false
- title: Hawaii National Bank
  url: https://hawaiinational.bank
  main_url: https://hawaiinational.bank
  description: Hawaii National Bank's highly personalized service has helped loyal customers & locally owned businesses achieve their financial dreams for over 50 years.
  categories:
    - Finance
  built_by: Wall-to-Wall Studios
  built_by_url: https://walltowall.com
  featured: false
- title: Coletiv
  url: https://coletiv.com
  main_url: https://coletiv.com
  description: Coletiv teams up with companies of all sizes to design, develop & launch digital products for iOS, Android & the Web.
  categories:
    - Technology
    - Agency
    - Web Development
  built_by: Coletiv
  built_by_url: https://coletiv.com
  featured: false
- title: Gold Edge Training
  url: https://www.goldedgetraining.co.uk
  main_url: https://www.goldedgetraining.co.uk
  description: >
    AAT approved online distance learning accountancy training provider. Branded landing page / mini brochure promoting competitor differentiators, student testimonials, offers, service benefits and features. Designed to both inform potential students and encourage visits to company e-commerce site or direct company contact.
  categories:
    - Education
    - Learning
    - Landing Page
    - Business
    - Finance
  built_by: Leo Furze-Waddock
  built_by_url: https://www.linkedin.com/in/lfurzewaddock
- title: Gatsby Manor
  description: >
    We build themes for gatsby. We have themes for all projects including personal,
    portfolio, e-commerce, landing pages and more. We also run an in-house
    web dev and design studio. If you cannot find what you want, we can build it for you!
    Email us at gatsbymanor@gmail.com with questions.
  main_url: https://www.gatsbymanor.com
  url: https://www.gatsbymanor.com
  source_url: https://github.com/gatsbymanor
  categories:
    - Web Development
    - Agency
    - Technology
    - Freelance
  built_by: Steven Natera
  built_by_url: https://stevennatera.com
- title: Ema Suriano's Portfolio
  main_url: https://emasuriano.com/
  url: https://emasuriano.com/
  description: >
    Ema Suriano's portfolio to display information about him, his projects and what he's writing about.
  categories:
    - Portfolio
    - Technology
    - Web Development
  built_by: Ema Suriano
  built_by_url: https://emasuriano.com/
  featured: false
- title: Luan Orlandi
  main_url: https://luanorlandi.github.io
  url: https://luanorlandi.github.io
  source_url: https://github.com/luanorlandi/luanorlandi.github.io
  description: >
    Luan Orlandi's personal website. Brazilian web developer, enthusiast in React and Gatsby.
  categories:
    - Blog
    - Portfolio
    - Web Development
  built_by: Luan Orlandi
  built_by_url: https://github.com/luanorlandi
- title: Mobius Labs
  main_url: https://mobius.ml
  url: https://mobius.ml
  description: >
    Mobius Labs landing page, a Start-up working on Computer Vision
  categories:
    - Landing Page
    - Marketing
    - Technology
  built_by: sktt
  built_by_url: https://github.com/sktt
- title: EZAgrar
  main_url: https://www.ezagrar.at/en/
  url: https://www.ezagrar.at/en/
  description: >
    EZAgrar.at is the homepage of the biggest agricultural machinery dealership in Austria. In total 8 pages will be built for this client reusing a lot of components between them.
  categories:
    - E-commerce
    - Marketing
  built_by: MangoART
  built_by_url: https://www.mangoart.at
  featured: false
- title: OAsome blog
  main_url: https://oasome.blog/
  url: https://oasome.blog/
  source_url: https://github.com/oorestisime/oasome
  description: >
    Paris-based Cypriot adventurers. A and O. Lovers of life and travel. Want to get a glimpse of the OAsome world?
  categories:
    - Blog
    - Photography
    - Travel
  built_by: Orestis Ioannou
  featured: false
- title: Brittany Chiang
  main_url: https://brittanychiang.com/
  url: https://brittanychiang.com/
  source_url: https://github.com/bchiang7/v4
  description: >
    Personal website and portfolio of Brittany Chiang built with Gatsby v2
  categories:
    - Portfolio
  built_by: Brittany Chiang
  built_by_url: https://github.com/bchiang7
  featured: false
- title: Fitekran
  description: >
    One of the most visited Turkish blogs about health, sports and healthy lifestyle, that has been rebuilt with Gatsby v2 using WordPress.
  main_url: https://www.fitekran.com
  url: https://www.fitekran.com
  categories:
    - Science
    - Healthcare
    - Blog
  built_by: Burak Tokak
  built_by_url: https://www.buraktokak.com
- title: Serverless
  main_url: https://serverless.com
  url: https://serverless.com
  description: >
    Serverless.com – Build web, mobile and IoT applications with serverless architectures using AWS Lambda, Azure Functions, Google CloudFunctions & more!
  categories:
    - Technology
    - Web Development
  built_by: Codebrahma
  built_by_url: https://codebrahma.com
  featured: false
- title: Dive Bell
  main_url: https://divebell.band/
  url: https://divebell.band/
  description: >
    Simple site for a band to list shows dates and videos (499 on lighthouse)
  categories:
    - Music
  built_by: Matt Bagni
  built_by_url: https://mattbag.github.io
  featured: false
- title: Mayer Media Co.
  main_url: https://mayermediaco.com/
  url: https://mayermediaco.com/
  description: >
    Freelance Web Development and Digital Marketing
  categories:
    - Web Development
    - Marketing
    - Blog
  source_url: https://github.com/MayerMediaCo/MayerMediaCo2.0
  built_by: Danny Mayer
  built_by_url: https://twitter.com/mayermediaco
  featured: false
- title: Jan Czizikow Portfolio
  main_url: https://www.janczizikow.com/
  url: https://www.janczizikow.com/
  source_url: https://github.com/janczizikow/janczizikow-portfolio
  description: >
    Simple personal portfolio site built with Gatsby
  categories:
    - Portfolio
    - Freelance
    - Web Development
  built_by: Jan Czizikow
  built_by_url: https://github.com/janczizikow
- title: Carbon Design Systems
  main_url: http://www.carbondesignsystem.com/
  url: http://www.carbondesignsystem.com/
  description: >
    The Carbon Design System is integrating the new IBM Design Ethos and Language. It represents a completely fresh approach to the design of all things at IBM.
  categories:
    - Design System
    - Documentation
  built_by: IBM
  built_by_url: https://www.ibm.com/
  featured: false
- title: Mozilla Mixed Reality
  main_url: https://mixedreality.mozilla.org/
  url: https://mixedreality.mozilla.org/
  description: >
    Virtual Reality for the free and open Web.
  categories:
    - Open Source
  built_by: Mozilla
  built_by_url: https://www.mozilla.org/
  featured: false
- title: Uniform Hudl Design System
  main_url: http://uniform.hudl.com/
  url: http://uniform.hudl.com/
  description: >
    A single design system to ensure every interface feels like Hudl. From the colors we use to the size of our buttons and what those buttons say, Uniform has you covered. Check the guidelines, copy the code and get to building.
  categories:
    - Design System
    - Open Source
    - Design
  built_by: Hudl
  built_by_url: https://www.hudl.com/
- title: Subtle UI
  main_url: https://subtle-ui.netlify.app/
  url: https://subtle-ui.netlify.app/
  source_url: https://github.com/ryanwiemer/subtle-ui
  description: >
    A collection of clever yet understated user interactions found on the web.
  categories:
    - Web Development
    - Open Source
    - User Experience
  built_by: Ryan Wiemer
  built_by_url: https://www.ryanwiemer.com/
  featured: false
- title: developer.bitcoin.com
  main_url: https://developer.bitcoin.com/
  url: https://developer.bitcoin.com/
  description: >
    Bitbox based bitcoin.com developer platform and resources.
  categories:
    - Finance
  featured: false
- title: Barmej
  main_url: https://app.barmej.com/
  url: https://app.barmej.com/
  description: >
    An interactive platform to learn different programming languages in Arabic for FREE
  categories:
    - Education
    - Programming
    - Learning
  built_by: Obytes
  built_by_url: https://www.obytes.com/
  featured: false
- title: Emergence
  main_url: https://emcap.com/
  url: https://emcap.com/
  description: >
    Emergence is a top enterprise cloud venture capital firm. We fund early stage ventures focusing on enterprise & SaaS applications. Emergence is one of the top VC firms in Silicon Valley.
  categories:
    - Marketing
    - Blog
  built_by: Upstatement
  built_by_url: https://www.upstatement.com/
  featured: false
- title: FPVtips
  main_url: https://fpvtips.com
  url: https://fpvtips.com
  source_url: https://github.com/jumpalottahigh/fpvtips
  description: >
    FPVtips is all about bringing racing drone pilots closer together, and getting more people into the hobby!
  categories:
    - Community
    - Education
  built_by: Georgi Yanev
  built_by_url: https://twitter.com/jumpalottahigh
  featured: false
- title: Georgi Yanev
  main_url: https://blog.georgi-yanev.com/
  url: https://blog.georgi-yanev.com/
  source_url: https://github.com/jumpalottahigh/blog.georgi-yanev.com
  description: >
    I write articles about FPV quads (building and flying), web development, smart home automation, life-long learning and other topics from my personal experience.
  categories:
    - Blog
  built_by: Georgi Yanev
  built_by_url: https://twitter.com/jumpalottahigh
  featured: false
- title: Bear Archery
  main_url: https://beararchery.com/
  url: https://beararchery.com/
  categories:
    - E-commerce
    - Sports
  built_by: Escalade Sports
  built_by_url: https://www.escaladesports.com/
  featured: false
- title: "attn:"
  main_url: https://www.attn.com/
  url: https://www.attn.com/
  categories:
    - Media
    - Entertainment
  built_by: "attn:"
  built_by_url: https://www.attn.com/
  featured: false
- title: Mirror Conf
  description: >
    Mirror Conf is a conference designed to empower designers and frontend developers who have a thirst for knowledge and want to broaden their horizons.
  main_url: https://www.mirrorconf.com/
  url: https://www.mirrorconf.com/
  categories:
    - Conference
    - Design
    - Web Development
  featured: false
- title: Startarium
  main_url: https://www.startarium.ro
  url: https://www.startarium.ro
  description: >
    Free entrepreneurship educational portal with more than 20000 users, hundreds of resources, crowdfunding, mentoring and investor pitching events facilitated.
  categories:
    - Education
    - Nonprofit
    - Entrepreneurship
  built_by: Cezar Neaga
  built_by_url: https://twitter.com/cezarneaga
  featured: false
- title: Microlink
  main_url: https://microlink.io/
  url: https://microlink.io/
  description: >
    Extract structured data from any website.
  categories:
    - Web Development
    - API
  built_by: Kiko Beats
  built_by_url: https://kikobeats.com/
  featured: false
- title: Kevin Legrand
  url: https://k-legrand.com
  main_url: https://k-legrand.com
  source_url: https://github.com/Manoz/k-legrand.com
  description: >
    Personal website and blog built with love with Gatsby v2
  categories:
    - Blog
    - Portfolio
    - Web Development
  built_by: Kevin Legrand
  built_by_url: https://k-legrand.com
  featured: false
- title: David James Portfolio
  main_url: https://dfjames.com/
  url: https://dfjames.com/
  source_url: https://github.com/daviddeejjames/dfjames-gatsby
  description: >
    Portfolio Site using GatsbyJS and headless WordPress
  categories:
    - WordPress
    - Portfolio
    - Blog
  built_by: David James
  built_by_url: https://twitter.com/daviddeejjames
- title: Hypertext Candy
  url: https://www.hypertextcandy.com/
  main_url: https://www.hypertextcandy.com/
  description: >
    Blog about web development. Laravel, Vue.js, etc.
  categories:
    - Blog
    - Web Development
  built_by: Masahiro Harada
  built_by_url: https://twitter.com/_Masahiro_H_
  featured: false
- title: Maxence Poutord's blog
  description: >
    Tech & programming blog of Maxence Poutord, Software Engineer, Serial Traveler and Public Speaker
  main_url: https://www.maxpou.fr
  url: https://www.maxpou.fr
  featured: false
  categories:
    - Blog
    - Web Development
  built_by: Maxence Poutord
  built_by_url: https://www.maxpou.fr
- title: The Noted Project
  url: https://thenotedproject.org
  main_url: https://thenotedproject.org
  source_url: https://github.com/ianbusko/the-noted-project
  description: >
    Website to showcase the ethnomusicology research for The Noted Project.
  categories:
    - Portfolio
    - Education
    - Gallery
  built_by: Ian Busko
  built_by_url: https://github.com/ianbusko
  featured: false
- title: People For Bikes
  url: https://2017.peopleforbikes.org/
  main_url: https://2017.peopleforbikes.org/
  categories:
    - Community
    - Sports
    - Gallery
    - Nonprofit
  built_by: PeopleForBikes
  built_by_url: https://peopleforbikes.org/about-us/who-we-are/staff/
  featured: false
- title: Wide Eye
  description: >
    Creative agency specializing in interactive design, web development, and digital communications.
  url: https://wideeye.co/
  main_url: https://wideeye.co/
  categories:
    - Design
    - Web Development
  built_by: Wide Eye
  built_by_url: https://wideeye.co/about-us/
  featured: false
- title: CodeSandbox
  description: >
    CodeSandbox is an online editor that helps you create web applications, from prototype to deployment.
  url: https://codesandbox.io/
  main_url: https://codesandbox.io/
  categories:
    - Web Development
  featured: false
- title: Marvel
  description: >
    The all-in-one platform powering design.
  url: https://marvelapp.com/
  main_url: https://marvelapp.com/
  categories:
    - Design
  featured: false
- title: Designcode.io
  description: >
    Learn to design and code React apps.
  url: https://designcode.io
  main_url: https://designcode.io
  categories:
    - Learning
  featured: false
- title: Happy Design
  description: >
    The Brand and Product Team Behind Happy Money
  url: https://design.happymoney.com/
  main_url: https://design.happymoney.com/
  categories:
    - Design
    - Finance
- title: Weihnachtsmarkt.ms
  description: >
    Explore the christmas market in Münster (Westf).
  url: https://weihnachtsmarkt.ms/
  main_url: https://weihnachtsmarkt.ms/
  source_url: https://github.com/codeformuenster/weihnachtsmarkt
  categories:
    - Gallery
    - Food
  built_by: Code for Münster during MSHACK18
  featured: false
- title: Code Championship
  description: >
    Competitive coding competitions for students from 3rd to 8th grade. Code is Sport.
  url: https://www.codechampionship.com
  main_url: https://www.codechampionship.com
  categories:
    - Learning
    - Education
    - Sports
  built_by: Abamath LLC
  built_by_url: https://www.abamath.com
  featured: false
- title: Wieden+Kennedy
  description: >
    Wieden+Kennedy is an independent, global creative company.
  categories:
    - Technology
    - Web Development
    - Agency
    - Marketing
  url: https://www.wk.com
  main_url: https://www.wk.com
  built_by: Wieden Kennedy
  built_by_url: https://www.wk.com/about/
  featured: false
- title: Testing JavaScript
  description: >
    This course will teach you the fundamentals of testing your JavaScript applications using eslint, Flow, Jest, and Cypress.
  url: https://testingjavascript.com/
  main_url: https://testingjavascript.com/
  categories:
    - Learning
    - Education
    - JavaScript
  built_by: Kent C. Dodds
  built_by_url: https://kentcdodds.com/
  featured: false
- title: Use Hooks
  description: >
    One new React Hook recipe every day.
  url: https://usehooks.com/
  main_url: https://usehooks.com/
  categories:
    - Learning
  built_by: Gabe Ragland
  built_by_url: https://twitter.com/gabe_ragland
  featured: false
- title: Ambassador
  url: https://www.getambassador.io
  main_url: https://www.getambassador.io
  description: >
    Open source, Kubernetes-native API Gateway for microservices built on Envoy.
  categories:
    - Open Source
    - Documentation
    - Technology
  built_by: Datawire
  built_by_url: https://www.datawire.io
  featured: false
- title: Clubhouse
  main_url: https://clubhouse.io
  url: https://clubhouse.io
  description: >
    The intuitive and powerful project management platform loved by software teams of all sizes. Built with Gatsby v2 and Prismic
  categories:
    - Technology
    - Blog
    - Productivity
    - Community
    - Design
    - Open Source
  built_by: Ueno.
  built_by_url: https://ueno.co
  featured: false
- title: Asian Art Collection
  url: http://artmuseum.princeton.edu/asian-art/
  main_url: http://artmuseum.princeton.edu/asian-art/
  description: >
    Princeton University has a branch dealing with state of art.They have showcased ore than 6,000 works of Asian art are presented alongside ongoing curatorial and scholarly research
  categories:
    - Marketing
  featured: false
- title: QHacks
  url: https://qhacks.io
  main_url: https://qhacks.io
  source_url: https://github.com/qhacks/qhacks-website
  description: >
    QHacks is Queen’s University’s annual hackathon! QHacks was founded in 2016 with a mission to advocate and incubate the tech community at Queen’s University and throughout Canada.
  categories:
    - Education
    - Technology
    - Podcast
  featured: false
- title: Tyler McGinnis
  url: https://tylermcginnis.com/
  main_url: https://tylermcginnis.com/
  description: >
    The linear, course based approach to learning web technologies.
  categories:
    - Education
    - Technology
    - Podcast
    - Web Development
  featured: false
- title: a11y with Lindsey
  url: https://www.a11ywithlindsey.com/
  main_url: https://www.a11ywithlindsey.com/
  source_url: https://github.com/lkopacz/a11y-with-lindsey
  description: >
    To help developers navigate accessibility jargon, write better code, and to empower them to make their Internet, Everyone's Internet.
  categories:
    - Education
    - Blog
    - Technology
  built_by: Lindsey Kopacz
  built_by_url: https://twitter.com/littlekope0903
  featured: false
- title: DEKEMA
  url: https://www.dekema.com/
  main_url: https://www.dekema.com/
  description: >
    Worldclass crafting: Furnace, fervor, fulfillment. Delivering highest demand for future craftsmanship. Built using Gatsby v2 and Prismic.
  categories:
    - Healthcare
    - Science
    - Technology
  built_by: Crisp Studio
  built_by_url: https://crisp.studio
  featured: false
- title: Ramón Chancay
  description: >-
    Front-end / Back-end Developer in Guayaquil Ecuador.
    Currently at Everymundo, previously at El Universo.
    I enjoy teaching and sharing what I know.
    I give professional advice to developers and companies.
    My wife and my children are everything in my life.
  main_url: https://ramonchancay.me/
  url: https://ramonchancay.me/
  source_url: https://github.com/devrchancay/personal-site
  featured: false
  categories:
    - Blog
    - Technology
    - Web Development
  built_by: Ramón Chancay
  built_by_url: https://ramonchancay.me/
- title: Acclimate Consulting
  main_url: https://www.acclimate.io/
  url: https://www.acclimate.io/
  description: >-
    Acclimate is a consulting firm that puts organizations back in control with data-driven strategies and full-stack applications.
  categories:
    - Technology
    - Consulting
  built_by: Andrew Wilson
  built_by_url: https://github.com/andwilson
  featured: false
- title: Flyright
  url: https://flyright.co/
  main_url: https://flyright.co/
  description: >-
    Flyright curates everything you need for international travel in one tidy place 💜
  categories:
    - Technology
    - App
  built_by: Ty Hopp
  built_by_url: https://github.com/tyhopp
  featured: false
- title: Vets Who Code
  url: https://vetswhocode.io/
  main_url: https://vetswhocode.io/
  description: >-
    VetsWhoCode is a non-profit organization dedicated to training military veterans & giving them the skills they need transition into tech careers.
  categories:
    - Technology
    - Nonprofit
  featured: false
- title: Patreon Blog
  url: https://blog.patreon.com/
  main_url: https://blog.patreon.com/
  description: >-
    Official blog of Patreon.com
  categories:
    - Blog
  featured: false
- title: Full Beaker
  url: https://fullbeaker.com/
  main_url: https://fullbeaker.com/
  description: >-
    Full Beaker provides independent advice online about careers and home ownership, and connect anyone who asks with companies that can help them.
  categories:
    - Consulting
  featured: false
- title: Citywide Holdup
  url: https://citywideholdup.org/
  main_url: https://citywideholdup.org/
  description: >-
    Citywide Holdup is an annual fundraising event held around early November in the city of Austin, TX hosted by the Texas Wranglers benefitting Easter Seals of Central Texas, a non-profit organization that provides exceptional services, education, outreach and advocacy so that people with disabilities can live, learn, work and play in our communities.
  categories:
    - Nonprofit
    - Event
  built_by: Cameron Rison
  built_by_url: https://github.com/killakam3084
  featured: false
- title: Dawn Labs
  url: https://dawnlabs.io
  main_url: https://dawnlabs.io
  description: >-
    Thoughtful products for inspired teams. With a holistic approach to engineering and design, we partner with startups and enterprises to build for the digital era.
  categories:
    - Technology
    - Agency
    - Web Development
  featured: false
- title: COOP by Ryder
  url: https://coop.com/
  main_url: https://coop.com/
  description: >
    COOP is a platform that connects fleet managers that have idle vehicles to businesses that are looking to rent vehicles. COOP simplifies the process and paperwork required to safely share vehicles between business owners.
  categories:
    - Marketing
  built_by: Crispin Porter Bogusky
  built_by_url: http://www.cpbgroup.com/
  featured: false
- title: Propapanda
  url: https://propapanda.eu/
  main_url: https://propapanda.eu/
  description: >
    Is a creative production house based in Tallinn, Estonia. We produce music videos, commercials, films and campaigns – from scratch to finish.
  categories:
    - Video
    - Portfolio
    - Agency
    - Media
  built_by: Henry Kehlmann
  built_by_url: https://github.com/madhenry/
  featured: false
- title: JAMstack.paris
  url: https://jamstack.paris/
  main_url: https://jamstack.paris/
  source_url: https://github.com/JAMstack-paris/jamstack.paris
  description: >
    JAMstack-focused, bi-monthly meetup in Paris
  categories:
    - Web Development
  built_by: Matthieu Auger & Nicolas Goutay
  built_by_url: https://github.com/JAMstack-paris
  featured: false
- title: DexWallet - The only Wallet you need by Dexlab
  main_url: https://www.dexwallet.io/
  url: https://www.dexwallet.io/
  source_url: https://github.com/dexlab-io/DexWallet-website
  featured: false
  description: >-
    DexWallet is a secure, multi-chain, mobile wallet with an upcoming one-click exchange for mobile.
  categories:
    - App
    - Open Source
  built_by: DexLab
  built_by_url: https://github.com/dexlab-io
- title: Kings Valley Paving
  url: https://kingsvalleypaving.com
  main_url: https://kingsvalleypaving.com
  description: >
    Kings Valley Paving is an asphalt, paving and concrete company serving the commercial, residential and industrial sectors in the Greater Toronto Area. Site designed by Stephen Bell.
  categories:
    - Marketing
  built_by: Michael Uloth
  built_by_url: https://www.michaeluloth.com
  featured: false
- title: Peter Barrett
  url: https://www.peterbarrett.ca
  main_url: https://www.peterbarrett.ca
  description: >
    Peter Barrett is a Canadian baritone from Newfoundland and Labrador who performs opera and concert repertoire in Canada, the U.S. and around the world. Site designed by Stephen Bell.
  categories:
    - Portfolio
    - Music
  built_by: Michael Uloth
  built_by_url: https://www.michaeluloth.com
  featured: false
- title: NARCAN
  main_url: https://www.narcan.com
  url: https://www.narcan.com
  description: >
    NARCAN Nasal Spray is the first and only FDA-approved nasal form of naloxone for the emergency treatment of a known or suspected opioid overdose.
  categories:
    - Healthcare
  built_by: NARCAN
  built_by_url: https://www.narcan.com
  featured: false
- title: Ritual
  main_url: https://ritual.com
  url: https://ritual.com
  description: >
    Ritual started with a simple question, what exactly is in women's multivitamins? This is the story of what happened when our founder Kat started searching for answers — the story of Ritual.
  categories:
    - Healthcare
  built_by: Ritual
  built_by_url: https://ritual.com
  featured: false
- title: Truebill
  main_url: https://www.truebill.com
  url: https://www.truebill.com
  description: >
    Truebill empowers you to take control of your money.
  categories:
    - Finance
  built_by: Truebill
  built_by_url: https://www.truebill.com
  featured: false
- title: Smartling
  main_url: https://www.smartling.com
  url: https://www.smartling.com
  description: >
    Smartling enables you to automate, manage, and professionally translate content so that you can do more with less.
  categories:
    - Marketing
  built_by: Smartling
  built_by_url: https://www.smartling.com
  featured: false
- title: Clear
  main_url: https://www.clearme.com
  url: https://www.clearme.com
  description: >
    At clear, we’re working toward a future where you are your ID, enabling you to lead an unstoppable life.
  categories:
    - Security
  built_by: Clear
  built_by_url: https://www.clearme.com
  featured: false
- title: VS Code Rocks
  main_url: https://vscode.rocks
  url: https://vscode.rocks
  source_url: https://github.com/lannonbr/vscode-rocks
  featured: false
  description: >
    VS Code Rocks is a place for weekly news on the newest features and updates to Visual Studio Code as well as trending extensions and neat tricks to continually improve your VS Code skills.
  categories:
    - Open Source
    - Blog
    - Web Development
  built_by: Benjamin Lannon
  built_by_url: https://github.com/lannonbr
- title: Particle
  main_url: https://www.particle.io
  url: https://www.particle.io
  featured: false
  description: Particle is a fully-integrated IoT platform that offers everything you need to deploy an IoT product.
  categories:
    - Marketing
- title: freeCodeCamp curriculum
  main_url: https://learn.freecodecamp.org
  url: https://learn.freecodecamp.org
  featured: false
  description: Learn to code with free online courses, programming projects, and interview preparation for developer jobs.
  categories:
    - Web Development
    - Learning
- title: Tandem
  main_url: https://www.tandem.co.uk
  url: https://www.tandem.co.uk
  description: >
    We're on a mission to free you of money misery. Our app, card and savings account are designed to help you spend less time worrying about money and more time enjoying life.
  categories:
    - Finance
    - App
  built_by: Tandem
  built_by_url: https://github.com/tandembank
  featured: false
- title: Monbanquet.fr
  main_url: https://monbanquet.fr
  url: https://monbanquet.fr
  description: >
    Give your corporate events the food and quality it deserves, thanks to the know-how of the best local artisans.
  categories:
    - E-commerce
    - Food
    - Event
  built_by: Monbanquet.fr
  built_by_url: https://github.com/monbanquet
  featured: false
- title: The Leaky Cauldron Blog
  url: https://theleakycauldronblog.com
  main_url: https://theleakycauldronblog.com
  source_url: https://github.com/v4iv/theleakycauldronblog
  description: >
    A Brew of Awesomeness with a Pinch of Magic...
  categories:
    - Blog
  built_by: Vaibhav Sharma
  built_by_url: https://github.com/v4iv
  featured: false
- title: Wild Drop Surf Camp
  main_url: https://wilddropsurfcamp.com
  url: https://wilddropsurfcamp.com
  description: >
    Welcome to Portugal's best kept secret and be amazed with our nature. Here you can explore, surf, taste the world's best gastronomy and wine, feel the North Canyon's power with the biggest waves in the world and so many other amazing things. Find us, discover yourself!
  categories:
    - Travel
  built_by: Samuel Fialho
  built_by_url: https://samuelfialho.com
  featured: false
- title: JoinUp HR chatbot
  url: https://www.joinup.io
  main_url: https://www.joinup.io
  description: Custom HR chatbot for better candidate experience
  categories:
    - App
    - Technology
  featured: false
- title: JDCastro Web Design & Development
  main_url: https://jacobdcastro.com
  url: https://jacobdcastro.com
  source_url: https://github.com/jacobdcastro/personal-site
  featured: false
  description: >
    A small business site for freelance web designer and developer Jacob D. Castro. Includes professional blog, contact forms, and soon-to-come portfolio of sites for clients. Need a new website or an extra developer to share the workload? Feel free to check out the website!
  categories:
    - Blog
    - Portfolio
    - Business
    - Freelance
  built_by: Jacob D. Castro
  built_by_url: https://twitter.com/jacobdcastro
- title: Gatsby Tutorials
  main_url: https://www.gatsbytutorials.com
  url: https://www.gatsbytutorials.com
  source_url: https://github.com/ooloth/gatsby-tutorials
  featured: false
  description: >
    Gatsby Tutorials is a community-updated list of video, audio and written tutorials to help you learn GatsbyJS.
  categories:
    - Web Development
    - Education
    - Open Source
  built_by: Michael Uloth
  built_by_url: https://www.michaeluloth.com
- title: Grooovinger
  url: https://www.grooovinger.com
  main_url: https://www.grooovinger.com
  description: >
    Martin Grubinger, a web developer from Austria
  categories:
    - Portfolio
    - Web Development
  built_by: Martin Grubinger
  built_by_url: https://www.grooovinger.com
  featured: false
- title: LXDX - the Crypto Derivatives Exchange
  main_url: https://www.lxdx.co/
  url: https://www.lxdx.co/
  description: >
    LXDX is the world's fastest crypto exchange. Our mission is to bring innovative financial products to retail crypto investors, providing access to the same speed and scalability that institutional investors already depend on us to deliver each and every day.
  categories:
    - Marketing
    - Finance
  built_by: Corey Ward
  built_by_url: http://www.coreyward.me/
  featured: false
- title: Kyle McDonald
  url: https://kylemcd.com
  main_url: https://kylemcd.com
  source_url: https://github.com/kylemcd/personal-site-react
  description: >
    Personal site + blog for Kyle McDonald
  categories:
    - Blog
  built_by: Kyle McDonald
  built_by_url: https://kylemcd.com
  featured: false
- title: VSCode Power User Course
  main_url: https://VSCode.pro
  url: https://VSCode.pro
  description: >
    After 10 years with Sublime, I switched to VSCode. Love it. Spent 1000+ hours building a premium video course to help you switch today. 200+ power user tips & tricks turn you into a VSCode.pro
  categories:
    - Education
    - Learning
    - E-commerce
    - Marketing
    - Technology
    - Web Development
  built_by: Ahmad Awais
  built_by_url: https://twitter.com/MrAhmadAwais/
  featured: false
- title: Thijs Koerselman Portfolio
  main_url: https://www.vauxlab.com
  url: https://www.vauxlab.com
  featured: false
  description: >
    Portfolio of Thijs Koerselman. A freelance software engineer, full-stack web developer and sound designer.
  categories:
    - Portfolio
    - Business
    - Freelance
    - Technology
    - Web Development
    - Music
- title: Ad Hoc Homework
  main_url: https://homework.adhoc.team
  url: https://homework.adhoc.team
  description: >
    Ad Hoc builds government digital services that are fast, efficient, and usable by everyone. Ad Hoc Homework is a collection of coding and design challenges for candidates applying to our open positions.
  categories:
    - Web Development
    - Government
    - Healthcare
    - Programming
  built_by_url: https://adhoc.team
  featured: false
- title: Birra Napoli
  main_url: http://www.birranapoli.it
  url: http://www.birranapoli.it
  built_by: Ribrain
  built_by_url: https://www.ribrainstudio.com
  featured: false
  description: >
    Birra Napoli official site
  categories:
    - Landing Page
    - Business
    - Food
- title: Satispay
  url: https://www.satispay.com
  main_url: https://www.satispay.com
  categories:
    - Business
    - Finance
    - Technology
  built_by: Satispay
  built_by_url: https://www.satispay.com
  featured: false
- title: The Movie Database - Gatsby
  url: https://tmdb.lekoarts.de
  main_url: https://tmdb.lekoarts.de
  source_url: https://github.com/LekoArts/gatsby-source-tmdb-example
  categories:
    - Open Source
    - Entertainment
    - Gallery
  featured: false
  built_by: LekoArts
  built_by_url: https://github.com/LekoArts
  description: >
    Source from The Movie Database (TMDb) API (v3) in Gatsby. This example is built with react-spring, React hooks and react-tabs and showcases the gatsby-source-tmdb plugin. It also has some client-only paths and uses gatsby-image.
- title: LANDR - Creative Tools for Musicians
  url: https://www.landr.com/
  main_url: https://www.landr.com/en/
  categories:
    - Music
    - Technology
    - Business
    - Entrepreneurship
    - Freelance
    - Marketing
    - Media
  featured: false
  built_by: LANDR
  built_by_url: https://twitter.com/landr_music
  description: >
    Marketing website built for LANDR. LANDR is a web application that provides tools for musicians to master their music (using artificial intelligence), collaborate with other musicians, and distribute their music to multiple platforms.
- title: ClinicJS
  url: https://clinicjs.org/
  main_url: https://clinicjs.org/
  categories:
    - Technology
    - Documentation
  featured: false
  built_by: NearForm
  built_by_url: https://www.nearform.com/
  description: >
    Tools to help diagnose and pinpoint Node.js performance issues.
- title: KOBIT
  main_url: https://kobit.in
  url: https://kobit.in
  description: Automated Google Analytics Report with everything you need and more
  featured: false
  categories:
    - Marketing
    - Blog
  built_by: mottox2
  built_by_url: https://mottox2.com
- title: Aleksander Hansson
  main_url: https://ahansson.com
  url: https://ahansson.com
  featured: false
  description: >
    Portfolio website for Aleksander Hansson
  categories:
    - Portfolio
    - Business
    - Freelance
    - Technology
    - Web Development
    - Consulting
  built_by: Aleksander Hansson
  built_by_url: https://www.linkedin.com/in/aleksanderhansson/
- title: Surfing Nosara
  main_url: https://www.surfingnosara.com
  url: https://www.surfingnosara.com
  description: Real estate, vacation, and surf report hub for Nosara, Costa Rica
  featured: false
  categories:
    - Business
    - Blog
    - Gallery
    - Marketing
  built_by: Desarol
  built_by_url: https://www.desarol.com
- title: Crispin Porter Bogusky
  url: https://cpbgroup.com/
  main_url: https://cpbgroup.com/
  description: >
    We solve the world’s toughest communications problems with the most quantifiably potent creative assets.
  categories:
    - Agency
    - Design
    - Marketing
  built_by: Crispin Porter Bogusky
  built_by_url: https://cpbgroup.com/
  featured: false
- title: graphene-python
  url: https://graphene-python.org
  main_url: https://graphene-python.org
  description: Graphene is a collaboratively funded project.Graphene-Python is a library for building GraphQL APIs in Python easily.
  categories:
    - Library
    - API
    - Documentation
  featured: false
- title: Engel & Völkers Ibiza Holiday Rentals
  main_url: https://www.ev-ibiza.com/
  url: https://www.ev-ibiza.com/
  featured: false
  built_by: Ventura Digitalagentur
  description: >
    Engel & Völkers, one of the most successful real estate agencies in the world, offers luxury holiday villas to rent in Ibiza.
  categories:
    - Travel
- title: Sylvain Hamann's personal website
  url: https://shamann.fr
  main_url: https://shamann.fr
  source_url: https://github.com/sylvhama/shamann-gatsby/
  description: >
    Sylvain Hamann, web developer from France
  categories:
    - Portfolio
    - Web Development
  built_by: Sylvain Hamann
  built_by_url: https://twitter.com/sylvhama
  featured: false
- title: Luca Crea's portfolio
  main_url: https://lcrea.github.io
  url: https://lcrea.github.io
  description: >
    Portfolio and personal website of Luca Crea, an Italian software engineer.
  categories:
    - Portfolio
  built_by: Luca Crea
  built_by_url: https://github.com/lcrea
  featured: false
- title: Escalade Sports
  main_url: https://www.escaladesports.com/
  url: https://www.escaladesports.com/
  categories:
    - E-commerce
    - Sports
  built_by: Escalade Sports
  built_by_url: https://www.escaladesports.com/
  featured: false
- title: Exposify
  main_url: https://www.exposify.de/
  url: https://www.exposify.de/
  description: >
    This is our German website built with Gatsby 2.0, Emotion and styled-system.
    Exposify is a proptech startup and builds technology for real estate businesses.
    We provide our customers with an elegant agent software in combination
    with beautifully designed and fast websites.
  categories:
    - Web Development
    - Real Estate
    - Agency
    - Marketing
  built_by: Exposify
  built_by_url: https://www.exposify.de/
  featured: false
- title: Steak Point
  main_url: https://www.steakpoint.at/
  url: https://www.steakpoint.at/
  description: >
    Steak Restaurant in Vienna, Austria (Wien, Österreich).
  categories:
    - Food
  built_by: Peter Kroyer
  built_by_url: https://www.peterkroyer.at/
  featured: false
- title: Takumon blog
  main_url: https://takumon.com
  url: https://takumon.com
  source_url: https://github.com/Takumon/blog
  description: Java Engineer's tech blog.
  featured: false
  categories:
    - Blog
  built_by: Takumon
  built_by_url: https://twitter.com/inouetakumon
- title: DayThirty
  main_url: https://daythirty.com
  url: https://daythirty.com
  description: DayThirty - ideas for the new year.
  featured: false
  categories:
    - Marketing
  built_by: Jack Oliver
  built_by_url: https://twitter.com/mrjackolai
- title: TheAgencyProject
  main_url: https://theagencyproject.co
  url: https://theagencyproject.co
  description: Agency model, without agency overhead.
  categories:
    - Agency
  built_by: JV-LA
  built_by_url: https://jv-la.com
- title: Karen Hou's portfolio
  main_url: https://www.karenhou.com/
  url: https://www.karenhou.com/
  categories:
    - Portfolio
  built_by: Karen H. Developer
  built_by_url: https://github.com/karenhou
  featured: false
- title: Jean Luc Ponty
  main_url: https://ponty.com
  url: https://ponty.com
  description: Official site for Jean Luc Ponty, French virtuoso violinist and jazz composer.
  featured: false
  categories:
    - Music
    - Entertainment
  built_by: Othermachines
  built_by_url: https://othermachines.com
- title: Rosewood Family Advisors
  main_url: https://www.rfallp.com/
  url: https://www.rfallp.com/
  description: Rosewood Family Advisors LLP (Palo Alto) provides a diverse range of family office services customized for ultra high net worth individuals.
  featured: false
  categories:
    - Finance
    - Business
  built_by: Othermachines
  built_by_url: https://othermachines.com
- title: Standing By Company
  main_url: https://standingby.company
  url: https://standingby.company
  description: A brand experience design company led by Scott Mackenzie and Trent Barton.
  featured: false
  categories:
    - Design
    - Web Development
  built_by: Standing By Company
  built_by_url: https://standingby.company
- title: Ashley Thouret
  main_url: https://www.ashleythouret.com
  url: https://www.ashleythouret.com
  description: Official website of Canadian soprano Ashley Thouret. Site designed by Stephen Bell.
  categories:
    - Portfolio
    - Music
  built_by: Michael Uloth
  built_by_url: https://www.michaeluloth.com
  featured: false
- title: The AZOOR Society
  main_url: https://www.azoorsociety.org
  url: https://www.azoorsociety.org
  description: The AZOOR Society is a UK-based charity committed to promoting awareness of Acute Zonal Occult Outer Retinopathy and assisting further research. Site designed by Stephen Bell.
  categories:
    - Community
    - Nonprofit
  built_by: Michael Uloth
  built_by_url: https://www.michaeluloth.com
  featured: false
- title: Gábor Fűzy pianist
  main_url: https://pianobar.hu
  url: https://pianobar.hu
  description: Gábor Fűzy pianist's official website built with Gatsby v2.
  categories:
    - Music
  built_by: Zoltán Bedi
  built_by_url: https://github.com/B3zo0
  featured: false
- title: Logicwind
  main_url: https://logicwind.com
  url: https://logicwind.com
  description: Website of Logicwind - JavaScript experts, Technology development agency & consulting.
  featured: false
  categories:
    - Portfolio
    - Agency
    - Web Development
    - Consulting
  built_by: Logicwind
  built_by_url: https://www.logicwind.com
- title: ContactBook.app
  main_url: https://contactbook.app
  url: https://contactbook.app
  description: Seamlessly share Contacts with G Suite team members
  featured: false
  categories:
    - Landing Page
    - Blog
  built_by: Logicwind
  built_by_url: https://www.logicwind.com
- title: Waterscapes
  main_url: https://waterscap.es
  url: https://waterscap.es/lake-monteynard/
  source_url: https://github.com/gaelbillon/Waterscapes-Gatsby-site
  description: Waterscap.es is a directory of bodies of water (creeks, ponds, waterfalls, lakes, etc) with information about each place such as how to get there, hike time, activities and photos and a map displayed with the Mapbox GL SJ npm package. It was developed with the goal of learning Gatsby. This website is based on the gatsby-contentful-starter and uses Contentful as CMS. It is hosted on Netlify. Hooks are setup with Bitbucket and Contentful to trigger a new build upon code or content changes. The data on Waterscap.es is a mix of original content and informations from the internets gathered and put together.
  categories:
    - Directory
    - Photography
    - Travel
  built_by: Gaël Billon
  built_by_url: https://gaelbillon.com
  featured: false
- title: Packrs
  url: https://www.packrs.co/
  main_url: https://www.packrs.co/
  description: >
    Packrs is a local delivery platform, one spot for all your daily requirements. On a single tap get everything you need at your doorstep.
  categories:
    - Marketing
    - Landing Page
    - Entrepreneurship
  built_by: Vipin Kumar Rawat
  built_by_url: https://github.com/aesthytik
  featured: false
- title: HyakuninIsshu
  main_url: https://hyakuninanki.net
  url: https://hyakuninanki.net
  source_url: https://github.com/rei-m/web_hyakuninisshu
  description: >
    HyakuninIsshu is a traditional Japanese card game.
  categories:
    - Education
    - Gallery
    - Entertainment
  built_by: Rei Matsushita
  built_by_url: https://github.com/rei-m/
  featured: false
- title: WQU Partners
  main_url: https://partners.wqu.org/
  url: https://partners.wqu.org/
  featured: false
  categories:
    - Marketing
    - Education
    - Landing Page
  built_by: Corey Ward
  built_by_url: http://www.coreyward.me/
- title: Federico Giacone
  url: https://federico.giac.one/
  main_url: https://federico.giac.one
  source_url: https://github.com/leopuleo/federico.giac.one
  description: >
    Digital portfolio for Italian Architect Federico Giacone.
  categories:
    - Portfolio
    - Gallery
  built_by: Leonardo Giacone
  built_by_url: https://github.com/leopuleo
  featured: false
- title: Station
  url: https://getstation.com/
  main_url: https://getstation.com/
  description: Station is the first smart browser for busy people. A single place for all of your web applications.
  categories:
    - Technology
    - Web Development
    - Productivity
  featured: false
- title: Vyron Vasileiadis
  url: https://fedonman.com/
  main_url: https://fedonman.com
  source_url: https://github.com/fedonman/fedonman-website
  description: Personal space of Vyron Vasileiadis aka fedonman, a Web & IoT Developer, Educator and Entrepreneur based in Athens, Greece.
  categories:
    - Portfolio
    - Technology
    - Web Development
    - Education
  built_by: Vyron Vasileiadis
  built_by_url: https://github.com/fedonman
- title: Fabien Champigny
  url: https://www.champigny.name/
  main_url: https://www.champigny.name/
  built_by_url: https://www.champigny.name/
  description: Fabien Champigny's personal blog. Entrepreneur, hacker and loves street photo.
  categories:
    - Blog
    - Gallery
    - Photography
    - Productivity
    - Entrepreneurship
  featured: false
- title: Alex Xie - Portfolio
  url: https://alexieyizhe.me/
  main_url: https://alexieyizhe.me/
  source_url: https://github.com/alexieyizhe/alexieyizhe.github.io
  description: >
    Personal website of Alex Yizhe Xie, a University of Waterloo Computer Science student and coding enthusiast.
  categories:
    - Blog
    - Portfolio
    - Web Development
  featured: false
- title: Dale Blackburn - Portfolio
  url: https://dakebl.co.uk/
  main_url: https://dakebl.co.uk/
  description: >
    Dale Blackburn's personal website and blog.
  categories:
    - Blog
    - Portfolio
    - Web Development
  featured: false
- title: Portfolio of Anthony Wiktor
  url: https://www.anthonydesigner.com/
  main_url: https://www.anthonydesigner.com/
  description: >
    Anthony Wiktor is a Webby Award-Winning Creative Director and Digital Designer twice named Hot 100 by WebDesigner Magazine. Anthony has over a decade of award-winning experience in design and has worked on projects across a diverse set of industries — from entertainment to consumer products to hospitality to technology. Anthony is a frequent lecturer at USC’s Annenberg School for Communication & Journalism and serves on the board of AIGA Los Angeles.
  categories:
    - Portfolio
    - Marketing
  built_by: Maciej Leszczyński
  built_by_url: https://twitter.com/_maciej
  featured: false
- title: Frame.io Workflow Guide
  main_url: https://workflow.frame.io
  url: https://workflow.frame.io
  description: >
    The web’s most comprehensive post-production resource, written by pro filmmakers, for pro filmmakers. Always expanding, always free.
  categories:
    - Education
  built_by: Frame.io
  built_by_url: https://frame.io
  featured: false
- title: MarcySutton.com
  main_url: https://marcysutton.com
  url: https://marcysutton.com
  description: >
    The personal website of web developer and accessibility advocate Marcy Sutton.
  categories:
    - Blog
    - Accessibility
    - Video
    - Photography
  built_by: Marcy Sutton
  built_by_url: https://marcysutton.com
  featured: true
- title: WPGraphQL Docs
  main_url: https://docs.wpgraphql.com
  url: https://docs.wpgraphql.com
  description: >
    Documentation for WPGraphQL, a free open-source WordPress plugin that provides an extendable GraphQL schema and API for any WordPress site.
  categories:
    - API
    - Documentation
    - Technology
    - Web Development
    - WordPress
  built_by: WPGraphQL
  built_by_url: https://wpgraphql.com
  featured: false
- title: Shine Lawyers
  main_url: https://www.shine.com.au
  url: https://www.shine.com.au
  description: >
    Shine Lawyers is an Australian legal services website built with Gatsby v2, Elasticsearch, Isso, and Geolocation services.
  categories:
    - Business
    - Blog
- title: Parallel Polis Kosice
  url: https://www.paralelnapoliskosice.sk/
  main_url: https://www.paralelnapoliskosice.sk/
  source_url: https://github.com/ParalelnaPolisKE/paralelnapoliskosice.sk
  description: >
    Parallel Polis is a collective of people who want to live in a more opened world. We look for possibilities and technologies (Bitcoin, the blockchain, reputation systems and decentralized technologies in general) that open new ways, make processes easier and remove unnecessary barriers. We want to create an environment that aims at education, discovering and creating better systems for everybody who is interested in freedom and independence.
  categories:
    - Blog
    - Education
    - Technology
  built_by: Roman Vesely
  built_by_url: https://romanvesely.
  featured: false
- title: Unda Solutions
  url: https://unda.com.au
  main_url: https://unda.com.au
  description: >
    A custom web application development company in Perth, WA
  categories:
    - Business
    - Freelance
    - Web Development
    - Technology
  featured: false
- title: BIGBrave
  main_url: https://bigbrave.digital
  url: https://bigbrave.digital
  description: >
    BIGBrave is a strategic design firm. We partner with our clients, big and small, to design & create human-centered brands, products, services and systems that are simple, beautiful and easy to use.
  categories:
    - Agency
    - Web Development
    - Marketing
    - Technology
    - WordPress
  built_by: Francois Brill | BIGBrave
  built_by_url: https://bigbrave.digital
  featured: false
- title: 5th Avenue Properties
  main_url: https://5thavenue.co.za
  url: https://5thavenue.co.za
  description: >
    5th Avenue Properties specializes in the leasing and sales of office space and industrial property. BIGBrave built the website in Gatsby with data from an API server (CRM) for all the property and consultant data, and WordPress for all the website content data and case studies. All forms on the website was also directly integrated into the CRM system to ensure no leads are lost. People cannot stop commenting on the speed of the site and the property search.
  categories:
    - Technology
    - WordPress
    - API
  built_by: Russel Povey and Francois Brill | BIGBrave
  built_by_url: https://bigbrave.digital
  featured: false
- title: Intsha Consulting
  main_url: https://intsha.co.za
  url: https://intsha.co.za
  description: >
    Intsha is a bespoke Human Resources consultancy firm offering expert Recruitment and Talent Management services in today's competitive marketplace. BIGBrave helped Intsha design and develop a bespoke online presense helping them stand out from the crowd.
  categories:
    - Consulting
    - Marketing
    - WordPress
  built_by: Evan Janovsky | BIGBrave
  built_by_url: https://bigbrave.digital
  featured: false
- title: MHW Law
  main_url: https://mhwlaw.ca
  url: https://mhwlaw.ca
  description: >
    MHW is a full service law firm that has offered legal representation and advice to clients locally and throughout British Columbia since 1984. BIGBrave helped MHW bring their website into the 21st century by offering the best and latest Gatsby site to help them stand our from the crowd.
  categories:
    - Law
    - Marketing
    - WordPress
  built_by: Evan Janovsky and Francois Brill | BIGBrave
  built_by_url: https://bigbrave.digital
  featured: false
- title: KegTracker
  main_url: https://www.kegtracker.co.za
  url: https://www.kegtracker.co.za
  description: >
    Keg Tracker is part of the Beverage Insights family and its sole aim is to provide you with the right data about your kegs to make better decisions. In today’s business landscape having the right information at your finger tips is crucial to the agility of your business.
  categories:
    - Food
    - Business
    - Technology
  built_by: Francois Brill | BIGBrave
  built_by_url: https://bigbrave.digital
  featured: false
- title: Mike Nichols
  url: https://www.mikenichols.me
  main_url: https://www.mikenichols.me
  description: >
    Portfolio site of Mike Nichols, a UX designer and product development lead.
  categories:
    - Portfolio
    - Technology
    - Web Development
  built_by: Mike Nichols
  featured: false
- title: Steve Haid
  url: https://www.stevehaid.com
  main_url: https://www.stevehaid.com
  description: >
    Steve Haid is a real estate agent and Professional Financial Planner (PFP) who has been helping clients achieve their investment goals since 2006. Site designed by Stephen Bell.
  categories:
    - Marketing
    - Real Estate
  built_by: Michael Uloth
  built_by_url: https://www.michaeluloth.com
- title: Incremental - Loyalty, Rewards and Incentive Programs
  main_url: https://www.incremental.com.au
  url: https://www.incremental.com.au
  description: >
    Sydney-based digital agency specialising in loyalty, rewards and incentive programs. WordPress backend; Cloudinary, YouTube and Hubspot form integration; query data displayed as animated SVG graphs; video background in the header.
  categories:
    - Agency
    - Portfolio
    - WordPress
  built_by: Incremental
  built_by_url: https://www.incremental.com.au
  featured: false
- title: Technica11y
  main_url: https://www.technica11y.org
  url: https://www.technica11y.org
  description: >
    Discussing challenges in technical accessibility.
  categories:
    - Accessibility
    - Education
    - Video
  built_by: Tenon.io
  built_by_url: https://tenon.io
  featured: false
- title: Matthew Secrist
  main_url: https://www.matthewsecrist.net
  url: https://www.matthewsecrist.net
  source_url: https://github.com/matthewsecrist/v3
  description: >
    Matthew Secrist's personal portfolio using Gatsby, Prismic and Styled-Components.
  categories:
    - Portfolio
    - Technology
    - Web Development
  built_by: Matthew Secrist
  built_by_url: https://www.matthewsecrist.net
  featured: false
- title: Node.js Dev
  main_url: https://nodejs.dev
  url: https://nodejs.dev
  source_url: https://github.com/nodejs/nodejs.dev
  description: >
    Node.js Foundation Website.
  categories:
    - Documentation
    - Web Development
  built_by: Node.js Website Redesign Working Group
  built_by_url: https://github.com/nodejs/website-redesign
  featured: false
- title: Sheffielders
  main_url: https://sheffielders.org
  url: https://sheffielders.org
  source_url: https://github.com/davemullenjnr/sheffielders
  description: >
    A collective of businesses, creatives, and projects based in Sheffield, UK.
  categories:
    - Directory
  built_by: Dave Mullen Jnr
  built_by_url: https://davemullenjnr.co.uk
  featured: false
- title: Stealth Labs
  url: https://stealthlabs.io
  main_url: https://stealthlabs.io
  description: >
    We design and develop for the web, mobile and desktop
  categories:
    - Portfolio
    - Web Development
  built_by: Edvins Antonovs
  built_by_url: https://edvins.io
  featured: false
- title: Constanzia Yurashko
  main_url: https://www.constanziayurashko.com
  url: https://www.constanziayurashko.com
  description: >
    Exclusive women's ready-to-wear fashion by designer Constanzia Yurashko.
  categories:
    - Portfolio
  built_by: Maxim Andries
  featured: false
- title: Algolia
  url: https://algolia.com
  main_url: https://algolia.com
  description: >
    Algolia helps businesses across industries quickly create relevant, scalable, and lightning fast search and discovery experiences.
  categories:
    - Web Development
    - Technology
    - Open Source
    - Featured
  built_by: Algolia
  featured: true
- title: GVD Renovations
  url: https://www.gvdrenovationsinc.com/
  main_url: https://www.gvdrenovationsinc.com/
  description: >
    GVD Renovations is a home improvement contractor with a well known reputation as a professional, quality contractor in California.
  categories:
    - Business
  built_by: David Krasniy
  built_by_url: http://dkrasniy.com
  featured: false
- title: Styled System
  url: https://styled-system.com/
  main_url: https://styled-system.com/
  source_url: https://github.com/styled-system/styled-system/tree/master/docs
  description: >
    Style props for rapid UI development.
  categories:
    - Design System
  built_by: Brent Jackson
  built_by_url: https://jxnblk.com/
- title: Timehacker
  url: https://timehacker.app
  main_url: https://timehacker.app
  description: >
    Procrastination killer, automatic time tracking app to skyrocket your productivity
  categories:
    - Productivity
    - App
    - Technology
    - Marketing
    - Landing Page
  built_by: timehackers
  featured: false
- title: Little & Big
  main_url: https://www.littleandbig.com.au/
  url: https://www.littleandbig.com.au/
  description: >
    Little & Big exists with the aim to create Websites, Apps, E-commerce stores
    that are consistently unique and thoughtfully crafted, every time.
  categories:
    - Agency
    - Design
    - Web Development
    - Portfolio
  built_by: Little & Big
  built_by_url: https://www.littleandbig.com.au/
  featured: false
- title: Cat Knows
  main_url: https://catnose99.com/
  url: https://catnose99.com/
  description: >
    Personal blog built with Gatsby v2.
  categories:
    - Blog
    - Web Development
  built_by: CatNose
  built_by_url: https://twitter.com/catnose99
  featured: false
- title: just some dev
  url: https://www.iamdeveloper.com
  main_url: https://www.iamdeveloper.com
  source_url: https://github.com/nickytonline/www.iamdeveloper.com
  description: >
    Just some software developer writing things ✏️
  categories:
    - Blog
  built_by: Nick Taylor
  built_by_url: https://www.iamdeveloper.com
  featured: false
- title: Keziah Moselle Blog
  url: https://blog.keziahmoselle.fr/
  main_url: https://blog.keziahmoselle.fr/
  source_url: https://github.com/KeziahMoselle/blog.keziahmoselle.fr
  description: >
    ✍️ A place to share my thoughts.
  categories:
    - Blog
  built_by: Keziah Moselle
  built_by_url: https://keziahmoselle.fr/
- title: xfuture's blog
  url: https://www.xfuture-blog.com/
  main_url: https://www.xfuture-blog.com/
  source_url: https://github.com/xFuture603/xfuture-blog
  description: >
    A blog about Devops, Web development, and my insights as a systems engineer.
  categories:
    - Blog
  built_by: Daniel Uhlmann
  built_by_url: https://www.xfuture-blog.com/
- title: Mayne's Blog
  main_url: https://gine.me/
  url: https://gine.me/page/1
  source_url: https://github.com/mayneyao/gine-blog
  featured: false
  categories:
    - Blog
    - Web Development
- title: Bakedbird
  url: https://bakedbird.com
  main_url: https://bakedbird.com
  description: >
    Eleftherios Psitopoulos - A frontend developer from Greece ☕
  categories:
    - Portfolio
    - Blog
  built_by: Eleftherios Psitopoulos
  built_by_url: https://bakedbird.com
- title: Aravind Balla
  url: https://aravindballa.com
  main_url: https://aravindballa.com
  source_url: https://github.com/aravindballa/website2017
  description: >
    Personal portfolio of Aravind Balla
  categories:
    - Portfolio
    - Blog
    - Web Development
  built_by: Aravind Balla
  built_by_url: https://aravindballa.com
- title: Kaleb McKelvey
  url: https://kalebmckelvey.com
  main_url: https://kalebmckelvey.com
  source_url: https://github.com/avatar-kaleb/kalebmckelvey-site
  description: >
    Personal portfolio of Kaleb McKelvey!
  categories:
    - Blog
    - Portfolio
  built_by: Kaleb McKelvey
  built_by_url: https://kalebmckelvey.com
  featured: false
- title: Michal Czaplinski
  url: https://czaplinski.io
  main_url: https://czaplinski.io
  source_url: https://github.com/michalczaplinski/michalczaplinski.github.io
  description: >
    Michal Czaplinski is a full-stack developer 🚀
  categories:
    - Portfolio
    - Web Development
  built_by: Michal Czaplinski mmczaplinski@gmail.com
  built_by_url: https://czaplinski.io
  featured: false
- title: Interactive Investor (ii)
  url: https://www.ii.co.uk
  main_url: https://www.ii.co.uk
  description: >
    Hybrid (static/dynamic) Gatsby web app for ii's free research, news and analysis, discussion and product marketing site.
  categories:
    - Business
    - Finance
    - Technology
  built_by: Interactive Investor (ii)
  built_by_url: https://www.ii.co.uk
  featured: false
- title: Weingut Goeschl
  url: https://www.weingut-goeschl.at/
  main_url: https://www.weingut-goeschl.at/
  description: >
    Weingut Goeschl is a family winery located in Gols, Burgenland in Austria (Österreich)
  categories:
    - E-commerce
    - Business
  built_by: Peter Kroyer
  built_by_url: https://www.peterkroyer.at/
  featured: false
- title: Hash Tech Guru
  url: https://hashtech.guru
  main_url: https://hashtech.guru
  description: >
    Software Development Training School and Tech Blog
  categories:
    - Blog
    - Education
  built_by: Htet Wai Yan Soe
  built_by_url: https://github.com/johnreginald
- title: AquaGruppen Vattenfilter
  url: https://aquagruppen.se
  main_url: https://aquagruppen.se/
  description: >
    Water filter and water treatment products in Sweden
  categories:
    - Business
    - Technology
  built_by: Johan Eliasson
  built_by_url: https://github.com/elitan
  featured: false
- title: Josef Aidt
  url: https://josefaidt.dev
  main_url: https://josefaidt.dev
  source_url: https://github.com/josefaidt/josefaidt.github.io
  description: >
    Personal website, blog, portfolio for Josef Aidt
  categories:
    - Portfolio
    - Blog
    - Web Development
  built_by: Josef Aidt
  built_by_url: https://twitter.com/garlicbred
- title: How To egghead
  main_url: https://howtoegghead.com/
  url: https://howtoegghead.com/
  source_url: https://github.com/eggheadio/how-to-egghead
  featured: false
  built_by: egghead.io
  built_by_url: https://egghead.io
  description: >
    How to become an egghead instructor or reviewer
  categories:
    - Documentation
    - Education
- title: Sherpalo Ventures
  main_url: https://www.sherpalo.com/
  url: https://www.sherpalo.com/
  featured: false
  categories:
    - Finance
    - Business
    - Technology
  built_by: Othermachines
  built_by_url: https://othermachines.com
- title: WrapCode
  url: https://www.wrapcode.com
  main_url: https://www.wrapcode.com
  description: >
    A full stack blog on Microsoft Azure, JavaScript, DevOps, AI and Bots.
  categories:
    - Blog
    - Technology
    - Web Development
  built_by: Rahul P
  built_by_url: https://twitter.com/_rahulpp
  featured: false
- title: Kirankumar Ambati's Portfolio
  url: https://www.kirankumarambati.me
  main_url: https://www.kirankumarambati.me
  description: >
    Personal website, blog, portfolio of Kirankumar Ambati
  categories:
    - Blog
    - Portfolio
    - Web Development
  built_by: Kirankumar Ambati
  built_by_url: https://github.com/kirankumarambati
  featured: false
- title: Rou Hun Fan's portfolio
  main_url: https://flowen.me
  url: https://flowen.me
  description: >
    Portfolio of creative developer Rou Hun Fan. Built with Gatsby v2 &amp; Greensock drawSVG.
  categories:
    - Portfolio
  built_by: Rou Hun Fan Developer
  built_by_url: https://flowen.me
  featured: false
- title: chadly.net
  url: https://www.chadly.net
  main_url: https://www.chadly.net
  source_url: https://github.com/chadly/chadly.net
  description: >
    Personal tech blog by Chad Lee.
  categories:
    - Blog
    - Technology
    - Web Development
  built_by: Chad Lee
  built_by_url: https://github.com/chadly
  featured: false
- title: CivicSource
  url: https://www.civicsource.com
  main_url: https://www.civicsource.com
  description: >
    Online auction site to purchase tax-distressed properties from local taxing authorities.
  categories:
    - Real Estate
    - Government
  featured: false
- title: SpotYou
  main_url: https://spotyou.joshglazer.com
  url: https://spotyou.joshglazer.com
  source_url: https://github.com/joshglazer/spotyou
  description: >
    SpotYou allows you to watch your favorite music videos on Youtube based on your Spotify Preferences
  categories:
    - Entertainment
    - Music
  built_by: Josh Glazer
  built_by_url: https://linkedin.com/in/joshglazer/
  featured: false
- title: Hesam Kaveh's blog
  description: >
    A blog with great seo that using gatsby-source-wordpress to fetch posts from backend
  main_url: https://hesamkaveh.com/
  url: https://hesamkaveh.com/
  source_url: https://github.com/hesamkaveh/sansi
  featured: false
  categories:
    - Blog
    - WordPress
- title: Oliver Gomes Portfolio
  main_url: https://oliver-gomes.github.io/v4/
  url: https://oliver-gomes.github.io/v4/
  description: >
    As an artist and a web designer/developer, I wanted to find a way to present these two portfolios in a way that made sense.  I felt with new found power of speed, Gatsby helped keep my creativity intact with amazing response and versatility. I felt my butter smooth transition felt much better in user perspective and super happy with the power of Gatsby.
  categories:
    - Portfolio
    - Web Development
    - Blog
  built_by: Oliver Gomes
  built_by_url: https://github.com/oliver-gomes
  featured: false
- title: Patrik Szewczyk
  url: https://www.szewczyk.cz/
  main_url: https://www.szewczyk.cz/
  description: >
    Patrik Szewczyk – JavaScript, TypeScript, React, Node.js developer, Redux, Reason
  categories:
    - Portfolio
  built_by: Patrik Szewczyk
  built_by_url: https://linkedin.com/in/thepatriczek/
  featured: false
- title: Jacob Cofman's Blog
  description: >
    Personal blog / portfolio about Jacob Cofman.
  main_url: https://jcofman.de/
  url: https://jcofman.de/
  source_url: https://github.com/JCofman/jc-website
  featured: false
  categories:
    - Blog
    - Portfolio
- title: re-geo
  description: >
    re-geo is react based geo cities style component.
  main_url: https://re-geo.netlify.app/
  url: https://re-geo.netlify.app/
  source_url: https://github.com/sadnessOjisan/re-geo-lp
  categories:
    - Open Source
  built_by: sadnessOjisan
  built_by_url: https://twitter.com/sadnessOjisan
  featured: false
- title: Luis Cestou Portfolio
  description: >
    Portfolio of graphic + interactive designer Luis Cestou.
  main_url: https://luiscestou.com
  url: https://luiscestou.com
  source_url: https://github.com/lcestou/luiscestou.com
  built_by: Luis Cestou contact@luiscestou.com
  built_by_url: https://luiscestou.com
  featured: false
  categories:
    - Portfolio
    - Web Development
- title: Data Hackers
  url: https://datahackers.com.br/
  main_url: https://datahackers.com.br/
  description: >
    Official website for the biggest portuguese-speaking data science community. Makes use of several data sources such as podcasts from Anchor, messages from Slack, newsletters from MailChimp and blog posts from Medium. The unique visual design also had its hurdles and was quite fun to develop!
  categories:
    - Blog
    - Education
    - Podcast
    - Technology
  built_by: Kaordica
  built_by_url: https://kaordica.design
  featured: false
- title: TROMAQ
  url: https://www.tromaq.com/
  main_url: https://www.tromaq.com/
  description: >
    TROMAQ executes earthmoving services and rents heavy machinery for construction work. Even with the lack of good photography, their new site managed to pass a solid and trustworthy feeling to visitors during testing and they're already seeing the improvement in brand awareness, being the sole player with a modern website in their industry.
  categories:
    - Marketing
  built_by: Kaordica
  built_by_url: https://kaordica.design
  featured: false
- title: Novida Consulting
  url: https://www.novidaconsultoria.com.br
  main_url: https://www.novidaconsultoria.com.br
  description: >
    Novida’s goal was to position itself as a solid, exclusive and trustworthy brand for families looking for a safe financial future… We created a narrative and visual design that highlight their exclusivity.
  categories:
    - Marketing
  built_by: Kaordica
  built_by_url: https://kaordica.design
  featured: false
- title: We Are Clarks
  url: https://www.weareclarks.com
  main_url: https://www.weareclarks.com
  source_url: https://github.com/abeaclark/weareclarks
  description: >
    A family travel blog.
  categories:
    - Blog
    - Travel
  built_by: Abe Clark
  built_by_url: https://www.linkedin.com/in/abrahamclark/
  featured: false
- title: Guillaume Briday's Blog
  main_url: https://guillaumebriday.fr/
  url: https://guillaumebriday.fr/
  source_url: https://github.com/guillaumebriday/guillaumebriday.fr
  description: >
    My personal blog built with Gatsby and Tailwind CSS.
  categories:
    - Blog
    - Web Development
    - Technology
  built_by: Guillaume Briday
  built_by_url: https://guillaumebriday.fr/
  featured: false
- title: Jean Regisser's Portfolio
  main_url: https://jeanregisser.com/
  url: https://jeanregisser.com/
  source_url: https://github.com/jeanregisser/jeanregisser.com
  featured: false
  description: >
    Portfolio of software engineer Jean Regisser.
  categories:
    - Portfolio
    - Mobile Development
  built_by: Jean Regisser
  built_by_url: https://jeanregisser.com/
- title: Chase Ohlson
  url: https://chaseohlson.com
  main_url: https://chaseohlson.com
  description: >
    Portfolio of frontend engineer & web developer Chase Ohlson.
  categories:
    - Portfolio
    - Web Development
  built_by: Chase Ohlson
  built_by_url: https://chaseohlson.com
  featured: false
- title: Zach Schnackel
  url: https://zslabs.com
  main_url: https://zslabs.com
  source_url: https://github.com/zslabs/zslabs.com
  description: >
    Portfolio site for UI/Motion Developer, Zach Schnackel.
  categories:
    - Portfolio
    - Web Development
  built_by: Zach Schnackel
  built_by_url: https://zslabs.com
- title: Gremlin
  url: https://www.gremlin.com
  main_url: https://www.gremlin.com
  description: >
    Gremlin's Failure as a Service finds weaknesses in your system before they cause problems.
  categories:
    - Marketing
- title: Headless.page
  main_url: https://headless.page/
  url: https://headless.page/
  description: >
    Headless.page is a directory of e-commerce sites featuring headless architecture, PWA features and / or the latest JavaScript technology.
  categories:
    - Directory
    - E-commerce
  built_by: Subscribe Pro
  built_by_url: https://www.subscribepro.com/
  featured: false
- title: Ouracademy
  main_url: https://our-academy.org/
  url: https://our-academy.org/
  source_url: https://github.com/ouracademy/website
  description: >
    Ouracademy is an organization that promoves the education in software development through blog posts & videos smiley.
  categories:
    - Open Source
    - Blog
    - Education
  built_by: Ouracademy
  built_by_url: https://github.com/ouracademy
  featured: false
- title: Tenon.io
  main_url: https://tenon.io
  url: https://tenon.io
  description: >
    Tenon.io is an accessibility tooling, services and consulting company.
  categories:
    - API
    - Accessibility
    - Business
    - Consulting
    - Technology
  built_by: Tenon.io
  built_by_url: https://tenon.io
  featured: false
- title: Projectival
  url: https://www.projectival.de/
  main_url: https://www.projectival.de/
  description: >
    Freelancer Online Marketing & Web Development in Cologne, Germany
  categories:
    - Freelance
    - Marketing
    - Web Development
    - Blog
    - Consulting
    - SEO
    - Business
  built_by: Sascha Klapetz
  built_by_url: https://www.projectival.de/
  featured: false
- title: Hetzner Online Community
  main_url: https://community.hetzner.com
  url: https://community.hetzner.com
  description: >
    Hetzner Online Community provides a free collection of high-quality tutorials, which are based on free and open source software, on a variety of topics such as development, system administration, and other web technology.
  categories:
    - Web Development
    - Technology
    - Programming
    - Open Source
    - Community
  built_by: Hetzner Online GmbH
  built_by_url: https://www.hetzner.com/
  featured: false
- title: AGYNAMIX
  url: https://www.agynamix.de/
  main_url: https://www.agynamix.de/
  source_url: https://github.com/tuhlmann/agynamix.de
  description: >
    Full Stack Java, Scala, Clojure, TypeScript, React Developer in Thalheim, Germany
  categories:
    - Freelance
    - Web Development
    - Programming
    - Blog
    - Consulting
    - Portfolio
    - Business
  built_by: Torsten Uhlmann
  built_by_url: https://www.agynamix.de/
  featured: false
- title: syracuse.io
  url: https://syracuse.io
  main_url: https://syracuse.io
  source_url: https://github.com/syracuseio/syracuseio/
  description: >
    Landing page for Syracuse NY Software Development Meetup Groups
  categories:
    - Community
  built_by: Benjamin Lannon
  built_by_url: https://lannonbr.com
- title: Render Documentation
  main_url: https://render.com/docs
  url: https://render.com/docs
  description: >
    Render is the easiest place to host your sites and apps. We use Gatsby for everything on https://render.com, including our documentation. The site is deployed on Render as well! We also have a guide to deploying Gatsby apps on Render: https://render.com/docs/deploy-gatsby.
  categories:
    - Web Development
    - Programming
    - Documentation
    - Technology
  built_by: Render Developers
  built_by_url: https://render.com
  featured: false
- title: prima
  url: https://www.prima.co
  main_url: https://www.prima.co
  description: >
    Discover industry-defining wellness content and trusted organic hemp CBD products safely supporting wellness, stress, mood, skin health, and balance.
  categories:
    - Blog
    - E-commerce
    - Education
  built_by: The Couch
  built_by_url: https://thecouch.nyc
- title: Gatsby Guides
  url: https://gatsbyguides.com/
  main_url: https://gatsbyguides.com/
  description: >
    Free tutorial course about using Gatsby with a CMS.
  categories:
    - Education
    - Documentation
    - Web Development
  built_by: Osio Labs
  built_by_url: https://osiolabs.com/
  featured: false
- title: Architude
  url: https://architudedesign.com
  main_url: https://architudedesign.com
  description: >
    筑冶 Architude International Design Consultants
  categories:
    - Design
    - Landing Page
    - Gallery
  built_by: Neo Nie
  built_by_url: https://github.com/nihgwu
  featured: false
- title: Arctica
  url: https://arctica.io
  main_url: https://arctica.io
  description: >
    Arctica specialises in purpose-built websites and progressive web applications with user optimal experiences, tailored to meet the objectives of your business.
  categories:
    - Portfolio
    - Agency
    - Design
    - Web Development
  built_by: Arctica
  built_by_url: https://arctica.io
  featured: false
- title: David Brookes
  url: https://davidbrookes.me
  main_url: https://davidbrookes.me
  description: >
    Specialising in crafting stylish, high performance websites and applications that get results, using the latest cutting edge web development technologies.
  categories:
    - Portfolio
    - Freelance
    - Web Development
  built_by: Arctica
  built_by_url: https://arctica.io
  featured: false
- title: Dennis Morello
  url: https://morello.dev
  main_url: https://morello.dev
  source_url: https://gitlab.com/dennismorello/dev-blog
  description: >
    morello.dev is a development and technology blog written by Dennis Morello.
  categories:
    - Blog
    - Education
    - Web Development
    - Open Source
    - Technology
  built_by: Dennis Morello
  built_by_url: https://twitter.com/dennismorello
  featured: false
- title: BaseTable
  url: https://autodesk.github.io/react-base-table/
  main_url: https://autodesk.github.io/react-base-table/
  source_url: https://github.com/Autodesk/react-base-table
  description: >
    BaseTable is a react table component to display large data set with high performance and flexibility.
  categories:
    - Web Development
    - Documentation
    - Open Source
  built_by: Neo Nie
  built_by_url: https://github.com/nihgwu
  featured: false
- title: herper.io
  url: https://herper.io/
  main_url: https://herper.io/
  description: >
    Portfolio website for Jacob Herper - a Front End Web Developer with a passion for all things digital. I have more than 10 years experience working in web development.
  categories:
    - Portfolio
    - Web Development
    - Freelance
    - Design
    - SEO
  built_by: Jacob Herper
  built_by_url: https://github.com/jakeherp
  source_url: https://github.com/jakeherp/portfolio
  featured: false
- title: Artem Sapegin Photography
  description: >
    Photography portfolio and blog of Artem Sapegin, an award-losing photographer living in Berlin, Germany. Landscapes, cityscapes and dogs.
  main_url: https://morning.photos/
  url: https://morning.photos/
  source_url: https://github.com/sapegin/morning.photos
  categories:
    - Portfolio
    - Photography
  built_by: Artem Sapegin
  built_by_url: https://github.com/sapegin
- title: Pattyrn
  main_url: https://pattyrn.com
  url: https://pattyrn.com
  description: >
    Pattyrn uses advanced machine learning AI to analyze the platform’s your teams use, making it easy to solve performance problems, reduce bottlenecks, and monitor culture health to optimize your ROI and help boost performance without causing burn out.
  categories:
    - Marketing
    - Technology
  built_by: Pattyrn
  built_by_url: https://twitter.com/Pattyrn4
  featured: false
- title: Intranet Italia Day
  main_url: https://www.intranetitaliaday.it/en
  url: https://www.intranetitaliaday.it/en
  description: >
    The Italian event dedicated to the digital workplace that focuses on planning, governance and company intranet management
  categories:
    - Event
    - Conference
  built_by: Ariadne Digital
  built_by_url: https://www.ariadnedigital.it
  featured: false
- title: Textually Stylo
  main_url: https://www.textually.net
  url: https://www.textually.net
  description: >
    Stylo Markdown writing App marketing/documentation website by Textually Inc.
  categories:
    - Marketing
    - Technology
    - Blog
    - Documentation
  built_by: Sébastien Hamel
  built_by_url: https://www.textually.net
  featured: false
- title: OneDeck
  main_url: https://www.onedeck.co
  url: https://www.onedeck.co
  description: >
    OneDeck is a simple yet powerful tool for creating and sharing your one-page investment summary in under 10 minutes.
  categories:
    - Finance
    - Technology
  built_by: William Neill
  built_by_url: https://twitter.com/williamneill
  featured: false
- title: Assortment
  main_url: https://assortment.io
  url: https://assortment.io
  description: >
    Assortment aims to provide detailed tutorials (and more) for developers of all skill levels within the Web Development Industry. Attempting to cut out the fluff and arm you with the facts.
  categories:
    - Blog
    - Web Development
  built_by: Luke Whitehouse
  built_by_url: https://twitter.com/_lukewh
  featured: false
- title: Mission42
  main_url: https://mission42.zauberware.com
  url: https://mission42.zauberware.com
  description: >
    A landing page for the mobile app Mission42. Mission42 wants to help you learn new skills.
  categories:
    - App
    - Learning
    - Education
    - Landing Page
  built_by: Philipp Siegmund, zauberware
  built_by_url: https://www.zauberware.com
- title: Altstadtdomizil Idstein
  main_url: http://www.altstadtdomizil-idstein.de/
  url: http://www.altstadtdomizil-idstein.de/
  description: >
    A landing page for a holiday apartment in Idstein, Germany.
  categories:
    - Landing Page
    - Travel
    - Real Estate
  built_by: Simon Franzen, zauberware
  built_by_url: https://www.zauberware.com
- title: Gerald Martinez Dev
  main_url: https://gmartinez.dev/
  url: https://gmartinez.dev/
  source_url: https://github.com/nephlin7/gmartinez.dev
  description: >
    Personal website for show my skills and my works.
  categories:
    - Web Development
    - Portfolio
  built_by: Gerald Martinez
  built_by_url: https://twitter.com/GeraldM_92
  featured: false
- title: Becreatives
  main_url: https://becreatives.com
  url: https://becreatives.com
  featured: false
  description: >
    Digital software house. Enlights ideas. Think smart execute harder.
  categories:
    - Technology
    - Web Development
    - Agency
    - Marketing
  built_by: Becreatives
  built_by_url: https://becreatives.com
- title: Paul Clifton Photography
  main_url: https://paulcliftonphotography.com
  url: https://paulcliftonphotography.com
  featured: false
  description: >
    A full migration from WordPress to GatsbyJS and DatoCMS. Includes custom cropping on images as viewport changes size and also an infinity scroll that doesn't preload all of the results.
  categories:
    - Blog
    - Portfolio
    - Gallery
    - Photography
  built_by: Little Wolf Studio
  built_by_url: https://littlewolfstudio.co.uk
- title: Atte Juvonen - Blog
  url: https://www.attejuvonen.fi/
  main_url: https://www.attejuvonen.fi/
  source_url: https://github.com/baobabKoodaa/blog
  description: >
    Tech-oriented personal blog covering topics like AI, data, voting, game theory, infosec and software development.
  categories:
    - Blog
    - Data
    - JavaScript
    - Programming
    - Science
    - Security
    - Technology
    - Web Development
  featured: false
- title: Kibuk Construction
  url: https://kibukconstruction.com/
  main_url: https://kibukconstruction.com/
  description: >
    Kibuk Construction is a fully licensed and insured contractor specializing in Siding, Decks, Windows & Doors!
  categories:
    - Business
  built_by: David Krasniy
  built_by_url: http://dkrasniy.com
- title: RedCarpetUp
  main_url: https://www.redcarpetup.com
  url: https://www.redcarpetup.com/
  description: >
    RedCarpetUp's home page for a predominantly mobile-only customer base in India with major constraints on bandwidth availability
  categories:
    - Finance
  built_by: RedCarpet Dev Team
  built_by_url: https://www.redcarpetup.com
  featured: false
- title: talita traveler
  url: https://talitatraveler.com/
  main_url: https://talitatraveler.com/
  source_url: https://github.com/afuh/talitatraveler
  description: >
    Talita Traveler's personal blog.
  categories:
    - Blog
  built_by: Axel Fuhrmann
  built_by_url: https://axelfuhrmann.com/
  featured: false
- title: Pastelería el Progreso
  url: https://pasteleriaelprogreso.com/
  main_url: https://pasteleriaelprogreso.com/
  source_url: https://github.com/afuh/elprogreso
  description: >
    Famous bakery in Buenos Aires.
  categories:
    - Food
    - Gallery
  built_by: Axel Fuhrmann
  built_by_url: https://axelfuhrmann.com/
  featured: false
- title: Maitrik's Portfolio
  url: https://www.maitrikpatel.com/
  main_url: https://www.maitrikpatel.com/
  source_url: https://github.com/maitrikjpatel/portfolio
  description: >
    Portfolio of a Front-End Developer / UX Designer who designs and develops pixel perfect user interface, experiences and web applications.
  categories:
    - Portfolio
    - Blog
    - Design
    - Web Development
  built_by: Maitrik Patel
  built_by_url: https://www.maitrikpatel.com/
  featured: false
- title: PicPick
  url: https://picpick.app/
  main_url: https://picpick.app/
  description: >
    All-in-one Graphic Design Tool, Screen Capture Software, Image Editor, Color Picker, Pixel Ruler and More
  categories:
    - Productivity
    - App
    - Technology
  built_by: NGWIN
  built_by_url: https://picpick.app/
  featured: false
- title: Ste O'Neill
  main_url: https://www.steoneill.dev
  url: https://www.steoneill.dev
  description: >
    MVP of a portfolio site for a full stack UK based developer.
  categories:
    - Blog
    - Portfolio
  built_by: Ste O'Neill
  built_by_url: https://steoneill.dev
  featured: false
- title: Filipe Santos Correa's Portfolio
  description: >
    Filipe's Personal About Me / Portfolio.
  main_url: https://filipesantoscorrea.com/
  url: https://filipesantoscorrea.com/
  source_url: https://github.com/Safi1012/filipesantoscorrea.com
  featured: false
  categories:
    - Portfolio
- title: Progressive Massachusetts Legislator Scorecard
  main_url: https://scorecard.progressivemass.com
  url: https://scorecard.progressivemass.com
  featured: false
  source_url: https://github.com/progressivemass/legislator-scorecard
  description: >
    Learn about MA state legislators' voting records through a progressive lens
  categories:
    - Government
    - Education
  built_by: Alex Holachek
  built_by_url: https://alex.holachek.com/
- title: Jeff Wolff – Portfolio
  main_url: https://www.jeffwolff.net
  url: https://www.jeffwolff.net
  featured: false
  description: >
    A guy from San Diego who makes websites.
  categories:
    - Blog
    - Portfolio
    - Web Development
- title: Jp Valery – Portfolio
  main_url: https://jpvalery.photo
  url: https://jpvalery.photo
  featured: false
  description: >
    Self-taught photographer documenting spaces and people
  categories:
    - Portfolio
    - Photography
- title: Prevue
  main_url: https://www.prevue.io
  url: https://www.prevue.io
  featured: false
  description: >
    All in One Prototyping Tool For Vue Developers
  categories:
    - Open Source
    - Web Development
- title: Gold Medal Flour
  main_url: https://www.goldmedalflour.com
  url: https://www.goldmedalflour.com
  description: >
    Gold Medal Four is a brand of flour products owned by General Mills. The new site was built using Gatsby v2 with data sources from WordPress and an internal recipe API, and features multifaceted recipe filtering and a modified version of Gatsby Image to support art direction images.
  categories:
    - Food
  built_by: General Mills Branded Sites Dev Team
  built_by_url: https://www.generalmills.com
  featured: false
- title: Fifth Gait Technologies
  main_url: https://5thgait.com
  url: https://5thgait.com
  featured: false
  description: >
    Fifth Gait is a small business in the defense and space industry that is run and owned by physicists and engineers that have worked together for decades. The site was built using Gatsby V2.
  categories:
    - Government
    - Science
    - Technology
  built_by: Jonathan Z. Fisher
  built_by_url: https://jonzfisher.com
- title: Sal's Pals
  main_url: https://www.sals-pals.net
  url: https://www.sals-pals.net
  featured: false
  description: >
    Sal's Pals is a professional dog walking and pet sitting service based in Westfield, NJ. New site built with gatsby v2.
  categories:
    - Business
- title: Zuyet Awarmatrip
  main_url: https://www.zuyetawarmatrip.com
  url: https://www.zuyetawarmatrip.com
  featured: false
  description: >
    Zuyet Awarmatrip is a subsidiary identity within the personal ecosystem of Zuyet Awarmatik, focusing on travel and photography.
  categories:
    - Travel
    - Photography
  built_by: Zuyet Awarmatik
- title: manuvel.be
  url: https://www.manuvel.be
  main_url: https://www.manuvel.be
  source_url: https://github.com/riencoertjens/manuvelsite
  description: >
    Cycling themed café coming this april in Sint Niklaas, Belgium. One page with funky css-grid and gatsby-image trickery!
  categories:
    - Food
  built_by: WEBhart
  built_by_url: https://www.web-hart.com
  featured: false
- title: WEBhart
  url: https://www.web-hart.com
  main_url: https://www.web-hart.com
  description: >
    Hi, I'm Rien (pronounced Reen) from Belgium but based in Girona, Spain. I'm an autodidact, committed to learning until the end of time.
  categories:
    - Portfolio
    - Design
    - Web Development
    - Freelance
  built_by: WEBhart
  built_by_url: https://www.web-hart.com
  featured: false
- title: nicdougall.com
  url: https://nicdougall.netlify.app/
  main_url: https://nicdougall.netlify.app/
  source_url: https://github.com/riencoertjens/nicdougall.com
  description: >
    Athlete website with Netlify CMS for blog content.
  categories:
    - Blog
  built_by: WEBhart
  built_by_url: https://www.web-hart.com
  featured: false
- title: Lebuin D'Haese
  url: https://www.lebuindhaese.be/
  main_url: https://www.lebuindhaese.be/
  description: >
    Artist portfolio website. Powered by a super simple Netlify CMS to easily add blog posts or new art pieces.
  categories:
    - Portfolio
    - Blog
  built_by: WEBhart
  built_by_url: https://www.web-hart.com
  featured: false
- title: Iefke Molenstra
  url: https://www.iefke.be/
  main_url: https://www.iefke.be/
  description: >
    Artist portfolio website. Powered by a super simple Netlify CMS to easily add blog posts or new art pieces.
  categories:
    - Portfolio
    - Blog
  built_by: WEBhart
  built_by_url: https://www.web-hart.com
  featured: false
- title: The Broomwagon
  url: https://www.thebroomwagongirona.com/
  main_url: https://www.thebroomwagongirona.com/
  description: >
    foodtruck style coffee by pro cyclist Robert Gesink. The site has a webshop with merchandise and coffee beans.
  categories:
    - E-commerce
  built_by: WEBhart
  built_by_url: https://www.web-hart.com
- title: Pella Windows and Doors
  main_url: https://www.pella.com
  url: https://www.pella.com
  featured: false
  description: >
    The Pella Corporation is a privately held window and door manufacturing
  categories:
    - Business
- title: tinney.dev
  url: https://tinney.dev
  main_url: https://tinney.dev
  source_url: https://github.com/cdtinney/tinney.dev
  description: >
    Personal portfolio/blog of Colin Tinney
  categories:
    - Blog
    - Portfolio
    - Open Source
  built_by: Colin Tinney
  built_by_url: https://tinney.dev
  featured: false
- title: Monkeywrench Books
  main_url: https://monkeywrenchbooks.org
  url: https://monkeywrenchbooks.org
  description: >
    Monkeywrench Books is an all-volunteer, collectively-run bookstore and event space in Austin, TX
  categories:
    - Business
    - Community
    - Education
  built_by: Monkeywrench Books
  built_by_url: https://monkeywrenchbooks.org
- title: DeepMay.io
  main_url: https://deepmay.io
  url: https://deepmay.io
  description: >
    DeepMay is an experimental new tech bootcamp in the mountains of North Carolina.
  categories:
    - Event
    - Community
    - Technology
    - Marketing
  built_by: DeepMay
  built_by_url: https://twitter.com/deepmay_io
  featured: false
- title: Liferay.Design
  main_url: https://liferay.design
  url: https://liferay.design
  source_url: https://github.com/liferay-design/liferay.design
  description: >
    Liferay.Design is home to some of the freshest open-source designers who love to share articles and other resources for the Design Community.
  categories:
    - Blog
    - Community
    - Design
    - Marketing
    - Open Source
    - Technology
    - User Experience
  built_by: Liferay Designers
  built_by_url: https://twitter.com/liferaydesign
  featured: false
- title: Front End Remote Jobs
  main_url: https://frontendremotejobs.com
  url: https://frontendremotejobs.com
  source_url: https://github.com/benjamingrobertson/remotefrontend
  description: >
    Front End Remote Jobs features fully remote jobs for front end developers.
  categories:
    - WordPress
    - Web Development
  built_by: Ben Robertson
  built_by_url: https://benrobertson.io
  featured: false
- title: Penrose Grand Del Mar
  main_url: https://penroseatthegrand.com
  url: https://penroseatthegrand.com
  description: >
    Penrose Grand Del Mar is a luxury housing project coming soon.
  categories:
    - Real Estate
    - Design
  built_by: Chase Ohlson
  built_by_url: https://chaseohlson.com
- title: JustGraphQL
  url: https://www.justgraphql.com/
  main_url: https://www.justgraphql.com/
  source_url: https://github.com/Novvum/justgraphql
  description: >
    JustGraphQL helps developers quickly search and filter through GraphQL resources, tools, and articles.
  categories:
    - Open Source
    - Web Development
    - Technology
  built_by: Novvum
  built_by_url: https://www.novvum.io/
  featured: false
- title: Peter Macinkovic Personal Blog
  url: https://peter.macinkovic.id.au/
  main_url: https://peter.macinkovic.id.au/
  source_url: https://github.com/inkovic/peter-macinkovic-static-site
  description: >
    Personal Website and Blog of e-commerce SEO Specialist and Digital Marketer Peter Macinkovic.
  categories:
    - SEO
    - Marketing
    - Blog
  featured: false
- title: NH Hydraulikzylinder
  main_url: https://nh-hydraulikzylinder.com
  url: https://nh-hydraulikzylinder.com
  description: >
    High quality & high performance hydraulic cylinders manufactured in Austria based on the clients requirements
  categories:
    - Business
  built_by: MangoART
  built_by_url: https://www.mangoart.at
  featured: false
- title: Frauennetzwerk Linz-Land
  main_url: https://frauennetzwerk-linzland.net
  url: https://frauennetzwerk-linzland.net
  description: >
    Homepage for the local women's association providing support to people in need offline and online (Livechat integration)
  categories:
    - Nonprofit
  built_by: MangoART
  built_by_url: https://www.mangoart.at
  featured: false
- title: Mein Traktor
  main_url: http://www.mein-traktor.at/
  url: http://www.mein-traktor.at/
  description: >
    Homepage of a the main importer of SAME and Lamborghini Tractors in Austria with customer support area
  categories:
    - Business
    - App
  built_by: MangoART
  built_by_url: https://www.mangoart.at
  featured: false
- title: Lamborghini Traktoren
  main_url: https://lamborghini-traktor.at
  url: https://lamborghini-traktor.at
  description: >
    Lamborghini Tractors - Landing page for the brand in Austria
  categories:
    - Business
  built_by: MangoART
  built_by_url: https://www.mangoart.at
  featured: false
- title: Holly Lodge Community Centre - Highgate, London
  main_url: https://www.hlcchl.org/
  url: https://www.hlcchl.org/
  source_url: https://github.com/eugelogic/hlcchl-gatsby
  description: >
    The Holly Lodge Community Centre - Highgate, London has a shiny new website built with Gatsby v2 that makes important contributions towards a faster, more secure and environmentally friendly web for everyone.
  categories:
    - Community
    - Event
    - Nonprofit
  built_by: Eugene Molari Developer
  built_by_url: https://twitter.com/EugeneMolari
  featured: false
- title: blackcater's blog
  url: https://www.blackcater.win
  main_url: https://www.blackcater.win
  source_url: https://github.com/blackcater/blog
  description: >
    Blog like Medium, for person and team.
  categories:
    - Blog
    - Web Development
  built_by: blackcater
  built_by_url: https://github.com/blackcater
  featured: false
- title: Kenneth Kwakye-Gyamfi Portfolio Site
  url: https://www.kwakye-gyamfi.com
  main_url: https://www.kwakye-gyamfi.com
  source_url: https://www.github.com/cross19xx/cross-site
  description: >
    Personal portfolio site for Kenneth Kwakye-Gyamfi, a mobile and web full stack applications developer currently based in Accra, Ghana.
  categories:
    - SEO
    - Web Development
    - Open Source
    - Portfolio
  featured: false
- title: Gareth Weaver
  url: https://www.garethweaver.com/
  main_url: https://www.garethweaver.com/
  source_url: https://github.com/garethweaver/public-site-react
  description: >
    A personal portfolio of a London based frontend developer built with Gatsby 2, Redux and Sass
  categories:
    - Portfolio
    - Web Development
  built_by: Gareth Weaver
  built_by_url: https://twitter.com/garethdweaver
  featured: false
- title: Mailjet
  url: https://dev.mailjet.com/
  main_url: https://dev.mailjet.com/
  description: >
    Mailjet is an easy-to-use all-in-one e-mail platform.
  categories:
    - API
    - Documentation
  featured: false
- title: Peintagone
  url: https://www.peintagone.be/
  main_url: https://www.peintagone.be/
  description: >
    Peintagone is a superior quality paint brand with Belgian tones.
  categories:
    - Portfolio
    - Gallery
  built_by: Sebastien Crepin
  built_by_url: https://github.com/opeah
  featured: false
- title: Let's Do Dish!
  url: https://letsdodish.com
  main_url: https://letsdodish.com
  description: >
    A new recipe site for people who enjoy cooking great food in their home kitchen. Find some great meal ideas! Let's do dish!
  categories:
    - Blog
    - Food
  built_by: Connerra
  featured: false
- title: AWS Amplify Community
  url: https://amplify.aws/community/
  main_url: https://amplify.aws/community/
  source_url: https://github.com/aws-amplify/community
  description: >
    Amplify Community is a hub for developers building fullstack serverless applications with Amplify to easily access content (such as events, blog posts, videos, sample projects, and tutorials) created by other members of the Amplify community.
  categories:
    - Blog
    - Directory
    - Education
    - Technology
  built_by: Nikhil Swaminathan
  built_by_url: https://github.com/swaminator
  featured: false
- title: Cal State Monterey Bay
  url: https://csumb.edu
  main_url: https://csumb.edu
  source_url: https://github.com/csumb/csumb-gatsby
  description: >
    A website for the entire campus of California State University, Monterey Bay.
  categories:
    - Education
    - Government
  built_by: CSUMB Web Team
  built_by_url: https://csumb.edu/web/team
  featured: false
- title: BestPricingPages.com
  url: https://bestpricingpages.com
  main_url: https://bestpricingpages.com
  source_url: https://github.com/jpvalery/pricingpages/
  description: >
    A repository of the best pricing pages by the best companies. Built in less than a week.
    Inspired by RGE and since pricingpages.xyz no longer exists, I felt such a resource was missing and could be helpful to many people.
  categories:
    - Business
    - Community
    - Entrepreneurship
    - Open Source
    - Technology
  built_by: Jp Valery
  built_by_url: https://jpvalery.me
  featured: false
- title: Lendo Austria
  url: https://lendo.at
  main_url: https://lendo.at
  description: >
    A Comparison site for best private loan offer from banks in Austria.
  categories:
    - Business
    - Finance
  built_by: Lendo developers
  featured: false
- title: Visual Cloud FX
  url: https://visualcloudfx.com
  main_url: https://visualcloudfx.com
  source_url: https://github.com/jjcav84/visualcloudfx
  description: >
    Basic static site built with MDBootstrap, React, and Gatsby
  categories:
    - Consulting
    - Portfolio
  built_by: Jacob Cavazos
  built_by_url: https://jacobcavazos.com
- title: Matthew Miller (Me4502)
  url: https://matthewmiller.dev
  main_url: https://matthewmiller.dev
  description: >
    The personal site, blog and portfolio of Matthew Miller (Me4502)
  categories:
    - Blog
    - Programming
    - Technology
    - Portfolio
  built_by: Matthew Miller
  featured: false
- title: Årets Kontor
  url: https://aretskontor.newst.se
  main_url: https://aretskontor.newst.se
  description: >
    A swedish competition for "office of the year" in sweden with a focus on design. Built with MDBootstrap and Gatsby.
  categories:
    - Real Estate
    - Marketing
  built_by: Victor Björklund
  built_by_url: https://victorbjorklund.com
  featured: false
- title: Kyma
  url: https://kyma-project.io
  main_url: https://kyma-project.io
  source_url: https://github.com/kyma-project/website
  description: >
    This website holds overview, blog and documentation for Kyma open source project that is a Kubernates based application extensibility framework.
  categories:
    - Documentation
    - Blog
    - Technology
    - Open Source
  built_by: Kyma developers
  built_by_url: https://twitter.com/kymaproject
  featured: false
- title: Verso
  main_url: https://verso.digital
  url: https://verso.digital
  description: >
    Verso is a creative technology studio based in Singapore. Site built with Gatsby and Netlify.
  categories:
    - Agency
    - Consulting
    - Design
    - Technology
  built_by: Verso
  built_by_url: https://verso.digital
  featured: false
- title: Camilo Holguin
  url: https://camiloholguin.me
  main_url: https://camiloholguin.me
  source_url: https://github.com/camiloholguin/gatsby-portfolio
  description: >
    Portfolio site using GatsbyJS and WordPress REST API.
  categories:
    - WordPress
    - Portfolio
    - Web Development
  built_by: Camilo Holguin
  built_by_url: https://camiloholguin.me
  featured: false
- title: Kodingnesia
  url: https://kodingnesia.com/
  main_url: https://kodingnesia.com/
  description: >
    Kodingnesia is a place for learning programming & linux in Bahasa Indonesia.
  categories:
    - Blog
    - Programming
    - Technology
  built_by: Frisko Mayufid
  built_by_url: https://frisko.space
- title: ERS HCL Open Source Portal
  url: https://ers-hcl.github.io/
  main_url: https://ers-hcl.github.io/
  description: >
    Official site for ERS-HCL GitHub organizational site. This is a hybrid app with static and dynamic content, providing a details of the open source projects, initiatives, innovation ideas within ERS-HCL. It pulls data from various data sources including GitHub APIs, MDX based blog posts, excel files. It also hosts an ideas app that is based on Firebase.
  categories:
    - Open Source
    - Blog
    - Technology
    - Web Development
    - Community
    - Documentation
  source_url: https://github.com/ERS-HCL/gatsby-ershcl-app
  built_by: Tarun Kumar Sukhu
  built_by_url: https://github.com/tsukhu
- title: Ben Shi
  url: https://hbish.com/
  main_url: https://hbish.com/
  source_url: https://github.com/hbish/hbish.com
  description: >
    A personal website of Ben Shi, a technologist from Sydney, Australia.
  categories:
    - Blog
    - Programming
    - Technology
  built_by: Ben Shi
  built_by_url: https://hbish.com/
  featured: false
- title: Sandbox
  url: https://www.sandboxneu.com/
  main_url: https://www.sandboxneu.com/
  source_url: https://github.com/sandboxneu/sandboxneu.com
  description: >
    Official website of Sandbox, a Northeastern University student group that builds software for researchers.
  categories:
    - Marketing
  built_by: Sandbox at Northeastern
  built_by_url: https://github.com/sandboxneu/
  featured: false
- title: Accessible App
  main_url: https://accessible-app.com
  url: https://accessible-app.com
  source_url: https://github.com/accessible-app/accessible-app_com
  description: >
    Learn how to build inclusive web applications and Single Page Apps in modern JavaScript frameworks. This project collects strategies, links, patterns and plugins for React, Vue and Angular.
  categories:
    - Accessibility
    - Web Development
    - JavaScript
  built_by: Marcus Herrmann
  built_by_url: https://marcus.io
  featured: false
- title: PygmalionPolymorph
  url: https://pygmalionpolymorph.com
  main_url: https://pygmalionpolymorph.com
  source_url: https://github.com/PygmalionPolymorph/portfolio
  description: >
    Portfolio of artist, musician and developer PygmalionPolymorph.
  categories:
    - Portfolio
    - Gallery
    - Music
    - Photography
    - Web Development
  built_by: PygmalionPolymorph
  built_by_url: https://pygmalionpolymorph.com
  featured: false
- title: Gonzalo Nuñez Photographer
  main_url: https://www.gonzalonunez.com
  url: https://www.gonzalonunez.com
  description: >
    Website for Cancun based destination wedding photographer Gonzalo Nuñez. Site built with GatsbyJS, WordPress API and Netlify.
  categories:
    - Photography
    - Portfolio
    - WordPress
  built_by: Miguel Mayo
  built_by_url: https://www.miguelmayo.com
  featured: false
- title: Element 84
  main_url: https://www.element84.com
  url: https://www.element84.com
  description: >
    Element 84 is software engineering and design firm that helps companies and government agencies solve problems using remote sensing, life sciences, and transportation data in the cloud.
  categories:
    - Agency
    - Blog
    - Business
    - Consulting
    - Data
    - Design
    - Government
    - Portfolio
    - Programming
    - Science
    - Technology
    - User Experience
    - Web Development
- title: Raconteur Agency
  main_url: https://www.raconteur.net/agency
  url: https://www.raconteur.net/agency
  description: >
    Raconteur Agency is a London-based content marketing agency for B2B brands. We have rebuilt their site with Gatsby v2 using their existing WordPress backend as the data source. By switching from WordPress to GatsbyJS we have achieved a 200%+ improvement in page load times and went from a Lighthouse performance score of 49 to 100.
  categories:
    - Agency
    - Marketing
    - WordPress
  built_by: Jacob Herper
  built_by_url: https://herper.io
  featured: false
- title: Purple11
  main_url: https://purple11.com/
  url: https://purple11.com/
  description: >
    Purple11 is a site for photography and photo retouching tips and tricks.
  categories:
    - Blog
    - Photography
  built_by: Sébastien Noël
  built_by_url: https://blkfuel.com/
  featured: false
- title: PerfReviews
  main_url: https://perf.reviews/
  url: https://perf.reviews/
  source_url: https://github.com/PerfReviews/PerfReviews
  description: >
    The best content about web performance in spanish language.
  categories:
    - Web Development
  built_by: Joan León & José M. Pérez
  built_by_url: https://perf.reviews/nosotros/
  featured: false
- title: Un Backend - Blog
  main_url: https://www.unbackend.pro/
  url: https://www.unbackend.pro/
  description: >
    The personal website and blog of Camilo Ramírez, a backend developer :).
  categories:
    - Blog
    - Programming
    - Technology
  source_url: https://github.com/camilortte/camilortte.github.com
  built_by: Camilo Ramírez
  built_by_url: https://www.unbackend.pro/about
  featured: false
- title: Hitesh Vaghasiya
  main_url: https://hiteshvaghasiya.com/
  url: https://hiteshvaghasiya.com/
  description: >
    This is Hitesh Vaghasiya's blog. This blog is help you an E-Commerce like Magento, Shopify, and BigCommerce.
  categories:
    - Blog
    - Programming
    - Technology
    - Web Development
  built_by: Hitesh Vaghasiya
  built_by_url: https://hiteshvaghasiya.com/
  featured: false
- title: Aditus
  main_url: https://www.aditus.io
  url: https://www.aditus.io
  description: >
    Aditus is the accessibility tool for your team. We help teams build accessible websites and products.
  categories:
    - Accessibility
    - Education
  built_by: Aditus
  built_by_url: https://www.aditus.io
  featured: false
- title: Ultra Config
  main_url: https://ultraconfig.com.au/
  url: https://ultraconfig.com.au/ultra-config-generator/
  description: >
    Ultra Config Generator is a software application for Network Engineers to efficiently manage their network infrastructure.
  categories:
    - Blog
    - Technology
  built_by: Ultra Config
  built_by_url: https://ultraconfig.com.au/
  featured: false
- title: Malice
  main_url: https://malice.fr/
  url: https://malice.fr/
  description: >
    Malice is a cyber-training  platform for learning, validating and improving security related skills through simulated scenarios and challenges.
  categories:
    - Security
    - Technology
  built_by: Sysdream
  built_by_url: https://sysdream.com/
  featured: false
- title: Nash
  main_url: https://nash.io/
  url: https://nash.io/
  description: >
    Nash is a decentralized platform for trading, payment and other financial services. Our goal is to bring distributed finance to everyone by making blockchain technology fast and easy to use. We employ an off-chain engine to match trades rapidly, but never take control of customers’ assets. Our intuitive interface offers easy access to a range of trading, payment and investment functions.
  categories:
    - Portfolio
    - Security
    - Technology
  built_by: Andrej Gajdos
  built_by_url: https://andrejgajdos.com/
  featured: false
- title: Axel Fuhrmann
  url: https://axelfuhrmann.com
  main_url: https://axelfuhrmann.com
  source_url: https://github.com/afuh/axelfuhrmann.com
  description: >
    Personal portfolio.
  categories:
    - Portfolio
    - Freelance
    - Web Development
  featured: false
- title: Alaina Viau
  url: https://www.alainaviau.com
  main_url: https://www.alainaviau.com
  description: >
    Official website of Canadian opera director, creator, and producer Alaina Viau. Site designed by Stephen Bell.
  categories:
    - Portfolio
    - Music
  built_by: Michael Uloth
  built_by_url: https://www.michaeluloth.com
- title: Alison Moritz
  url: https://www.alisonmoritz.com
  main_url: https://www.alisonmoritz.com
  description: >
    Official website of American stage director Alison Moritz. Site designed by Stephen Bell.
  categories:
    - Portfolio
    - Music
  built_by: Michael Uloth
  built_by_url: https://www.michaeluloth.com
- title: Luke Secomb Digital
  url: https://lukesecomb.digital
  main_url: https://lukesecomb.digital
  source_url: https://github.com/lukethacoder/luke-secomb-simple
  description: >
    A simple portfolio site built using TypeScript, Markdown and React Spring.
  categories:
    - Portfolio
    - Web Development
  built_by: Luke Secomb
  built_by_url: https://lukesecomb.digital
  featured: false
- title: We are Brew
  url: https://www.wearebrew.co.uk
  main_url: https://www.wearebrew.co.uk
  description: >
    Official website for Brew, a Birmingham based Digital Marketing Agency.
  categories:
    - Portfolio
    - Web Development
    - Agency
    - Marketing
  built_by: Brew Digital
  built_by_url: https://www.wearebrew.co.uk
- title: Global City Data
  main_url: https://globalcitydata.com
  url: https://globalcitydata.com
  source_url: https://github.com/globalcitydata/globalcitydata
  description: >
    Global City Data is an open, easily browsable platform to showcase peer-reviewed urban datasets and models created by different research groups.
  categories:
    - Education
    - Open Source
  built_by: Rafi Barash
  built_by_url: https://rafibarash.com
  featured: false
- title: Submittable
  url: https://www.submittable.com
  main_url: https://www.submittable.com
  description: >
    Submissions made simple. Submittalbe is a cloud-based submissions manager that lets you accept, review, and make decisions on any kind of digital content.
  categories:
    - Technology
    - Marketing
  built_by: Genevieve Crow
  built_by_url: https://github.com/g-crow
- title: Appmantle
  main_url: https://appmantle.com
  url: https://appmantle.com
  description: >
    Appmantle is a new way of creating apps. A complete modern app that you build yourself quickly & easily, without programming knowledge.
  categories:
    - App
    - Marketing
    - Landing Page
    - Mobile Development
    - Technology
  built_by: Appmantle
  built_by_url: https://appmantle.com
  featured: false
- title: Acto
  main_url: https://www.acto.dk/
  url: https://www.acto.dk/
  description: >
    Tomorrows solutions - today. Acto is an innovative software engineering company, providing your business with high-quality, scalable and maintainable software solutions, to make your business shine.
  categories:
    - Agency
    - Technology
    - Web Development
    - Mobile Development
  built_by: Acto
  built_by_url: https://www.acto.dk/
- title: Gatsby GitHub Stats
  url: https://gatsby-github-stats.netlify.app
  main_url: https://gatsby-github-stats.netlify.app
  source_url: https://github.com/lannonbr/gatsby-github-stats/
  description: >
    Statistics Dashboard for Gatsby GitHub repository
  categories:
    - Data
  built_by: Benjamin Lannon
  built_by_url: https://lannonbr.com
  featured: false
- title: Graphic Intuitions
  url: https://www.graphicintuitions.com/
  main_url: https://www.graphicintuitions.com/
  description: >
    Digital marketing agency located in Morris, Manitoba.
  categories:
    - Agency
    - Web Development
    - Marketing
  featured: false
- title: Smooper
  url: https://www.smooper.com/
  main_url: https://www.smooper.com/
  description: >
    We connect you with digital marketing experts for 1 on 1 consultation sessions
  categories:
    - Marketing
    - Directory
  featured: false
- title: Lesley Barber
  url: https://www.lesleybarber.com/
  main_url: https://www.lesleybarber.com/
  description: >
    Official website of Canadian film composer Lesley Barber.
  categories:
    - Portfolio
    - Music
  built_by: Michael Uloth
  built_by_url: https://www.michaeluloth.com
- title: Timeline of Terror
  main_url: https://timelineofterror.org/
  url: https://timelineofterror.org/
  source_url: https://github.com/Symbitic/timeline-of-terror
  description: >
    Complete guide to the events of September 11, 2001.
  categories:
    - Directory
    - Government
  built_by: Alex Shaw
  built_by_url: https://github.com/Symbitic/
  featured: false
- title: Pill Club
  url: https://thepillclub.com
  main_url: https://thepillclub.com
  description: >
    Zero Copay With Insurance + Free Shipping + Bonus Gifts + Online Delivery – Birth Control Delivery and Prescription
  categories:
    - Marketing
    - Healthcare
  built_by: Pill Club
  built_by_url: https://thepillclub.com
- title: myweekinjs
  url: https://www.myweekinjs.com/
  main_url: https://www.myweekinjs.com/
  source_url: https://github.com/myweekinjs/public-website
  description: >
    Challenge to create and/or learn something new in JavaScript each week.
  categories:
    - Blog
  built_by: Adriaan Janse van Rensburg
  built_by_url: https://github.com/HurricaneInteractive/
  featured: false
- title: The Edit Suite
  main_url: https://www.theeditsuite.com.au/
  url: https://www.theeditsuite.com.au/
  source_url: https://thriveweb.com.au/portfolio/the-edit-suite/
  description: >-
    The Edit Suite is an award winning video production and photography company based out of our Mermaid Beach studio on the Gold Coast of Australia but we also have the ability to work mobile from any location.
  categories:
    - Photography
    - Marketing
  built_by: Thrive Team - Gold Coast
  built_by_url: https://thriveweb.com.au/
  featured: false
- title: CarineRoitfeld
  main_url: https://www.carineroitfeld.com/
  url: https://www.carineroitfeld.com/
  description: >
    Online shop for Carine Roitfeld parfume
  categories:
    - E-commerce
  built_by: Ask Phill
  built_by_url: https://askphill.com
- title: EngineHub.org
  url: https://enginehub.org
  main_url: https://enginehub.org
  source_url: https://github.com/EngineHub/enginehub-website
  description: >
    The landing pages for EngineHub, the organisation behind WorldEdit, WorldGuard, CraftBook, and more
  categories:
    - Landing Page
    - Technology
    - Open Source
  built_by: Matthew Miller
  built_by_url: https://matthewmiller.dev
- title: Goulburn Physiotherapy
  url: https://www.goulburnphysiotherapy.com.au/
  main_url: https://www.goulburnphysiotherapy.com.au/
  description: >
    Goulburn Physiotherapy is a leader in injury prevention, individual and community health, and workplace health solutions across Central Victoria.
  categories:
    - Blog
    - Healthcare
  built_by: KiwiSprout
  built_by_url: https://kiwisprout.nz/
  featured: false
- title: TomTom Traffic Index
  main_url: https://www.tomtom.com/en_gb/traffic-index/
  url: https://www.tomtom.com/en_gb/traffic-index/
  description: >
    The TomTom Traffic Index provides drivers, city planners, auto manufacturers and policy makers with unbiased statistics and information about congestion levels in 403 cities across 56 countries on 6 continents.
  categories:
    - Travel
    - Data
  built_by: TomTom
  built_by_url: https://tomtom.com
  featured: false
- title: PrintAWorld | A 3D Printing and Fabrication Company
  main_url: https://prtwd.com/
  url: https://prtwd.com/
  description: >
    PrintAWorld is a NYC based fabrication and manufacturing company that specializes in 3D printing, 3D scanning, CAD Design,
    laser cutting, and rapid prototyping. We help artists, agencies and engineers turn their ideas into its physical form.
  categories:
    - Business
  featured: false
- title: Glug-Infinite
  main_url: https://gluginfinite.github.io
  url: https://gluginfinite.github.io
  source_url: https://github.com/crstnmac/glug
  description: >
    This is a website built with Gatsby v2 that is deployed on GitHub using GitHub Pages and Netlify.
  categories:
    - Web Development
    - Blog
    - Portfolio
    - Agency
  built_by: Criston Macarenhas
  built_by_url: https://github.com/crstnmac
  featured: false
- title: The State of CSS Survey
  main_url: https://stateofcss.com/
  url: https://stateofcss.com/
  source_url: https://github.com/StateOfJS/state-of-css-2019
  description: >
    Annual CSS survey, brother of The State of JS Survey.
  categories:
    - Web Development
  built_by: Sacha Greif & Contribs
  built_by_url: https://github.com/StateOfJS
  featured: false
- title: Bytom Blockchain
  url: https://bytom.io/
  main_url: https://bytom.io/
  source_url: https://github.com/bytomlabs/bytom.io
  description: >
    Embrace the New Era of Bytom Blockchain
  categories:
    - Finance
    - Open Source
    - Technology
  built_by: Bytom Foundation
  built_by_url: https://bytom.io/
  featured: false
- title: Oerol Festival
  url: https://www.oerol.nl/nl/
  main_url: https://www.oerol.nl/en/
  description: >
    Oerol is a cultural festival on the island of Terschelling in the Netherlands that is held annually in June.
    The ten-day festival is focused on live, public theatre as well as music and visual arts.
  categories:
    - Event
    - Entertainment
  built_by: Oberon
  built_by_url: https://oberon.nl/
  featured: false
- title: Libra
  main_url: https://libra.org/
  url: https://libra.org/
  description: Libra's mission is to enable a simple global currency and financial infrastructure that empowers billions of people.
  featured: false
  categories:
    - Open Source
    - Technology
    - Finance
- title: Riffy Blog
  main_url: https://blog.rayriffy.com/
  url: https://blog.rayriffy.com/
  source_url: https://github.com/rayriffy/rayriffy-blog
  description: >
    Riffy Blog is async based beautiful highly maintainable site built by using Gatsby v2 with SEO optimized.
  categories:
    - Web Development
    - Blog
    - Open Source
    - Technology
    - Music
    - SEO
  built_by: Phumrapee Limpianchop
  built_by_url: https://rayriffy.com/
  featured: false
- title: The Coffee Collective
  url: https://coffeecollective.dk
  main_url: https://coffeecollective.dk
  description: >
    The Coffee Collective website is a JAM-stack based, multilingual, multi currency website/shop selling coffee, related products and subscriptions.
  categories:
    - E-commerce
    - Food
  built_by: Remotely (Anders Hallundbæk)
  built_by_url: https://remotely.dk
  featured: false
- title: Leadership Development International
  url: https://ldi.global
  main_url: https://ldi.global
  description: >
    A DatoCMS-backed site for an education and training company based in the US, China and the UAE.
  categories:
    - Education
    - Nonprofit
  built_by: Grant Holle
  built_by_url: https://grantholle.com
  featured: false
- title: Canvas 1839
  main_url: https://www.canvas1839.com/
  url: https://www.canvas1839.com/
  description: >-
    Online store for Canvas 1839 products, including pharmacological-grade CBD oil and relief cream.
  categories:
    - E-commerce
    - Marketing
  built_by: Corey Ward
  built_by_url: http://www.coreyward.me/
- title: Sparkle Stories
  main_url: https://app.sparklestories.com/
  url: https://app.sparklestories.com/
  description: >-
    Sparkle Stories is a streaming audio platform for children with over 1,200 original audio stories.
  categories:
    - App
    - Education
  built_by: Corey Ward
  built_by_url: http://www.coreyward.me/
- title: nehalist.io
  main_url: https://nehalist.io
  url: https://nehalist.io
  description: >
    nehalist.io is a blog about software development, technology and all that kind of geeky stuff.
  categories:
    - Blog
    - Web Development
    - Open Source
  built_by: Kevin Hirczy
  built_by_url: https://nehalist.io
  featured: false
- title: March and Ash
  main_url: https://marchandash.com/
  url: https://marchandash.com/
  description: >-
    March and Ash is a customer-focused, licensed cannabis dispensary located in Mission Valley.
  categories:
    - E-commerce
    - Business
    - Blog
  built_by: Blueyellow
  built_by_url: https://blueyellow.io/
  featured: false
- title: T Two Industries
  description: >
    T Two Industries is a manufacturing company specializing in building custom truck decks, truck bodies, and trailers.
  main_url: https://www.ttwo.ca
  url: https://www.ttwo.ca
  categories:
    - Business
  built_by: https://www.t2.ca
  built_by_url: https://www.t2.ca
  featured: false
- title: Cali's Finest Landscaping
  url: https://www.calisfinestlandscaping.com/
  main_url: https://www.calisfinestlandscaping.com/
  description: >
    A team of hard-working, quality-obsessed landscaping professionals looking to take dreams and transform them into reality.
  categories:
    - Business
  built_by: David Krasniy
  built_by_url: http://dkrasniy.com
  featured: false
- title: Vazco
  url: https://www.vazco.eu
  main_url: https://www.vazco.eu
  description: >
    Vazco works for clients from all around the world in future-proof technologies and help them build better products.
  categories:
    - Agency
    - Web Development
    - Blog
    - Business
    - Technology
  built_by: Vazco
  built_by_url: https://www.vazco.eu
  featured: false
- title: Major League Eating
  main_url: https://majorleagueeating.com
  url: https://majorleagueeating.com
  description: >
    Major League Eating is the professional competitive eating organization that runs the Nathan’s Famous Coney Island Hot Dog eating contest on July 4th, among other eating events.
  categories:
    - Entertainment
    - Sports
  built_by: Carmen Cincotti
  built_by_url: https://github.com/ccincotti3
  featured: false
- title: APIs You Won't Hate
  url: https://apisyouwonthate.com/blog
  main_url: https://apisyouwonthate.com
  source_url: https://github.com/apisyouwonthate/apisyouwonthate.com
  description: >
    API development is a topic very close to our hearts. APIs You Won't Hate is a team and community dedicated to learning, writing, sharing ideas and bettering understanding of API practices. Together we can eradicate APIs we hate.
  categories:
    - Blog
    - Education
    - E-commerce
    - API
    - Community
    - Learning
    - Open Source
    - Technology
    - Web Development
  built_by: Mike Bifulco
  built_by_url: https://github.com/mbifulco
  featured: false
- title: Sankarsan Kampa
  main_url: https://traction.one
  url: https://traction.one
  description: Full time programmer, part time gamer, exploring the details of programmable systems and how to stretch their capabilities.
  featured: false
  categories:
    - Portfolio
    - Freelance
- title: AwesomeDocs
  main_url: https://awesomedocs.traction.one/
  url: https://awesomedocs.traction.one/install
  source_url: https://github.com/AwesomeDocs/website
  description: An awesome documentation website generator!
  featured: false
  categories:
    - Open Source
    - Web Development
    - Technology
    - Documentation
  built_by: Sankarsan Kampa
  built_by_url: https://traction.one
- title: Prism Programming Language
  main_url: https://prism.traction.one/
  url: https://prism.traction.one/
  source_url: https://github.com/PrismLang/website
  description: Interpreted, high-level, programming language.
  featured: false
  categories:
    - Programming
    - Open Source
    - Technology
    - Documentation
  built_by: Sankarsan Kampa
  built_by_url: https://traction.one
- title: KingsDesign
  url: https://www.kingsdesign.com.au/
  main_url: https://www.kingsdesign.com.au/
  description: KingsDesign is a Hobart based web design and development company. KingsDesign creates, designs, measures and improves web based solutions for businesses and organisations across Australia.
  categories:
    - Agency
    - Technology
    - Portfolio
    - Consulting
    - User Experience
  built_by: KingsDesign
  built_by_url: https://www.kingsdesign.com.au
- title: EasyFloh | Easy Flows for all
  url: https://www.easyfloh.com
  main_url: https://www.easyfloh.com
  description: >
    EasyFloh is for creating simple flows for your organisation. An organisation
    can design own flows with own stages.
  categories:
    - Business
    - Landing Page
  built_by: Vikram Aroskar
  built_by_url: https://medium.com/@vikramaroskar
  featured: false
- title: Home Alarm Report
  url: https://homealarmreport.com/
  main_url: https://homealarmreport.com/
  description: >
    Home Alarm Report is dedicated to helping consumers make informed decisions
    about home security solutions. The site was easily migrated from a legacy WordPress
    installation and the dev team chose Gatsby for its site speed and SEO capabilities.
  categories:
    - Blog
    - Business
    - SEO
    - Technology
  built_by: Centerfield Media
  built_by_url: https://www.centerfield.com
- title: Just | FX for treasurers
  url: https://www.gojust.com
  main_url: https://www.gojust.com
  description: >
    Just provides a single centralized view of FX for corporate treasurers. See interbank market prices, and access transaction cost analysis.
  categories:
    - Finance
    - Technology
  built_by: Bejamas
  built_by_url: https://bejamas.io/
  featured: false
- title: Bureau for Good | Nonprofit branding, web and print communications
  url: https://www.bureauforgood.com
  main_url: https://www.bureauforgood.com
  description: >
    Bureau for Good helps nonprofits explain why they matter across digital & print media. Bureau for Good crafts purpose-driven identities, websites & print materials for changemakers.
  categories:
    - Nonprofit
    - Agency
    - Design
  built_by: Bejamas
  built_by_url: https://bejamas.io/
  featured: false
- title: Atelier Cartier Blumen
  url: https://www.ateliercartier.ch
  main_url: https://www.ateliercartier.ch
  description: >
    Im schönen Kreis 6 in Zürich kreiert Nicole Cartier Blumenkompositionen anhand Charaktereigenschaften oder Geschichten zur Person an. Für wen ist Dein Blumenstrauss gedacht? Einzigartige Floristik Blumensträusse, Blumenabos, Events, Shootings. Site designed by https://www.stolfo.co
  categories:
    - E-commerce
    - Design
  built_by: Bejamas
  built_by_url: https://bejamas.io/
  featured: false
- title: Veronym – Cloud Security Service Provider
  url: https://www.veronym.com
  main_url: https://www.veronym.com
  description: >
    Veronym is securing your digital transformation. A comprehensive Internet security solution for business. Stay safe no matter how, where and when you connect.
  categories:
    - Security
    - Technology
    - Business
  built_by: Bejamas
  built_by_url: https://bejamas.io/
  featured: false
- title: Devahoy
  url: https://devahoy.com/
  main_url: https://devahoy.com/
  description: >
    Devahoy is a personal blog written in Thai about software development.
  categories:
    - Blog
    - Programming
  built_by: Chai Phonbopit
  built_by_url: https://github.com/phonbopit
  featured: false
- title: Venus Lover
  url: https://venuslover.com
  main_url: https://venuslover.com
  description: >
    Venus Lover is a mobile app for iOS and Android so you can read your daily horoscope and have your natal chart, including the interpretation of the ascendant, planets, houses and aspects.
  categories:
    - App
    - Consulting
    - Education
    - Landing Page
- title: Write/Speak/Code
  url: https://www.writespeakcode.com/
  main_url: https://www.writespeakcode.com/
  description: >
    Write/Speak/Code is a non-profit on a mission to promote the visibility and leadership of technologists with marginalized genders through peer-led professional development.
  categories:
    - Community
    - Nonprofit
    - Open Source
    - Conference
  built_by: Nicola B.
  built_by_url: https://www.linkedin.com/in/nicola-b/
  featured: false
- title: Daniel Spajic
  url: https://danieljs.tech/
  main_url: https://danieljs.tech/
  description: >
    Passionate front-end developer with a deep, yet diverse skillset.
  categories:
    - Portfolio
    - Programming
    - Freelance
  built_by: Daniel Spajic
  featured: false
- title: Cosmotory
  url: https://cosmotory.netlify.app/
  main_url: https://cosmotory.netlify.app/
  description: >
    This is the educational blog containing various courses,learning materials from various authors from all over the world.
  categories:
    - Blog
    - Community
    - Nonprofit
    - Open Source
    - Education
  built_by: Hanishraj B Rao.
  built_by_url: https://hanishrao.netlify.app/
  featured: false
- title: Armorblox | Security Powered by Understanding
  url: https://www.armorblox.com
  main_url: https://www.armorblox.com
  description: >
    Armorblox is a venture-backed stealth cybersecurity startup, on a mission to build a game-changing enterprise security platform.
  categories:
    - Security
    - Technology
    - Business
  built_by: Bejamas
  built_by_url: https://bejamas.io
  featured: false
- title: Mojo
  url: https://www.mojo.is
  main_url: https://www.mojo.is/
  description: >
    We help companies create beautiful digital experiences
  categories:
    - Agency
    - Technology
    - Consulting
    - User Experience
    - Web Development
  featured: false
- title: Marcel Hauri
  url: https://marcelhauri.ch/
  main_url: https://marcelhauri.ch/
  description: >
    Marcel Hauri is an award-winning Magento developer and e-commerce specialist.
  categories:
    - Portfolio
    - Blog
    - Programming
    - Community
    - Open Source
    - E-commerce
  built_by: Marcel Hauri
  built_by_url: https://marcelhauri.ch
  featured: false
- title: Projektmanagementblog
  url: https://www.projektmanagementblog.de
  main_url: https://www.projektmanagementblog.de/
  source_url: https://github.com/StephanWeinhold/pmblog
  description: >
    Thoughts about modern project management. Built with Gatsby and Tachyons, based on Advanced Starter.
  categories:
    - Blog
  built_by: Stephan Weinhold
  built_by_url: https://stephanweinhold.com/
  featured: false
- title: Anthony Boyd Graphics
  url: https://www.anthonyboyd.graphics/
  main_url: https://www.anthonyboyd.graphics/
  description: >
    Free Graphic Design Resources by Anthony Boyd
  categories:
    - Portfolio
  built_by: Anthony Boyd
  built_by_url: https://www.anthonyboyd.com/
  featured: false
- title: Relocation Hero
  url: https://relocationhero.com
  main_url: https://relocationhero.com
  description: >
    Blog with FAQs related to Germany relocation. Built with Gatsby.
  categories:
    - Blog
    - Consulting
    - Community
  featured: false
- title: Zoe Rodriguez
  url: https://zoerodrgz.com
  main_url: https://zoerodrgz.com
  description: >
    Portfolio for Los Angeles-based designer Zoe Rodriguez. Built with Gatsby.
  categories:
    - Portfolio
    - Design
  built_by: Chase Ohlson
  built_by_url: https://chaseohlson.com
  featured: false
- title: TriActive USA
  url: https://triactiveusa.com
  main_url: https://triactiveusa.com
  description: >
    Website and blog for TriActive USA. Built with Gatsby.
  categories:
    - Landing Page
    - Business
  built_by: Chase Ohlson
  built_by_url: https://chaseohlson.com
- title: LaunchDarkly
  url: https://launchdarkly.com/
  main_url: https://launchdarkly.com/
  description: >
    LaunchDarkly is the feature management platform that software teams use to build better software, faster.
  categories:
    - Technology
    - Marketing
  built_by: LaunchDarkly
  built_by_url: https://launchdarkly.com/
  featured: false
- title: Arpit Goyal
  url: https://arpitgoyal.com
  main_url: https://arpitgoyal.com
  source_url: https://github.com/92arpitgoyal/ag-blog
  description: >
    Blog and portfolio website of a Front-end Developer turned Product Manager.
  categories:
    - Blog
    - Portfolio
    - Technology
    - User Experience
  built_by: Arpit Goyal
  built_by_url: https://twitter.com/_arpitgoyal
  featured: false
- title: Portfolio of Cole Townsend
  url: https://twnsnd.co
  main_url: https://twnsnd.co
  description: Portfolio of Cole Townsend, Product Designer
  categories:
    - Portfolio
    - User Experience
    - Web Development
    - Design
  built_by: Cole Townsend
  built_by_url: https://twitter.com/twnsndco
- title: Jana Desomer
  url: https://www.janadesomer.be/
  main_url: https://www.janadesomer.be/
  description: >
    I'm Jana, a digital product designer with coding skills, based in Belgium
  categories:
    - Portfolio
  built_by: Jana Desomer Designer/Developer
  built_by_url: https://www.janadesomer.be/
  featured: false
- title: Carbon8 Regenerative Agriculture
  url: https://www.carbon8.org.au/
  main_url: https://www.carbon8.org.au/
  description: >
    Carbon8 is a Not for Profit charity that supports Aussie farmers to transition to regenerative agriculture practices and rebuild the carbon (organic matter) in their soil from 1% to 8%.
  categories:
    - Nonprofit
    - E-commerce
  built_by: Little & Big
  built_by_url: https://www.littleandbig.com.au/
  featured: false
- title: Reactgo blog
  url: https://reactgo.com/
  main_url: https://reactgo.com/
  description: >
    It provides tutorials & articles about modern open source web technologies such as react,vuejs and gatsby.
  categories:
    - Blog
    - Education
    - Programming
    - Web Development
  built_by: Sai gowtham
  built_by_url: https://twitter.com/saigowthamr
  featured: false
- title: City Springs
  url: https://citysprings.com/
  main_url: https://citysprings.com/
  description: >
    Sandy Springs is a city built on creative thinking and determination. They captured a bold vision for a unified platform to bring together new and existing information systems. To get there, the Sandy Springs communications team partnered with Mediacurrent on a new Drupal 8 decoupled platform architecture with a Gatsbyjs front end to power both the City Springs website and its digital signage network. Now, the Sandy Springs team can create content once and publish it everywhere.
  categories:
    - Community
    - Government
  built_by: Mediacurrent
  built_by_url: https://www.mediacurrent.com
  featured: false
- title: Behalf
  url: https://www.behalf.no/
  main_url: https://www.behalf.no/
  description: >
    Behalf is Norwegian based digital design agency.
  categories:
    - Agency
    - Portfolio
    - Business
    - Consulting
    - Design
    - Design System
    - Marketing
    - Web Development
    - User Experience
  built_by: Behalf
  built_by_url: https://www.behalf.no/
  featured: false
- title: Saxenhammer & Co.
  url: https://saxenhammer-co.com/
  main_url: https://saxenhammer-co.com/
  description: >
    Saxenhammer & Co. is a leading boutique investment bank in Continental Europe. The firm’s strong track record is comprised of the execution of 200 successful transactions across all major industries.
  categories:
    - Consulting
    - Finance
    - Business
  built_by: Axel Fuhrmann
  built_by_url: https://axelfuhrmann.com/
  featured: false
- title: UltronEle
  url: http://ultronele.com
  main_url: https://runbytech.github.io/ueofcweb/
  source_url: https://github.com/runbytech/ueofcweb
  description: >
    UltronEle is a light, fast, simple yet interesting serverless e-learning CMS based on GatsbyJS. It aims to provide a easy-use product for tutors, teachers, instructors from all kinks of fields with near-zero efforts to setup their own authoring tool and content publish website.
  categories:
    - Education
    - Consulting
    - Landing Page
    - Web Development
    - Open Source
    - Learning
  built_by: RunbyTech
  built_by_url: http://runbytech.co
  featured: false
- title: Nick Selvaggio
  url: https://nickgs.com/
  main_url: https://nickgs.com/
  description: >
    The personal website of Nick Selvaggio. Long Island based web developer, teacher, and technologist.
  categories:
    - Consulting
    - Programming
    - Web Development
  featured: false
- title: Free & Open Source Gatsby Themes by LekoArts
  main_url: https://themes.lekoarts.de
  url: https://themes.lekoarts.de
  source_url: https://github.com/LekoArts/gatsby-themes/tree/master/www
  built_by: LekoArts
  built_by_url: https://github.com/LekoArts
  description: >-
    Get high-quality and customizable Gatsby themes to quickly bootstrap your website! Choose from many professionally created and impressive designs with a wide variety of features and customization options. Use Gatsby Themes to take your project to the next level and let you and your customers take advantage of the many benefits Gatsby has to offer.
  categories:
    - Open Source
    - Directory
    - Marketing
    - Landing Page
  featured: false
- title: Lars Roettig
  url: https://larsroettig.dev/
  main_url: https://larsroettig.dev/
  description: >
    Lars Roettig is a Magento Maintainer and e-commerce specialist. On his Blog, he writes Software Architecture and Magento Development.
  categories:
    - Portfolio
    - Blog
    - Programming
    - Community
    - Open Source
    - E-commerce
  built_by: Lars Roettig
  built_by_url: https://larsroettig.dev/
  featured: false
- title: Cade Kynaston
  url: https://cade.codes
  main_url: https://cade.codes
  source_url: https://github.com/cadekynaston/gatsby-portfolio
  description: >
    Cade Kynaston's Portfolio
  categories:
    - Portfolio
  built_by: Cade Kynaston
  built_by_url: https://github.com/cadekynaston
  featured: false
- title: Growable Meetups
  url: https://www.growable.io/
  main_url: https://www.growable.io/
  description: >
    Growable - Events to Accelerate your career in Tech. Made with <3 with Gatsby, React & Netlify by Talent Point in London.
  categories:
    - Event
    - Technology
    - Education
    - Community
    - Conference
  built_by: Talent Point
  built_by_url: https://github.com/talent-point/
  featured: false
- title: Fantastic Metropolis
  main_url: https://fantasticmetropolis.com
  url: https://fantasticmetropolis.com
  description: >
    Fantastic Metropolis ran between 2001 and 2006, highlighting the potential of literary science fiction and fantasy.
  categories:
    - Entertainment
  built_by: Luis Rodrigues
  built_by_url: https://goblindegook.com
  featured: false
- title: Simon Koelewijn
  main_url: https://simonkoelewijn.nl
  url: https://simonkoelewijn.nl
  description: >
    Personal blog of Simon Koelewijn, where he blogs about UX, analytics and web development (in Dutch). Made awesome and fast by using Gatsby 2.x (naturally) and gratefully using Netlify and Netlify CMS.
  categories:
    - Freelance
    - Blog
    - Web Development
    - User Experience
  built_by: Simon Koelewijn
  built_by_url: https://simonkoelewijn.nl
  featured: false
- title: Frankly Steve
  url: https://www.franklysteve.com/
  main_url: https://www.franklysteve.com/
  description: >
    Wedding photography with all the hugs, tears, kisses, smiles, laughter, banter, kids up trees, friends in hedges.
  categories:
    - Photography
    - Portfolio
  built_by: Little & Big
  built_by_url: https://www.littleandbig.com.au/
  featured: false
- title: Eventos orellana
  description: >-
    We are a company dedicated to providing personalized and professional advice
    for the elaboration and coordination of social and business events.
  main_url: https://eventosorellana.com/
  url: https://eventosorellana.com/
  featured: false
  categories:
    - Gallery
  built_by: Ramón Chancay
  built_by_url: https://ramonchancay.me/
- title: DIA Supermercados
  main_url: https://dia.com.br
  url: https://dia.com.br
  description: >-
    Brazilian retailer subsidiary, with more than 1,100 stores in Brazil, focusing on low prices and exclusive DIA Products.
  categories:
    - Business
  built_by: CloudDog
  built_by_url: https://clouddog.com.br
  featured: false
- title: AntdSite
  main_url: https://antdsite.yvescoding.org
  url: https://antdsite.yvescoding.org
  description: >-
    A static docs generator based on Ant Design and GatsbyJs.
  categories:
    - Documentation
  built_by: Yves Wang
  built_by_url: https://antdsite.yvescoding.org
- title: AntV
  main_url: https://antv.vision
  url: https://antv.vision
  description: >-
    AntV is a new generation of data visualization technique from Ant Financial
  categories:
    - Documentation
  built_by: afc163
  built_by_url: https://github.com/afc163
- title: ReactStudy Blog
  url: https://elated-lewin-51cf0d.netlify.app
  main_url: https://elated-lewin-51cf0d.netlify.app
  description: >
    Belong to your own blog by gatsby
  categories:
    - Blog
  built_by: 97thjingba
  built_by_url: https://github.com/97thjingba
  featured: false
- title: George
  main_url: https://kind-mestorf-5a2bc0.netlify.app
  url: https://kind-mestorf-5a2bc0.netlify.app
  description: >
    shiny new web built with Gatsby
  categories:
    - Blog
    - Portfolio
    - Gallery
    - Landing Page
    - Design
    - Web Development
    - Open Source
    - Science
  built_by: George Davituri
  featured: false

- title: CEO amp
  main_url: https://www.ceoamp.com
  url: https://www.ceoamp.com
  description: >
    CEO amp is an executive training programme to amplify a CEO's voice in the media. This site was built with Gatsby v2, Styled-Components, TypeScript and React Spring.
  categories:
    - Consulting
    - Entrepreneurship
    - Marketing
    - Landing Page
  built_by: Jacob Herper
  built_by_url: https://herper.io
  featured: false
- title: QuantumBlack
  main_url: https://www.quantumblack.com/
  url: https://www.quantumblack.com/
  description: >
    We help companies use data to make distinctive, sustainable and significant improvements to their performance.
  categories:
    - Technology
    - Consulting
    - Data
    - Design
  built_by: Richard Westenra
  built_by_url: https://www.richardwestenra.com/
  featured: false
- title: Coffeeshop Creative
  url: https://www.coffeeshopcreative.ca
  main_url: https://www.coffeeshopcreative.ca
  description: >
    Marketing site for a Toronto web design and videography studio.
  categories:
    - Marketing
    - Agency
    - Design
    - Video
    - Web Development
  built_by: Michael Uloth
  built_by_url: https://www.michaeluloth.com
  featured: false
- title: Daily Hacker News
  url: https://dailyhn.com
  main_url: https://dailyhn.com
  description: >
    Daily Hacker News presents the top five stories from Hacker News daily.
  categories:
    - Entertainment
    - Design
    - Web Development
    - Technology
    - Science
  built_by: Joeri Smits
  built_by_url: https://joeri.dev
  featured: false
- title: Grüne Dresden
  main_url: https://ltw19dresden.de
  url: https://ltw19dresden.de
  description: >
    This site was built for the Green Party in Germany (Bündnis 90/Die Grünen) for their local election in Dresden, Saxony. The site was built with Gatsby v2 and Styled-Components.
  categories:
    - Government
    - Nonprofit
  built_by: Jacob Herper
  built_by_url: https://herper.io
- title: Mill3 Studio
  main_url: https://mill3.studio/en/
  url: https://mill3.studio/en/
  description: >
    Our agency specializes in the analysis, strategy and development of digital products.
  categories:
    - Agency
    - Portfolio
  built_by: Mill3
  built_by_url: https://mill3.studio/en/
  featured: false
- title: Zellement
  main_url: https://www.zellement.com
  url: https://www.zellement.com
  description: >
    Online portfolio of Dan Farrow from Nottingham, UK.
  categories:
    - Portfolio
  built_by: Zellement
  built_by_url: https://www.zellement.com
  featured: false
- title: Fullstack HQ
  url: https://fullstackhq.com/
  main_url: https://fullstackhq.com/
  description: >
    Get immediate access to a battle-tested team of designers and developers on a pay-as-you-go monthly subscription.
  categories:
    - Agency
    - Consulting
    - Freelance
    - Marketing
    - Portfolio
    - Web Development
    - App
    - Business
    - Design
    - JavaScript
    - Technology
    - User Experience
    - Web Development
    - E-commerce
    - WordPress
  built_by: Fullstack HQ
  built_by_url: https://fullstackhq.com/
  featured: false
- title: Cantas
  main_url: https://www.cantas.co.jp
  url: https://www.cantas.co.jp
  description: >
    Cantas is digital marketing company in Japan.
  categories:
    - Business
    - Agency
  built_by: Cantas
  built_by_url: https://www.cantas.co.jp
  featured: false
- title: Sheringham Shantymen
  main_url: https://www.shantymen.com/
  url: https://www.shantymen.com/
  description: >
    The Sheringham Shantymen are a sea shanty singing group that raise money for the RNLI in the UK.
  categories:
    - Music
    - Community
    - Entertainment
    - Nonprofit
  built_by: Zellement
  built_by_url: https://www.zellement.com/
  featured: false
- title: WP Spark
  main_url: https://wpspark.io/
  url: https://wpspark.io/
  description: >
    Create blazing fast website with WordPress and our Gatsby themes.
  categories:
    - Agency
    - Community
    - Blog
    - WordPress
  built_by: wpspark
  built_by_url: https://wpspark.io/
- title: Ronald Langeveld
  description: >
    Ronald Langeveld's blog and Web Development portfolio website.
  main_url: https://www.ronaldlangeveld.com
  url: https://www.ronaldlangeveld.com
  categories:
    - Blog
    - Web Development
    - Freelance
    - Portfolio
    - Consulting
  featured: false
- title: Golfonaut
  description: >
    Golfonaut - Golf application for Apple Watch
  main_url: https://golfonaut.io
  url: https://golfonaut.io
  categories:
    - App
    - Sports
  featured: false
- title: Anton Sten - UX Lead/Design
  url: https://www.antonsten.com
  main_url: https://www.antonsten.com
  description: Anton Sten leads UX for design-driven companies.
  categories:
    - User Experience
    - Blog
    - Freelance
    - Portfolio
    - Consulting
    - Agency
    - Design
  featured: false
- title: Rashmi AP - Front-end Developer
  main_url: http://rashmiap.me
  url: http://rashmiap.me
  featured: false
  description: >
    Rashmi AP's Personal Portfolio Website
  source_url: https://github.com/rashmiap/personal-website-react
  categories:
    - Portfolio
    - Open Source
  built_by: Rashmi AP
  built_by_url: http://rashmiap.me
- title: OpenSourceRepos - Blogs for open source repositories
  main_url: https://opensourcerepos.com
  url: https://opensourcerepos.com
  featured: false
  description: >
    Open Source Repos is a blog site for explaining the architecture, code-walkthrough and key takeways for the GitHub repository. Out main aim to is to help more developers contribute to open source projects.
  source_url: https://github.com/opensourcerepos/blogs
  categories:
    - Open Source
    - Design
    - Design System
    - Blog
  built_by: OpenSourceRepos Team
  built_by_url: https://opensourcerepos.com
- title: Sheelah Brennan - Front-End/UX Engineer
  main_url: https://sheelahb.com
  url: https://sheelahb.com
  featured: false
  description: >
    Sheelah Brennan's web development blog
  categories:
    - Blog
    - Web Development
    - Design
    - Freelance
    - Portfolio
  built_by: Sheelah Brennan
- title: Delinx.Digital - Web and Mobile Development Agency based in Sofia, Bulgaria
  main_url: https://delinx.digital
  url: https://delinx.digital/solutions
  description: >
    Delinx.digital is a software development oriented digital agency based in Sofia, Bulgaria. We develop bespoke software solutions using  WordPress, WooCommerce, Shopify, e-commerce, React.js, Node.js, PHP, Laravel and many other technologies.
  categories:
    - Agency
    - Web Development
    - Design
    - E-commerce
    - WordPress
  featured: false
- title: Cameron Nuckols - Articles, Book Notes, and More
  main_url: https://nucks.co
  url: https://nucks.co
  description: >
    This site hosts all of Cameron Nuckols's writing on entrepreneurship, startups, money, fitness, self-education, and self-improvement.
  categories:
    - Blog
    - Entrepreneurship
    - Business
    - Productivity
    - Technology
    - Marketing
  featured: false
- title: Hayato KAJIYAMA - Portfolio
  main_url: https://hyakt.dev
  url: https://hyakt.dev
  source_url: https://github.com/hyakt/hyakt.github.io
  featured: false
  categories:
    - Portfolio
- title: Skirtcraft - Unisex Skirts with Large Pockets
  main_url: https://skirtcraft.com
  url: https://skirtcraft.com/products
  source_url: https://github.com/jqrn/skirtcraft-web
  description: >
    Skirtcraft sells unisex skirts with large pockets, made in the USA. Site built with TypeScript and styled-components, with Tumblr-sourced blog posts.
  categories:
    - E-commerce
    - Blog
  built_by: Joe Quarion
  built_by_url: https://github.com/jqrn
  featured: false
- title: Vermarc Sport
  main_url: https://www.vermarcsport.com/
  url: https://www.vermarcsport.com/
  description: >
    Vermarc Sport offers a wide range of cycle clothing, cycling jerseys, bib shorts, rain gear and accessories, as well for the summer, the mid-season (autumn / spring) and the winter.
  categories:
    - E-commerce
  built_by: BRIKL
  built_by_url: https://github.com/Brikl
- title: Cole Ruche
  main_url: https://coleruche.com
  url: https://coleruche.com
  source_url: https://github.com/kingingcole/myblog
  description: >
    The personal website and blog for Emeruche "Cole" Ikenna, front-end web developer from Nigeria.
  categories:
    - Blog
    - Portfolio
  built_by: Emeruche "Cole" Ikenna
  built_by_url: https://twitter.com/cole_ruche
  featured: false
- title: Abhith Rajan - Coder, Blogger, Biker, Full Stack Developer
  main_url: https://www.abhith.net/
  url: https://www.abhith.net/
  source_url: https://github.com/Abhith/abhith.net
  description: >
    abhith.net is a portfolio website of Abhith Rajan, a full stack developer. Sharing blog posts, recommended videos, developer stories and services with the world through this site.
  categories:
    - Portfolio
    - Blog
    - Programming
    - Open Source
    - Technology
  built_by: Abhith Rajan
  built_by_url: https://github.com/Abhith
  featured: false
- title: Mr & Mrs Wilkinson
  url: https://thewilkinsons.netlify.app/
  main_url: https://thewilkinsons.netlify.app/
  source_url: https://github.com/davemullenjnr/the-wilkinsons
  description: >
    A one-page wedding photography showcase using Gatsby Image and featuring a lovely hero and intro section.
  categories:
    - Photography
  built_by: Dave Mullen Jnr
  built_by_url: https://davemullenjnr.co.uk
  featured: false
- title: Gopesh Gopinath - Full Stack JavaScript Developer
  url: https://www.gopeshgopinath.com
  main_url: https://www.gopeshgopinath.com
  source_url: https://github.com/GopeshMedayil/gopeshgopinath.com
  description: >
    Gopesh Gopinath's Personal Portfolio Website
  categories:
    - Portfolio
    - Open Source
  built_by: Gopesh Gopinath
  built_by_url: https://www.gopeshgopinath.com
  featured: false
- title: Misael Taveras - FrontEnd Developer
  url: https://taverasmisael.com
  main_url: https://taverasmisael.com
  source_url: https://github.com/taverasmisael/taverasmisael
  description: >
    Personal site and blogging about learning FrontEnd web development in spanish.
  categories:
    - Portfolio
    - Open Source
    - Blog
    - JavaScript
    - Web Development
  built_by: Misael Taveras
  built_by_url: https://taverasmisael.com
  featured: false
- title: Le Reacteur
  url: https://www.lereacteur.io/
  main_url: https://www.lereacteur.io/
  description: >
    Le Reacteur is the first coding bootcamp dedicated to web and mobile apps development (iOS/Android). We offer intensive sessions to train students in a short time (10 weeks). Our goal is to pass on to our students in less than 3 months what they would have learned in 2 years. To achieve this ambitious challenge, our training is based on learning JavaScript (Node.js, Express, ReactJS, React Native).
  categories:
    - JavaScript
    - Learning
    - Mobile Development
    - Web Development
  built_by: Farid Safi
  built_by_url: https://twitter.com/FaridSafi
  featured: false
- title: Cinch
  url: https://www.cinch.co.uk
  main_url: https://www.cinch.co.uk
  description: >
    Cinch is a hub for car supermarkets and dealers to show off their stock. The site only lists second-hand cars that are seven years old or younger, with less than 70,000 miles on the clock.
  categories:
    - Entrepreneurship
    - Business
  built_by: Somo
  built_by_url: https://www.somoglobal.com
  featured: false
- title: Recetas El Universo
  description: >-
    Recipes and videos with the best of Ecuadorian cuisine.
    Collectable recipes from Diario El Universo.
  main_url: https://recetas-eu.now.sh/
  url: https://recetas-eu.now.sh/
  featured: false
  categories:
    - Blog
    - WordPress
    - Food
  built_by: Ramón Chancay
  built_by_url: https://ramonchancay.me/
- title: Third and Grove
  url: https://www.thirdandgrove.com
  main_url: https://www.thirdandgrove.com
  source_url: https://github.com/thirdandgrove/tagd8_gatsby
  description: >
    A digital agency slaying the mundane one pixel at a time.
  categories:
    - Agency
    - Marketing
    - Open Source
    - Technology
  built_by: Third and Grove
  built_by_url: https://www.thirdandgrove.com
  featured: false
- title: Le Bikini
  url: https://lebikini.com
  main_url: https://lebikini.com
  description: >
    New website for Toulouse's most iconic concert hall.
  categories:
    - Music
  built_by: Antoine Rousseau
  built_by_url: https://antoine.rousseau.im
  featured: false
- title: Jimmy Truong's Portfolio
  url: https://jimmytruong.ca
  main_url: https://jimmytruong.ca
  description: >
    This porfolio is a complication of all projects done during my time at BCIT D3 (Digital Design and Development) program and after graduation.
  categories:
    - Portfolio
    - Web Development
  built_by: Jimmy Truong
  built_by_url: https://jimmytruong.ca
  featured: false
- title: Quick Stop Nicaragua
  main_url: https://quickstopnicaragua.com
  url: https://quickstopnicaragua.com
  description: >
    Convenience Store Website
  categories:
    - Food
  built_by: Gerald Martinez
  built_by_url: https://twitter.com/GeraldM_92
  featured: false
- title: XIEL
  main_url: https://xiel.dev
  url: https://xiel.dev
  source_url: https://github.com/xiel/xiel
  description: >
    I'm a freelance front-end developer from Berlin who creates digital experiences that everyone likes to use.
  categories:
    - Portfolio
    - Blog
  built_by: Felix Leupold
  built_by_url: https://twitter.com/xiel
  featured: false
- title: Nicaragua Best Guides
  main_url: https://www.nicaraguasbestguides.com
  url: https://www.nicaraguasbestguides.com
  description: >
    Full-Service Tour Operator and Destination Management Company (DMC)
  categories:
    - Agency
    - Travel
  built_by: Gerald Martinez
  built_by_url: https://twitter.com/GeraldM_92
  featured: false
- title: Thoughts and Stuff
  main_url: http://thoughtsandstuff.com
  url: http://thoughtsandstuff.com
  source_url: https://github.com/robmarshall/gatsby-tns
  description: >
    A simple easy to read blog. Minimalistic, focusing on content over branding. Includes RSS feed.
  categories:
    - Accessibility
    - Blog
    - WordPress
  built_by: Robert Marshall
  built_by_url: https://robertmarshall.dev
  featured: false
- title: Tracli
  url: https://tracli.rootvan.com/
  main_url: https://tracli.rootvan.com/
  source_url: https://github.com/ridvankaradag/tracli-landing
  description: >
    A command line app that tracks your time
  categories:
    - Productivity
    - Technology
    - Landing Page
  built_by: Ridvan Karadag
  built_by_url: http://www.rootvan.com
  featured: false
- title: spon.io
  url: https://www.spon.io
  main_url: https://www.spon.io
  source_url: https://github.com/magicspon/spon.io
  description: >
    Portfolio for frontend web developer, based in Bristol UK
  categories:
    - Portfolio
  built_by: Dave Stockley
  built_by_url: https://www.spon.io
  featured: false
- title: BBS
  url: https://big-boss-studio.com
  main_url: https://big-boss-studio.com
  description: >
    For 11 years, we help great brands in their digital transformation, offering all our expertise for their needs. Technical consulting, UX, design, technical integration and maintenance.
  categories:
    - Agency
    - JavaScript
    - Web Development
  built_by: BBS
  built_by_url: https://big-boss-studio.com
  featured: false
- title: Appes - Meant to evolve
  main_url: https://appes.co
  url: https://appes.co
  description: >
    Appes is all about apps and evolution. We help companies to build mobile and
    web products.
  categories:
    - Agency
    - Mobile Development
    - Web Development
    - Technology
  built_by: Appes
  built_by_url: https://appes.co
  featured: false
- title: Intern
  url: https://intern.imedadel.me
  main_url: https://intern.imedadel.me
  description: >
    Intern is a job board for getting internships in tech, design, marketing, and more. It's built entirely with Gatsby.
  categories:
    - Directory
    - Technology
  built_by: Imed Adel
  built_by_url: https://imedadel.me
  featured: false
- title: Global Citizen Foundation
  main_url: https://www.globalcitizenfoundation.org
  url: https://www.globalcitizenfoundation.org
  description: >
    In the digital economy, we are Global Citizens and the currency is Personal Data
  categories:
    - Nonprofit
  built_by: The Delta Studio
  built_by_url: https://www.thedelta.io
  featured: false
- title: GatsbyFinds
  main_url: https://gatsbyfinds.netlify.app
  url: https://gatsbyfinds.netlify.app
  description: >
    GatsbyFinds is a website built ontop of Gatsby v2 by providing developers with a showcase of all the latest projects made with the beloved GatsbyJS.
  categories:
    - Portfolio
    - Gallery
  built_by: Bvlktech
  built_by_url: https://twitter.com/bvlktech
  featured: false
- title: AFEX Commodities Exchange
  main_url: https://afexnigeria.com
  url: https://afexnigeria.com
  description: >
    AFEX Nigeria strives to transform Nigerian agriculture by creating more bargaining power to smallholder farmers, access to information, and secure storage.
  categories:
    - Blog
    - Business
    - Finance
    - Food
    - WordPress
  built_by: Mayowa Falade
  built_by_url: http://mayowafalade.com
  featured: false
- title: VIA Data
  main_url: https://viadata.io
  url: https://viadata.io
  description: >
    The future of data management
  categories:
    - Data
  built_by: The Delta Studio
  built_by_url: https://www.thedelta.io
  featured: false
- title: Front End Day Event Website
  main_url: https://frontend-day.com/
  url: https://frontend-day.com/
  description: >
    Performant landing page for a front end workshops recurring event / conference.
  categories:
    - Event
    - Conference
    - Web Development
    - Technology
  built_by: Pagepro
  built_by_url: https://pagepro.co
  featured: false
- title: Mutual
  main_url: https://www.madebymutual.com
  url: https://www.madebymutual.com
  description: >
    Mutual is a web design and development agency. Our new website is powered by Gatsby and Craft CMS.
  categories:
    - Blog
    - Portfolio
    - Agency
    - Design
    - Web Development
  built_by: Mutual
  built_by_url: https://twitter.com/madebymutual
  featured: false
- title: Surge 3
  main_url: https://surge3.com
  url: https://surge3.com/
  description: >
    We’re Surge 3 - a premier web development agency. Our company centers around the principles of quality, speed, and service! We are founded using the latest in web technologies and are dedicated to using those exact tools to help our customers achieve their goals.
  categories:
    - Portfolio
    - Blog
    - Agency
    - Web Development
    - Marketing
  built_by: Dillon Browne
  built_by_url: https://dillonbrowne.com
- title: Adaltas
  main_url: https://www.adaltas.com
  url: https://www.adaltas.com
  description: >
    Adaltas is a team of consultants with a focus on Open Source, Big Data and Cloud Computing based in France, Canada and Morocco.
  categories:
    - Consulting
    - Data
    - Design System
    - Programming
    - Learning
  built_by: Adaltas
  built_by_url: https://www.adaltas.com
- title: Themis Attorneys
  main_url: https://themis-attorneys.com
  url: https://themis-attorneys.com
  description: >
    Themis Attorneys is Chennai based lawyers. Their new complete website is made using Gatsby.
  categories:
    - Agency
    - Consulting
    - Portfolio
    - Law
  built_by: Merbin J Anselm
  built_by_url: https://anselm.in
- title: Runlet
  main_url: https://runlet.app
  url: https://runlet.app
  source_url: https://github.com/runletapp/runlet
  description: >
    Runlet is a cloud-based job manager that offers device synchronization and reliable message delivery in a network of connected devices even after connectivity issues. Available for ARM, Linux, Mac and Windows.
  categories:
    - App
    - Landing Page
    - Productivity
    - Technology
  built_by: Vandré Leal
  built_by_url: https://vandreleal.github.io
  featured: false
- title: tiaan.dev
  main_url: https://tiaan.dev
  url: https://tiaan.dev
  featured: false
  categories:
    - Blog
    - Portfolio
    - Web Development
- title: Praveen Bisht
  main_url: https://www.prvnbist.com/
  url: https://www.prvnbist.com/
  source_url: https://github.com/prvnbist/portfolio
  categories:
    - Portfolio
    - Blog
  built_by: Praveen Bisht
  built_by_url: https://www.prvnbist.com/
  featured: false
- title: Jeff Mills The Outer Limits x NTS Radio
  url: https://www.nts.live/projects/jeff-mills-the-outer-limits/
  main_url: https://www.nts.live/projects/jeff-mills-the-outer-limits/
  source_url: https://github.com/ntslive/the-outer-limits
  description: >
    NTS Radio created a minisite for Jeff Mills' 6 part radio series The Outer Limits, including original music production and imagery curated from the NASA online image archive.
  categories:
    - Music
    - Gallery
    - Science
    - Entertainment
  built_by: NTS Radio
  built_by_url: https://www.nts.live
  featured: false
- title: BALAJIRAO676
  main_url: https://thebalajiraoecommerce.netlify.app/
  url: https://thebalajiraoecommerce.netlify.app/
  featured: false
  categories:
    - Blog
    - E-commerce
    - Web Development
- title: Mentimeter
  url: https://www.mentimeter.com/
  main_url: https://www.mentimeter.com/
  categories:
    - Business
  featured: false
- title: HYFN
  url: https://hyfn.com/
  main_url: https://hyfn.com/
  categories:
    - Business
  featured: false
- title: Mozilla India
  main_url: https://mozillaindia.org/
  url: https://mozillaindia.org/
  categories:
    - Open Source
  featured: false
- title: Primer Labs
  main_url: https://www.primerlabs.io
  url: https://www.primerlabs.io
  featured: false
  categories:
    - Education
    - Learning
- title: AJ on Purr-fect Solutions
  url: https://ajonp.com
  main_url: https://ajonp.com
  description: >
    A Community of developers, creating resources for all to use!
  categories:
    - Education
    - Learning
    - Programming
    - Web Development
    - API
    - Blog
    - SEO
  built_by: AJonP
  built_by_url: http://ajonp.com/authors/alex-patterson
- title: blog.kwst.site
  main_url: https://blog.kwst.site
  url: https://blog.kwst.site
  description: A blog of frontend engineer working in Fukuoka
  source_url: https://github.com/SatoshiKawabata/blog
  featured: false
  categories:
    - Blog
    - Technology
    - Web Development
    - JavaScript
- title: Run Leeds
  main_url: http://www.runleeds.co.uk
  url: http://www.runleeds.co.uk
  description: >
    Community running site based in Leeds,UK. Aiming to support those going through a life crisis.
  categories:
    - Accessibility
    - Blog
    - Community
    - Nonprofit
    - Sports
    - WordPress
  built_by: Robert Marshall
  built_by_url: https://www.robertmarshall.dev
- title: Arvind Kumar
  main_url: https://arvind.io
  url: https://arvind.io
  source_url: https://github.com/EnKrypt/arvind.io
  built_by: Arvind Kumar
  built_by_url: https://arvind.io/
  description: >
    A blog about writing code, making music and studying the skies.
  featured: false
  categories:
    - Blog
    - Music
    - Technology
- title: GlobalMoney
  url: https://global24.ua
  main_url: https://global24.ua
  description: >
    Provide payment solution for SMB, eWallet GlobalMoney
  categories:
    - Business
    - Finance
    - Technology
  built_by: NodeArt
  built_by_url: https://NodeArt.io
- title: Women's and Girls' Emergency Centre
  url: https://www.wagec.org.au/
  main_url: https://www.wagec.org.au/
  description: >
    Specialist homelessness service for women and families escaping domestic violence. Based in Redfern, Sydney, Australia.
  categories:
    - Nonprofit
    - Community
    - E-commerce
  built_by: Little & Big
  built_by_url: https://www.littleandbig.com.au/
  featured: false
- title: Guus van de Wal | Drupal Front-end specialist
  url: https://guusvandewal.nl
  main_url: https://guusvandewal.nl
  description: >
    Decoupled portfolio site for guusvandewal.nl, a Drupal and ReactJS front-end developer and designer.
  categories:
    - Open Source
    - Web Development
    - Design
    - Blog
    - Freelance
  built_by: Guus van de Wal
  featured: false
- title: Pixelize Web Design Gold Coast | Web Design and SEO
  url: https://www.pixelize.com.au/
  main_url: https://www.pixelize.com.au/
  description: >
    Pixelize is a tight knit group of professional web developers, graphic designers, and content creators that work together to create high performing, blazing fast, beautiful websites with a strong focus on SEO.
  categories:
    - Agency
    - Web Development
    - Marketing
    - SEO
    - Design
    - Portfolio
    - Blog
  built_by: Pixelize
  built_by_url: https://www.pixelize.com.au
  featured: false
- title: VS Code GitHub Stats
  url: https://vscode-github-stats.netlify.app
  main_url: https://vscode-github-stats.netlify.app
  source_url: https://github.com/lannonbr/vscode-github-stats/
  description: >
    Statistics Dashboard for VS Code GitHub repository
  categories:
    - Data
  built_by: Benjamin Lannon
  built_by_url: https://lannonbr.com
  featured: false
- title: MetaProjection
  main_url: https://www.metaprojection.ca
  url: https://www.metaprojection.ca
  source_url: https://github.com/rosslh/metaprojection
  description: >
    MetaProjection is a website that aggregates multiple Canadian federal electoral projections in order to provide an overview of how the election is playing out, both federally and by district.
  categories:
    - Government
    - Data
    - Open Source
  built_by: Ross Hill
  built_by_url: https://rosshill.ca
  featured: false
- title: Tamarisc VC
  url: https://www.tamarisc.vc
  main_url: https://www.tamarisc.vc
  description: >
    Tamarisc invests in and helps build companies that improve the human habitat through innovating at the intersection of real estate, health, and technology.
  categories:
    - Business
    - Technology
  built_by: Peter Hironaka
  built_by_url: https://peterhironaka.com
  featured: false
- title: Up Your A11y
  url: https://www.upyoura11y.com/
  main_url: https://www.upyoura11y.com/
  source_url: https://www.upyoura11y.com/
  description: >
    A web accessibility toolkit with a React focus, Up Your A11y is a resource for front-end developers to find useful information on how to make your sites more accessible. The topics covered have a React bias, but the principles in each apply to all web development, so please don't be put off if you don't work with React specifically!
  categories:
    - Accessibility
    - Blog
    - Programming
    - JavaScript
    - User Experience
    - Web Development
  built_by: Suzanne Aitchison
  built_by_url: https://twitter.com/s_aitchison
  featured: false
- title: Roman Kravets
  description: >
    Portfolio of Roman Kravets. Web Developer, HTML & CSS Coder.
  main_url: https://romkravets.netlify.app/
  url: https://romkravets.netlify.app/
  categories:
    - Portfolio
    - Open Source
    - Web Development
    - Blog
  built_by: Roman Kravets
  built_by_url: https://github.com/romkravets/dev-page
  featured: false
- title: Phil Tietjen Portfolio
  url: https://www.philtietjen.dev/
  main_url: https://www.philtietjen.dev/
  source_url: https://github.com/Phizzard/phil-portfolio
  description: >
    Portfolio of Phil Tietjen using Gatsby, Tailwind CSS, and Emotion/styled
  categories:
    - Portfolio
    - Open Source
    - Web Development
  built_by: Phil Tietjen
  built_by_url: https://github.com/Phizzard
  featured: false
- title: Gatsby Bomb
  description: >
    A fan made version of the website Giantbomb, fully static and powered by Gatsby JS and the GiantBomb API.
  main_url: https://gatsbybomb.netlify.app
  url: https://gatsbybomb.netlify.app
  categories:
    - App
    - Entertainment
    - Media
    - Video
  built_by: Phil Tietjen
  built_by_url: https://github.com/Phizzard
  featured: false
- title: Divyanshu Maithani
  main_url: https://divyanshu013.dev
  url: https://divyanshu013.dev
  source_url: https://github.com/divyanshu013/blog
  description: >
    Personal blog of Divyanshu Maithani. Life, music, code and things in between...
  categories:
    - Blog
    - JavaScript
    - Open Source
    - Music
    - Programming
    - Technology
    - Web Development
  built_by: Divyanshu Maithani
  built_by_url: https://twitter.com/divyanshu013
- title: TFE Energy
  main_url: https://www.tfe.energy
  url: https://www.tfe.energy
  source_url: https://gitlab.com/marcfehrmedia/2019-07-03-tfe-energy
  description: >
    TFE Energy believes in the future. Their new website is programmed with Gatsby, Scrollmagic, Contentful, Cloudify.
  categories:
    - Technology
    - Consulting
    - Video
    - Business
  built_by: Marc Fehr
  built_by_url: https://www.marcfehr.ch
- title: AtomBuild
  url: https://atombuild.github.io/
  main_url: https://atombuild.github.io/
  source_url: https://github.com/AtomBuild/atombuild.github.io
  description: >
    Landing page for the AtomBuild project, offering a curation of Atom packages associated with the project.
  categories:
    - Directory
    - Landing Page
    - Open Source
    - Programming
    - Technology
  built_by: Kepler Sticka-Jones
  built_by_url: https://keplersj.com/
  featured: false
- title: Josh Pensky
  main_url: https://joshpensky.com
  url: https://joshpensky.com
  description: >
    Josh Pensky is an interactive developer based in Boston. He designs and builds refreshing web experiences, packed to the punch with delightful interactions.
  categories:
    - Portfolio
    - Web Development
    - Design
    - SEO
  built_by: Josh Pensky
  built_by_url: https://github.com/joshpensky
  featured: false
- title: AtomLinter
  url: https://atomlinter.github.io/
  main_url: https://atomlinter.github.io/
  source_url: https://github.com/AtomLinter/atomlinter.github.io
  description: >
    Landing page for the AtomLinter project, offering a curation of Atom packages associated with the project.
  categories:
    - Directory
    - Landing Page
    - Open Source
    - Programming
    - Technology
  built_by: Kepler Sticka-Jones
  built_by_url: https://keplersj.com/
  featured: false
- title: Dashbouquet
  url: https://dashbouquet.com/
  main_url: https://dashbouquet.com/
  categories:
    - Agency
    - Blog
    - Business
    - Mobile Development
    - Portfolio
    - Web Development
  built_by: Dashbouquet team
  featured: false
- title: rathes.me
  url: https://rathes.me/
  main_url: https://rathes.me/
  source_url: https://github.com/rathesDot/rathes.me
  description: >
    The Portfolio Website of Rathes Sachchithananthan
  categories:
    - Blog
    - Portfolio
    - Web Development
  built_by: Rathes Sachchithananthan
  built_by_url: https://rathes.me/
- title: viviGuides - Your travel guides
  url: https://vivitravels.com/en/guides/
  main_url: https://vivitravels.com/en/guides/
  description: >
    viviGuides is viviTravels' blog: here you will find travel tips, useful information about the cities and the best guides for your next vacation.
  categories:
    - Travel
    - Blog
  built_by: Kframe Interactive SA
  built_by_url: https://kframeinteractive.com/
  featured: false
- title: KNC Blog
  main_url: https://nagakonada.com
  url: https://nagakonada.com/
  description: >
    Nagakonada is my blogging and portfolio site where I list my projects, experience, capabilities and the blog mostly talks about technical and personal writings.
  categories:
    - Blog
    - Web Development
    - Portfolio
  built_by: Konada, Naga Chaitanya
  built_by_url: https://github.com/ChaituKNag
  featured: false
- title: Vishal Nakum
  url: https://nakum.tech/
  main_url: https://nakum.tech/
  source_url: https://github.com/vishalnakum011/contentful
  description: >
    Portfolio of Vishal Nakum. Made with Gatsby, Contentful. Deployed on Netlify.
  categories:
    - Portfolio
    - Blog
  built_by: Amol Tangade
  built_by_url: https://amoltangade.me/
- title: Sagar Hani Portfolio
  url: http://sagarhani.in/
  main_url: http://sagarhani.in/
  source_url: https://github.com/sagarhani
  description: >
    Sagar Hani is a Software Developer & an Open Source Enthusiast. He blogs about JavaScript, Open Source and his Life experiences.
  categories:
    - Portfolio
    - Blog
    - Web Development
    - Open Source
    - Technology
    - Programming
    - JavaScript
  built_by: Sagar Hani
  built_by_url: http://sagarhani.in/about
- title: Arturo Alviar's Portfolio
  main_url: https://arturoalviar.com
  url: https://arturoalviar.com
  source_url: https://github.com/arturoalviar/portfolio
  categories:
    - Portfolio
    - Open Source
    - Web Development
  built_by: Arturo Alviar
  built_by_url: https://github.com/arturoalviar
  featured: false
- title: Pearly
  url: https://www.pearlyplan.com
  main_url: https://www.pearlyplan.com
  description: >
    Dental Membership Growth Platform
  categories:
    - Technology
    - Healthcare
    - App
  built_by: Sean Emmer and Jeff Cole
- title: MarceloNM
  url: https://marcelonm.com
  main_url: https://marcelonm.com
  description: >
    Personal landing page and blog for MarceloNM, a frontend developer based in Brazil.
  categories:
    - Blog
    - JavaScript
    - Landing Page
    - Programming
    - Web Development
  built_by: Marcelo Nascimento Menezes
  built_by_url: https://github.com/mrcelo
  featured: false
- title: Open Source Galaxy
  main_url: https://www.opensourcegalaxy.com
  url: https://www.opensourcegalaxy.com
  description: >
    Explore the Open Source Galaxy and help other earthlings by contributing to open source.
  categories:
    - Open Source
    - Programming
    - Web Development
  built_by: Justin Juno
  built_by_url: https://www.justinjuno.dev
  featured: false
- title: enBonnet Blog
  url: https://enbonnet.me/
  main_url: https://enbonnet.me/
  source_url: https://github.com/enbonnet
  description: >
    Hola, este es mi sitio personal, estare escribiendo sobre JavaScript, Frontend y Tecnologia que utilice en mi dia a dia.
  categories:
    - Portfolio
    - Blog
    - Web Development
    - Technology
    - Programming
    - JavaScript
  built_by: Ender Bonnet
  built_by_url: https://enbonnet.me/
- title: Edenspiekermann
  url: https://www.edenspiekermann.com/eu/
  main_url: https://www.edenspiekermann.com/eu/
  description: >
    Hello. We are Edenspiekermann, an independent global creative agency.
  categories:
    - Featured
    - Agency
    - Design
    - Portfolio
  featured: true
- title: IBM Design
  url: https://www.ibm.com/design/
  main_url: https://www.ibm.com/design/
  description: >
    At IBM, our design philosophy is to help guide people so they can do their best work. Our human-centered design practices help us deliver on that goal.
  categories:
    - Featured
    - Design
    - Technology
    - Web Development
  built_by: IBM
  featured: true
- title: We Do Plugins
  url: https://wedoplugins.com
  main_url: https://wedoplugins.com
  description: >
    Free & premium WordPress plugins development studio from Wroclaw, Poland.
  categories:
    - Portfolio
    - Agency
    - Open Source
    - Web Development
  built_by: We Do Plugins
  built_by_url: https://wedoplugins.com
- title: Mevish Aslam, business coach
  url: https://mevishaslam.com/
  main_url: https://mevishaslam.com/
  description: >
    Mevish Aslam helps women build a life they love and coaches women to launch and grow businesses.
  categories:
    - Business
    - Consulting
    - Entrepreneurship
    - Freelance
    - Marketing
    - Portfolio
  built_by: Rou Hun Fan
  built_by_url: https://flowen.me
  featured: false
- title: Principles of wealth
  url: https://principlesofwealth.net
  main_url: https://principlesofwealth.net
  source_url: https://github.com/flowen/principlesofwealth
  description: >
    Principles of wealth. How to get rich without being lucky, a summary of Naval Ravikant's tweets and podcast.`
  categories:
    - Business
    - Consulting
    - Education
    - Entrepreneurship
    - Finance
    - Learning
    - Marketing
    - Media
    - Nonprofit
    - Productivity
    - Science
  built_by: Rou Hun Fan
  built_by_url: https://flowen.me
  featured: false
- title: Problem studio
  url: https://problem.studio
  main_url: https://problem.studio
  description: >
    Problem Studio creates unique and fun web experiences. Our enemy is "boring" if ya know what we mean: overused WordPress templates, the top 10 shopify templates, copy of a copy of a copy of a copy. We love to support design and marketing agencies and help realize their creations into a digital product. `
  categories:
    - Agency
    - Business
    - Consulting
    - Design
    - Education
    - Entrepreneurship
    - Freelance
    - Landing Page
    - Marketing
    - Media
    - Portfolio
    - Productivity
    - Web Development
  built_by: Rou Hun Fan & Sander Visser
  built_by_url: https://flowen.me
- title: North X South
  main_url: https://northxsouth.co
  url: https://northxsouth.co
  description: >
    We work with small businesses and non-profits to develop their brands, build an online identity, create stellar designs, and give a voice to their causes.
  categories:
    - Agency
    - Consulting
    - Business
    - Design
    - Web Development
  built_by: North X South
  built_by_url: https://northxsouth.co
- title: Plenty of Fish
  main_url: https://www.pof.com/
  url: https://pof.com
  description: >
    Plenty of Fish is one of the world's largest dating platforms.
  categories:
    - Community
  featured: true
- title: Bitcoin
  main_url: https://www.bitcoin.com/
  url: https://bitcoin.com
  description: >
    One of the largest crypto-currency platforms in the world.
  categories:
    - Technology
    - Finance
  featured: true
- title: Frame.io
  main_url: https://www.frame.io/
  url: https://frame.io
  description: >
    Frame.io is a cloud-based video collaboration platform that allows its users to easily work on media projects together
  categories:
    - Technology
    - Entertainment
    - Media
  featured: true
- title: Sainsbury’s Homepage
  main_url: https://www.sainsburys.co.uk/
  url: https://www.sainsburys.co.uk
  description: >
    Sainsbury’s is an almost 150 year old supermarket chain in the United Kingdom.
  categories:
    - E-commerce
    - Food
  featured: true
- title: Haxzie, Portfolio and Blog
  url: https://haxzie.com/
  main_url: https://haxzie.com/
  source_url: https://github.com/haxzie/haxzie.com
  description: >
    Haxzie.com is the portfolio and personal blog of Musthaq Ahamad, UX Engineer and Visual Designer
  categories:
    - Blog
    - Portfolio
  built_by: Musthaq Ahamad
  built_by_url: https://haxzie.com
  featured: false
- title: Robin Wieruch's Blog
  url: https://www.robinwieruch.de/
  main_url: https://www.robinwieruch.de/
  categories:
    - Blog
    - Education
  featured: false
- title: Roger Ramos Development Journal
  url: https://rogerramos.me/
  main_url: https://rogerramos.me/
  source_url: https://github.com/rogerramosme/rogerramos.me/
  description: >
    Personal development journal made with Netlify CMS
  categories:
    - Blog
  built_by: Roger Ramos
  built_by_url: https://rogerramos.me/
  featured: false
- title: Global Adviser Alpha
  main_url: https://globaladviseralpha.com
  url: https://globaladviseralpha.com
  description: >
    Lead by David Haintz, Global Adviser Alpha transforms advice business into world class firms.
  categories:
    - Business
    - Blog
    - Finance
  built_by: Handsome Creative
  built_by_url: https://www.hellohandsome.com.au
  featured: false
- title: Alcamine
  url: https://alcamine.com/
  main_url: https://alcamine.com/
  description: >
    Never apply to another job online and receive tons of tech jobs in your inbox everyday — all while keeping your information private.
  categories:
    - Blog
    - Technology
  built_by: Caldera Digital
  built_by_url: https://www.calderadigital.com/
  featured: false
- title: Caldera Digital
  url: https://www.calderadigital.com/
  main_url: https://www.calderadigital.com/
  source_url: https://github.com/caldera-digital/platform
  description: >
    Caldera is a product and application development agency that uses innovative technology to bring your vision, brand, and identity to life through user centered design.
  categories:
    - Blog
    - User Experience
    - Consulting
  built_by: Caldera Digital
  built_by_url: https://www.calderadigital.com/
  featured: false
- title: Keycodes
  url: https://www.keycodes.dev
  main_url: https://www.keycodes.dev
  source_url: https://github.com/justinjunodev/keycodes.dev
  description: >
    A developer resource for getting keyboard key codes.
  categories:
    - Programming
    - Productivity
    - Open Source
    - Web Development
  built_by: Justin Juno
  built_by_url: https://www.justinjuno.dev
  featured: false
- title: Utah Pumpkins
  url: https://www.utahpumpkins.com/
  main_url: https://www.utahpumpkins.com/
  source_url: https://github.com/cadekynaston/utah-pumpkins
  description: >
    An awesome pumpkin gallery built using Gatsby and Contentful.
  categories:
    - Gallery
    - Blog
    - Photography
  built_by: Cade Kynaston
  built_by_url: https://cade.codes
- title: diff001a's blog
  main_url: https://diff001a.netlify.app/
  url: https://diff001a.netlify.app/
  description: >
    This is diff001a's blog which contains blogs related to programming.
  categories:
    - Blog
  built_by: diff001a
- title: Rockwong Blog
  main_url: http://rockwong.com/blog/
  url: http://rockwong.com/blog/
  description: >
    Rockwong is a technical blog containing content related to various web technologies.
  categories:
    - Technology
    - Education
    - Blog
- title: RegexGuide
  main_url: https://regex.guide
  url: https://regex.guide/playground
  source_url: https://github.com/pacdiv/regex.guide
  description: >
    The easiest way to learn regular expressions! The RegexGuide is a playground helping developers to discover regular expressions. Trying it is adopting regular expressions!
  categories:
    - App
    - Education
    - JavaScript
    - Nonprofit
    - Open Source
    - Programming
    - Technology
    - Web Development
  built_by: Loïc J.
  built_by_url: https://growthnotes.dev
- title: re:store
  url: https://www.visitrestore.com
  main_url: https://www.visitrestore.com
  description: >
    This is your chance to discover, connect, and shop beyond your feed and get to know the who, how, and why behind your favorite products.
  categories:
    - Marketing
  built_by: The Couch
  built_by_url: https://thecouch.nyc
  featured: false
- title: MyPrograming Steps
  main_url: https://mysteps.netlify.app/
  url: https://mysteps.netlify.app/
  description: >
    FrontEnd Tutorial Information
  featured: false
  categories:
    - Blog
    - Portfolio
  source_url: https://github.com/IoT-Arduino/Gatsby-MySteps
  built_by: Maruo
  built_by_url: https://twitter.com/DengenT
- title: Brent Runs Marathons
  main_url: https://www.brentrunsmarathons.com/
  url: https://www.brentrunsmarathons.com/
  description: >
    Brent Runs Marathons is about the training and race experience for the Comrades Ultra Marathon
  categories:
    - Blog
  built_by: Brent Ingram
  built_by_url: https://www.brentjingram.com/
  featured: false
- title: Pedro LaTorre
  main_url: https://www.pedrolatorre.com/
  url: https://www.pedrolatorre.com/
  source_url: https://github.com/bingr001/pedro-latorre-site
  description: >
    A really awesome website built for the motivational speaker Pedro LaTorre
  categories:
    - Blog
  built_by: Brent Ingram
  built_by_url: https://www.brentjingram.com/
  featured: false
- title: Veryben
  main_url: https://veryben.com/
  url: https://veryben.com/
  description: >
    be water my friend
  categories:
    - Blog
  built_by: anikijiang
  built_by_url: https://twitter.com/anikijiang
  featured: false
- title: kentarom's portfolio
  main_url: https://kentarom.com/
  url: https://kentarom.com/
  source_url: https://github.com/kentaro-m/portfolio-gatsby
  description: >
    The portfolio of kentarom, frontend developer. This site shows recent activities about him.
  categories:
    - Portfolio
    - Technology
    - Web Development
  built_by: kentarom
  built_by_url: https://twitter.com/_kentaro_m
  featured: false
- title: MotionThat
  main_url: https://motionthat.com.au
  url: https://motionthat.com.au
  description: >
    MotionThat was created to fill a void in Tabletop Product shooting, whereby the need for consistency, repetition and flexibility was required to eliminate the many variables and inaccuracies that slow the filming process down.
  categories:
    - Entertainment
    - Food
    - Media
    - Gallery
  built_by: Handsome Creative
  built_by_url: https://www.hellohandsome.com.au
  featured: false
- title: TEN ALPHAS
  main_url: https://tenalphas.com.au
  url: https://tenalphas.com.au
  description: >
    TEN ALPHAS is a content production company based in Sydney and Wollongong, telling stories through moving image and beautiful design.
  categories:
    - Media
    - Entertainment
    - Video
  built_by: Handsome Creative
  built_by_url: https://www.hellohandsome.com.au
  featured: false
- title: SalesGP
  main_url: https://salesgp.io
  url: https://salesgp.io
  description: >
    SalesGP is a specialist Sales and Operations partner offering expert skill-sets and decades of experience to companies entering the Australia, NZ (ANZ) and South East Asian (SEA) markets.
  categories:
    - Business
    - Marketing
    - Consulting
  built_by: Handsome Creative
  built_by_url: https://www.hellohandsome.com.au
  featured: false
- title: Source Separation Systems
  main_url: https://sourceseparationsystems.com.au
  url: https://sourceseparationsystems.com.au
  description: >
    Innovative waste diversion products, designed to connect Australians to a more sustainable world.
  categories:
    - Business
  built_by: Handsome Creative
  built_by_url: https://www.hellohandsome.com.au
- title: Fuzzy String Matching
  main_url: https://fuzzy-string-matching.netlify.app
  url: https://fuzzy-string-matching.netlify.app
  source_url: https://github.com/jdemieville/fuzzyStringMatching
  description: >
    This site is built to assess the performance of various approximate string matching algorithms aka fuzzy string searching.
  categories:
    - JavaScript
    - Learning
    - Programming
  built_by: Jennifer Demieville
  built_by_url: https://demieville-codes.herokuapp.com/portfolio
  featured: false
- title: Open Techiz
  main_url: https://www.opentechiz.com/
  url: https://www.opentechiz.com/
  featured: false
  description: >
    An agile software development company in Vietnam, providing wide range service from e-commerce development, mobile development, automation testing and cloud deployment with kubernets
  categories:
    - Web Development
    - Mobile Development
    - Technology
  built_by: Open Techiz
  built_by_url: https://www.opentechiz.com/
- title: Leave Me Alone
  url: https://leavemealone.app
  main_url: https://leavemealone.app
  description: >
    Leave Me Alone helps you unsubscribe from unwanted emails easily. It's built with Gatsby v2.
  categories:
    - Landing Page
    - Productivity
  built_by: James Ivings
  built_by_url: https://squarecat.io
  featured: false
- title: Oberion
  main_url: https://oberion.io
  url: https://oberion.io
  description: >
    Oberion analyzes your gaming library and gives you personal recommendations based on what you play
  categories:
    - Entertainment
    - Media
  built_by: Thomas Uta
  built_by_url: https://twitter.com/ThomasJanUta
  featured: false
- title: Yoseph.tech
  main_url: https://www.yoseph.tech
  url: https://www.yoseph.tech/compilers
  source_url: https://github.com/radding/yoseph.tech_gatsby
  description: >
    Yoseph.tech is a personal blog centered around technology and software engineering
  categories:
    - Technology
    - Web Development
    - Open Source
  built_by: Yoseph Radding
  built_by_url: https://github.com/radding
  featured: false
- title: Really Fast Sites
  url: https://reallyfastsites.com
  main_url: https://reallyfastsites.com
  description: >
    Really Fast Sites showcases websites that have a speed score of 85 or higher on Google's Page Speed Insights for both mobile and desktop, along with some of the platforms and technologies those sites use.
  categories:
    - Web Development
    - Programming
  built_by: Peter Brady
  built_by_url: https://www.peterbrady.co.uk
  featured: false
- title: Mieke Frouws
  url: https://www.miekefrouws.nl
  main_url: https://www.miekefrouws.nl
  description: >
    Mieke Frouws is a freelance primary and secondary school theatre teacher based in the Netherlands.
  categories:
    - Freelance
    - Education
  built_by: Laurens Kling
  built_by_url: https://www.goedideemedia.nl
  featured: false
- title: Paul de Vries
  url: https://pauldevries1972.nl
  main_url: https://pauldevries1972.nl
  description: >
    Paul de Vries is founder of #DCDW and Spokesperson for Marktplaats Automotive (eBay) - Making the online automotive better!
  categories:
    - Blog
    - Business
    - Consulting
  built_by: Laurens Kling
  built_by_url: https://www.goedideemedia.nl
  featured: false
- title: The Fabulous Lifestyles 不藏私旅行煮藝
  url: https://thefabulouslifestyles.com/
  main_url: https://thefabulouslifestyles.com/
  description: >
    The Fabulous Lifestyles features content about travel and food. It offers practical travel advice that covers trip planning, logistics, and reviews on destination, resort & hotel...etc. Besides travelling, there are step-by-step homemade gourmet recipes that will appeal to everyone's taste buds.
  categories:
    - Blog
    - Food
    - Travel
  built_by: Kevin C Chen
  built_by_url: https://www.linkedin.com/in/kevincychen/
- title: Salexa - Estetica Venezolana
  url: https://peluqueriavenezolana.cl/
  main_url: https://peluqueriavenezolana.cl/
  source_url: https://github.com/enbonnet/salexa-front
  description: >
    Venezuelan beauty and hairdressing salon in Chile
  categories:
    - Marketing
    - Business
  built_by: Ender Bonnet
  built_by_url: https://enbonnet.me/
- title: Akshay Thakur's Portfolio
  main_url: https://akshaythakur.me
  url: https://akshaythakur.me
  categories:
    - Portfolio
    - Web Development
  built_by: Akshay Thakur
  built_by_url: https://akshaythakur.me
- title: Binaria
  description: >
    Digital product connecting technics & creativity.
  main_url: https://binaria.com/en/
  url: https://binaria.com/en/
  categories:
    - Web Development
    - Agency
    - Technology
    - App
    - Consulting
    - User Experience
  built_by: Binaria
  built_by_url: https://binaria.com/
- title: Quema Labs
  url: https://quemalabs.com/
  main_url: https://quemalabs.com/
  description: >
    WordPress themes for these modern times
  categories:
    - Blog
    - Web Development
    - WordPress
    - Portfolio
  built_by: Nico Andrade
  built_by_url: https://nicoandrade.com/
- title: Century 21 Financial
  url: https://century21financial.co.nz/
  main_url: https://century21financial.co.nz/
  description: Website for Century 21's mortgage broker and insurance broker business in New Zealand.
  categories:
    - Real Estate
    - Finance
    - Business
  built_by: Shannon Smith
  built_by_url: https://www.powerboard.co.nz/clients
  featured: false
- title: Base Backpackers
  url: https://www.stayatbase.com/
  main_url: https://www.stayatbase.com/
  description: Base Backpackers is one of Australasia's biggest youth adventure tourism brands. They are super stoked to have one of the fastest websites in the tourism industry.
  categories:
    - Travel
    - Business
  built_by: Shannon Smith
  built_by_url: https://www.powerboard.co.nz/clients
  featured: false
- title: Wealthsimple
  url: https://www.wealthsimple.com/
  main_url: https://www.wealthsimple.com/en-us/
  description: >
    The simple way to grow your money like the world's most sophisticated investors. Zero-maintenance portfolios, expert advisors and low fees.
  categories:
    - App
    - Business
    - Finance
  featured: false
- title: To Be Created
  description: >
    tbc is a London based styling agency that champions a modernised minimal aesthetic for both personal clients and brands.
  main_url: https://to-be-created.com
  url: https://to-be-created.com
  categories:
    - Web Development
    - Agency
    - Portfolio
    - Freelance
  built_by: Sam Goddard
  built_by_url: https://samgoddard.dev/
- title: Kosmos Platform
  main_url: https://kosmosplatform.com
  url: https://kosmosplatform.com
  description: >
    Explore the Kosmos - A new world is here, where every clinician now has the ability to improve cardiothoracic and abdominal assessment, in just a few minutes.
  categories:
    - Marketing
    - Science
    - Video
    - Landing Page
    - Healthcare
    - Technology
  built_by: Bryce Benson via Turnstyle Studio
  built_by_url: https://github.com/brycebenson
- title: B-Engaged
  url: https://b-engaged.se/
  main_url: https://b-engaged.se/
  description: >
    B-Engaged gives a clear picture of the organization and helps you implement the measures that makes difference for the employees. The results of our employee surveys are easily transformed into concrete improvement measures using AI technology.
  categories:
    - Business
    - Human Resources
  featured: false
- title: Rollbar
  url: https://rollbar.com/
  main_url: https://rollbar.com/
  description: >
    Rollbar automates error monitoring and triaging, so developers can fix errors that matter within minutes, and build software quickly and painlessly.
  categories:
    - Programming
    - Web Development
  featured: false
- title: EQX
  url: https://digitalexperience.equinox.com/
  main_url: https://digitalexperience.equinox.com/
  description: >
    The Equinox app, personalized to unlock your full potential.
  categories:
    - Sports
    - App
  featured: false
- title: WagWalking
  url: https://wagwalking.com/
  main_url: https://wagwalking.com/
  description: >
    Paws on the move
  categories:
    - App
  featured: false
- title: FirstBorn
  url: https://www.firstborn.com/
  main_url: https://www.firstborn.com/
  description: >
    We shape modern brands for a connected future.
  categories:
    - Agency
    - Design
- title: Pix4D
  url: https://www.pix4d.com
  main_url: https://www.pix4d.com
  description: >
    A unique suite of photogrammetry software for drone mapping. Capture images with our app, process on desktop or cloud and create maps and 3D models.
  categories:
    - Business
    - Productivity
    - Technology
  featured: false
- title: Bakken & Bæck
  url: https://bakkenbaeck.com
  main_url: https://bakkenbaeck.com
  description: >
    We’re Bakken & Bæck, a digital studio based in Oslo, Bonn and Amsterdam. Ambitious companies call us when they need an experienced team that can transform interesting ideas into powerful products.
  categories:
    - Agency
    - Design
    - Technology
  featured: false
- title: Figma Config
  url: https://config.figma.com/
  main_url: https://config.figma.com/
  description: A one-day conference where Figma users come together to learn from each other.
  categories:
    - Conference
    - Design
    - Event
    - Community
    - Learning
  built_by: Corey Ward
  built_by_url: http://www.coreyward.me/
  featured: false
- title: Anurag Hazra's Portfolio
  url: https://anuraghazra.github.io/
  main_url: https://anuraghazra.github.io/
  source_url: https://github.com/anuraghazra/anuraghazra.github.io
  description: >
    Anurag Hazra's portfolio & personal blog, Creative FrontEnd web developer from india.
  categories:
    - Portfolio
    - Blog
    - Open Source
    - JavaScript
  built_by: Anurag Hazra
  built_by_url: https://github.com/anuraghazra
- title: VeganWorks
  url: https://veganworks.com/
  main_url: https://veganworks.com/
  description: We make delicious vegan snack boxes.
  categories:
    - Food
- title: codesundar
  url: https://codesundar.com
  main_url: https://codesundar.com
  description: >
    Learn PhoneGap, Ionic, Flutter
  categories:
    - Education
    - Technology
    - Web Development
    - Blog
  built_by: codesundar
  built_by_url: https://codesundar.com
  featured: false
- title: Nordic Microfinance Initiative
  url: https://www.nmimicro.no/
  main_url: https://www.nmimicro.no/
  description: Nordic Microfinance Initiative's (NMI) vision is to contribute to the empowerment of poor people in developing countries and to the creation of jobs and wealth on a sustainable basis.
  featured: false
  categories:
    - Finance
    - Business
  built_by: Othermachines
  built_by_url: https://othermachines.com
- title: Subscribe Pro Documentation
  url: https://docs.subscribepro.com/
  main_url: https://docs.subscribepro.com/
  description: >
    Subscribe Pro is a subscription commerce solution that enables brands to quickly add subscription commerce models such as box, subscribe-and-save, autoship and similar to their existing e-commerce websites.
  categories:
    - Documentation
    - E-commerce
    - API
    - Technology
    - Web Development
  built_by: Subscribe Pro
  built_by_url: https://www.subscribepro.com/
- title: Software.com
  main_url: https://www.software.com
  url: https://www.software.com
  description: Our data platform helps developers learn from their data, increase productivity, and code smarter.
  categories:
    - Data
    - Productivity
    - Programming
  built_by: Brett Stevens, Joshua Cheng, Geoff Stevens
  built_by_url: https://github.com/swdotcom/
  featured: false
- title: WTL Studio Website Builder
  main_url: https://wtlstudio.com/
  url: https://wtlstudio.com/
  description: >
    Cloud-based, SEO focused website builder - helping local businesses and startups reach audiences faster.
  featured: false
  categories:
    - E-commerce
    - SEO
    - Business
- title: ToolsDB
  main_url: https://toolsdb.dev
  url: https://toolsdb.dev
  description: List of tools for better software development.
  featured: false
  categories:
    - Technology
    - Web Development
    - Programming
    - Productivity
- title: Eastman Strings
  url: https://www.eastmanstrings.com
  main_url: https://www.eastmanstrings.com
  description: >
    Site was built using GatsbyJS, Cosmic CMS, and Netlify.
  categories:
    - Business
    - Music
  built_by: Tekhaus
  built_by_url: https://www.tekha.us
  featured: false
- title: Lesley Lai
  main_url: https://lesleylai.info
  url: https://lesleylai.info
  source_url: https://github.com/LesleyLai/blog
  description: >
    lesleylai.info is the personal website of Lesley Lai, where he talks mainly about C++ and Computer Graphics.
  categories:
    - Blog
    - Open Source
    - Portfolio
    - Programming
    - Technology
  built_by: Lesley Lai
  built_by_url: https://github.com/LesleyLai
  featured: false
- title: Whipstitch Webwork
  url: https://www.whipstitchwebwork.com
  main_url: https://www.whipstitchwebwork.com
  description: >
    Websites for smart people.
  categories:
    - Agency
    - Web Development
  built_by: Matthew Russell
  featured: false
- title: Vandré Leal
  main_url: https://vandreleal.github.io
  url: https://vandreleal.github.io
  source_url: https://github.com/vandreleal/vandreleal.github.io
  description: >
    Portfolio of Vandré Leal.
  categories:
    - Portfolio
    - Web Development
  built_by: Vandré Leal
  built_by_url: https://vandreleal.github.io
  featured: false
- title: Tarokenlog
  url: https://taroken.dev/
  main_url: https://taroken.dev/
  description: >
    Blog and Gallery
  categories:
    - Blog
    - Portfolio
    - Web Development
    - Photography
  built_by: Kentaro Koga
  built_by_url: https://twitter.com/kentaro_koga
  featured: false
- title: OwlyPixel Blog
  main_url: https://owlypixel.com
  url: https://owlypixel.com
  description: >
    Notes and tutorials on coding, web development, design and other stuff.
  categories:
    - Web Development
    - Blog
    - Education
  built_by: Owlypixel
  built_by_url: https://twitter.com/owlypixel
  featured: false
- title: talkoverflow
  main_url: https://talkoverflow.com
  url: https://talkoverflow.com
  description: Blog on software engineering built with Gatsby themes and theme-ui
  categories:
    - Blog
    - Web Development
    - Technology
  built_by: Patryk Jeziorowski
  built_by_url: https://twitter.com/pjeziorowski
- title: HISTORYTalks
  main_url: https://www.history-talks.com/
  url: https://www.history-talks.com/
  description: Built using Gatsby, JSS and Contentful
  categories:
    - Conference
    - Media
  built_by: A+E Networks
  built_by_url: https://www.aenetworks.com/
- title: HISTORYCon
  main_url: https://www.historycon.com/
  url: https://www.historycon.com/
  description: Built using Gatsby, JSS and Contentful
  categories:
    - Conference
    - Media
  built_by: A+E Networks
  built_by_url: https://www.aenetworks.com/
- title: Kölliker Immobilien
  url: https://koelliker-immobilien.ch/
  main_url: https://koelliker-immobilien.ch/
  description: >
    Built using Gatsby, Netlify and Contentful
  categories:
    - Real Estate
    - Marketing
  built_by: Matthias Gemperli
  built_by_url: https://matthiasgemperli.ch
- title: Lessmess Agency website
  url: https://lessmess.agency/
  main_url: https://lessmess.agency/
  description: >
    Website of Lessmess Agency
  categories:
    - Agency
    - Web Development
  built_by: Ilya Lesik
  built_by_url: https://github.com/ilyalesik
- title: Ezekiel Ekunola Portfolio
  main_url: http://ezekielekunola.com/
  url: http://ezekielekunola.com/
  description: Built using Gatsby, Styled-Components
  categories:
    - Web Development
    - Portfolio
  built_by: Ezekiel Ekunola
  built_by_url: https://github.com/easybuoy/
  featured: false
- title: Gearbox Development
  main_url: https://gearboxbuilt.com
  url: https://gearboxbuilt.com/?no-load-in
  description: >
    Gearbox is a performance website development & optimization company based out of Canada. Built using Gatsby/WordPress.
  categories:
    - Agency
    - Web Development
    - WordPress
    - Portfolio
    - Programming
    - Technology
    - Business
  built_by: Gearbox Development
  built_by_url: https://gearboxbuilt.com
  featured: false
- title: UXWorks
  main_url: https://uxworks.org
  url: https://uxworks.org
  description: Built with Gatsby, Netlify and Markdown
  categories:
    - Web Development
    - Blog
  built_by: Amrish Kushwaha
  built_by_url: https://github.com/isamrish
  featured: false
- title: Jarod Peachey
  main_url: https://jarodpeachey.netlify.app
  url: https://jarodpeachey.netlify.app
  source_url: https://github.com/jarodpeachey/portfolio
  description: >
    Jarod Peachey is a front-end developer focused on building modern and fast websites for everyone.
  categories:
    - Blog
    - JavaScript
    - Mobile Development
    - Portfolio
  built_by: Jarod Peachey
  built_by_url: https://github.com/jarodpeachey
  featured: false
- title: Thomas Maximini
  main_url: https://www.thomasmaximini.com/
  url: https://www.thomasmaximini.com/
  source_url: https://github.com/tmaximini/maxi.io
  description: >
    Thomas Maximini is a full stack web developer from Germany
  categories:
    - Blog
    - JavaScript
    - Photography
    - Portfolio
    - Web Development
  built_by: Thomas Maximini
  built_by_url: https://github.com/tmaximini
  featured: false
- title: Aretha Iskandar
  main_url: https://arethaiskandar.com/
  url: https://arethaiskandar.com/
  source_url: https://github.com/tmaximini/arethaiskandar.com
  description: >
    Aretha Iskandar is a Jazz and Soul Singer / Songwriter from Paris
  categories:
    - Music
  built_by: Thomas Maximini
  built_by_url: https://github.com/tmaximini
  featured: false
- title: Harshil Shah
  url: https://harshil.net
  main_url: https://harshil.net
  description: >
    Harshil Shah is an iOS engineer from Mumbai, India
  categories:
    - Blog
    - Mobile Development
  built_by: Harshil Shah
  built_by_url: https://twitter.com/_HarshilShah
  featured: false
- title: Code Examples
  url: https://codeexamples.dev/
  main_url: https://codeexamples.dev/
  description: >
    Examples about various programming languages like JavaScript, Python, Rust, Angular, React, Vue.js etc.
  categories:
    - Blog
    - Education
    - Programming
    - Web Development
  built_by: Sai gowtham
  built_by_url: https://twitter.com/saigowthamr
  featured: false
- title: Samir Mujanovic
  main_url: https://www.samirmujanovic.com/
  url: https://www.samirmujanovic.com/
  description: >
    I'm a Frontend Developer with 3 years of experience. I describe myself as a developer who loves coding, open-source and web platform.
  categories:
    - Portfolio
    - Web Development
    - Design
  built_by: Samir Mujanovic
  built_by_url: https://github.com/sameerrM
- title: Yearlyglot - Fluent Every Year
  url: https://www.yearlyglot.com/blog
  main_url: https://www.yearlyglot.com
  description: >
    A popular blog on languages, second language acquisition and polyglottery.
  categories:
    - Blog
    - Education
    - Learning
    - Travel
  built_by: Donovan Nagel
  built_by_url: https://www.donovannagel.com
  featured: false
- title: 8fit.com
  url: https://8fit.com/
  main_url: https://8fit.com/
  description: >
    Get personalized workouts, custom meal plans, and nutrition guidance, right in the palm of your hand. Prioritize progress over perfection with the 8fit app!
  categories:
    - App
    - Food
    - Sports
  featured: false
- title: Dispel - Remote Access for Industrial Control Systems
  url: https://dispel.io
  main_url: https://dispel.io
  description: >
    Dispel provides secure, moving target defense networks through which your teams can remotely access industrial control systems in seconds, replacing static-defense products that take 5 to 15 minutes to work through.
  categories:
    - Business
    - Technology
    - Security
  built_by: Anton Aberg
  built_by_url: https://github.com/aaaberg
  featured: false
- title: Geothermal Heat Pump DIY Project
  url: https://diyheatpump.net/
  main_url: https://diyheatpump.net/
  description: Personal project by Yuriy Logvin that demonstrates how you can switch to heating with electricity at a minimal cost. The goal here is to show that everyone can build a geothermal heat pump and start saving money.
  categories:
    - Blog
    - Education
    - Technology
  built_by: Yuriy Logvin
  built_by_url: https://powerwatcher.net
- title: Catalyst Network - Cryptocurrency
  url: https://www.cryptocatalyst.net/
  main_url: https://www.cryptocatalyst.net/
  source_url: https://github.com/n8tb1t/gatsby-starter-cryptocurrency
  description: >
    An All-in-One solution for Modern Transactions.
  categories:
    - Business
    - Technology
  built_by: n8tb1t
  built_by_url: https://github.com/n8tb1t/
  featured: false
- title: SaoBear's-Blog
  main_url: https://saobear.xyz/
  url: https://saobear.xyz/
  source_url: https://github.com/PiccoloYu/SaoBear-is-Blog
  featured: false
  categories:
    - Blog
    - Web Development
- title: Rumaan Khalander - Portfolio
  url: https://rumaan.tech/
  main_url: https://rumaan.tech/
  description: >
    Rumaan Khalander is a Full-Stack Dev from Bengaluru who loves to develop for mobile and web.
  categories:
    - Portfolio
  built_by: rumaan
  built_by_url: https://github.com/rumaan/
  featured: false
- title: DigiGov
  main_url: https://digigov.grnet.gr/
  url: https://digigov.grnet.gr/
  description: >
    DigiGov is an initiative for the Digital Transformation of the Greek Public Sector
  categories:
    - Government
  built_by: GRNET
  built_by_url: https://grnet.gr/
  featured: false
- title: Zeek Interactive
  main_url: https://zeek.com
  url: https://zeek.com
  description: >
    Business site for Zeek Interactive. Using WordPress as a data store via the WPGraphQL plugin.
  categories:
    - Blog
    - Web Development
    - Mobile Development
    - WordPress
    - Agency
    - Business
  built_by: Zeek Interactive
  built_by_url: https://zeek.com
  featured: false
- title: Bare Advertising & Communications
  url: https://bare.ca/
  main_url: https://bare.ca/
  description: >
    Bare is a full-service branding and production agency in Vancouver BC with deep experience in digital/traditional communications and strategy. We specialize in building headless WordPress sites with Gatsby.
  categories:
    - WordPress
    - Agency
    - Business
  built_by: Bare Advertising & Communications
  built_by_url: https://www.bare.ca/
  featured: false
- title: The Decking Superstore
  url: https://www.thedeckingsuperstore.com/
  main_url: https://www.thedeckingsuperstore.com/
  description: >
    One of Northern California's largest outdoor decking and siding providers.
  categories:
    - WordPress
    - Business
  built_by: Bare Advertising & Communications
  built_by_url: https://www.bare.ca/
  featured: false
- title: Precision Cedar Products
  url: https://www.precisioncedar.com/
  main_url: https://www.precisioncedar.com/
  description: >
    Western Red Cedar Distributor in Vancouver Canada.
  categories:
    - WordPress
    - Business
  built_by: Bare Advertising & Communications
  built_by_url: https://www.bare.ca/
  featured: false
- title: Circle Restoration
  url: https://www.circlerestoration.com/
  main_url: https://www.circlerestoration.com/
  description: >
    Restoration Services Provider in Vancouver Canada.
  categories:
    - WordPress
    - Business
  built_by: Bare Advertising & Communications
  built_by_url: https://www.bare.ca/
  featured: false
- title: ALS Rally
  url: https://www.alsrally.com/
  main_url: https://www.alsrally.com/
  description: >
    Non profit fundraiser for ALS Research.
  categories:
    - WordPress
    - Nonprofit
    - Event
  built_by: Bare Advertising & Communications
  built_by_url: https://www.bare.ca/
  featured: false
- title: Vancouver Welsh Men's Choir
  url: https://vancouverchoir.ca/
  main_url: https://vancouverchoir.ca/
  description: >
    Vancouver Welsh Men's Choir website for upcoming shows, ticket purchases and online merchandise.
  categories:
    - WordPress
    - Entertainment
    - Event
    - E-commerce
  built_by: Bare Advertising & Communications
  built_by_url: https://www.bare.ca/
  featured: false
- title: Paul Scanlon - Blog
  main_url: https://paulie.dev/
  url: https://paulie.dev/
  source_url: https://github.com/PaulieScanlon/paulie-dev-2019
  description: >
    I'm a React UI developer / UX Engineer. React, GatsbyJs, JavaScript, TypeScript/Flow, StyledComponents, Storybook, TDD (Jest/Enzyme) and a tiny bit of Node.js.
  categories:
    - Blog
    - Web Development
  built_by: Paul Scanlon
  built_by_url: http://www.pauliescanlon.io
  featured: false
- title: EF Design
  main_url: https://ef.design
  url: https://ef.design
  description: >
    Home of everything creative, digital and brand at EF.
  featured: false
  categories:
    - Marketing
    - Design
  built_by: João Matos (Global Creative Studio - Education First)
- title: Codica
  main_url: https://www.codica.com/
  url: https://www.codica.com/
  description: >
    We help startups and established brands with JAMStack, Progressive Web Apps and Marketplaces development.
  categories:
    - Agency
    - Web Development
  built_by: Codica
  built_by_url: https://www.codica.com/
- title: Bhavani Ravi's Portfolio
  url: https://bhavaniravi.com
  main_url: https://bhavaniravi.com
  description: >
    Showcase of Bhavani Ravi's skillset and blogs
  categories:
    - Blog
    - Portfolio
  built_by: Bhavani Ravi
  built_by_url: https://twitter.com/geeky_bhavani
- title: Kotoriyama
  main_url: https://kotoriyama.com/
  url: https://kotoriyama.com/
  description: >
    Japanese Indie Game Creator.
  featured: false
  categories:
    - App
    - Entertainment
    - Mobile Development
  built_by: Motoyoshi Shiine (Kotoriyama)
- title: PWA Shields
  url: https://www.pwa-shields.com
  main_url: https://www.pwa-shields.com
  source_url: https://github.com/richardtaylordawson/pwa-shields
  description: >
    Personalize your app's README with custom, fun, PWA shields in SVG
  categories:
    - Documentation
    - App
    - API
  built_by: Richard Taylor Dawson
  built_by_url: https://richardtaylordawson.com
- title: Zatsuzen
  url: https://zatsuzen.com
  main_url: https://zatsuzen.com
  description: >
    Web developer's portfolio
  categories:
    - Portfolio
  built_by: Akane
  built_by_url: https://twitter.com/akanewz
  featured: false
- title: Reeemoter
  description: >-
    Join thousands of developers from everywhere and access to job
    offers from hundreds of companies worldwide right
    at your inbox for free.
  main_url: https://reeemoter.com/
  url: https://reeemoter.com/
  featured: false
  categories:
    - Technology
    - Web Development
  built_by: Ramón Chancay
  built_by_url: https://ramonchancay.me/
- title: Ananya Neogi
  main_url: https://ananyaneogi.com
  url: https://ananyaneogi.com
  description: >
    Showcases Ananya's work as a frontend developer and comprises of a collection of written articles on web development, programming and, user experience.
  categories:
    - Portfolio
    - Blog
  built_by: Ananya Neogi
  built_by_url: https://ananyaneogi.com
- title: webman.pro
  main_url: https://webman.pro/
  url: https://webman.pro/
  description: >
    webman.pro is an awesome portfolio and technical blog where
    professional Front End engineer Dmytro Chumak shares his thoughts
    and experience to inspire other developers.
  featured: false
  categories:
    - Blog
    - Web Development
    - JavaScript
  built_by: Dmytro Chumak
  built_by_url: https://github.com/wwwebman
- title: borderless
  url: https://junhobaik.github.io
  main_url: https://junhobaik.github.io
  source_url: https://github.com/junhobaik/junhobaik.github.io/tree/develop
  description: >
    Junho Baik's Development Blog
  categories:
    - Blog
    - Web Development
  built_by: Junho Baik
  built_by_url: https://github.com/junhobaik
  featured: false
- title: React Resume Generator
  main_url: https://nimahkh.github.io/nima_habibkhoda
  url: https://nimahkh.github.io/nima_habibkhoda
  source_url: https://github.com/nimahkh/resume_generator
  description: >
    The resume generator is a project to create your own resume web page easily with Gatsby.
  categories:
    - Portfolio
  built_by: Nima Habibkhoda
  featured: false
- title: Thomas Wang's Blog
  main_url: https://www.thomaswang.io
  url: https://www.thomaswang.io
  description: >-
    Technical blog by Thomas Wang
  built_by: Thomas Wang
  built_by_url: https://github.com/thomaswang
  featured: false
  categories:
    - Blog
    - Web Development
- title: The Rebigulator
  main_url: https://www.rebigulator.org/
  source_url: https://github.com/Me4502/Rebigulator/
  url: https://rebigulator.org/
  description: A quote-based via game powered by Frinkiac
  built_by: Matthew Miller
  built_by_url: https://matthewmiller.dev/
  featured: false
  categories:
    - Open Source
    - Entertainment
    - App
- title: madewithlove
  main_url: https://madewithlove.com
  url: https://madewithlove.com
  description: >-
    We build digital products and create the teams around them. We can help with software engineering, product management, managing technical teams, audits and technical consulting.
  built_by: madewithlove
  built_by_url: https://madewithlove.com
  featured: false
  categories:
    - Web Development
    - Blog
    - Agency
    - Business
- title: Sprucehill
  url: https://sprucehill.ca/
  main_url: https://sprucehill.ca/
  description: >
    Sprucehill is a North Vancouver based custom home builder and renovator.
  categories:
    - WordPress
    - Business
  built_by: Bare Advertising & Communications
  built_by_url: https://www.bare.ca/
  featured: false
- title: Nathaniel Ryan Mathew
  url: https://nathanielmathew.me
  main_url: https://nathanielmathew.me
  source_url: https://github.com/nathanielmathew/MyPortfolio
  description: >
    A personal online Portfolio built using GatsbyJS, that showcases Achievements, Projects and Additional information.
  categories:
    - Portfolio
    - Open Source
    - Blog
  built_by: Nathaniel Ryan Mathew
  built_by_url: https://github.com/nathanielmathew
  featured: false
- title: Kanazawa.js Community Page
  main_url: https://kanazawajs.now.sh/
  url: https://kanazawajs.now.sh/
  source_url: https://github.com/kanazawa-js/community-page
  description: >
    Kanazawa.js is a local community for the JSer around Kanazawa to share knowledge about JavaScript.
  categories:
    - Community
    - Programming
    - Web Development
  built_by: Kanazawa.js
  built_by_url: https://twitter.com/knzw_js
  featured: false
- title: monica*dev
  url: https://www.aboutmonica.com/
  main_url: https://www.aboutmonica.com/
  description: >
    Personal site for Monica Powell, a software engineer who is passionate about making open-source more accessible and building community, online & offline.
  categories:
    - Web Development
    - Blog
    - Programming
    - Portfolio
  built_by: Monica Powell
  built_by_url: https://www.aboutmonica.com/
  featured: false
- title: Shivam Sinha
  url: https://www.helloshivam.com/
  main_url: https://www.helloshivam.com/
  description: >
    Portfolio of Shivam Sinha, Graphic Designer and Creative Coder based in New York.
  categories:
    - Portfolio
  built_by: Shivam Sinha
  built_by_url: https://www.helloshivam.com/
  featured: false
- title: Brianna Sharpe - Writer
  main_url: https://www.briannasharpe.com/
  url: https://www.briannasharpe.com/
  source_url: https://github.com/ehowey/briannasharpe
  description: >
    Brianna Sharpe is an Alberta, Canada based freelance writer and journalist focused on health, LGBTQ2S+, parenting, and the environment.
  categories:
    - Portfolio
    - Media
  built_by: Eric Howey
  built_by_url: https://www.erichowey.dev/
  featured: false
- title: Eric Howey Web Development
  main_url: https://www.erichowey.dev/
  url: https://www.erichowey.dev/
  source_url: https://github.com/ehowey/erichoweydev
  description: >
    Personal website and blog for Eric Howey. I am a freelance web developer based in Alberta, Canada specializing in Gatsby, React, WordPress and Theme-UI.
  categories:
    - Portfolio
    - Web Development
    - Freelance
    - Blog
  built_by: Eric Howey
  built_by_url: https://www.erichowey.dev/
- title: Solfej Chord Search
  url: https://www.solfej.io/chords
  main_url: https://www.solfej.io/chords
  description: >
    Solfej Chord Search helps you master every chord imaginable. It shows you notes, intervals, guitar and piano fingerings for 1000s of chords.
  categories:
    - Education
    - Music
  built_by: Shayan Javadi
  built_by_url: https://www.instagram.com/shawnjavadi/
- title: a+ Saúde
  url: https://www.amaissaude.com.br/sp/
  main_url: https://www.amaissaude.com.br/sp/
  description: >
    An even better experience in using health services.
  categories:
    - Healthcare
    - Marketing
    - Blog
  built_by: Grupo Fleury
  built_by_url: http://www.grupofleury.com.br/
  featured: false
- title: Mallikarjun Katakol Photography
  main_url: https://mallik.in
  url: https://mallik.in
  built_by: Arvind Kumar
  built_by_url: https://arvind.io/
  description: >
    Mallikarjun Katakol is an Advertising, Architecture, Editorial, Fashion and Lifestyle Photographer based in Bangalore, India.
    Shoots Corporate & Business headshots, Portfolios for Models and Actors, Documents Projects for Architects, Fashion & Interior Designers
  featured: false
  categories:
    - Gallery
    - Photography
    - Portfolio
- title: gatsby-animate-blog
  url: https://gatsby-animate-blog.luffyzh.now.sh/
  main_url: https://gatsby-animate-blog.luffyzh.now.sh/home
  source_url: https://github.com/luffyZh/gatsby-animate-blog
  description: >
    A simple && cool blog site starter kit by Gatsby.
  categories:
    - Blog
    - Open Source
    - Web Development
  built_by: luffyZh
  built_by_url: https://github.com/luffyZh
  featured: false
- title: LBI Financial
  main_url: https://lbifinancial.com/
  url: https://lbifinancial.com/
  description: >
    We help individuals and businesses with life insurance, disability, long-term care and annuities.
  categories:
    - Business
    - Consulting
    - Finance
  built_by: Pagepro
  built_by_url: https://pagepro.co
  featured: false
- title: GIS-Netzwerk
  url: https://www.gis-netzwerk.com/
  main_url: https://www.gis-netzwerk.com/
  description: >
    Multilingual (i18n) Blog with different URLs for categories, tags and posts depending on the language.
  categories:
    - Blog
    - Data
    - Technology
  built_by: Max Dietrich
  built_by_url: https://www.gis-netzwerk.com/
  featured: false
- title: Krishna Gopinath
  main_url: https://krishnagopinath.me
  url: https://krishnagopinath.me
  source_url: https://github.com/krishnagopinath/website
  description: >
    Website of Krishna Gopinath, software engineer and budding teacher.
  categories:
    - Portfolio
  built_by: Krishna Gopinath
  built_by_url: https://twitter.com/krishwader
  featured: false
- title: Curology
  main_url: https://curology.com
  url: https://curology.com
  description: >
    Curology's mission is to make effective skincare accessible to everyone. We provide customized prescription skincare for our acne and anti-aging patients.
  categories:
    - Healthcare
    - Community
    - Landing Page
  built_by: Curology
  built_by_url: https://curology.com
- title: labelmake.jp
  main_url: https://labelmake.jp/
  url: https://labelmake.jp/
  description: >
    Web Application of Variable Data Printing and Blog.
  categories:
    - App
    - Data
    - Blog
  built_by: hand-dot
  built_by_url: https://twitter.com/hand_dot
  featured: false
- title: Personal website of Maarten Afink
  main_url: https://www.maarten.im/
  url: https://www.maarten.im/
  source_url: https://github.com/maartenafink/personal-website
  description: >
    Personal website of Maarten Afink, digital product designer.
  categories:
    - Portfolio
    - Open Source
    - Blog
    - Music
    - Design
- title: Adam Bowen
  main_url: https://adamcbowen.com/
  url: https://adamcbowen.com/
  source_url: https://github.com/bowenac/my-website
  description: >
    Personal website for Adam Bowen. I am a freelance web developer based in Tacoma, WA specializing in WordPress, Craft CMS, plus a lot more and recently fell in love with Gatsby.
  categories:
    - Portfolio
    - Web Development
    - Freelance
  built_by: Adam Bowen
  built_by_url: https://adamcbowen.com
  featured: false
- title: tqCoders
  main_url: https://tqcoders.com
  url: https://tqcoders.com
  description: >
    tqCoders is a software development company that focuses on the development of the most advanced websites and mobile apps. We use the most advanced technologies to make websites blazing fast, SEO-friendly and responsive for each screen resolution.
  categories:
    - Web Development
    - Mobile Development
    - SEO
    - Design
    - Programming
    - Technology
    - Business
  built_by: tqCoders
  built_by_url: https://tqcoders.com
  featured: false
- title: ErudiCAT
  main_url: https://www.erudicat.com
  url: https://www.erudicat.com
  description: >
    ErudiCAT is an educational platform created to help PMP certification candidates to prepare for the exam. There are 1k+ sample questions and PMP Exam Simulator. Upon completion, there are statistics and performance chart available. Performance reports are saved in users' accounts and may be used later to review questions. The PMP Exam Simulator has a unique feature of Time Acceleration. It makes the Mock Exam even tougher and makes training even more advanced.
  categories:
    - Education
    - Web Development
    - Learning
  built_by: tqCoders
  built_by_url: https://tqcoders.com
  featured: false
- title: Qri.io Website and Docs
  main_url: https://qri.io
  url: https://qri.io/docs
  source_url: https://github.com/qri-io/website
  description: >
    Website and Documentation for Qri, an open source version control system for datasets
  categories:
    - Open Source
    - Community
    - Data
    - Technology
  built_by: Qri, Inc.
  built_by_url: https://qri.io
  featured: false
- title: Jellypepper
  main_url: https://jellypepper.com/
  url: https://jellypepper.com/
  description: >
    Award-winning creative studio for disrupters. We design and build beautiful brands, apps, websites and videos for startups and tech companies.
  categories:
    - Portfolio
    - Agency
  built_by: Jellypepper
  built_by_url: https://jellypepper.com/
- title: Miyamado Jinja
  main_url: https://www.miyamadojinja.com
  url: https://www.miyamadojinja.com
  source_url: https://github.com/mnishiguchi/miyamadojinja
  description: >
    Miyamado Jinja is a Japanese Shinto Shrine in Yokkaichi, Mie, Japan.
  categories:
    - Nonprofit
    - Travel
  built_by: mnishiguchi
  built_by_url: https://mnishiguchi.com
  featured: false
- title: Hear This Idea
  main_url: https://hearthisidea.com
  url: https://hearthisidea.com/episodes/victoria
  source_url: https://github.com/finmoorhouse/podcast
  description: >
    A podcast showcasing new thinking from top academics.
  categories:
    - Podcast
    - Open Source
  built_by: Fin Moorhouse
  built_by_url: https://finmoorhouse.com
  featured: false
- title: Calisthenics Skills
  main_url: https://www.calisthenicsskills.com
  url: https://www.calisthenicsskills.com
  description: >
    A beautiful fitness progress tracker built on Gatsby.
  categories:
    - Sports
  built_by: Andrico Karoulla
  built_by_url: https://andri.co
  featured: false
- title: AutoloadIT
  main_url: https://autoloadit.com/
  url: https://autoloadit.com/
  description: >
    The world's leading Enterprise Automotive imaging solution
  categories:
    - Business
    - Landing Page
  built_by: Pagepro
  built_by_url: https://pagepro.co
  featured: false
- title: Tools of Golf
  main_url: https://thetoolsofgolf.com/
  url: https://thetoolsofgolf.com//titleist-915-d2-driver
  description: >
    Tools of Golf is a community dedicated to golf nerds and gear heads.
  categories:
    - Sports
    - Data
    - Documentation
  built_by: Peter Hironaka
  built_by_url: https://peterhironaka.com
  featured: false
- title: sung.codes
  main_url: https://sung.codes/
  source_url: https://github.com/dance2die/sung.codes
  url: https://sung.codes/
  description: >
    Blog by Sung M. Kim (a.k.a. dance2die)
  categories:
    - Blog
    - Landing Page
  built_by: Sung M. Kim
  built_by_url: https://github.com/dance2die
  featured: false
- title: Choose Tap
  main_url: https://www.choosetap.com.au/
  url: https://www.choosetap.com.au/
  featured: false
  description: >
    Choose Tap aims to improve the health and wellbeing of communities and the environment by promoting tap water as the best choice of hydration for all Australians.
  built_by: Hardhat
  built_by_url: https://www.hardhat.com.au
  categories:
    - Nonprofit
    - Community
- title: Akash Rajpurohit
  main_url: https://akashwho.codes/
  url: https://akashwho.codes/
  description: >
    Personal portfolio website of Akash Rajpurohit made using Gatsby v2, where I  write short blogs related to software development and share my experiences.
  categories:
    - Portfolio
    - Blog
  built_by: Akash Rajpurohit
  built_by_url: https://github.com/AkashRajpurohit
  featured: false
- title: See Kids Dream
  url: https://seekidsdream.org/
  main_url: https://seekidsdream.org/
  description: >
    A not-for-profit organization dedicated to empower youth with the skills, motivation and confidence.
  categories:
    - Nonprofit
    - Education
    - Learning
  built_by: CapTech Consulting
  built_by_url: https://www.captechconsulting.com/
  featured: false
- title: Locale Central
  url: https://localecentral.io/
  main_url: https://localecentral.io/
  description: >
    Locale Central is a web & mobile data collection app that makes it easy to record accurate data out on the field.
  categories:
    - Technology
  built_by: KiwiSprout
  built_by_url: https://kiwisprout.nz/
  featured: false
- title: Cathy O'Shea
  url: https://cathyoshea.co.nz/
  main_url: https://cathyoshea.co.nz/
  categories:
    - Portfolio
    - Real Estate
  built_by: KiwiSprout
  built_by_url: https://kiwisprout.nz/
  featured: false
- title: DG Recruit
  url: https://dgrecruit.com
  main_url: https://dgrecruit.com
  description: >
    DG Recruit is a NYC recruitment agency
  categories:
    - Agency
    - WordPress
  built_by: Waverly Lab
  built_by_url: https://waverlylab.com
  featured: false
- title: Smile
  url: https://reasontosmile.com
  main_url: https://reasontosmile.com
  description: >
    Smile is an online store for buying CBD products that keep you balanced and happy
  categories:
    - E-commerce
    - WordPress
  built_by: Waverly Lab
  built_by_url: https://waverlylab.com
- title: Bold Oak Design
  url: https://boldoak.design/
  main_url: https://boldoak.design/
  description: >
    A Milwaukee-based web design and development studio.
  categories:
    - Blog
    - Business
    - Freelance
    - Portfolio
    - Programming
    - Technology
    - Web Development
  featured: false
- title: Lydia Rose Eiche
  url: https://lydiaroseeiche.com/
  main_url: https://lydiaroseeiche.com/
  description: >
    Lydia Rose Eiche is a soprano, opera singer, and actress based in Milwaukee.
  categories:
    - Music
    - Portfolio
  built_by: Bold Oak Design
  built_by_url: https://boldoak.design/
  featured: false
- title: Chris Otto
  url: https://chrisotto.dev/
  main_url: https://chrisotto.dev/
  source_url: https://github.com/chrisotto6/chrisottodev
  description: >
    Blog, portfolio and website for Chris Otto.
  categories:
    - Blog
    - JavaScript
    - Landing Page
    - Portfolio
    - Programming
    - Technology
    - Web Development
  built_by: Chris Otto
  built_by_url: https://github.com/chrisotto6
  featured: false
- title: Roboto Studio
  url: https://roboto.studio
  main_url: https://roboto.studio
  description: >
    Faster than a speeding bullet Website Development based in sunny old Nottingham
  categories:
    - Agency
    - Blog
    - Business
    - Design
    - Featured
    - Freelance
    - Web Development
  featured: true
- title: Viraj Chavan | Full Stack Software Engineer
  url: http://virajc.tech
  main_url: http://virajc.tech
  source_url: https://github.com/virajvchavan/portfolio
  description: >
    Portfolio and blog of a full stack software engineer from India
  categories:
    - Portfolio
    - Blog
    - Web Development
  built_by: Viraj V Chavan
  built_by_url: https://twitter.com/VirajVChavan
  featured: false
- title: Nexweave
  url: https://www.nexweave.com
  main_url: https://www.nexweave.com
  description: >
    Nexweave is a SaaS platform built by a team of experienced product, design & technology professionals in India. Nexweave allows brands to create personalized & interactive video experiences at scale. We would love for our site to be featured at the gatsby showcase since we have long been appreciating the flexibility and speed of the sites we have created using the same.
  categories:
    - Video
    - API
    - User Experience
    - Marketing
    - Design
    - Data
    - Technology
    - Media
    - Consulting
  built_by: Kashaf S
  built_by_url: https://www.linkedin.com/in/kashaf-shaikh-925117178
  featured: false
- title: Daniel Balloch
  url: https://danielballoch.com
  main_url: https://danielballoch.com
  source_url: https://github.com/danielballoch/danielballoch
  description: >
    Hey, I'm Daniel and this is my portfolio site. Made with Gatsby, React, GraphQL, Styled Emotion & Netlify. Install & local host instructions: 1. git clone https://github.com/danielballoch/danielballoch.git 2. npm install. 3. gatsby develop. Keep in mind I'm still learning myself, so these may not be best practises. If anyone's curious as to how something works flick me a message or if you have advice for me I'd love to hear it, otherwise happy coding!
  categories:
    - Portfolio
    - Business
    - Design
    - Freelance
    - Web Development
  built_by: Daniel Balloch
  built_by_url: https://danielballoch.com
- title: The Rift Metz
  url: http://theriftmetz.com/
  main_url: http://theriftmetz.com/
  description: >
    The Rift is a gaming bar based in Metz (France).
  categories:
    - Landing Page
    - Entertainment
    - Design
    - Blog
    - Food
  built_by: Hugo Torzuoli
  built_by_url: https://github.com/HZooly
  featured: false
- title: Built with Workers
  url: https://workers.cloudflare.com/built-with/
  main_url: https://workers.cloudflare.com/built-with/
  description: >
    Showcasing websites & projects built with Cloudflare Workers
  categories:
    - Portfolio
    - JavaScript
    - Web Development
  built_by: Workers who work at Cloudflare
  built_by_url: https://github.com/cloudflare/built-with-workers/graphs/contributors
- title: WebAnaya Solutions
  url: https://www.webanaya.com
  main_url: https://www.webanaya.com
  description: >
    Full Stack Web Solutions Provider.
  categories:
    - Agency
    - Web Development
    - API
    - Blog
  built_by: Durgesh Gupta
  built_by_url: https://durgeshgupta.com
  featured: false
- title: Artem Sapegin’s Blog
  description: >
    Blog of a Berlin based coffee first frontend engineer who works at Omio, makes photos and hangs out with his dogs.
  main_url: https://blog.sapegin.me/
  url: https://blog.sapegin.me/
  source_url: https://github.com/sapegin/blog.sapegin.me
  categories:
    - Blog
    - Open Source
    - Web Development
    - JavaScript
    - Programming
    - Technology
  built_by: Artem Sapegin
  built_by_url: https://github.com/sapegin
- title: adam.ai
  url: https://adam.ai/
  main_url: https://adam.ai/
  description: >
    Are you ready to make your meetings more productive? Our intelligent meeting management tool can help!
  categories:
    - Business
    - Landing Page
    - Productivity
    - Technology
  built_by: Hazem Osama
  built_by_url: https://github.com/hazem3500
  featured: false
- title: Indra Kusuma Profile Page
  url: https://indrakusuma.web.id/me/
  main_url: https://indrakusuma.web.id/me/
  description: >
    Hi! I'm Indra Kusuma. I am an optimistic and type of person of learn by doing who have an interest in Software Engineering, specifically about Web Development.
  categories:
    - Landing Page
    - Blog
  built_by: Indra Kusuma
  built_by_url: https://github.com/idindrakusuma/me
  featured: false
- title: Lukas Horak
  main_url: https://lukashorak.com
  url: https://lukashorak.com
  description: >
    Lukas Horak's personal website. Full stack JavaScript Developer, working in React on front end and Node.js on back end.
  categories:
    - Blog
    - Portfolio
    - Web Development
  built_by: Lukas Horak
  built_by_url: https://github.com/lhorak
  featured: false
- title: Alexandra Thomas
  main_url: https://alexandracthomas.com/
  url: https://alexandracthomas.com/
  description: >
    A portfolio site for Alexandra Thomas, a front-end developer with creative super powers based in Charlotte, NC.
  categories:
    - Portfolio
    - Blog
    - Web Development
  featured: false
- title: Storto Productions
  main_url: https://www.storto-productions.com/
  url: https://www.storto-productions.com/about/
  featured: false
  description: >
    A portfolio site for a video production company based out of Phoenix, AZ.
  categories:
    - Video
    - Blog
    - Portfolio
    - Business
  built_by: Alexandra Thomas
  built_by_url: https://alexandracthomas.com/
- title: Zatsuzen Blog
  url: https://blog.zatsuzen.com
  main_url: https://blog.zatsuzen.com
  description: >
    Web developer's tech blog
  categories:
    - Blog
  built_by: Akane
  built_by_url: https://twitter.com/akanewz
- title: Matthew Mesa
  url: https://matthewmesa.com
  main_url: https://matthewmesa.com
  description: >
    Portfolio website for freelance digital specialist Matthew Mesa.
  categories:
    - Portfolio
  built_by: Matthew Mesa
  built_by_url: https://matthewmesa.com
- title: Taskade
  main_url: https://taskade.com
  url: https://taskade.com
  description: >
    Taskade is the unified workspace for distributed teams. Collaborate and organize in real-time to get things done, faster and smarter.
  categories:
    - App
    - Business
    - Productivity
  built_by: Taskade
  built_by_url: https://github.com/taskade
  featured: false
- title: PWD
  url: https://pwd.com.au
  main_url: https://pwd.com.au
  description: >
    PWD is a full service web marketing, design, and development agency in Perth, Western Australia.
  categories:
    - Blog
    - Portfolio
    - WordPress
    - Business
  built_by: Alex Moon
  built_by_url: https://moonmeister.net
  featured: false
- title: ramonak.io
  url: https://ramonak.io/
  main_url: https://ramonak.io/
  source_url: https://github.com/KaterinaLupacheva/ramonak.io
  description: >
    Tech blog and portfolio site of a full stack web developer Katsiaryna (Kate) Lupachova
  categories:
    - Blog
    - Portfolio
  built_by: Katsiaryna Lupachova
  built_by_url: https://ramonak.io/
  featured: false
- title: React JS Developer
  main_url: https://reacter.dev/
  url: https://reacter.dev/
  featured: false
  categories:
    - App
    - Web Development
    - Web Development
    - Agency
  built_by: App Design
  built_by_url: https://appdesign.dev/
- title: Guillermo Gómez-Peña
  url: https://www.guillermogomezpena.com/
  main_url: https://www.guillermogomezpena.com/
  description: >
    Personal website for the work of Guillermo Gómez-Peña: performance artist, writer, activist, radical pedagogue and artistic director of the performance troupe La Pocha Nostra. Recipient of the MacArthur Fellow, USA Artists Fellow, and a winner of the Bessie, Guggenheim, and American Book awards.
  categories:
    - Portfolio
    - Gallery
  built_by: Aveling Ray
  built_by_url: https://avelingray.com/
  featured: false
- title: Clinka
  url: https://www.clinka.com.au/
  main_url: https://www.clinka.com.au/
  description: >
    B2B website for an Australian manufacturer of environmentally friendly construction materials.
  categories:
    - Business
  built_by: Aveling Ray
  built_by_url: https://avelingray.com/
- title: Chris Vogt's Blog
  main_url: https://www.chrisvogt.me
  url: https://www.chrisvogt.me
  source_url: https://github.com/chrisvogt/gatsby-theme-private-sphere
  description: >-
    Personal blog of Chris Vogt, a software developer in San Francisco. Showcases
    my latest activity on Instagram, Goodreads, and Spotify using original widgets.
  categories:
    - Blog
    - Open Source
    - Photography
    - Portfolio
  built_by: Chris Vogt
  built_by_url: https://github.com/chrisvogt
- title: Trolley Travel
  main_url: http://trolleytravel.org/
  url: http://trolleytravel.org/
  description: >
    Travel blog website to give tips and informations for many destinations, built with Novella theme
  categories:
    - Blog
    - Travel
  built_by: Pierre Beard
  built_by_url: https://github.com/PBRT
  featured: false
- title: Playlist Detective
  main_url: https://www.playlistdetective.com/
  url: https://www.playlistdetective.com/
  source_url: https://github.com/bobylito/playlistFinder
  description: >
    Playlist Detective is an attempt to ease music discovery with playlists. Back in the days, people were sharing mixtapes - some songs we knew and others we didn't, therefore expanding our musical horizons.

    Playlists are the same, and playlist detective lets you search for songs or artists you like in order to stumble on your new favorite songs.

    It uses Algolia for the search.
  categories:
    - Media
    - Music
  built_by: Alexandre Valsamou-Stanislawski
  built_by_url: https://www.noima.xyz
- title: ProjectManager.tools
  main_url: https://projectmanager.tools/
  url: https://projectmanager.tools/
  featured: false
  categories:
    - App
    - Web Development
    - Design
    - Agency
  built_by: App Design
  built_by_url: https://appdesign.dev/
- title: 1902 Software
  url: https://1902software.com/
  main_url: https://1902software.com/
  description: >
    We are an IT company that specializes in e-commerce and website development on different platforms such as Magento, WordPress, and Umbraco. We are also known for custom software development, web design and mobile app solutions for iOS and Android.
  categories:
    - E-commerce
    - Web Development
    - Programming
    - Mobile Development
    - WordPress
    - Design
    - Business
    - Agency
  built_by: 1902 Software Development Corporation
  built_by_url: https://1902software.com/
  featured: false
- title: Codeful
  url: https://www.codeful.fi/
  main_url: https://www.codeful.fi/
  categories:
    - Agency
    - Consulting
  featured: false
- title: Noima
  url: https://www.noima.xyz
  main_url: https://www.noima.xyz
  categories:
    - Agency
    - Consulting
    - Blog
  featured: false
  built_by: Alexandre Valsamou-Stanislawski
  built_by_url: https://www.noima.xyz
- title: Talent Point
  url: https://talentpoint.co
  main_url: https://talentpoint.co
  description: >
    Talent Point provide the tools that companies need to scale quickly and effectively, bridging the gap between employer brand, HR, and hiring to build teams from within.
  categories:
    - Business
    - Technology
    - Blog
    - Consulting
    - Human Resources
  built_by: Talent Point
  built_by_url: https://talentpoint.co
  featured: false
- title: Marathon Oil
  main_url: https://www.marathonoil.com/
  url: https://www.marathonoil.com/
  featured: false
  categories:
    - Business
    - Marketing
  built_by: Corey Ward
  built_by_url: http://www.coreyward.me/
- title: Gene
  url: https://www.geneglobal.com/work
  main_url: https://www.geneglobal.com
  description: >
    We’re an experience design agency, focused on the future of health
  categories:
    - Agency
    - Technology
    - Healthcare
    - Consulting
    - User Experience
  featured: false
- title: medignition – healthcare innovations
  url: https://medignition.com/
  main_url: https://medignition.com/
  description: >
    medignition builds digital innovations in healthcare.
  categories:
    - Healthcare
    - Education
    - Technology
    - Design
    - Business
    - Portfolio
    - Entrepreneurship
    - Agency
  built_by: medignition
  built_by_url: https://medignition.com/
- title: Dynobase
  url: https://dynobase.dev/
  main_url: https://dynobase.dev/
  description: >
    Professional GUI Client for DynamoDB.
  categories:
    - Data
    - Programming
    - Web Development
  built_by: Rafal Wilinski
  built_by_url: https://rwilinski.me/
  featured: false
- title: Vaktija.eu
  url: https://vaktija.eu
  main_url: https://vaktija.eu
  description: >
    Vaktija.eu gives information about prayer times in germany. (Built with GatsbyJS. Fast in every way that matters.)
  categories:
    - App
    - Community
    - Nonprofit
    - SEO
    - Web Development
  built_by: Rašid Redžić
  built_by_url: https://rasidre.com/
  featured: false
- title: Creative code daily
  main_url: https://www.bobylito.dev/
  url: https://www.bobylito.dev/
  source_url: https://github.com/bobylito/sketches
  description: >
    Creative code daily (CCD) is a personal project for which I build a new animation made out of code every day.
  categories:
    - Blog
    - Programming
    - Gallery
    - Portfolio
  built_by: Alexandre Valsamou-Stanislawski
  built_by_url: https://www.noima.xyz
- title: Messi vs Ronaldo
  description: >
    The biggest debate in football - but who is the best, Messi or Ronaldo? This website provides all the goals and stats to help you reach your own conclusion.
  main_url: https://www.messivsronaldo.app/
  url: https://www.messivsronaldo.app/
  categories:
    - Sports
    - Data
    - App
  built_by: Stephen Greig
  built_by_url: http://ste.digital/
- title: Em Em Recipes
  url: https://ememrecipes.com
  main_url: https://ememrecipes.com
  description: >
    Finally, a recipe website that gets straight to the point.
  categories:
    - Blog
    - Food
  built_by: Matthew Mesa
  built_by_url: https://matthewmesa.com
- title: Yuuniworks Portfolio / Blog
  main_url: https://www.yuuniworks.com/
  url: https://www.yuuniworks.com/
  source_url: https://github.com/junkboy0315/gatsby-portfolio-blog
  featured: false
  categories:
    - Portfolio
    - Web Development
    - Blog
- title: Jun Chen Portfolio
  url: https://www.junchenjun.me
  main_url: https://www.junchenjun.me
  source_url: https://github.com/junchenjun/junchenjun.me
  description: >
    Get to know Jun.
  categories:
    - Portfolio
    - Blog
    - Web Development
  built_by: Jun Chen
  built_by_url: https://www.junchenjun.me
- title: Xavier Mirabelli-Montan
  url: https://xavie.mirmon.co.uk
  main_url: https://xavie.mirmon.co.uk
  source_url: https://github.com/xaviemirmon/xavier-developer-site
  description: >
    The developer portfolio and blog for Xavier Mirabelli-Montan.  Built using TinaCMS Grande hosted on Gatsby Cloud.
  categories:
    - Blog
    - Portfolio
    - Programming
  featured: false
- title: MPG Calculator
  url: https://www.mpg-calculator.co.uk
  main_url: https://www.mpg-calculator.co.uk
  description: >
    A website which allows you to calculate the MPG of your vehicle.
  categories:
    - SEO
    - Accessibility
    - Blog
  built_by: PJ
  built_by_url: https://pjsachdev.me
- title: Softblues
  main_url: https://softblues.io
  url: https://softblues.io
  description: >
    We optimize your project costs and deliver outstanding results by applying relevant technology. Plus, we create our own effective products for businesses and developers all over the world.
  categories:
    - WordPress
    - Portfolio
    - Agency
  built_by: Softblues
  built_by_url: https://softblues.io
- title: Clipchamp
  main_url: https://clipchamp.com/
  url: https://clipchamp.com/en/
  description: >
    Clipchamp is an online video editor, compressor, and converter. The Clipchamp website and blog are powered by Gatsby, Contentful, and Smartling.
  categories:
    - App
    - Blog
    - Landing Page
    - Marketing
    - Video
  featured: false
- title: Mob HQ
  main_url: https://hq.yt-mob.com/
  url: https://hq.yt-mob.com/
  description: >
    Mob HQ is the Headquarters for the World Cup winning Downhill Mountain Bike Race Team, and also a full-time Ride Center for YT bikes.
  categories:
    - Sports
    - Travel
  built_by: Built by Rebels Ltd.
  built_by_url: https://builtbyrebels.com/
  featured: false
- title: OCIUS
  url: https://www.ocius.com.au/
  main_url: https://www.ocius.com.au/
  source_url: https://github.com/ocius/website
  description: >
    Ocius Technology Ltd (formerly Solar Sailor Holdings Ltd) is an Australian public unlisted company with Research and Development facilities at the University of NSW.
  categories:
    - Business
    - Technology
    - Science
  built_by: Sergey Monin
  built_by_url: https://build-in-saratov.com/
- title: Kosmos & Kaos
  main_url: https://www.kosmosogkaos.is/
  url: https://www.kosmosogkaos.is/
  description: >
    A carefully designed user experience is good business.
  categories:
    - Design
    - Consulting
    - Agency
    - Web Development
    - JavaScript
  built_by: Kosmos & Kaos
  built_by_url: https://www.kosmosogkaos.is/
  featured: false
- title: Design Portfolio of Richard Bruskowski
  main_url: https://bruskowski.design/
  url: https://bruskowski.design/
  description: >
    My freelance design portfolio: Visual design, digital products, interactive prototypes, design systems, brand design. Uses MDX, Styled Components, Framer Motion. Started with Gatsby Starter Emilia by LekoArts.
  categories:
    - Design
    - Portfolio
    - User Experience
    - Freelance
    - Photography
  built_by: Richard Bruskowski
  built_by_url: https://github.com/richardbruskowski
- title: Kelvin DeCosta's Website
  url: https://kelvindecosta.com
  main_url: https://kelvindecosta.com
  categories:
    - Blog
    - Portfolio
  built_by: Kelvin DeCosta
  built_by_url: https://github.com/kelvindecosta
  featured: false
- title: Coronavirus (COVID-19) Tracker
  url: https://coronavirus.traction.one/
  main_url: https://coronavirus.traction.one/
  description: >
    This application shows the near real-time status based on data from JHU CSSE.
  categories:
    - Data
    - Directory
  built_by: Sankarsan Kampa
  built_by_url: https://traction.one
  featured: false
- title: Coronavirus COVID-19 Statistics Worldwide
  url: https://maxmaxinechen.github.io/COVID19-Worldwide-Stats/
  main_url: https://maxmaxinechen.github.io/COVID19-Worldwide-Stats/
  source_url: https://github.com/maxMaxineChen/COVID19-Worldwide-Stats
  description: >
    A Coronavirus COVID-19 global data statistics application built by Gatsby + Material UI + Recharts
  categories:
    - Data
    - Open Source
  built_by: Maxine Chen
  built_by_url: https://github.com/maxMaxineChen
  featured: false
- title: Folding@Home Stats
  url: https://folding.traction.one/team?id=246252
  main_url: https://folding.traction.one
  description: >
    Folding@Home Stats Report for Teams.
  categories:
    - Data
    - Science
    - Directory
  built_by: Sankarsan Kampa
  built_by_url: https://traction.one
  featured: false
- title: COVID-19 Tracking and Projections
  url: https://flattenthecurve.co.nz/
  main_url: https://flattenthecurve.co.nz/
  source_url: https://github.com/carlaiau/flatten-the-curve
  description: >
    Allowing non technical users to compare their country with other situations around the world. We present configurable cumulative graph curves. We compare your countries current status with other countries who have already been at your level and show you where they’ve ended up. Data via JHU. Further functionality added daily.
  categories:
    - Data
    - Open Source
  built_by: Carl Aiau
  built_by_url: https://github.com/carlaiau
  featured: false
- title: Takeout Tracker
  main_url: https://www.takeouttracker.com/
  url: https://www.takeouttracker.com/
  featured: false
  categories:
    - Data
    - Open Source
    - Food
    - Directory
    - Nonprofit
  built_by: Corey Ward
  built_by_url: http://www.coreyward.me/
- title: Illustration Hunt
  main_url: https://illustrationhunt.com/
  url: https://illustrationhunt.com/
  featured: false
  categories:
    - Data
    - Design
    - Entertainment
    - Productivity
    - User Experience
    - Programming
    - Gallery
    - Human Resources
    - Library
  built_by: Gilbish Kosma
  built_by_url: https://www.gil20.me/
- title: Monolit
  url: https://monolit.hr
  main_url: https://monolit.hr
  description: >
    Standard business website with sliders and contact form.
  categories:
    - Business
  built_by: Devnet
  built_by_url: https://devnet.hr
  featured: false
- title: Andrew Zeller
  main_url: https://zeller.io
  source_url: https://github.com/ajzeller/zellerio_gatsby
  url: https://zeller.io
  featured: false
  categories:
    - Portfolio
    - Blog
    - Web Development
  built_by: Andrew Zeller
  built_by_url: https://zeller.io
- title: Crushing WFH
  url: https://crushingwfh.com/
  main_url: https://crushingwfh.com/
  source_url: https://github.com/tiagofsanchez/wfh-tools
  description: >
    A directory of tools to help anyone to work from home in a productive manner
  categories:
    - Directory
    - Open Source
  built_by: Tiago Sanchez
  built_by_url: https://www.tiagofsanchez.com/
  featured: false
- title: Martin Container
  main_url: https://www.container.com/
  url: https://www.container.com/
  featured: false
  categories:
    - Business
  built_by: Vincit California
  built_by_url: https://www.vincit.com/
- title: Urban Armor Gear
  main_url: https://www.urbanarmorgear.com/
  url: https://www.urbanarmorgear.com/
  featured: false
  categories:
    - E-commerce
  built_by: Vincit California
  built_by_url: https://www.vincit.com/
- title: Jason Zheng's Portfolio
  main_url: https://jasonzy.com
  url: https://jasonzy.com
  source_url: https://github.com/bilafish/portfolio-site
  description: >
    Hey there, I'm Jason! I'm a front-end web developer from the sunny island
    of Singapore. This is my first Gatsby site developed using Gatsby and
    Netlify CMS. Feel free to get in touch if you're interested to collaborate
    or engage me on any projects. If you just want to say hello, that's cool
    too.
  featured: false
  categories:
    - Portfolio
    - Web Development
  built_by: Jason Zheng
  built_by_url: https://github.com/bilafish
- title: Fluiditype
  url: https://www.fluiditype.com/
  main_url: https://www.fluiditype.com/
  description: >
    Fluditype is small CSS library focusing on pure typographic fluidity. Recommend to be used for blogs, portfolios, documentation & and simplistic text websites.
  categories:
    - Open Source
    - Design
  built_by: Boris Kirov
  built_by_url: https://www.boriskirov.com
  featured: false
- title: Bonsaiilabs
  main_url: https://bonsaiilabs.com/
  url: https://bonsaiilabs.com/
  description: >
    We are a team of two, creating software for startups and enabling learners with our visualize, break, and solve approach.
  featured: false
  categories:
    - Education
    - Consulting
  built_by: Bonsaiilabs Team
  built_by_url: https://bonsaiilabs.com/team
- title: Tyson
  main_url: https://www.tyson.com
  url: https://www.tyson.com
  featured: false
  categories:
    - Food
    - Marketing
  built_by: Tyson Foods, Inc.
- title: Hillshire Farm
  main_url: https://www.hillshirefarm.com
  url: https://www.hillshirefarm.com
  featured: false
  categories:
    - Food
    - Marketing
  built_by: Tyson Foods, Inc.
- title: Hillshire Snacking
  main_url: https://www.hillshiresnacking.com
  url: https://www.hillshiresnacking.com
  featured: false
  categories:
    - Food
    - Marketing
  built_by: Tyson Foods, Inc.
- title: Jimmy Dean
  main_url: https://www.jimmydean.com
  url: https://www.jimmydean.com
  featured: false
  categories:
    - Food
    - Marketing
  built_by: Tyson Foods, Inc.
- title: Aidells
  main_url: https://www.aidells.com
  url: https://www.aidells.com
  featured: false
  categories:
    - Food
    - Marketing
  built_by: Tyson Foods, Inc.
- title: State Fair
  main_url: https://www.corndogs.com
  url: https://www.corndogs.com
  featured: false
  categories:
    - Food
    - Marketing
  built_by: Tyson Foods, Inc.
- title: Nudges
  main_url: https://www.nudgesdogtreats.com
  url: https://www.nudgesdogtreats.com
  featured: false
  categories:
    - Food
    - Marketing
  built_by: Tyson Foods, Inc.
- title: Tyson Ingredient Solutions
  main_url: https://www.tysoningredientsolutions.com
  url: https://www.tysoningredientsolutions.com
  featured: false
  categories:
    - Food
    - Marketing
  built_by: Tyson Foods, Inc.
- title: Wright Brand
  main_url: https://www.wrightbrand.com
  url: https://www.wrightbrand.com
  featured: false
  categories:
    - Food
    - Marketing
  built_by: Tyson Foods, Inc.
- title: TSUKUTTEMITA LAB
  main_url: https://create.kayac.com/
  url: https://create.kayac.com/
  description: KAYAC private works
  featured: false
  categories:
    - Portfolio
    - Technology
    - Entertainment
  built_by: KAYAC inc.
- title: Brad Garropy
  url: https://bradgarropy.com
  main_url: https://bradgarropy.com
  source_url: https://github.com/bradgarropy/bradgarropy.com
  categories:
    - Blog
    - Education
    - Entertainment
    - JavaScript
    - Open Source
    - Portfolio
    - Programming
    - SEO
    - Technology
    - Web Development
  built_by: Brad Garropy
  built_by_url: https://twitter.com/bradgarropy
- title: mrkaluzny
  main_url: https://mrkaluzny.com
  url: https://mrkaluzny.com
  description: >
    Web designer and web developer specializing in providing services for SME sector.
  featured: false
  categories:
    - Web Development
    - Programming
    - Business
    - Portfolio
    - Freelance
  built_by: Wojciech Kaluzny
- title: The COVID Tracking Project
  url: https://covidtracking.com/
  main_url: https://covidtracking.com/
  source_url: https://github.com/COVID19Tracking/website
  description: >
    The COVID Tracking Project collects and publishes the most complete testing data available for US states and territories.
  categories:
    - Media
    - Healthcare
  built_by: The COVID Tracking Project Web Team
  built_by_url: https://github.com/COVID19Tracking/website/graphs/contributors
- title: The Gauntlet Coverage of COVID-19 in Canada
  url: https://covid19.thegauntlet.ca
  main_url: https://covid19.thegauntlet.ca
  description: >
    Tracking The Spread of Coronavirus in Canada
  categories:
    - Media
    - Education
  built_by: Masoud Karimi
  built_by_url: https://github.com/masoudkarimif
- title: Zestard Technologies
  main_url: https://www.zestard.com
  url: https://www.zestard.com
  description: >
    Zestard Technologies is an eCommerce Specialist company focusing on Magento & Shopify as a core expertise.
  categories:
    - Web Development
    - WordPress
    - Technology
    - Agency
    - E-commerce
  built_by: Zestard Technologies
  built_by_url: https://www.zestard.com
- title: Kostas Vrouvas
  main_url: https://kosvrouvas.com
  url: https://kosvrouvas.com
  featured: false
  categories:
    - Blog
    - Portfolio
  built_by: Kostas Vrouvas
- title: Hanare Cafe in Toshijima, Toba, Japan
  main_url: https://hanarecafe.com
  url: https://hanarecafe.com
  source_url: https://github.com/mnishiguchi/hanarecafe-gatsby
  description: >
    A website for a cafe/bakery located in Toshijima, a beautiful sightseeing spot just a 20-minutes ferry ride from downtown Toba, Japan.
  categories:
    - Food
    - Travel
  built_by: Masatoshi Nishiguchi
  built_by_url: https://mnishiguchi.com
  featured: false
- title: WhileNext
  url: https://whilenext.com
  main_url: https://whilenext.com
  description: >
    A Blog on Software Development
  categories:
    - Blog
    - Learning
    - Programming
    - Web Development
  built_by: Masoud Karimi
  built_by_url: https://github.com/masoudkarimif
- title: Jamify.me
  description: >
    We build websites & PWAs with JAMstack. Delivering faster, more secure web.
  main_url: https://jamify.me
  url: https://jamify.me
  categories:
    - Agency
    - Web Development
  featured: false
- title: Shrey Sachdeva
  url: https://www.shreysachdeva.tech/
  main_url: https://www.shreysachdeva.tech/
  source_url: https://github.com/shrey-sachdeva2000/Shrey-Sachdeva
  description: >
    Personal website for Shrey Sachdeva. An abstract thinker who writes code and designs pixel-perfect user-interfaces with industry experience.
  categories:
    - Portfolio
    - Web Development
  built_by: Shrey Sachdeva
  built_by_url: https://www.shreysachdeva.tech/
- title: The Cares Family
  main_url: https://thecaresfamily.org.uk/home
  url: https://thecaresfamily.org.uk/home
  description: >
    The Cares Family helps people find connection and community in a disconnected age. They relaunched their website in Gatsby during the COVID-19 outbreak of 2020 to help connect neighbours.
  categories:
    - Nonprofit
    - Blog
    - Community
  built_by: Mutual
  built_by_url: https://www.madebymutual.com
- title: "Due to COVID-19: Documenting the Signs of the Pandemic"
  url: https://duetocovid19.com
  main_url: https://duetocovid19.com
  description: >
    A project to document all the signs that have gone up on the storefronts of our cities in response to the coronavirus pandemic.
  categories:
    - Photography
    - Community
  built_by: Andrew Louis
  built_by_url: https://hyfen.net
  featured: false
- title: "Besoegsvenner - Visiting Friends for the Elderly"
  main_url: https://www.xn--besgsvenner-igb.dk
  url: https://www.xn--besgsvenner-igb.dk/ruths-historie
  description: >
    50.000 elderly people in Denmark feel lonely. This project seeks to inform people to become visitor friends ("Besøgsven" in Danish) to help fight loneliness and bring new friendships in to the world.
  categories:
    - Marketing
    - Nonprofit
    - Landing Page
  built_by: Hello Great Works
  built_by_url: https://hellogreatworks.com
- title: Interficie Internet Services
  main_url: https://www.interficie.com
  url: https://www.interficie.com/our-work/
  description: >
    Located in Barcelona, we develop innovative websites, ecommerce solutions and software platforms for global brands, startups and organizations.
  categories:
    - E-commerce
    - Web Development
    - Consulting
    - JavaScript
    - Agency
    - Business
  built_by: Interficie Internet Services
  built_by_url: https://github.com/InterficieIS
- title: SofaScore Corporate
  url: https://corporate.sofascore.com
  main_url: https://corporate.sofascore.com
  description: >
    SofaScore is a leading provider of advanced sports insights and content with global coverage of 20+ sports.
  categories:
    - App
    - Data
    - Sports
    - Technology
  built_by: SofaScore
  built_by_url: https://www.sofascore.com
- title: "#compraaospequenos: buy local during Covid-19"
  url: https://compraaospequenos.pt/
  main_url: https://compraaospequenos.pt/
  source_url: https://github.com/marzeelabs/compraaospequenos
  description: >
    Helping local stores survive and thrive during the Covid-19 crisis (Portugal).
  categories:
    - Community
    - Food
    - Data
    - Directory
  built_by: Marzee Labs
  built_by_url: https://marzeelabs.org
  featured: false
- title: Inventia
  main_url: https://inventia.life/
  url: https://inventia.life/
  description: >
    We have developed unique digital bioprinting technology and unleashed it in a complete platform designed to make complex 3D cell biology simple.
  categories:
    - Business
    - Science
  built_by: Jellypepper
  built_by_url: https://jellypepper.com/
- title: Hasura
  url: https://hasura.io
  main_url: https://hasura.io
  description: >
    Hasura is an open source engine that connects to your databases & microservices and auto-generates a production-ready GraphQL backend.
  categories:
    - API
    - Web Development
    - Technology
    - Open Source
  featured: false
- title: Jimdo.com
  description: >
    Jimdo is an international tech company and one of the world's leading providers of online services for small and medium businesses (SMBs). The company empowers entrepreneurs to create their own website or store without coding and to digitize their business ideas.
  main_url: https://www.jimdo.com/
  url: https://www.jimdo.com/
  categories:
    - Marketing
    - Technology
    - E-commerce
    - Web Development
    - Business
  built_by: Jimdo GmbH
- title: Resume on the Web
  main_url: https://amruthpillai.com
  url: https://amruthpillai.com
  source_url: https://github.com/AmruthPillai/ResumeOnTheWeb-Gatsby
  description: >
    Everyone needs their own little spot on the interwebs, and this is mine. Welcome to my resume, on the web!
  categories:
    - Blog
    - Design
    - Freelance
    - Gallery
    - JavaScript
    - Landing Page
    - Mobile Development
    - Open Source
    - Photography
    - Portfolio
    - Technology
    - Web Development
  built_by: Amruth Pillai
  built_by_url: https://amruthpillai.com
  featured: false
- title: Landmarks.ro
  main_url: https://landmarks.ro/
  url: https://landmarks.ro/
  description: >
    Lead generation technology for real estate developers
  categories:
    - Real Estate
    - Marketing
    - Technology
    - Web Development
    - Landing Page
  built_by: Horia Miron
  built_by_url: https://github.com/ancashoria
  featured: false
- title: GeneOS
  url: https://geneos.me/
  main_url: https://geneos.me/
  description: >
    GeneOS is a privacy-preserving data monetization protocol for genetic, activity, and medical data.
  categories:
    - Landing Page
    - Business
  built_by: GeneOS Team
- title: COVID KPI
  url: https://covidkpi.com/
  main_url: https://covidkpi.com/
  description: >
    COVID KPI aggregates COVID-19 data from numerous official sources then displays the Key Performance Indicators.
  categories:
    - Data
    - Media
    - Healthcare
  built_by: Albert Chen
  built_by_url: https://github.com/mralbertchen
- title: Most Recommended Books
  url: http://mostrecommendedbooks.com/
  main_url: http://mostrecommendedbooks.com/
  description: >
    Discover credibly powerful books recommendations by billionaires, icons, and world-class performers.
  categories:
    - Blog
    - Entrepreneurship
    - Books
- title: theAnubhav.com
  main_url: https://theanubhav.com/
  url: https://theanubhav.com/
  categories:
    - Web Development
    - Blog
    - Portfolio
  built_by: Anubhav Srivastava
  built_by_url: https://theanubhav.com
- title: WatchKeeper
  url: https://www.watchkeeperintl.com
  main_url: https://www.watchkeeperintl.com
  description: >
    WatchKeeper helps organisations to manage global security risks such as natural disasters, extreme weather and violent incidents.
  categories:
    - Data
    - Business
    - Technology
    - Consulting
    - Security
  built_by: WatchKeeper Engineering
  built_by_url: https://twitter.com/watchkeeper
  featured: false
- title: Sztuka Programowania
  built_by: Piotr Fedorczyk
  built_by_url: https://piotrf.pl
  categories:
    - Event
    - Learning
    - Web Development
  description: >
    Landing page of a series of web development workshops held in Gdańsk, Poland.
  featured: false
  main_url: https://sztuka-programowania.pl/
  url: https://sztuka-programowania.pl/
- title: Rivers Casino
  built_by: WILDLIFE.LA
  built_by_url: https://www.wildlife.la
  categories:
    - Entertainment
    - Food
    - Blog
    - Travel
  description: >
    Rivers Casino offers the very best in casinos, hotels, restaurants, concerts, and entertainment. Visit us in Des Plaines, IL, Philadelphia, PA, Pittsburgh, PA and Schenectady, NY.
  featured: false
  main_url: https://www.riverscasino.com/desplaines/
  url: https://www.riverscasino.com/desplaines/
- title: Mishal Shah
  built_by: Mishal Shah
  built_by_url: https://mishal23.github.io
  categories:
    - Blog
    - Portfolio
    - Open Source
    - Web Development
  description: >
    Hey, I'm Mishal Shah, a passionate developer with interests in Networks, Databases and Web Security. This website is my personal portfolio and blog with the Fresh theme. I love reading engineering articles, contributing to open-source and interacting with communities. Feel free to get in touch if you have an interesting project that you want to collaborate on.
  featured: false
  main_url: https://mishal23.github.io/
  url: https://mishal23.github.io/
- title: Chris Nager
  main_url: https://chrisnager.com
  url: https://chrisnager.com
  source_url: https://github.com/chrisnager/chrisnager-dot-com
  description: >
    Developer and designer in Brooklyn, NY passionate about performance, accessibility, and systematic design.
  categories:
    - Accessibility
    - Blog
    - Design
    - Portfolio
    - User Experience
    - Web Development
  built_by: Chris Nager
  built_by_url: https://twitter.com/chrisnager
- title: Resistbot
  url: https://resist.bot
  main_url: https://resist.bot
  description: >
    A chatbot that helps you contact your representatives, and be an informed citizen.
  categories:
    - Blog
    - Government
    - Nonprofit
- title: SVG to PNG
  url: https://www.svgtopng.me/
  main_url: https://www.svgtopng.me/
  description: >
    Online SVG to PNG batch converter. Upload and convert your SVG files to PNG with the desired size and background color for free, fast and secure.
  categories:
    - App
    - Technology
    - Productivity
    - Design
    - Web Development
  built_by: Illia Achour
  built_by_url: https://github.com/dummyco
- title: St. Jude Cloud
  url: https://www.stjude.cloud
  main_url: https://www.stjude.cloud
  description: >
    Pediatric cancer data sharing ecosystem by St. Jude Children's Research Hospital.
  categories:
    - Science
    - Technology
    - Nonprofit
    - Data
    - Healthcare
  featured: false
- title: Philip Domingo
  url: https://www.prtdomingo.com
  main_url: https://www.prtdomingo.com
  description: >
    Personal website built on top of GatsbyJS, Ghost, and Azure.
  categories:
    - Technology
    - Blog
  featured: false
- title: Vinicius Dias
  built_by: Vinicius Dias
  built_by_url: https://viniciusdias.works/
  categories:
    - Blog
    - Portfolio
    - Open Source
    - Web Development
  description: >
    Hi, I'm Vinicius Dias, a Front-End developer with focus on performance and UX. This is my personal portfolio developed with Gatsby. I'm always learning different things and I consider myself a very curious guy. I feel that it keeps me motivated and creative to solve problems.
  featured: false
  main_url: https://viniciusdias.works/
  url: https://viniciusdias.works/
- title: Cognifide Tech
  url: https://tech.cognifide.com/
  main_url: https://tech.cognifide.com/
  description: >
    Technology HUB that provides useful and specialized technical knowledge created for fellow engineers by engineers from Cognifide.
  categories:
    - Blog
    - Programming
    - Technology
  built_by: Cognifide
  built_by_url: https://www.cognifide.com/
- title: Chandraveena by S Balachander
  url: https://www.chandraveena.com
  main_url: https://www.chandraveena.com
  description: >
    Chandraveena is a contemporary Indian string instrument designed from the traditional Saraswati Veena.
    S Balachander, an Indian classical musician, is the creator and performing artist of Chandraveena.
    Chandraveena has been designed to support a systematic and contemplative exploration of Indian Ragas.
    It is endowed with a deep sustain and a rich sound allowing the artist to create elaborate musical phrases
    and subtle intonations. Visit the website to listen and learn more!
  categories:
    - Music
    - Portfolio
    - Blog
  built_by: Sadharani Music Works
  built_by_url: https://www.sadharani.com
  featured: false
- title: Anong Network
  main_url: https://anong.network
  url: https://anong.network
  description: >
    An app used to quickly identify a network provider in Philippines
  categories:
    - App
    - Directory
  built_by: Jan Harold Diaz
  built_by_url: https://janharold.com
  featured: false
- title: PayMongo
  main_url: https://paymongo.com
  url: https://paymongo.com
  description: >
    The official website of PayMongo Philippines
  categories:
    - Marketing
    - Finance
  built_by: PayMongo
  built_by_url: https://paymongo.com
- title: Zona Digital
  url: https://zonadigital.pt
  main_url: https://zonadigital.pt
  description: >
    We work with startups and small businesses building effective strategies through digital platforms. Based in Porto, Portugal.
  categories:
    - Web Development
    - Programming
    - Technology
    - Design
    - Business
  built_by: Zona Digital
  built_by_url: https://zonadigital.pt
  featured: false
- title: Ofri Lifshitz Design
  url: https://www.ofrilifshitz.com
  main_url: https://www.ofrilifshitz.com
  categories:
    - Portfolio
    - Design
  built_by: Raz Lifshitz
  built_by_url: https://www.linkedin.com/in/raz-lifshitz
- title: Runly
  url: https://www.runly.io/
  main_url: https://www.runly.io/
  description: >
    The easiest way to run background jobs with .NET Core. It's more than background jobs —
    it's an all-in-one platform to create great user experiences.
  categories:
    - API
    - App
    - Landing Page
    - Technology
    - Programming
  built_by: Chad Lee
  built_by_url: https://github.com/chadly
  featured: false
- title: Ajith's blog
  url: https://ajith.blog
  main_url: https://ajith.blog
  source_url: https://github.com/ajithrnayak/ajith_blog
  description: >
    I build apps and sometimes write about the observations and frustrations at work here.
  categories:
    - Blog
    - Mobile Development
    - Open Source
    - Programming
    - Technology
  built_by: Ajith R Nayak
  built_by_url: https://ajith.xyz
- title: I Love You Infinity
  url: https://iloveyouinfinity.com
  main_url: https://iloveyouinfinity.com
  description: >
    An infinite sound experiment to help raise awareness about autism and love.
  categories:
    - Nonprofit
    - Healthcare
  built_by: Good Praxis
  built_by_url: https://goodpraxis.coop
  featured: false
- title: KAIGO in JAPAN
  main_url: https://kaigo-in-japan.jp
  url: https://kaigo-in-japan.jp
  description: >
    KAIGO in JAPAN is a website for those who are planning to work in the care work field in Japan. We built a multilingual site on Gatsby. One of them is a special language called Easy-Japanese with various ruby tags.
  categories:
    - Healthcare
    - Nonprofit
    - Web Development
    - Programming
  built_by: hgw
  built_by_url: https://shunyahagiwara.com/
- title: Dondoko Susumu Website
  url: https://xn--28jma5da5l6e.com/en/
  main_url: https://xn--28jma5da5l6e.com/en/
  source_url: https://github.com/dondoko-susumu/website-v2
  description: >
    The Website of Dondoko Susumu, a Japanese cartoonist. His cartoons have been posted. It is internationalized into 12 languages.
  categories:
    - Blog
    - Entertainment
    - Gallery
    - Landing Page
  built_by: Dondoko Susumu
  built_by_url: https://xn--28jma5da5l6e.com/en/
- title: Raymond Ware
  url: https://www.raymondware.com
  main_url: https://www.raymondware.com
  description: >
    Seattle web developer portfolio site.
  categories:
    - Portfolio
    - Design
    - Freelance
    - Web Development
  built_by: Raymond Ware
  built_by_url: https://github.com/raymondware
  featured: false
- title: Formula One Gym
  url: https://www.formulaonegym.co.uk/
  main_url: https://www.formulaonegym.co.uk/
  source_url: https://github.com/Zellement/formula1gym
  description: A UK based fitness gym in the heart of Nottingham, built with Gatsby v2
  categories:
    - Sports
  built_by: Dan Farrow
  built_by_url: https://github.com/Zellement
  featured: false
- title: Blog - Thanawat Gulati
  main_url: https://testing.thanawatgulati.com
  url: https://testing.thanawatgulati.com
  source_url: https://github.com/thanawatgulati/thanawatgulati-blog
  description: >
    Thanawat Gulati - Blog , Work experience portfolio and more.
  categories:
    - Blog
  built_by: Thanawat Gulati
  built_by_url: https://twitter.com/mjamesvevo
  featured: false
- title: Effico Ltd
  main_url: https://www.effico.ltd
  url: https://www.effico.ltd
  source_url: https://github.com/Zellement/effico
  description: >
    Commercial and domestic electrical contractors.
  categories:
    - Business
  built_by: Dan Farrow
  built_by_url: https://www.zellement.com
  featured: false
- title: Sheringham Flooring
  main_url: https://www.sheringhamflooring.com
  url: https://www.sheringhamflooring.com
  source_url: https://github.com/Zellement/sheringham-flooring-2019
  description: >
    Sheringham Flooring - commercial and domestic flooring solutions
  categories:
    - Business
  built_by: Dan Farrow
  built_by_url: https://www.zellement.com
  featured: false
- title: Que Jamear
  description: >-
    A directory with a map of food delivery services
    to be used during the health emergency caused by covid 19.
  main_url: https://quejamear.com/encebollados
  url: https://quejamear.com/encebollados
  featured: false
  categories:
    - Food
  built_by: Ramón Chancay
  built_by_url: https://ramonchancay.me/
- title: Vim Training
  description: >
    Bite sized video tutorials for Vim
  main_url: https://vimtraining.com
  url: https://vimtraining.com
  featured: false
  categories:
    - Education
    - Programming
  built_by: Nishant Dania
  built_by_url: https://nishantdania.com
- title: CodeTisans
  url: https://codetisans.com
  main_url: https://codetisans.com
  description: >-
    Website of an agency specialized in creating Laravel and Vue apps
  categories:
    - Agency
  built_by: Przemysław Przyłucki
  built_by_url: https://twitter.com/przylucki_p
  featured: false
- title: Mox Bank
  main_url: https://mox.com/
  url: https://mox.com/
  description: >
    Mox is the new virtual bank backed by Standard Chartered in partnership with HKT, PCCW and Trip.com; created to deliver a new banking experience in Hong Kong.
  categories:
    - Business
    - Design
    - Technology
    - Finance
    - User Experience
  built_by: Mox Bank
  built_by_url: https://mox.com/
- title: Pittica
  url: https://pittica.com
  main_url: https://pittica.com
  source_url: https://github.com/pittica/site
  description: >
    Digital agency site.
  categories:
    - Design
    - Web Development
    - Agency
  built_by: Lucio Benini
  built_by_url: https://pittica.com
  featured: false
- title: MyHumus
  url: https://myhumus.com
  main_url: https://myhumus.com
  source_url: https://github.com/my-humus/site
  description: >
    Digital agency site.
  categories:
    - Blog
    - Food
  built_by: Lucio Benini
  built_by_url: https://pittica.com
- title: Wanaboat.fr
  main_url: https://www.wanaboat.fr
  url: https://www.wanaboat.fr
  description: >
    This a boating classifieds website. It presents dinghys, catamarans and anything that floats or goes on the water and is for sale in France and Europe.
  categories:
    - Directory
  built_by: Olivier L. Developer
  built_by_url: https://www.olivierlivet.net/
- title: maxemitchell.com
  url: https://www.maxemitchell.com/
  main_url: https://www.maxemitchell.com/
  source_url: https://github.com/maxemitchell/portfolio
  description: >
    This is a personal portfolio website to highlight my photography, videography, coding projects, and work/education experience.
  categories:
    - Portfolio
    - Gallery
    - Portfolio
    - Open Source
    - Design
  built_by: Max Mitchell
  built_by_url: https://github.com/maxemitchell
- title: Nick Offerman
  url: https://nickofferman.co/
  main_url: https://nickofferman.co/
  description: >
    The official website of Nick Offerman: Actor, Author, Humorist, & Woodworker.
  categories:
    - E-commerce
    - Entertainment
    - Video
  built_by: Aveling Ray
  built_by_url: https://avelingray.com/
- title: Rudra Narayan
  url: https://rudra.dev
  main_url: https://rudra.dev
  source_url: https://github.com/mrprofessor/rudra.dev
  description: >
    Rudra Narayan | Thoughts, obsessions and rants
  categories:
    - Blog
    - Portfolio
    - SEO
    - Programming
    - Landing Page
    - Technology
  built_by: Rudra Narayan
  built_by_url: https://github.com/mrprofessor
  featured: false
- title: Stackrole
  main_url: https://stackrole.com
  url: https://stackrole.com
  description: >
    We help Startups and Individuals launch their blazing fast JAMstack website with GatsbyJS and Netlify CMS, Deployed on Netlify
  categories:
    - Agency
    - Blog
    - User Experience
    - Web Development
    - Portfolio
    - JavaScript
  built_by: Stackrole
  built_by_url: https://stackrole.com
  featured: false
- title: Aparna Joshi
  url: https://aparnajoshi.netlify.app/
  main_url: https://aparnajoshi.netlify.app/
  description: >
    Hi, I`m a Software Engineer working in Citrix, Bangalore. I spend my free time learning stuff that interests me. I write articles that educates me.
  categories:
    - Blog
    - Science
    - Technology
    - Programming
  built_by: Aparna Joshi
  built_by_url: https://github.com/AparnaJoshi007/explained/
  featured: false
- title: Narration Box
  main_url: https://narrationbox.com
  url: https://narrationbox.com
  description: >
    Narration Box provides cost effective voiceovers and narrations at scale using an intuitive editor and state of the art speech synthesis.
  categories:
    - Productivity
    - Technology
    - Podcast
    - Landing Page
    - Media
    - Entertainment
    - Business
    - API
    - Video
  built_by: Chetan Malhotra
  built_by_url: https://twitter.com/narrationbox
- title: CodeWithLinda
  url: https://www.codewithlinda.com/
  main_url: https://www.codewithlinda.com/
  source_url: https://github.com/Linda-Ikechukwu/Personal-Site
  description: >
    CodeWithLinda is the personal portfolio and blog site of Linda Ikechukwu, a Frontend developer based in Lagos, Nigeria.
  categories:
    - Portfolio
    - Blog
    - Technology
    - Programming
    - Web Development
  built_by: Linda Ikechukwu
  built_by_url: https://twitter.com/_MsLinda
  featured: false
- title: Headless WordPress Blog and Portfolio by Simon Halimonov
  url: https://simonhalimonov.com/
  main_url: https://simonhalimonov.com/
  description: >
    An open source portfolio about UI/UX design and development. This is my personal website that I use to promote my work. It uses TypeScript and a headless WordPress CMS. Supports i18n and Gutenberg. I open source this site to help everyone make a nice WordPress site faster.
  categories:
    - Blog
    - Portfolio
    - Programming
    - Open Source
    - Design
    - Freelance
    - Web Development
    - WordPress
  built_by: Simon Halimonov
  built_by_url: https://simonhalimonov.com/
  featured: false
- title: Clarke Harris
  url: https://www.clarkeharris.com/
  main_url: https://www.clarkeharris.com/
  description: >
    Brooklyn based designer portfolio. Uses pretty advance animations. Content is pulled from the contentful.
  categories:
    - Portfolio
    - Design
    - Freelance
    - Web Development
  built_by: Daniel Husar
  built_by_url: https://www.danielhusar.sk/
  featured: false
- title: Daniel Husar
  url: https://www.danielhusar.sk/
  main_url: https://www.danielhusar.sk/
  source_url: https://github.com/danielhusar/danielhusar.sk
  description: >
    An open source portfolio and blog.
  categories:
    - Blog
    - Portfolio
    - JavaScript
    - Open Source
  built_by: Daniel Husar
  built_by_url: https://www.danielhusar.sk/
  featured: false
- title: SANDALBOYZ
  main_url: https://sandalboyz.com
  url: https://sandalboyz.com
  description: >
    The official website of SANDALBOYZ – home to coziness and comfort. Built in conjunction with https://planetary.co/.
  categories:
    - Retail
    - E-commerce
    - Blog
  built_by: SANDALBOYZ
  built_by_url: https://sandalboyz.com
  featured: false
- title: Tim Phillips
  url: https://www.tim-phillips.com/
  main_url: https://www.tim-phillips.com/
  source_url: https://github.com/timphillips/tim-phillips.com
  description: >
    Personal website for Tim Phillips, a software engineer and web developer.
  categories:
    - Open Source
    - Portfolio
    - Web Development
  featured: false
- title: Nagarjun Palavalli
  main_url: https://nagarjun.co/
  url: https://nagarjun.co/
  description: >
    My personal website built with Gatsby. I am a full-stack web developer and designer based in Bangalore, India.
  categories:
    - Portfolio
    - Blog
  built_by: Nagarjun Palavalli
  built_by_url: https://twitter.com/palavalli
  featured: false
- title: Diogo Rodrigues
  url: https://www.diogorodrigues.dev/
  main_url: https://www.diogorodrigues.dev/
  description: >
    As a front-end developer with UI/UX design skills, I create digital experiences through design & code.
  categories:
    - Freelance
    - Portfolio
    - Blog
    - Mobile Development
    - Web Development
    - User Experience
  built_by: Diogo Rodrigues
  built_by_url: https://www.diogorodrigues.dev/
- title: Jamstack Storefront
  main_url: https://jamstackstorefront.com/
  url: https://jamstackstorefront.com/
  categories:
    - E-commerce
    - Agency
  built_by: Peter Hironaka
  built_by_url: https://peterhironaka.com
  featured: false
- title: Support Black Business
  main_url: https://support-black.business
  url: https://support-black.business
  categories:
    - Directory
  built_by: Peter Hironaka
  built_by_url: https://peterhironaka.com
  featured: false
- title: Nyxo
  url: https://www.nyxo.app
  main_url: https://www.nyxo.app
  description: >
    Nyxo is the best aid for improving your sleep quality. We combine leading sleep research techniques with your sleep tracker’s data to provide you with personalized and actionable coaching, to improve your sleep.
  categories:
    - Healthcare
    - Blog
    - Science
    - Technology
    - Data
    - Mobile Development
  built_by: Kayla Gordon
  built_by_url: https://www.kayla-gordon.com/
  featured: false
- title: Earner
  url: https://www.earner.ai/
  main_url: https://www.earner.ai/
  source_url: https://github.com/Earner-ai/earner-website
  description: >
    Earner is here to keep you informed of services you are entitled to from the Finnish government to entrepreneurship. We are here to help you succeed.
  categories:
    - Blog
    - Open Source
    - Education
    - Technology
    - Community
    - Data
    - Entrepreneurship
    - Human Resources
  built_by: Kayla Gordon
  built_by_url: https://www.kayla-gordon.com/
  featured: false
- title: Amamos Vivir Cada Día
  main_url: https://www.amvi.org.mx/
  url: https://www.amvi.org.mx/
  description: >
    AMVI, Amamos Vivir Cada Día A.C. is a Mexican non-profit organisation helping children with degenerative illnesses by fulfilling their dreams and helping their families financially, but also with personal support. During the Covid-19 crisis, their donations have plummeted since they did not have a website, so I decided to help by building this site for them using Gatsby, TypeScript and Styled-Components, proudly hosted on Netlify who helped the cause with a free pro plan.
  featured: false
  categories:
    - Nonprofit
    - Healthcare
  built_by: Jacob Herper
  built_by_url: https://herper.io/
- title: Digital4Better
  url: https://digital4better.com
  main_url: https://digital4better.com
  description: >
    Digital4Better is an agency promoting a sustainable digital future.
  categories:
    - Accessibility
    - Agency
    - Blog
    - Consulting
    - Design
    - E-commerce
    - Mobile Development
    - Open Source
    - Programming
    - Technology
    - User Experience
    - Web Development
  built_by: Digital4Better
  built_by_url: https://digital4better.com
  featured: false
- title: With Pulp
  url: https://withpulp.com
  main_url: https://withpulp.com
  description: >
    With Pulp's agency website and blog. Meet our team, see our work and read our latest insights on design and development.
  categories:
    - Agency
    - Marketing
    - Web Development
    - Portfolio
    - Blog
  featured: false
- title: DUDOS
  main_url: https://dudos.co.uk
  url: https://dudos.co.uk
  description: >
    UK based web design agency building premium bespoke websites with light-speed performance and rock-solid security
  categories:
    - Agency
    - Web Development
    - Design
    - SEO
    - Portfolio
    - Blog
    - JavaScript
    - Mobile Development
    - Marketing
    - Photography
    - User Experience
  built_by: Mark A Hext
  built_by_url: https://dudos.co.uk/about
  featured: false
- title: Impuls-e
  main_url: https://impuls-e.works/
  url: https://impuls-e.works/
  description: >
    Digital Agency focused on helping our clients build their online digital presence. Located in Santa Catarina, Brazil
  categories:
    - Web Development
    - E-commerce
    - Mobile Development
    - Landing Page
    - Blog
    - Programming
    - Agency
  built_by: Impuls-e
  built_by_url: https://www.instagram.com/impulse.works/
  featured: false
- title: Honeycomb Creative
  main_url: https://www.honeycombcreative.com/
  url: https://www.honeycombcreative.com/
  description: >
    Honeycomb Creative has been producing websites and other print and electronic communications material since 1991. Website built with Gatsby v2 and headless WordPress.
  categories:
    - Agency
    - Web Development
    - Design
    - SEO
    - Portfolio
    - Marketing
    - Blog
    - WordPress
  built_by: Honeycomb Creative
  built_by_url: https://www.honeycombcreative.com/
- title: Personal Website of Suganthan Mohanadasan
  main_url: https://suganthan.com/
  url: https://suganthan.com/
  description: >
    Suganthan is a digital marketing consultant who works with medium and large businesses. This Gatsby site uses Contentful as the CMS and Tailwind CSS for the styling. It also uses i18n plugins to provide a site for Suganthan's Norwegian visitors.
  categories:
    - Blog
    - Business
    - Consulting
    - Entrepreneurship
    - Portfolio
    - SEO
  built_by: Shane Jones
  built_by_url: https://shanejones.co.uk/
- title: Bold.org
  url: https://bold.org/
  main_url: https://bold.org/
  description: >
    Fighting Student Debt. Create or apply to exclusive scholarships, fellowships, and grants, in minutes.
  categories:
    - Education
  built_by: Bold.org
  featured: false
- title: The Story of Dovetail and Afterpay
  url: https://dovetailstudios.com/the-story-of-dovetail-and-afterpay
  main_url: https://dovetailstudios.com/the-story-of-dovetail-and-afterpay
  description: An interactive story sharing how Dovetail helped Afterpay build the fastest growing consumer tech platform in Australian history.
  categories:
    - Agency
    - Design
    - Entrepreneurship
    - Mobile Development
    - Web Development
  built_by: Dovetail
  built_by_url: https://dovetailstudios.com
  featured: false
- title: Daily Texas Country
  url: https://dailytexascountry.com
  main_url: https://dailytexascountry.com
  source_url: https://github.com/bradgarropy/dailytexascountry.com
  description: >
    She tries to tell me that Oklahoma's better, but I ain't got time for that.
  categories:
    - Blog
    - Community
    - E-commerce
    - Entertainment
    - Marketing
    - Media
    - Music
    - Podcast
    - SEO
    - Video
  built_by: Brad Garropy
  built_by_url: https://bradgarropy.com
- title: Petite & Minimal
  url: https://www.petiteandminimal.com/
  main_url: https://www.petiteandminimal.com/
  description: >-
    Eco-friendly lifestyle website. Green, sustainable, minimal. Covering food,
    style, travel, living and featuring several eco-friendly directories.
  categories:
    - Blog
    - Food
    - Travel
    - Photography
    - Directory
  built_by: Annie Taylor Chen
  built_by_url: https://www.annietaylorchen.com/
  featured: false
- title: Petite & Minimal Concept Store DEMO
  url: https://petiteandminimalstore.netlify.app/
  main_url: https://petiteandminimalstore.netlify.app/
  source_url: https://github.com/AnnieTaylorCHEN/PetiteandMinimalStore
  description: >-
    A JAMstack e-commerce solution built with Gatsby, Contentful and
    CommerceLayer.
  categories:
    - E-commerce
  built_by: Annie Taylor Chen
  built_by_url: https://www.annietaylorchen.com/
- title: Tatjana Volbeke Portfolio
  url: https://tatjanavolbeke.com/
  main_url: https://tatjanavolbeke.com/
  categories:
    - Design
    - Portfolio
    - User Experience
- title: Inbound Latino
  url: https://inboundlatino.com/
  main_url: https://inboundlatino.com/
  source_url: https://github.com/JoseSoteloCohen/inboundlatino
  description: >-
    A portfolio website built with Gatsby, featuring websites and WordPress plugins.
  categories:
    - Portfolio
    - Web Development
  built_by: José Sotelo
  built_by_url: https://inboundlatino.com/
- title: ReqView
  url: https://www.reqview.com
  main_url: https://www.reqview.com
  description: >
    Requirements management tool for development of software and systems products
  categories:
    - App
    - Business
    - Data
    - Documentation
    - Productivity
    - Technology
  built_by: Eccam
  built_by_url: https://www.eccam.com
- title: Hippocampus's Garden
  url: https://hippocampus-garden.com/
  main_url: https://hippocampus-garden.com/
  source_url: https://github.com/shionhonda/hippocampus-garden
  description: >-
    A blog by Shion Honda. Posts on what I learn about machine learning, statistics, and programming.
  categories:
    - Blog
    - Science
    - Technology
  built_by: Shion Honda
  built_by_url: https://twitter.com/shion_honda
  featured: false
- title: mindkit
  url: https://mindkit.fr
  main_url: https://mindkit.fr
  description: >
    A collection of wellness links to help with mind and body. Built with Gatsby, Theme UI, Airtable and Netlify.
  categories:
    - Directory
    - Healthcare
  built_by: Joseph Race
  built_by_url: https://josephrace.co.uk
- title: Travel Diary - Your Digital Travelogue
  main_url: https://ontraveldiary.com
  url: https://ontraveldiary.com
  description: >
    An open to all digital platform for avid travelers to share their trips and photos with the world.
  categories:
    - Blog
    - Travel
    - Community
  built_by: Draftbox
  built_by_url: https://draftbox.co
  featured: false
- title: Ellington Hammond
  main_url: https://ellington-hammond.com
  url: https://ellington-hammond.com
  description: >
    Ellington Hammond is a photographer and film director based in the United States.
  categories:
    - Portfolio
    - E-commerce
  built_by: Peter Hironaka
  built_by_url: https://peterhironaka.com
- title: Laputan ERP
  main_url: https://erp.laputan.com.au
  url: https://erp.laputan.com.au
  description: >
    Customizable Enterprise Resource Planning (ERP) System helps companies save time and money across departments (Accounting, Finance, Human Resources, Marketing, Sales & IT) in order to improve productivity and competitiveness.
  categories:
    - Technology
    - Productivity
    - Human Resources
    - Finance
    - Marketing
  built_by: Laputan Software
  built_by_url: https://laputan.com.au
- title: Laputan Schools
  main_url: https://schools.laputan.com.au
  url: https://schools.laputan.com.au
  description: >
    Laputan Schools helps parents to research and engage with the schools around their areas.
  categories:
    - Education
  built_by: Laputan Software
  built_by_url: https://laputan.com.au
- title: LeanyLabs
  main_url: https://leanylabs.com/
  url: https://leanylabs.com/mvp-development/
  description: >
    Web Development Agency. We help startups to build successful web applications.
  categories:
    - Agency
    - Web Development
    - Programming
    - JavaScript
    - Consulting
    - Blog
  built_by: LeanyLabs
  built_by_url: https://leanylabs.com/
- title: Require Podcast
  main_url: https://require.podcast.gq
  url: https://require.podcast.gq
  source_url: https://github.com/requirepodcast/website
  description: >
    Website for Require Podcast - a Polish podcast about webdevelopment. Simple landing page + episode archive with player and episode notes generated from markdown files
  categories:
    - Entertainment
    - Landing Page
    - Podcast
    - Programming
    - Web Development
  built_by: Adam Siekierski and Artur Dudek
  built_by_url: https://siekierski.ml
- title: Lidabox
  description: >-
    Website for the sale of medical supplies and biosafety supplies.
  main_url: https://lidabox.com/
  url: https://lidabox.com/
  featured: false
  categories:
    - E-commerce
    - Marketing
  built_by: Ramón Chancay
  built_by_url: https://ramonchancay.me/
- title: Real Estate Shows
  main_url: https://realestateshows.com/
  url: https://realestateshows.com/
  description: >
    Marketing site for Real Estate Shows, a web app for making real estate video slide shows. Using WordPress as a data store for the blog via the WPGraphQL plugin.
  categories:
    - Real Estate
    - Blog
    - WordPress
    - SEO
    - Video
  built_by: Zeek Interactive
  built_by_url: https://zeek.com/
- title: Fidisys Playbook
  main_url: https://playbook.fidisys.com/
  url: https://playbook.fidisys.com/
  description: >
    Fidisys playbook is the process we follow in Fidisys to build awesome products. It shows engineering, hiring and operation process.
  categories:
    - Technology
    - Productivity
    - Human Resources
  built_by: Fidisys Technologies
  built_by_url: https://www.fidisys.com/
- title: Gabriel Giordano Portfolio
  main_url: https://gabrielgiordano.com
  url: https://gabrielgiordano.com
  source_url: https://github.com/gabrielgiordan/gabrielgiordano.com
  description: >
    Personal website for Gabriel Giordano, a Senior Software Engineer and also an open-source contributor.
  categories:
    - Open Source
    - Portfolio
    - Web Development
    - SEO
    - Technology
    - Programming
    - Freelance
  built_by: Gabriel Giordano
  built_by_url: https://gabrielgiordano.com
  featured: false
<<<<<<< HEAD
- title: Prescriptive Data Solutions
  main_url: https://www.prescriptive.solutions
  url: https://www.prescriptive.solutions
  source_url: https://github.com/prescriptive/2018Q4Website
  description: >
    IT Solution Delivery with Unique Benefits to the Enterprise Buyer.
  categories:
    - Technology
    - Consulting
=======
- title: LANDTX
  main_url: https://www.landtx.com
  url: https://www.landtx.com
  source_url: https://github.com/ltx-digett/landtx
  description: >
    LANDTX markets investment, recreational, ranch and farm lands throughout Texas.
  categories:
    - Real Estate
>>>>>>> e165e0e6
    - Business
  built_by: Digett
  built_by_url: https://www.digett.com
  featured: false
- title: Raleigh Bikes
  url: https://www.raleigh.co.uk/gb/en/
  main_url: https://raleigh.co.uk/
  description: >
    Chances are that you rode a Raleigh when you were younger - and maybe you still do now. Raleigh is one of the oldest bicycle companies in the world. Website build with Algolia, Shopware & Storyblok.
  categories:
    - E-commerce
    - Sports
  built_by: Oberon (for Accell Group)
  built_by_url: https://oberon.nl
- title: Nitro Sign
  main_url: https://www.nitrosign.com
  url: https://www.nitrosign.com
  description: >
    Nitro Sign is a free to use Electronic Signature solution that helps businesses & individuals work smarter, faster, and more securely—without the need for paper or pen.
  categories:
    - Technology
    - Productivity
    - Business
  built_by: Nitro Software Inc
  built_by_url: https://www.nitrosign.com
- title: Neon Law
  main_url: https://www.neonlaw.com
  source_url: https://github.com/neonlaw/interface
  url: https://www.neonlaw.com
  description: >
    Neon Law is a general-practice law firm that uses software to improve access to justice.
  categories:
    - Consulting
    - Data
    - Open Source
  built_by: Neon Law
  built_by_url: https://twitter.com/neonlaw

- title: Developer Ecosystem
  main_url: https://www.developerecosystem.com/
  url: https://www.developerecosystem.com/
  description: >
    Theories, talks, and tools for building or being part of a Developer Ecosystem. Learn how Platform Economies are built and scaled.
  categories:
    - Blog
    - Design
    - Entrepreneurship
  built_by: Hugh Durkin
  built_by_url: https://twitter.com/hughdurkin
- title: Jose D. Santos IV
  main_url: https://ivjose.com
  url: https://ivjose.com
  source_url: https://github.com/ivjose/portfolio
  description: >
    I’m a freelance Frontend Developer specializing in React and in building a web interface with better user experiences.
  categories:
    - Freelance
    - Portfolio
    - Web Development
  built_by: Jose D. Santos IV
  built_by_url: https://ivjose.com
  featured: false
- title: Jeff Jadulco
  main_url: https://jeffjadulco.com
  url: https://jeffjadulco.com
  description: >
    Personal website for Jeff Jadulco, an experienced game developer with deep interest in modern web development.
  categories:
    - Blog
    - Portfolio
    - Web Development
  built_by: Jeff Jadulco
  built_by_url: https://jeffjadulco.com
  featured: false
- title: Château de Morey 🏰
  main_url: https://chateaudemorey.fr
  url: https://chateaudemorey.fr/en/
  description: >
    Website of Château de Morey. Built on the ruins of a Templar convent 🏰
  categories:
    - Travel
    - Blog
  built_by: Julien Karst
  built_by_url: https://julienkarst.com
- title: TRUE STORY
  main_url: https://custom.truestorysport.com/
  url: https://custom.truestorysport.com/
  description: >
    TRUE STORY is a contemporary sportswear brand offering custom products for orienteering.
  categories:
    - E-commerce
  built_by: BRIKL
  built_by_url: https://github.com/Brikl
- title: Julien Karst Freelance
  main_url: https://julienkarst.com
  url: https://julienkarst.com
  description: >
    Personal website for Julien Karst, a Mobile / Web developer.
  categories:
    - Blog
    - Portfolio
    - JavaScript
    - Programming
    - Freelance
  built_by: Julien Karst
  built_by_url: https://twitter.com/JulienKarst
- title: Chien Tai Co.
  main_url: https://www.chientai.com.tw
  url: https://www.chientai.com.tw
  description: >
    Chien Tai Co. is an electronic, motor material and magnet wire retailer in Taiwan.
  categories:
    - Retail
    - Business
    - Agency
  built_by: Chen-Tai Hou
  built_by_url: https://ctxhou.com/
- title: Glee
  main_url: https://glee.traction.one/
  url: https://glee.traction.one/
  description: Whether you're a startup, a developer, an artist, a creator, or just a handful of friends building a great product or creating interesting content, Glee makes it easy to collect, track and manage feedback from your users.
  featured: false
  categories:
    - App
    - Technology
    - Productivity
  built_by: Sankarsan Kampa
  built_by_url: https://traction.one
- title: Paths.io
  url: https://paths.io/
  main_url: https://paths.io/
  description: >
    Paths enables a new type of career discovery, in addition to being a better way to find work.
  categories:
    - Data
    - Technology
    - Landing Page
  built_by: HiringSolved
  built_by_url: https://hiringsolved.com/home/
  featured: false
- title: Marcus Wood
  main_url: https://www.marcuswood.io/
  url: https://www.marcuswood.io/
  description: >
    Personal website for Marcus Wood, a web developer that builds products with React, TypeScript, and GraphQL.
  categories:
    - Blog
    - Portfolio
    - Web Development
  built_by: Marcus Wood
  built_by_url: https://www.marcuswood.io/
- title: Crogic
  url: https://crogic.jp
  main_url: https://crogic.jp
  description: >
    Web and Music Creator's porfolio site.
  categories:
    - Portfolio
    - Web Development
    - Music
  built_by: Mei
  built_by_url: https://twitter.com/vo_mei0623
- title: Reactive Resume
  url: https://rxresu.me
  main_url: https://rxresu.me
  description: >
    A free and open source resume builder.
  categories:
    - App
    - Design
    - Open Source
  built_by: Amruth Pillai
  built_by_url: https://amruthpillai.com
- title: Meetup
  url: https://meetup.com/
  main_url: https://meetup.com/
  description: >
    Meetup is the leading social media platform dedicated to connecting people in person, or online during times of crisis.
  categories:
    - Accessibility
    - App
    - Community
    - Event
    - SEO
- title: John Kavanagh's Portfolio
  url: https://johnkavanagh.co.uk/
  main_url: https://johnkavanagh.co.uk/
  description: >
    Website and portfolio of John Kavanagh: a freelance front-end web developer in Brighton, UK.
  categories:
    - Portfolio
    - Technology
    - Web Development
    - Blog
    - Freelance
  built_by: John Kavanagh
  built_by_url: https://johnkavanagh.co.uk/
  featured: false
- title: Red Central
  url: https://redcentral.co.uk/
  main_url: https://redcentral.co.uk/
  description: >
    Based in Bristol in the UK, Red Central is the World's no.1 creative agency for entertainment and brand licensing.
  categories:
    - Agency
    - Entertainment
    - Media
    - Consulting
    - Design
  built_by: John Kavanagh
  built_by_url: https://johnkavanagh.co.uk/
  featured: false
- title: MongoDB Developer Hub
  url: https://developer.mongodb.com
  main_url: https://developer.mongodb.com
  description: >
    The MongoDB Developer Hub serves as the central location for all MongoDB developer content, programs, and resources.
  categories:
    - Blog
    - Data
    - Education
    - Learning
    - Programming
    - Technology
    - Web Development
  built_by: MongoDB
  featured: false
- title: Devnet
  main_url: https://devnet.hr/
  url: https://devnet.hr/
  description: >
    Business website for web development company.
  categories:
    - Web Development
    - Agency
  built_by: Devnet
  built_by_url: https://devnet.hr
- title: Leanier.com
  url: https://leanier.com
  main_url: https://leanier.com
  description: >
    Enterprise SaaS Management for Modern IT
  categories:
    - Data
    - Technology
    - Business
  built_by: leaniercode
  featured: false
- title: UP42
  main_url: https://up42.com/
  url: https://up42.com/
  description: UP42 is an open marketplace to buy and sell Earth Observation data and analytics algorithms. UP42 is also a platform to build and run analytics algorithms.
  built_by: Axel Fuhrmann
  built_by_url: https://axelfuhrmann.com/
  featured: false
  categories:
    - Data
    - Technology
    - Business
    - Blog
    - API
- title: Webplace
  url: https:/www.webplace.com.au
  main_url: https:/www.webplace.com.au
  description: Corporate website for the Webplace Digital Agency
  categories:
    - Web Development
    - Agency
    - Portfolio
  built_by: Webplace
  built_by_url: https://www.webplace.com.au
  featured: false
- title: Motherhost
  main_url: https://motherhost.com/
  url: https://motherhost.com/
  description: >
    Ecommerce website for web hosting company.
  categories:
    - Web Development
    - E-commerce
  built_by: Motherhost
  built_by_url: https://motherhost.com
- title: Oomph
  url: https://www.oomphinc.com/agency
  main_url: https://www.oomphinc.com
  description: >
    We craft digital products — but we make so much more. We design delight. We make a lasting first impression. We communicate value & purpose. We build lifelong relationships.
  categories:
    - Accessibility
    - Agency
    - Business
    - Design
    - Marketing
    - Technology
    - User Experience
    - Web Development
  built_by: Oomph, Inc.
  built_by_url: https://www.oomphinc.com
- title: FatihaTV
  url: https://fatihatv.com
  main_url: https://fatihatv.com
  description: A distaction-free platform to consume Islamic content from reputable Youtube Channels
  categories:
    - Community
    - Library
    - Media
    - Nonprofit
    - SEO
  built_by: TengkuHafidz
- title: WebSheets Generator
  url: https://my.websheets.co
  main_url: https://demo.websheets.co
  source_url: https://github.com/tengkuhafidz/websheets-generator
  description: Generate websites with just Google Sheets
  categories:
    - Open Source
    - Web Development
    - Directory
    - Gallery
    - Portfolio
    - Documentation
  built_by: Tengku Hafidz
  built_by_url: https://twitter.com/sohafidz
- title: The Mezzofanti Guild - Language Learning Made Simple
  url: https://www.mezzoguild.com
  main_url: https://www.mezzoguild.com
  description: >
    Learning a foreign language and don't know where to start? The Mezzofanti Guild will teach you the best tips, tricks and hacks to simplify your language learning.
  categories:
    - Blog
    - Education
    - Learning
    - Travel
  built_by: Donovan Nagel
  built_by_url: https://www.donovannagel.com
  featured: false
- title: Alex Perronnet Personal Website
  url: https://alexperronnet.io
  main_url: https://alexperronnet.io
  source_url: https://github.com/alexperronnet/alexperronnet.io
  description: >
    I'm Alex Perronnet, a french freelance developer and designer. I'm also an open-source contributor and a content creator.
  categories:
    - Open Source
    - Freelance
  built_by: Alex Perronnet
  built_by_url: https://alexperronnet.io
  featured: false<|MERGE_RESOLUTION|>--- conflicted
+++ resolved
@@ -11391,7 +11391,6 @@
   built_by: Gabriel Giordano
   built_by_url: https://gabrielgiordano.com
   featured: false
-<<<<<<< HEAD
 - title: Prescriptive Data Solutions
   main_url: https://www.prescriptive.solutions
   url: https://www.prescriptive.solutions
@@ -11401,7 +11400,6 @@
   categories:
     - Technology
     - Consulting
-=======
 - title: LANDTX
   main_url: https://www.landtx.com
   url: https://www.landtx.com
@@ -11410,7 +11408,6 @@
     LANDTX markets investment, recreational, ranch and farm lands throughout Texas.
   categories:
     - Real Estate
->>>>>>> e165e0e6
     - Business
   built_by: Digett
   built_by_url: https://www.digett.com
