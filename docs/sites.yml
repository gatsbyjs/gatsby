--- conflicted
+++ resolved
@@ -9069,7 +9069,6 @@
     - Marketing
     - Design
   built_by: João Matos (Global Creative Studio - Education First)
-<<<<<<< HEAD
 - title: Kotoriyama
   main_url: https://kotoriyama.com/
   url: https://kotoriyama.com/
@@ -9081,7 +9080,6 @@
     - Entertainment
     - Mobile Development
   built_by: Motoyoshi Shiine (Kotoriyama)
-=======
 - title: PWA Shields
   url: https://www.pwa-shields.com
   main_url: https://www.pwa-shields.com
@@ -9186,5 +9184,4 @@
     - Business
   built_by: Bare Advertising & Communications
   built_by_url: https://www.bare.ca/
-  featured: false
->>>>>>> 2de96171
+  featured: false