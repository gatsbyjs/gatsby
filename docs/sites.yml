--- conflicted
+++ resolved
@@ -10140,7 +10140,6 @@
     - Web Development
   built_by: Jason Zheng
   built_by_url: https://github.com/bilafish
-<<<<<<< HEAD
 - title: Fluiditype
   url: https://www.fluiditype.com/
   main_url: https://www.fluiditype.com/
@@ -10153,7 +10152,6 @@
   built_by: Boris Kirov
   built_by_url: www.boriskirov.com
   featured: false
-=======
 - title: Bonsaiilabs
   main_url: https://bonsaiilabs.com/
   url: https://bonsaiilabs.com/
@@ -10236,5 +10234,4 @@
   categories:
     - Food
     - Marketing
-  built_by: Tyson Foods, Inc.
->>>>>>> 12c61a64
+  built_by: Tyson Foods, Inc.