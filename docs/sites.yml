- title: ReactJS
  main_url: "https://reactjs.org/"
  url: "https://reactjs.org/"
  source_url: "https://github.com/reactjs/reactjs.org"
  featured: true
  categories:
    - Web Development
    - Featured
- title: Flamingo
  main_url: https://www.shopflamingo.com/
  url: https://www.shopflamingo.com/
  description: >
    Online shop for women's body care and hair removal products.
  categories:
    - eCommerce
    - Featured
  featured: true
- title: IDEO
  url: https://www.ideo.com
  main_url: https://www.ideo.com/
  description: >
    A Global design company committed to creating positive impact.
  categories:
    - Agency
    - Technology
    - Featured
    - Consulting
    - User Experience
  featured: true
- title: Airbnb Engineering & Data Science
  description: >
    Creative engineers and data scientists building a world where you can belong
    anywhere
  main_url: "https://airbnb.io/"
  url: "https://airbnb.io/"
  categories:
    - Blog
    - Gallery
    - Featured
  featured: true
- title: Impossible Foods
  main_url: "https://impossiblefoods.com/"
  url: "https://impossiblefoods.com/"
  categories:
    - Food
    - Featured
  featured: true
- title: Braun
  description: >
    Braun offers high performance hair removal and hair care products, including dryers, straighteners, shavers, and more.
  main_url: "https://ca.braun.com/en-ca"
  url: "https://ca.braun.com/en-ca"
  categories:
    - eCommerce
    - Featured
  featured: true
- title: NYC Pride 2019 | WorldPride NYC | Stonewall50
  main_url: "https://2019-worldpride-stonewall50.nycpride.org/"
  url: "https://2019-worldpride-stonewall50.nycpride.org/"
  featured: true
  description: >-
    Join us in 2019 for NYC Pride, as we welcome WorldPride and mark the 50th
    Anniversary of the Stonewall Uprising and a half-century of LGBTQ+
    liberation.
  categories:
    - Education
    - Marketing
    - Nonprofit
    - Featured
  built_by: Canvas United
  built_by_url: "https://www.canvasunited.com/"
- title: The State of European Tech
  main_url: "https://2017.stateofeuropeantech.com/"
  url: "https://2017.stateofeuropeantech.com/"
  featured: true
  categories:
    - Technology
    - Featured
  built_by: Studio Lovelock
  built_by_url: "http://www.studiolovelock.com/"
- title: Hopper
  main_url: "https://www.hopper.com/"
  url: "https://www.hopper.com/"
  built_by: Narative
  built_by_url: "https://www.narative.co/"
  featured: true
  categories:
    - Technology
    - App
    - Featured
- title: GM Capital One
  description: |
    Introducing the new online experience for your GM Rewards Credit Card
  main_url: "https://gm.capitalone.com/"
  url: "https://gm.capitalone.com/"
  categories:
    - Featured
  featured: true
- title: Theodora Warre
  main_url: "https://theodorawarre.eu"
  url: "https://theodorawarre.eu"
  description: >-
    E-commerce site for jewellery designer Theodora Warre, built using Gatsby + Shopify + Prismic + Matter.js
  categories:
    - eCommerce
    - Marketing
  built_by: Pierre Nel
  built_by_url: "https://pierre.io"
  featured: false
- title: Life Without Barriers | Foster Care
  main_url: "https://www.lwb.org.au/foster-care"
  url: "https://www.lwb.org.au/foster-care"
  featured: true
  description: >-
    We are urgently seeking foster carers all across Australia. Can you open
    your heart and your home to a child in need? There are different types of
    foster care that can suit you. We offer training and 24/7 support.
  categories:
    - Nonprofit
    - Education
    - Documentation
    - Marketing
    - Featured
  built_by: LWB Digital Team
  built_by_url: "https://twitter.com/LWBAustralia"
- title: Figma
  main_url: "https://www.figma.com/"
  url: "https://www.figma.com/"
  featured: true
  categories:
    - Marketing
    - Design
    - Featured
  built_by: Corey Ward
  built_by_url: "http://www.coreyward.me/"
- title: Bejamas - JAM Experts for hire
  main_url: "https://bejamas.io/"
  url: "https://bejamas.io/"
  featured: true
  description: >-
    We help agencies and companies with JAMStack tools. This includes web
    development using Static Site Generators, Headless CMS, CI / CD and CDN
    setup.
  categories:
    - Technology
    - Web Development
    - Agency
    - Marketing
    - Featured
  built_by: Bejamas
  built_by_url: "https://bejamas.io/"
- title: The State of JavaScript
  description: >
    Data from over 20,000 developers, asking them questions on topics ranging
    from frontend frameworks and state management, to build tools and testing
    libraries.
  main_url: "https://stateofjs.com/"
  url: "https://stateofjs.com/"
  source_url: "https://github.com/StateOfJS/StateOfJS"
  categories:
    - Data
    - JavaScript
    - Featured
  built_by: StateOfJS
  built_by_url: "https://github.com/StateOfJS/StateOfJS/graphs/contributors"
  featured: true
- title: DesignSystems.com
  main_url: "https://www.designsystems.com/"
  url: "https://www.designsystems.com/"
  description: |
    A resource for learning, creating and evangelizing design systems.
  categories:
    - Design
    - Blog
    - Technology
    - Featured
  built_by: Corey Ward
  built_by_url: "http://www.coreyward.me/"
  featured: true
- title: Timely
  main_url: "https://timelyapp.com/"
  url: "https://timelyapp.com/"
  description: |
    Fully automatic time tracking. For those who trade in time.
  categories:
    - Productivity
    - Featured
  built_by: Timm Stokke
  built_by_url: "https://timm.stokke.me"
  featured: true
- title: Snap Kit
  main_url: "https://kit.snapchat.com/"
  url: "https://kit.snapchat.com/"
  description: >
    Snap Kit lets developers integrate some of Snapchat’s best features across
    platforms.
  categories:
    - Technology
    - Documentation
    - Featured
  featured: true
- title: SendGrid
  main_url: "https://sendgrid.com/docs/"
  url: "https://sendgrid.com/docs/"
  description: >
    SendGrid delivers your transactional and marketing emails through the
    world's largest cloud-based email delivery platform.
  categories:
    - API
    - Technology
    - Documentation
    - Featured
  featured: true
- title: Kirsten Noelle
  main_url: "https://www.kirstennoelle.com/"
  url: "https://www.kirstennoelle.com/"
  featured: true
  description: >
    Digital portfolio for San Francisco Bay Area photographer Kirsten Noelle Wiemer.
  categories:
    - Photography
    - Portfolio
    - Featured
  built_by: Ryan Wiemer
  built_by_url: "https://www.ryanwiemer.com/"
- title: Cajun Bowfishing
  main_url: "https://cajunbowfishing.com/"
  url: "https://cajunbowfishing.com/"
  featured: false
  categories:
    - eCommerce
    - Sports
  built_by: Escalade Sports
  built_by_url: "https://www.escaladesports.com/"
- title: NEON
  main_url: "http://neonrated.com/"
  url: "http://neonrated.com/"
  featured: false
  categories:
    - Gallery
- title: GraphCMS
  main_url: "https://graphcms.com/"
  url: "https://graphcms.com/"
  featured: false
  categories:
    - Marketing
    - Technology
- title: Ghost Documentation
  main_url: https://docs.ghost.org/
  url: https://docs.ghost.org/
  source_url: "https://github.com/tryghost/docs"
  featured: false
  description: >-
    Ghost is an open source, professional publishing platform built on a modern Node.js technology stack — designed for teams who need power, flexibility and performance.
  categories:
    - Technology
    - Documentation
    - Open Source
  built_by: Ghost Foundation
  built_by_url: https://ghost.org/
- title: Nike - Just Do It
  main_url: "https://justdoit.nike.com/"
  url: "https://justdoit.nike.com/"
  featured: true
  categories:
    - eCommerce
    - Featured
- title: AirBnB Cereal
  main_url: "https://airbnb.design/cereal"
  url: "https://airbnb.design/cereal"
  featured: false
  categories:
    - Marketing
    - Design
- title: Cardiogram
  main_url: "https://cardiogr.am/"
  url: "https://cardiogr.am/"
  featured: false
  categories:
    - Marketing
    - Technology
- title: Hack Club
  main_url: "https://hackclub.com/"
  url: "https://hackclub.com/"
  source_url: "https://github.com/hackclub/site"
  featured: false
  categories:
    - Education
    - Web Development
- title: Matthias Jordan Portfolio
  main_url: "https://iammatthias.com/"
  url: "https://iammatthias.com/"
  source_url: "https://github.com/iammatthias/.com"
  description: >-
    Photography portfolio of content creator and digital marketer Matthias Jordan
  built_by: Matthias Jordan
  built_by_url: https://github.com/iammatthias
  featured: false
  categories:
    - Photography
    - Portfolio
    - Blog
    - Gallery
- title: Investment Calculator
  main_url: "https://investmentcalculator.io/"
  url: "https://investmentcalculator.io/"
  featured: false
  categories:
    - Education
    - Finance
- title: CSS Grid Playground by MozillaDev
  main_url: "https://mozilladevelopers.github.io/playground/"
  url: "https://mozilladevelopers.github.io/playground/"
  source_url: "https://github.com/MozillaDevelopers/playground"
  featured: false
  categories:
    - Education
    - Web Development
- title: Piotr Fedorczyk Portfolio
  built_by: Piotr Fedorczyk
  built_by_url: "https://piotrf.pl"
  categories:
    - Portfolio
    - Web Development
  description: >-
    Portfolio of Piotr Fedorczyk, a digital product designer and full-stack developer specializing in shaping, designing and building news and tools for news.
  featured: false
  main_url: "https://piotrf.pl/"
  url: "https://piotrf.pl/"
- title: unrealcpp
  main_url: "https://unrealcpp.com/"
  url: "https://unrealcpp.com/"
  source_url: "https://github.com/Harrison1/unrealcpp-com"
  featured: false
  categories:
    - Blog
    - Web Development
- title: Andy Slezak
  main_url: "https://www.aslezak.com/"
  url: "https://www.aslezak.com/"
  source_url: "https://github.com/amslezak"
  featured: false
  categories:
    - Web Development
    - Portfolio
- title: Deliveroo.Design
  main_url: "https://www.deliveroo.design/"
  url: "https://www.deliveroo.design/"
  featured: false
  categories:
    - Food
    - Marketing
- title: Dona Rita
  main_url: "https://www.donarita.co.uk/"
  url: "https://www.donarita.co.uk/"
  source_url: "https://github.com/peduarte/dona-rita-website"
  featured: false
  categories:
    - Food
    - Marketing
- title: Fröhlich ∧ Frei
  main_url: "https://www.froehlichundfrei.de/"
  url: "https://www.froehlichundfrei.de/"
  featured: false
  categories:
    - Web Development
    - Blog
    - Open Source
- title: How to GraphQL
  main_url: "https://www.howtographql.com/"
  url: "https://www.howtographql.com/"
  source_url: "https://github.com/howtographql/howtographql"
  featured: false
  categories:
    - Documentation
    - Web Development
    - Open Source
- title: OnCallogy
  main_url: "https://www.oncallogy.com/"
  url: "https://www.oncallogy.com/"
  featured: false
  categories:
    - Marketing
    - Healthcare
- title: Ryan Wiemer's Portfolio
  main_url: "https://www.ryanwiemer.com/"
  url: "https://www.ryanwiemer.com/knw-photography/"
  source_url: "https://github.com/ryanwiemer/rw"
  featured: false
  description: >
    Digital portfolio for Oakland, CA based account manager Ryan Wiemer.
  categories:
    - Portfolio
    - Web Development
    - Design
  built_by: Ryan Wiemer
  built_by_url: "https://www.ryanwiemer.com/"
- title: Ventura Digitalagentur Köln
  main_url: "https://www.ventura-digital.de/"
  url: "https://www.ventura-digital.de/"
  featured: false
  built_by: Ventura Digitalagentur
  categories:
    - Agency
    - Marketing
    - Featured
- title: Azer Koçulu
  main_url: "https://kodfabrik.com/"
  url: "https://kodfabrik.com/photography/"
  featured: false
  categories:
    - Portfolio
    - Photography
    - Web Development
- title: Damir.io
  main_url: "http://damir.io/"
  url: "http://damir.io/"
  source_url: "https://github.com/dvzrd/gatsby-sfiction"
  featured: false
  categories:
    - Blog
- title: Digital Psychology
  main_url: "http://digitalpsychology.io/"
  url: "http://digitalpsychology.io/"
  source_url: "https://github.com/danistefanovic/digitalpsychology.io"
  featured: false
  categories:
    - Education
    - Library
- title: Théâtres Parisiens
  main_url: "http://theatres-parisiens.fr/"
  url: "http://theatres-parisiens.fr/"
  source_url: "https://github.com/phacks/theatres-parisiens"
  featured: false
  categories:
    - Education
    - Entertainment
# - title: William Owen UK Portfolio / Blog
#   main_url: "http://william-owen.co.uk/"
#   url: "http://william-owen.co.uk/"
#   featured: false
#   description: >-
#     Over 20 years experience delivering customer-facing websites, internet-based
#     solutions and creative visual design for a wide range of companies and
#     organisations.
#   categories:
#     - Portfolio
#     - Blog
#   built_by: William Owen
#   built_by_url: "https://twitter.com/twilowen"
- title: A4 纸网
  main_url: "http://www.a4z.cn/"
  url: "http://www.a4z.cn/price"
  source_url: "https://github.com/hiooyUI/hiooyui.github.io"
  featured: false
  categories:
    - eCommerce
- title: Steve Meredith's Portfolio
  main_url: "http://www.stevemeredith.com/"
  url: "http://www.stevemeredith.com/"
  featured: false
  categories:
    - Portfolio
- title: API Platform
  main_url: "https://api-platform.com/"
  url: "https://api-platform.com/"
  source_url: "https://github.com/api-platform/website"
  featured: false
  categories:
    - Documentation
    - Web Development
    - Open Source
    - Library
- title: Artivest
  main_url: "https://artivest.co/"
  url: "https://artivest.co/what-we-do/for-advisors-and-investors/"
  featured: false
  categories:
    - Marketing
    - Blog
    - Documentation
    - Finance
- title: The Audacious Project
  main_url: "https://audaciousproject.org/"
  url: "https://audaciousproject.org/"
  featured: false
  categories:
    - Nonprofit
- title: Dustin Schau's Blog
  main_url: "https://blog.dustinschau.com/"
  url: "https://blog.dustinschau.com/"
  source_url: "https://github.com/dschau/blog"
  featured: false
  categories:
    - Blog
    - Web Development
- title: iContract Blog
  main_url: "https://blog.icontract.co.uk/"
  url: "http://blog.icontract.co.uk/"
  featured: false
  categories:
    - Blog
- title: BRIIM
  main_url: "https://bri.im/"
  url: "https://bri.im/"
  featured: false
  description: >-
    BRIIM is a movement to enable JavaScript enthusiasts and web developers in
    machine learning. Learn about artificial intelligence and data science, two
    fields which are governed by machine learning, in JavaScript. Take it right
    to your browser with WebGL.
  categories:
    - Education
    - Web Development
    - Technology
- title: Calpa's Blog
  main_url: "https://calpa.me/"
  url: "https://calpa.me/"
  source_url: "https://github.com/calpa/blog"
  featured: false
  categories:
    - Blog
    - Web Development
- title: Code Bushi
  main_url: "https://codebushi.com/"
  url: "https://codebushi.com/"
  featured: false
  description: >-
    Web development resources, trends, & techniques to elevate your coding
    journey.
  categories:
    - Web Development
    - Open Source
    - Blog
  built_by: Hunter Chang
  built_by_url: "https://hunterchang.com/"
- title: Daniel Hollcraft
  main_url: "https://danielhollcraft.com/"
  url: "https://danielhollcraft.com/"
  source_url: "https://github.com/danielbh/danielhollcraft.com"
  featured: false
  categories:
    - Web Development
    - Blog
    - Portfolio
- title: Darren Britton's Portfolio
  main_url: "https://darrenbritton.com/"
  url: "https://darrenbritton.com/"
  source_url: "https://github.com/darrenbritton/darrenbritton.github.io"
  featured: false
  categories:
    - Web Development
    - Portfolio
- title: Dave Lindberg Marketing & Design
  url: "https://davelindberg.com/"
  main_url: "https://davelindberg.com/"
  source_url: "https://github.com/Dave-Lindberg/dl-gatsby"
  featured: false
  description: >-
    My work revolves around solving problems for people in business, using
    integrated design and marketing strategies to improve sales, increase brand
    engagement, generate leads and achieve goals.
  categories:
    - Design
    - Marketing
    - Portfolio
- title: Dalbinaco's Website
  main_url: "https://dlbn.co/en/"
  url: "https://dlbn.co/en/"
  source_url: "https://github.com/dalbinaco/dlbn.co"
  featured: false
  categories:
    - Portfolio
    - Web Development
- title: mParticle's Documentation
  main_url: "https://docs.mparticle.com/"
  url: "https://docs.mparticle.com/"
  featured: false
  categories:
    - Web Development
    - Documentation
- title: Doopoll
  main_url: "https://doopoll.co/"
  url: "https://doopoll.co/"
  featured: false
  categories:
    - Marketing
    - Technology
- title: ERC dEX
  main_url: "https://ercdex.com/"
  url: "https://ercdex.com/aqueduct"
  featured: false
  categories:
    - Marketing
- title: Fabian Schultz' Portfolio
  main_url: "https://fabianschultz.com/"
  url: "https://fabianschultz.com/"
  source_url: "https://github.com/fabe/site"
  featured: false
  description: >-
    Hello, I’m Fabian — a product designer and developer based in Potsdam,
    Germany. I’ve been working both as a product designer and frontend developer
    for over 5 years now. I particularly enjoy working with companies that try
    to meet broad and unique user needs.
  categories:
    - Portfolio
    - Web Development
  built_by: Fabian Schultz
  built_by_url: "https://fabianschultz.com/"
- title: CalState House Manager
  description: >
    Home service membership that offers proactive and on-demand maintenance for
    homeowners
  main_url: "https://housemanager.calstate.aaa.com/"
  url: "https://housemanager.calstate.aaa.com/"
  categories:
    - Marketing
- title: The freeCodeCamp Guide
  main_url: "https://guide.freecodecamp.org/"
  url: "https://guide.freecodecamp.org/"
  source_url: "https://github.com/freeCodeCamp/guide"
  featured: false
  categories:
    - Web Development
    - Documentation
- title: High School Hackathons
  main_url: "https://hackathons.hackclub.com/"
  url: "https://hackathons.hackclub.com/"
  source_url: "https://github.com/hackclub/hackathons"
  featured: false
  categories:
    - Education
    - Web Development
- title: Hapticmedia
  main_url: "https://hapticmedia.fr/en/"
  url: "https://hapticmedia.fr/en/"
  featured: false
  categories:
    - Agency
- title: heml.io
  main_url: "https://heml.io/"
  url: "https://heml.io/"
  source_url: "https://github.com/SparkPost/heml.io"
  featured: false
  categories:
    - Documentation
    - Web Development
    - Open Source
- title: Juliette Pretot's Portfolio
  main_url: "https://juliette.sh/"
  url: "https://juliette.sh/"
  featured: false
  categories:
    - Web Development
    - Portfolio
    - Blog
- title: Kris Hedstrom's Portfolio
  main_url: "https://k-create.com/"
  url: "https://k-create.com/portfolio/"
  source_url: "https://github.com/kristofferh/kristoffer"
  featured: false
  description: >-
    Hey. I’m Kris. I’m an interactive designer / developer. I grew up in Umeå,
    in northern Sweden, but I now live in Brooklyn, NY. I am currently enjoying
    a hybrid Art Director + Lead Product Engineer role at a small startup called
    Nomad Health. Before that, I was a Product (Engineering) Manager at Tumblr.
    Before that, I worked at agencies. Before that, I was a baby. I like to
    design things, and then I like to build those things. I occasionally take on
    freelance projects. Feel free to get in touch if you have an interesting
    project that you want to collaborate on. Or if you just want to say hello,
    that’s cool too.
  categories:
    - Portfolio
  built_by: Kris Hedstrom
  built_by_url: "https://k-create.com/"
- title: knpw.rs
  main_url: "https://knpw.rs/"
  url: "https://knpw.rs/"
  source_url: "https://github.com/knpwrs/knpw.rs"
  featured: false
  categories:
    - Blog
    - Web Development
- title: Kostas Bariotis' Blog
  main_url: "https://kostasbariotis.com/"
  url: "https://kostasbariotis.com/"
  source_url: "https://github.com/kbariotis/kostasbariotis.com"
  featured: false
  categories:
    - Blog
    - Portfolio
    - Web Development
- title: LaserTime Clinic
  main_url: "https://lasertime.ru/"
  url: "https://lasertime.ru/"
  source_url: "https://github.com/oleglegun/lasertime"
  featured: false
  categories:
    - Marketing
- title: Jason Lengstorf
  main_url: "https://lengstorf.com"
  url: "https://lengstorf.com"
  source_url: "https://github.com/jlengstorf/lengstorf.com"
  featured: false
  categories:
    - Blog
  built_by: Jason Lengstorf
  built_by_url: "https://github.com/jlengstorf"
- title: Mannequin.io
  main_url: "https://mannequin.io/"
  url: "https://mannequin.io/"
  source_url: "https://github.com/LastCallMedia/Mannequin/tree/master/site"
  featured: false
  categories:
    - Open Source
    - Web Development
    - Documentation
- title: manu.ninja
  main_url: "https://manu.ninja/"
  url: "https://manu.ninja/"
  source_url: "https://github.com/Lorti/manu.ninja"
  featured: false
  description: >-
    manu.ninja is the personal blog of Manuel Wieser, where he talks about
    frontend development, games and digital art
  categories:
    - Blog
    - Technology
    - Web Development
- title: Fabric
  main_url: "https://meetfabric.com/"
  url: "https://meetfabric.com/"
  featured: false
  categories:
    - Marketing
- title: Nexit
  main_url: "https://nexit.sk/"
  url: "https://nexit.sk/references"
  featured: false
  categories:
    - Web Development
- title: Open FDA
  description: >
    Provides APIs and raw download access to a number of high-value, high
    priority and scalable structured datasets, including adverse events, drug
    product labeling, and recall enforcement reports.
  main_url: "https://open.fda.gov/"
  url: "https://open.fda.gov/"
  source_url: "https://github.com/FDA/open.fda.gov"
  featured: false
  categories:
    - Government
    - Open Source
    - Web Development
    - API
    - Data
- title: NYC Planning Labs (New York City Department of City Planning)
  main_url: "https://planninglabs.nyc/"
  url: "https://planninglabs.nyc/about/"
  source_url: "https://github.com/NYCPlanning/"
  featured: false
  description: >-
    We work with New York City's Urban Planners to deliver impactful, modern
    technology tools.
  categories:
    - Open Source
    - Government
- title: Pravdomil
  main_url: "https://pravdomil.com/"
  url: "https://pravdomil.com/"
  source_url: "https://github.com/pravdomil/pravdomil.com"
  featured: false
  description: >-
    I’ve been working both as a product designer and frontend developer for over
    5 years now. I particularly enjoy working with companies that try to meet
    broad and unique user needs.
  categories:
    - Portfolio
- title: Preston Richey Portfolio / Blog
  main_url: "https://prestonrichey.com/"
  url: "https://prestonrichey.com/"
  source_url: "https://github.com/prichey/prestonrichey.com"
  featured: false
  categories:
    - Web Development
    - Portfolio
    - Blog
- title: Landing page of Put.io
  main_url: "https://put.io/"
  url: "https://put.io/"
  featured: false
  categories:
    - eCommerce
    - Technology
- title: The Rick and Morty API
  main_url: "https://rickandmortyapi.com/"
  url: "https://rickandmortyapi.com/"
  built_by: Axel Fuhrmann
  built_by_url: "https://axelfuhrmann.com/"
  featured: false
  categories:
    - Web Development
    - Entertainment
    - Documentation
    - Open Source
    - API
- title: Santa Compañía Creativa
  main_url: "https://santacc.es/"
  url: "https://santacc.es/"
  source_url: "https://github.com/DesarrolloWebSantaCC/santacc-web"
  featured: false
  categories:
    - Agency
- title: Sean Coker's Blog
  main_url: "https://sean.is/"
  url: "https://sean.is/"
  featured: false
  categories:
    - Blog
    - Portfolio
    - Web Development
- title: Several Levels
  main_url: "https://severallevels.io/"
  url: "https://severallevels.io/"
  source_url: "https://github.com/Harrison1/several-levels"
  featured: false
  categories:
    - Agency
    - Web Development
- title: Simply
  main_url: "https://simply.co.za/"
  url: "https://simply.co.za/"
  featured: false
  categories:
    - Marketing
- title: Storybook
  main_url: "https://storybook.js.org/"
  url: "https://storybook.js.org/"
  source_url: "https://github.com/storybooks/storybook"
  featured: false
  categories:
    - Web Development
    - Open Source
- title: Vibert Thio's Portfolio
  main_url: "https://vibertthio.com/portfolio/"
  url: "https://vibertthio.com/portfolio/projects/"
  source_url: "https://github.com/vibertthio/portfolio"
  featured: false
  categories:
    - Portfolio
    - Web Development
- title: VisitGemer
  main_url: "https://visitgemer.sk/"
  url: "https://visitgemer.sk/"
  featured: false
  categories:
    - Marketing
- title: Bricolage.io
  main_url: "https://www.bricolage.io/"
  url: "https://www.bricolage.io/"
  source_url: "https://github.com/KyleAMathews/blog"
  featured: false
  categories:
    - Blog
- title: Charles Pinnix Website
  main_url: "https://www.charlespinnix.com/"
  url: "https://www.charlespinnix.com/"
  featured: false
  description: >-
    I’m a senior frontend engineer with 8 years of experience building websites
    and web applications. I’m interested in leading creative, multidisciplinary
    engineering teams. I’m a creative technologist, merging photography, art,
    and design into engineering and visa versa. I take a pragmatic,
    product-oriented approach to development, allowing me to see the big picture
    and ensuring quality products are completed on time. I have a passion for
    modern frontend JavaScript frameworks such as React and Vue, and I have
    substantial experience on the backend with an interest in Node and
    container based deployment with Docker and AWS.
  categories:
    - Portfolio
    - Web Development
- title: Charlie Harrington's Blog
  main_url: "https://www.charlieharrington.com/"
  url: "https://www.charlieharrington.com/"
  source_url: "https://github.com/whatrocks/blog"
  featured: false
  categories:
    - Blog
    - Web Development
    - Music
- title: Gabriel Adorf's Portfolio
  main_url: "https://www.gabrieladorf.com/"
  url: "https://www.gabrieladorf.com/"
  source_url: "https://github.com/gabdorf/gabriel-adorf-portfolio"
  featured: false
  categories:
    - Portfolio
    - Web Development
- title: greglobinski.com
  main_url: "https://www.greglobinski.com/"
  url: "https://www.greglobinski.com/"
  source_url: "https://github.com/greglobinski/www.greglobinski.com"
  featured: false
  categories:
    - Portfolio
    - Web Development
- title: I am Putra
  main_url: "https://www.iamputra.com/"
  url: "https://www.iamputra.com/"
  featured: false
  categories:
    - Portfolio
    - Web Development
    - Blog
- title: In Sowerby Bridge
  main_url: "https://www.insowerbybridge.co.uk/"
  url: "https://www.insowerbybridge.co.uk/"
  featured: false
  categories:
    - Marketing
    - Government
- title: JavaScript Stuff
  main_url: "https://www.javascriptstuff.com/"
  url: "https://www.javascriptstuff.com/"
  featured: false
  categories:
    - Education
    - Web Development
    - Library
- title: Ledgy
  main_url: "https://www.ledgy.com/"
  url: "https://github.com/morloy/ledgy.com"
  featured: false
  categories:
    - Marketing
    - Finance
- title: Alec Lomas's Portfolio / Blog
  main_url: "https://www.lowmess.com/"
  url: "https://www.lowmess.com/"
  source_url: "https://github.com/lowmess/lowmess"
  featured: false
  categories:
    - Web Development
    - Blog
    - Portfolio
- title: Michele Mazzucco's Portfolio
  main_url: "https://www.michelemazzucco.it/"
  url: "https://www.michelemazzucco.it/"
  source_url: "https://github.com/michelemazzucco/michelemazzucco.it"
  featured: false
  categories:
    - Portfolio
- title: Orbit FM Podcasts
  main_url: "https://www.orbit.fm/"
  url: "https://www.orbit.fm/"
  source_url: "https://github.com/agarrharr/orbit.fm"
  featured: false
  categories:
    - Podcast
- title: Prosecco Springs
  main_url: "https://www.proseccosprings.com/"
  url: "https://www.proseccosprings.com/"
  featured: false
  categories:
    - Food
    - Blog
    - Marketing
- title: Verious
  main_url: "https://www.verious.io/"
  url: "https://www.verious.io/"
  source_url: "https://github.com/cpinnix/verious"
  featured: false
  categories:
    - Web Development
- title: Yisela
  main_url: "https://www.yisela.com/"
  url: "https://www.yisela.com/tetris-against-trauma-gaming-as-therapy/"
  featured: false
  categories:
    - Blog
- title: YouFoundRon.com
  main_url: "https://www.youfoundron.com/"
  url: "https://www.youfoundron.com/"
  source_url: "https://github.com/rongierlach/yfr-dot-com"
  featured: false
  categories:
    - Portfolio
    - Web Development
    - Blog
- title: yerevancoder
  main_url: "https://yerevancoder.com/"
  url: "https://forum.yerevancoder.com/categories"
  source_url: "https://github.com/yerevancoder/yerevancoder.github.io"
  featured: false
  categories:
    - Blog
    - Web Development
- title: Ease
  main_url: "https://www.ease.com/"
  url: "https://www.ease.com/"
  featured: false
  categories:
    - Marketing
    - Healthcare
- title: Policygenius
  main_url: "https://www.policygenius.com/"
  url: "https://www.policygenius.com/"
  featured: false
  categories:
    - Marketing
    - Healthcare
- title: Moteefe
  main_url: "http://www.moteefe.com/"
  url: "http://www.moteefe.com/"
  featured: false
  categories:
    - Marketing
    - Agency
    - Technology
- title: Athelas
  main_url: "http://www.athelas.com/"
  url: "http://www.athelas.com/"
  featured: false
  categories:
    - Marketing
    - Healthcare
- title: Pathwright
  main_url: "http://www.pathwright.com/"
  url: "http://www.pathwright.com/"
  featured: false
  categories:
    - Marketing
    - Education
- title: Lucid
  main_url: "https://www.golucid.co/"
  url: "https://www.golucid.co/"
  featured: false
  categories:
    - Marketing
    - Technology
- title: Bench
  main_url: "http://www.bench.co/"
  url: "http://www.bench.co/"
  featured: false
  categories:
    - Marketing
- title: Union Plus Credit Card
  main_url: "http://www.unionpluscard.com"
  url: "https://unionplus.capitalone.com/"
  featured: false
  categories:
    - Marketing
    - Finance
- title: Gin Lane
  main_url: "http://www.ginlane.com/"
  url: "https://www.ginlane.com/"
  featured: false
  categories:
    - Web Development
    - Agency
- title: Marmelab
  main_url: "https://marmelab.com/en/"
  url: "https://marmelab.com/en/"
  featured: false
  categories:
    - Web Development
    - Agency
- title: Dovetail
  main_url: "https://dovetailapp.com/"
  url: "https://dovetailapp.com/"
  featured: false
  categories:
    - Marketing
    - Technology
- title: Yuuniworks Portfolio / Blog
  main_url: "https://www.yuuniworks.com/"
  url: "https://www.yuuniworks.com/"
  source_url: "https://github.com/junkboy0315/yuuni-web"
  featured: false
  categories:
    - Portfolio
    - Web Development
    - Blog
- title: The Bastion Bot
  main_url: "https://bastionbot.org/"
  url: "https://bastionbot.org/"
  source_url: "https://github.com/TheBastionBot/Bastion-Website"
  description: Give awesome perks to your Discord server!
  featured: false
  categories:
    - Open Source
    - Technology
    - Documentation
    - Community
  built_by: Sankarsan Kampa
  built_by_url: "https://traction.one"
- title: Smakosh
  main_url: "https://smakosh.com/"
  url: "https://smakosh.com/"
  source_url: "https://github.com/smakosh/smakosh.com"
  featured: false
  categories:
    - Portfolio
    - Web Development
# - title: Philipp Czernitzki - Blog/Website
#   main_url: "http://philippczernitzki.me/"
#   url: "http://philippczernitzki.me/"
#   featured: false
#   categories:
#     - Portfolio
#     - Web Development
#     - Blog
- title: WebGazer
  main_url: "https://www.webgazer.io/"
  url: "https://www.webgazer.io/"
  featured: false
  categories:
    - Marketing
    - Web Development
    - Technology
- title: Joe Seifi's Blog
  main_url: "http://seifi.org/"
  url: "http://seifi.org/"
  featured: false
  categories:
    - Portfolio
    - Web Development
    - Blog
- title: LekoArts — Graphic Designer & Front-End Developer
  main_url: "https://www.lekoarts.de"
  url: "https://www.lekoarts.de"
  source_url: "https://github.com/LekoArts/portfolio"
  featured: false
  built_by: LekoArts
  built_by_url: "https://github.com/LekoArts"
  description: >-
    Hi, I'm Lennart — a self-taught and passionate graphic/web designer &
    frontend developer based in Darmstadt, Germany. I love it to realize complex
    projects in a creative manner and face new challenges. Since 6 years I do
    graphic design, my love for frontend development came up 3 years ago. I
    enjoy acquiring new skills and cementing this knowledge by writing blogposts
    and creating tutorials.
  categories:
    - Portfolio
    - Blog
    - Design
    - Web Development
    - Freelance
    - Open Source
- title: 杨二小的博客
  main_url: "https://blog.yangerxiao.com/"
  url: "https://blog.yangerxiao.com/"
  source_url: "https://github.com/zerosoul/blog.yangerxiao.com"
  featured: false
  categories:
    - Blog
    - Portfolio
- title: MOTTO x MOTTO
  main_url: "https://mottox2.com"
  url: "https://mottox2.com"
  source_url: "https://github.com/mottox2/website"
  description: Web developer / UI Designer in Tokyo Japan.
  featured: false
  categories:
    - Blog
    - Portfolio
  built_by: mottox2
  built_by_url: "https://mottox2.com"
- title: Pride of the Meadows
  main_url: "https://www.prideofthemeadows.com/"
  url: "https://www.prideofthemeadows.com/"
  featured: false
  categories:
    - eCommerce
    - Food
    - Blog
  built_by: Caldera Digital
  built_by_url: https://www.calderadigital.com/
- title: Michael Uloth
  main_url: "https://www.michaeluloth.com"
  url: "https://www.michaeluloth.com"
  featured: false
  description: Michael Uloth is a web developer, opera singer, and the creator of Up and Running Tutorials.
  categories:
    - Portfolio
    - Web Development
    - Music
  built_by: Michael Uloth
  built_by_url: "https://www.michaeluloth.com"
- title: Spacetime
  main_url: "https://www.heyspacetime.com/"
  url: "https://www.heyspacetime.com/"
  featured: false
  description: >-
    Spacetime is a Dallas-based digital experience agency specializing in web,
    app, startup, and digital experience creation.
  categories:
    - Marketing
    - Portfolio
    - Agency
  built_by: Spacetime
  built_by_url: "https://www.heyspacetime.com/"
- title: Eric Jinks
  main_url: "https://ericjinks.com/"
  url: "https://ericjinks.com/"
  featured: false
  description: "Software engineer / web developer from the Gold Coast, Australia."
  categories:
    - Portfolio
    - Blog
    - Web Development
    - Technology
  built_by: Eric Jinks
  built_by_url: "https://ericjinks.com/"
- title: GaiAma - We are wildlife
  main_url: "https://www.gaiama.org/"
  url: "https://www.gaiama.org/"
  featured: false
  description: >-
    We founded the GaiAma conservation organization to protect wildlife in Perú
    and to create an example of a permaculture neighborhood, living
    symbiotically with the forest - because reforestation is just the beginning
  categories:
    - Nonprofit
    - Marketing
    - Blog
  source_url: "https://github.com/GaiAma/gaiama.org"
  built_by: GaiAma
  built_by_url: "https://www.gaiama.org/"
- title: Healthcare Logic
  main_url: "https://www.healthcarelogic.com/"
  url: "https://www.healthcarelogic.com/"
  featured: false
  description: >-
    Revolutionary technology that empowers clinical and managerial leaders to
    collaborate with clarity.
  categories:
    - Marketing
    - Healthcare
    - Technology
  built_by: Thrive
  built_by_url: "https://thriveweb.com.au/"
- title: Papergov
  main_url: "https://papergov.com/"
  url: "https://papergov.com/"
  featured: false
  description: Manage all your government services in a single place
  categories:
    - Directory
    - Government
    - Technology
  source_url: "https://github.com/WeOpenly/localgov.fyi"
  built_by: Openly Technologies
  built_by_url: "https://papergov.com/about/"
- title: Kata.ai Documentation
  main_url: "https://docs.kata.ai/"
  url: "https://docs.kata.ai/"
  source_url: "https://github.com/kata-ai/kata-platform-docs"
  featured: false
  description: >-
    Documentation website for the Kata Platform, an all-in-one platform for
    building chatbots using AI technologies.
  categories:
    - Documentation
    - Technology
- title: goalgetters
  main_url: "https://goalgetters.space/"
  url: "https://goalgetters.space/"
  featured: false
  description: >-
    goalgetters is a source of inspiration for people who want to change their
    career. We offer articles, success stories and expert interviews on how to
    find a new passion and how to implement change.
  categories:
    - Blog
    - Education
  built_by: "Stephanie Langers (content), Adrian Wenke (development)"
  built_by_url: "https://twitter.com/AdrianWenke"
- title: Zensum
  main_url: "https://zensum.se/"
  url: "https://zensum.se/"
  featured: false
  description: >-
    Borrow money quickly and safely through Zensum. We compare Sweden's leading
    banks and credit institutions. Choose from multiple offers and lower your
    monthly cost. [Translated from Swedish]
  categories:
    - Technology
    - Finance
    - Marketing
  built_by: Bejamas
  built_by_url: "https://bejamas.io/"
- title: StatusHub - Easy to use Hosted Status Page Service
  main_url: "https://statushub.com/"
  url: "https://statushub.com/"
  featured: false
  description: >-
    Set up your very own service status page in minutes with StatusHub. Allow
    customers to subscribe to be updated automatically.
  categories:
    - Technology
    - Marketing
  built_by: Bejamas
  built_by_url: "https://bejamas.io/"
- title: Matthias Kretschmann Portfolio
  main_url: "https://matthiaskretschmann.com/"
  url: "https://matthiaskretschmann.com/"
  source_url: "https://github.com/kremalicious/portfolio"
  featured: false
  description: Portfolio of designer & developer Matthias Kretschmann.
  categories:
    - Portfolio
    - Web Development
  built_by: Matthias Kretschmann
  built_by_url: "https://matthiaskretschmann.com/"
- title: Iron Cove Solutions
  main_url: "https://ironcovesolutions.com/"
  url: "https://ironcovesolutions.com/"
  description: >-
    Iron Cove Solutions is a cloud based consulting firm. We help companies
    deliver a return on cloud usage by applying best practices
  categories:
    - Technology
    - Web Development
  built_by: Iron Cove Solutions
  built_by_url: "https://ironcovesolutions.com/"
  featured: false
- title: Moetez Chaabene Portfolio / Blog
  main_url: "https://moetez.me/"
  url: "https://moetez.me/"
  source_url: "https://github.com/moetezch/moetez.me"
  featured: false
  description: Portfolio of Moetez Chaabene
  categories:
    - Portfolio
    - Web Development
    - Blog
  built_by: Moetez Chaabene
  built_by_url: "https://twitter.com/moetezch"
- title: Nikita
  description: >-
    Automation of system deployments in Node.js for applications and
    infrastructures.
  main_url: "https://nikita.js.org/"
  url: "https://nikita.js.org/"
  source_url: "https://github.com/adaltas/node-nikita"
  categories:
    - Documentation
    - Open Source
    - Technology
  built_by: Adaltas
  built_by_url: "https://www.adaltas.com"
  featured: false
- title: Gourav Sood Blog & Portfolio
  main_url: "https://www.gouravsood.com/"
  url: "https://www.gouravsood.com/"
  featured: false
  categories:
    - Blog
    - Portfolio
  built_by: Gourav Sood
  built_by_url: "https://www.gouravsood.com/"
- title: Jonas Tebbe Portfolio
  description: |
    Hey, I’m Jonas and I create digital products.
  main_url: "https://jonastebbe.com"
  url: "https://jonastebbe.com"
  categories:
    - Portfolio
  built_by: Jonas Tebbe
  built_by_url: "http://twitter.com/jonastebbe"
  featured: false
- title: Parker Sarsfield Portfolio
  description: |
    I'm Parker, a software engineer and sneakerhead.
  main_url: "https://parkersarsfield.com"
  url: "https://parkersarsfield.com"
  categories:
    - Blog
    - Portfolio
  built_by: Parker Sarsfield
  built_by_url: "https://parkersarsfield.com"
- title: Frontend web development with Greg
  description: |
    JavaScript, GatsbyJS, ReactJS, CSS in JS... Let's learn some stuff together.
  main_url: "https://dev.greglobinski.com"
  url: "https://dev.greglobinski.com"
  categories:
    - Blog
    - Web Development
  built_by: Greg Lobinski
  built_by_url: "https://github.com/greglobinski"
- title: Insomnia
  description: |
    Desktop HTTP and GraphQL client for developers
  main_url: "https://insomnia.rest/"
  url: "https://insomnia.rest/"
  categories:
    - Blog
  built_by: Gregory Schier
  built_by_url: "https://schier.co"
  featured: false
- title: Timeline Theme Portfolio
  description: |
    I'm Aman Mittal, a software developer.
  main_url: "https://amanhimself.dev/"
  url: "https://amanhimself.dev/"
  categories:
    - Web Development
    - Portfolio
  built_by: Aman Mittal
  built_by_url: "https://amanhimself.dev/"
- title: Ocean artUp
  description: >
    Science outreach site built using styled-components and Contentful. It
    presents the research project "Ocean artUp" funded by an Advanced Grant of
    the European Research Council to explore the possible benefits of artificial
    uplift of nutrient-rich deep water to the ocean’s sunlit surface layer.
  main_url: "https://ocean-artup.eu"
  url: "https://ocean-artup.eu"
  source_url: "https://github.com/janosh/ocean-artup"
  categories:
    - Science
    - Education
    - Blog
  built_by: Janosh Riebesell
  built_by_url: "https://janosh.io"
  featured: false
- title: Ryan Fitzgerald
  description: |
    Personal portfolio and blog for Ryan Fitzgerald
  main_url: "https://ryanfitzgerald.ca/"
  url: "https://ryanfitzgerald.ca/"
  categories:
    - Web Development
    - Portfolio
  built_by: Ryan Fitzgerald
  built_by_url: "https://github.com/RyanFitzgerald"
  featured: false
- title: Kaizen
  description: |
    Content Marketing, PR & SEO Agency in London
  main_url: "https://www.kaizen.co.uk/"
  url: "https://www.kaizen.co.uk/"
  categories:
    - Agency
    - Blog
    - Design
    - Web Development
    - SEO
  built_by: Bogdan Stanciu
  built_by_url: "https://github.com/b0gd4n"
  featured: false
- title: HackerOne Platform Documentation
  description: |
    HackerOne's Product Documentation Center!
  url: "https://docs.hackerone.com/"
  main_url: "https://docs.hackerone.com/"
  categories:
    - Documentation
    - Security
  featured: false
- title: Mux Video
  description: |
    API to video hosting and streaming
  main_url: "https://mux.com/"
  url: "https://mux.com/"
  categories:
    - Video
    - API
  featured: false
- title: Swapcard
  description: >
    The easiest way for event organizers to instantly connect people, build a
    community of attendees and exhibitors, and increase revenue over time
  main_url: "https://www.swapcard.com/"
  url: "https://www.swapcard.com/"
  categories:
    - Event
    - Community
    - Marketing
  built_by: Swapcard
  built_by_url: "https://www.swapcard.com/"
  featured: false
- title: Kalix
  description: >
    Kalix is perfect for healthcare professionals starting out in private
    practice, to those with an established clinic.
  main_url: "https://www.kalixhealth.com/"
  url: "https://www.kalixhealth.com/"
  categories:
    - Healthcare
  featured: false
- title: Hubba
  description: |
    Buy wholesale products from thousands of independent, verified Brands.
  main_url: "https://join.hubba.com/"
  url: "https://join.hubba.com/"
  categories:
    - eCommerce
  featured: false
- title: HyperPlay
  description: |
    In Asean's 1st Ever LOL Esports X Music Festival
  main_url: "https://hyperplay.leagueoflegends.com/"
  url: "https://hyperplay.leagueoflegends.com/"
  categories:
    - Music
  featured: false
- title: Bad Credit Loans
  description: |
    Get the funds you need, from $250-$5,000
  main_url: "https://www.creditloan.com/"
  url: "https://www.creditloan.com/"
  categories:
    - Finance
  featured: false
- title: Financial Center
  description: >
    Member-owned, not-for-profit, co-operative whose members receive financial
    benefits in the form of lower loan rates, higher savings rates, and lower
    fees than banks.
  main_url: "https://fcfcu.com/"
  url: "https://fcfcu.com/"
  categories:
    - Finance
    - Nonprofit
    - Business
    - Education
  built_by: "https://fcfcu.com/"
  built_by_url: "https://fcfcu.com/"
  featured: false
- title: Office of Institutional Research and Assessment
  description: |
    Good Data, Good Decisions
  main_url: "http://oira.ua.edu/"
  url: "http://oira.ua.edu/"
  categories:
    - Data
  featured: false
- title: The Telegraph Premium
  description: |
    Exclusive stories from award-winning journalists
  main_url: "https://premium.telegraph.co.uk/"
  url: "https://premium.telegraph.co.uk/"
  categories:
    - Media
  featured: false
- title: html2canvas
  description: |
    Screenshots with JavaScript
  main_url: "http://html2canvas.hertzen.com/"
  url: "http://html2canvas.hertzen.com/"
  source_url: "https://github.com/niklasvh/html2canvas/tree/master/www"
  categories:
    - JavaScript
    - Documentation
  built_by: Niklas von Hertzen
  built_by_url: "http://hertzen.com/"
  featured: false
- title: Dato CMS
  description: |
    The API-based CMS your editors will love
  main_url: "https://www.datocms.com/"
  url: "https://www.datocms.com/"
  categories:
    - API
  featured: false
- title: Half Electronics
  description: |
    Personal website
  main_url: "https://www.halfelectronic.com/"
  url: "https://www.halfelectronic.com/"
  categories:
    - Blog
  built_by: Fernando Poumian
  built_by_url: "https://github.com/fpoumian/halfelectronic.com"
  featured: false
- title: Frithir Software Development
  main_url: "https://frithir.com/"
  url: "https://frithir.com/"
  featured: false
  description: "I DRINK COFFEE, WRITE CODE AND IMPROVE MY DEVELOPMENT SKILLS EVERY DAY."
  categories:
    - Design
    - Web Development
  built_by: Frithir
  built_by_url: "https://Frithir.com/"
- title: Unow
  main_url: "https://www.unow.fr/"
  url: "https://www.unow.fr/"
  categories:
    - Education
    - Marketing
  featured: false
- title: Peter Hironaka
  description: |
    Freelance Web Developer based in Los Angeles.
  main_url: "https://peterhironaka.com/"
  url: "https://peterhironaka.com/"
  categories:
    - Portfolio
    - Web Development
  built_by: Peter Hironaka
  built_by_url: "https://github.com/PHironaka"
  featured: false
- title: Michael McQuade
  description: |
    Personal website and blog for Michael McQuade
  main_url: "https://giraffesyo.io"
  url: "https://giraffesyo.io"
  categories:
    - Blog
  built_by: Michael McQuade
  built_by_url: "https://github.com/giraffesyo"
  featured: false
- title: Haacht Brewery
  description: |
    Corporate website for Haacht Brewery. Designed and Developed by Gafas.
  main_url: "https://haacht.com/en/"
  url: "https://haacht.com"
  categories:
    - Marketing
  built_by: Gafas
  built_by_url: "https://gafas.be"
  featured: false
- title: StoutLabs
  description: |
    Portfolio of Daniel Stout, freelance developer in East Tennessee.
  main_url: "https://www.stoutlabs.com/"
  url: "https://www.stoutlabs.com/"
  categories:
    - Web Development
    - Portfolio
  built_by: Daniel Stout
  built_by_url: "https://github.com/stoutlabs"
  featured: false
- title: Chicago Ticket Outcomes By Neighborhood
  description: |
    ProPublica data visualization of traffic ticket court outcomes
  categories:
    - Media
    - Nonprofit
  url: >-
    https://projects.propublica.org/graphics/il/il-city-sticker-tickets-maps/ticket-status/?initialWidth=782
  main_url: >-
    https://projects.propublica.org/graphics/il/il-city-sticker-tickets-maps/ticket-status/?initialWidth=782
  built_by: David Eads
  built_by_url: "https://github.com/eads"
  featured: false
- title: Chicago South Side Traffic Ticketing rates
  description: |
    ProPublica data visualization of traffic ticket rates by community
  main_url: >-
    https://projects.propublica.org/graphics/il/il-city-sticker-tickets-maps/ticket-rate/?initialWidth=782
  url: >-
    https://projects.propublica.org/graphics/il/il-city-sticker-tickets-maps/ticket-rate/?initialWidth=782
  categories:
    - Media
    - Nonprofit
  built_by: David Eads
  built_by_url: "https://github.com/eads"
  featured: false
- title: Otsimo
  description: >
    Otsimo is a special education application for children with autism, down
    syndrome and other developmental disabilities.
  main_url: "https://otsimo.com/en/"
  url: "https://otsimo.com/en/"
  categories:
    - Blog
    - Education
  featured: false
- title: Matt Bagni Portfolio 2018
  description: >
    Mostly the result of playing with Gatsby and learning about react and
    graphql. Using the screenshot plugin to showcase the work done for my
    company in the last 2 years, and a good amount of other experiments.
  main_url: "https://mattbag.github.io"
  url: "https://mattbag.github.io"
  categories:
    - Portfolio
  featured: false
- title: Lisa Ye's Blog
  description: |
    Simple blog/portofolio for a fashion designer. Gatsby_v2 + Netlify cms
  main_url: "https://lisaye.netlify.com/"
  url: "https://lisaye.netlify.com/"
  categories:
    - Blog
    - Portfolio
  featured: false
- title: Artem Sapegin
  description: >
    Little homepage of Artem Sapegin, a frontend developer, passionate
    photographer, coffee drinker and crazy dogs’ owner.
  main_url: "https://sapegin.me/"
  url: "https://sapegin.me/"
  categories:
    - Portfolio
    - Open Source
    - Web Development
  built_by: Artem Sapegin
  built_by_url: "https://github.com/sapegin"
  featured: false
- title: SparkPost Developers
  main_url: "https://developers.sparkpost.com/"
  url: "https://developers.sparkpost.com/"
  source_url: "https://github.com/SparkPost/developers.sparkpost.com"
  categories:
    - Documentation
    - API
  featured: false
- title: Malik Browne Portfolio 2018
  description: >
    The portfolio blog of Malik Browne, a full-stack engineer, foodie, and avid
    blogger/YouTuber.
  main_url: "https://www.malikbrowne.com/about"
  url: "https://www.malikbrowne.com"
  categories:
    - Blog
    - Portfolio
  built_by: Malik Browne
  built_by_url: "https://twitter.com/milkstarz"
  featured: false
- title: Novatics
  description: |
    Digital products that inspire and make a difference
  main_url: "https://www.novatics.com.br"
  url: "https://www.novatics.com.br"
  categories:
    - Portfolio
    - Technology
    - Web Development
  built_by: Novatics
  built_by_url: "https://github.com/Novatics"
  featured: false
- title: Max McKinney
  description: >
    I’m a developer and designer with a focus in web technologies. I build cars
    on the side.
  main_url: "https://maxmckinney.com/"
  url: "https://maxmckinney.com/"
  categories:
    - Portfolio
    - Web Development
    - Design
  built_by: Max McKinney
  featured: false
- title: Stickyard
  description: |
    Make your React component sticky the easy way
  main_url: "https://nihgwu.github.io/stickyard/"
  url: "https://nihgwu.github.io/stickyard/"
  source_url: "https://github.com/nihgwu/stickyard/tree/master/website"
  categories:
    - Web Development
  built_by: Neo Nie
  featured: false
- title: Agata Milik
  description: |
    Website of a Polish psychologist/psychotherapist based in Gdańsk, Poland.
  main_url: "https://agatamilik.pl"
  url: "https://agatamilik.pl"
  categories:
    - Marketing
    - Healthcare
  built_by: Piotr Fedorczyk
  built_by_url: "https://piotrf.pl"
  featured: false
- title: WebPurple
  main_url: "https://www.webpurple.net/"
  url: "https://www.webpurple.net/"
  source_url: "https://github.com/WebPurple/site"
  description: >-
    Site of local (Russia, Ryazan) frontend community. Main purpose is to show
    info about meetups and keep blog.
  categories:
    - Nonprofit
    - Web Development
    - Community
    - Blog
    - Open Source
  built_by: Nikita Kirsanov
  built_by_url: "https://twitter.com/kitos_kirsanov"
  featured: false
- title: Papertrail.io
  description: |
    Inspection Management for the 21st Century
  main_url: "https://www.papertrail.io/"
  url: "https://www.papertrail.io/"
  categories:
    - Marketing
    - Technology
  built_by: Papertrail.io
  built_by_url: "https://www.papertrail.io"
  featured: false
- title: Matt Ferderer
  main_url: "https://mattferderer.com"
  url: "https://mattferderer.com"
  source_url: "https://github.com/mattferderer/gatsbyblog"
  description: >
    {titleofthesite} is a blog built with Gatsby that discusses web related tech
    such as JavaScript, .NET, Blazor & security.
  categories:
    - Blog
    - Web Development
  built_by: Matt Ferderer
  built_by_url: "https://twitter.com/mattferderer"
  featured: false
- title: Sahyadri Open Source Community
  main_url: "https://sosc.org.in"
  url: "https://sosc.org.in"
  source_url: "https://github.com/haxzie/sosc-website"
  description: >
    Official website of Sahyadri Open Source Community for community blog, event
    details and members info.
  categories:
    - Blog
    - Community
    - Open Source
  built_by: Musthaq Ahamad
  built_by_url: "https://github.com/haxzie"
  featured: false
- title: Tech Confessions
  main_url: "https://confessions.tech"
  url: "https://confessions.tech"
  source_url: "https://github.com/JonathanSpeek/tech-confessions"
  description: "A guilt-free place for us to confess our tech sins \U0001F64F\n"
  categories:
    - Community
    - Open Source
  built_by: Jonathan Speek
  built_by_url: "https://speek.design"
  featured: false
- title: Thibault Maekelbergh
  main_url: "https://thibmaek.com"
  url: "https://thibmaek.com"
  source_url: "https://github.com/thibmaek/thibmaek.github.io"
  description: |
    A nice blog about development, Raspberry Pi, plants and probably records.
  categories:
    - Blog
    - Open Source
  built_by: Thibault Maekelbergh
  built_by_url: "https://twitter.com/thibmaek"
  featured: false
- title: LearnReact.design
  main_url: "https://learnreact.design"
  url: "https://learnreact.design"
  description: >
    React Essentials For Designers: A React course tailored for product
    designers, ux designers, ui designers.
  categories:
    - Blog
  built_by: Linton Ye
  built_by_url: "https://twitter.com/lintonye"
- title: Mega House Creative
  main_url: "https://www.megahousecreative.com/"
  url: "https://www.megahousecreative.com/"
  description: >
    Mega House Creative is a digital agency that provides unique goal-oriented
    web marketing solutions.
  categories:
    - Marketing
    - Agency
  built_by: Daniel Robinson
  featured: false
- title: Tobie Marier Robitaille - csc
  main_url: "https://tobiemarierrobitaille.com/"
  url: "https://tobiemarierrobitaille.com/en/"
  description: |
    Portfolio site for director of photography Tobie Marier Robitaille
  categories:
    - Portfolio
    - Gallery
  built_by: Mill3 Studio
  built_by_url: "https://mill3.studio/en/"
  featured: false
- title: Bestvideogame.deals
  main_url: "https://bestvideogame.deals/"
  url: "https://bestvideogame.deals/"
  description: |
    Video game comparison website for the UK, build with GatsbyJS.
  categories:
    - eCommerce
  built_by: Koen Kamphuis
  built_by_url: "https://koenkamphuis.com/"
  featured: false
- title: Mahipat's Portfolio
  main_url: "https://mojaave.com/"
  url: "https://mojaave.com"
  source_url: "https://github.com/mhjadav/mojaave"
  description: >
    mojaave.com is Mahipat's portfolio, I have developed it using Gatsby v2 and
    Bootstrap, To get in touch with people looking for full-stack developer.
  categories:
    - Portfolio
    - Web Development
  built_by: Mahipat Jadav
  built_by_url: "https://mojaave.com/"
  featured: false
- title: Insights
  main_url: "https://justaskusers.com/"
  url: "https://justaskusers.com/"
  description: >
    Insights helps user experience (UX) researchers conduct their research and
    make sense of the findings.
  categories:
    - User Experience
    - Design
  built_by: Just Ask Users
  built_by_url: "https://justaskusers.com/"
  featured: false
- title: Tensiq
  main_url: "https://tensiq.com"
  url: "https://tensiq.com"
  source_url: "https://github.com/Tensiq/tensiq-site"
  description: >
    Tensiq is an e-Residency startup, that provides development in cutting-edge
    technology while delivering secure, resilient, performant solutions.
  categories:
    - Web Development
    - Mobile Development
    - Agency
    - Open Source
  built_by: Jens
  built_by_url: "https://github.com/arrkiin"
  featured: false
- title: Mintfort
  main_url: "https://mintfort.com/"
  url: "https://mintfort.com/"
  source_url: "https://github.com/MintFort/mintfort.com"
  description: >
    Mintfort, the first crypto-friendly bank account. Store and manage assets on
    the blockchain.
  categories:
    - Technology
    - Finance
  built_by: Axel Fuhrmann
  built_by_url: "https://axelfuhrmann.com/"
  featured: false
- title: React Native Explorer
  main_url: "https://react-native-explorer.firebaseapp.com"
  url: "https://react-native-explorer.firebaseapp.com"
  description: |
    Explorer React Native packages and examples effortlessly.
  categories:
    - Education
  featured: false
- title: 500Tech
  main_url: "https://500tech.com/"
  url: "https://500tech.com/"
  featured: false
  categories:
    - Web Development
    - Agency
    - Open Source
- title: eworld
  main_url: "http://eworld.herokuapp.com/"
  url: "http://eworld.herokuapp.com/"
  featured: false
  categories:
    - eCommerce
    - Technology
- title: It's a Date
  description: >
    It's a Date is a dating app that actually involves dating.
  main_url: "https://www.itsadate.app/"
  url: "https://www.itsadate.app/"
  featured: false
  categories:
    - App
    - Blog
- title: Node.js HBase
  description: >
    Asynchronous HBase client for NodeJs using REST.
  main_url: https://hbase.js.org/
  url: https://hbase.js.org/
  source_url: "https://github.com/adaltas/node-hbase"
  categories:
    - Documentation
    - Open Source
    - Technology
  built_by: David Worms
  built_by_url: http://www.adaltas.com
  featured: false
- title: Peter Kroyer - Web Design / Web Development
  main_url: https://www.peterkroyer.at/en/
  url: https://www.peterkroyer.at/en/
  description: >
    Freelance web designer / web developer based in Vienna, Austria (Wien, Österreich).
  categories:
    - Agency
    - Web Development
    - Design
    - Portfolio
    - Freelance
  built_by: Peter Kroyer
  built_by_url: https://www.peterkroyer.at/
  featured: false
- title: Geddski
  main_url: https://gedd.ski
  url: https://gedd.ski
  description: >
    frontend mastery blog - level up your UI game.
  categories:
    - Web Development
    - Education
    - Productivity
    - User Experience
  built_by: Dave Geddes
  built_by_url: https://twitter.com/geddski
  featured: false
- title: Rung
  main_url: "https://rung.com.br/"
  url: "https://rung.com.br/"
  description: >
    Rung alerts you about the exceptionalities of your personal and professional life.
  categories:
    - API
    - Technology
    - Travel
  featured: false
- title: Mokkapps
  main_url: "https://www.mokkapps.de/"
  url: "https://www.mokkapps.de/"
  source_url: "https://github.com/mokkapps/website"
  description: >
    Portfolio website from Michael Hoffmann. Passionate software developer with focus on web-based technologies.
  categories:
    - Blog
    - Portfolio
    - Web Development
    - Mobile Development
  featured: false
- title: Premier Octet
  main_url: "https://www.premieroctet.com/"
  url: "https://www.premieroctet.com/"
  description: >
    Premier Octet is a React-based agency
  categories:
    - Agency
    - Web Development
    - Mobile Development
  featured: false
- title: Thorium
  main_url: "https://www.thoriumsim.com/"
  url: "https://www.thoriumsim.com/"
  source_url: "https://github.com/thorium-sim/thoriumsim.com"
  description: >
    Thorium - Open-source Starship Simulator Controls for Live Action Role Play
  built_by: Alex Anderson
  built_by_url: https://twitter.com/ralex1993
  categories:
    - Blog
    - Portfolio
    - Documentation
    - Marketing
    - Education
    - Entertainment
    - Open Source
    - Web Development
  featured: false
- title: Cameron Maske
  main_url: "https://www.cameronmaske.com/"
  url: "https://www.cameronmaske.com/courses/introduction-to-pytest/"
  source_url: "https://github.com/cameronmaske/cameronmaske.com-v2"
  description: >
    The homepage of Cameron Maske, a freelance full-stack developer, who is currently working on a free pytest video course
  categories:
    - Education
    - Video
    - Portfolio
    - Freelance
  featured: false
- title: Studenten bilden Schüler
  description: >
    Studenten bilden Schüler e.V. is a German student-run nonprofit initiative that aims to
    contribute to more equal educational opportunities by providing free tutoring to refugees
    and children from underprivileged families. The site is built on Gatsby v2, styled-components
    and Contentful. It supports Google Analytics, fluid typography and Algolia search.
  main_url: "https://studenten-bilden-schueler.de"
  url: "https://studenten-bilden-schueler.de"
  source_url: "https://github.com/StudentenBildenSchueler/homepage"
  categories:
    - Education
    - Nonprofit
    - Blog
  built_by: Janosh Riebesell
  built_by_url: "https://janosh.io"
  featured: false
- title: Mike's Remote List
  main_url: "https://www.mikesremotelist.com"
  url: "https://www.mikesremotelist.com"
  description: >
    A list of remote jobs, updated throughout the day. Built on Gatsby v1 and powered by Contentful, Google Sheets, string and sticky tape.
  categories:
    - Marketing
  featured: false
- title: Madvoid
  main_url: "https://madvoid.com/"
  url: "https://madvoid.com/screenshot/"
  featured: false
  description: >
    Madvoid is a team of expert developers dedicated to creating simple, clear, usable and blazing fast web and mobile apps.
    We are coders that help companies and agencies to create social & interactive experiences.
    This includes full-stack development using React, WebGL, Static Site Generators, Ruby On Rails, Phoenix, GraphQL, Chatbots, CI / CD, Docker and more!
  categories:
    - Portfolio
    - Technology
    - Web Development
    - Agency
    - Marketing
  built_by: Jean-Paul Bonnetouche
  built_by_url: https://twitter.com/_jpb
- title: MOMNOTEBOOK.COM
  description: >
    Sharing knowledge and experiences that make childhood and motherhood rich, vibrant and healthy.
  main_url: "https://momnotebook.com/"
  url: "https://momnotebook.com/"
  featured: false
  built_by: Aleksander Hansson
  built_by_url: https://www.linkedin.com/in/aleksanderhansson/
  categories:
    - Blog
- title: Pirate Studios
  description: >
    Reinventing music studios with 24/7 self service rehearsal, DJ & production rooms available around the world.
  main_url: "https://www.piratestudios.co"
  url: "https://www.piratestudios.co"
  featured: false
  built_by: The Pirate Studios team
  built_by_url: https://github.com/piratestudios/
  categories:
    - Music
- title: Aurora EOS
  main_url: "https://www.auroraeos.com/"
  url: "https://www.auroraeos.com/"
  featured: false
  categories:
    - Finance
    - Marketing
    - Blog
  built_by: Corey Ward
  built_by_url: "http://www.coreyward.me/"
- title: MadeComfy
  main_url: "https://madecomfy.com.au/"
  url: "https://madecomfy.com.au/"
  description: >
    Short term rental management startup, using Contentful + Gatsby + CicleCI
  featured: false
  categories:
    - Travel
  built_by: Lucas Vilela
  built_by_url: "https://madecomfy.com.au/"
- title: Tiger Facility Services
  description: >
    Tiger Facility Services combines facility management expertise with state of the art software to offer a sustainable and customer oriented cleaning and facility service.
  main_url: https://www.tigerfacilityservices.com/de-en/
  url: https://www.tigerfacilityservices.com/de-en/
  featured: false
  categories:
    - Marketing
- title: "Luciano Mammino's blog"
  description: >
    Tech & programming blog of Luciano Mammino a.k.a. "loige", Full-Stack Web Developer and International Speaker
  main_url: https://loige.co
  url: https://loige.co
  featured: false
  categories:
    - Blog
    - Web Development
  built_by: Luciano Mammino
  built_by_url: https://loige.co
- title: Wire • Secure collaboration platform
  description: >
    Corporate website of Wire, an open source, end-to-end encrypted collaboration platform
  main_url: "https://wire.com"
  url: "https://wire.com"
  featured: false
  categories:
    - Open Source
    - Productivity
    - Technology
    - Blog
    - App
  built_by: Wire team
  built_by_url: "https://github.com/orgs/wireapp/people"
- title: J. Patrick Raftery
  main_url: "https://www.jpatrickraftery.com"
  url: "https://www.jpatrickraftery.com"
  description: J. Patrick Raftery is an opera singer and voice teacher based in Vancouver, BC.
  categories:
    - Portfolio
    - Music
  built_by: Michael Uloth
  built_by_url: "https://www.michaeluloth.com"
  featured: false
- title: Aria Umezawa
  main_url: "https://www.ariaumezawa.com"
  url: "https://www.ariaumezawa.com"
  description: Aria Umezawa is a director, producer, and writer currently based in San Francisco. Site designed by Stephen Bell.
  categories:
    - Portfolio
    - Music
    - Entertainment
  built_by: Michael Uloth
  built_by_url: "https://www.michaeluloth.com"
  featured: false
- title: Pomegranate Opera
  main_url: "https://www.pomegranateopera.com"
  url: "https://www.pomegranateopera.com"
  description: Pomegranate Opera is a lesbian opera written by Amanda Hale & Kye Marshall. Site designed by Stephen Bell.
  categories:
    - Gallery
    - Music
  built_by: Michael Uloth
  built_by_url: "https://www.michaeluloth.com"
  featured: false
- title: Daniel Cabena
  main_url: "https://www.danielcabena.com"
  url: "https://www.danielcabena.com"
  description: Daniel Cabena is a Canadian countertenor highly regarded in both Canada and Europe for prize-winning performances ranging from baroque to contemporary repertoire. Site designed by Stephen Bell.
  categories:
    - Portfolio
    - Music
  built_by: Michael Uloth
  built_by_url: "https://www.michaeluloth.com"
  featured: false
- title: Artist.Center
  main_url: "https://artistcenter.netlify.com"
  url: "https://artistcenter.netlify.com"
  description: The marketing page for Artist.Center, a soon-to-launch platform designed to connect opera singers to opera companies. Site designed by Stephen Bell.
  categories:
    - Music
  built_by: Michael Uloth
  built_by_url: "https://www.michaeluloth.com"
  featured: false
- title: DG Volo & Company
  main_url: "https://www.dgvolo.com"
  url: "https://www.dgvolo.com"
  description: DG Volo & Company is a Toronto-based investment consultancy. Site designed by Stephen Bell.
  categories:
    - Finance
  built_by: Michael Uloth
  built_by_url: "https://www.michaeluloth.com"
  featured: false
- title: Shawna Lucey
  main_url: "https://www.shawnalucey.com"
  url: "https://www.shawnalucey.com"
  description: Shawna Lucey is an American theater and opera director based in New York City. Site designed by Stephen Bell.
  categories:
    - Portfolio
    - Music
    - Entertainment
  built_by: Michael Uloth
  built_by_url: "https://www.michaeluloth.com"
  featured: false
- title: Leyan Lo
  main_url: https://www.leyanlo.com
  url: https://www.leyanlo.com
  description: >
    Leyan Lo’s personal website
  categories:
    - Portfolio
  built_by: Leyan Lo
  built_by_url: https://www.leyanlo.com
  featured: false
- title: Hawaii National Bank
  url: https://hawaiinational.bank
  main_url: https://hawaiinational.bank
  description: Hawaii National Bank's highly personalized service has helped loyal customers & locally owned businesses achieve their financial dreams for over 50 years.
  categories:
    - Finance
  built_by: Wall-to-Wall Studios
  built_by_url: https://walltowall.com
  featured: false
- title: Coletiv
  url: https://coletiv.com
  main_url: https://coletiv.com
  description: Coletiv teams up with companies of all sizes to design, develop & launch digital products for iOS, Android & the Web.
  categories:
    - Technology
    - Agency
    - Web Development
  built_by: Coletiv
  built_by_url: https://coletiv.com
  featured: false
- title: janosh.io
  description: >
    Personal blog and portfolio of Janosh Riebesell. The site is built with Gatsby v2 and designed
    entirely with styled-components v4. Much of the layout was achieved with CSS grid. It supports
    Google Analytics, fluid typography and Algolia search.
  main_url: "https://janosh.io"
  url: "https://janosh.io"
  source_url: "https://github.com/janosh/janosh.io"
  categories:
    - Portfolio
    - Blog
    - Science
    - Photography
    - Travel
  built_by: Janosh Riebesell
  built_by_url: "https://janosh.io"
  featured: false
- title: Gatsby Manor
  description: >
    We build themes for gatsby. We have themes for all projects including personal,
    portfolio, ecommerce, landing pages and more. We also run an in-house
    web dev and design studio. If you cannot find what you want, we can build it for you!
    Email us at gatsbymanor@gmail.com with questions.
  main_url: "https://www.gatsbymanor.com"
  url: "https://www.gatsbymanor.com"
  source_url: "https://github.com/gatsbymanor"
  categories:
    - Web Development
    - Agency
    - Technology
    - Freelance
  built_by: Steven Natera
  built_by_url: "https://stevennatera.com"
- title: Ema Suriano's Portfolio
  main_url: https://emasuriano.com/
  url: https://emasuriano.com/
  source_url: https://github.com/EmaSuriano/emasuriano.github.io
  description: >
    Ema Suriano's portfolio to display information about him, his projects and what he's writing about.
  categories:
    - Portfolio
    - Technology
    - Web Development
  built_by: Ema Suriano
  built_by_url: https://emasuriano.com/
  featured: false
- title: Luan Orlandi
  main_url: https://luanorlandi.github.io
  url: https://luanorlandi.github.io
  source_url: https://github.com/luanorlandi/luanorlandi.github.io
  description: >
    Luan Orlandi's personal website. Brazilian web developer, enthusiast in React and Gatsby.
  categories:
    - Blog
    - Portfolio
    - Web Development
  built_by: Luan Orlandi
  built_by_url: https://github.com/luanorlandi
- title: Mobius Labs
  main_url: https://mobius.ml
  url: https://mobius.ml
  description: >
    Mobius Labs landing page, a Start-up working on Computer Vision
  categories:
    - Landing Page
    - Marketing
    - Technology
  built_by: sktt
  built_by_url: https://github.com/sktt
- title: EZAgrar
  main_url: https://www.ezagrar.at/en/
  url: https://www.ezagrar.at/en/
  description: >
    EZAgrar.at is the homepage of the biggest agricultural machinery dealership in Austria. In total 8 pages will be built for this client reusing a lot of components between them.
  categories:
    - eCommerce
    - Marketing
  built_by: MangoART
  built_by_url: https://www.mangoart.at
  featured: false
- title: OAsome blog
  main_url: https://oasome.blog/
  url: https://oasome.blog/
  source_url: https://github.com/oorestisime/oasome
  description: >
    Paris-based Cypriot adventurers. A and O. Lovers of life and travel. Want to get a glimpse of the OAsome world?
  categories:
    - Blog
    - Photography
    - Travel
  built_by: Orestis Ioannou
  featured: false
- title: Brittany Chiang
  main_url: https://brittanychiang.com/
  url: https://brittanychiang.com/
  source_url: https://github.com/bchiang7/v4
  description: >
    Personal website and portfolio of Brittany Chiang built with Gatsby v2
  categories:
    - Portfolio
  built_by: Brittany Chiang
  built_by_url: https://github.com/bchiang7
  featured: false
- title: Fitekran
  description: >
    One of the most visited Turkish blogs about health, sports and healthy lifestyle, that has been rebuilt with Gatsby v2 using WordPress.
  main_url: "https://www.fitekran.com"
  url: "https://www.fitekran.com"
  categories:
    - Science
    - Healthcare
    - Blog
  built_by: Burak Tokak
  built_by_url: "https://www.buraktokak.com"
- title: Serverless
  main_url: https://serverless.com
  url: https://serverless.com
  source_url: https://github.com/serverless/site
  description: >
    Serverless.com – Build web, mobile and IoT applications with serverless architectures using AWS Lambda, Azure Functions, Google CloudFunctions & more!
  categories:
    - Technology
    - Web Development
  built_by: Codebrahma
  built_by_url: https://codebrahma.com
  featured: false
- title: Dive Bell
  main_url: https://divebell.band/
  url: https://divebell.band/
  description: >
    Simple site for a band to list shows dates and videos (499 on lighthouse)
  categories:
    - Music
  built_by: Matt Bagni
  built_by_url: https://mattbag.github.io
  featured: false
- title: Mayer Media Co.
  main_url: https://mayermediaco.com/
  url: https://mayermediaco.com/
  description: >
    Freelance Web Development and Digital Marketing
  categories:
    - Web Development
    - Marketing
    - Blog
  source_url: https://github.com/MayerMediaCo/MayerMediaCo2.0
  built_by: Danny Mayer
  built_by_url: https://twitter.com/mayermediaco
  featured: false
- title: Jan Czizikow Portfolio
  main_url: https://www.janczizikow.com/
  url: https://www.janczizikow.com/
  source_url: https://github.com/janczizikow/janczizikow-portfolio
  description: >
    Simple personal portfolio site built with Gatsby
  categories:
    - Portfolio
    - Freelance
    - Web Development
  built_by: Jan Czizikow
  built_by_url: https://github.com/janczizikow
- title: Carbon Design Systems
  main_url: http://www.carbondesignsystem.com/
  url: http://www.carbondesignsystem.com/
  description: >
    The Carbon Design System is integrating the new IBM Design Ethos and Language. It represents a completely fresh approach to the design of all things at IBM.
  categories:
    - Design System
    - Documentation
  built_by: IBM
  built_by_url: https://www.ibm.com/
  featured: false
- title: Mozilla Mixed Reality
  main_url: https://mixedreality.mozilla.org/
  url: https://mixedreality.mozilla.org/
  description: >
    Virtual Reality for the free and open Web.
  categories:
    - Open Source
  built_by: Mozilla
  built_by_url: https://www.mozilla.org/
  featured: false
- title: Uniform Hudl Design System
  main_url: http://uniform.hudl.com/
  url: http://uniform.hudl.com/
  description: >
    A single design system to ensure every interface feels like Hudl. From the colors we use to the size of our buttons and what those buttons say, Uniform has you covered. Check the guidelines, copy the code and get to building.
  categories:
    - Design System
    - Open Source
    - Design
  built_by: Hudl
  built_by_url: https://www.hudl.com/
- title: Subtle UI
  main_url: "https://subtle-ui.netlify.com/"
  url: "https://subtle-ui.netlify.com/"
  source_url: "https://github.com/ryanwiemer/subtle-ui"
  description: >
    A collection of clever yet understated user interactions found on the web.
  categories:
    - Web Development
    - Open Source
    - User Experience
  built_by: Ryan Wiemer
  built_by_url: "https://www.ryanwiemer.com/"
  featured: false
- title: developer.bitcoin.com
  main_url: "https://developer.bitcoin.com/"
  url: "https://developer.bitcoin.com/"
  description: >
    Bitbox based bitcoin.com developer platform and resources.
  categories:
    - Finance
  featured: false
- title: Barmej
  main_url: "https://app.barmej.com/"
  url: "https://app.barmej.com/"
  description: >
    An interactive platform to learn different programming languages in Arabic for FREE
  categories:
    - Education
    - Programming
    - Learning
  built_by: Obytes
  built_by_url: "https://www.obytes.com/"
  featured: false
- title: Vote Save America
  main_url: "https://votesaveamerica.com"
  url: "https://votesaveamerica.com"
  description: >
    Be a voter. Save America.
  categories:
    - Education
    - Government
  featured: false
  built_by: Jeremy E. Miller
  built_by_url: "https://jeremyemiller.com/"
- title: Emergence
  main_url: https://emcap.com/
  url: https://emcap.com/
  description: >
    Emergence is a top enterprise cloud venture capital firm. We fund early stage ventures focusing on enterprise & SaaS applications. Emergence is one of the top VC firms in Silicon Valley.
  categories:
    - Marketing
    - Blog
  built_by: Upstatement
  built_by_url: https://www.upstatement.com/
  featured: false
- title: FPVtips
  main_url: https://fpvtips.com
  url: https://fpvtips.com
  source_url: https://github.com/jumpalottahigh/fpvtips
  description: >
    FPVtips is all about bringing racing drone pilots closer together, and getting more people into the hobby!
  categories:
    - Community
    - Education
  built_by: Georgi Yanev
  built_by_url: https://twitter.com/jumpalottahigh
  featured: false
- title: Georgi Yanev
  main_url: https://blog.georgi-yanev.com/
  url: https://blog.georgi-yanev.com/
  source_url: https://github.com/jumpalottahigh/blog.georgi-yanev.com
  description: >
    I write articles about FPV quads (building and flying), web development, smart home automation, life-long learning and other topics from my personal experience.
  categories:
    - Blog
  built_by: Georgi Yanev
  built_by_url: https://twitter.com/jumpalottahigh
  featured: false
- title: Bear Archery
  main_url: "https://beararchery.com/"
  url: "https://beararchery.com/"
  categories:
    - eCommerce
    - Sports
  built_by: Escalade Sports
  built_by_url: "https://www.escaladesports.com/"
  featured: false
- title: "attn:"
  main_url: "https://www.attn.com/"
  url: "https://www.attn.com/"
  categories:
    - Media
    - Entertainment
  built_by: "attn:"
  built_by_url: "https://www.attn.com/"
  featured: false
- title: Mirror Conf
  description: >
    Mirror Conf is a conference designed to empower designers and frontend developers who have a thirst for knowledge and want to broaden their horizons.
  main_url: "https://www.mirrorconf.com/"
  url: "https://www.mirrorconf.com/"
  categories:
    - Conference
    - Design
    - Web Development
  featured: false
- title: Startarium
  main_url: https://www.startarium.ro
  url: https://www.startarium.ro
  description: >
    Free entrepreneurship educational portal with more than 20000 users, hundreds of resources, crowdfunding, mentoring and investor pitching events facilitated.
  categories:
    - Education
    - Nonprofit
    - Entrepreneurship
  built_by: Cezar Neaga
  built_by_url: https://twitter.com/cezarneaga
  featured: false
- title: Microlink
  main_url: https://microlink.io/
  url: https://microlink.io/
  description: >
    Extract structured data from any website.
  categories:
    - Web Development
    - API
  built_by: Kiko Beats
  built_by_url: https://kikobeats.com/
  featured: false
- title: Markets.com
  main_url: "https://www.markets.com/"
  url: "https://www.markets.com/"
  featured: false
  categories:
    - Finance
- title: Kevin Legrand
  url: "https://k-legrand.com"
  main_url: "https://k-legrand.com"
  source_url: "https://github.com/Manoz/k-legrand.com"
  description: >
    Personal website and blog built with love with Gatsby v2
  categories:
    - Blog
    - Portfolio
    - Web Development
  built_by: Kevin Legrand
  built_by_url: https://k-legrand.com
  featured: false
- title: David James Portfolio
  main_url: https://dfjames.com/
  url: https://dfjames.com/
  source_url: https://github.com/daviddeejjames/dfjames-gatsby
  description: >
    Portfolio Site using GatsbyJS and headless WordPress
  categories:
    - WordPress
    - Portfolio
    - Blog
  built_by: David James
  built_by_url: https://twitter.com/daviddeejjames
- title: Hypertext Candy
  url: https://www.hypertextcandy.com/
  main_url: https://www.hypertextcandy.com/
  description: >
    Blog about web development. Laravel, Vue.js, etc.
  categories:
    - Blog
    - Web Development
  built_by: Masahiro Harada
  built_by_url: https://twitter.com/_Masahiro_H_
  featured: false
- title: "Maxence Poutord's blog"
  description: >
    Tech & programming blog of Maxence Poutord, Software Engineer, Serial Traveler and Public Speaker
  main_url: https://www.maxpou.fr
  url: https://www.maxpou.fr
  featured: false
  categories:
    - Blog
    - Web Development
  built_by: Maxence Poutord
  built_by_url: https://www.maxpou.fr
- title: "The Noted Project"
  url: https://thenotedproject.org
  main_url: https://thenotedproject.org
  source_url: https://github.com/ianbusko/the-noted-project
  description: >
    Website to showcase the ethnomusicology research for The Noted Project.
  categories:
    - Portfolio
    - Education
    - Gallery
  built_by: Ian Busko
  built_by_url: https://github.com/ianbusko
  featured: false
- title: People For Bikes
  url: "https://2017.peopleforbikes.org/"
  main_url: "https://2017.peopleforbikes.org/"
  categories:
    - Community
    - Sports
    - Gallery
    - Nonprofit
  built_by: PeopleForBikes
  built_by_url: "https://peopleforbikes.org/about-us/who-we-are/staff/"
  featured: false
- title: Wide Eye
  description: >
    Creative agency specializing in interactive design, web development, and digital communications.
  url: https://wideeye.co/
  main_url: https://wideeye.co/
  categories:
    - Design
    - Web Development
  built_by: Wide Eye
  built_by_url: https://wideeye.co/about-us/
  featured: false
- title: CodeSandbox
  description: >
    CodeSandbox is an online editor that helps you create web applications, from prototype to deployment.
  url: https://codesandbox.io/
  main_url: https://codesandbox.io/
  categories:
    - Web Development
  featured: false
- title: Marvel
  description: >
    The all-in-one platform powering design.
  url: https://marvelapp.com/
  main_url: https://marvelapp.com/
  categories:
    - Design
  featured: false
- title: Designcode.io
  description: >
    Learn to design and code React apps.
  url: https://designcode.io
  main_url: https://designcode.io
  categories:
    - Learning
  featured: false
- title: Happy Design
  description: >
    The Brand and Product Team Behind Happy Money
  url: https://design.happymoney.com/
  main_url: https://design.happymoney.com/
  categories:
    - Design
    - Finance
- title: Weihnachtsmarkt.ms
  description: >
    Explore the christmas market in Münster (Westf).
  url: https://weihnachtsmarkt.ms/
  main_url: https://weihnachtsmarkt.ms/
  source_url: https://github.com/codeformuenster/weihnachtsmarkt
  categories:
    - Gallery
    - Food
  built_by: "Code for Münster during #MSHACK18"
  featured: false
- title: Code Championship
  description: >
    Competitive coding competitions for students from 3rd to 8th grade. Code is Sport.
  url: https://www.codechampionship.com
  main_url: https://www.codechampionship.com
  categories:
    - Learning
    - Education
    - Sports
  built_by: Abamath LLC
  built_by_url: https://www.abamath.com
  featured: false
- title: Wieden+Kennedy
  description: >
    Wieden+Kennedy is an independent, global creative company.
  categories:
    - Technology
    - Web Development
    - Agency
    - Marketing
  url: https://www.wk.com
  main_url: https://www.wk.com
  built_by: Wieden Kennedy
  built_by_url: https://www.wk.com/about/
  featured: false
- title: Testing JavaScript
  description: >
    This course will teach you the fundamentals of testing your JavaScript applications using eslint, Flow, Jest, and Cypress.
  url: https://testingjavascript.com/
  main_url: https://testingjavascript.com/
  categories:
    - Learning
    - Education
    - JavaScript
  built_by: Kent C. Dodds
  built_by_url: https://kentcdodds.com/
  featured: false
- title: Use Hooks
  description: >
    One new React Hook recipe every day.
  url: https://usehooks.com/
  main_url: https://usehooks.com/
  categories:
    - Learning
  built_by: Gabe Ragland
  built_by_url: https://twitter.com/gabe_ragland
  featured: false
- title: Ambassador
  url: https://www.getambassador.io
  main_url: https://www.getambassador.io
  description: >
    Open source, Kubernetes-native API Gateway for microservices built on Envoy.
  categories:
    - Open Source
    - Documentation
    - Technology
  built_by: Datawire
  built_by_url: https://www.datawire.io
  featured: false
- title: Clubhouse
  main_url: https://clubhouse.io
  url: https://clubhouse.io
  description: >
    The intuitive and powerful project management platform loved by software teams of all sizes. Built with Gatsby v2 and Prismic
  categories:
    - Technology
    - Blog
    - Productivity
    - Community
    - Design
    - Open Source
  built_by: Ueno.
  built_by_url: https://ueno.co
  featured: false
- title: Asian Art Collection
  url: http://artmuseum.princeton.edu/asian-art/
  main_url: http://artmuseum.princeton.edu/asian-art/
  description: >
    Princeton University has a branch dealing with state of art.They have showcased ore than 6,000 works of Asian art are presented alongside ongoing curatorial and scholarly research
  categories:
    - Marketing
  featured: false
- title: QHacks
  url: https://qhacks.io
  main_url: https://qhacks.io
  source_url: https://github.com/qhacks/qhacks-website
  description: >
    QHacks is Queen’s University’s annual hackathon! QHacks was founded in 2016 with a mission to advocate and incubate the tech community at Queen’s University and throughout Canada.
  categories:
    - Education
    - Technology
    - Podcast
  featured: false
- title: Tyler McGinnis
  url: https://tylermcginnis.com/
  main_url: https://tylermcginnis.com/
  description: >
    The linear, course based approach to learning web technologies.
  categories:
    - Education
    - Technology
    - Podcast
    - Web Development
  featured: false
- title: a11y with Lindsey
  url: https://www.a11ywithlindsey.com/
  main_url: https://www.a11ywithlindsey.com/
  source_url: https://github.com/lkopacz/a11y-with-lindsey
  description: >
    To help developers navigate accessibility jargon, write better code, and to empower them to make their Internet, Everyone's Internet.
  categories:
    - Education
    - Blog
    - Technology
  built_by: Lindsey Kopacz
  built_by_url: https://twitter.com/littlekope0903
  featured: false
- title: DEKEMA
  url: https://www.dekema.com/
  main_url: https://www.dekema.com/
  description: >
    Worldclass crafting: Furnace, fervor, fulfillment. Delivering highest demand for future craftsmanship. Built using Gatsby v2 and Prismic.
  categories:
    - Healthcare
    - Science
    - Technology
  built_by: Crisp Studio
  built_by_url: https://crisp.studio
  featured: false
- title: Ramón Chancay
  description: >-
    Front-end / Back-end Developer in Guayaquil Ecuador.
    Currently at Everymundo, previously at El Universo.
    I enjoy teaching and sharing what I know.
    I give professional advice to developers and companies.
    My wife and my children are everything in my life.
  main_url: "https://ramonchancay.me/"
  url: "https://ramonchancay.me/"
  source_url: "https://github.com/devrchancay/personal-site"
  featured: false
  categories:
    - Blog
    - Technology
    - Web Development
  built_by: Ramón Chancay
  built_by_url: "https://ramonchancay.me/"
- title: BELLHOPS
  main_url: https://www.getbellhops.com/
  url: https://www.getbellhops.com/
  description: >-
    Whether you’re moving someplace new or just want to complete a few projects around your current home, BellHops can arrange the moving services you need—at simple, straightforward rates.
  categories:
    - Business
  built_by: Bellhops, Inc.
  built_by_url: https://www.getbellhops.com/
  featured: false
- title: Acclimate Consulting
  main_url: https://www.acclimate.io/
  url: https://www.acclimate.io/
  description: >-
    Acclimate is a consulting firm that puts organizations back in control with data-driven strategies and full-stack applications.
  categories:
    - Technology
    - Consulting
  built_by: Andrew Wilson
  built_by_url: https://github.com/andwilson
  featured: false
- title: Flyright
  url: https://flyright.co/
  main_url: https://flyright.co/
  description: >-
    Flyright curates everything you need for international travel in one tidy place 💜
  categories:
    - Technology
    - App
  built_by: Ty Hopp
  built_by_url: https://github.com/tyhopp
  featured: false
- title: Vets Who Code
  url: https://vetswhocode.io/
  main_url: https://vetswhocode.io/
  description: >-
    VetsWhoCode is a non-profit organization dedicated to training military veterans & giving them the skills they need transition into tech careers.
  categories:
    - Technology
    - Nonprofit
  featured: false
- title: Patreon Blog
  url: https://blog.patreon.com/
  main_url: https://blog.patreon.com/
  description: >-
    Official blog of Patreon.com
  categories:
    - Blog
  featured: false
- title: Full Beaker
  url: https://fullbeaker.com/
  main_url: https://fullbeaker.com/
  description: >-
    Full Beaker provides independent advice online about careers and home ownership, and connect anyone who asks with companies that can help them.
  categories:
    - Consulting
  featured: false
- title: Citywide Holdup
  url: https://citywideholdup.org/
  main_url: https://citywideholdup.org/
  description: >-
    Citywide Holdup is an annual fundraising event held around early November in the city of Austin, TX hosted by the Texas Wranglers benefitting Easter Seals of Central Texas, a non-profit organization that provides exceptional services, education, outreach and advocacy so that people with disabilities can live, learn, work and play in our communities.
  categories:
    - Nonprofit
    - Event
  built_by: Cameron Rison
  built_by_url: https://github.com/killakam3084
  featured: false
- title: Dawn Labs
  url: https://dawnlabs.io
  main_url: https://dawnlabs.io
  description: >-
    Thoughtful products for inspired teams. With a holistic approach to engineering and design, we partner with startups and enterprises to build for the digital era.
  categories:
    - Technology
    - Agency
    - Web Development
  featured: false
- title: COOP by Ryder
  url: https://coop.com/
  main_url: https://coop.com/
  description: >
    COOP is a platform that connects fleet managers that have idle vehicles to businesses that are looking to rent vehicles. COOP simplifies the process and paperwork required to safely share vehicles between business owners.
  categories:
    - Marketing
  built_by: Crispin Porter Bogusky
  built_by_url: http://www.cpbgroup.com/
  featured: false
- title: Domino's Paving for Pizza
  url: https://www.pavingforpizza.com/
  main_url: https://www.pavingforpizza.com/
  description: >
    Nominate your town for a chance to have your rough drive home from Domino's fixed to pizza perfection.
  categories:
    - Marketing
  built_by: Crispin Porter Bogusky
  built_by_url: http://www.cpbgroup.com/
  featured: false
- title: Propapanda
  url: https://propapanda.eu/
  main_url: https://propapanda.eu/
  description: >
    Is a creative production house based in Tallinn, Estonia. We produce music videos, commercials, films and campaigns – from scratch to finish.
  categories:
    - Video
    - Portfolio
    - Agency
    - Media
  built_by: Henry Kehlmann
  built_by_url: https://github.com/madhenry/
  featured: false
- title: JAMstack.paris
  url: https://jamstack.paris/
  main_url: https://jamstack.paris/
  source_url: https://github.com/JAMstack-paris/jamstack.paris
  description: >
    JAMstack-focused, bi-monthly meetup in Paris
  categories:
    - Web Development
  built_by: Matthieu Auger & Nicolas Goutay
  built_by_url: https://github.com/JAMstack-paris
  featured: false
- title: DexWallet - The only Wallet you need by Dexlab
  main_url: "https://www.dexwallet.io/"
  url: "https://www.dexwallet.io/"
  source_url: "https://github.com/dexlab-io/DexWallet-website"
  featured: false
  description: >-
    DexWallet is a secure, multi-chain, mobile wallet with an upcoming one-click exchange for mobile.
  categories:
    - App
    - Open Source
  built_by: DexLab
  built_by_url: "https://github.com/dexlab-io"
- title: Kings Valley Paving
  url: https://kingsvalleypaving.com
  main_url: https://kingsvalleypaving.com
  description: >
    Kings Valley Paving is an asphalt, paving and concrete company serving the commercial, residential and industrial sectors in the Greater Toronto Area. Site designed by Stephen Bell.
  categories:
    - Marketing
  built_by: Michael Uloth
  built_by_url: https://www.michaeluloth.com
  featured: false
- title: Peter Barrett
  url: https://www.peterbarrett.ca
  main_url: https://www.peterbarrett.ca
  description: >
    Peter Barrett is a Canadian baritone from Newfoundland and Labrador who performs opera and concert repertoire in Canada, the U.S. and around the world. Site designed by Stephen Bell.
  categories:
    - Portfolio
    - Music
  built_by: Michael Uloth
  built_by_url: https://www.michaeluloth.com
  featured: false
- title: NARCAN
  main_url: https://www.narcan.com
  url: https://www.narcan.com
  description: >
    NARCAN Nasal Spray is the first and only FDA-approved nasal form of naloxone for the emergency treatment of a known or suspected opioid overdose.
  categories:
    - Healthcare
  built_by: NARCAN
  built_by_url: https://www.narcan.com
  featured: false
- title: Ritual
  main_url: https://ritual.com
  url: https://ritual.com
  description: >
    Ritual started with a simple question, what exactly is in women's multivitamins? This is the story of what happened when our founder Kat started searching for answers — the story of Ritual.
  categories:
    - Healthcare
  built_by: Ritual
  built_by_url: https://ritual.com
  featured: false
- title: Truebill
  main_url: https://www.truebill.com
  url: https://www.truebill.com
  description: >
    Truebill empowers you to take control of your money.
  categories:
    - Finance
  built_by: Truebill
  built_by_url: https://www.truebill.com
  featured: false
- title: Smartling
  main_url: https://www.smartling.com
  url: https://www.smartling.com
  description: >
    Smartling enables you to automate, manage, and professionally translate content so that you can do more with less.
  categories:
    - Marketing
  built_by: Smartling
  built_by_url: https://www.smartling.com
  featured: false
- title: Clear
  main_url: https://www.clearme.com
  url: https://www.clearme.com
  description: >
    At clear, we’re working toward a future where you are your ID, enabling you to lead an unstoppable life.
  categories:
    - Security
  built_by: Clear
  built_by_url: https://www.clearme.com
  featured: false
- title: VS Code Rocks
  main_url: "https://vscode.rocks"
  url: "https://vscode.rocks"
  source_url: "https://github.com/lannonbr/vscode-rocks"
  featured: false
  description: >
    VS Code Rocks is a place for weekly news on the newest features and updates to Visual Studio Code as well as trending extensions and neat tricks to continually improve your VS Code skills.
  categories:
    - Open Source
    - Blog
    - Web Development
  built_by: Benjamin Lannon
  built_by_url: "https://github.com/lannonbr"
- title: Particle
  main_url: "https://www.particle.io"
  url: "https://www.particle.io"
  featured: false
  description: Particle is a fully-integrated IoT platform that offers everything you need to deploy an IoT product.
  categories:
    - Marketing
- title: freeCodeCamp curriculum
  main_url: "https://learn.freecodecamp.org"
  url: "https://learn.freecodecamp.org"
  featured: false
  description: Learn to code with free online courses, programming projects, and interview preparation for developer jobs.
  categories:
    - Web Development
    - Learning
- title: Tandem
  main_url: "https://www.tandem.co.uk"
  url: "https://www.tandem.co.uk"
  description: >
    We're on a mission to free you of money misery. Our app, card and savings account are designed to help you spend less time worrying about money and more time enjoying life.
  categories:
    - Finance
    - App
  built_by: Tandem
  built_by_url: https://github.com/tandembank
  featured: false
- title: Monbanquet.fr
  main_url: "https://monbanquet.fr"
  url: "https://monbanquet.fr"
  description: >
    Give your corporate events the food and quality it deserves, thanks to the know-how of the best local artisans.
  categories:
    - eCommerce
    - Food
    - Event
  built_by: Monbanquet.fr
  built_by_url: https://github.com/monbanquet
  featured: false
- title: The Leaky Cauldron Blog
  url: https://theleakycauldronblog.com
  main_url: https://theleakycauldronblog.com
  source_url: https://github.com/v4iv/theleakycauldronblog
  description: >
    A Brew of Awesomeness with a Pinch of Magic...
  categories:
    - Blog
  built_by: Vaibhav Sharma
  built_by_url: https://github.com/v4iv
  featured: false
- title: Wild Drop Surf Camp
  main_url: "https://wilddropsurfcamp.com"
  url: "https://wilddropsurfcamp.com"
  description: >
    Welcome to Portugal's best kept secret and be amazed with our nature. Here you can explore, surf, taste the world's best gastronomy and wine, feel the North Canyon's power with the biggest waves in the world and so many other amazing things. Find us, discover yourself!
  categories:
    - Travel
  built_by: Samuel Fialho
  built_by_url: https://samuelfialho.com
  featured: false
- title: JoinUp HR chatbot
  url: https://www.joinup.io
  main_url: https://www.joinup.io
  description: Custom HR chatbot for better candidate experience
  categories:
    - App
    - Technology
  featured: false
- title: JDCastro Web Design & Development
  main_url: https://jacobdcastro.com
  url: https://jacobdcastro.com
  source_url: https://github.com/jacobdcastro/personal-site
  featured: false
  description: >
    A small business site for freelance web designer and developer Jacob D. Castro. Includes professional blog, contact forms, and soon-to-come portfolio of sites for clients. Need a new website or an extra developer to share the workload? Feel free to check out the website!
  categories:
    - Blog
    - Portfolio
    - Business
    - Freelance
  built_by: Jacob D. Castro
  built_by_url: https://twitter.com/jacobdcastro
- title: Gatsby Tutorials
  main_url: https://www.gatsbytutorials.com
  url: https://www.gatsbytutorials.com
  source_url: https://github.com/ooloth/gatsby-tutorials
  featured: false
  description: >
    Gatsby Tutorials is a community-updated list of video, audio and written tutorials to help you learn GatsbyJS.
  categories:
    - Web Development
    - Education
    - Open Source
  built_by: Michael Uloth
  built_by_url: "https://www.michaeluloth.com"
- title: Up & Running Tutorials
  main_url: https://www.upandrunningtutorials.com
  url: https://www.upandrunningtutorials.com
  featured: false
  description: >
    Free coding tutorials for web developers. Get your web development career up and running by learning to build better, faster websites.
  categories:
    - Web Development
    - Education
  built_by: Michael Uloth
  built_by_url: "https://www.michaeluloth.com"
- title: Grooovinger
  url: https://www.grooovinger.com
  main_url: https://www.grooovinger.com
  description: >
    Martin Grubinger, a web developer from Austria
  categories:
    - Portfolio
    - Web Development
  built_by: Martin Grubinger
  built_by_url: https://www.grooovinger.com
  featured: false
- title: LXDX - the Crypto Derivatives Exchange
  main_url: https://www.lxdx.co/
  url: https://www.lxdx.co/
  description: >
    LXDX is the world's fastest crypto exchange. Our mission is to bring innovative financial products to retail crypto investors, providing access to the same speed and scalability that institutional investors already depend on us to deliver each and every day.
  categories:
    - Marketing
    - Finance
  built_by: Corey Ward
  built_by_url: http://www.coreyward.me/
  featured: false
- title: Kyle McDonald
  url: https://kylemcd.com
  main_url: https://kylemcd.com
  source_url: https://github.com/kylemcd/personal-site-react
  description: >
    Personal site + blog for Kyle McDonald
  categories:
    - Blog
  built_by: Kyle McDonald
  built_by_url: https://kylemcd.com
  featured: false
- title: VSCode Power User Course
  main_url: https://VSCode.pro
  url: https://VSCode.pro
  description: >
    After 10 years with Sublime, I switched to VSCode. Love it. Spent 1000+ hours building a premium video course to help you switch today. 200+ power user tips & tricks turn you into a VSCode.pro
  categories:
    - Education
    - Learning
    - eCommerce
    - Marketing
    - Technology
    - Web Development
  built_by: Ahmad Awais
  built_by_url: https://twitter.com/MrAhmadAwais/
  featured: false
- title: Thijs Koerselman Portfolio
  main_url: https://www.vauxlab.com
  url: https://www.vauxlab.com
  featured: false
  description: >
    Portfolio of Thijs Koerselman. A freelance software engineer, full-stack web developer and sound designer.
  categories:
    - Portfolio
    - Business
    - Freelance
    - Technology
    - Web Development
    - Music
- title: Ad Hoc Homework
  main_url: https://homework.adhoc.team
  url: https://homework.adhoc.team
  description: >
    Ad Hoc builds government digital services that are fast, efficient, and usable by everyone. Ad Hoc Homework is a collection of coding and design challenges for candidates applying to our open positions.
  categories:
    - Web Development
    - Government
    - Healthcare
    - Programming
  built_by_url: https://adhoc.team
  featured: false
- title: Birra Napoli
  main_url: http://www.birranapoli.it
  url: http://www.birranapoli.it
  built_by: Ribrain
  built_by_url: https://www.ribrainstudio.com
  featured: false
  description: >
    Birra Napoli official site
  categories:
    - Landing Page
    - Business
    - Food
- title: Satispay
  url: https://www.satispay.com
  main_url: https://www.satispay.com
  categories:
    - Business
    - Finance
    - Technology
  built_by: Satispay
  built_by_url: https://www.satispay.com
  featured: false
- title: The Movie Database - Gatsby
  url: https://tmdb.lekoarts.de
  main_url: https://tmdb.lekoarts.de
  source_url: https://github.com/LekoArts/gatsby-source-tmdb-example
  categories:
    - Open Source
    - Entertainment
    - Gallery
  featured: false
  built_by: LekoArts
  built_by_url: "https://github.com/LekoArts"
  description: >
    Source from The Movie Database (TMDb) API (v3) in Gatsby. This example is built with react-spring, React hooks and react-tabs and showcases the gatsby-source-tmdb plugin. It also has some client-only paths and uses gatsby-image.
- title: LANDR - Creative Tools for Musicians
  url: https://www.landr.com/
  main_url: https://www.landr.com/en/
  categories:
    - Music
    - Technology
    - Business
    - Entrepreneurship
    - Freelance
    - Marketing
    - Media
  featured: false
  built_by: LANDR
  built_by_url: https://twitter.com/landr_music
  description: >
    Marketing website built for LANDR. LANDR is a web application that provides tools for musicians to master their music (using artificial intelligence), collaborate with other musicians, and distribute their music to multiple platforms.
- title: ClinicJS
  url: https://clinicjs.org/
  main_url: https://clinicjs.org/
  categories:
    - Technology
    - Documentation
  featured: false
  built_by: NearForm
  built_by_url: "https://www.nearform.com/"
  description: >
    Tools to help diagnose and pinpoint Node.js performance issues.
- title: KOBIT
  main_url: "https://kobit.in"
  url: "https://kobit.in"
  description: Automated Google Analytics Report with everything you need and more
  featured: false
  categories:
    - Marketing
    - Blog
  built_by: mottox2
  built_by_url: "https://mottox2.com"
- title: Aleksander Hansson
  main_url: https://ahansson.com
  url: https://ahansson.com
  featured: false
  description: >
    Portfolio website for Aleksander Hansson
  categories:
    - Portfolio
    - Business
    - Freelance
    - Technology
    - Web Development
    - Consulting
  built_by: Aleksander Hansson
  built_by_url: https://www.linkedin.com/in/aleksanderhansson/
- title: Surfing Nosara
  main_url: "https://www.surfingnosara.com"
  url: "https://www.surfingnosara.com"
  description: Real estate, vacation, and surf report hub for Nosara, Costa Rica
  featured: false
  categories:
    - Business
    - Blog
    - Gallery
    - Marketing
  built_by: Desarol
  built_by_url: "https://www.desarol.com"
- title: Crispin Porter Bogusky
  url: https://cpbgroup.com/
  main_url: https://cpbgroup.com/
  description: >
    We solve the world’s toughest communications problems with the most quantifiably potent creative assets.
  categories:
    - Agency
    - Design
    - Marketing
  built_by: Crispin Porter Bogusky
  built_by_url: https://cpbgroup.com/
  featured: false
- title: graphene-python
  url: https://graphene-python.org
  main_url: https://graphene-python.org
  description: Graphene is a collaboratively funded project.Graphene-Python is a library for building GraphQL APIs in Python easily.
  categories:
    - Library
    - API
    - Documentation
  featured: false
- title: Engel & Völkers Ibiza Holiday Rentals
  main_url: "https://www.ev-ibiza.com/"
  url: "https://www.ev-ibiza.com/"
  featured: false
  built_by: Ventura Digitalagentur
  description: >
    Engel & Völkers, one of the most successful real estate agencies in the world, offers luxury holiday villas to rent in Ibiza.
  categories:
    - Travel
- title: Sylvain Hamann's personal website
  url: "https://shamann.fr"
  main_url: "https://shamann.fr"
  source_url: "https://github.com/sylvhama/shamann-gatsby/"
  description: >
    Sylvain Hamann, web developer from France
  categories:
    - Portfolio
    - Web Development
  built_by: Sylvain Hamann
  built_by_url: "https://twitter.com/sylvhama"
  featured: false
- title: Luca Crea's portfolio
  main_url: https://lcrea.github.io
  url: https://lcrea.github.io
  description: >
    Portfolio and personal website of Luca Crea, an Italian software engineer.
  categories:
    - Portfolio
  built_by: Luca Crea
  built_by_url: https://github.com/lcrea
  featured: false
- title: Escalade Sports
  main_url: "https://www.escaladesports.com/"
  url: "https://www.escaladesports.com/"
  categories:
    - eCommerce
    - Sports
  built_by: Escalade Sports
  built_by_url: "https://www.escaladesports.com/"
  featured: false
- title: Exposify
  main_url: "https://www.exposify.de/"
  url: "https://www.exposify.de/"
  description: >
    This is our German website built with Gatsby 2.0, Emotion and styled-system.
    Exposify is a proptech startup and builds technology for real estate businesses.
    We provide our customers with an elegant agent software in combination
    with beautifully designed and fast websites.
  categories:
    - Web Development
    - Real Estate
    - Agency
    - Marketing
  built_by: Exposify
  built_by_url: "https://www.exposify.de/"
  featured: false
- title: Steak Point
  main_url: https://www.steakpoint.at/
  url: https://www.steakpoint.at/
  description: >
    Steak Restaurant in Vienna, Austria (Wien, Österreich).
  categories:
    - Food
  built_by: Peter Kroyer
  built_by_url: https://www.peterkroyer.at/
  featured: false
- title: Takumon blog
  main_url: "https://takumon.com"
  url: "https://takumon.com"
  source_url: "https://github.com/Takumon/blog"
  description: Java Engineer's tech blog.
  featured: false
  categories:
    - Blog
  built_by: Takumon
  built_by_url: "https://twitter.com/inouetakumon"
- title: DayThirty
  main_url: "https://daythirty.com"
  url: "https://daythirty.com"
  description: DayThirty - ideas for the new year.
  featured: false
  categories:
    - Marketing
  built_by: Jack Oliver
  built_by_url: "https://twitter.com/mrjackolai"
- title: TheAgencyProject
  main_url: "https://theagencyproject.co"
  url: "https://theagencyproject.co"
  description: Agency model, without agency overhead.
  categories:
    - Agency
  built_by: JV-LA
  built_by_url: https://jv-la.com
- title: Karen Hou's portfolio
  main_url: https://www.karenhou.com/
  url: https://www.karenhou.com/
  categories:
    - Portfolio
  built_by: Karen H. Developer
  built_by_url: https://github.com/karenhou
  featured: false
- title: Jean Luc Ponty
  main_url: "https://ponty.com"
  url: "https://ponty.com"
  description: Official site for Jean Luc Ponty, French virtuoso violinist and jazz composer.
  featured: false
  categories:
    - Music
    - Entertainment
  built_by: Othermachines
  built_by_url: "https://othermachines.com"
- title: Rosewood Family Advisors
  main_url: "https://www.rfallp.com/"
  url: "https://www.rfallp.com/"
  description: Rosewood Family Advisors LLP (Palo Alto) provides a diverse range of family office services customized for ultra high net worth individuals.
  featured: false
  categories:
    - Finance
    - Business
  built_by: Othermachines
  built_by_url: "https://othermachines.com"
- title: Cole Walker's Portfolio
  main_url: "https://www.walkermakes.com"
  url: "https://www.walkermakes.com"
  source_url: "https://github.com/ColeWalker/portfolio"
  description: The portfolio of web developer Cole Walker, built with the help of Gatsby v2, React-Spring, and SASS.
  featured: false
  categories:
    - Portfolio
    - Web Development
  built_by: Cole Walker
  built_by_url: "https://www.walkermakes.com"
- title: Standing By Company
  main_url: "https://standingby.company"
  url: "https://standingby.company"
  description: A brand experience design company led by Scott Mackenzie and Trent Barton.
  featured: false
  categories:
    - Design
    - Web Development
  built_by: Standing By Company
  built_by_url: "https://standingby.company"
- title: Ashley Thouret
  main_url: "https://www.ashleythouret.com"
  url: "https://www.ashleythouret.com"
  description: Official website of Canadian soprano Ashley Thouret. Site designed by Stephen Bell.
  categories:
    - Portfolio
    - Music
  built_by: Michael Uloth
  built_by_url: "https://www.michaeluloth.com"
  featured: false
- title: The AZOOR Society
  main_url: "https://www.theazoorsociety.org"
  url: "https://www.theazoorsociety.org"
  description: The AZOOR Society is a UK-based charity committed to promoting awareness of Acute Zonal Occult Outer Retinopathy and assisting further research. Site designed by Stephen Bell.
  categories:
    - Community
    - Nonprofit
  built_by: Michael Uloth
  built_by_url: "https://www.michaeluloth.com"
  featured: false
- title: Gábor Fűzy pianist
  main_url: "https://pianobar.hu"
  url: "https://pianobar.hu"
  description: Gábor Fűzy pianist's official website built with Gatsby v2.
  categories:
    - Music
  built_by: Zoltán Bedi
  built_by_url: "https://github.com/B3zo0"
  featured: false
- title: Logicwind
  main_url: "https://logicwind.com"
  url: "https://logicwind.com"
  description: Website of Logicwind - JavaScript experts, Technology development agency & consulting.
  featured: false
  categories:
    - Portfolio
    - Agency
    - Web Development
    - Consulting
  built_by: Logicwind
  built_by_url: "https://www.logicwind.com"
- title: ContactBook.app
  main_url: "https://contactbook.app"
  url: "https://contactbook.app"
  description: Seamlessly share Contacts with G Suite team members
  featured: false
  categories:
    - Landing Page
    - Blog
  built_by: Logicwind
  built_by_url: "https://www.logicwind.com"
- title: Waterscapes
  main_url: "https://waterscap.es"
  url: "https://waterscap.es/lake-monteynard/"
  source_url: "https://github.com/gaelbillon/Waterscapes-Gatsby-site"
  description: Waterscap.es is a directory of bodies of water (creeks, ponds, waterfalls, lakes, etc) with information about each place such as how to get there, hike time, activities and photos and a map displayed with the Mapbox GL SJ npm package. It was developed with the goal of learning Gatsby. This website is based on the gatsby-contentful-starter and uses Contentful as CMS. It is hosted on Netlify. Hooks are setup with Bitbucket and Contentful to trigger a new build upon code or content changes. The data on Waterscap.es is a mix of original content and informations from the internets gathered and put together.
  categories:
    - Directory
    - Photography
    - Travel
  built_by: Gaël Billon
  built_by_url: "https://gaelbillon.com"
  featured: false
- title: Packrs
  url: "https://www.packrs.co/"
  main_url: "https://www.packrs.co/"
  description: >
    Packrs is a local delivery platform, one spot for all your daily requirements. On a single tap get everything you need at your doorstep.
  categories:
    - Marketing
    - Landing Page
    - Entrepreneurship
  built_by: Vipin Kumar Rawat
  built_by_url: "https://github.com/aesthytik"
  featured: false
- title: HyakuninIsshu
  main_url: "https://hyakuninanki.net"
  url: "https://hyakuninanki.net"
  source_url: "https://github.com/rei-m/web_hyakuninisshu"
  description: >
    HyakuninIsshu is a traditional Japanese card game.
  categories:
    - Education
    - Gallery
    - Entertainment
  built_by: Rei Matsushita
  built_by_url: "https://github.com/rei-m/"
  featured: false
- title: WQU Partners
  main_url: "https://partners.wqu.org/"
  url: "https://partners.wqu.org/"
  featured: false
  categories:
    - Marketing
    - Education
    - Landing Page
  built_by: Corey Ward
  built_by_url: "http://www.coreyward.me/"
- title: Federico Giacone
  url: "https://federico.giac.one/"
  main_url: "https://federico.giac.one"
  source_url: "https://github.com/leopuleo/federico.giac.one"
  description: >
    Digital portfolio for Italian Architect Federico Giacone.
  categories:
    - Portfolio
    - Gallery
  built_by: Leonardo Giacone
  built_by_url: "https://github.com/leopuleo"
  featured: false
- title: Station
  url: "https://getstation.com/"
  main_url: "https://getstation.com/"
  description: Station is the first smart browser for busy people. A single place for all of your web applications.
  categories:
    - Technology
    - Web Development
    - Productivity
  featured: false
- title: Vyron Vasileiadis
  url: "https://fedonman.com/"
  main_url: "https://fedonman.com"
  source_url: "https://github.com/fedonman/fedonman-website"
  description: Personal space of Vyron Vasileiadis aka fedonman, a Web & IoT Developer, Educator and Entrepreneur based in Athens, Greece.
  categories:
    - Portfolio
    - Technology
    - Web Development
    - Education
  built_by: Vyron Vasileiadis
  built_by_url: "https://github.com/fedonman"
- title: Fabien Champigny
  url: "https://www.champigny.name/"
  main_url: "https://www.champigny.name/"
  built_by_url: "https://www.champigny.name/"
  description: Fabien Champigny's personal blog. Entrepreneur, hacker and loves street photo.
  categories:
    - Blog
    - Gallery
    - Photography
    - Productivity
    - Entrepreneurship
  featured: false
- title: Alex Xie - Portfolio
  url: https://alexieyizhe.me/
  main_url: https://alexieyizhe.me/
  source_url: https://github.com/alexieyizhe/alexieyizhe.github.io
  description: >
    Personal website of Alex Yizhe Xie, a University of Waterloo Computer Science student and coding enthusiast.
  categories:
    - Blog
    - Portfolio
    - Web Development
  featured: false
- title: Equithon
  url: https://equithon.org/
  main_url: https://equithon.org/
  source_url: https://github.com/equithon/site-main/
  built_by: Alex Xie
  built_by_url: https://alexieyizhe.me/
  description: >
    Equithon is the largest social innovation hackathon in Waterloo, Canada. It was founded in 2016 to tackle social equity issues and create change.
  categories:
    - Education
    - Event
    - Learning
    - Open Source
    - Nonprofit
    - Technology
  featured: false
- title: Dale Blackburn - Portfolio
  url: https://dakebl.co.uk/
  main_url: https://dakebl.co.uk/
  description: >
    Dale Blackburn's personal website and blog.
  categories:
    - Blog
    - Portfolio
    - Web Development
  featured: false
- title: Portfolio of Anthony Wiktor
  url: https://www.anthonydesigner.com/
  main_url: https://www.anthonydesigner.com/
  description: >
    Anthony Wiktor is a Webby Award-Winning Creative Director and Digital Designer twice named Hot 100 by WebDesigner Magazine. Anthony has over a decade of award-winning experience in design and has worked on projects across a diverse set of industries — from entertainment to consumer products to hospitality to technology. Anthony is a frequent lecturer at USC’s Annenberg School for Communication & Journalism and serves on the board of AIGA Los Angeles.
  categories:
    - Portfolio
    - Marketing
  built_by: Maciej Leszczyński
  built_by_url: http://twitter.com/_maciej
  featured: false
- title: Frame.io Workflow Guide
  main_url: https://workflow.frame.io
  url: https://workflow.frame.io
  description: >
    The web’s most comprehensive post-production resource, written by pro filmmakers, for pro filmmakers. Always expanding, always free.
  categories:
    - Education
  built_by: Frame.io
  built_by_url: https://frame.io
  featured: false
- title: MarcySutton.com
  main_url: https://marcysutton.com
  url: https://marcysutton.com
  description: >
    The personal website of web developer and accessibility advocate Marcy Sutton.
  categories:
    - Blog
    - Accessibility
    - Video
    - Photography
  built_by: Marcy Sutton
  built_by_url: https://marcysutton.com
  featured: true
- title: Kepinski.me
  main_url: https://kepinski.me
  url: https://kepinski.me
  description: >
    The personal site of Antoni Kepinski, Node.js Developer.
  categories:
    - Portfolio
    - Open Source
  built_by: Antoni Kepinski
  built_by_url: https://kepinski.me
  featured: false
- title: WPGraphQL Docs
  main_url: https://docs.wpgraphql.com
  url: https://docs.wpgraphql.com
  description: >
    Documentation for WPGraphQL, a free open-source WordPress plugin that provides an extendable GraphQL schema and API for any WordPress site.
  categories:
    - API
    - Documentation
    - Technology
    - Web Development
    - WordPress
  built_by: WPGraphQL
  built_by_url: https://wpgraphql.com
  featured: false
- title: Shine Lawyers
  main_url: https://www.shine.com.au
  url: https://www.shine.com.au
  description: >
    Shine Lawyers is an Australian legal services website built with Gatsby v2, Elasticsearch, Isso, and Geolocation services.
  categories:
    - Business
    - Blog
- title: Parallel Polis Kosice
  url: https://www.paralelnapoliskosice.sk/
  main_url: https://www.paralelnapoliskosice.sk/
  source_url: https://github.com/ParalelnaPolisKE/paralelnapoliskosice.sk
  description: >
    Parallel Polis is a collective of people who want to live in a more opened world. We look for possibilities and technologies (Bitcoin, the blockchain, reputation systems and decentralized technologies in general) that open new ways, make processes easier and remove unnecessary barriers. We want to create an environment that aims at education, discovering and creating better systems for everybody who is interested in freedom and independence.
  categories:
    - Blog
    - Education
    - Technology
  built_by: Roman Vesely
  built_by_url: https://romanvesely.
  featured: false
- title: Unda Solutions
  url: https://unda.com.au
  main_url: https://unda.com.au
  description: >
    A custom web application development company in Perth, WA
  categories:
    - Business
    - Freelance
    - Web Development
    - Technology
  featured: false
- title: BIGBrave
  main_url: https://bigbrave.digital
  url: https://bigbrave.digital
  description: >
    BIGBrave is a strategic design firm. We partner with our clients, big and small, to design & create human-centered brands, products, services and systems that are simple, beautiful and easy to use.
  categories:
    - Agency
    - Web Development
    - Marketing
    - Technology
    - WordPress
  built_by: Francois Brill | BIGBrave
  built_by_url: https://bigbrave.digital
  featured: false
- title: 5th Avenue Properties
  main_url: https://5thavenue.co.za
  url: https://5thavenue.co.za
  description: >
    5th Avenue Properties specializes in the leasing and sales of office space and industrial property. BIGBrave built the website in Gatsby with data from an API server (CRM) for all the property and consultant data, and WordPress for all the website content data and case studies. All forms on the website was also directly integrated into the CRM system to ensure no leads are lost. People cannot stop commenting on the speed of the site and the property search.
  categories:
    - Technology
    - WordPress
    - API
  built_by: Russel Povey and Francois Brill | BIGBrave
  built_by_url: https://bigbrave.digital
  featured: false
- title: Intsha Consulting
  main_url: https://intsha.co.za
  url: https://intsha.co.za
  description: >
    Intsha is a bespoke Human Resources consultancy firm offering expert Recruitment and Talent Management services in today's competitive marketplace. BIGBrave helped Intsha design and develop a bespoke online presense helping them stand out from the crowd.
  categories:
    - Consulting
    - Marketing
    - WordPress
  built_by: Evan Janovsky | BIGBrave
  built_by_url: https://bigbrave.digital
  featured: false
- title: MHW Law
  main_url: https://mhwlaw.ca
  url: https://mhwlaw.ca
  description: >
    MHW is a full service law firm that has offered legal representation and advice to clients locally and throughout British Columbia since 1984. BIGBrave helped MHW bring their website into the 21st century by offering the best and latest Gatsby site to help them stand our from the crowd.
  categories:
    - Law
    - Marketing
    - WordPress
  built_by: Evan Janovsky and Francois Brill | BIGBrave
  built_by_url: https://bigbrave.digital
  featured: false
- title: KegTracker
  main_url: https://www.kegtracker.co.za
  url: https://www.kegtracker.co.za
  description: >
    Keg Tracker is part of the Beverage Insights family and its sole aim is to provide you with the right data about your kegs to make better decisions. In today’s business landscape having the right information at your finger tips is crucial to the agility of your business.
  categories:
    - Food
    - Business
    - Technology
  built_by: Francois Brill | BIGBrave
  built_by_url: https://bigbrave.digital
  featured: false
- title: Mike Nichols
  url: https://www.mikenichols.me
  main_url: https://www.mikenichols.me
  description: >
    Portfolio site of Mike Nichols, a UX designer and product development lead.
  categories:
    - Portfolio
    - Technology
    - Web Development
  built_by: Mike Nichols
  featured: false
- title: Steve Haid
  url: https://www.stevehaid.com
  main_url: https://www.stevehaid.com
  description: >
    Steve Haid is a real estate agent and Professional Financial Planner (PFP) who has been helping clients achieve their investment goals since 2006. Site designed by Stephen Bell.
  categories:
    - Marketing
    - Real Estate
  built_by: Michael Uloth
  built_by_url: "https://www.michaeluloth.com"
- title: Incremental - Loyalty, Rewards and Incentive Programs
  main_url: https://www.incremental.com.au
  url: https://www.incremental.com.au
  description: >
    Sydney-based digital agency specialising in loyalty, rewards and incentive programs. WordPress backend; Cloudinary, YouTube and Hubspot form integration; query data displayed as animated SVG graphs; video background in the header.
  categories:
    - Agency
    - Portfolio
    - WordPress
  built_by: Incremental
  built_by_url: https://www.incremental.com.au
  featured: false
- title: Technica11y
  main_url: https://www.technica11y.org
  url: https://www.technica11y.org
  description: >
    Discussing challenges in technical accessibility.
  categories:
    - Accessibility
    - Education
    - Video
  built_by: Tenon.io
  built_by_url: https://tenon.io
  featured: false
- title: Tenon-UI Documentation
  main_url: https://www.tenon-ui.info
  url: https://www.tenon-ui.info
  description: >
    Documentation site for Tenon-UI: Tenon.io's accessible components library.
  categories:
    - Accessibility
    - Documentation
    - Library
    - Web Development
  built_by: Tenon.io
  built_by_url: https://tenon.io
  featured: false
- title: Matthew Secrist
  main_url: https://www.matthewsecrist.net
  url: https://www.matthewsecrist.net
  source_url: https://github.com/matthewsecrist/v3
  description: >
    Matthew Secrist's personal portfolio using Gatsby, Prismic and Styled-Components.
  categories:
    - Portfolio
    - Technology
    - Web Development
  built_by: Matthew Secrist
  built_by_url: https://www.matthewsecrist.net
  featured: false
- title: Node.js Dev
  main_url: https://nodejs.dev
  url: https://nodejs.dev
  source_url: https://github.com/nodejs/nodejs.dev
  description: >
    Node.js Foundation Website.
  categories:
    - Documentation
    - Web Development
  built_by: Node.js Website Redesign Working Group
  built_by_url: https://github.com/nodejs/website-redesign
  featured: false
- title: Sheffielders
  main_url: https://sheffielders.org
  url: https://sheffielders.org
  source_url: https://github.com/davemullenjnr/sheffielders
  description: >
    A collective of businesses, creatives, and projects based in Sheffield, UK.
  categories:
    - Directory
  built_by: Dave Mullen Jnr
  built_by_url: https://davemullenjnr.co.uk
  featured: false
- title: Stealth Labs
  url: https://stealthlabs.io
  main_url: https://stealthlabs.io
  description: >
    We design and develop for the web, mobile and desktop
  categories:
    - Portfolio
    - Web Development
  built_by: Edvins Antonovs
  built_by_url: https://edvins.io
  featured: false
- title: Constanzia Yurashko
  main_url: https://www.constanziayurashko.com
  url: https://www.constanziayurashko.com
  description: >
    Exclusive women's ready-to-wear fashion by designer Constanzia Yurashko.
  categories:
    - Portfolio
  built_by: Maxim Andries
  featured: false
- title: Algolia
  url: https://algolia.com
  main_url: https://algolia.com
  description: >
    Algolia helps businesses across industries quickly create relevant, scalable, and lightning fast search and discovery experiences.
  categories:
    - Web Development
    - Technology
    - Open Source
    - Featured
  built_by: Algolia
  featured: true
- title: GVD Renovations
  url: https://www.gvdrenovationsinc.com/
  main_url: https://www.gvdrenovationsinc.com/
  description: >
    GVD Renovations is a home improvement contractor with a well known reputation as a professional, quality contractor in California.
  categories:
    - Business
  built_by: David Krasniy
  built_by_url: http://dkrasniy.com
  featured: false
- title: Styled System
  url: https://styled-system.com/
  main_url: https://styled-system.com/
  source_url: https://github.com/styled-system/styled-system/tree/master/docs
  description: >
    Style props for rapid UI development.
  categories:
    - Design System
  built_by: Brent Jackson
  built_by_url: https://jxnblk.com/
- title: Timehacker
  url: https://timehacker.app
  main_url: https://timehacker.app
  description: >
    Procrastination killer, automatic time tracking app to skyrocket your productivity
  categories:
    - Productivity
    - App
    - Technology
    - Marketing
    - Landing Page
  built_by: timehackers
  featured: false
- title: Little & Big
  main_url: "https://www.littleandbig.com.au/"
  url: "https://www.littleandbig.com.au/"
  description: >
    Little & Big exists with the aim to create Websites, Apps, E-commerce stores
    that are consistently unique and thoughtfully crafted, every time.
  categories:
    - Agency
    - Design
    - Web Development
    - Portfolio
  built_by: Little & Big
  built_by_url: "https://www.littleandbig.com.au/"
  featured: false
- title: Cat Knows
  main_url: "https://catnose99.com/"
  url: "https://catnose99.com/"
  description: >
    Personal blog built with Gatsby v2.
  categories:
    - Blog
    - Web Development
  built_by: CatNose
  built_by_url: "https://twitter.com/catnose99"
  featured: false
- title: just some dev
  url: https://www.iamdeveloper.com
  main_url: https://www.iamdeveloper.com
  source_url: https://github.com/nickytonline/www.iamdeveloper.com
  description: >
    Just some software developer writing things ✏️
  categories:
    - Blog
  built_by: Nick Taylor
  built_by_url: https://www.iamdeveloper.com
  featured: false
- title: Keziah Moselle Blog
  url: https://blog.keziahmoselle.fr/
  main_url: https://blog.keziahmoselle.fr/
  source_url: https://github.com/KeziahMoselle/blog.keziahmoselle.fr
  description: >
    ✍️ A place to share my thoughts.
  categories:
    - Blog
  built_by: Keziah Moselle
  built_by_url: https://keziahmoselle.fr/
- title: xfuture's blog
  url: https://www.xfuture-blog.com/
  main_url: https://www.xfuture-blog.com/
  source_url: https://github.com/xFuture603/xfuture-blog
  description: >
    A blog about Devops, Web development, and my insights as a systems engineer.
  categories:
    - Blog
  built_by: Daniel Uhlmann
  built_by_url: https://www.xfuture-blog.com/
- title: Mayne's Blog
  main_url: "https://gine.me/"
  url: "https://gine.me/page/1"
  source_url: "https://github.com/mayneyao/gine-blog"
  featured: false
  categories:
    - Blog
    - Web Development
- title: Bakedbird
  url: https://bakedbird.com
  main_url: https://bakedbird.com
  description: >
    Eleftherios Psitopoulos - A frontend developer from Greece ☕
  categories:
    - Portfolio
    - Blog
  built_by: Eleftherios Psitopoulos
  built_by_url: https://bakedbird.com
- title: Benjamin Lannon
  url: https://lannonbr.com
  main_url: https://lannonbr.com
  source_url: https://github.com/lannonbr/Portfolio-gatsby
  description: >
    Personal portfolio of Benjamin Lannon
  categories:
    - Portfolio
    - Web Development
  built_by: Benjamin Lannon
  built_by_url: https://lannonbr.com
  featured: false
- title: Aravind Balla
  url: https://aravindballa.com
  main_url: https://aravindballa.com
  source_url: https://github.com/aravindballa/website2017
  description: >
    Personal portfolio of Aravind Balla
  categories:
    - Portfolio
    - Blog
    - Web Development
  built_by: Aravind Balla
  built_by_url: https://aravindballa.com
- title: Kaleb McKelvey
  url: https://kalebmckelvey.com
  main_url: https://kalebmckelvey.com
  source_url: https://github.com/avatar-kaleb/kalebmckelvey-site
  description: >
    Personal portfolio of Kaleb McKelvey!
  categories:
    - Blog
    - Portfolio
  built_by: Kaleb McKelvey
  built_by_url: https://kalebmckelvey.com
  featured: false
- title: Michal Czaplinski
  url: https://czaplinski.io
  main_url: https://czaplinski.io
  source_url: https://github.com/michalczaplinski/michalczaplinski.github.io
  description: >
    Michal Czaplinski is a full-stack developer 🚀
  categories:
    - Portfolio
    - Web Development
  built_by: Michal Czaplinski mmczaplinski@gmail.com
  built_by_url: https://czaplinski.io
  featured: false
- title: Interactive Investor (ii)
  url: https://www.ii.co.uk
  main_url: https://www.ii.co.uk
  description: >
    Hybrid (static/dynamic) Gatsby web app for ii's free research, news and analysis, discussion and product marketing site.
  categories:
    - Business
    - Finance
    - Technology
  built_by: Interactive Investor (ii)
  built_by_url: https://www.ii.co.uk
  featured: false
- title: Weingut Goeschl
  url: https://www.weingut-goeschl.at/
  main_url: https://www.weingut-goeschl.at/
  description: >
    Weingut Goeschl is a family winery located in Gols, Burgenland in Austria (Österreich)
  categories:
    - eCommerce
    - Business
  built_by: Peter Kroyer
  built_by_url: https://www.peterkroyer.at/
  featured: false
- title: Hash Tech Guru
  url: https://hashtech.guru
  main_url: https://hashtech.guru
  description: >
    Software Development Training School and Tech Blog
  categories:
    - Blog
    - Education
  built_by: Htet Wai Yan Soe
  built_by_url: https://github.com/johnreginald
- title: AquaGruppen Vattenfilter
  url: https://aquagruppen.se
  main_url: https://aquagruppen.se/
  description: >
    Water filter and water treatment products in Sweden
  categories:
    - Business
    - Technology
  built_by: Johan Eliasson
  built_by_url: https://github.com/elitan
  featured: false
- title: Josef Aidt
  url: https://josefaidt.dev
  main_url: https://josefaidt.dev
  source_url: https://github.com/josefaidt/josefaidt.github.io
  description: >
    Personal website, blog, portfolio for Josef Aidt
  categories:
    - Portfolio
    - Blog
    - Web Development
  built_by: Josef Aidt
  built_by_url: https://twitter.com/garlicbred
- title: How To egghead
  main_url: https://howtoegghead.com/
  url: https://howtoegghead.com/
  source_url: https://github.com/eggheadio/how-to-egghead
  featured: false
  built_by: egghead.io
  built_by_url: https://egghead.io
  description: >
    How to become an egghead instructor or reviewer
  categories:
    - Documentation
    - Education
- title: Sherpalo Ventures
  main_url: "https://www.sherpalo.com/"
  url: "https://www.sherpalo.com/"
  featured: false
  categories:
    - Finance
    - Business
    - Technology
  built_by: Othermachines
  built_by_url: "https://othermachines.com"
- title: WrapCode
  url: https://www.wrapcode.com
  main_url: https://www.wrapcode.com
  description: >
    A full stack blog on Microsoft Azure, JavaScript, DevOps, AI and Bots.
  categories:
    - Blog
    - Technology
    - Web Development
  built_by: Rahul P
  built_by_url: https://twitter.com/_rahulpp
  featured: false
- title: Kirankumar Ambati's Portfolio
  url: https://www.kirankumarambati.me
  main_url: https://www.kirankumarambati.me
  description: >
    Personal website, blog, portfolio of Kirankumar Ambati
  categories:
    - Blog
    - Portfolio
    - Web Development
  built_by: Kirankumar Ambati
  built_by_url: https://github.com/kirankumarambati
  featured: false
- title: Rou Hun Fan's portfolio
  main_url: https://flowen.me
  url: https://flowen.me
  description: >
    Portfolio of creative developer Rou Hun Fan. Built with Gatsby v2 &amp; Greensock drawSVG.
  categories:
    - Portfolio
  built_by: Rou Hun Fan Developer
  built_by_url: https://flowen.me
  featured: false
- title: chadly.net
  url: https://www.chadly.net
  main_url: https://www.chadly.net
  source_url: https://github.com/chadly/chadly.net
  description: >
    Personal tech blog by Chad Lee.
  categories:
    - Blog
    - Technology
    - Web Development
  built_by: Chad Lee
  built_by_url: https://github.com/chadly
  featured: false
- title: CivicSource
  url: https://www.civicsource.com
  main_url: https://www.civicsource.com
  description: >
    Online auction site to purchase tax-distressed properties from local taxing authorities.
  categories:
    - Real Estate
    - Government
  featured: false
- title: SpotYou
  main_url: "https://spotyou.joshglazer.com"
  url: "https://spotyou.joshglazer.com"
  source_url: "https://github.com/joshglazer/spotyou"
  description: >
    SpotYou allows you to watch your favorite music videos on Youtube based on your Spotify Preferences
  categories:
    - Entertainment
    - Music
  built_by: Josh Glazer
  built_by_url: https://linkedin.com/in/joshglazer/
  featured: false
- title: Hesam Kaveh's blog
  description: >
    A blog with great seo that using gatsby-source-wordpress to fetch posts from backend
  main_url: "https://hesamkaveh.com/"
  url: "https://hesamkaveh.com/"
  source_url: "https://github.com/hesamkaveh/sansi"
  featured: false
  categories:
    - Blog
    - WordPress
- title: Oliver Gomes Portfolio
  main_url: https://oliver-gomes.github.io/v4/
  url: https://oliver-gomes.github.io/v4/
  description: >
    As an artist and a web designer/developer, I wanted to find a way to present these two portfolios in a way that made sense.  I felt with new found power of speed, Gatsby helped keep my creativity intact with amazing response and versatility. I felt my butter smooth transition felt much better in user perspective and super happy with the power of Gatsby.
  categories:
    - Portfolio
    - Web Development
    - Blog
  built_by: Oliver Gomes
  built_by_url: https://github.com/oliver-gomes
  featured: false
- title: Patrik Szewczyk
  url: https://www.szewczyk.cz/
  main_url: https://www.szewczyk.cz/
  description: >
    Patrik Szewczyk – JavaScript, TypeScript, React, Node.js developer, Redux, Reason
  categories:
    - Portfolio
  built_by: Patrik Szewczyk
  built_by_url: https://linkedin.com/in/thepatriczek/
  featured: false
- title: Patrik Arvidsson's portfolio
  url: https://www.patrikarvidsson.com
  main_url: https://www.patrikarvidsson.com
  source_url: https://github.com/patrikarvidsson/portfolio-gatsby-contentful
  description: >
    Personal portfolio site of Swedish interaction designer Patrik Arvidsson. Built with Gatsby, Tailwind CSS, Emotion JS and Contentful.
  categories:
    - Blog
    - Design
    - Portfolio
    - Web Development
    - Technology
  built_by: Patrik Arvidsson
  built_by_url: https://www.patrikarvidsson.com
  featured: false
- title: Jacob Cofman's Blog
  description: >
    Personal blog / portfolio about Jacob Cofman.
  main_url: "https://jcofman.de/"
  url: "https://jcofman.de/"
  source_url: "https://github.com/JCofman/jc-website"
  featured: false
  categories:
    - Blog
    - Portfolio
- title: re-geo
  description: >
    re-geo is react based geo cities style component.
  main_url: "https://re-geo.netlify.com/"
  url: "https://re-geo.netlify.com/"
  source_url: "https://github.com/sadnessOjisan/re-geo-lp"
  categories:
    - Open Source
  built_by: sadnessOjisan
  built_by_url: https://twitter.com/sadnessOjisan
  featured: false
- title: Luis Cestou Portfolio
  description: >
    Portfolio of graphic + interactive designer Luis Cestou.
  main_url: "https://luiscestou.com"
  url: "https://luiscestou.com"
  source_url: "https://github.com/lcestou/luiscestou.com"
  built_by: Luis Cestou contact@luiscestou.com
  built_by_url: https://luiscestou.com
  featured: false
  categories:
    - Portfolio
    - Web Development
- title: Data Hackers
  url: https://datahackers.com.br/
  main_url: https://datahackers.com.br/
  description: >
    Official website for the biggest portuguese-speaking data science community. Makes use of several data sources such as podcasts from Anchor, messages from Slack, newsletters from MailChimp and blog posts from Medium. The unique visual design also had its hurdles and was quite fun to develop!
  categories:
    - Blog
    - Education
    - Podcast
    - Technology
  built_by: Kaordica
  built_by_url: https://kaordica.design
  featured: false
- title: TROMAQ
  url: https://www.tromaq.com/
  main_url: https://www.tromaq.com/
  description: >
    TROMAQ executes earthmoving services and rents heavy machinery for construction work. Even with the lack of good photography, their new site managed to pass a solid and trustworthy feeling to visitors during testing and they're already seeing the improvement in brand awareness, being the sole player with a modern website in their industry.
  categories:
    - Marketing
  built_by: Kaordica
  built_by_url: https://kaordica.design
  featured: false
- title: Novida Consulting
  url: https://www.novidaconsultoria.com.br
  main_url: https://www.novidaconsultoria.com.br
  description: >
    Novida’s goal was to position itself as a solid, exclusive and trustworthy brand for families looking for a safe financial future… We created a narrative and visual design that highlight their exclusivity.
  categories:
    - Marketing
  built_by: Kaordica
  built_by_url: https://kaordica.design
  featured: false
- title: We Are Clarks
  url: "https://www.weareclarks.com"
  main_url: "https://www.weareclarks.com"
  source_url: "https://github.com/abeaclark/weareclarks"
  description: >
    A family travel blog.
  categories:
    - Blog
    - Travel
  built_by: Abe Clark
  built_by_url: https://www.linkedin.com/in/abrahamclark/
  featured: false
- title: Guillaume Briday's Blog
  main_url: "https://guillaumebriday.fr/"
  url: "https://guillaumebriday.fr/"
  source_url: "https://github.com/guillaumebriday/guillaumebriday.fr"
  description: >
    My personal blog built with Gatsby and Tailwind CSS.
  categories:
    - Blog
    - Web Development
    - Technology
  built_by: Guillaume Briday
  built_by_url: https://guillaumebriday.fr/
  featured: false
- title: SEOmonitor
  main_url: "https://www.seomonitor.com"
  url: "https://www.seomonitor.com"
  description: >
    SEOmonitor is a suite of SEO tools dedicated to agencies.
  categories:
    - Blog
    - Portfolio
    - Agency
  built_by: Bejamas
  built_by_url: https://bejamas.io/
  featured: false
- title: Jean Regisser's Portfolio
  main_url: "https://jeanregisser.com/"
  url: "https://jeanregisser.com/"
  source_url: "https://github.com/jeanregisser/jeanregisser.com"
  featured: false
  description: >
    Portfolio of software engineer Jean Regisser.
  categories:
    - Portfolio
    - Mobile Development
  built_by: Jean Regisser
  built_by_url: "https://jeanregisser.com/"
- title: Axcept - Visual Screenshot Testing
  url: https://axcept.io
  main_url: https://axcept.io
  description: >
    Visual Testing for everyone
  categories:
    - Documentation
    - Web Development
  built_by: d:code:it
  built_by_url: https://dcodeit.com
  featured: false
- title: Chase Ohlson
  url: https://chaseohlson.com
  main_url: https://chaseohlson.com
  description: >
    Portfolio of frontend engineer & web developer Chase Ohlson.
  categories:
    - Portfolio
    - Web Development
  built_by: Chase Ohlson
  built_by_url: https://chaseohlson.com
  featured: false
- title: Zach Schnackel
  url: https://zslabs.com
  main_url: https://zslabs.com
  source_url: "https://github.com/zslabs/zslabs.com"
  description: >
    Portfolio site for UI/Motion Developer, Zach Schnackel.
  categories:
    - Portfolio
    - Web Development
  built_by: Zach Schnackel
  built_by_url: "https://zslabs.com"
- title: Gremlin
  url: https://www.gremlin.com
  main_url: https://www.gremlin.com
  description: >
    Gremlin's Failure as a Service finds weaknesses in your system before they cause problems.
  categories:
    - Marketing
- title: Headless.page
  main_url: https://headless.page/
  url: https://headless.page/
  description: >
    Headless.page is a directory of eCommerce sites featuring headless architecture, PWA features and / or the latest JavaScript technology.
  categories:
    - Directory
    - eCommerce
  built_by: Pilon
  built_by_url: https://pilon.io/
  featured: false
- title: Ouracademy
  main_url: https://our-academy.org/
  url: https://our-academy.org/
  source_url: "https://github.com/ouracademy/website"
  description: >
    Ouracademy is an organization that promoves the education in software development through blog posts & videos smiley.
  categories:
    - Open Source
    - Blog
    - Education
  built_by: Ouracademy
  built_by_url: https://github.com/ouracademy
  featured: false
- title: Tenon.io
  main_url: https://tenon.io
  url: https://tenon.io
  description: >
    Tenon.io is an accessibility tooling, services and consulting company.
  categories:
    - API
    - Accessibility
    - Business
    - Consulting
    - Technology
  built_by: Tenon.io
  built_by_url: https://tenon.io
  featured: false
- title: Projectival
  url: https://www.projectival.de/
  main_url: https://www.projectival.de/
  description: >
    Freelancer Online Marketing & Web Development in Cologne, Germany
  categories:
    - Freelance
    - Marketing
    - Web Development
    - Blog
    - Consulting
    - SEO
    - Business
  built_by: Sascha Klapetz
  built_by_url: https://www.projectival.de/
  featured: false
- title: Hetzner Online Community
  main_url: https://community.hetzner.com
  url: https://community.hetzner.com
  description: >
    Hetzner Online Community provides a free collection of high-quality tutorials, which are based on free and open source software, on a variety of topics such as development, system administration, and other web technology.
  categories:
    - Web Development
    - Technology
    - Programming
    - Open Source
    - Community
  built_by: Hetzner Online GmbH
  built_by_url: https://www.hetzner.com/
  featured: false
- title: AGYNAMIX
  url: https://www.agynamix.de/
  main_url: https://www.agynamix.de/
  source_url: https://github.com/tuhlmann/agynamix.de
  description: >
    Full Stack Java, Scala, Clojure, TypeScript, React Developer in Thalheim, Germany
  categories:
    - Freelance
    - Web Development
    - Programming
    - Blog
    - Consulting
    - Portfolio
    - Business
  built_by: Torsten Uhlmann
  built_by_url: https://www.agynamix.de/
  featured: false
- title: syracuse.io
  url: https://syracuse.io
  main_url: https://syracuse.io
  source_url: https://github.com/syracuseio/syracuseio/
  description: >
    Landing page for Syracuse NY Software Development Meetup Groups
  categories:
    - Community
  built_by: Benjamin Lannon
  built_by_url: https://lannonbr.com
- title: Render Documentation
  main_url: https://render.com/docs
  url: https://render.com/docs
  description: >
    Render is the easiest place to host your sites and apps. We use Gatsby for everything on https://render.com, including our documentation. The site is deployed on Render as well! We also have a guide to deploying Gatsby apps on Render: https://render.com/docs/deploy-gatsby.
  categories:
    - Web Development
    - Programming
    - Documentation
    - Technology
  built_by: Render Developers
  built_by_url: https://render.com
  featured: false
- title: prima
  url: https://www.prima.co
  main_url: https://www.prima.co
  description: >
    Discover industry-defining wellness content and trusted organic hemp CBD products safely supporting wellness, stress, mood, skin health, and balance.
  categories:
    - Blog
    - eCommerce
    - Education
  built_by: The Couch
  built_by_url: https://thecouch.nyc
- title: Gatsby Guides
  url: https://gatsbyguides.com/
  main_url: https://gatsbyguides.com/
  description: >
    Free tutorial course about using Gatsby with a CMS.
  categories:
    - Education
    - Documentation
    - Web Development
  built_by: Osio Labs
  built_by_url: https://osiolabs.com/
  featured: false
- title: Architude
  url: https://architudedesign.com
  main_url: https://architudedesign.com
  description: >
    筑冶 Architude International Design Consultants
  categories:
    - Design
    - Landing Page
    - Gallery
  built_by: Neo Nie
  built_by_url: https://github.com/nihgwu
  featured: false
- title: Arctica
  url: https://arctica.io
  main_url: https://arctica.io
  description: >
    Arctica specialises in purpose-built web sites and progressive web applications with user optimal experiences, tailored to meet the objectives of your business.
  categories:
    - Portfolio
    - Agency
    - Design
    - Web Development
  built_by: Arctica
  built_by_url: https://arctica.io
  featured: false
- title: Shard Ventures
  url: https://shard.vc
  main_url: https://shard.vc
  description: >
    Shard is building new online companies from scratch, partnering with other like-minded founders to start and invest in technology companies.
  categories:
    - Finance
    - Technology
    - Portfolio
  built_by: Arctica
  built_by_url: https://arctica.io
  featured: false
- title: David Brookes
  url: https://davidbrookes.me
  main_url: https://davidbrookes.me
  description: >
    Specialising in crafting stylish, high performance websites and applications that get results, using the latest cutting edge web development technologies.
  categories:
    - Portfolio
    - Freelance
    - Web Development
  built_by: Arctica
  built_by_url: https://arctica.io
  featured: false
- title: Dennis Morello
  url: https://morello.dev
  main_url: https://morello.dev
  source_url: https://gitlab.com/dennismorello/dev-blog
  description: >
    morello.dev is a development and techology blog written by Dennis Morello.
  categories:
    - Blog
    - Education
    - Web Development
    - Open Source
    - Technology
  built_by: Dennis Morello
  built_by_url: https://twitter.com/dennismorello
  featured: false
- title: BaseTable
  url: https://autodesk.github.io/react-base-table/
  main_url: https://autodesk.github.io/react-base-table/
  source_url: https://github.com/Autodesk/react-base-table
  description: >
    BaseTable is a react table component to display large data set with high performance and flexibility.
  categories:
    - Web Development
    - Documentation
    - Open Source
  built_by: Neo Nie
  built_by_url: https://github.com/nihgwu
  featured: false
- title: herper.io
  url: https://herper.io
  main_url: https://herper.io
  description: >
    Portfolio website for Jacob Herper - a Front End Web Developer with a passion for all things digital. I have more than 10 years experience working in web development.
  categories:
    - Portfolio
    - Web Development
    - Freelance
    - Design
    - SEO
  built_by: Jacob Herper
  built_by_url: https://github.com/jakeherp
  featured: false
- title: Artem Sapegin Photography
  description: >
    Photography portfolio and blog of Artem Sapegin, an award-losing photographer living in Berlin, Germany. Landscapes, cityscapes and dogs.
  main_url: "https://morning.photos/"
  url: "https://morning.photos/"
  source_url: "https://github.com/sapegin/morning.photos"
  categories:
    - Portfolio
    - Photography
  built_by: Artem Sapegin
  built_by_url: "https://github.com/sapegin"
- title: Pattyrn
  main_url: https://pattyrn.com
  url: https://pattyrn.com
  # optional: short paragraph describing the content and/or purpose of the site that will appear in the modal detail view and permalink views for your site
  description: >
    Pattyrn uses advanced machine learning AI to analyze the platform’s your teams use, making it easy to solve performance problems, reduce bottlenecks, and monitor culture health to optimize your ROI and help boost performance without causing burn out.
  categories:
    - Marketing
    - Technology
  built_by: Pattyrn
  built_by_url: https://twitter.com/Pattyrn4
  featured: false
- title: Intranet Italia Day
  main_url: https://www.intranetitaliaday.it/en
  url: https://www.intranetitaliaday.it/en
  description: >
    The Italian event dedicated to the digital workplace that focuses on planning, governance and company intranet management
  categories:
    - Event
    - Conference
  built_by: Ariadne Digital
  built_by_url: https://www.ariadnedigital.it
  featured: false
- title: Textually Stylo
  main_url: https://www.textually.net
  url: https://www.textually.net
  description: >
    Stylo Markdown writing App marketing/documentation website by Textually Inc.
  categories:
    - Marketing
    - Technology
    - Blog
    - Documentation
  built_by: Sébastien Hamel
  built_by_url: https://www.textually.net
  featured: false
- title: OneDeck
  main_url: https://www.onedeck.co
  url: https://www.onedeck.co
  description: >
    OneDeck is a simple yet powerful tool for creating and sharing your one-page investment summary in under 10 minutes.
  categories:
    - Finance
    - Technology
  built_by: William Neill
  built_by_url: https://twitter.com/williamneill
  featured: false
- title: Assortment
  main_url: https://assortment.io
  url: https://assortment.io
  description: >
    Assortment aims to provide detailed tutorials (and more) for developers of all skill levels within the Web Development Industry. Attempting to cut out the fluff and arm you with the facts.
  categories:
    - Blog
    - Web Development
  built_by: Luke Whitehouse
  built_by_url: https://twitter.com/_lukewh
  featured: false
- title: Mission42
  main_url: https://mission42.zauberware.com
  url: https://mission42.zauberware.com
  description: >
    A landing page for the mobile app Mission42. Mission42 wants to help you learn new skills.
  categories:
    - App
    - Learning
    - Education
    - Landing Page
  built_by: Philipp Siegmund, zauberware
  built_by_url: https://www.zauberware.com
- title: Altstadtdomizil Idstein
  main_url: http://www.altstadtdomizil-idstein.de/
  url: http://www.altstadtdomizil-idstein.de/
  description: >
    A landing page for a holiday apartment in Idstein, Germany.
  categories:
    - Landing Page
    - Travel
    - Real Estate
  built_by: Simon Franzen, zauberware
  built_by_url: https://www.zauberware.com
- title: Gerald Martinez Dev
  main_url: https://gmartinez.dev/
  url: https://gmartinez.dev/
  source_url: https://github.com/nephlin7/gmartinez.dev
  description: >
    Personal web site for show my skills and my works.
  categories:
    - Web Development
    - Portfolio
  built_by: Gerald Martinez
  built_by_url: https://twitter.com/GeraldM_92
  featured: false
- title: Becreatives
  main_url: "https://becreatives.com"
  url: "https://becreatives.com"
  featured: false
  description: >
    Digital software house. Enlights ideas. Think smart execute harder.
  categories:
    - Technology
    - Web Development
    - Agency
    - Marketing
  built_by: Becreatives
  built_by_url: "https://becreatives.com"
- title: Paul Clifton Photography
  main_url: https://paulcliftonphotography.com
  url: https://paulcliftonphotography.com
  featured: false
  description: >
    A full migration from WordPress to GatsbyJS and DatoCMS. Includes custom cropping on images as viewport changes size and also an infinity scroll that doesn't preload all of the results.
  categories:
    - Blog
    - Portfolio
    - Gallery
    - Photography
  built_by: Little Wolf Studio
  built_by_url: https://littlewolfstudio.co.uk
- title: Atte Juvonen - Blog
  url: https://www.attejuvonen.fi/
  main_url: https://www.attejuvonen.fi/
  source_url: https://github.com/baobabKoodaa/blog
  description: >
    Tech-oriented personal blog covering topics like AI, data, voting, game theory, infosec and software development.
  categories:
    - Blog
    - Data
    - JavaScript
    - Programming
    - Science
    - Security
    - Technology
    - Web Development
  featured: false
- title: Kibuk Construction
  url: https://kibukconstruction.com/
  main_url: https://kibukconstruction.com/
  description: >
    Kibuk Construction is a fully licensed and insured contractor specializing in Siding, Decks, Windows & Doors!
  categories:
    - Business
  built_by: David Krasniy
  built_by_url: http://dkrasniy.com
- title: RedCarpetUp
  main_url: https://www.redcarpetup.com
  url: https://www.redcarpetup.com/
  description: >
    RedCarpetUp's home page for a predominantly mobile-only customer base in India with major constraints on bandwidth availability
  categories:
    - Finance
  built_by: RedCarpet Dev Team
  built_by_url: https://www.redcarpetup.com
  featured: false
- title: talita traveler
  url: https://talitatraveler.com/
  main_url: https://talitatraveler.com/
  source_url: https://github.com/afuh/talitatraveler
  description: >
    Talita Traveler's personal blog.
  categories:
    - Blog
  built_by: Axel Fuhrmann
  built_by_url: https://axelfuhrmann.com/
  featured: false
- title: Pastelería el Progreso
  url: https://pasteleriaelprogreso.com/
  main_url: https://pasteleriaelprogreso.com/
  source_url: https://github.com/afuh/elprogreso
  description: >
    Famous bakery in Buenos Aires.
  categories:
    - Food
    - Gallery
  built_by: Axel Fuhrmann
  built_by_url: https://axelfuhrmann.com/
  featured: false
- title: Maitrik's Portfolio
  url: https://www.maitrikpatel.com/
  main_url: https://www.maitrikpatel.com/
  source_url: https://github.com/maitrikjpatel/portfolio
  description: >
    Portfolio of a Front-End Developer / UX Designer who designs and develops pixel perfect user interface, experiences and web applications.
  categories:
    - Portfolio
    - Blog
    - Design
    - Web Development
  built_by: Maitrik Patel
  built_by_url: https://www.maitrikpatel.com/
  featured: false
- title: PicPick
  url: https://picpick.app/
  main_url: https://picpick.app/
  description: >
    All-in-one Graphic Design Tool, Screen Capture Software, Image Editor, Color Picker, Pixel Ruler and More
  categories:
    - Productivity
    - App
    - Technology
  built_by: NGWIN
  built_by_url: https://picpick.app/
  featured: false
- title: Ste O'Neill
  main_url: https://www.steoneill.dev
  url: https://www.steoneill.dev
  description: >
    MVP of a portfolio site for a full stack UK based developer.
  categories:
    - Blog
    - Portfolio
  built_by: Ste O'Neill
  built_by_url: https://steoneill.dev
  featured: false
- title: Filipe Santos Correa's Portfolio
  description: >
    Filipe's Personal About Me / Portfolio.
  main_url: "https://filipesantoscorrea.com/"
  url: "https://filipesantoscorrea.com/"
  source_url: "https://github.com/Safi1012/filipesantoscorrea.com"
  featured: false
  categories:
    - Portfolio
- title: Progressive Massachusetts Legislator Scorecard
  main_url: https://scorecard.progressivemass.com
  url: https://scorecard.progressivemass.com
  featured: false
  source_url: https://github.com/progressivemass/legislator-scorecard
  description: >
    Learn about MA state legislators' voting records through a progressive lens
  categories:
    - Government
    - Education
  built_by: Alex Holachek
  built_by_url: "https://alex.holachek.com/"
- title: Jeff Wolff – Portfolio
  main_url: https://www.jeffwolff.net
  url: https://www.jeffwolff.net
  featured: false
  description: >
    A guy from San Diego who makes websites.
  categories:
    - Blog
    - Portfolio
    - Web Development
- title: Jp Valery – Portfolio
  main_url: https://jpvalery.photo
  url: https://jpvalery.photo
  featured: false
  description: >
    Self-taught photographer documenting spaces and people
  categories:
    - Portfolio
    - Photography
- title: Prevue
  main_url: https://www.prevue.io
  url: https://www.prevue.io
  featured: false
  description: >
    All in One Prototyping Tool For Vue Developers
  categories:
    - Open Source
    - Web Development
- title: Gold Medal Flour
  main_url: https://www.goldmedalflour.com
  url: https://www.goldmedalflour.com
  description: >
    Gold Medal Four is a brand of flour products owned by General Mills. The new site was built using Gatsby v2 with data sources from WordPress and an internal recipe API, and features multifaceted recipe filtering and a modified version of Gatsby Image to support art direction images.
  categories:
    - Food
  built_by: General Mills Branded Sites Dev Team
  built_by_url: https://www.generalmills.com
  featured: false
- title: Fifth Gait Technologies
  main_url: https://5thgait.com
  url: https://5thgait.com
  featured: false
  description: >
    Fifth Gait is a small business in the defense and space industry that is run and owned by physicists and engineers that have worked together for decades. The site was built using Gatsby V2.
  categories:
    - Government
    - Science
    - Technology
  built_by: Jonathan Z. Fisher
  built_by_url: "https://jonzfisher.com"
- title: Sal's Pals
  main_url: https://www.sals-pals.net
  url: https://www.sals-pals.net
  featured: false
  description: >
    Sal's Pals is a professional dog walking and pet sitting service based in Westfield, NJ. New site built with gatsby v2.
  categories:
    - Business
- title: Zuyet Awarmatrip
  main_url: https://www.zuyetawarmatrip.com
  url: https://www.zuyetawarmatrip.com
  featured: false
  description: >
    Zuyet Awarmatrip is a subsidiary identity within the personal ecosystem of Zuyet Awarmatik, focusing on travel and photography.
  categories:
    - Travel
    - Photography
  built_by: Zuyet Awarmatik
- title: manuvel.be
  url: https://www.manuvel.be
  main_url: https://www.manuvel.be
  source_url: https://github.com/riencoertjens/manuvelsite
  description: >
    Cycling themed café coming this april in Sint Niklaas, Belgium. One page with funky css-grid and gatsby-image trickery!
  categories:
    - Food
  built_by: WEBhart
  built_by_url: https://www.web-hart.com
  featured: false
- title: WEBhart
  url: https://www.web-hart.com
  main_url: https://www.web-hart.com
  description: >
    Hi, I'm Rien (pronounced Reen) from Belgium but based in Girona, Spain. I'm an autodidact, committed to learning until the end of time.
  categories:
    - Portfolio
    - Design
    - Web Development
    - Freelance
  built_by: WEBhart
  built_by_url: https://www.web-hart.com
  featured: false
- title: nicdougall.com
  url: https://nicdougall.netlify.com/
  main_url: https://nicdougall.netlify.com/
  source_url: https://github.com/riencoertjens/nicdougall.com
  description: >
    Athlete website with Netlify CMS for blog content.
  categories:
    - Blog
  built_by: WEBhart
  built_by_url: https://www.web-hart.com
  featured: false
- title: het Groeiatelier
  url: https://www.hetgroeiatelier.be/
  main_url: https://www.hetgroeiatelier.be/
  description: >
    Workspace for talent development and logopedics. One page site with basic info and small calendar CMS.
  categories:
    - Marketing
  built_by: WEBhart
  built_by_url: https://www.web-hart.com
  featured: false
- title: Lebuin D'Haese
  url: https://www.lebuindhaese.be/
  main_url: https://www.lebuindhaese.be/
  description: >
    Artist portfolio website. Powered by a super simple Netlify CMS to easily add blog posts or new art pieces.
  categories:
    - Portfolio
    - Blog
  built_by: WEBhart
  built_by_url: https://www.web-hart.com
  featured: false
- title: Iefke Molenstra
  url: https://www.iefke.be/
  main_url: https://www.iefke.be/
  description: >
    Artist portfolio website. Powered by a super simple Netlify CMS to easily add blog posts or new art pieces.
  categories:
    - Portfolio
    - Blog
  built_by: WEBhart
  built_by_url: https://www.web-hart.com
  featured: false
- title: The Broomwagon
  url: https://www.thebroomwagongirona.com/
  main_url: https://www.thebroomwagongirona.com/
  description: >
    foodtruck style coffee by pro cyclist Robert Gesink. The site has a webshop with merchandise and coffee beans.
  categories:
    - eCommerce
  built_by: WEBhart
  built_by_url: https://www.web-hart.com
- title: Pella Windows and Doors
  main_url: https://www.pella.com
  url: https://www.pella.com
  featured: false
  description: >
    The Pella Corporation is a privately held window and door manufacturing
  categories:
    - Business
- title: tinney.dev
  url: https://tinney.dev
  main_url: https://tinney.dev
  source_url: https://github.com/cdtinney/tinney.dev
  description: >
    Personal portfolio/blog of Colin Tinney
  categories:
    - Blog
    - Portfolio
    - Open Source
  built_by: Colin Tinney
  built_by_url: https://tinney.dev
  featured: false
- title: Monkeywrench Books
  main_url: https://monkeywrenchbooks.org
  url: https://monkeywrenchbooks.org
  description: >
    Monkeywrench Books is an all-volunteer, collectively-run bookstore and event space in Austin, TX
  categories:
    - Business
    - Community
    - Education
  built_by: Monkeywrench Books
  built_by_url: https://monkeywrenchbooks.org
- title: DeepMay.io
  main_url: https://deepmay.io
  url: https://deepmay.io
  description: >
    DeepMay is an experimental new tech bootcamp in the mountains of North Carolina.
  categories:
    - Event
    - Community
    - Technology
    - Marketing
  built_by: DeepMay
  built_by_url: https://twitter.com/deepmay_io
  featured: false
- title: Liferay.Design
  main_url: https://liferay.design
  url: https://liferay.design
  source_url: https://github.com/liferay-design/liferay.design
  description: >
    Liferay.Design is home to some of the freshest open-source designers who love to share articles and other resources for the Design Community.
  categories:
    - Blog
    - Community
    - Design
    - Marketing
    - Open Source
    - Technology
    - User Experience
  built_by: Liferay Designers
  built_by_url: https://twitter.com/liferaydesign
  featured: false
- title: Front End Remote Jobs
  main_url: https://frontendremotejobs.com
  url: https://frontendremotejobs.com
  source_url: https://github.com/benjamingrobertson/remotefrontend
  description: >
    Front End Remote Jobs features fully remote jobs for front end developers.
  categories:
    - WordPress
    - Web Development
  built_by: Ben Robertson
  built_by_url: https://benrobertson.io
  featured: false
- title: Penrose Grand Del Mar
  main_url: https://penroseatthegrand.com
  url: https://penroseatthegrand.com
  description: >
    Penrose Grand Del Mar is a luxury housing project coming soon.
  categories:
    - Real Estate
    - Design
  built_by: Chase Ohlson
  built_by_url: https://chaseohlson.com
- title: JustGraphQL
  url: https://www.justgraphql.com/
  main_url: https://www.justgraphql.com/
  source_url: https://github.com/Novvum/justgraphql
  description: >
    JustGraphQL helps developers quickly search and filter through GraphQL resources, tools, and articles.
  categories:
    - Open Source
    - Web Development
    - Technology
  built_by: Novvum
  built_by_url: https://www.novvum.io/
  featured: false
- title: Peter Macinkovic Personal Blog
  url: https://peter.macinkovic.id.au/
  main_url: https://peter.macinkovic.id.au/
  source_url: https://github.com/inkovic/peter-macinkovic-static-site
  description: >
    Personal Website and Blog of eCommerce SEO Specilaist and Digital Marketer Peter Macinkovic.
  categories:
    - SEO
    - Marketing
    - Blog
  featured: false
- title: NH Hydraulikzylinder
  main_url: https://nh-hydraulikzylinder.com
  url: https://nh-hydraulikzylinder.com
  description: >
    High quality & high performance hydraulic cylinders manufactured in Austria based on the clients requirements
  categories:
    - Business
  built_by: MangoART
  built_by_url: https://www.mangoart.at
  featured: false
- title: Frauennetzwerk Linz-Land
  main_url: https://frauennetzwerk-linzland.net
  url: https://frauennetzwerk-linzland.net
  description: >
    Homepage for the local women's association providing support to people in need offline and online (Livechat integration)
  categories:
    - Nonprofit
  built_by: MangoART
  built_by_url: https://www.mangoart.at
  featured: false
- title: Mein Traktor
  main_url: http://www.mein-traktor.at/
  url: http://www.mein-traktor.at/
  description: >
    Homepage of a the main importer of SAME and Lamborghini Tractors in Austria with customer support area
  categories:
    - Business
    - App
  built_by: MangoART
  built_by_url: https://www.mangoart.at
  featured: false
- title: Lamborghini Traktoren
  main_url: https://lamborghini-traktor.at
  url: https://lamborghini-traktor.at
  description: >
    Lamborghini Tractors - Landing page for the brand in Austria
  categories:
    - Business
  built_by: MangoART
  built_by_url: https://www.mangoart.at
  featured: false
- title: Holly Lodge Community Centre - Highgate, London
  main_url: https://www.hlcchl.org/
  url: https://www.hlcchl.org/
  source_url: https://github.com/eugelogic/hlcchl-gatsby
  description: >
    The Holly Lodge Community Centre - Highgate, London has a shiny new website built with Gatsby v2 that makes important contributions towards a faster, more secure and environmentally friendly web for everyone.
  categories:
    - Community
    - Event
    - Nonprofit
  built_by: Eugene Molari Developer
  built_by_url: https://twitter.com/EugeneMolari
  featured: false
- title: blackcater's blog
  url: https://www.blackcater.win
  main_url: https://www.blackcater.win
  source_url: https://github.com/blackcater/blog
  description: >
    Blog like Medium, for person and team.
  categories:
    - Blog
    - Web Development
  built_by: blackcater
  built_by_url: https://github.com/blackcater
  featured: false
- title: Kenneth Kwakye-Gyamfi Portfolio Site
  url: https://www.kwakye-gyamfi.com
  main_url: https://www.kwakye-gyamfi.com
  source_url: https://github.com/cr05s19xx/cross-site
  description: >
    Personal portfolio site for Kenneth Kwakye-Gyamfi, a mobile and web full stack applications developer currently based in Accra, Ghana.
  categories:
    - SEO
    - Web Development
    - Open Source
    - Portfolio
  featured: false
- title: Gareth Weaver
  url: https://www.garethweaver.com/
  main_url: https://www.garethweaver.com/
  source_url: https://github.com/garethweaver/public-site-react
  description: >
    A personal portofolio of a London based frontend developer built with Gatsby 2, Redux and Sass
  categories:
    - Portfolio
    - Web Development
  built_by: Gareth Weaver
  built_by_url: https://twitter.com/garethdweaver
  featured: false
- title: Mailjet
  url: https://dev.mailjet.com/
  main_url: https://dev.mailjet.com/
  description: >
    Mailjet is an easy-to-use all-in-one e-mail platform.
  categories:
    - API
    - Documentation
  featured: false
- title: Peintagone
  url: https://www.peintagone.be/
  main_url: https://www.peintagone.be/
  description: >
    Peintagone is a superior quality paint brand with Belgian tones.
  categories:
    - Portfolio
    - Gallery
  built_by: Sebastien Crepin
  built_by_url: https://github.com/opeah
  featured: false
- title: Let's Do Dish!
  url: https://letsdodish.com
  main_url: https://letsdodish.com
  description: >
    A new recipe site for people who enjoy cooking great food in their home kitchen. Find some great meal ideas! Let's do dish!
  categories:
    - Blog
    - Food
  built_by: Connerra
  featured: false
- title: AWS Amplify Community
  url: https://amplify.aws/community/
  main_url: https://amplify.aws/community/
  source_url: https://github.com/aws-amplify/community
  description: >
    Amplify Community is a hub for developers building fullstack serverless applications with Amplify to easily access content (such as events, blog posts, videos, sample projects, and tutorials) created by other members of the Amplify community.
  categories:
    - Blog
    - Directory
    - Education
    - Technology
  built_by: Nikhil Swaminathan
  built_by_url: https://github.com/swaminator
  featured: false
- title: Cal State Monterey Bay
  url: https://csumb.edu
  main_url: https://csumb.edu
  source_url: https://github.com/csumb/csumb-gatsby
  description: >
    A website for the entire campus of California State University, Monterey Bay.
  categories:
    - Education
    - Government
  built_by: CSUMB Web Team
  built_by_url: https://csumb.edu/web/team
  featured: false
- title: BestPricingPages.com
  url: https://bestpricingpages.com
  main_url: https://bestpricingpages.com
  source_url: https://github.com/jpvalery/pricingpages/
  description: >
    A repository of the best pricing pages by the best companies. Built in less than a week.
    Inspired by RGE and since pricingpages.xyz no longer exists, I felt such a resource was missing and could be helpful to many people.
  categories:
    - Business
    - Community
    - Entrepreneurship
    - Open Source
    - Technology
  built_by: Jp Valery
  built_by_url: https://jpvalery.me
  featured: false
- title: Lendo Austria
  url: https://lendo.at
  main_url: https://lendo.at
  description: >
    A Comparison site for best private loan offer from banks in Austria.
  categories:
    - Business
    - Finance
  built_by: Lendo developers
  featured: false
- title: Visual Cloud FX
  url: https://visualcloudfx.com
  main_url: https://visualcloudfx.com
  source_url: https://github.com/jjcav84/visualcloudfx
  description: >
    Basic static site built with MDBootstrap, React, and Gatsby
  categories:
    - Consulting
    - Portfolio
  built_by: Jacob Cavazos
  built_by_url: https://jacobcavazos.com
- title: Matthew Miller (Me4502)
  url: https://matthewmiller.dev
  main_url: https://matthewmiller.dev
  description: >
    The personal site, blog and portfolio of Matthew Miller (Me4502)
  categories:
    - Blog
    - Programming
    - Technology
    - Portfolio
  built_by: Matthew Miller
  featured: false
- title: Årets Kontor
  url: https://aretskontor.newst.se
  main_url: https://aretskontor.newst.se
  description: >
    A swedish competition for "office of the year" in sweden with a focus on design. Built with MDBootstrap and Gatsby.
  categories:
    - Real Estate
    - Marketing
  built_by: Victor Björklund
  built_by_url: https://victorbjorklund.com
  featured: false
- title: Kyma
  url: https://kyma-project.io
  main_url: https://kyma-project.io
  source_url: https://github.com/kyma-project/website
  description: >
    This website holds overview, blog and documentation for Kyma open source project that is a Kubernates based application extensibility framework.
  categories:
    - Documentation
    - Blog
    - Technology
    - Open Source
  built_by: Kyma developers
  built_by_url: https://twitter.com/kymaproject
  featured: false
- title: Verso
  main_url: https://verso.digital
  url: https://verso.digital
  description: >
    Verso is a creative technology studio based in Singapore. Site built with Gatsby and Netlify.
  categories:
    - Agency
    - Consulting
    - Design
    - Technology
  built_by: Verso
  built_by_url: https://verso.digital
  featured: false
- title: Camilo Holguin
  url: https://camiloholguin.me
  main_url: https://camiloholguin.me
  source_url: https://github.com/camiloholguin/gatsby-portfolio
  description: >
    Portfolio site using GatsbyJS and WordPress REST API.
  categories:
    - WordPress
    - Portfolio
    - Web Development
  built_by: Camilo Holguin
  built_by_url: https://camiloholguin.me
  featured: false
- title: Bennett Hardwick
  url: https://bennetthardwick.com
  main_url: https://bennetthardwick.com
  description: >
    The personal website and blog of Bennett Hardwick, an Australian software developer and human being.
  categories:
    - Blog
    - Programming
    - Technology
  source_url: https://github.com/bennetthardwick/website
  built_by: Bennett Hardwick
  built_by_url: https://bennetthardwick.com
  featured: false
- title: Sindhuka
  url: https://sindhuka.org/
  main_url: https://sindhuka.org/
  description: >
    Official website of the Sindhuka initiative, a sustainable farmers' network in Nepal.
  categories:
    - Business
    - Community
    - Government
    - Marketing
  source_url: https://github.com/Polcius/sindhuka-serif
  built_by: Pol Milian
  built_by_url: https://github.com/Polcius/
  featured: false
- title: ERS HCL Open Source Portal
  url: https://ers-hcl.github.io/
  main_url: https://ers-hcl.github.io/
  description: >
    Official site for ERS-HCL GitHub organizational site. This is a hybrid app with static and dynamic content, providing a details of the open source projects, initiatives, innovation ideas within ERS-HCL. It pulls data from various data sources including GitHub APIs, MDX based blog posts, excel files. It also hosts an ideas app that is based on Firebase.
  categories:
    - Open Source
    - Blog
    - Technology
    - Web Development
    - Community
    - Documentation
  source_url: https://github.com/ERS-HCL/gatsby-ershcl-app
  built_by: Tarun Kumar Sukhu
  built_by_url: https://github.com/tsukhu
- title: Sandbox
  url: https://www.sandboxneu.com/
  main_url: https://www.sandboxneu.com/
  source_url: https://github.com/sandboxneu/sandboxneu.com
  description: >
    Official website of Sandbox, a Northeastern University student group that builds software for researchers.
  categories:
    - Marketing
  built_by: Sandbox at Northeastern
  built_by_url: https://github.com/sandboxneu/
  featured: false
- title: Accessible App
  main_url: https://accessible-app.com
  url: https://accessible-app.com
  source_url: https://github.com/accessible-app/accessible-app_com
  description: >
    Learn how to build inclusive web applications and Single Page Apps in modern JavaScript frameworks. This project collects strategies, links, patterns and plugins for React, Vue and Angular.
  categories:
    - Accessibility
    - Web Development
    - JavaScript
  built_by: Marcus Herrmann
  built_by_url: https://marcus.io
  featured: false
- title: PygmalionPolymorph
  url: https://pygmalionpolymorph.com
  main_url: https://pygmalionpolymorph.com
  source_url: https://github.com/PygmalionPolymorph/portfolio
  description: >
    Portfolio of artist, musician and developer PygmalionPolymorph.
  categories:
    - Portfolio
    - Gallery
    - Music
    - Photography
    - Web Development
  built_by: PygmalionPolymorph
  built_by_url: https://pygmalionpolymorph.com
  featured: false
- title: Gonzalo Nuñez Photographer
  main_url: https://www.gonzalonunez.com
  url: https://www.gonzalonunez.com
  description: >
    Website for Cancun based destination wedding photographer Gonzalo Nuñez. Site built with GatsbyJS, WordPress API and Netlify.
  categories:
    - Photography
    - Portfolio
    - WordPress
  built_by: Miguel Mayo
  built_by_url: https://www.miguelmayo.com
  featured: false
- title: Element 84
  main_url: https://www.element84.com
  url: https://www.element84.com
  description: >
    Element 84 is software engineering and design firm that helps companies and government agencies solve problems using remote sensing, life sciences, and transportation data in the cloud.
  categories:
    - Agency
    - Blog
    - Business
    - Consulting
    - Data
    - Design
    - Government
    - Portfolio
    - Programming
    - Science
    - Technology
    - User Experience
    - Web Development
- title: Measures for Justice
  main_url: https://www.measuresforjustice.org
  url: https://www.measuresforjustice.org
  description: >
    Measures for Justice gathers criminal justice data at the county level and makes it available on a free public Data Portal. Site rebuilt from scratch with GatsbyJS.
  categories:
    - Nonprofit
    - Marketing
  featured: false
- title: Raconteur Agency
  main_url: https://www.raconteur.net/agency
  url: https://www.raconteur.net/agency
  description: >
    Raconteur Agency is a London-based content marketing agency for B2B brands. We have rebuilt their site with Gatsby v2 using their existing WordPress backend as the data source. By switching from WordPress to GatsbyJS we have achieved a 200%+ improvement in page load times and went from a Lighthouse performance score of 49 to 100.
  categories:
    - Agency
    - Marketing
    - WordPress
  built_by: Jacob Herper
  built_by_url: https://herper.io
  featured: false
- title: GreenOrbit
  main_url: https://greenorbit.com/
  url: https://greenorbit.com/
  description: >
    Cloud-based intranet software. Get your people going with everything you need, built in.
  categories:
    - Business
    - App
    - Productivity
    - Technology
  built_by: Effective Digital
  built_by_url: https://effective.digital/
- title: Purple11
  main_url: https://purple11.com/
  url: https://purple11.com/
  description: >
    Purple11 is a site for photography and photo retouching tips and tricks.
  categories:
    - Blog
    - Photography
  built_by: Sébastien Noël
  built_by_url: https://blkfuel.com/
  featured: false
- title: PerfReviews
  main_url: https://perf.reviews/
  url: https://perf.reviews/
  source_url: https://github.com/PerfReviews/PerfReviews
  description: >
    The best content about web performance in spanish language.
  categories:
    - Web Development
  built_by: Joan León & José M. Pérez
  built_by_url: https://perf.reviews/nosotros/
  featured: false
- title: Un Backend - Blog
  main_url: https://www.unbackend.pro/
  url: https://www.unbackend.pro/
  description: >
    The personal website and blog of Camilo Ramírez, a backend developer :).
  categories:
    - Blog
    - Programming
    - Technology
  source_url: https://github.com/camilortte/camilortte.github.com
  built_by: Camilo Ramírez
  built_by_url: https://www.unbackend.pro/about
  featured: false
- title: Hitesh Vaghasiya
  main_url: https://hiteshvaghasiya.com/
  url: https://hiteshvaghasiya.com/
  description: >
    This is Hitesh Vaghasiya's blog. This blog is help you an E-Commerce like Magento, Shopify, and BigCommece.
  categories:
    - Blog
    - Programming
    - Technology
    - Web Development
  built_by: Hitesh Vaghasiya
  built_by_url: https://hiteshvaghasiya.com/
  featured: false
- title: Aditus
  main_url: https://www.aditus.io
  url: https://www.aditus.io
  description: >
    Aditus is the accessibility tool for your team. We help teams build accessible websites and products.
  categories:
    - Accessibility
    - Education
  built_by: Aditus
  built_by_url: https://www.aditus.io
  featured: false
- title: Ultra Config
  main_url: https://ultraconfig.com.au/
  url: https://ultraconfig.com.au/ultra-config-generator/
  description: >
    Ultra Config Generator is a software application for Network Engineers to efficiently manage their network infrastructure.
  categories:
    - Blog
    - Technology
  built_by: Ultra Config
  built_by_url: https://ultraconfig.com.au/
  featured: false
- title: Malice
  main_url: https://malice.fr/
  url: https://malice.fr/
  description: >
    Malice is a cyber-training  platform for learning, validating and improving security related skills through simulated scenarios and challenges.
  categories:
    - Security
    - Technology
  built_by: Sysdream
  built_by_url: https://sysdream.com/
  featured: false
- title: Nash
  main_url: https://nash.io/
  url: https://nash.io/
  description: >
    Nash is a decentralized platform for trading, payment and other financial services. Our goal is to bring distributed finance to everyone by making blockchain technology fast and easy to use. We employ an off-chain engine to match trades rapidly, but never take control of customers’ assets. Our intuitive interface offers easy access to a range of trading, payment and investment functions.
  categories:
    - Portfolio
    - Security
    - Technology
  built_by: Andrej Gajdos
  built_by_url: https://andrejgajdos.com/
  featured: false
- title: Axel Fuhrmann
  url: https://axelfuhrmann.com
  main_url: https://axelfuhrmann.com
  source_url: https://github.com/afuh/axelfuhrmann.com
  description: >
    Personal portfolio.
  categories:
    - Portfolio
    - Freelance
    - Web Development
  featured: false
- title: Alaina Viau
  url: https://www.alainaviau.com
  main_url: https://www.alainaviau.com
  description: >
    Official website of Canadian opera director, creator, and producer Alaina Viau. Site designed by Stephen Bell.
  categories:
    - Portfolio
    - Music
  built_by: Michael Uloth
  built_by_url: "https://www.michaeluloth.com"
- title: Alison Moritz
  url: https://www.alisonmoritz.com
  main_url: https://www.alisonmoritz.com
  description: >
    Official website of American stage director Alison Moritz. Site designed by Stephen Bell.
  categories:
    - Portfolio
    - Music
  built_by: Michael Uloth
  built_by_url: "https://www.michaeluloth.com"
- title: Luke Secomb Digital
  url: https://lukesecomb.digital
  main_url: https://lukesecomb.digital
  source_url: https://github.com/lukethacoder/luke-secomb-simple
  description: >
    A simple portfolio site built using TypeScript, Markdown and React Spring.
  categories:
    - Portfolio
    - Web Development
  built_by: Luke Secomb
  built_by_url: https://lukesecomb.digital
  featured: false
- title: We are Brew
  url: https://www.wearebrew.co.uk
  main_url: https://www.wearebrew.co.uk
  description: >
    Official website for Brew, a Birmingham based Digital Marketing Agency.
  categories:
    - Portfolio
    - Web Development
    - Agency
    - Marketing
  built_by: Brew Digital
  built_by_url: https://www.wearebrew.co.uk
- title: Global City Data
  main_url: https://globalcitydata.com
  url: https://globalcitydata.com
  source_url: https://github.com/globalcitydata/globalcitydata
  description: >
    Global City Data is an open, easily browsable platform to showcase peer-reviewed urban datasets and models created by different research groups.
  categories:
    - Education
    - Open Source
  built_by: Rafi Barash
  built_by_url: https://rafibarash.com
  featured: false
- title: Submittable
  url: https://www.submittable.com
  main_url: https://www.submittable.com
  description: >
    Submissions made simple. Submittalbe is a cloud-based submissions manager that lets you accept, review, and make decisions on any kind of digital content.
  categories:
    - Technology
    - Marketing
  built_by: Genevieve Crow
  built_by_url: https://github.com/g-crow
- title: Appmantle
  main_url: https://appmantle.com
  url: https://appmantle.com
  description: >
    Appmantle is a new way of creating apps. A complete modern app that you build yourself quickly & easily, without programming knowledge.
  categories:
    - App
    - Marketing
    - Landing Page
    - Mobile Development
    - Technology
  built_by: Appmantle
  built_by_url: https://appmantle.com
  featured: false
- title: Acto
  main_url: https://www.acto.dk/
  url: https://www.acto.dk/
  description: >
    Tomorrows solutions - today. Acto is an innovative software engineering company, providing your business with high-quality, scalable and maintainable software solutions, to make your business shine.
  categories:
    - Agency
    - Technology
    - Web Development
    - Mobile Development
  built_by: Acto
  built_by_url: https://www.acto.dk/
- title: Gatsby GitHub Stats
  url: https://gatsby-github-stats.netlify.com
  main_url: https://gatsby-github-stats.netlify.com
  source_url: https://github.com/lannonbr/gatsby-github-stats/
  description: >
    Statistics Dashboard for Gatsby GitHub repository
  categories:
    - Data
  built_by: Benjamin Lannon
  built_by_url: https://lannonbr.com
  featured: false
- title: Graphic Intuitions
  url: https://www.graphicintuitions.com/
  main_url: https://www.graphicintuitions.com/
  description: >
    Digital marketing agency located in Morris, Manitoba.
  categories:
    - Agency
    - Web Development
    - Marketing
  featured: false
- title: Smooper
  url: https://www.smooper.com/
  main_url: https://www.smooper.com/
  description: >
    We connect you with digital marketing experts for 1 on 1 consultation sessions
  categories:
    - Marketing
    - Directory
  featured: false
- title: Lesley Barber
  url: https://www.lesleybarber.com/
  main_url: https://www.lesleybarber.com/
  description: >
    Official website of Canadian film composer Lesley Barber.
  categories:
    - Portfolio
    - Music
  built_by: Michael Uloth
  built_by_url: https://www.michaeluloth.com
- title: Timeline of Terror
  main_url: https://timelineofterror.org/
  url: https://timelineofterror.org/
  source_url: https://github.com/Symbitic/timeline-of-terror
  description: >
    Complete guide to the events of September 11, 2001.
  categories:
    - Directory
    - Government
  built_by: Alex Shaw
  built_by_url: https://github.com/Symbitic/
  featured: false
- title: Pill Club
  url: https://thepillclub.com
  main_url: https://thepillclub.com
  description: >
    Zero Copay With Insurance + Free Shipping + Bonus Gifts + Online Delivery – Birth Control Delivery and Prescription
  categories:
    - Marketing
    - Healthcare
  built_by: Pill Club
  built_by_url: https://thepillclub.com
- title: myweekinjs
  url: https://www.myweekinjs.com/
  main_url: https://www.myweekinjs.com/
  source_url: https://github.com/myweekinjs/public-website
  description: >
    Challenge to create and/or learn something new in JavaScript each week.
  categories:
    - Blog
  built_by: Adriaan Janse van Rensburg
  built_by_url: https://github.com/HurricaneInteractive/
  featured: false
- title: The Edit Suite
  main_url: https://www.theeditsuite.com.au/
  url: https://www.theeditsuite.com.au/
  source_url: https://thriveweb.com.au/portfolio/the-edit-suite/
  description: >-
    The Edit Suite is an award winning video production and photography company based out of our Mermaid Beach studio on the Gold Coast of Australia but we also have the ability to work mobile from any location.
  categories:
    - Photography
    - Marketing
  built_by: Thrive Team - Gold Coast
  built_by_url: https://thriveweb.com.au/
  featured: false
- title: CarineRoitfeld
  main_url: https://www.carineroitfeld.com/
  url: https://www.carineroitfeld.com/
  description: >
    Online shop for Carine Roitfeld parfume
  categories:
    - eCommerce
  built_by: Ask Phill
  built_by_url: https://askphill.com
- title: EngineHub.org
  url: https://enginehub.org
  main_url: https://enginehub.org
  source_url: https://github.com/EngineHub/enginehub-website
  description: >
    The landing pages for EngineHub, the organisation behind WorldEdit, WorldGuard, CraftBook, and more
  categories:
    - Landing Page
    - Technology
    - Open Source
  built_by: Matthew Miller
  built_by_url: https://matthewmiller.dev
- title: Goulburn Physiotherapy
  url: https://www.goulburnphysiotherapy.com.au/
  main_url: https://www.goulburnphysiotherapy.com.au/
  description: >
    Goulburn Physiotherapy is a leader in injury prevention, individual and community health, and workplace health solutions across Central Victoria.
  categories:
    - Blog
    - Healthcare
  built_by: KiwiSprout
  built_by_url: https://kiwisprout.nz/
  featured: false
- title: TomTom Traffic Index
  main_url: https://www.tomtom.com/en_gb/traffic-index/
  url: https://www.tomtom.com/en_gb/traffic-index/
  description: >
    The TomTom Traffic Index provides drivers, city planners, auto manufacturers and policy makers with unbiased statistics and information about congestion levels in 403 cities across 56 countries on 6 continents.
  categories:
    - Travel
    - Data
  built_by: TomTom
  built_by_url: https://tomtom.com
  featured: false
- title: PrintAWorld | A 3D Printing and Fabrication Company
  main_url: https://prtwd.com/
  url: https://prtwd.com/
  description: >
    PrintAWorld is a NYC based fabrication and manufacturing company that specializes in 3D printing, 3D scanning, CAD Design,
    laser cutting, and rapid prototyping. We help artists, agencies and engineers turn their ideas into its physical form.
  categories:
    - Business
  featured: false
- title: Asjas
  main_url: https://asjas.co.za
  url: https://asjas.co.za/blog
  source_url: https://github.com/Asjas/Personal-Webpage
  description: >
    This is a website built with Gatsby v2 that uses Netlify CMS and Gatsby-MDX as a blog (incl. portfolio page).
  categories:
    - Web Development
    - Blog
    - Portfolio
  built_by: A-J Roos
  built_by_url: https://twitter.com/_asjas
  featured: false
- title: Glug-Infinite
  main_url: https://gluginfinite.github.io
  url: https://gluginfinite.github.io
  source_url: https://github.com/crstnmac/glug
  description: >
    This is a website built with Gatsby v2 that is deployed on GitHub using GitHub Pages and Netlify.
  categories:
    - Web Development
    - Blog
    - Portfolio
    - Agency
  built_by: Criston Macarenhas
  built_by_url: https://github.com/crstnmac
  featured: false
- title: The State of CSS Survey
  main_url: https://stateofcss.com/
  url: https://stateofcss.com/
  source_url: https://github.com/StateOfJS/state-of-css-2019
  description: >
    Annual CSS survey, brother of The State of JS Survey.
  categories:
    - Web Development
  built_by: Sacha Greif & Contribs
  built_by_url: https://github.com/StateOfJS
  featured: false
- title: Bytom Blockchain
  url: https://bytom.io/
  main_url: https://bytom.io/
  source_url: https://github.com/bytomlabs/bytom.io
  description: >
    Embrace the New Era of Bytom Blockchain
  categories:
    - Finance
    - Open Source
    - Technology
  built_by: Bytom Foundation
  built_by_url: https://bytom.io/
  featured: false
- title: Oerol Festival
  url: https://www.oerol.nl/nl/
  main_url: https://www.oerol.nl/en/
  description: >
    Oerol is a cultural festival on the island of Terschelling in the Netherlands that is held annually in June.
    The ten-day festival is focused on live, public theatre as well as music and visual arts.
  categories:
    - Event
    - Entertainment
  built_by: Oberon
  built_by_url: https://oberon.nl/
  featured: false
- title: Libra
  main_url: "https://libra.org/"
  url: "https://libra.org/"
  description: Libra's mission is to enable a simple global currency and financial infrastructure that empowers billions of people.
  featured: false
  categories:
    - Open Source
    - Technology
    - Finance
- title: Riffy Blog
  main_url: https://blog.rayriffy.com/
  url: https://blog.rayriffy.com/
  source_url: https://github.com/rayriffy/rayriffy-blog
  description: >
    Riffy Blog is async based beautiful highly maintainable site built by using Gatsby v2 with SEO optimized.
  categories:
    - Web Development
    - Blog
    - Open Source
    - Technology
    - Music
    - SEO
  built_by: Phumrapee Limpianchop
  built_by_url: https://rayriffy.com/
  featured: false
- title: The Coffee Collective
  url: https://coffeecollective.dk
  main_url: https://coffeecollective.dk
  description: >
    The Coffee Collective website is a JAM-stack based, multilingual, multi currency website/shop selling coffee, related products and subscriptions.
  categories:
    - eCommerce
    - Food
  built_by: Remotely (Anders Hallundbæk)
  built_by_url: https://remotely.dk
  featured: false
- title: Leadership Development International
  url: https://ldi.global
  main_url: https://ldi.global
  description: >
    A DatoCMS-backed site for an education and training company based in the US, China and the UAE.
  categories:
    - Education
    - Nonprofit
  built_by: Grant Holle
  built_by_url: https://grantholle.com
  featured: false
- title: Canvas 1839
  main_url: "https://www.canvas1839.com/"
  url: "https://www.canvas1839.com/"
  description: >-
    Online store for Canvas 1839 products, including pharmacological-grade CBD oil and relief cream.
  categories:
    - eCommerce
    - Marketing
  built_by: Corey Ward
  built_by_url: "http://www.coreyward.me/"
- title: Sparkle Stories
  main_url: "https://app.sparklestories.com/"
  url: "https://app.sparklestories.com/"
  description: >-
    Sparkle Stories is a streaming audio platform for children with over 1,200 original audio stories.
  categories:
    - App
    - Education
  built_by: Corey Ward
  built_by_url: "http://www.coreyward.me/"
- title: nehalist.io
  main_url: https://nehalist.io
  url: https://nehalist.io
  description: >
    nehalist.io is a blog about software development, technology and all that kind of geeky stuff.
  categories:
    - Blog
    - Web Development
    - Open Source
  built_by: Kevin Hirczy
  built_by_url: https://nehalist.io
  featured: false
- title: March and Ash
  main_url: https://marchandash.com/
  url: https://marchandash.com/
  description: >-
    March and Ash is a customer-focused, licensed cannabis dispensary located in Mission Valley.
  categories:
    - eCommerce
    - Business
    - Blog
  built_by: Blueyellow
  built_by_url: https://blueyellow.io/
  featured: false
- title: T Two Industries
  description: >
    T Two Industries is a manufacturing company specializing in building custom truck decks, truck bodies, and trailers.
  main_url: https://www.ttwo.ca
  url: https://www.ttwo.ca
  categories:
    - Business
  built_by: https://www.t2.ca
  built_by_url: https://www.t2.ca
  featured: false
- title: Cali's Finest Landscaping
  url: https://www.calisfinestlandscaping.com/
  main_url: https://www.calisfinestlandscaping.com/
  description: >
    A team of hard-working, quality-obsessed landscaping professionals looking to take dreams and transform them into reality.
  categories:
    - Business
  built_by: David Krasniy
  built_by_url: http://dkrasniy.com
  featured: false
- title: Vazco
  url: https://www.vazco.eu
  main_url: https://www.vazco.eu
  description: >
    Vazco works for clients from all around the world in future-proof technologies and help them build better products.
  categories:
    - Agency
    - Web Development
    - Blog
    - Business
    - Technology
  built_by: Vazco
  built_by_url: https://www.vazco.eu
  featured: false
- title: Major League Eating
  main_url: https://majorleagueeating.com
  url: https://majorleagueeating.com
  description: >
    Major League Eating is the professional competitive eating organization that runs the Nathan’s Famous Coney Island Hot Dog eating contest on July 4th, among other eating events.
  categories:
    - Entertainment
    - Sports
  built_by: Carmen Cincotti
  built_by_url: https://github.com/ccincotti3
  featured: false
- title: APIs You Won't Hate
  url: https://apisyouwonthate.com/blog
  main_url: https://apisyouwonthate.com
  source_url: http://github.com/apisyouwonthate/apisyouwonthate.com
  description: >
    API development is a topic very close to our hearts. APIs You Won't Hate is a team and community dedicated to learning, writing, sharing ideas and bettering understanding of API practices. Together we can erradicate APIs we hate.
  categories:
    - Blog
    - Education
    - eCommerce
    - API
    - Community
    - Learning
    - Open Source
    - Technology
    - Web Development
  built_by: Mike Bifulco
  built_by_url: https://github.com/mbifulco
  featured: false
- title: Sankarsan Kampa
  main_url: "https://traction.one"
  url: "https://traction.one"
  description: Full time programmer, part time gamer, exploring the details of programmable systems and how to stretch their capabilities.
  featured: false
  categories:
    - Portfolio
    - Freelance
- title: AwesomeDocs
  main_url: "https://awesomedocs.traction.one/"
  url: "https://awesomedocs.traction.one/install"
  source_url: "https://github.com/AwesomeDocs/website"
  description: An awesome documentation website generator!
  featured: false
  categories:
    - Open Source
    - Web Development
    - Technology
    - Documentation
  built_by: Sankarsan Kampa
  built_by_url: "https://traction.one"
- title: Prism Programming Language
  main_url: "https://prism.traction.one/"
  url: "https://prism.traction.one/"
  source_url: "https://github.com/PrismLang/website"
  description: Interpreted, high-level, programming language.
  featured: false
  categories:
    - Programming
    - Open Source
    - Technology
    - Documentation
  built_by: Sankarsan Kampa
  built_by_url: "https://traction.one"
- title: Arnondora
  main_url: "https://arnondora.in.th/"
  url: "https://arnondora.in.th/"
  source_url: "https://github.com/arnondora/arnondoraBlog"
  description: Arnondora is a personal blog by Arnon Puitrakul
  categories:
    - Blog
    - Programming
    - Technology
  built_by: Arnon Puitrakul
  built_by_url: "https://arnondora.in.th/"
  featured: false
- title: KingsDesign
  url: "https://www.kingsdesign.com.au/"
  main_url: "https://www.kingsdesign.com.au/"
  description: KingsDesign is a Hobart based web design and development company. KingsDesign creates, designs, measures and improves web based solutions for businesses and organisations across Australia.
  categories:
    - Agency
    - Technology
    - Portfolio
    - Consulting
    - User Experience
  built_by: KingsDesign
  built_by_url: "https://www.kingsdesign.com.au"
- title: EasyFloh | Easy Flows for all
  url: "https://www.easyfloh.com"
  main_url: "https://www.easyfloh.com"
  description: >
    EasyFloh is for creating simple flows for your organisation. An organisation
    can design own flows with own stages.
  categories:
    - Business
    - Landing Page
  built_by: Vikram Aroskar
  built_by_url: "https://medium.com/@vikramaroskar"
  featured: false
- title: Home Alarm Report
  url: https://homealarmreport.com/
  main_url: https://homealarmreport.com/
  description: >
    Home Alarm Report is dedicated to helping consumers make informed decisions
    about home security solutions. The site was easily migrated from a legacy WordPress
    installation and the dev team chose Gatsby for its site speed and SEO capabilities.
  categories:
    - Blog
    - Business
    - SEO
    - Technology
  built_by: Centerfield Media
  built_by_url: https://www.centerfield.com
- title: Just | FX for treasurers
  url: "https://www.gojust.com"
  main_url: "https://www.gojust.com"
  description: >
    Just provides a single centralized view of FX for corporate treasurers. See interbank market prices, and access transaction cost analysis.
  categories:
    - Finance
    - Technology
  built_by: Bejamas
  built_by_url: "https://bejamas.io/"
  featured: false
- title: Bureau for Good | Nonprofit branding, web and print communications
  url: "https://www.bureauforgood.com"
  main_url: "https://www.bureauforgood.com"
  description: >
    Bureau for Good helps nonprofits explain why they matter across digital & print media. Bureau for Good crafts purpose-driven identities, websites & print materials for changemakers.
  categories:
    - Nonprofit
    - Agency
    - Design
  built_by: Bejamas
  built_by_url: "https://bejamas.io/"
  featured: false
- title: Atelier Cartier Blumen
  url: "https://www.ateliercartier.ch"
  main_url: "https://www.ateliercartier.ch"
  description: >
    Im schönen Kreis 6 in Zürich kreiert Nicole Cartier Blumenkompositionen anhand Charaktereigenschaften oder Geschichten zur Person an. Für wen ist Dein Blumenstrauss gedacht? Einzigartige Floristik Blumensträusse, Blumenabos, Events, Shootings. Site designed by https://www.stolfo.co
  categories:
    - eCommerce
    - Design
  built_by: Bejamas
  built_by_url: "https://bejamas.io/"
  featured: false
- title: Veronym – Cloud Security Service Provider
  url: "https://www.veronym.com"
  main_url: "https://www.veronym.com"
  description: >
    Veronym is securing your digital transformation. A comprehensive Internet security solution for business. Stay safe no matter how, where and when you connect.
  categories:
    - Security
    - Technology
    - Business
  built_by: Bejamas
  built_by_url: "https://bejamas.io/"
  featured: false
- title: Devahoy
  url: "https://devahoy.com/"
  main_url: "https://devahoy.com/"
  description: >
    Devahoy is a personal blog written in Thai about software development.
  categories:
    - Blog
    - Programming
  built_by: Chai Phonbopit
  built_by_url: "https://github.com/phonbopit"
  featured: false
- title: Venus Lover
  url: https://venuslover.com
  main_url: https://venuslover.com
  description: >
    Venus Lover is a mobile app for iOS and Android so you can read your daily horoscope and have your natal chart, including the interpretation of the ascendant, planets, houses and aspects.
  categories:
    - App
    - Consulting
    - Education
    - Landing Page
- title: Write/Speak/Code
  url: https://www.writespeakcode.com/
  main_url: https://www.writespeakcode.com/
  description: >
    Write/Speak/Code is a non-profit on a mission to promote the visibility and leadership of technologists with marginalized genders through peer-led professional development.
  categories:
    - Community
    - Nonprofit
    - Open Source
    - Conference
  built_by: Nicola B.
  built_by_url: https://www.linkedin.com/in/nicola-b/
  featured: false
- title: Daniel Spajic
  url: https://danieljs.tech/
  main_url: https://danieljs.tech/
  source_url: https://github.com/dspacejs/portfolio
  description: >
    Passionate front-end developer with a deep, yet diverse skillset.
  categories:
    - Portfolio
    - Programming
    - Freelance
  built_by: Daniel Spajic
  featured: false
- title: Cosmotory
  url: https://cosmotory.netlify.com/
  main_url: https://cosmotory.netlify.com/
  description: >
    This is the educational blog containing various courses,learning materials from various authors from all over the world.
  categories:
    - Blog
    - Community
    - Nonprofit
    - Open Source
    - Education
  built_by: Hanishraj B Rao.
  built_by_url: https://hanishrao.netlify.com/
  featured: false
- title: Armorblox | Security Powered by Understanding
  url: https://www.armorblox.com
  main_url: https://www.armorblox.com
  description: >
    Armorblox is a venture-backed stealth cybersecurity startup, on a mission to build a game-changing enterprise security platform.
  categories:
    - Security
    - Technology
    - Business
  built_by: Bejamas
  built_by_url: https://bejamas.io
  featured: false
- title: Mojo
  url: https://www.mojo.is
  main_url: https://www.mojo.is/
  description: >
    We help companies create beautiful digital experiences
  categories:
    - Agency
    - Technology
    - Consulting
    - User Experience
    - Web Development
  featured: false
- title: Marcel Hauri
  url: https://marcelhauri.ch/
  main_url: https://marcelhauri.ch/
  description: >
    Marcel Hauri is an award-winning Magento developer and e-commerce specialist.
  categories:
    - Portfolio
    - Blog
    - Programming
    - Community
    - Open Source
    - eCommerce
  built_by: Marcel Hauri
  built_by_url: https://marcelhauri.ch
  featured: false
- title: Projektmanagementblog
  url: https://www.projektmanagementblog.de
  main_url: https://www.projektmanagementblog.de/
  source_url: https://github.com/StephanWeinhold/pmblog
  description: >
    Thoughts about modern project management. Built with Gatsby and Tachyons, based on Advanced Starter.
  categories:
    - Blog
  built_by: Stephan Weinhold
  built_by_url: https://stephanweinhold.com/
  featured: false
- title: Anthony Boyd Graphics
  url: https://www.anthonyboyd.graphics/
  main_url: https://www.anthonyboyd.graphics/
  description: >
    Free Graphic Design Resources by Anthony Boyd
  categories:
    - Portfolio
  built_by: Anthony Boyd
  built_by_url: https://www.anthonyboyd.com/
  featured: false
- title: Relocation Hero
  url: https://relocationhero.com
  main_url: https://relocationhero.com
  description: >
    Blog with FAQs related to Germany relocation. Built with Gatsby.
  categories:
    - Blog
    - Consulting
    - Community
  featured: false
- title: Zoe Rodriguez
  url: https://zoerodrgz.com
  main_url: https://zoerodrgz.com
  description: >
    Portfolio for Los Angeles-based designer Zoe Rodriguez. Built with Gatsby.
  categories:
    - Portfolio
    - Design
  built_by: Chase Ohlson
  built_by_url: https://chaseohlson.com
  featured: false
- title: TriActive USA
  url: https://triactiveusa.com
  main_url: https://triactiveusa.com
  description: >
    Website and blog for TriActive USA. Built with Gatsby.
  categories:
    - Landing Page
    - Business
  built_by: Chase Ohlson
  built_by_url: https://chaseohlson.com
- title: LaunchDarkly
  url: https://launchdarkly.com/
  main_url: https://launchdarkly.com/
  description: >
    LaunchDarkly is the feature management platform that software teams use to build better software, faster.
  categories:
    - Technology
    - Marketing
  built_by: LaunchDarkly
  built_by_url: https://launchdarkly.com/
  featured: false
- title: Arpit Goyal
  url: https://arpitgoyal.com
  main_url: https://arpitgoyal.com
  source_url: https://github.com/92arpitgoyal/ag-blog
  description: >
    Blog and portfolio website of a Front-end Developer turned Product Manager.
  categories:
    - Blog
    - Portfolio
    - Technology
    - User Experience
  built_by: Arpit Goyal
  built_by_url: https://twitter.com/_arpitgoyal
  featured: false
- title: Portfolio of Cole Townsend
  url: https://twnsnd.co
  main_url: https://twnsnd.co
  description: Portfolio of Cole Townsend, Product Designer
  categories:
    - Portfolio
    - User Experience
    - Web Development
    - Design
  built_by: Cole Townsend
  built_by_url: https://twitter.com/twnsndco
- title: Jana Desomer
  url: https://www.janadesomer.be/
  main_url: https://www.janadesomer.be/
  description: >
    I'm Jana, a digital product designer with coding skills, based in Belgium
  categories:
    - Portfolio
  built_by: Jana Desomer Designer/Developer
  built_by_url: https://www.janadesomer.be/
  featured: false
- title: Carbon8 Regenerative Agriculture
  url: https://www.carbon8.org.au/
  main_url: https://www.carbon8.org.au/
  description: >
    Carbon8 is a Not for Profit charity that supports Aussie farmers to transition to regenerative agriculture practices and rebuild the carbon (organic matter) in their soil from 1% to 8%.
  categories:
    - Nonprofit
    - eCommerce
  built_by: Little & Big
  built_by_url: "https://www.littleandbig.com.au/"
  featured: false
- title: Reactgo blog
  url: https://reactgo.com/
  main_url: https://reactgo.com/
  description: >
    It provides tutorials & articles about modern open source web technologies such as react,vuejs and gatsby.
  categories:
    - Blog
    - Education
    - Programming
    - Web Development
  built_by: Sai gowtham
  built_by_url: "https://twitter.com/saigowthamr"
  featured: false
- title: City Springs
  url: https://citysprings.com/
  main_url: https://citysprings.com/
  description: >
    Sandy Springs is a city built on creative thinking and determination. They captured a bold vision for a unified platform to bring together new and existing information systems. To get there, the Sandy Springs communications team partnered with Mediacurrent on a new Drupal 8 decoupled platform architecture with a Gatsbyjs front end to power both the City Springs website and its digital signage network. Now, the Sandy Springs team can create content once and publish it everywhere.
  categories:
    - Community
    - Government
  built_by: Mediacurrent
  built_by_url: https://www.mediacurrent.com
  featured: false
- title: Behalf
  url: https://www.behalf.no/
  main_url: https://www.behalf.no/
  description: >
    Behalf is Norwegian based digital design agency.
  categories:
    - Agency
    - Portfolio
    - Business
    - Consulting
    - Design
    - Design System
    - Marketing
    - Web Development
    - User Experience
  built_by: Behalf
  built_by_url: https://www.behalf.no/
  featured: false
- title: Saxenhammer & Co.
  url: https://saxenhammer-co.com/
  main_url: https://saxenhammer-co.com/
  description: >
    Saxenhammer & Co. is a leading boutique investment bank in Continental Europe. The firm’s strong track record is comprised of the execution of 200 successful transactions across all major industries.
  categories:
    - Consulting
    - Finance
    - Business
  built_by: Axel Fuhrmann
  built_by_url: https://axelfuhrmann.com/
  featured: false
- title: UltronEle
  url: http://ultronele.com
  main_url: https://runbytech.github.io/ueofcweb/
  source_url: https://github.com/runbytech/ueofcweb
  description: >
    UltronEle is a light, fast, simple yet interesting serverless e-learning CMS based on GatsbyJS. It aims to provide a easy-use product for tutors, teachers, instructors from all kinks of fields with near-zero efforts to setup their own authoring tool and content publish website.
  categories:
    - Education
    - Consulting
    - Landing Page
    - Web Development
    - Open Source
    - Learning
  built_by: RunbyTech
  built_by_url: http://runbytech.co
  featured: false
- title: Nick Selvaggio
  url: https://nickgs.com/
  main_url: https://nickgs.com/
  description: >
    The personal website of Nick Selvaggio. Long Island based web developer, teacher, and technologist.
  categories:
    - Consulting
    - Programming
    - Web Development
  featured: false
- title: Free & Open Source Gatsby Themes by LekoArts
  main_url: "https://themes.lekoarts.de"
  url: "https://themes.lekoarts.de"
  source_url: "https://github.com/LekoArts/gatsby-themes/tree/master/www"
  built_by: LekoArts
  built_by_url: "https://github.com/LekoArts"
  description: >-
    Get high-quality and customizable Gatsby themes to quickly bootstrap your website! Choose from many professionally created and impressive designs with a wide variety of features and customization options. Use Gatsby Themes to take your project to the next level and let you and your customers take advantage of the many benefits Gatsby has to offer.
  categories:
    - Open Source
    - Directory
    - Marketing
    - Landing Page
  featured: false
- title: Lars Roettig
  url: https://larsroettig.dev/
  main_url: https://larsroettig.dev/
  description: >
    Lars Roettig is a Magento Maintainer and e-commerce specialist. On his Blog, he writes Software Architecture and Magento Development.
  categories:
    - Portfolio
    - Blog
    - Programming
    - Community
    - Open Source
    - eCommerce
  built_by: Lars Roettig
  built_by_url: https://larsroettig.dev/
  featured: false
- title: Cade Kynaston
  url: https://cade.codes
  main_url: https://cade.codes
  source_url: https://github.com/cadekynaston/gatsby-portfolio
  description: >
    Cade Kynaston's Portfolio
  categories:
    - Portfolio
  built_by: Cade Kynaston
  built_by_url: https://github.com/cadekynaston
  featured: false
- title: Growable Meetups
  url: https://www.growable.io/
  main_url: https://www.growable.io/
  description: >
    Growable - Events to Accelerate your career in Tech. Made with <3 with Gatsby, React & Netlify by Talent Point in London.
  categories:
    - Event
    - Technology
    - Education
    - Community
    - Conference
  built_by: Talent Point
  built_by_url: https://github.com/talent-point/
  featured: false
- title: Fantastic Metropolis
  main_url: https://fantasticmetropolis.com
  url: https://fantasticmetropolis.com
  description: >
    Fantastic Metropolis ran between 2001 and 2006, highlighting the potential of literary science fiction and fantasy.
  categories:
    - Entertainment
  built_by: Luis Rodrigues
  built_by_url: https://goblindegook.com
  featured: false
- title: Simon Koelewijn
  main_url: https://simonkoelewijn.nl
  url: https://simonkoelewijn.nl
  description: >
    Personal blog of Simon Koelewijn, where he blogs about UX, analytics and web development (in Dutch). Made awesome and fast by using Gatsby 2.x (naturally) and gratefully using Netlify and Netlify CMS.
  categories:
    - Freelance
    - Blog
    - Web Development
    - User Experience
  built_by: Simon Koelewijn
  built_by_url: https://simonkoelewijn.nl
  featured: false
- title: Raconteur Careers
  main_url: https://careers.raconteur.net
  url: https://careers.raconteur.net
  description: >
    Raconteur is a London-based publishing house and content marketing agency. We have built this careers portal Gatsby v2 with TypeScript, Styled-Components, React-Spring and Contentful.
  categories:
    - Media
    - Marketing
    - Landing Page
  built_by: Jacob Herper
  built_by_url: https://herper.io
  featured: false
- title: Frankly Steve
  url: https://www.franklysteve.com/
  main_url: https://www.franklysteve.com/
  description: >
    Wedding photography with all the hugs, tears, kisses, smiles, laughter, banter, kids up trees, friends in hedges.
  categories:
    - Photography
    - Portfolio
  built_by: Little & Big
  built_by_url: "https://www.littleandbig.com.au/"
  featured: false
- title: Eventos orellana
  description: >-
    We are a company dedicated to providing personalized and professional advice
    for the elaboration and coordination of social and business events.
  main_url: "https://eventosorellana.com/"
  url: "https://eventosorellana.com/"
  featured: false
  categories:
    - Gallery
  built_by: Ramón Chancay
  built_by_url: "https://ramonchancay.me/"
- title: DIA Supermercados
  main_url: https://dia.com.br
  url: https://dia.com.br
  description: >-
    Brazilian retailer subsidiary, with more than 1,100 stores in Brazil, focusing on low prices and exclusive DIA Products.
  categories:
    - Business
  built_by: CloudDog
  built_by_url: https://clouddog.com.br
  featured: false
- title: AntdSite
  main_url: https://antdsite.yvescoding.org
  url: https://antdsite.yvescoding.org
  description: >-
    A static docs generator based on Ant Design and GatsbyJs.
  categories:
    - Documentation
  built_by: Yves Wang
  built_by_url: https://antdsite.yvescoding.org
- title: Fourpost
  url: https://www.fourpost.com
  main_url: https://www.fourpost.com
  description: >
    Fourpost is a shopping destination for today’s family that combines the best brands and experiences under one roof.
  categories:
    - Marketing
  built_by: Fourpost
  built_by_url: https://github.com/fourpost
  featured: false
- title: ReactStudy Blog
  url: https://elated-lewin-51cf0d.netlify.com
  main_url: https://elated-lewin-51cf0d.netlify.com
  description: >
    Belong to your own blog by gatsby
  categories:
    - Blog
  built_by: 97thjingba
  built_by_url: https://github.com/97thjingba
  featured: false
- title: George
  main_url: https://kind-mestorf-5a2bc0.netlify.com
  url: https://kind-mestorf-5a2bc0.netlify.com
  description: >
    shiny new web built with Gatsby
  categories:
    - Blog
    - Portfolio
    - Gallery
    - Landing Page
    - Design
    - Web Development
    - Open Source
    - Science
  built_by: George Davituri
  featured: false

- title: CEO amp
  main_url: https://www.ceoamp.com
  url: https://www.ceoamp.com
  description: >
    CEO amp is an executive training programme to amplify a CEO's voice in the media. This site was built with Gatsby v2, Styled-Components, TypeScript and React Spring.
  categories:
    - Consulting
    - Entrepreneurship
    - Marketing
    - Landing Page
  built_by: Jacob Herper
  built_by_url: https://herper.io
  featured: false
- title: QuantumBlack
  main_url: https://www.quantumblack.com/
  url: https://www.quantumblack.com/
  description: >
    We help companies use data to make distinctive, sustainable and significant improvements to their performance.
  categories:
    - Technology
    - Consulting
    - Data
    - Design
  built_by: Richard Westenra
  built_by_url: https://www.richardwestenra.com/
  featured: false
- title: Coffeeshop Creative
  url: https://www.coffeeshopcreative.ca
  main_url: https://www.coffeeshopcreative.ca
  description: >
    Marketing site for a Toronto web design and videography studio.
  categories:
    - Marketing
    - Agency
    - Design
    - Video
    - Web Development
  built_by: Michael Uloth
  built_by_url: https://www.michaeluloth.com
  featured: false
- title: Daily Hacker News
  url: https://dailyhn.com
  main_url: https://dailyhn.com
  description: >
    Daily Hacker News presents the top five stories from Hacker News daily.
  categories:
    - Entertainment
    - Design
    - Web Development
    - Technology
    - Science
  built_by: Joeri Smits
  built_by_url: https://joeri.dev
  featured: false
- title: Grüne Dresden
  main_url: https://ltw19dresden.de
  url: https://ltw19dresden.de
  description: >
    This site was built for the Green Party in Germany (Bündnis 90/Die Grünen) for their local election in Dresden, Saxony. The site was built with Gatsby v2 and Styled-Components.
  categories:
    - Government
    - Nonprofit
  built_by: Jacob Herper
  built_by_url: https://herper.io
- title: Gratsy
  url: https://gratsy.com/
  main_url: https://gratsy.com/
  description: >
    Gratsy: Feedback To Give Back
  categories:
    - Agency
    - Marketing
    - Landing Page
  built_by: Whalar
  built_by_url: https://whalar.com/
  featured: false
- title: deepThreads
  main_url: https://deepthreads.com
  url: https://deepthreads.com/
  description: >
    deepThreads is a shiny new website built with Gatsby v2.  We make art using deep learning along with print on demand providers to create some cool stuff!
  categories:
    - eCommerce
  built_by: Kyle Kitlinski
  built_by_url: http://github.com/k-kit
  featured: false
- title: Smoopit
  main_url: https://smoopit.com
  url: https://smoopit.com/
  description: >
    Smoopit helps you schedule meetings without the extra effort of checking your availability or back-and-forth emails.
  categories:
    - Business
    - Productivity
  built_by: Chandra Bhushan
  built_by_url: https://github.com/chandu2304
  featured: false
- title: Mill3 Studio
  main_url: https://mill3.studio/en/
  url: https://mill3.studio/en/
  description: >
    Our agency specializes in the analysis, strategy and development of digital products.
  categories:
    - Agency
    - Portfolio
  built_by: Mill3
  built_by_url: https://mill3.studio/en/
  featured: false
- title: Zellement
  main_url: https://www.zellement.com
  url: https://www.zellement.com
  description: >
    Online portfolio of Dan Farrow from Nottingham, UK.
  categories:
    - Portfolio
  built_by: Zellement
  built_by_url: https://www.zellement.com
  featured: false
- title: Fullstack HQ
  url: https://fullstackhq.com/
  main_url: https://fullstackhq.com/
  description: >
    Get immediate access to a battle-tested team of designers and developers on a pay-as-you-go monthly subscription.
  categories:
    - Agency
    - Consulting
    - Freelance
    - Marketing
    - Portfolio
    - Web Development
    - App
    - Business
    - Design
    - JavaScript
    - Technology
    - User Experience
    - Web Development
    - eCommerce
    - WordPress
  built_by: Fullstack HQ
  built_by_url: https://fullstackhq.com/
  featured: false
- title: Cantas
  main_url: https://www.cantas.co.jp
  url: https://www.cantas.co.jp
  description: >
    Cantas is digital marketing company in Japan.
  categories:
    - Business
    - Agency
  built_by: Cantas
  built_by_url: https://www.cantas.co.jp
  featured: false
- title: Sheringham Shantymen
  main_url: https://www.shantymen.com/
  url: https://www.shantymen.com/
  description: >
    The Sheringham Shantymen are a sea shanty singing group that raise money for the RNLI in the UK.
  categories:
    - Music
    - Community
    - Entertainment
    - Nonprofit
  built_by: Zellement
  built_by_url: https://www.zellement.com/
  featured: false
- title: WP Spark
  main_url: https://wpspark.io/
  url: https://wpspark.io/
  description: >
    Create blazing fast website with WordPress and our Gatsby themes.
  categories:
    - Agency
    - Community
    - Blog
    - WordPress
  built_by: wpspark
  built_by_url: https://wpspark.io/
- title: Ronald Langeveld
  description: >
    Ronald Langeveld's blog and Web Development portfolio website.
  main_url: "https://www.ronaldlangeveld.com"
  url: "https://www.ronaldlangeveld.com"
  categories:
    - Blog
    - Web Development
    - Freelance
    - Portfolio
    - Consulting
  featured: false
- title: Golfonaut
  description: >
    Golfonaut - Golf application for Apple Watch
  main_url: https://golfonaut.io
  url: https://golfonaut.io
  categories:
    - App
    - Sports
  featured: false
- title: Anton Sten - UX Lead/Design
  url: https://www.antonsten.com
  main_url: https://www.antonsten.com
  description: Anton Sten leads UX for design-driven companies.
  categories:
    - User Experience
    - Blog
    - Freelance
    - Portfolio
    - Consulting
    - Agency
    - Design
  featured: false
- title: Rashmi AP - Front-end Developer
  main_url: http://rashmiap.me
  url: http://rashmiap.me
  featured: false
  description: >
    Rashmi AP's Personal Portfolio Website
  source_url: https://github.com/rashmiap/personal-website-react
  categories:
    - Portfolio
    - Open Source
  built_by: Rashmi AP
  built_by_url: http://rashmiap.me
- title: OpenSourceRepos - Blogs for open source repositories
  main_url: https://opensourcerepos.com
  url: https://opensourcerepos.com
  featured: false
  description: >
    Open Source Repos is a blog site for explaining the architecture, code-walkthrough and key takeways for the GitHub repository. Out main aim to is to help more developers contribute to open source projects.
  source_url: https://github.com/opensourcerepos/blogs
  categories:
    - Open Source
    - Design
    - Design System
    - Blog
  built_by: OpenSourceRepos Team
  built_by_url: https://opensourcerepos.com
- title: Sheelah Brennan - Front-End/UX Engineer
  main_url: https://sheelahb.com
  url: https://sheelahb.com
  featured: false
  description: >
    Sheelah Brennan's web development blog
  categories:
    - Blog
    - Web Development
    - Design
    - Freelance
    - Portfolio
  built_by: Sheelah Brennan
- title: Delinx.Digital - Web and Mobile Development Agency based in Sofia, Bulgaria
  main_url: https://delinx.digital
  url: https://delinx.digital/solutions
  description: >
    Delinx.digital is a software development oriented digital agency based in Sofia, Bulgaria. We develop bespoke software solutions using  WordPress, WooCommerce, Shopify, eCommerce, React.js, Node.js, PHP, Laravel and many other technologies.
  categories:
    - Agency
    - Web Development
    - Design
    - eCommerce
    - WordPress
  featured: false
- title: Cameron Nuckols - Articles, Book Notes, and More
  main_url: https://nucks.co
  url: https://nucks.co
  description: >
    This site hosts all of Cameron Nuckols's writing on entrepreneurship, startups, money, fitness, self-education, and self-improvement.
  categories:
    - Blog
    - Entrepreneurship
    - Business
    - Productivity
    - Technology
    - Marketing
  featured: false
- title: Hayato KAJIYAMA - Portfolio
  main_url: "https://hyakt.dev"
  url: "https://hyakt.dev"
  source_url: "https://github.com/hyakt/hyakt.github.io"
  featured: false
  categories:
    - Portfolio
- title: Skirtcraft - Unisex Skirts with Large Pockets
  main_url: https://skirtcraft.com
  url: https://skirtcraft.com/products
  source_url: https://github.com/jqrn/skirtcraft-web
  description: >
    Skirtcraft sells unisex skirts with large pockets, made in the USA. Site built with TypeScript and styled-components, with Tumblr-sourced blog posts.
  categories:
    - eCommerce
    - Blog
  built_by: Joe Quarion
  built_by_url: https://github.com/jqrn
  featured: false
- title: Vermarc Sport
  main_url: https://www.vermarcsport.com/
  url: https://www.vermarcsport.com/
  description: >
    Vermarc Sport offers a wide range of cycle clothing, cycling jerseys, bib shorts, rain gear and accessories, as well for the summer, the mid-season (autumn / spring) and the winter.
  categories:
    - eCommerce
  built_by: BrikL
  built_by_url: https://github.com/Brikl
- title: Cole Ruche
  main_url: https://coleruche.com
  url: https://coleruche.com
  source_url: https://github.com/kingingcole/myblog
  description: >
    The personal website and blog for Emeruche "Cole" Ikenna, front-end web developer from Nigeria.
  categories:
    - Blog
    - Portfolio
  built_by: Emeruche "Cole" Ikenna
  built_by_url: https://twitter.com/cole_ruche
  featured: false
- title: Abhith Rajan - Coder, Blogger, Biker, Full Stack Developer
  main_url: https://www.abhith.net/
  url: https://www.abhith.net/
  source_url: https://github.com/Abhith/abhith.net
  description: >
    abhith.net is a portfolio website of Abhith Rajan, a full stack developer. Sharing blog posts, recommended videos, developer stories and services with the world through this site.
  categories:
    - Portfolio
    - Blog
    - Programming
    - Open Source
    - Technology
  built_by: Abhith Rajan
  built_by_url: https://github.com/Abhith
  featured: false
- title: Mr & Mrs Wilkinson
  url: https://thewilkinsons.netlify.com/
  main_url: https://thewilkinsons.netlify.com/
  source_url: https://github.com/davemullenjnr/the-wilkinsons
  description: >
    A one-page wedding photography showcase using Gatsby Image and featuring a lovely hero and intro section.
  categories:
    - Photography
  built_by: Dave Mullen Jnr
  built_by_url: https://davemullenjnr.co.uk
  featured: false
- title: Gopesh Gopinath - Full Stack JavaScript Developer
  url: https://www.gopeshgopinath.com
  main_url: https://www.gopeshgopinath.com
  source_url: https://github.com/GopeshMedayil/gopeshgopinath.com
  description: >
    Gopesh Gopinath's Personal Portfolio Website
  categories:
    - Portfolio
    - Open Source
  built_by: Gopesh Gopinath
  built_by_url: https://www.gopeshgopinath.com
  featured: false
- title: Misael Taveras - FrontEnd Developer
  url: https://taverasmisael.com
  main_url: https://taverasmisael.com
  source_url: https://github.com/taverasmisael/taverasmisael
  description: >
    Personal site and bloging about learning FrontEnd web development in spanish.
  categories:
    - Portfolio
    - Open Source
    - Blog
    - JavaScript
    - Web Development
  built_by: Misael Taveras
  built_by_url: https://taverasmisael.com
  featured: false
- title: Le Reacteur
  url: https://www.lereacteur.io/
  main_url: https://www.lereacteur.io/
  description: >
    Le Reacteur is the first coding bootcamp dedicated to web and mobile apps development (iOS/Android). We offer intensive sessions to train students in a short time (10 weeks). Our goal is to pass on to our students in less than 3 months what they would have learned in 2 years. To achieve this ambitious challenge, our training is based on learning JavaScript (Node.js, Express, ReactJS, React Native).
  categories:
    - JavaScript
    - Learning
    - Mobile Development
    - Web Development
  built_by: Farid Safi
  built_by_url: https://twitter.com/FaridSafi
  featured: false
- title: Cinch
  url: https://www.cinch.co.uk
  main_url: https://www.cinch.co.uk
  description: >
    Cinch is a hub for car supermarkets and dealers to show off their stock. The site only lists second-hand cars that are seven years old or younger, with less than 70,000 miles on the clock.
  categories:
    - Entrepreneurship
    - Business
  built_by: Somo
  built_by_url: https://www.somoglobal.com
  featured: false
- title: Recetas El Universo
  description: >-
    Recipes and videos with the best of Ecuadorian cuisine.
    Collectable recipes from Diario El Universo.
  main_url: "https://recetas-eu.netlify.com/"
  url: "https://recetas-eu.netlify.com/"
  featured: false
  categories:
    - Blog
    - WordPress
    - Food
  built_by: Ramón Chancay
  built_by_url: "https://ramonchancay.me/"
- title: NuBrakes
  url: https://nubrakes.com/
  main_url: https://nubrakes.com/
  description: >
    NuBrakes is the mobile brake repair company that comes to you! We perform brake pad, caliper, and rotor replacement at your office, apartment or home!
  categories:
    - Business
    - Entrepreneurship
  featured: false
- title: Third and Grove
  url: https://www.thirdandgrove.com
  main_url: https://www.thirdandgrove.com
  source_url: https://github.com/thirdandgrove/tagd8_gatsby
  description: >
    A digital agency slaying the mundane one pixel at a time.
  categories:
    - Agency
    - Marketing
    - Open Source
    - Technology
  built_by: Third and Grove
  built_by_url: https://www.thirdandgrove.com
  featured: false
- title: Le Bikini
  url: https://lebikini.com
  main_url: https://lebikini.com
  description: >
    New website for Toulouse's most iconic concert hall.
  categories:
    - Music
  built_by: Antoine Rousseau
  built_by_url: https://antoine.rousseau.im
  featured: false
- title: Jimmy Truong's Portfolio
  url: https://jimmytruong.ca
  main_url: https://jimmytruong.ca
  description: >
    This porfolio is a complication of all projects done during my time at BCIT D3 (Digital Design and Development) program and after graduation.
  categories:
    - Portfolio
    - Web Development
  built_by: Jimmy Truong
  built_by_url: https://jimmytruong.ca
  featured: false
- title: Quick Stop Nicaragua
  main_url: https://quickstopnicaragua.com
  url: https://quickstopnicaragua.com
  description: >
    Convenience Store Website
  categories:
    - Food
  built_by: Gerald Martinez
  built_by_url: https://twitter.com/GeraldM_92
  featured: false
- title: XIEL
  main_url: https://xiel.dev
  url: https://xiel.dev
  source_url: https://github.com/xiel/xiel
  description: >
    I'm a freelance front-end developer from Berlin who creates digital experiences that everyone likes to use.
  categories:
    - Portfolio
    - Blog
  built_by: Felix Leupold
  built_by_url: https://twitter.com/xiel
  featured: false
- title: Nicaragua Best Guides
  main_url: https://www.nicaraguasbestguides.com
  url: https://www.nicaraguasbestguides.com
  description: >
    Full-Service Tour Operator and Destination Management Company (DMC)
  categories:
    - Agency
    - Travel
  built_by: Gerald Martinez
  built_by_url: https://twitter.com/GeraldM_92
  featured: false
- title: Thoughts and Stuff
  main_url: http://thoughtsandstuff.com
  url: http://thoughtsandstuff.com
  source_url: https://github.com/robmarshall/gatsby-tns
  description: >
    A simple easy to read blog. Minimalistic, focusing on content over branding. Includes RSS feed.
  categories:
    - Accessibility
    - Blog
    - WordPress
  built_by: Robert Marshall
  built_by_url: https://robertmarshall.dev
  featured: false
- title: Tracli
  url: https://tracli.rootvan.com/
  main_url: https://tracli.rootvan.com/
  source_url: https://github.com/ridvankaradag/tracli-landing
  description: >
    A command line app that tracks your time
  categories:
    - Productivity
    - Technology
    - Landing Page
  built_by: Ridvan Karadag
  built_by_url: http://www.rootvan.com
  featured: false
- title: spon.io
  url: https://www.spon.io
  main_url: https://www.spon.io
  source_url: https://github.com/magicspon/spon.io
  description: >
    Portfolio for frontend web developer, based in Bristol UK
  categories:
    - Portfolio
  built_by: Dave Stockley
  built_by_url: https://www.spon.io
  featured: false
- title: BBS
  url: https://big-boss-studio.com
  main_url: https://big-boss-studio.com
  description: >
    For 11 years, we help great brands in their digital transformation, offering all our expertise for their needs. Technical consulting, UX, design, technical integration and maintenance.
  categories:
    - Agency
    - JavaScript
    - Web Development
  built_by: BBS
  built_by_url: https://big-boss-studio.com
  featured: false
- title: Appes - Meant to evolve
  main_url: https://appes.co
  url: https://appes.co
  description: >
    Appes is all about apps and evolution. We help companies to build mobile and
    web products.
  categories:
    - Agency
    - Mobile Development
    - Web Development
    - Technology
  built_by: Appes
  built_by_url: https://appes.co
  featured: false
- title: Intern
  url: https://intern.imedadel.me
  main_url: https://intern.imedadel.me
  description: >
    Intern is a job board for getting internships in tech, design, marketing, and more. It's built entirely with Gatsby.
  categories:
    - Directory
    - Technology
  built_by: Imed Adel
  built_by_url: https://imedadel.me
  featured: false
- title: Global Citizen Foundation
  main_url: https://www.globalcitizenfoundation.org
  url: https://www.globalcitizenfoundation.org
  description: >
    In the digital economy, we are Global Citizens and the currency is Personal Data
  categories:
    - Nonprofit
  built_by: The Delta Studio
  built_by_url: https://www.thedelta.io
  featured: false
- title: GatsbyFinds
  main_url: https://gatsbyfinds.netlify.com
  url: https://gatsbyfinds.netlify.com
  source_url: https://github.com/bvlktech/GatsbyFinds
  description: >
    GatsbyFinds is a website built ontop of Gatsby v2 by providing developers with a showcase of all the lastest projects made with the beloved GatsbyJS.
  categories:
    - Portfolio
    - Gallery
  built_by: Bvlktech
  built_by_url: https://twitter.com/bvlktech
  featured: false
- title: AFEX Commodities Exchange
  main_url: https://afexnigeria.com
  url: https://afexnigeria.com
  description: >
    AFEX Nigeria strives to transform Nigerian agriculture by creating more bargaining power to smallholder farmers, access to information, and secure storage.
  categories:
    - Blog
    - Business
    - Finance
    - Food
    - WordPress
  built_by: Mayowa Falade
  built_by_url: http://mayowafalade.com
  featured: false
- title: VIA Data
  main_url: https://viadata.io
  url: https://viadata.io
  description: >
    The future of data management
  categories:
    - Data
  built_by: The Delta Studio
  built_by_url: https://www.thedelta.io
  featured: false
- title: Front End Day Event Website
  main_url: https://frontend-day.com/
  url: https://frontend-day.com/
  description: >
    Performant landing page for a front end workshops recurring event / conference.
  categories:
    - Event
    - Conference
    - Web Development
    - Technology
  built_by: Pagepro
  built_by_url: https://pagepro.co
  featured: false
- title: Mutual
  main_url: https://www.madebymutual.com
  url: https://www.madebymutual.com
  description: >
    Mutual is a web design and development agency. Our new website is powered by Gatsby and Craft CMS.
  categories:
    - Blog
    - Portfolio
    - Agency
    - Design
    - Web Development
  built_by: Mutual
  built_by_url: https://twitter.com/madebymutual
  featured: false
- title: Surge 3
  main_url: https://surge3.com
  url: https://surge3.com/
  description: >
    We’re Surge 3 - a premier web development agency. Our company centers around the principles of quality, speed, and service! We are founded using the latest in web technologies and are dedicated to using those exact tools to help our customers achieve their goals.
  categories:
    - Portfolio
    - Blog
    - Agency
    - Web Development
    - Marketing
  built_by: Dillon Browne
  built_by_url: https://dillonbrowne.com
- title: Adaltas
  main_url: https://www.adaltas.com
  url: https://www.adaltas.com
  description: >
    Adaltas is a team of consultants with a focus on Open Source, Big Data and Cloud Computing based in France, Canada and Morocco.
  categories:
    - Consulting
    - Data
    - Design System
    - Programming
    - Learning
  built_by: Adaltas
  built_by_url: https://www.adaltas.com
- title: Themis Attorneys
  main_url: https://themis-attorneys.com
  url: https://themis-attorneys.com
  description: >
    Themis Attorneys is Chennai based lawyers. Their new complete website is made using Gatsby.
  categories:
    - Agency
    - Consulting
    - Portfolio
    - Law
  built_by: Merbin J Anselm
  built_by_url: https://anselm.in
- title: Runlet
  main_url: https://runlet.app
  url: https://runlet.app
  source_url: https://github.com/runletapp/runlet
  description: >
    Runlet is a cloud-based job manager that offers device synchronization and reliable message delivery in a network of connected devices even after connectivity issues. Available for ARM, Linux, Mac and Windows.
  categories:
    - App
    - Landing Page
    - Productivity
    - Technology
  built_by: Vandre Leal
  built_by_url: https://vandreleal.github.io
  featured: false
- title: tiaan.dev
  main_url: https://tiaan.dev
  url: https://tiaan.dev
  featured: false
  categories:
    - Blog
    - Portfolio
    - Web Development
- title: Praveen Bisht
  main_url: https://www.prvnbist.com/
  url: https://www.prvnbist.com/
  source_url: https://github.com/prvnbist/portfolio
  categories:
    - Portfolio
    - Blog
  built_by: Praveen Bisht
  built_by_url: https://www.prvnbist.com/
  featured: false
- title: Jeff Mills The Outer Limits x NTS Radio
  url: https://www.nts.live/projects/jeff-mills-the-outer-limits/
  main_url: https://www.nts.live/projects/jeff-mills-the-outer-limits/
  source_url: https://github.com/ntslive/the-outer-limits
  description: >
    NTS Radio created a minisite for Jeff Mills' 6 part radio series The Outer Limits, including original music production and imagery curated from the NASA online image archive.
  categories:
    - Music
    - Gallery
    - Science
    - Entertainment
  built_by: NTS Radio
  built_by_url: https://www.nts.live
  featured: false
- title: BALAJIRAO676
  main_url: https://thebalajiraoecommerce.netlify.com/
  url: https://thebalajiraoecommerce.netlify.com/
  featured: false
  categories:
    - Blog
    - eCommerce
    - Web Development
- title: Mentimeter
  url: https://www.mentimeter.com/
  main_url: https://www.mentimeter.com/
  categories:
    - Business
  featured: false
- title: HYFN
  url: https://hyfn.com/
  main_url: https://hyfn.com/
  categories:
    - Business
  featured: false
- title: Mozilla India
  main_url: https://mozillaindia.org/
  url: https://mozillaindia.org/
  categories:
    - Open Source
  featured: false
- title: Primer Labs
  main_url: https://www.primerlabs.io
  url: https://www.primerlabs.io
  featured: false
  categories:
    - Education
    - Learning
- title: AJ on Purr-fect Solutions
  url: https://ajonp.com
  main_url: https://ajonp.com
  description: >
    A Community of developers, creating resources for all to use!
  categories:
    - Education
    - Learning
    - Programming
    - Web Development
    - API
    - Blog
    - SEO
  built_by: AJonP
  built_by_url: http://ajonp.com/authors/alex-patterson
- title: blog.kwst.site
  main_url: https://blog.kwst.site
  url: https://blog.kwst.site
  description: A blog of frontend engineer working in Fukuoka
  source_url: https://github.com/SatoshiKawabata/blog
  featured: false
  categories:
    - Blog
    - Technology
    - Web Development
    - JavaScript
- title: Run Leeds
  main_url: http://www.runleeds.co.uk
  url: http://www.runleeds.co.uk
  description: >
    Community running site based in Leeds,UK. Aiming to support those going through a life crisis.
  categories:
    - Accessibility
    - Blog
    - Community
    - Nonprofit
    - Sports
    - WordPress
  built_by: Robert Marshall
  built_by_url: https://www.robertmarshall.dev
- title: Arvind Kumar
  main_url: https://arvind.io
  url: https://arvind.io
  source_url: https://github.com/EnKrypt/arvind.io
  built_by: Arvind Kumar
  built_by_url: "https://arvind.io/"
  description: >
    A blog about writing code, making music and studying the skies.
  featured: false
  categories:
    - Blog
    - Music
    - Technology
- title: GlobalMoney
  url: https://global24.ua
  main_url: https://global24.ua
  description: >
    Provide payment solution for SMB, eWallet GlobalMoney
  categories:
    - Business
    - Finance
    - Technology
  built_by: NodeArt
  built_by_url: https://NodeArt.io
- title: Women's and Girls' Emergency Centre
  url: https://www.wagec.org.au/
  main_url: https://www.wagec.org.au/
  description: >
    Specialist homelessness service for women and families escaping domestic violence. Based in Redfern, Sydney, Australia.
  categories:
    - Nonprofit
    - Community
    - eCommerce
  built_by: Little & Big
  built_by_url: "https://www.littleandbig.com.au/"
  featured: false
- title: Guus van de Wal | Drupal Front-end specialist
  url: https://guusvandewal.nl
  main_url: https://guusvandewal.nl
  description: >
    Decoupled portfolio site for guusvandewal.nl, a Drupal and ReactJS front-end developer and designer.
  categories:
    - Open Source
    - Web Development
    - Design
    - Blog
    - Freelance
  built_by: Guus van de Wal
  featured: false
- title: Pixelize Web Design Gold Coast | Web Design and SEO
  url: https://www.pixelize.com.au/
  main_url: https://www.pixelize.com.au/
  description: >
    Pixelize is a tight knit group of professional web developers, graphic designers, and content creators that work together to create high performing, blazing fast, beautiful websites with a strong focus on SEO.
  categories:
    - Agency
    - Web Development
    - Marketing
    - SEO
    - Design
    - Portfolio
    - Blog
  built_by: Pixelize
  built_by_url: https://www.pixelize.com.au
  featured: false
- title: VS Code GitHub Stats
  url: https://vscode-github-stats.netlify.com
  main_url: https://vscode-github-stats.netlify.com
  source_url: https://github.com/lannonbr/vscode-github-stats/
  description: >
    Statistics Dashboard for VS Code GitHub repository
  categories:
    - Data
  built_by: Benjamin Lannon
  built_by_url: https://lannonbr.com
  featured: false
- title: MetaProjection
  main_url: https://www.metaprojection.ca
  url: https://www.metaprojection.ca
  source_url: https://github.com/rosslh/metaprojection
  description: >
    MetaProjection is a website that aggregates multiple Canadian federal electoral projections in order to provide an overview of how the election is playing out, both federally and by district.
  categories:
    - Government
    - Data
    - Open Source
  built_by: Ross Hill
  built_by_url: https://rosshill.ca
  featured: false
- title: Tamarisc VC
  url: https://www.tamarisc.vc
  main_url: https://www.tamarisc.vc
  description: >
    Tamarisc invests in and helps build companies that improve the human habitat through innovating at the intersection of real estate, health, and technology.
  categories:
    - Business
    - Technology
  built_by: Peter Hironaka
  built_by_url: "https://peterhironaka.com"
  featured: false
- title: Roman Kravets
  description: >
    Portfolio of Roman Kravets. Web Developer, HTML & CSS Coder.
  main_url: "https://romkravets.netlify.com/"
  url: "https://romkravets.netlify.com/"
  categories:
    - Portfolio
    - Open Source
    - Web Development
    - Blog
  built_by: Roman Kravets
  built_by_url: "https://github.com/romkravets/dev-page"
  featured: false
- title: Phil Tietjen Portfolio
  url: https://www.philtietjen.dev/
  main_url: https://www.philtietjen.dev/
  source_url: https://github.com/Phizzard/phil-portfolio
  description: >
    Portfolio of Phil Tietjen using Gatsby, TailwindCSS, and Emotion/styled
  categories:
    - Portfolio
    - Open Source
    - Web Development
  built_by: Phil Tietjen
  built_by_url: https://github.com/Phizzard
  featured: false
- title: Gatsby Bomb
  description: >
    A fan made version of the website Giantbomb, fully static and powered by Gatsby JS and the GiantBomb API.
  main_url: "https://gatsbybomb.netlify.com"
  url: "https://gatsbybomb.netlify.com"
  categories:
    - App
    - Entertainment
    - Media
    - Video
  built_by: Phil Tietjen
  built_by_url: "https://github.com/Phizzard"
  featured: false
- title: Divyanshu Maithani
  main_url: https://divyanshu013.dev
  url: https://divyanshu013.dev
  source_url: https://github.com/divyanshu013/blog
  description: >
    Personal blog of Divyanshu Maithani. Life, music, code and things in between...
  categories:
    - Blog
    - JavaScript
    - Open Source
    - Music
    - Programming
    - Technology
    - Web Development
  built_by: Divyanshu Maithani
  built_by_url: https://twitter.com/divyanshu013
- title: TFE Energy
  main_url: https://tfe.energy
  url: https://tfe.energy
  source_url: https://gitlab.com/marcfehrmedia/2019-07-03-tfe-energy
  description: >
    TFE Energy believes in the future. Their new website is programmed with Gatsby, Scrollmagic, Contentful, Cloudify.
  categories:
    - Technology
    - Consulting
    - Video
    - Business
  built_by: Marc Fehr
  built_by_url: https:/www.marcfehr.media
- title: AtomBuild
  url: https://atombuild.github.io/
  main_url: https://atombuild.github.io/
  source_url: https://github.com/AtomBuild/atombuild.github.io
  description: >
    Landing page for the AtomBuild project, offering a curation of Atom packages associated with the project.
  categories:
    - Directory
    - Landing Page
    - Open Source
    - Programming
    - Technology
  built_by: Kepler Sticka-Jones
  built_by_url: https://keplersj.com/
  featured: false
- title: Josh Pensky
  main_url: https://joshpensky.com
  url: https://joshpensky.com
  description: >
    Josh Pensky is an interactive developer based in Boston. He designs and builds refreshing web experiences, packed to the punch with delightful interactions.
  categories:
    - Portfolio
    - Web Development
    - Design
    - SEO
  built_by: Josh Pensky
  built_by_url: https://github.com/joshpensky
  featured: false
- title: AtomLinter
  url: https://atomlinter.github.io/
  main_url: https://atomlinter.github.io/
  source_url: https://github.com/AtomLinter/atomlinter.github.io
  description: >
    Landing page for the AtomLinter project, offering a curation of Atom packages associated with the project.
  categories:
    - Directory
    - Landing Page
    - Open Source
    - Programming
    - Technology
  built_by: Kepler Sticka-Jones
  built_by_url: https://keplersj.com/
  featured: false
- title: Dashbouquet
  url: https://dashbouquet.com/
  main_url: https://dashbouquet.com/
  categories:
    - Agency
    - Blog
    - Business
    - Mobile Development
    - Portfolio
    - Web Development
  built_by: Dashbouquet team
  featured: false
- title: rathes.me
  url: https://rathes.me/
  main_url: https://rathes.me/
  source_url: https://github.com/rathesDot/rathes.me
  description: >
    The Portfolio Website of Rathes Sachchithananthan
  categories:
    - Blog
    - Portfolio
    - Web Development
  built_by: Rathes Sachchithananthan
  built_by_url: https://rathes.me/
- title: viviGuides - Your travel guides
  url: https://vivitravels.com/en/guides/
  main_url: https://vivitravels.com/en/guides/
  description: >
    viviGuides is viviTravels' blog: here you will find travel tips, useful information about the cities and the best guides for your next vacation.
  categories:
    - Travel
    - Blog
  built_by: Kframe Interactive SA
  built_by_url: https://kframeinteractive.com/
  featured: false
- title: KNC Blog
  main_url: https://nagakonada.com
  url: https://nagakonada.com/
  description: >
    Nagakonada is my blogging and portfolio site where I list my projects, experience, capabilities and the blog mostly talks about technical and personal writings.
  categories:
    - Blog
    - Web Development
    - Portfolio
  built_by: Konada, Naga Chaitanya
  built_by_url: https://github.com/ChaituKNag
  featured: false
- title: Vishal Nakum
  url: https://nakum.tech/
  main_url: https://nakum.tech/
  source_url: https://github.com/vishalnakum011/contentful
  description: >
    Portfolio of Vishal Nakum. Made with Gatsby, Contentful. Deployed on Netlify.
  categories:
    - Portfolio
    - Blog
  built_by: Amol Tangade
  built_by_url: https://amoltangade.me/
- title: Sagar Hani Portfolio
  url: http://sagarhani.in/
  main_url: http://sagarhani.in/
  source_url: https://github.com/sagarhani
  description: >
    Sagar Hani is a Software Developer & an Open Source Enthusiast. He blogs about JavaScript, Open Source and his Life experiences.
  categories:
    - Portfolio
    - Blog
    - Web Development
    - Open Source
    - Technology
    - Programming
    - JavaScript
  built_by: Sagar Hani
  built_by_url: http://sagarhani.in/about
- title: Arturo Alviar's Portfolio
  main_url: "https://arturoalviar.com"
  url: "https://arturoalviar.com"
  source_url: "https://github.com/arturoalviar/portfolio"
  categories:
    - Portfolio
    - Open Source
    - Web Development
  built_by: Arturo Alviar
  built_by_url: "https://github.com/arturoalviar"
  featured: false
- title: Pearly
  url: https://www.pearlyplan.com
  main_url: https://www.pearlyplan.com
  description: >
    Dental Membership Growth Platform
  categories:
    - Technology
    - Healthcare
    - App
  built_by: Sean Emmer and Jeff Cole
- title: MarceloNM
  url: https://marcelonm.com
  main_url: https://marcelonm.com
  description: >
    Personal landing page and blog for MarceloNM, a frontend developer based in Brazil.
  categories:
    - Blog
    - JavaScript
    - Landing Page
    - Programming
    - Web Development
  built_by: Marcelo Nascimento Menezes
  built_by_url: https://github.com/mrcelo
  featured: false
- title: Open Source Galaxy
  main_url: https://www.opensourcegalaxy.com
  url: https://www.opensourcegalaxy.com
  description: >
    Explore the Open Source Galaxy and help other earthlings by contributing to open source.
  categories:
    - Open Source
    - Programming
    - Web Development
  built_by: Justin Juno
  built_by_url: https://www.justinjuno.dev
  featured: false
- title: enBonnet Blog
  url: https://enbonnet.me/
  main_url: https://enbonnet.me/
  source_url: https://github.com/enbonnet
  description: >
    Hola, este es mi sitio personal, estare escribiendo sobre JavaScript, Frontend y Tecnologia que utilice en mi dia a dia.
  categories:
    - Portfolio
    - Blog
    - Web Development
    - Technology
    - Programming
    - JavaScript
  built_by: Ender Bonnet
  built_by_url: https://enbonnet.me/
- title: Edenspiekermann
  url: "https://www.edenspiekermann.com/eu/"
  main_url: "https://www.edenspiekermann.com/eu/"
  description: >
    Hello. We are Edenspiekermann, an independent global creative agency.
  categories:
    - Featured
    - Agency
    - Design
    - Portfolio
  featured: true
- title: IBM Design
  url: "https://www.ibm.com/design/"
  main_url: "https://www.ibm.com/design/"
  description: >
    At IBM, our design philosophy is to help guide people so they can do their best work. Our human-centered design practices help us deliver on that goal.
  categories:
    - Featured
    - Design
    - Technology
    - Web Development
  built_by: IBM
  featured: true
- title: We Do Plugins
  url: https://wedoplugins.com
  main_url: https://wedoplugins.com
  description: >
    Free & premium WordPress plugins development studio from Wroclaw, Poland.
  categories:
    - Portfolio
    - Agency
    - Open Source
    - Web Development
  built_by: We Do Plugins
  built_by_url: https://wedoplugins.com
- title: Mevish Aslam, business coach
  url: "https://mevishaslam.com/"
  main_url: "https://mevishaslam.com/"
  description: >
    Mevish Aslam helps women build a life they love and coaches women to launch and grow businesses.
  categories:
    - Business
    - Consulting
    - Entrepreneurship
    - Freelance
    - Marketing
    - Portfolio
  built_by: Rou Hun Fan
  built_by_url: "https://flowen.me"
  featured: false
- title: Principles of wealth
  url: "https://principlesofwealth.net"
  main_url: "https://principlesofwealth.net"
  source_url: "https://github.com/flowen/principlesofwealth"
  description: >
    Principles of wealth. How to get rich without being lucky, a summary of Naval Ravikant's tweets and podcast.`
  categories:
    - Business
    - Consulting
    - Education
    - Entrepreneurship
    - Finance
    - Learning
    - Marketing
    - Media
    - Nonprofit
    - Productivity
    - Science
  built_by: Rou Hun Fan
  built_by_url: "https://flowen.me"
  featured: false
- title: North X South
  main_url: https://northxsouth.co
  url: https://northxsouth.co
  description: >
    We work with small businesses and non-profits to develop their brands, build an online identity, create stellar designs, and give a voice to their causes.
  categories:
    - Agency
    - Consulting
    - Business
    - Design
    - Web Development
  built_by: North X South
  built_by_url: https://northxsouth.co
- title: Plenty of Fish
  main_url: https://www.pof.com/
  url: https://pof.com
  description: >
    Plenty of Fish is one of the world's largest dating platforms.
  categories:
    - Community
  featured: true
- title: Bitcoin
  main_url: https://www.bitcoin.com/
  url: https://bitcoin.com
  description: >
    One of the largest crypto-currency platforms in the world.
  categories:
    - Technology
    - Finance
  featured: true
- title: Frame.io
  main_url: https://www.frame.io/
  url: https://frame.io
  description: >
    Frame.io is a cloud-based video collaboration platform that allows its users to easily work on media projects together
  categories:
    - Technology
    - Entertainment
    - Media
  featured: true
- title: Sainsbury’s Homepage
  main_url: https://www.sainsburys.co.uk/
  url: https://www.sainsburys.co.uk
  description: >
    Sainsbury’s is an almost 150 year old supermarket chain in the United Kingdom.
  categories:
    - eCommerce
    - Food
  featured: true
- title: Haxzie, Portfolio and Blog
  url: "https://haxzie.com/"
  main_url: "https://haxzie.com/"
  source_url: "https://github.com/haxzie/haxzie.com"
  description: >
    Haxzie.com is the portfolio and personal blog of Musthaq Ahamad, UX Engineer and Visual Designer
  categories:
    - Blog
    - Portfolio
  built_by: Musthaq Ahamad
  built_by_url: "https://haxzie.com"
  featured: false
- title: GBT
  url: "https://yangmuzi.com/"
  main_url: "https://yangmuzi.com/"
  source_url: "https://github.com/yangnianbing/blog-by-gatsby"
  description: >
    It is a basic Gatsby site project
  categories:
    - Blog
    - Portfolio
  built_by: yangnianbing
  featured: false
- title: Robin Wieruch's Blog
  url: "https://www.robinwieruch.de/"
  main_url: "https://www.robinwieruch.de/"
  categories:
    - Blog
    - Education
  featured: false
- title: Roger Ramos Development Journal
  url: "https://rogerramos.me/"
  main_url: "https://rogerramos.me/"
  source_url: "https://github.com/rogerramosme/rogerramos.me/"
  description: >
    Personal development journal made with Netlify CMS
  categories:
    - Blog
  built_by: Roger Ramos
  built_by_url: https://rogerramos.me/
  featured: false
- title: Global Adviser Alpha
  main_url: "https://globaladviseralpha.com"
  url: "https://globaladviseralpha.com"
  description: >
    Lead by David Haintz, Global Adviser Alpha transforms advice business into world class firms.
  categories:
    - Business
    - Blog
    - Finance
  built_by: Handsome Creative
  built_by_url: https://www.hellohandsome.com.au
  featured: false
- title: Alcamine
  url: https://alcamine.com/
  main_url: https://alcamine.com/
  description: >
    Never apply to another job online and receive tons of tech jobs in your inbox everyday — all while keeping your information private.
  categories:
    - Blog
    - Technology
  built_by: Caldera Digital
  built_by_url: https://www.calderadigital.com/
  featured: false
- title: Caldera Digital
  url: https://www.calderadigital.com/
  main_url: https://www.calderadigital.com/
  source_url: https://github.com/caldera-digital/platform
  description: >
    Caldera is a product and application development agency that uses innovative technology to bring your vision, brand, and identity to life through user centered design.
  categories:
    - Blog
    - User Experience
    - Consulting
  built_by: Caldera Digital
  built_by_url: https://www.calderadigital.com/
  featured: false
- title: Keycodes
  url: https://www.keycodes.dev
  main_url: https://www.keycodes.dev
  source_url: https://github.com/justinjunodev/keycodes.dev
  description: >
    A developer resource for getting keyboard key codes.
  categories:
    - Programming
    - Productivity
    - Open Source
    - Web Development
  built_by: Justin Juno
  built_by_url: https://www.justinjuno.dev
  featured: false
- title: Utah Pumpkins
  url: https://www.utahpumpkins.com/
  main_url: https://www.utahpumpkins.com/
  source_url: https://github.com/cadekynaston/utah-pumpkins
  description: >
    An awesome pumpkin gallery built using Gatsby and Contentful.
  categories:
    - Gallery
    - Blog
    - Photography
  built_by: Cade Kynaston
  built_by_url: https://cade.codes
- title: diff001a's blog
  main_url: https://diff001a.netlify.com/
  url: https://diff001a.netlify.com/
  description: >
    This is diff001a's blog which contains blogs realted to programming.
  categories:
    - Blog
  built_by: diff001a
- title: Rockwong Blog
  main_url: http://rockwong.com/blog/
  url: http://rockwong.com/blog/
  description: >
    Rockwong is a techncal blog containing content realted to various web technologies.
  categories:
    - Technology
    - Education
    - Blog
- title: RegexGuide
  main_url: "https://regex.guide"
  url: "https://regex.guide/playground"
  source_url: "https://github.com/pacdiv/regex.guide"
  description: >
    The easiest way to learn regular expressions! The RegexGuide is a playground helping developers to discover regular expressions. Trying it is adopting regular expressions!
  categories:
    - App
    - Education
    - JavaScript
    - Nonprofit
    - Open Source
    - Programming
    - Technology
    - Web Development
  built_by: Loïc J.
  built_by_url: https://growthnotes.dev
- title: re:store
  url: https://www.visitrestore.com
  main_url: https://www.visitrestore.com
  description: >
    This is your chance to discover, connect, and shop beyond your feed and get to know the who, how, and why behind your favorite products.
  categories:
    - Marketing
  built_by: The Couch
  built_by_url: https://thecouch.nyc
  featured: false
- title: Bululu Eventos
  url: https://bululueventos.cl/
  main_url: https://bululueventos.cl/
  source_url: https://github.com/enBonnet/bululu-front
  description: >
    Sitio de organizadores de eventos
  categories:
    - Marketing
  built_by: Ender Bonnet
  built_by_url: https://enbonnet.me/
- title: MyPrograming Steps
  main_url: https://mysteps.netlify.com/
  url: https://mysteps.netlify.com/
  description: >
    FrontEnd Tutorial Information
  featured: false
  categories:
    - Blog
    - Portfolio
  source_url: https://github.com/IoT-Arduino/Gatsby-MySteps
  built_by: Maruo
  built_by_url: https://twitter.com/DengenT
- title: Brent Runs Marathons
  main_url: https://www.brentrunsmarathons.com/
  url: https://www.brentrunsmarathons.com/
  source_url: https://github.com/bingr001/brentrunsmarathonsv2
  description: >
    Brent Runs Marathons is about the training and race experience for the Comrades Ultra Marathon
  categories:
    - Blog
  built_by: Brent Ingram
  built_by_url: https://www.brentjingram.com/
  featured: false
- title: Pedro LaTorre
  main_url: https://www.pedrolatorre.com/
  url: https://www.pedrolatorre.com/
  source_url: https://github.com/bingr001/pedro-latorre-site
  description: >
    A really awesome website built for the motivational speaker Pedro LaTorre
  categories:
    - Blog
  built_by: Brent Ingram
  built_by_url: https://www.brentjingram.com/
  featured: false
- title: Veryben
  main_url: https://veryben.com/
  url: https://veryben.com/
  description: >
    be water my friend
  categories:
    - Blog
  built_by: anikijiang
  built_by_url: https://twitter.com/anikijiang
  featured: false
- title: kentarom's portfolio
  main_url: https://kentarom.com/
  url: https://kentarom.com/
  source_url: https://github.com/kentaro-m/portfolio-gatsby
  description: >
    The portfolio of kentarom, frontend developer. This site shows recent activities about him.
  categories:
    - Portfolio
    - Technology
    - Web Development
  built_by: kentarom
  built_by_url: https://twitter.com/_kentaro_m
  featured: false
- title: MotionThat
  main_url: "https://motionthat.com.au"
  url: "https://motionthat.com.au"
  description: >
    MotionThat was created to fill a void in Tabletop Product shooting, whereby the need for consistency, repetition and flexibility was required to eliminate the many variables and inaccuracies that slow the filming process down.
  categories:
    - Entertainment
    - Food
    - Media
    - Gallery
  built_by: Handsome Creative
  built_by_url: https://www.hellohandsome.com.au
  featured: false
- title: TEN ALPHAS
  main_url: "https://tenalphas.com.au"
  url: "https://tenalphas.com.au"
  description: >
    TEN ALPHAS is a content production company based in Sydney and Wollongong, telling stories through moving image and beautiful design.
  categories:
    - Media
    - Entertainment
    - Video
  built_by: Handsome Creative
  built_by_url: https://www.hellohandsome.com.au
  featured: false
- title: SalesGP
  main_url: "https://salesgp.io"
  url: "https://salesgp.io"
  description: >
    SalesGP is a specialist Sales and Operations partner offering expert skill-sets and decades of experience to companies entering the Australia, NZ (ANZ) and South East Asian (SEA) markets.
  categories:
    - Business
    - Marketing
    - Consulting
  built_by: Handsome Creative
  built_by_url: https://www.hellohandsome.com.au
  featured: false
- title: Source Separation Systems
  main_url: "https://sourceseparationsystems.com.au"
  url: "https://sourceseparationsystems.com.au"
  description: >
    Innovative waste diversion products, designed to connect Australians to a more sustainable world.
  categories:
    - Business
  built_by: Handsome Creative
  built_by_url: https://www.hellohandsome.com.au
- title: Fuzzy String Matching
  main_url: https://fuzzy-string-matching.netlify.com
  url: https://fuzzy-string-matching.netlify.com
  source_url: https://github.com/jdemieville/fuzzyStringMatching
  description: >
    This site is built to assess the performance of various approximate string matching algorithms aka fuzzy string searching.
  categories:
    - JavaScript
    - Learning
    - Programming
  built_by: Jennifer Demieville
  built_by_url: https://demieville-codes.herokuapp.com/portfolio
  featured: false
- title: Open Techiz
  main_url: "https://www.opentechiz.com/"
  url: "https://www.opentechiz.com/"
  featured: false
  description: >
    An agile software development company in Vietnam, providing wide range service from ecommerce development, mobile development, automation testing and cloud deployment with kubernets
  categories:
    - Web Development
    - Mobile Development
    - Technology
  built_by: Open Techiz
  built_by_url: "https://www.opentechiz.com/"
- title: Leave Me Alone
  url: https://leavemealone.app
  main_url: https://leavemealone.app
  description: >
    Leave Me Alone helps you unsubscribe from unwanted emails easily. It's built with Gatsby v2.
  categories:
    - Landing Page
    - Productivity
  built_by: James Ivings
  built_by_url: https://squarecat.io
  featured: false
- title: Oberion
  main_url: https://oberion.io
  url: https://oberion.io
  description: >
    Oberion analyzes your gaming library and gives you personal recommendations based on what you play
  categories:
    - Entertainment
    - Media
  built_by: Thomas Uta
  built_by_url: https://twitter.com/ThomasJanUta
  featured: false
- title: Lusta Hair
  url: https://www.lustahair.com
  main_url: https://www.lustahair.com
  description: >
    Luxury 100% Remy Human Hair Toppers. The perfect solution for volume, coverage and style. Online retailer based in Australia.
  categories:
    - eCommerce
  built_by: Jason Di Benedetto
  built_by_url: https://jason.dibenedetto.fyi
  featured: false
- title: Yoseph.tech
  main_url: https://www.yoseph.tech
  url: https://www.yoseph.tech/compilers
  source_url: https://github.com/radding/yoseph.tech_gatsby
  description: >
    Yoseph.tech is a personal blog centered around technology and software engineering
  categories:
    - Technology
    - Web Development
    - Open Source
  built_by: Yoseph Radding
  built_by_url: https://github.com/radding
  featured: false
- title: Really Fast Sites
  url: https://reallyfastsites.com
  main_url: https://reallyfastsites.com
  description: >
    Really Fast Sites showcases websites that have a speed score of 85 or higher on Google's Page Speed Insights for both mobile and desktop, along with some of the platforms and technologies those sites use.
  categories:
    - Web Development
    - Programming
  built_by: Peter Brady
  built_by_url: https://www.peterbrady.co.uk
  featured: false
- title: Mieke Frouws
  url: https://www.miekefrouws.nl
  main_url: https://www.miekefrouws.nl
  description: >
    Mieke Frouws is a freelance primary school theater teacher based in the Netherlands.
  categories:
    - Freelance
    - Education
  built_by: Laurens Kling
  built_by_url: https://www.goedideemedia.nl
  featured: false
- title: The Fabulous Lifestyles 不藏私旅行煮藝
  url: https://thefabulouslifestyles.com/
  main_url: https://thefabulouslifestyles.com/
  description: >
    The Fabulous Lifestyles features content about travel and food. It offers practical travel advice that covers trip planning, logistics, and reviews on destination, resort & hotel...etc. Besides travelling, there are step-by-step homemade gourmet recipes that will appeal to everyone's taste buds.
  categories:
    - Blog
    - Food
    - Travel
  built_by: Kevin C Chen
  built_by_url: https://www.linkedin.com/in/kevincychen/
- title: Salexa - Estetica Venezolana
  url: https://peluqueriavenezolana.cl/
  main_url: https://peluqueriavenezolana.cl/
  source_url: https://github.com/enbonnet/salexa-front
  description: >
    Venezuelan beauty and hairdressing salon in Chile
  categories:
    - Marketing
    - Business
  built_by: Ender Bonnet
  built_by_url: https://enbonnet.me/
- title: Akshay Thakur's Portfolio
  main_url: https://akshaythakur.me
  url: https://akshaythakur.me
  categories:
    - Portfolio
    - Web Development
  built_by: Akshay Thakur
  built_by_url: https://akshaythakur.me
- title: Binaria
  description: >
    Digital product connecting technics & creativity.
  main_url: "https://binaria.com/en/"
  url: "https://binaria.com/en/"
  categories:
    - Web Development
    - Agency
    - Technology
    - App
    - Consulting
    - User Experience
  built_by: Binaria
  built_by_url: "https://binaria.com/"
- title: Quema Labs
  url: https://quemalabs.com/
  main_url: https://quemalabs.com/
  description: >
    WordPress themes for these moedern times
  categories:
    - Blog
    - Web Development
    - WordPress
    - Portfolio
  built_by: Nico Andrade
  built_by_url: https://nicoandrade.com/
- title: Century 21 Financial
  url: https://century21financial.co.nz/
  main_url: https://century21financial.co.nz/
  description: Website for Century 21's mortgage broker and insurance broker business in New Zealand.
  categories:
    - Real Estate
    - Finance
    - Business
  built_by: Shannon Smith
  built_by_url: https://www.powerboard.co.nz/clients
  featured: false
- title: Base Backpackers
  url: https://www.stayatbase.com/
  main_url: https://www.stayatbase.com/
  description: Base Backpackers is one of Australasia's biggest youth adventure tourism brands. They are super stoked to have one of the fastest websites in the tourism industry.
  categories:
    - Travel
    - Business
  built_by: Shannon Smith
  built_by_url: https://www.powerboard.co.nz/clients
  featured: false
- title: Wealthsimple
  url: "https://www.wealthsimple.com/"
  main_url: "https://www.wealthsimple.com/en-us/"
  description: >
    The simple way to grow your money like the world's most sophisticated investors. Zero-maintenance portfolios, expert advisors and low fees.
  categories:
    - App
    - Business
    - Finance
  featured: false
- title: To Be Created
  description: >
    tbc is a London based styling agency that champions a modernised minimal aesthetic for both personal clients and brands.
  main_url: "https://to-be-created.com"
  url: "https://to-be-created.com"
  categories:
    - Web Development
    - Agency
    - Portfolio
    - Freelance
  built_by: Sam Goddard
  built_by_url: "https://samgoddard.dev/"
- title: Kosmos Platform
  main_url: https://kosmosplatform.com
  url: https://kosmosplatform.com
  description: >
    Explore the Kosmos - A new world is here, where every clinician now has the ability to improve cardiothoracic and abdominal assessment, in just a few minutes.
  categories:
    - Marketing
    - Science
    - Video
    - Landing Page
    - Healthcare
    - Technology
  built_by: Bryce Benson via Turnstyle Studio
  built_by_url: https://github.com/brycebenson
- title: B-Engaged
  url: https://b-engaged.se/
  main_url: https://b-engaged.se/
  description: >
    B-Engaged gives a clear picture of the organization and helps you implement the measures that makes difference for the employees. The results of our employee surveys are easily transformed into concrete improvement measures using AI technology.
  categories:
    - Business
    - Human Resources
  featured: false
- title: Rollbar
  url: https://rollbar.com/
  main_url: https://rollbar.com/
  description: >
    Rollbar automates error monitoring and triaging, so developers can fix errors that matter within minutes, and build software quickly and painlessly.
  categories:
    - Programming
    - Web Development
  featured: false
- title: EQX
  url: https://digitalexperience.equinox.com/
  main_url: https://digitalexperience.equinox.com/
  description: >
    The Equinox app, personalized to unlock your full potential.
  categories:
    - Sports
    - App
  featured: false
- title: WagWalking
  url: https://wagwalking.com/
  main_url: https://wagwalking.com/
  description: >
    Paws on the move
  categories:
    - App
  featured: false
- title: FirstBorn
  url: https://www.firstborn.com/
  main_url: https://www.firstborn.com/
  description: >
    We shape modern brands for a connected future.
  categories:
    - Agency
    - Design
- title: Pix4D
  url: https://www.pix4d.com
  main_url: https://www.pix4d.com
  description: >
    A unique suite of photogrammetry software for drone mapping. Capture images with our app, process on desktop or cloud and create maps and 3D models.
  categories:
    - Business
    - Productivity
    - Technology
  featured: false
- title: Bakken & Bæck
  url: https://bakkenbaeck.com
  main_url: https://bakkenbaeck.com
  description: >
    We’re Bakken & Bæck, a digital studio based in Oslo, Bonn and Amsterdam. Ambitious companies call us when they need an experienced team that can transform interesting ideas into powerful products.
  categories:
    - Agency
    - Design
    - Technology
  featured: false
- title: Figma Config
  url: https://config.figma.com/
  main_url: https://config.figma.com/
  description: A one-day conference where Figma users come together to learn from each other.
  categories:
    - Conference
    - Design
    - Event
    - Community
    - Learning
  built_by: Corey Ward
  built_by_url: "http://www.coreyward.me/"
  featured: false
- title: Nordic Microfinance Initiative
  url: "https://www.nmimicro.no/"
  main_url: "https://www.nmimicro.no/"
  description: Nordic Microfinance Initiative's (NMI) vision is to contribute to the empowerment of poor people in developing countries and to the creation of jobs and wealth on a sustainable basis.
  featured: false
  categories:
    - Finance
    - Business
  built_by: Othermachines
  built_by_url: "https://othermachines.com"
<<<<<<< HEAD
- title: Subscribe Pro Documentation
  url: https://docs.subscribepro.com/
  main_url: https://docs.subscribepro.com/
  description: >
    Subscribe Pro is a subscription commerce solution that enables brands to quickly add subscription commerce models such as box, subscribe-and-save, autoship and similar to their existing eCommerce websites.
  categories:
    - Documentation
    - eCommerce
    - API
    - Technology
    - Web Development
  built_by: Subscribe Pro
  built_by_url: https://www.subscribepro.com/
=======
- title: Software.com
  main_url: https://www.software.com
  url: https://www.software.com
  description: Our data platform helps developers learn from their data, increase productivity, and code smarter.
  categories:
    - Data
    - Productivity
    - Programming
  built_by: Brett Stevens, Joshua Cheng, Geoff Stevens
  built_by_url: https://github.com/swdotcom/
>>>>>>> 368d3c65
  featured: false<|MERGE_RESOLUTION|>--- conflicted
+++ resolved
@@ -8558,7 +8558,6 @@
     - Business
   built_by: Othermachines
   built_by_url: "https://othermachines.com"
-<<<<<<< HEAD
 - title: Subscribe Pro Documentation
   url: https://docs.subscribepro.com/
   main_url: https://docs.subscribepro.com/
@@ -8572,7 +8571,6 @@
     - Web Development
   built_by: Subscribe Pro
   built_by_url: https://www.subscribepro.com/
-=======
 - title: Software.com
   main_url: https://www.software.com
   url: https://www.software.com
@@ -8583,5 +8581,4 @@
     - Programming
   built_by: Brett Stevens, Joshua Cheng, Geoff Stevens
   built_by_url: https://github.com/swdotcom/
->>>>>>> 368d3c65
   featured: false