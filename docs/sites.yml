- title: ReactJS
  main_url: "https://reactjs.org/"
  url: "https://reactjs.org/"
  source_url: "https://github.com/reactjs/reactjs.org"
  featured: true
  categories:
    - Web Development
    - Featured
- title: Flamingo
  main_url: https://www.shopflamingo.com/
  url: https://www.shopflamingo.com/
  description: >
    Online shop for women's body care and hair removal products.
  categories:
    - eCommerce
    - Beauty
    - Featured
  featured: true
- title: Airbnb Engineering & Data Science
  description: >
    Creative engineers and data scientists building a world where you can belong
    anywhere
  main_url: "https://airbnb.io/"
  url: "https://airbnb.io/"
  categories:
    - Blog
    - Gallery
    - Featured
  featured: true
- title: Impossible Foods
  main_url: "https://impossiblefoods.com/"
  url: "https://impossiblefoods.com/"
  categories:
    - Food
    - Featured
  featured: true
- title: Braun
  description: >
    Braun offers high performance hair removal and hair care products, including dryers, straighteners, shavers, and more.
  main_url: "https://ca.braun.com/en-ca"
  url: "https://ca.braun.com/en-ca"
  categories:
    - eCommerce
    - Featured
  featured: true
- title: NYC Pride 2019 | WorldPride NYC | Stonewall50
  main_url: "https://2019-worldpride-stonewall50.nycpride.org/"
  url: "https://2019-worldpride-stonewall50.nycpride.org/"
  featured: true
  description: >-
    Join us in 2019 for NYC Pride, as we welcome WorldPride and mark the 50th
    Anniversary of the Stonewall Uprising and a half-century of LGBTQ+
    liberation.
  categories:
    - Education
    - Marketing
    - Nonprofit
    - Featured
  built_by: Canvas United
  built_by_url: "https://www.canvasunited.com/"
- title: The State of European Tech
  main_url: "https://2017.stateofeuropeantech.com/"
  url: "https://2017.stateofeuropeantech.com/"
  featured: true
  categories:
    - Technology
    - Featured
  built_by: Studio Lovelock
  built_by_url: "http://www.studiolovelock.com/"
- title: Hopper
  main_url: "https://www.hopper.com/"
  url: "https://www.hopper.com/"
  built_by: Narative
  built_by_url: "https://www.narative.co/"
  featured: true
  categories:
    - Technology
    - App
    - Featured
- title: GM Capital One
  description: |
    Introducing the new online experience for your GM Rewards Credit Card
  main_url: "https://gm.capitalone.com/"
  url: "https://gm.capitalone.com/"
  categories:
    - Credit Card
    - Featured
  featured: true
- title: Life Without Barriers | Foster Care
  main_url: "https://www.lwb.org.au/foster-care"
  url: "https://www.lwb.org.au/foster-care"
  featured: true
  description: >-
    We are urgently seeking foster carers all across Australia. Can you open
    your heart and your home to a child in need? There are different types of
    foster care that can suit you. We offer training and 24/7 support.
  categories:
    - Nonprofit
    - Education
    - Documentation
    - Marketing
    - Featured
  built_by: LWB Digital Team
  built_by_url: "https://twitter.com/LWBAustralia"
- title: Figma
  main_url: "https://www.figma.com/"
  url: "https://www.figma.com/"
  featured: true
  categories:
    - Marketing
    - Design
    - Featured
  built_by: Corey Ward
  built_by_url: "http://www.coreyward.me/"
- title: Bejamas - JAM Experts for hire
  main_url: "https://bejamas.io/"
  url: "https://bejamas.io/"
  featured: true
  description: >-
    We help agencies and companies with JAMStack tools. This includes web
    development using Static Site Generators, Headless CMS, CI / CD and CDN
    setup.
  categories:
    - Technology
    - Web Development
    - Agency
    - Marketing
    - Featured
  built_by: Bejamas
  built_by_url: "https://bejamas.io/"
- title: The State of JavaScript
  description: >
    Data from over 20,000 developers, asking them questions on topics ranging
    from frontend frameworks and state management, to build tools and testing
    libraries.
  main_url: "https://stateofjs.com/"
  url: "https://stateofjs.com/"
  source_url: "https://github.com/StateOfJS/StateOfJS"
  categories:
    - Data
    - JavaScript
    - Featured
  built_by: StateOfJS
  built_by_url: "https://github.com/StateOfJS/StateOfJS/graphs/contributors"
  featured: true
- title: DesignSystems.com
  main_url: "https://www.designsystems.com/"
  url: "https://www.designsystems.com/"
  description: |
    A resource for learning, creating and evangelizing design systems.
  categories:
    - Design
    - Blog
    - Technology
    - Featured
  built_by: Corey Ward
  built_by_url: "http://www.coreyward.me/"
  featured: true
- title: Timely
  main_url: "https://timelyapp.com/"
  url: "https://timelyapp.com/"
  description: |
    Fully automatic time tracking. For those who trade in time.
  categories:
    - Productivity
    - Featured
  built_by: Timm Stokke
  built_by_url: "https://timm.stokke.me"
  featured: true
- title: Snap Kit
  main_url: "https://kit.snapchat.com/"
  url: "https://kit.snapchat.com/"
  description: >
    Snap Kit lets developers integrate some of Snapchat’s best features across
    platforms.
  categories:
    - Technology
    - Documentation
    - Featured
  featured: true
- title: SendGrid
  main_url: "https://sendgrid.com/docs/"
  url: "https://sendgrid.com/docs/"
  description: >
    SendGrid delivers your transactional and marketing emails through the
    world's largest cloud-based email delivery platform.
  categories:
    - API
    - Technology
    - Documentation
    - Featured
  featured: true
- title: Kirsten Noelle
  main_url: "https://www.kirstennoelle.com/"
  url: "https://www.kirstennoelle.com/"
  featured: true
  description: >
    Digital portfolio for San Francisco Bay Area photographer Kirsten Noelle Wiemer.
  categories:
    - Photography
    - Portfolio
    - Featured
  built_by: Ryan Wiemer
  built_by_url: "https://www.ryanwiemer.com/"
- title: Cajun Bowfishing
  main_url: "https://cajunbowfishing.com/"
  url: "https://cajunbowfishing.com/"
  featured: false
  categories:
    - eCommerce
    - Sports
  built_by: Escalade Sports
  built_by_url: "https://www.escaladesports.com/"
- title: NEON
  main_url: "http://neonrated.com/"
  url: "http://neonrated.com/"
  featured: false
  categories:
    - Gallery
    - Cinema
- title: GraphCMS
  main_url: "https://graphcms.com/"
  url: "https://graphcms.com/"
  featured: false
  categories:
    - Marketing
    - Technology
- title: Bottender Docs
  main_url: "https://bottender.js.org/"
  url: "https://bottender.js.org/"
  source_url: "https://github.com/bottenderjs/bottenderjs.github.io"
  featured: false
  categories:
    - Documentation
    - Web Development
    - Open Source
- title: Ghost Documentation
  main_url: https://docs.ghost.org/
  url: https://docs.ghost.org/
  source_url: "https://github.com/tryghost/docs"
  featured: false
  description: >-
    Ghost is an open source, professional publishing platform built on a modern Node.js technology stack — designed for teams who need power, flexibility and performance.
  categories:
    - Publishing
    - Technology
    - Documentation
    - Open Source
  built_by: Ghost Foundation
  built_by_url: https://ghost.org/
- title: Nike - Just Do It
  main_url: "https://justdoit.nike.com/"
  url: "https://justdoit.nike.com/"
  featured: true
  categories:
    - eCommerce
    - Featured
- title: AirBnB Cereal
  main_url: "https://airbnb.design/cereal"
  url: "https://airbnb.design/cereal"
  featured: false
  categories:
    - Marketing
    - Design
- title: Cardiogram
  main_url: "https://cardiogr.am/"
  url: "https://cardiogr.am/"
  featured: false
  categories:
    - Marketing
    - Technology
- title: Hack Club
  main_url: "https://hackclub.com/"
  url: "https://hackclub.com/"
  source_url: "https://github.com/hackclub/site"
  featured: false
  categories:
    - Education
    - Web Development
- title: Matthias Jordan Portfolio
  main_url: "https://iammatthias.com/"
  url: "https://iammatthias.com/"
  source_url: "https://github.com/iammatthias/net"
  description: >-
    Photography portfolio and blog built using Contentful + Netlify + Gatsby V2.
  built_by: Matthias Jordan
  built_by_url: https://github.com/iammatthias
  featured: false
  categories:
    - Photography
    - Portfolio
- title: Investment Calculator
  main_url: "https://investmentcalculator.io/"
  url: "https://investmentcalculator.io/"
  featured: false
  categories:
    - Education
    - Finance
- title: CSS Grid Playground by MozillaDev
  main_url: "https://mozilladevelopers.github.io/playground/"
  url: "https://mozilladevelopers.github.io/playground/"
  source_url: "https://github.com/MozillaDevelopers/playground"
  featured: false
  categories:
    - Education
    - Web Development
- title: Piotr Fedorczyk Portfolio
  built_by: Piotr Fedorczyk
  built_by_url: "https://piotrf.pl"
  categories:
    - Portfolio
    - Web Development
  description: >-
    Portfolio of Piotr Fedorczyk, a digital product designer and full-stack developer specializing in shaping, designing and building news and tools for news.
  featured: false
  main_url: "https://piotrf.pl/"
  url: "https://piotrf.pl/"
- title: unrealcpp
  main_url: "https://unrealcpp.com/"
  url: "https://unrealcpp.com/"
  source_url: "https://github.com/Harrison1/unrealcpp-com"
  featured: false
  categories:
    - Blog
    - Web Development
- title: Andy Slezak
  main_url: "https://www.aslezak.com/"
  url: "https://www.aslezak.com/"
  source_url: "https://github.com/amslezak"
  featured: false
  categories:
    - Web Development
    - Portfolio
- title: Deliveroo.Design
  main_url: "https://www.deliveroo.design/"
  url: "https://www.deliveroo.design/"
  featured: false
  categories:
    - Food
    - Marketing
- title: Dona Rita
  main_url: "https://www.donarita.co.uk/"
  url: "https://www.donarita.co.uk/"
  source_url: "https://github.com/peduarte/dona-rita-website"
  featured: false
  categories:
    - Food
    - Marketing
- title: Fröhlich ∧ Frei
  main_url: "https://www.froehlichundfrei.de/"
  url: "https://www.froehlichundfrei.de/"
  featured: false
  categories:
    - Web Development
    - Blog
    - Open Source
- title: How to GraphQL
  main_url: "https://www.howtographql.com/"
  url: "https://www.howtographql.com/"
  source_url: "https://github.com/howtographql/howtographql"
  featured: false
  categories:
    - Documentation
    - Web Development
    - Open Source
- title: OnCallogy
  main_url: "https://www.oncallogy.com/"
  url: "https://www.oncallogy.com/"
  featured: false
  categories:
    - Marketing
    - Healthcare
- title: Ryan Wiemer's Portfolio
  main_url: "https://www.ryanwiemer.com/"
  url: "https://www.ryanwiemer.com/knw-photography/"
  source_url: "https://github.com/ryanwiemer/rw"
  featured: false
  description: >
    Digital portfolio for Oakland, CA based account manager Ryan Wiemer.
  categories:
    - Portfolio
    - Web Development
    - Design
  built_by: Ryan Wiemer
  built_by_url: "https://www.ryanwiemer.com/"
- title: Ventura Digitalagentur Köln
  main_url: "https://www.ventura-digital.de/"
  url: "https://www.ventura-digital.de/"
  featured: false
  built_by: Ventura Digitalagentur
  categories:
    - Agency
    - Marketing
    - Featured
- title: Azer Koçulu
  main_url: "http://azer.bike/"
  url: "http://azer.bike/photography"
  featured: false
  categories:
    - Portfolio
    - Photography
    - Web Development
- title: Damir.io
  main_url: "http://damir.io/"
  url: "http://damir.io/"
  source_url: "https://github.com/dvzrd/gatsby-sfiction"
  featured: false
  categories:
    - Fiction
- title: Digital Psychology
  main_url: "http://digitalpsychology.io/"
  url: "http://digitalpsychology.io/"
  source_url: "https://github.com/danistefanovic/digitalpsychology.io"
  featured: false
  categories:
    - Education
    - Library
- title: Théâtres Parisiens
  main_url: "http://theatres-parisiens.fr/"
  url: "http://theatres-parisiens.fr/"
  source_url: "https://github.com/phacks/theatres-parisiens"
  featured: false
  categories:
    - Education
    - Entertainment
# - title: William Owen UK Portfolio / Blog
#   main_url: "http://william-owen.co.uk/"
#   url: "http://william-owen.co.uk/"
#   featured: false
#   description: >-
#     Over 20 years experience delivering customer-facing websites, internet-based
#     solutions and creative visual design for a wide range of companies and
#     organisations.
#   categories:
#     - Portfolio
#     - Blog
#   built_by: William Owen
#   built_by_url: "https://twitter.com/twilowen"
- title: A4 纸网
  main_url: "http://www.a4z.cn/"
  url: "http://www.a4z.cn/price"
  source_url: "https://github.com/hiooyUI/hiooyui.github.io"
  featured: false
  categories:
    - eCommerce
- title: Steve Meredith's Portfolio
  main_url: "http://www.stevemeredith.com/"
  url: "http://www.stevemeredith.com/"
  featured: false
  categories:
    - Portfolio
- title: API Platform
  main_url: "https://api-platform.com/"
  url: "https://api-platform.com/"
  source_url: "https://github.com/api-platform/website"
  featured: false
  categories:
    - Documentation
    - Web Development
    - Open Source
    - Library
- title: Artivest
  main_url: "https://artivest.co/"
  url: "https://artivest.co/what-we-do/for-advisors-and-investors/"
  featured: false
  categories:
    - Marketing
    - Blog
    - Documentation
    - Finance
- title: The Audacious Project
  main_url: "https://audaciousproject.org/"
  url: "https://audaciousproject.org/"
  featured: false
  categories:
    - Nonprofit
- title: Dustin Schau's Blog
  main_url: "https://blog.dustinschau.com/"
  url: "https://blog.dustinschau.com/"
  source_url: "https://github.com/dschau/blog"
  featured: false
  categories:
    - Blog
    - Web Development
- title: iContract Blog
  main_url: "https://blog.icontract.co.uk/"
  url: "http://blog.icontract.co.uk/"
  featured: false
  categories:
    - Blog
- title: BRIIM
  main_url: "https://bri.im/"
  url: "https://bri.im/"
  featured: false
  description: >-
    BRIIM is a movement to enable JavaScript enthusiasts and web developers in
    machine learning. Learn about artificial intelligence and data science, two
    fields which are governed by machine learning, in JavaScript. Take it right
    to your browser with WebGL.
  categories:
    - Education
    - Web Development
    - Technology
- title: Caddy Smells Like Trees
  main_url: "https://caddysmellsliketrees.ru"
  url: "https://caddysmellsliketrees.ru/en"
  source_url: "https://github.com/podabed/caddysmellsliketrees.github.io"
  description: >-
    We play soul-searching songs for every day. They are merging in our forests
    in such a way that it is difficult to separate them from each other, and
    between them bellow bold deer poems.
  categories:
    - Music
    - Gallery
  built_by: Dmitrij Podabed, Alexander Nikitin
  built_by_url: https://podabed.org
  featured: false
- title: Calpa's Blog
  main_url: "https://calpa.me/"
  url: "https://calpa.me/"
  source_url: "https://github.com/calpa/blog"
  featured: false
  categories:
    - Blog
    - Web Development
- title: Chocolate Free
  main_url: "https://chocolate-free.com/"
  url: "https://chocolate-free.com/"
  source_url: "https://github.com/Khaledgarbaya/chocolate-free-website"
  featured: false
  description: "A full time foodie \U0001F60D a forever Parisian \"patisserie\" lover and \U0001F382 \U0001F369 \U0001F370 \U0001F36A explorer and finally an under construction #foodblogger #foodblog"
  categories:
    - Blog
    - Food
- title: Code Bushi
  main_url: "https://codebushi.com/"
  url: "https://codebushi.com/"
  featured: false
  description: >-
    Web development resources, trends, & techniques to elevate your coding
    journey.
  categories:
    - Web Development
    - Open Source
    - Blog
  built_by: Hunter Chang
  built_by_url: "https://hunterchang.com/"
- title: Daniel Hollcraft
  main_url: "https://danielhollcraft.com/"
  url: "https://danielhollcraft.com/"
  source_url: "https://github.com/danielbh/danielhollcraft.com"
  featured: false
  categories:
    - Web Development
    - Blog
    - Portfolio
- title: Darren Britton's Portfolio
  main_url: "https://darrenbritton.com/"
  url: "https://darrenbritton.com/"
  source_url: "https://github.com/darrenbritton/darrenbritton.github.io"
  featured: false
  categories:
    - Web Development
    - Portfolio
- title: Dave Lindberg Marketing & Design
  url: "https://davelindberg.com/"
  main_url: "https://davelindberg.com/"
  source_url: "https://github.com/Dave-Lindberg/dl-gatsby"
  featured: false
  description: >-
    My work revolves around solving problems for people in business, using
    integrated design and marketing strategies to improve sales, increase brand
    engagement, generate leads and achieve goals.
  categories:
    - Design
    - Featured
    - Marketing
    - SEO
    - Portfolio
- title: Design Systems Weekly
  main_url: "https://designsystems.email/"
  url: "https://designsystems.email/"
  featured: false
  categories:
    - Education
    - Web Development
- title: Dalbinaco's Website
  main_url: "https://dlbn.co/en/"
  url: "https://dlbn.co/en/"
  source_url: "https://github.com/dalbinaco/dlbn.co"
  featured: false
  categories:
    - Portfolio
    - Web Development
- title: mParticle's Documentation
  main_url: "https://docs.mparticle.com/"
  url: "https://docs.mparticle.com/"
  featured: false
  categories:
    - Web Development
    - Documentation
- title: Doopoll
  main_url: "https://doopoll.co/"
  url: "https://doopoll.co/"
  featured: false
  categories:
    - Marketing
    - Technology
- title: ERC dEX
  main_url: "https://ercdex.com/"
  url: "https://ercdex.com/aqueduct"
  featured: false
  categories:
    - Marketing
- title: Fabian Schultz' Portfolio
  main_url: "https://fabianschultz.com/"
  url: "https://fabianschultz.com/"
  source_url: "https://github.com/fabe/site"
  featured: false
  description: >-
    Hello, I’m Fabian — a product designer and developer based in Potsdam,
    Germany. I’ve been working both as a product designer and frontend developer
    for over 5 years now. I particularly enjoy working with companies that try
    to meet broad and unique user needs.
  categories:
    - Portfolio
    - Web Development
  built_by: Fabian Schultz
  built_by_url: "https://fabianschultz.com/"
- title: CalState House Manager
  description: >
    Home service membership that offers proactive and on-demand maintenance for
    homeowners
  main_url: "https://housemanager.calstate.aaa.com/"
  url: "https://housemanager.calstate.aaa.com/"
  categories:
    - Insurance
- title: The freeCodeCamp Guide
  main_url: "https://guide.freecodecamp.org/"
  url: "https://guide.freecodecamp.org/"
  source_url: "https://github.com/freeCodeCamp/guide"
  featured: false
  categories:
    - Web Development
    - Documentation
- title: High School Hackathons
  main_url: "https://hackathons.hackclub.com/"
  url: "https://hackathons.hackclub.com/"
  source_url: "https://github.com/hackclub/hackathons"
  featured: false
  categories:
    - Education
    - Web Development
- title: Hapticmedia
  main_url: "https://hapticmedia.fr/en/"
  url: "https://hapticmedia.fr/en/"
  featured: false
  categories:
    - Agency
- title: heml.io
  main_url: "https://heml.io/"
  url: "https://heml.io/"
  source_url: "https://github.com/SparkPost/heml.io"
  featured: false
  categories:
    - Documentation
    - Web Development
    - Open Source
- title: Juliette Pretot's Portfolio
  main_url: "https://juliette.sh/"
  url: "https://juliette.sh/"
  featured: false
  categories:
    - Web Development
    - Portfolio
    - Blog
- title: Kris Hedstrom's Portfolio
  main_url: "https://k-create.com/"
  url: "https://k-create.com/portfolio/"
  source_url: "https://github.com/kristofferh/kristoffer"
  featured: false
  description: >-
    Hey. I’m Kris. I’m an interactive designer / developer. I grew up in Umeå,
    in northern Sweden, but I now live in Brooklyn, NY. I am currently enjoying
    a hybrid Art Director + Lead Product Engineer role at a small startup called
    Nomad Health. Before that, I was a Product (Engineering) Manager at Tumblr.
    Before that, I worked at agencies. Before that, I was a baby. I like to
    design things, and then I like to build those things. I occasionally take on
    freelance projects. Feel free to get in touch if you have an interesting
    project that you want to collaborate on. Or if you just want to say hello,
    that’s cool too.
  categories:
    - Portfolio
  built_by: Kris Hedstrom
  built_by_url: "https://k-create.com/"
- title: knpw.rs
  main_url: "https://knpw.rs/"
  url: "https://knpw.rs/"
  source_url: "https://github.com/knpwrs/knpw.rs"
  featured: false
  categories:
    - Blog
    - Web Development
- title: Kostas Bariotis' Blog
  main_url: "https://kostasbariotis.com/"
  url: "https://kostasbariotis.com/"
  source_url: "https://github.com/kbariotis/kostasbariotis.com"
  featured: false
  categories:
    - Blog
    - Portfolio
    - Web Development
- title: LaserTime Clinic
  main_url: "https://lasertime.ru/"
  url: "https://lasertime.ru/"
  source_url: "https://github.com/oleglegun/lasertime"
  featured: false
  categories:
    - Marketing
- title: Jason Lengstorf
  main_url: "https://lengstorf.com"
  url: "https://lengstorf.com"
  source_url: "https://github.com/jlengstorf/lengstorf.com"
  featured: false
  categories:
    - Blog
  built_by: Jason Lengstorf
  built_by_url: "https://github.com/jlengstorf"
- title: Mannequin.io
  main_url: "https://mannequin.io/"
  url: "https://mannequin.io/"
  source_url: "https://github.com/LastCallMedia/Mannequin/tree/master/site"
  featured: false
  categories:
    - Open Source
    - Web Development
    - Documentation
- title: manu.ninja
  main_url: "https://manu.ninja/"
  url: "https://manu.ninja/"
  source_url: "https://github.com/Lorti/manu.ninja"
  featured: false
  description: >-
    manu.ninja is the personal blog of Manuel Wieser, where he talks about
    frontend development, games and digital art
  categories:
    - Blog
    - Technology
    - Web Development
- title: Fabric
  main_url: "https://meetfabric.com/"
  url: "https://meetfabric.com/"
  featured: false
  categories:
    - Marketing
    - Insurance
- title: Nexit
  main_url: "https://nexit.sk/"
  url: "https://nexit.sk/references"
  featured: false
  categories:
    - Web Development
- title: Nortcast
  main_url: "https://nortcast.com/"
  url: "https://nortcast.com/"
  featured: false
  categories:
    - Technology
    - Entertainment
    - Podcast
- title: Open FDA
  description: >
    Provides APIs and raw download access to a number of high-value, high
    priority and scalable structured datasets, including adverse events, drug
    product labeling, and recall enforcement reports.
  main_url: "https://open.fda.gov/"
  url: "https://open.fda.gov/"
  source_url: "https://github.com/FDA/open.fda.gov"
  featured: false
  categories:
    - Government
    - Open Source
    - Web Development
    - API
    - Data
- title: NYC Planning Labs (New York City Department of City Planning)
  main_url: "https://planninglabs.nyc/"
  url: "https://planninglabs.nyc/about/"
  source_url: "https://github.com/NYCPlanning/"
  featured: false
  description: >-
    We work with New York City's Urban Planners to deliver impactful, modern
    technology tools.
  categories:
    - Open Source
    - Government
- title: Pravdomil
  main_url: "https://pravdomil.com/"
  url: "https://pravdomil.com/"
  source_url: "https://github.com/pravdomil/pravdomil.com"
  featured: false
  description: >-
    I’ve been working both as a product designer and frontend developer for over
    5 years now. I particularly enjoy working with companies that try to meet
    broad and unique user needs.
  categories:
    - Portfolio
- title: Preston Richey Portfolio / Blog
  main_url: "https://prestonrichey.com/"
  url: "https://prestonrichey.com/"
  source_url: "https://github.com/prichey/prestonrichey.com"
  featured: false
  categories:
    - Web Development
    - Portfolio
    - Blog
- title: Landing page of Put.io
  main_url: "https://put.io/"
  url: "https://put.io/"
  featured: false
  categories:
    - eCommerce
    - Technology
- title: The Rick and Morty API
  main_url: "https://rickandmortyapi.com/"
  url: "https://rickandmortyapi.com/"
  built_by: Axel Fuhrmann
  built_by_url: "https://axelfuhrmann.com/"
  featured: false
  categories:
    - Web Development
    - Entertainment
    - Documentation
    - Open Source
    - API
- title: Santa Compañía Creativa
  main_url: "https://santacc.es/"
  url: "https://santacc.es/"
  source_url: "https://github.com/DesarrolloWebSantaCC/santacc-web"
  featured: false
  categories:
    - Agency
- title: Sean Coker's Blog
  main_url: "https://sean.is/"
  url: "https://sean.is/"
  featured: false
  categories:
    - Blog
    - Portfolio
    - Web Development
- title: Several Levels
  main_url: "https://severallevels.io/"
  url: "https://severallevels.io/"
  source_url: "https://github.com/Harrison1/several-levels"
  featured: false
  categories:
    - Agency
    - Web Development
- title: Simply
  main_url: "https://simply.co.za/"
  url: "https://simply.co.za/"
  featured: false
  categories:
    - Marketing
    - Insurance
- title: Storybook
  main_url: "https://storybook.js.org/"
  url: "https://storybook.js.org/"
  source_url: "https://github.com/storybooks/storybook"
  featured: false
  categories:
    - Web Development
    - Open Source
- title: Vibert Thio's Portfolio
  main_url: "https://vibertthio.com/portfolio/"
  url: "https://vibertthio.com/portfolio/projects/"
  source_url: "https://github.com/vibertthio/portfolio"
  featured: false
  categories:
    - Portfolio
    - Web Development
- title: VisitGemer
  main_url: "https://visitgemer.sk/"
  url: "https://visitgemer.sk/"
  featured: false
  categories:
    - Marketing
- title: Beach Hut Poole
  main_url: "https://www.beachhutpoole.co.uk/"
  url: "https://www.beachhutpoole.co.uk/"
  featured: false
  categories:
    - Travel
    - Marketing
- title: Bricolage.io
  main_url: "https://www.bricolage.io/"
  url: "https://www.bricolage.io/"
  source_url: "https://github.com/KyleAMathews/blog"
  featured: false
  categories:
    - Blog
- title: Charles Pinnix Website
  main_url: "https://www.charlespinnix.com/"
  url: "https://www.charlespinnix.com/"
  featured: false
  description: >-
    I’m a senior frontend engineer with 8 years of experience building websites
    and web applications. I’m interested in leading creative, multidisciplinary
    engineering teams. I’m a creative technologist, merging photography, art,
    and design into engineering and visa versa. I take a pragmatic,
    product-oriented approach to development, allowing me to see the big picture
    and ensuring quality products are completed on time. I have a passion for
    modern frontend JavaScript frameworks such as React and Vue, and I have
    substantial experience on the backend with an interest in Node and
    container based deployment with Docker and AWS.
  categories:
    - Portfolio
    - Web Development
- title: Charlie Harrington's Blog
  main_url: "https://www.charlieharrington.com/"
  url: "https://www.charlieharrington.com/"
  source_url: "https://github.com/whatrocks/blog"
  featured: false
  categories:
    - Blog
    - Web Development
    - Music
- title: Developer Ecosystem
  main_url: "https://www.developerecosystem.com/"
  url: "https://www.developerecosystem.com/"
  featured: false
  categories:
    - Blog
    - Web Development
- title: Gabriel Adorf's Portfolio
  main_url: "https://www.gabrieladorf.com/"
  url: "https://www.gabrieladorf.com/"
  source_url: "https://github.com/gabdorf/gabriel-adorf-portfolio"
  featured: false
  categories:
    - Portfolio
    - Web Development
- title: greglobinski.com
  main_url: "https://www.greglobinski.com/"
  url: "https://www.greglobinski.com/"
  source_url: "https://github.com/greglobinski/www.greglobinski.com"
  featured: false
  categories:
    - Portfolio
    - Web Development
- title: I am Putra
  main_url: "https://www.iamputra.com/"
  url: "https://www.iamputra.com/"
  featured: false
  categories:
    - Portfolio
    - Web Development
    - Blog
- title: In Sowerby Bridge
  main_url: "https://www.insowerbybridge.co.uk/"
  url: "https://www.insowerbybridge.co.uk/"
  featured: false
  categories:
    - Marketing
    - Government
- title: JavaScript Stuff
  main_url: "https://www.javascriptstuff.com/"
  url: "https://www.javascriptstuff.com/"
  featured: false
  categories:
    - Education
    - Web Development
    - Library
- title: Ledgy
  main_url: "https://www.ledgy.com/"
  url: "https://github.com/morloy/ledgy.com"
  featured: false
  categories:
    - Marketing
    - Finance
- title: Alec Lomas's Portfolio / Blog
  main_url: "https://www.lowmess.com/"
  url: "https://www.lowmess.com/"
  source_url: "https://github.com/lowmess/lowmess"
  featured: false
  categories:
    - Web Development
    - Blog
    - Portfolio
- title: Michele Mazzucco's Portfolio
  main_url: "https://www.michelemazzucco.it/"
  url: "https://www.michelemazzucco.it/"
  source_url: "https://github.com/michelemazzucco/michelemazzucco.it"
  featured: false
  categories:
    - Portfolio
- title: Orbit FM Podcasts
  main_url: "https://www.orbit.fm/"
  url: "https://www.orbit.fm/"
  source_url: "https://github.com/agarrharr/orbit.fm"
  featured: false
  categories:
    - Podcast
- title: Prosecco Springs
  main_url: "https://www.proseccosprings.com/"
  url: "https://www.proseccosprings.com/"
  featured: false
  categories:
    - Food
    - Blog
    - Marketing
- title: Verious
  main_url: "https://www.verious.io/"
  url: "https://www.verious.io/"
  source_url: "https://github.com/cpinnix/verious"
  featured: false
  categories:
    - Web Development
- title: Whittle School
  main_url: "https://www.whittleschool.org/en/"
  url: "https://www.whittleschool.org/en/"
  featured: false
  categories:
    - Education
- title: Yisela
  main_url: "https://www.yisela.com/"
  url: "https://www.yisela.com/tetris-against-trauma-gaming-as-therapy/"
  featured: false
  categories:
    - Blog
- title: YouFoundRon.com
  main_url: "https://www.youfoundron.com/"
  url: "https://www.youfoundron.com/"
  source_url: "https://github.com/rongierlach/yfr-dot-com"
  featured: false
  categories:
    - Portfolio
    - Web Development
    - Blog
- title: yerevancoder
  main_url: "https://yerevancoder.com/"
  url: "https://forum.yerevancoder.com/categories"
  source_url: "https://github.com/yerevancoder/yerevancoder.github.io"
  featured: false
  categories:
    - Blog
    - Web Development
- title: EaseCentral
  main_url: "https://www.easecentral.com/"
  url: "https://www.easecentral.com/"
  featured: false
  categories:
    - Marketing
    - Healthcare
- title: Policygenius
  main_url: "https://www.policygenius.com/"
  url: "https://www.policygenius.com/"
  featured: false
  categories:
    - Marketing
    - Healthcare
- title: Moteefe
  main_url: "http://www.moteefe.com/"
  url: "http://www.moteefe.com/"
  featured: false
  categories:
    - Marketing
    - Agency
    - Technology
- title: Athelas
  main_url: "http://www.athelas.com/"
  url: "http://www.athelas.com/"
  featured: false
  categories:
    - Marketing
    - Healthcare
- title: Pathwright
  main_url: "http://www.pathwright.com/"
  url: "http://www.pathwright.com/"
  featured: false
  categories:
    - Marketing
    - Education
- title: ClearBrain
  main_url: "https://clearbrain.com/"
  url: "https://clearbrain.com/"
  featured: false
  categories:
    - Marketing
    - Technology
- title: Lucid
  main_url: "https://www.golucid.co/"
  url: "https://www.golucid.co/"
  featured: false
  categories:
    - Marketing
    - Technology
- title: Bench
  main_url: "http://www.bench.co/"
  url: "http://www.bench.co/"
  featured: false
  categories:
    - Marketing
- title: Union Plus Credit Card
  main_url: "http://www.unionpluscard.com"
  url: "https://unionplus.capitalone.com/"
  featured: false
  categories:
    - Marketing
    - Finance
- title: Gin Lane
  main_url: "http://www.ginlane.com/"
  url: "https://www.ginlane.com/"
  featured: false
  categories:
    - Web Development
    - Agency
- title: Marmelab
  main_url: "https://marmelab.com/en/"
  url: "https://marmelab.com/en/"
  featured: false
  categories:
    - Web Development
    - Agency
- title: Fusion Media Group
  main_url: "http://thefmg.com/"
  url: "http://thefmg.com/"
  featured: false
  categories:
    - Entertainment
    - News
- title: Dovetail
  main_url: "https://dovetailapp.com/"
  url: "https://dovetailapp.com/"
  featured: false
  categories:
    - Marketing
    - Technology
- title: F1 Vision
  main_url: "https://www.f1vision.com/"
  url: "https://www.f1vision.com/"
  featured: false
  categories:
    - Marketing
    - Entertainment
    - Technology
    - eCommerce
- title: Yuuniworks Portfolio / Blog
  main_url: "https://www.yuuniworks.com/"
  url: "https://www.yuuniworks.com/"
  source_url: "https://github.com/junkboy0315/yuuni-web"
  featured: false
  categories:
    - Portfolio
    - Web Development
    - Blog
- title: The Bastion Bot
  main_url: "https://bastionbot.org/"
  url: "https://bastionbot.org/"
  source_url: "https://github.com/TheBastionBot/Bastion-Website"
  description: Give awesome perks to your Discord server!
  featured: false
  categories:
    - Open Source
    - Technology
    - Documentation
    - Bot
    - Community
  built_by: Sankarsan Kampa
  built_by_url: "https://sankarsankampa.com"
- title: Smakosh
  main_url: "https://smakosh.com/"
  url: "https://smakosh.com/"
  source_url: "https://github.com/smakosh/smakosh.com"
  featured: false
  categories:
    - Portfolio
    - Web Development
# - title: Philipp Czernitzki - Blog/Website
#   main_url: "http://philippczernitzki.me/"
#   url: "http://philippczernitzki.me/"
#   featured: false
#   categories:
#     - Portfolio
#     - Web Development
#     - Blog
- title: WebGazer
  main_url: "https://www.webgazer.io/"
  url: "https://www.webgazer.io/"
  featured: false
  categories:
    - Marketing
    - Web Development
    - Technology
- title: Joe Seifi's Blog
  main_url: "http://seifi.org/"
  url: "http://seifi.org/"
  featured: false
  categories:
    - Portfolio
    - Web Development
    - Blog

- title: LekoArts
  main_url: "https://www.lekoarts.de"
  url: "https://www.lekoarts.de"
  source_url: "https://github.com/LekoArts/portfolio"
  featured: false
  built_by: LekoArts
  built_by_url: "https://github.com/LekoArts"
  description: >-
    Hi, I'm Lennart — a self-taught and passionate graphic/web designer &
    frontend developer based in Darmstadt, Germany. I love it to realize complex
    projects in a creative manner and face new challenges. Since 6 years I do
    graphic design, my love for frontend development came up 3 years ago. I
    enjoy acquiring new skills and cementing this knowledge by writing blogposts
    and creating tutorials.
  categories:
    - Portfolio
    - Blog
    - Design
    - Web Development
    - Freelance
- title: 杨二小的博客
  main_url: "https://blog.yangerxiao.com/"
  url: "https://blog.yangerxiao.com/"
  source_url: "https://github.com/zerosoul/blog.yangerxiao.com"
  featured: false
  categories:
    - Blog
    - Portfolio
- title: MOTTO x MOTTO
  main_url: "https://mottox2.com"
  url: "https://mottox2.com"
  source_url: "https://github.com/mottox2/website"
  description: Web developer / UI Desinger in Tokyo Japan.
  featured: false
  categories:
    - Blog
    - Portfolio
  built_by: mottox2
  built_by_url: "https://mottox2.com"
- title: Pride of the Meadows
  main_url: "https://www.prideofthemeadows.com/"
  url: "https://www.prideofthemeadows.com/"
  featured: false
  categories:
    - eCommerce
    - Food
    - Blog
- title: Michael Uloth
  main_url: "https://www.michaeluloth.com"
  url: "https://www.michaeluloth.com"
  featured: false
  description: Michael Uloth is an opera singer and web developer based in Toronto.
  categories:
    - Portfolio
    - Music
    - Web Development
  built_by: Michael Uloth
  built_by_url: "https://www.michaeluloth.com"
- title: Spacetime
  main_url: "https://www.heyspacetime.com/"
  url: "https://www.heyspacetime.com/"
  featured: false
  description: >-
    Spacetime is a Dallas-based digital experience agency specializing in web,
    app, startup, and digital experience creation.
  categories:
    - Marketing
    - Portfolio
    - Agency
    - Featured
  built_by: Spacetime
  built_by_url: "https://www.heyspacetime.com/"
- title: Eric Jinks
  main_url: "https://ericjinks.com/"
  url: "https://ericjinks.com/"
  featured: false
  description: "Software engineer / web developer from the Gold Coast, Australia."
  categories:
    - Portfolio
    - Blog
    - Web Development
    - Technology
  built_by: Eric Jinks
  built_by_url: "https://ericjinks.com/"
- title: GaiAma - We are wildlife
  main_url: "https://www.gaiama.org/"
  url: "https://www.gaiama.org/"
  featured: false
  description: >-
    We founded the GaiAma conservation organization to protect wildlife in Perú
    and to create an example of a permaculture neighborhood, living
    symbiotically with the forest - because reforestation is just the beginning
  categories:
    - Nonprofit
    - Marketing
    - Blog
  source_url: "https://github.com/GaiAma/gaiama.org"
  built_by: GaiAma
  built_by_url: "https://www.gaiama.org/"
- title: Healthcare Logic
  main_url: "https://www.healthcarelogic.com/"
  url: "https://www.healthcarelogic.com/"
  featured: false
  description: >-
    Revolutionary technology that empowers clinical and managerial leaders to
    collaborate with clarity.
  categories:
    - Marketing
    - Healthcare
    - Technology
  built_by: Thrive
  built_by_url: "https://thriveweb.com.au/"
- title: Localgov.fyi
  main_url: "https://localgov.fyi/"
  url: "https://localgov.fyi/"
  featured: false
  description: Finding local government services made easier.
  categories:
    - Directory
    - Government
    - Technology
  source_url: "https://github.com/WeOpenly/localgov.fyi"
  built_by: Openly
  built_by_url: "https://weopenly.com/"
- title: Kata.ai Documentation
  main_url: "https://docs.kata.ai/"
  url: "https://docs.kata.ai/"
  source_url: "https://github.com/kata-ai/kata-platform-docs"
  featured: false
  description: >-
    Documentation website for the Kata Platform, an all-in-one platform for
    building chatbots using AI technologies.
  categories:
    - Documentation
    - Technology
- title: goalgetters
  main_url: "https://goalgetters.space/"
  url: "https://goalgetters.space/"
  featured: false
  description: >-
    goalgetters is a source of inspiration for people who want to change their
    career. We offer articles, success stories and expert interviews on how to
    find a new passion and how to implement change.
  categories:
    - Blog
    - Education
    - Personal Development
  built_by: "Stephanie Langers (content), Adrian Wenke (development)"
  built_by_url: "https://twitter.com/AdrianWenke"
- title: Zensum
  main_url: "https://zensum.se/"
  url: "https://zensum.se/"
  featured: false
  description: >-
    Borrow money quickly and safely through Zensum. We compare Sweden's leading
    banks and credit institutions. Choose from multiple offers and lower your
    monthly cost. [Translated from Swedish]
  categories:
    - Technology
    - Finance
    - Marketing
  built_by: Bejamas.io
  built_by_url: "https://bejamas.io/"
- title: StatusHub - Easy to use Hosted Status Page Service
  main_url: "https://statushub.com/"
  url: "https://statushub.com/"
  featured: false
  description: >-
    Set up your very own service status page in minutes with StatusHub. Allow
    customers to subscribe to be updated automatically.
  categories:
    - Technology
    - Marketing
  built_by: Bejamas.io
  built_by_url: "https://bejamas.io/"
- title: Matthias Kretschmann Portfolio
  main_url: "https://matthiaskretschmann.com/"
  url: "https://matthiaskretschmann.com/"
  source_url: "https://github.com/kremalicious/portfolio"
  featured: false
  description: Portfolio of designer & developer Matthias Kretschmann.
  categories:
    - Portfolio
    - Web Development
  built_by: Matthias Kretschmann
  built_by_url: "https://matthiaskretschmann.com/"
- title: Iron Cove Solutions
  main_url: "https://ironcovesolutions.com/"
  url: "https://ironcovesolutions.com/"
  description: >-
    Iron Cove Solutions is a cloud based consulting firm. We help companies
    deliver a return on cloud usage by applying best practices
  categories:
    - Technology
    - Web Development
  built_by: Iron Cove Solutions
  built_by_url: "https://ironcovesolutions.com/"
  featured: false
- title: Eventos orellana
  description: >-
    Somos una empresa dedicada a brindar asesoría personalizada y profesional
    para la elaboración y coordinación de eventos sociales y empresariales.
  main_url: "https://eventosorellana.com/"
  url: "https://eventosorellana.com/"
  featured: false
  categories:
    - Gallery
  built_by: Codedebug
  built_by_url: "https://codedebug.co/"
- title: Moetez Chaabene Portfolio / Blog
  main_url: "https://moetez.me/"
  url: "https://moetez.me/"
  source_url: "https://github.com/moetezch/moetez.me"
  featured: false
  description: Portfolio of Moetez Chaabene
  categories:
    - Portfolio
    - Web Development
    - Blog
  built_by: Moetez Chaabene
  built_by_url: "https://twitter.com/moetezch"
- title: Nikita
  description: >-
    Automation of system deployments in Node.js for applications and
    infrastructures.
  main_url: "https://nikita.js.org/"
  url: "https://nikita.js.org/"
  source_url: "https://github.com/adaltas/node-nikita"
  categories:
    - Documentation
    - Open Source
    - Technology
  built_by: David Worms
  built_by_url: "http://www.adaltas.com"
  featured: false
- title: Gourav Sood Blog & Portfolio
  main_url: "https://www.gouravsood.com/"
  url: "https://www.gouravsood.com/"
  featured: false
  categories:
    - Blog
    - Portfolio
  built_by: Gourav Sood
  built_by_url: "https://www.gouravsood.com/"
- title: Jonas Tebbe Portfolio
  description: |
    Hey, I’m Jonas and I create digital products.
  main_url: "https://jonastebbe.com"
  url: "https://jonastebbe.com"
  categories:
    - Portfolio
  built_by: Jonas Tebbe
  built_by_url: "http://twitter.com/jonastebbe"
  featured: false
- title: Parker Sarsfield Portfolio
  description: |
    I'm Parker, a software engineer and sneakerhead.
  main_url: "https://parkersarsfield.com"
  url: "https://parkersarsfield.com"
  categories:
    - Blog
    - Portfolio
  built_by: Parker Sarsfield
  built_by_url: "https://parkersarsfield.com"
- title: Frontend web development with Greg
  description: |
    JavaScript, GatsbyJS, ReactJS, CSS in JS... Let's learn some stuff together.
  main_url: "https://dev.greglobinski.com"
  url: "https://dev.greglobinski.com"
  categories:
    - Blog
    - Web Development
  built_by: Greg Lobinski
  built_by_url: "https://github.com/greglobinski"
- title: Insomnia
  description: |
    Desktop HTTP and GraphQL client for developers
  main_url: "https://insomnia.rest/"
  url: "https://insomnia.rest/"
  categories:
    - Blog
  built_by: Gregory Schier
  built_by_url: "https://schier.co"
  featured: false
- title: Timeline Theme Portfolio
  description: |
    I'm Aman Mittal, a software developer.
  main_url: "http://www.amanhimself.me/"
  url: "http://www.amanhimself.me/"
  categories:
    - Web Development
    - Portfolio
  built_by: Aman Mittal
  built_by_url: "http://www.amanhimself.me/"
- title: Ocean artUp
  description: >
    Science outreach site built using styled-components and Contentful. It
    presents the research project "Ocean artUp" funded by an Advanced Grant of
    the European Research Council to explore the possible benefits of artificial
    uplift of nutrient-rich deep water to the ocean’s sunlit surface layer.
  main_url: "https://ocean-artup.eu"
  url: "https://ocean-artup.eu"
  source_url: "https://github.com/janosh/ocean-artup"
  categories:
    - Science
    - Education
    - Blog
  built_by: Janosh Riebesell
  built_by_url: "https://janosh.io"
  featured: false
- title: Ryan Fitzgerald
  description: |
    Personal portfolio and blog for Ryan Fitzgerald
  main_url: "https://ryanfitzgerald.ca/"
  url: "https://ryanfitzgerald.ca/"
  categories:
    - Web Development
    - Portfolio
  built_by: Ryan Fitzgerald
  built_by_url: "https://github.com/RyanFitzgerald"
  featured: false
- title: Kaizen
  description: |
    Content Marketing, PR & SEO Agency in London
  main_url: "https://www.kaizen.co.uk/"
  url: "https://www.kaizen.co.uk/"
  categories:
    - Agency
    - Blog
    - Design
    - Web Development
    - SEO
  built_by: Bogdan Stanciu
  built_by_url: "https://github.com/b0gd4n"
  featured: false
- title: HackerOne Platform Documentation
  description: |
    HackerOne's Product Documentation Center!
  url: "https://docs.hackerone.com/"
  main_url: "https://docs.hackerone.com/"
  categories:
    - Documentation
    - Security
  featured: false
- title: Patreon Partners
  description: |
    Resources and products to help you do more with Patreon.
  url: "https://partners.patreon.com/"
  main_url: "https://partners.patreon.com/"
  categories:
    - Directory
  featured: false
- title: Bureau Of Meteorology (beta)
  description: |
    Help shape the future of Bureau services
  url: "https://beta.bom.gov.au/"
  main_url: "https://beta.bom.gov.au/"
  categories:
    - Meteorology
  featured: false
- title: Curbside
  description: |
    Connecting Stores with Mobile Customers
  main_url: "https://curbside.com/"
  url: "https://curbside.com/"
  categories:
    - Mobile Commerce
  featured: false
- title: Mux Video
  description: |
    API to video hosting and streaming
  main_url: "https://mux.com/"
  url: "https://mux.com/"
  categories:
    - Video
    - Hosting
    - Streaming
    - API
  featured: false
- title: Swapcard
  description: >
    The easiest way for event organizers to instantly connect people, build a
    community of attendees and exhibitors, and increase revenue over time
  main_url: "https://www.swapcard.com/"
  url: "https://www.swapcard.com/"
  categories:
    - Event
    - Community
    - Personal Training
    - Marketing
  built_by: Swapcard
  built_by_url: "https://www.swapcard.com/"
  featured: false
- title: Kalix
  description: >
    Kalix is perfect for healthcare professionals starting out in private
    practice, to those with an established clinic.
  main_url: "https://www.kalixhealth.com/"
  url: "https://www.kalixhealth.com/"
  categories:
    - Healthcare
  featured: false
- title: Hubba
  description: |
    Buy wholesale products from thousands of independent, verified Brands.
  main_url: "https://join.hubba.com/"
  url: "https://join.hubba.com/"
  categories:
    - eCommerce
  featured: false
- title: HyperPlay
  description: |
    In Asean's 1st Ever LOL Esports X Music Festival
  main_url: "https://hyperplay.leagueoflegends.com/"
  url: "https://hyperplay.leagueoflegends.com/"
  categories:
    - Video Games
    - Music
  featured: false
- title: Bad Credit Loans
  description: |
    Get the funds you need, from $250-$5,000
  main_url: "https://www.creditloan.com/"
  url: "https://www.creditloan.com/"
  categories:
    - Loans
    - Credits
  featured: false
- title: Financial Center
  description: >
    Member-owned, not-for-profit, co-operative whose members receive financial
    benefits in the form of lower loan rates, higher savings rates, and lower
    fees than banks.
  main_url: "https://fcfcu.com/"
  url: "https://fcfcu.com/"
  categories:
    - Loans
    - Finance
    - Nonprofit
    - Banking
    - Business
    - Education
  built_by: "https://fcfcu.com/"
  built_by_url: "https://fcfcu.com/"
  featured: false
- title: Office of Institutional Research and Assessment
  description: |
    Good Data, Good Decisions
  main_url: "http://oira.ua.edu/"
  url: "http://oira.ua.edu/"
  categories:
    - Data
  featured: false
- title: The Telegraph Premium
  description: |
    Exclusive stories from award-winning journalists
  main_url: "https://premium.telegraph.co.uk/"
  url: "https://premium.telegraph.co.uk/"
  categories:
    - Newspaper
  featured: false
- title: html2canvas
  description: |
    Screenshots with JavaScript
  main_url: "http://html2canvas.hertzen.com/"
  url: "http://html2canvas.hertzen.com/"
  source_url: "https://github.com/niklasvh/html2canvas/tree/master/www"
  categories:
    - JavaScript
    - Documentation
  built_by: Niklas von Hertzen
  built_by_url: "http://hertzen.com/"
  featured: false
- title: Dato CMS
  description: |
    The API-based CMS your editors will love
  main_url: "https://www.datocms.com/"
  url: "https://www.datocms.com/"
  categories:
    - CMS
    - API
  featured: false
- title: Half Electronics
  description: |
    Personal website
  main_url: "https://www.halfelectronic.com/"
  url: "https://www.halfelectronic.com/"
  categories:
    - Blog
    - Electronics
  built_by: Fernando Poumian
  built_by_url: "https://github.com/fpoumian/halfelectronic.com"
  featured: false
- title: Frithir Software Development
  main_url: "https://frithir.com/"
  url: "https://frithir.com/"
  featured: false
  description: "I DRINK COFFEE, WRITE CODE AND IMPROVE MY DEVELOPMENT SKILLS EVERY DAY."
  categories:
    - Design
    - Web Development
  built_by: Frithir
  built_by_url: "https://Frithir.com/"
- title: Unow
  main_url: "https://www.unow.fr/"
  url: "https://www.unow.fr/"
  categories:
    - Education
    - Marketing
  featured: false
- title: Peter Hironaka
  description: |
    Freelance Web Developer based in Los Angeles.
  main_url: "https://peterhironaka.com/"
  url: "https://peterhironaka.com/"
  categories:
    - Portfolio
    - Web Development
  built_by: Peter Hironaka
  built_by_url: "https://github.com/PHironaka"
  featured: false
- title: Michael McQuade
  description: |
    Personal website and blog for Michael McQuade
  main_url: "https://giraffesyo.io"
  url: "https://giraffesyo.io"
  categories:
    - Blog
  built_by: Michael McQuade
  built_by_url: "https://github.com/giraffesyo"
  featured: false
- title: Haacht Brewery
  description: |
    Corporate website for Haacht Brewery. Designed and Developed by Gafas.
  main_url: "https://haacht.com/en/"
  url: "https://haacht.com"
  categories:
    - Brewery
  built_by: Gafas
  built_by_url: "https://gafas.be"
  featured: false
- title: StoutLabs
  description: |
    Portfolio of Daniel Stout, freelance developer in East Tennessee.
  main_url: "https://www.stoutlabs.com/"
  url: "https://www.stoutlabs.com/"
  categories:
    - Web Development
    - Portfolio
  built_by: Daniel Stout
  built_by_url: "https://github.com/stoutlabs"
  featured: false
- title: Chicago Ticket Outcomes By Neighborhood
  description: |
    ProPublica data visualization of traffic ticket court outcomes
  categories:
    - News
    - Nonprofit
    - Visualization
  url: >-
    https://projects.propublica.org/graphics/il/il-city-sticker-tickets-maps/ticket-status/?initialWidth=782
  main_url: >-
    https://projects.propublica.org/graphics/il/il-city-sticker-tickets-maps/ticket-status/?initialWidth=782
  built_by: David Eads
  built_by_url: "https://github.com/eads"
  featured: false
- title: Chicago South Side Traffic Ticketing rates
  description: |
    ProPublica data visualization of traffic ticket rates by community
  main_url: >-
    https://projects.propublica.org/graphics/il/il-city-sticker-tickets-maps/ticket-rate/?initialWidth=782
  url: >-
    https://projects.propublica.org/graphics/il/il-city-sticker-tickets-maps/ticket-rate/?initialWidth=782
  categories:
    - News
    - Nonprofit
    - Visualization
  built_by: David Eads
  built_by_url: "https://github.com/eads"
  featured: false
- title: Otsimo
  description: >
    Otsimo is a special education application for children with autism, down
    syndrome and other developmental disabilities.
  main_url: "https://otsimo.com/en/"
  url: "https://otsimo.com/en/"
  categories:
    - Blog
    - Education
  featured: false
- title: Matt Bagni Portfolio 2018
  description: >
    Mostly the result of playing with Gatsby and learning about react and
    graphql. Using the screenshot plugin to showcase the work done for my
    company in the last 2 years, and a good amount of other experiments.
  main_url: "https://mattbag.github.io"
  url: "https://mattbag.github.io"
  categories:
    - Portfolio
  featured: false
- title: Lisa Ye's Blog
  description: |
    Simple blog/portofolio for a fashion designer. Gatsby_v2 + Netlify cms
  main_url: "https://lisaye.netlify.com/"
  url: "https://lisaye.netlify.com/"
  categories:
    - Blog
    - Portfolio
    - Fashion
  featured: false
- title: Artem Sapegin
  description: >
    Little homepage of Artem Sapegin, a frontend developer, passionate
    photographer, coffee drinker and crazy dogs’ owner.
  main_url: "https://sapegin.me/"
  url: "https://sapegin.me/"
  categories:
    - Portfolio
    - Open Source
    - Web Development
  built_by: Artem Sapegin
  built_by_url: "https://github.com/sapegin"
  featured: false
- title: SparkPost Developers
  main_url: "https://developers.sparkpost.com/"
  url: "https://developers.sparkpost.com/"
  source_url: "https://github.com/SparkPost/developers.sparkpost.com"
  categories:
    - Documentation
    - API
  featured: false
- title: Malik Browne Portfolio 2018
  description: >
    The portfolio blog of Malik Browne, a full-stack engineer, foodie, and avid
    blogger/YouTuber.
  main_url: "https://www.malikbrowne.com/about"
  url: "https://www.malikbrowne.com"
  categories:
    - Blog
    - Portfolio
  built_by: Malik Browne
  built_by_url: "https://twitter.com/milkstarz"
  featured: false
- title: Novatics
  description: |
    Digital products that inspire and make a difference
  main_url: "https://www.novatics.com.br"
  url: "https://www.novatics.com.br"
  categories:
    - Portfolio
    - Technology
    - Web Development
  built_by: Novatics
  built_by_url: "https://github.com/Novatics"
  featured: false
- title: Max McKinney
  description: >
    I’m a developer and designer with a focus in web technologies. I build cars
    on the side.
  main_url: "https://maxmckinney.com/"
  url: "https://maxmckinney.com/"
  categories:
    - Portfolio
    - Web Development
    - Design
  built_by: Max McKinney
  featured: false
- title: Stickyard
  description: |
    Make your React component sticky the easy way
  main_url: "https://nihgwu.github.io/stickyard/"
  url: "https://nihgwu.github.io/stickyard/"
  source_url: "https://github.com/nihgwu/stickyard/tree/master/website"
  categories:
    - Web Development
  built_by: Neo Nie
  featured: false
- title: Agata Milik
  description: |
    Website of a Polish psychologist/psychotherapist based in Gdańsk, Poland.
  main_url: "https://agatamilik.pl"
  url: "https://agatamilik.pl"
  categories:
    - Marketing
    - Healthcare
  built_by: Piotr Fedorczyk
  built_by_url: "https://piotrf.pl"
  featured: false
- title: WebPurple
  main_url: "https://www.webpurple.net/"
  url: "https://www.webpurple.net/"
  source_url: "https://github.com/WebPurple/site"
  description: >-
    Site of local (Russia, Ryazan) frontend community. Main purpose is to show
    info about meetups and keep blog.
  categories:
    - Nonprofit
    - Web Development
    - Community
    - Blog
    - Open Source
  built_by: Nikita Kirsanov
  built_by_url: "https://twitter.com/kitos_kirsanov"
  featured: false
- title: Papertrail.io
  description: |
    Inspection Management for the 21st Century
  main_url: "https://www.papertrail.io/"
  url: "https://www.papertrail.io/"
  categories:
    - Marketing
    - Technology
  built_by: Papertrail.io
  built_by_url: "https://www.papertrail.io"
  featured: false
- title: Matt Ferderer
  main_url: "https://mattferderer.com"
  url: "https://mattferderer.com"
  source_url: "https://github.com/mattferderer/gatsbyblog"
  description: >
    {titleofthesite} is a blog built with Gatsby that discusses web related tech
    such as JavaScript, .NET, Blazor & security.
  categories:
    - Blog
    - Web Development
  built_by: Matt Ferderer
  built_by_url: "https://twitter.com/mattferderer"
  featured: false
- title: Sahyadri Open Source Community
  main_url: "https://sosc.org.in"
  url: "https://sosc.org.in"
  source_url: "https://github.com/haxzie/sosc-website"
  description: >
    Official website of Sahyadri Open Source Community for community blog, event
    details and members info.
  categories:
    - Blog
    - Community
    - Open Source
  built_by: Musthaq Ahamad
  built_by_url: "https://github.com/haxzie"
  featured: false
- title: Tech Confessions
  main_url: "https://confessions.tech"
  url: "https://confessions.tech"
  source_url: "https://github.com/JonathanSpeek/tech-confessions"
  description: "A guilt-free place for us to confess our tech sins \U0001F64F\n"
  categories:
    - Community
    - Open Source
  built_by: Jonathan Speek
  built_by_url: "https://speek.design"
  featured: false
- title: Thibault Maekelbergh
  main_url: "https://thibmaek.com"
  url: "https://thibmaek.com"
  source_url: "https://github.com/thibmaek/thibmaek.github.io"
  description: |
    A nice blog about development, Raspberry Pi, plants and probably records.
  categories:
    - Blog
    - Open Source
  built_by: Thibault Maekelbergh
  built_by_url: "https://twitter.com/thibmaek"
  featured: false
- title: LearnReact.design
  main_url: "https://learnreact.design"
  url: "https://learnreact.design"
  description: >
    React Essentials For Designers: A React course tailored for product
    designers, ux designers, ui designers.
  categories:
    - Blog
  built_by: Linton Ye
  built_by_url: "https://twitter.com/lintonye"
- title: Devol’s Dance
  main_url: "https://www.devolsdance.com/"
  url: "https://www.devolsdance.com/"
  description: >
    Devol’s Dance is an invite-only, one-day event celebrating industrial
    robotics, AI, and automation.
  categories:
    - Marketing
    - Technology
  built_by: Corey Ward
  built_by_url: "http://www.coreyward.me/"
  featured: false
- title: Mega House Creative
  main_url: "https://www.megahousecreative.com/"
  url: "https://www.megahousecreative.com/"
  description: >
    Mega House Creative is a digital agency that provides unique goal-oriented
    web marketing solutions.
  categories:
    - Marketing
    - Agency
  built_by: Daniel Robinson
  featured: false
- title: Tobie Marier Robitaille - csc
  main_url: "https://tobiemarierrobitaille.com/"
  url: "https://tobiemarierrobitaille.com/en/"
  description: |
    Portfolio site for director of photography Tobie Marier Robitaille
  categories:
    - Portfolio
    - Gallery
  built_by: Mill3 Studio
  built_by_url: "https://mill3.studio/en/"
  featured: false
- title: Bestvideogame.deals
  main_url: "https://bestvideogame.deals/"
  url: "https://bestvideogame.deals/"
  description: |
    Video game comparison website for the UK, build with GatsbyJS.
  categories:
    - eCommerce
    - Video Games
  built_by: Koen Kamphuis
  built_by_url: "https://koenkamphuis.com/"
  featured: false
- title: Mahipat's Portfolio
  main_url: "https://mojaave.com/"
  url: "https://mojaave.com"
  source_url: "https://github.com/mhjadav/mojaave"
  description: >
    mojaave.com is Mahipat's portfolio, I have developed it using Gatsby v2 and
    Bootstrap, To get in touch with people looking for full-stack developer.
  categories:
    - Portfolio
    - Web Development
  built_by: Mahipat Jadav
  built_by_url: "https://mojaave.com/"
  featured: false
- title: Cmsbased
  main_url: "https://www.cmsbased.net"
  url: "https://www.cmsbased.net"
  description: >
    Cmsbased is providing automation tools and design resources for Web Hosting
    and IT services industry.
  categories:
    - Technology
    - Design
  featured: false
- title: Insights
  main_url: "https://justaskusers.com/"
  url: "https://justaskusers.com/"
  description: >
    Insights helps user experience (UX) researchers conduct their research and
    make sense of the findings.
  categories:
    - User Experience
    - Design
  built_by: Just Ask Users
  built_by_url: "https://justaskusers.com/"
  featured: false
- title: Tensiq
  main_url: "https://tensiq.com"
  url: "https://tensiq.com"
  source_url: "https://github.com/Tensiq/tensiq-site"
  description: >
    Tensiq is an e-Residency startup, that provides development in cutting-edge
    technology while delivering secure, resilient, performant solutions.
  categories:
    - Game Development
    - Web Development
    - Mobile Development
    - Agency
    - Open Source
  built_by: Jens
  built_by_url: "https://github.com/arrkiin"
  featured: false
- title: Mintfort
  main_url: "https://mintfort.com/"
  url: "https://mintfort.com/"
  source_url: "https://github.com/MintFort/mintfort.com"
  description: >
    Mintfort, the first crypto-friendly bank account. Store and manage assets on
    the blockchain.
  categories:
    - Technology
    - Bank
  built_by: Axel Fuhrmann
  built_by_url: "https://axelfuhrmann.com/"
  featured: false
- title: React Native Explorer
  main_url: "https://react-native-explorer.firebaseapp.com"
  url: "https://react-native-explorer.firebaseapp.com"
  description: |
    Explorer React Native packages and examples effortlessly.
  categories:
    - React Native
  featured: false
- title: 500Tech
  main_url: "https://500tech.com/"
  url: "https://500tech.com/"
  featured: false
  categories:
    - Web Development
    - Agency
    - Open Source
- title: eworld
  main_url: "http://eworld.herokuapp.com/"
  url: "http://eworld.herokuapp.com/"
  featured: false
  categories:
    - eCommerce
    - Technology
- title: It's a Date
  description: >
    It's a Date is a dating app that actually involves dating.
  main_url: "https://www.itsadate.app/"
  url: "https://www.itsadate.app/"
  featured: false
  categories:
    - App
    - Blog
- title: Node.js HBase
  description: >
    Asynchronous HBase client for NodeJs using REST.
  main_url: https://hbase.js.org/
  url: https://hbase.js.org/
  source_url: "https://github.com/adaltas/node-hbase"
  categories:
    - Documentation
    - Open Source
    - Technology
  built_by: David Worms
  built_by_url: http://www.adaltas.com
  featured: false
- title: Peter Kroyer - Web Design / Web Development
  main_url: https://www.peterkroyer.at/en/
  url: https://www.peterkroyer.at/en/
  description: >
    Freelance web designer / web developer based in Vienna, Austria (Wien, Österreich).
  categories:
    - Agency
    - Web Development
    - Design
    - Portfolio
    - Freelance
  built_by: Peter Kroyer
  built_by_url: https://www.peterkroyer.at/
  featured: false
- title: Geddski
  main_url: https://gedd.ski
  url: https://gedd.ski
  description: >
    frontend mastery blog - level up your UI game.
  categories:
    - Web Development
    - Education
    - Productivity
    - User Experience
  built_by: Dave Geddes
  built_by_url: https://twitter.com/geddski
  featured: false
- title: Rung
  main_url: "https://rung.com.br/"
  url: "https://rung.com.br/"
  description: >
    Rung alerts you about the exceptionalities of your personal and professional life.
  categories:
    - API
    - Technology
    - Travel
    - Bot
  featured: false
- title: Mokkapps
  main_url: "https://www.mokkapps.de/"
  url: "https://www.mokkapps.de/"
  source_url: "https://github.com/mokkapps/website"
  description: >
    Portfolio website from Michael Hoffmann. Passionate software developer with focus on web-based technologies.
  categories:
    - Blog
    - Portfolio
    - Web Development
    - Mobile Development
  featured: false
- title: Premier Octet
  main_url: "https://www.premieroctet.com/"
  url: "https://www.premieroctet.com/"
  description: >
    Premier Octet is a React-based agency
  categories:
    - Agency
    - Web Development
    - Mobile Development
    - React Native
  featured: false
- title: Thorium
  main_url: "https://www.thoriumsim.com/"
  url: "https://www.thoriumsim.com/"
  source_url: "https://github.com/thorium-sim/thoriumsim.com"
  description: >
    Thorium - Open-source Starship Simulator Controls for Live Action Role Play
  built_by: Alex Anderson
  built_by_url: https://twitter.com/ralex1993
  categories:
    - Blog
    - Portfolio
    - Documentation
    - Marketing
    - Education
    - Entertainment
    - Open Source
    - Web Development
  featured: false
- title: Cameron Maske
  main_url: "https://www.cameronmaske.com/"
  url: "https://www.cameronmaske.com/courses/introduction-to-pytest/"
  source_url: "https://github.com/cameronmaske/cameronmaske.com-v2"
  description: >
    The homepage of Cameron Maske, a freelance full-stack developer, who is currently working on a free pytest video course
  categories:
    - Education
    - Video
    - Portfolio
    - Freelance
  featured: false
- title: Studenten bilden Schüler
  description: >
    Studenten bilden Schüler e.V. is a German student-run nonprofit initiative that aims to
    contribute to more equal educational opportunities by providing free tutoring to refugees
    and children from underprivileged families. The site is built on Gatsby v2, styled-components
    and Contentful. It supports Google Analytics, fluid typography and Algolia search.
  main_url: "https://studenten-bilden-schueler.de"
  url: "https://studenten-bilden-schueler.de"
  source_url: "https://github.com/StudentenBildenSchueler/homepage"
  categories:
    - Education
    - Nonprofit
    - Blog
  built_by: Janosh Riebesell
  built_by_url: "https://janosh.io"
  featured: false
- title: Joseph Chambers
  main_url: "https://joseph.michael-chambers.com/"
  url: "https://joseph.michael-chambers.com/"
  description: >
    The homepage of Joseph Chambers, a freelance full-stack developer, who is currently looking for work.
  categories:
    - Portfolio
    - Freelance
    - Web Development
  built_by: Joseph Chambers
  built_by_url: https://twitter.com/imcodingideas
  featured: false
- title: Mike's Remote List
  main_url: "https://www.mikesremotelist.com"
  url: "https://www.mikesremotelist.com"
  description: >
    A list of remote jobs, updated throughout the day. Built on Gatsby v1 and powered by Contentful, Google Sheets, string and sticky tape.
  categories:
    - Job Board
  featured: false
- title: Madvoid
  main_url: "https://madvoid.com/"
  url: "https://madvoid.com/screenshot/"
  featured: false
  description: >
    Madvoid is a team of expert developers dedicated to creating simple, clear, usable and blazing fast web and mobile apps.
    We are coders that help companies and agencies to create social & interactive experiences.
    This includes full-stack development using React, WebGL, Static Site Generators, Ruby On Rails, Phoenix, GraphQL, Chatbots, CI / CD, Docker and more!
  categories:
    - Portfolio
    - Technology
    - Web Development
    - Agency
    - Marketing
  built_by: Jean-Paul Bonnetouche
  built_by_url: https://twitter.com/_jpb
- title: MOMNOTEBOOK.COM
  description: >
    Sharing knowledge and experiences that make childhood and motherhood rich, vibrant and healthy.
  main_url: "https://momnotebook.com/"
  url: "https://momnotebook.com/"
  featured: false
  built_by: Aleksander Hansson
  built_by_url: https://www.linkedin.com/in/aleksanderhansson/
  categories:
    - Blog
- title: Pirate Studios
  description: >
    Reinventing music studios with 24/7 self service rehearsal, DJ & production rooms available around the world.
  main_url: "https://www.piratestudios.co"
  url: "https://www.piratestudios.co"
  featured: false
  built_by: The Pirate Studios team
  built_by_url: https://github.com/piratestudios/
  categories:
    - Music
- title: Aurora EOS
  main_url: "https://www.auroraeos.com/"
  url: "https://www.auroraeos.com/"
  featured: false
  categories:
    - Blockchain
    - Marketing
    - Blog
  built_by: Corey Ward
  built_by_url: "http://www.coreyward.me/"
- title: MadeComfy
  main_url: "https://madecomfy.com.au/"
  url: "https://madecomfy.com.au/"
  description: >
    Short term rental management startup, using Contentful + Gatsby + CicleCI
  featured: false
  categories:
    - Travel
  built_by: Lucas Vilela
  built_by_url: "https://madecomfy.com.au/"
- title: How To Book Cheap Flights
  description: >
    A travel blog built with Gatsby and adopting the AMP technology.
  main_url: "https://howtobookcheapflights.com"
  url: "https://howtobookcheapflights.com"
  source_url: "https://github.com/flaviolivolsi/howtobookcheapflights"
  featured: false
  categories:
    - Travel
    - Blog
  built_by: Flavio Li Volsi
  built_by_url: "http://github.com/flaviolivolsi"
- title: Tiger Facility Services
  description: >
    Tiger Facility Services combines facility management expertise with state of the art software to offer a sustainable and customer oriented cleaning and facility service.
  main_url: https://www.tigerfacilityservices.com/de-en/
  url: https://www.tigerfacilityservices.com/de-en/
  featured: false
  categories:
    - B2B Services
- title: "Luciano Mammino's blog"
  description: >
    Tech & programming blog of Luciano Mammino a.k.a. "loige", Full-Stack Web Developer and International Speaker
  main_url: https://loige.co
  url: https://loige.co
  featured: false
  categories:
    - Blog
    - Web Development
  built_by: Luciano Mammino
  built_by_url: https://loige.co
- title: Wire • Secure collaboration platform
  description: >
    Corporate website of Wire, an open source, end-to-end encrypted collaboration platform
  main_url: "https://wire.com"
  url: "https://wire.com"
  featured: false
  categories:
    - Open Source
    - Productivity
    - Technology
    - Blog
    - App
  built_by: Wire team
  built_by_url: "https://github.com/orgs/wireapp/people"
- title: J. Patrick Raftery
  main_url: "https://www.jpatrickraftery.com"
  url: "https://www.jpatrickraftery.com"
  description: J. Patrick Raftery is an opera singer and voice teacher based in Vancouver, BC.
  categories:
    - Portfolio
    - Music
  built_by: Michael Uloth
  built_by_url: "https://www.michaeluloth.com"
  featured: false
- title: Aria Umezawa
  main_url: "https://www.ariaumezawa.com"
  url: "https://www.ariaumezawa.com"
  description: Aria Umezawa is a director, producer, and writer currently based in San Francisco.
  categories:
    - Portfolio
    - Music
    - Entertainment
  built_by: Michael Uloth
  built_by_url: "https://www.michaeluloth.com"
  featured: false
- title: Pomegranate Opera
  main_url: "https://www.pomegranateopera.com"
  url: "https://www.pomegranateopera.com"
  description: Pomegranate Opera is a lesbian opera written by Amanda Hale & Kye Marshall.
  categories:
    - Gallery
    - Music
  built_by: Michael Uloth
  built_by_url: "https://www.michaeluloth.com"
  featured: false
- title: Daniel Cabena
  main_url: "https://www.danielcabena.com"
  url: "https://www.danielcabena.com"
  description: Daniel Cabena is a Canadian countertenor highly regarded in both Canada and Europe for prize-winning performances ranging from baroque to contemporary repertoire.
  categories:
    - Portfolio
    - Music
  built_by: Michael Uloth
  built_by_url: "https://www.michaeluloth.com"
  featured: false
- title: Artist.Center
  main_url: "https://artistcenter.netlify.com"
  url: "https://artistcenter.netlify.com"
  description: The marketing page for Artist.Center, a soon-to-launch platform designed to connect opera singers to opera companies.
  categories:
    - Music
  built_by: Michael Uloth
  built_by_url: "https://www.michaeluloth.com"
  featured: false
- title: DG Volo & Company
  main_url: "https://www.dgvolo.com"
  url: "https://www.dgvolo.com"
  description: DG Volo & Company is a Toronto-based investment consultancy.
  categories:
    - Finance
  built_by: Michael Uloth
  built_by_url: "https://www.michaeluloth.com"
  featured: false
- title: Shawna Lucey
  main_url: "https://www.shawnalucey.com"
  url: "https://www.shawnalucey.com"
  description: Shawna Lucey is an American theater and opera director based in New York City.
  categories:
    - Portfolio
    - Music
    - Entertainment
  built_by: Michael Uloth
  built_by_url: "https://www.michaeluloth.com"
  featured: false
- title: Leyan Lo
  main_url: https://www.leyanlo.com
  url: https://www.leyanlo.com
  description: >
    Leyan Lo’s personal website
  categories:
    - Portfolio
  built_by: Leyan Lo
  built_by_url: https://www.leyanlo.com
  featured: false
- title: Hawaii National Bank
  url: https://hawaiinational.bank
  main_url: https://hawaiinational.bank
  description: Hawaii National Bank's highly personalized service has helped loyal customers & locally owned businesses achieve their financial dreams for over 50 years.
  categories:
    - Bank
  built_by: Wall-to-Wall Studios
  built_by_url: https://walltowall.com
  featured: false
- title: Coletiv
  url: https://coletiv.com
  main_url: https://coletiv.com
  description: Coletiv teams up with companies of all sizes to design, develop & launch digital products for iOS, Android & the Web.
  categories:
    - Technology
    - Agency
    - Web Development
  built_by: Coletiv
  built_by_url: https://coletiv.com
  featured: false
- title: janosh.io
  description: >
    Personal blog and portfolio of Janosh Riebesell. The site is built with Gatsby v2 and designed
    entirely with styled-components v4. Much of the layout was achieved with CSS grid. It supports
    Google Analytics, fluid typography and Algolia search.
  main_url: "https://janosh.io"
  url: "https://janosh.io"
  source_url: "https://github.com/janosh/janosh.io"
  categories:
    - Portfolio
    - Blog
    - Science
    - Photography
    - Travel
  built_by: Janosh Riebesell
  built_by_url: "https://janosh.io"
  featured: false
- title: Gatsby Manor
  description: >
    We build themes for gatsby. We have themes for all projects including personal,
    portfolio, ecommerce, landing pages and more. We also run an in-house
    web dev and design studio. If you cannot find what you want, we can build it for you!
    Email us at gatsbymanor@gmail.com with questions.
  main_url: "https://www.gatsbymanor.com"
  url: "https://www.gatsbymanor.com"
  source_url: "https://github.com/gatsbymanor"
  categories:
    - Web Development
    - Themes
    - Agency
    - Technology
    - Freelance
  built_by: Steven Natera
  built_by_url: "https://stevennatera.com"
- title: Ema Suriano's Portfolio
  main_url: https://emasuriano.com/
  url: https://emasuriano.com/
  source_url: https://github.com/EmaSuriano/emasuriano.github.io
  description: >
    Ema Suriano's portfolio to display information about him, his projects and what he's writing about.
  categories:
    - Portfolio
    - Technology
    - Web Development
  built_by: Ema Suriano
  built_by_url: https://emasuriano.com/
  featured: false
- title: Luan Orlandi
  main_url: https://luanorlandi.github.io
  url: https://luanorlandi.github.io
  source_url: https://github.com/luanorlandi/luanorlandi.github.io
  description: >
    Luan Orlandi's personal website. Brazilian web developer, enthusiast in React and Gatsby.
  categories:
    - Blog
    - Portfolio
    - Web Development
  built_by: Luan Orlandi
  built_by_url: https://github.com/luanorlandi
- title: Mobius Labs
  main_url: https://mobius.ml
  url: https://mobius.ml
  description: >
    Mobius Labs landing page, a Start-up working on Computer Vision
  categories:
    - Landing page
    - Marketing
    - Technology
    - AI
  built_by: sktt
  built_by_url: https://github.com/sktt
- title: EZAgrar
  main_url: https://www.ezagrar.at/en/
  url: https://www.ezagrar.at/en/
  description: >
    EZAgrar.at is the homepage of the biggest agricultural machinery dealership in Austria. In total 8 pages will be built for this client reusing a lot of components between them.
  categories:
    - eCommerce
    - Marketing
    - Multilingual
  built_by: MangoART
  built_by_url: https://www.mangoart.at
  featured: false
- title: OAsome blog
  main_url: https://oasome.blog/
  url: https://oasome.blog/
  source_url: https://github.com/oorestisime/oasome
  description: >
    Paris-based Cypriot adventurers. A and O. Lovers of life and travel. Want to get a glimpse of the OAsome world?
  categories:
    - Blog
    - Photography
    - Travel
  built_by: Orestis Ioannou
  featured: false
- title: Brittany Chiang
  main_url: https://brittanychiang.com/
  url: https://brittanychiang.com/
  source_url: https://github.com/bchiang7/v4
  description: >
    Personal website and portfolio of Brittany Chiang built with Gatsby v2
  categories:
    - Portfolio
  built_by: Brittany Chiang
  built_by_url: https://github.com/bchiang7
  featured: false
- title: Fitekran
  description: >
    One of the most visited Turkish blog about health, sports and healthy lifestyle, that has been rebuilt with Gatsby v2 using Wordpress.
  main_url: "https://www.fitekran.com"
  url: "https://www.fitekran.com"
  categories:
    - Science
    - Healthcare
    - Blog
  built_by: Burak Tokak
  built_by_url: "https://www.buraktokak.com"
- title: Serverless
  main_url: https://serverless.com
  url: https://serverless.com
  source_url: https://github.com/serverless/site
  description: >
    Serverless.com – Build web, mobile and IoT applications with serverless architectures using AWS Lambda, Azure Functions, Google CloudFunctions & more!
  categories:
    - Technology
    - Web Development
  built_by: Codebrahma
  built_by_url: https://codebrahma.com
  featured: false
- title: Dive Bell
  main_url: https://divebell.band/
  url: https://divebell.band/
  description: >
    Simple site for a band to list shows dates and videos (499 on lighthouse)
  categories:
    - Music
  built_by: Matt Bagni
  built_by_url: https://mattbag.github.io
  featured: false
- title: Mayer Media Co.
  main_url: https://mayermediaco.com/
  url: https://mayermediaco.com/
  description: >
    Freelance Web Development and Digital Marketing
  categories:
    - Web Development
    - Marketing
    - Blog
  source_url: https://github.com/MayerMediaCo/MayerMediaCo2.0
  built_by: Danny Mayer
  built_by_url: https://twitter.com/mayermediaco
  featured: false
- title: Jan Czizikow Portfolio
  main_url: https://www.janczizikow.com/
  url: https://www.janczizikow.com/
  source_url: https://github.com/janczizikow/janczizikow-portfolio
  description: >
    Simple personal portfolio site built with Gatsby
  categories:
    - Portfolio
    - Freelance
    - Web Development
  built_by: Jan Czizikow
  built_by_url: https://github.com/janczizikow
- title: Carbon Design Systems
  main_url: http://www.carbondesignsystem.com/
  url: http://www.carbondesignsystem.com/
  description: >
    The Carbon Design System is integrating the new IBM Design Ethos and Language. It represents a completely fresh approach to the design of all things at IBM.
  categories:
    - Design System
    - Documentation
  built_by: IBM
  built_by_url: https://www.ibm.com/
  featured: false
- title: McDonald's Design System
  main_url: https://design.mcdonalds.com/
  url: https://design.mcdonalds.com/
  description: >
    McDonald's Design System
  categories:
    - Design
    - Design System
  built_by: McDonald's
  built_by_url: https://www.mcdonalds.com/us/en-us.html
  featured: false
- title: Mozilla Mixed Reality
  main_url: https://mixedreality.mozilla.org/
  url: https://mixedreality.mozilla.org/
  description: >
    Virtual Reality for the free and open Web.
  categories:
    - Virtual Reality
    - Open Source
  built_by: Mozilla
  built_by_url: https://www.mozilla.org/
  featured: false
- title: Uniform Hudl Design System
  main_url: http://uniform.hudl.com/
  url: http://uniform.hudl.com/
  description: >
    A single design system to ensure every interface feels like Hudl. From the colors we use to the size of our buttons and what those buttons say, Uniform has you covered. Check the guidelines, copy the code and get to building.
  categories:
    - Design System
    - Open Source
    - Design
  built_by: Hudl
  built_by_url: https://www.hudl.com/
- title: Subtle UI
  main_url: "https://subtle-ui.netlify.com/"
  url: "https://subtle-ui.netlify.com/"
  source_url: "https://github.com/ryanwiemer/subtle-ui"
  description: >
    A collection of clever yet understated user interactions found on the web.
  categories:
    - Web Development
    - Open Source
    - User Experience
  built_by: Ryan Wiemer
  built_by_url: "https://www.ryanwiemer.com/"
  featured: false
- title: developer.bitcoin.com
  main_url: "https://www.bitcoin.com/"
  url: "https://developer.bitcoin.com/"
  description: >
    Bitbox based bitcoin.com developer platform and resources.
  categories:
    - Blockchain
  featured: false
- title: Barmej
  main_url: "https://app.barmej.com/"
  url: "https://app.barmej.com/"
  description: >
    An interactive platform to learn different programming languages in Arabic for FREE
  categories:
    - Education
    - Programming
    - Learning
  built_by: Obytes
  built_by_url: "https://www.obytes.com/"
  featured: false
- title: Vote Save America
  main_url: "https://votesaveamerica.com"
  url: "https://votesaveamerica.com"
  description: >
    Be a voter. Save America.
  categories:
    - Education
    - Government
  featured: false
  built_by: Jeremy E. Miller
  built_by_url: "https://jeremyemiller.com/"
- title: Emergence
  main_url: https://emcap.com/
  url: https://emcap.com/
  description: >
    Emergence is a top enterprise cloud venture capital firm. We fund early stage ventures focusing on enterprise & SaaS applications. Emergence is one of the top VC firms in Silicon Valley.
  categories:
    - Marketing
    - Blog
  built_by: Upstatement
  built_by_url: https://www.upstatement.com/
  featured: false
- title: FPVtips
  main_url: https://fpvtips.com
  url: https://fpvtips.com
  source_url: https://github.com/jumpalottahigh/fpvtips
  description: >
    FPVtips is all about bringing racing drone pilots closer together, and getting more people into the hobby!
  categories:
    - Community
    - Education
    - Drones
  built_by: Georgi Yanev
  built_by_url: https://twitter.com/jumpalottahigh
  featured: false
- title: Georgi Yanev
  main_url: https://blog.georgi-yanev.com/
  url: https://blog.georgi-yanev.com/
  source_url: https://github.com/jumpalottahigh/blog.georgi-yanev.com
  description: >
    I write articles about FPV quads (building and flying), web development, smart home automation, life-long learning and other topics from my personal experience.
  categories:
    - Blog
    - Electronics
    - Drones
  built_by: Georgi Yanev
  built_by_url: https://twitter.com/jumpalottahigh
  featured: false
- title: Bear Archery
  main_url: "https://beararchery.com/"
  url: "https://beararchery.com/"
  categories:
    - eCommerce
    - Sports
  built_by: Escalade Sports
  built_by_url: "https://www.escaladesports.com/"
  featured: false
- title: "attn:"
  main_url: "https://www.attn.com/"
  url: "https://www.attn.com/"
  categories:
    - Media
    - Entertainment
  built_by: "attn:"
  built_by_url: "https://www.attn.com/"
  featured: false
- title: Mirror Conf
  description: >
    Mirror Conf is a conference designed to empower designers and frontend developers who have a thirst for knowledge and want to broaden their horizons.
  main_url: "https://www.mirrorconf.com/"
  url: "https://www.mirrorconf.com/"
  categories:
    - Conference
    - Design
    - Frontend
  featured: false
- title: Startarium
  main_url: https://www.startarium.ro
  url: https://www.startarium.ro
  description: >
    Free entrepreneurship educational portal with more than 20000 users, hundreds of resources, crowdfunding, mentoring and investor pitching events facilitated.
  categories:
    - Education
    - Crowdfunding
    - Nonprofit
    - Entrepreneurship
  built_by: Cezar Neaga
  built_by_url: https://twitter.com/cezarneaga
  featured: false
- title: Microlink
  main_url: https://microlink.io/
  url: https://microlink.io/
  description: >
    Extract structured data from any website.
  categories:
    - Web Development
    - API
    - SDK
  built_by: Kiko Beats
  built_by_url: https://kikobeats.com/
  featured: false
- title: Markets.com
  main_url: "https://www.markets.com/"
  url: "https://www.markets.com/"
  featured: false
  categories:
    - Finance
- title: Kevin Legrand
  url: "https://k-legrand.com"
  main_url: "https://k-legrand.com"
  source_url: "https://github.com/Manoz/k-legrand.com"
  description: >
    Personal website and blog built with love with Gatsby v2
  categories:
    - Blog
    - Portfolio
    - Web Development
  built_by: Kevin Legrand
  built_by_url: https://k-legrand.com
  featured: false
- title: David James Portfolio
  main_url: https://dfjames.com/
  url: https://dfjames.com/
  source_url: https://github.com/daviddeejjames/dfjames-gatsby
  description: >
    Portfolio Site using GatsbyJS and headless WordPress
  categories:
    - WordPress
    - Portfolio
    - Blog
  built_by: David James
  built_by_url: https://twitter.com/daviddeejjames
- title: Hypertext Candy
  url: https://www.hypertextcandy.com/
  main_url: https://www.hypertextcandy.com/
  description: >
    Blog about web development. Laravel, Vue.js, etc.
  categories:
    - Blog
    - Web Development
  built_by: Masahiro Harada
  built_by_url: https://twitter.com/_Masahiro_H_
  featured: false
- title: "Maxence Poutord's blog"
  description: >
    Tech & programming blog of Maxence Poutord, Software Engineer, Serial Traveler and Public Speaker
  main_url: https://www.maxpou.fr
  url: https://www.maxpou.fr
  featured: false
  categories:
    - Blog
    - Web Development
  built_by: Maxence Poutord
  built_by_url: https://www.maxpou.fr
- title: "Dante Calderón"
  description: >
    Personal Website and Blog of Dante Calderón
  main_url: https://dantecalderon.com/
  url: https://dantecalderon.com/
  source_url: https://github.com/dantehemerson/dantecalderon.com
  featured: false
  categories:
    - Blog
    - Portfolio
    - Web Development
    - Open Source
    - Technology
    - Education
  built_by: Dante Calderón
  built_by_url: https://github.com/dantehemerson
- title: "The Noted Project"
  url: https://thenotedproject.org
  main_url: https://thenotedproject.org
  source_url: https://github.com/ianbusko/the-noted-project
  description: >
    Website to showcase the ethnomusicology research for The Noted Project.
  categories:
    - Portfolio
    - Education
    - Gallery
  built_by: Ian Busko
  built_by_url: https://github.com/ianbusko
  featured: false
- title: Got Milk
  main_url: "https://www.gotmilk.com/"
  url: "https://www.gotmilk.com/"
  featured: false
  categories:
    - Food
    - Miscellaneous
- title: People For Bikes
  url: "https://2017.peopleforbikes.org/"
  main_url: "https://2017.peopleforbikes.org/"
  categories:
    - Community
    - Sport
    - Gallery
    - Nonprofit
  built_by: PeopleForBikes
  built_by_url: "https://peopleforbikes.org/about-us/who-we-are/staff/"
  featured: false
- title: Wide Eye
  description: >
    Creative agency specializing in interactive design, web development, and digital communications.
  url: https://wideeye.co/
  main_url: https://wideeye.co/
  categories:
    - Design
    - Web Development
  built_by: Wide Eye
  built_by_url: https://wideeye.co/about-us/
  featured: false
- title: CodeSandbox
  description: >
    CodeSandbox is an online editor that helps you create web applications, from prototype to deployment.
  url: https://codesandbox.io/
  main_url: https://codesandbox.io/
  categories:
    - Web Development
  featured: false
- title: Marvel
  description: >
    The all-in-one platform powering design.
  url: https://marvelapp.com/
  main_url: https://marvelapp.com/
  categories:
    - Design
  featured: false
- title: Designcode.io
  description: >
    Learn to design and code React apps.
  url: https://designcode.io
  main_url: https://designcode.io
  categories:
    - Learning
  featured: false
- title: Happy Design
  description: >
    The Brand and Product Team Behind Happy Money
  url: https://design.happymoney.com/
  main_url: https://design.happymoney.com/
  categories:
    - Design
    - Finance
- title: Weihnachtsmarkt.ms
  description: >
    Explore the christmas market in Münster (Westf).
  url: https://weihnachtsmarkt.ms/
  main_url: https://weihnachtsmarkt.ms/
  source_url: https://github.com/codeformuenster/weihnachtsmarkt
  categories:
    - Gallery
    - Food
  built_by: "Code for Münster during #MSHACK18"
  featured: false
- title: Code Championship
  description: >
    Competitive coding competitions for students from 3rd to 8th grade. Code is Sport.
  url: https://www.codechampionship.com
  main_url: https://www.codechampionship.com
  categories:
    - Learning
    - Education
    - Sport
  built_by: Abamath LLC
  built_by_url: https://www.abamath.com
  featured: false
- title: Wieden+Kennedy
  description: >
    Wieden+Kennedy is an independent, global creative company.
  categories:
    - Technology
    - Web Development
    - Agency
    - Marketing
  url: https://www.wk.com
  main_url: https://www.wk.com
  built_by: Wieden Kennedy
  built_by_url: https://www.wk.com/about/
  featured: false
- title: Testing JavaScript
  description: >
    This course will teach you the fundamentals of testing your JavaScript applications using eslint, Flow, Jest, and Cypress.
  url: https://testingjavascript.com/
  main_url: https://testingjavascript.com/
  categories:
    - Learning
    - Education
    - Testing
    - JavaScript
  built_by: Kent C. Dodds
  built_by_url: https://kentcdodds.com/
  featured: false
- title: Use Hooks
  description: >
    One new React Hook recipe every day.
  url: https://usehooks.com/
  main_url: https://usehooks.com/
  categories:
    - Learning
    - Tips
    - React
  built_by: Gabe Ragland
  built_by_url: https://twitter.com/gabe_ragland
  featured: false
- title: Disrupting Nate
  description: >
    Ketogenic Diet, Podcasts, and Blockchain.
  url: https://www.disruptingnate.com/
  main_url: https://disruptingnate.com/
  categories:
    - Technology
    - Podcasts
  built_by: Nathan Olmstead
  built_by_url: https://twitter.com/disruptingnate
  featured: false
- title: Ambassador
  url: https://www.getambassador.io
  main_url: https://www.getambassador.io
  description: >
    Open source, Kubernetes-native API Gateway for microservices built on Envoy.
  categories:
    - Open Source
    - Documentation
    - Technology
  built_by: Datawire
  built_by_url: https://www.datawire.io
  featured: false
- title: Clubhouse
  main_url: https://clubhouse.io
  url: https://clubhouse.io
  description: >
    The intuitive and powerful project management platform loved by software teams of all sizes. Built with Gatsby v2 and Prismic
  categories:
    - Technology
    - Project Management
    - Blog
    - Productivity
    - B2B Services
    - Community
    - Design
    - Open Source
  built_by: Ueno.
  built_by_url: https://ueno.co
  featured: false
- title: Asian Art Collection
  url: http://artmuseum.princeton.edu/asian-art/
  main_url: http://artmuseum.princeton.edu/asian-art/
  description: >
    Princeton University has a branch dealing with state of art.They have showcased ore than 6,000 works of Asian art are presented alongside ongoing curatorial and scholarly research
  categories:
    - Art
    - History
    - Models
  featured: false
- title: QHacks
  url: https://qhacks.io
  main_url: https://qhacks.io
  source_url: https://github.com/qhacks/qhacks-website
  description: >
    QHacks is Queen’s University’s annual hackathon! QHacks was founded in 2016 with a mission to advocate and incubate the tech community at Queen’s University and throughout Canada.
  categories:
    - Hackathon
    - Education
    - Technology
    - Podcast
  featured: false
- title: Tyler McGinnis
  url: https://tylermcginnis.com/
  main_url: https://tylermcginnis.com/
  description: >
    The linear, course based approach to learning web technologies.
  categories:
    - Education
    - Technology
    - Podcast
    - Web Development
  featured: false
- title: a11y with Lindsey
  url: https://www.a11ywithlindsey.com/
  main_url: https://www.a11ywithlindsey.com/
  source_url: https://github.com/lkopacz/a11y-with-lindsey
  description: >
    To help developers navigate accessibility jargon, write better code, and to empower them to make their Internet, Everyone's Internet.
  categories:
    - Education
    - Blog
    - Technology
  built_by: Lindsey Kopacz
  built_by_url: https://twitter.com/littlekope0903
  featured: false
- title: DEKEMA
  url: https://www.dekema.com/
  main_url: https://www.dekema.com/
  description: >
    Worldclass crafting: Furnace, fervor, fullfilment. Delivering highest demand for future craftsmanship. Built using Gatsby v2 and Prismic.
  categories:
    - Healthcare
    - Science
    - Technology
  built_by: Crisp Studio
  built_by_url: https://crisp.studio
  featured: false
- title: FOX Circus
  main_url: "https://www.foxcircus.it/"
  url: "https://www.foxcircus.it/"
  categories:
    - Event
    - Conference
    - Entertainment
  built_by: Kframe Interactive SA
  built_by_url: http://kframeinteractive.com
  featured: false
- title: Ramón Chancay
  description: >-
    Frontend / Backend Developer in Guayaquil Ecuador.
    Currently at Everymundo, previously at El Universo.
    I enjoy teaching and sharing what I know.
    I give professional advice to developers and companies.
    My wife and my children are everything in my life.
  main_url: "https://ramonchancay.me/"
  url: "https://ramonchancay.me/"
  source_url: "https://github.com/devrchancay/personal-site"
  featured: false
  categories:
    - Blog
    - Technology
    - Web Development
  built_by: Codedebug
  built_by_url: "https://codedebug.co/"
- title: BELLHOPS
  main_url: https://www.getbellhops.com/
  url: https://www.getbellhops.com/
  description: >-
    Whether you’re moving someplace new or just want to complete a few projects around your current home, BellHops can arrange the moving services you need—at simple, straightforward rates.
  categories:
    - Business
  built_by: Bellhops, Inc.
  built_by_url: https://www.getbellhops.com/
  featured: false
- title: Acclimate Consulting
  main_url: https://www.acclimate.io/
  url: https://www.acclimate.io/
  description: >-
    Acclimate is a consulting firm that puts organizations back in control with data-driven strategies and full-stack applications.
  categories:
    - AI
    - Technology
    - Consulting
  built_by: Andrew Wilson
  built_by_url: https://github.com/andwilson
  featured: false
- title: Flyright
  url: https://flyright.co/
  main_url: https://flyright.co/
  description: >-
    Flyright curates everything you need for international travel in one tidy place 💜
  categories:
    - Technology
    - App
  built_by: Ty Hopp
  built_by_url: https://github.com/tyhopp
  featured: false
- title: Vets Who Code
  url: https://vetswhocode.io/
  main_url: https://vetswhocode.io/
  description: >-
    VetsWhoCode is a non-profit organization dedicated to training military veterans & giving them the skills they need transition into tech careers.
  categories:
    - Technology
    - Nonprofit
  featured: false
- title: Patreon Blog
  url: https://blog.patreon.com/
  main_url: https://blog.patreon.com/
  description: >-
    Official blog of Patreon.com
  categories:
    - Blog
  featured: false
- title: Full Beaker
  url: https://fullbeaker.com/
  main_url: https://fullbeaker.com/
  description: >-
    Full Beaker provides independent advice online about careers and home ownership, and connect anyone who asks with companies that can help them.
  categories:
    - Consulting
  featured: false
- title: Citywide Holdup
  url: https://citywideholdup.org/
  main_url: https://citywideholdup.org/
  source_url: https://github.com/killakam3084/citywide-site
  description: >-
    Citywide Holdup is an annual fundraising event held around early November in the city of Austin, TX hosted by the Texas Wranglers benefitting Easter Seals of Central Texas, a non-profit organization that provides exceptional services, education, outreach and advocacy so that people with disabilities can live, learn, work and play in our communities.
  categories:
    - Fundraising
    - Nonprofit
    - Event
  built_by: Cameron Rison
  built_by_url: https://github.com/killakam3084
  featured: false
- title: Dawn Labs
  url: https://dawnlabs.io
  main_url: https://dawnlabs.io
  description: >-
    Thoughtful products for inspired teams. With a holistic approach to engineering and design, we partner with startups and enterprises to build for the digital era.
  categories:
    - Technology
    - Agency
    - Web Development
  featured: false
- title: COOP by Ryder
  url: https://coop.com/
  main_url: https://coop.com/
  description: >
    COOP is a platform that connects fleet managers that have idle vehicles to businesses that are looking to rent vehicles. COOP simplifies the process and paperwork required to safely share vehicles between business owners.
  categories:
    - Marketing
    - Asset Sharing
  built_by: Crispin Porter Bogusky
  built_by_url: http://www.cpbgroup.com/
  featured: false
- title: Domino's Paving for Pizza
  url: https://www.pavingforpizza.com/
  main_url: https://www.pavingforpizza.com/
  description: >
    Nominate your town for a chance to have your rough drive home from Domino's fixed to pizza perfection.
  categories:
    - Marketing
  built_by: Crispin Porter Bogusky
  built_by_url: http://www.cpbgroup.com/
  featured: false
- title: Propapanda
  url: https://propapanda.eu/
  main_url: https://propapanda.eu/
  description: >
    Is a creative production house based in Tallinn, Estonia. We produce music videos, commercials, films and campaigns – from scratch to finish.
  categories:
    - Cinema
    - Video
    - Portfolio
    - Agency
    - Media
  built_by: Henry Kehlmann
  built_by_url: https://github.com/madhenry/
  featured: false
- title: JAMstack.paris
  url: https://jamstack.paris/
  main_url: https://jamstack.paris/
  source_url: https://github.com/JAMstack-paris/jamstack.paris
  description: >
    JAMstack-focused, bi-monthly meetup in Paris
  categories:
    - Web Development
  built_by: Matthieu Auger & Nicolas Goutay
  built_by_url: https://github.com/JAMstack-paris
  featured: false
- title: DexWallet - The only Wallet you need by Dexlab
  main_url: "https://www.dexwallet.io/"
  url: "https://www.dexwallet.io/"
  source_url: "https://github.com/dexlab-io/DexWallet-website"
  featured: false
  description: >-
    DexWallet is a secure, multi-chain, mobile wallet with an upcoming one-click exchange for mobile.
  categories:
    - Blockchain
    - App
    - Open Source
    - React Native
  built_by: DexLab
  built_by_url: "https://github.com/dexlab-io"
- title: Kings Valley Paving
  url: https://kingsvalleypaving.com
  main_url: https://kingsvalleypaving.com
  description: >
    Kings Valley Paving is an asphalt, paving and concrete company serving the commercial, residential and industrial sectors in the Greater Toronto Area.
  categories:
    - Marketing
    - Construction
  built_by: Michael Uloth
  built_by_url: https://www.michaeluloth.com
  featured: false
- title: Peter Barrett
  url: https://www.peterbarrett.ca
  main_url: https://www.peterbarrett.ca
  description: >
    Peter Barrett is a Canadian baritone from Newfoundland and Labrador who performs opera and concert repertoire in Canada, the U.S. and around the world.
  categories:
    - Portfolio
    - Music
  built_by: Michael Uloth
  built_by_url: https://www.michaeluloth.com
  featured: false
- title: NARCAN
  main_url: https://www.narcan.com
  url: https://www.narcan.com
  description: >
    NARCAN Nasal Spray is the first and only FDA-approved nasal form of naloxone for the emergency treatment of a known or suspected opioid overdose.
  categories:
    - Healthcare
  built_by: NARCAN
  built_by_url: https://www.narcan.com
  featured: false
- title: Ritual
  main_url: https://ritual.com
  url: https://ritual.com
  description: >
    Ritual started with a simple question, what exactly is in women's multivitamins? This is the story of what happened when our founder Kat started searching for answers — the story of Ritual.
  categories:
    - Healthcare
  built_by: Ritual
  built_by_url: https://ritual.com
  featured: false
- title: Truebill
  main_url: https://www.truebill.com
  url: https://www.truebill.com
  description: >
    Truebill empowers you to take control of your money.
  categories:
    - Finance
  built_by: Truebill
  built_by_url: https://www.truebill.com
  featured: false
- title: Smartling
  main_url: https://www.smartling.com
  url: https://www.smartling.com
  description: >
    Smartling enables you to automate, manage, and professionally translate content so that you can do more with less.
  categories:
    - Marketing
  built_by: Smartling
  built_by_url: https://www.smartling.com
  featured: false
- title: Clear
  main_url: https://www.clearme.com
  url: https://www.clearme.com
  description: >
    At clear, we’re working toward a future where you are your ID, enabling you to lead an unstoppable life.
  categories:
    - Security
  built_by: Clear
  built_by_url: https://www.clearme.com
  featured: false
- title: VS Code Rocks
  main_url: "https://vscode.rocks"
  url: "https://vscode.rocks"
  source_url: "https://github.com/lannonbr/vscode-rocks"
  featured: false
  description: >
    VS Code Rocks is a place for weekly news on the newest features and updates to Visual Studio Code as well as trending extensions and neat tricks to continually improve your VS Code skills.
  categories:
    - Open Source
    - Blog
    - Web Development
  built_by: Benjamin Lannon
  built_by_url: "https://github.com/lannonbr"
- title: Particle
  main_url: "https://www.particle.io"
  url: "https://www.particle.io"
  featured: false
  description: Particle is a fully-integrated IoT platform that offers everything you need to deploy an IoT product.
  categories:
    - Marketing
    - IOT
- title: freeCodeCamp curriculum
  main_url: "https://learn.freecodecamp.org"
  url: "https://learn.freecodecamp.org"
  featured: false
  description: Learn to code with free online courses, programming projects, and interview preparation for developer jobs.
  categories:
    - Web Development
    - Learning
- title: Tandem
  main_url: "https://tandem.co.uk"
  url: "https://tandem.co.uk/the-app"
  description: >
    We're on a mission to free you of money misery. Our app, card and savings account are designed to help you spend less time worrying about money and more time enjoying life.
  categories:
    - Finance
    - App
  built_by: Tandem
  built_by_url: https://github.com/tandembank
  featured: false
- title: Monbanquet.fr
  main_url: "https://monbanquet.fr"
  url: "https://monbanquet.fr"
  description: >
    Give your corporate events the food and quality it deserves, thanks to the know-how of the best local artisans.
  categories:
    - eCommerce
    - Food
    - Event
  built_by: Monbanquet.fr
  built_by_url: https://github.com/monbanquet
  featured: false
- title: The Leaky Cauldron Blog
  url: https://theleakycauldronblog.com
  main_url: https://theleakycauldronblog.com
  source_url: https://github.com/v4iv/theleakycauldronblog
  description: >
    A Brew of Awesomeness with a Pinch of Magic...
  categories:
    - Blog
  built_by: Vaibhav Sharma
  built_by_url: https://github.com/v4iv
  featured: false
- title: Wild Drop Surf Camp
  main_url: "https://wilddropsurfcamp.com"
  url: "https://wilddropsurfcamp.com"
  description: >
    Welcome to Portugal's best kept secret and be amazed with our nature. Here you can explore, surf, taste the world's best gastronomy and wine, feel the North Canyon's power with the biggest waves in the world and so many other amazing things. Find us, discover yourself!
  categories:
    - Tourism
    - Travel
  built_by: Samuel Fialho
  built_by_url: https://samuelfialho.com
  featured: false
- title: JoinUp HR chatbot
  url: https://www.joinup.io
  main_url: https://www.joinup.io
  description: Custom HR chatbot for better candidate experience
  categories:
    - App
    - Chatbot
    - HR
    - Technology
  featured: false
- title: JDCastro Web Design & Development
  main_url: https://jacobdcastro.com
  url: https://jacobdcastro.com
  source_url: https://github.com/jacobdcastro/personal-site
  featured: false
  description: >
    A small business site for freelance web designer and developer Jacob D. Castro. Includes professional blog, contact forms, and soon-to-come portfolio of sites for clients. Need a new website or an extra developer to share the workload? Feel free to check out the website!
  categories:
    - Blog
    - Portfolio
    - Business
    - Freelance
  built_by: Jacob D. Castro
  built_by_url: https://twitter.com/jacobdcastro
- title: Gatsby Tutorials
  main_url: https://www.gatsbytutorials.com
  url: https://www.gatsbytutorials.com
  source_url: https://github.com/ooloth/gatsby-tutorials
  featured: false
  description: >
    Gatsby Tutorials is a community-updated list of video, audio and written tutorials to help you learn GatsbyJS.
  categories:
    - Web Development
    - Education
    - Open Source
  built_by: Michael Uloth
  built_by_url: "https://www.michaeluloth.com"
- title: Up & Running Tutorials
  main_url: https://www.upandrunningtutorials.com
  url: https://www.upandrunningtutorials.com
  featured: false
  description: >
    Free coding tutorials for web developers. Get your web development career up and running by learning to build better, faster websites.
  categories:
    - Web Development
    - Education
  built_by: Michael Uloth
  built_by_url: "https://www.michaeluloth.com"
- title: Grooovinger
  url: https://www.grooovinger.com
  main_url: https://www.grooovinger.com
  description: >
    Martin Grubinger, a web developer from Austria
  categories:
    - Portfolio
    - Web Development
  built_by: Martin Grubinger
  built_by_url: https://www.grooovinger.com
  featured: false
- title: LXDX - the Crypto Derivatives Exchange
  main_url: https://www.lxdx.co/
  url: https://www.lxdx.co/
  description: >
    LXDX is the world's fastest crypto exchange. Our mission is to bring innovative financial products to retail crypto investors, providing access to the same speed and scalability that institutional investors already depend on us to deliver each and every day.
  categories:
    - Marketing
    - Blockchain
    - Finance
  built_by: Corey Ward
  built_by_url: http://www.coreyward.me/
  featured: false
- title: Kyle McDonald
  url: https://kylemcd.com
  main_url: https://kylemcd.com
  source_url: https://github.com/kylemcd/personal-site-react
  description: >
    Personal site + blog for Kyle McDonald
  categories:
    - Blog
  built_by: Kyle McDonald
  built_by_url: https://kylemcd.com
  featured: false
- title: VSCode Power User Course
  main_url: https://VSCode.pro
  url: https://VSCode.pro
  description: >
    After 10 years with Sublime, I switched to VSCode. Love it. Spent 1000+ hours building a premium video course to help you switch today. 200+ power user tips & tricks turn you into a VSCode.pro
  categories:
    - Education
    - Learning
    - eCommerce
    - Marketing
    - VSCode
    - Technology
    - Web Development
  built_by: Ahmad Awais
  built_by_url: https://twitter.com/MrAhmadAwais/
  featured: false
- title: Thijs Koerselman Portfolio
  main_url: https://www.vauxlab.com
  url: https://www.vauxlab.com
  featured: false
  description: >
    Portfolio of Thijs Koerselman. A freelance software engineer, full-stack web developer and sound designer.
  categories:
    - Portfolio
    - Business
    - Freelance
    - Technology
    - Web Development
    - React Native
    - Music
- title: Ad Hoc Homework
  main_url: https://homework.adhoc.team
  url: https://homework.adhoc.team
  description: >
    Ad Hoc builds government digital services that are fast, efficient, and usable by everyone. Ad Hoc Homework is a collection of coding and design challenges for candidates applying to our open positions.
  categories:
    - Web Development
    - Government
    - Healthcare
    - Programming
  built_by_url: https://adhoc.team
  featured: false
- title: BetterDocs | Discord Themes & Plugins
  main_url: https://betterdocs.us
  url: https://betterdocs.us
  description: >
    All Discord enhancement projects in 1! Free quality Themes and Plugins for Discord and easy installation instructions for BetterDiscord and more!
  categories:
    - Web Development
    - Programming
    - Open Source
  built_by: Christopher R. | Owner
  built_by_url: https://github.com/MrRobotjs/
  featured: false
- title: Birra Napoli
  main_url: http://www.birranapoli.it
  url: http://www.birranapoli.it
  built_by: Ribrain
  built_by_url: https://www.ribrainstudio.com
  featured: false
  description: >
    Birra Napoli official site
  categories:
    - Landing page
    - Business
    - Food
    - Beverage
- title: Satispay
  url: https://www.satispay.com
  main_url: https://www.satispay.com
  categories:
    - Business
    - Finance
    - Technology
  built_by: Satispay
  built_by_url: https://www.satispay.com
  featured: false
- title: The Movie Database - Gatsby
  url: https://tmdb.lekoarts.de
  main_url: https://tmdb.lekoarts.de
  source_url: https://github.com/LekoArts/gatsby-source-tmdb-example
  categories:
    - Open Source
    - Entertainment
    - Gallery
  featured: false
  built_by: LekoArts
  built_by_url: "https://github.com/LekoArts"
  description: >
    Source from The Movie Database (TMDb) API (v3) in Gatsby. This example is built with react-spring, React hooks and react-tabs and showcases the gatsby-source-tmdb plugin. It also has some client-only paths and uses gatsby-image.
- title: LANDR - Creative Tools for Musicians
  url: https://www.landr.com/
  main_url: https://www.landr.com/en/
  categories:
    - Music
    - Technology
    - AI
    - Business
    - Entrepreneurship
    - Freelance
    - Marketing
    - Media
  featured: false
  built_by: LANDR
  built_by_url: https://twitter.com/landr_music
  description: >
    Marketing website built for LANDR. LANDR is a web application that provides tools for musicians to master their music (using artificial intelligence), collaborate with other musicians, and distribute their music to multiple platforms.
- title: ClinicJS
  url: https://clinicjs.org/
  main_url: https://clinicjs.org/
  categories:
    - Performance
    - Technology
    - Documentation
  featured: false
  built_by: NearForm
  built_by_url: "https://www.nearform.com/"
  description: >
    Tools to help diagnose and pinpoint Node.js performance issues.
- title: KOBIT
  main_url: "https://kobit.in"
  url: "https://kobit.in"
  description: Automated Google Analytics Report with everything you need and more
  featured: false
  categories:
    - Marketing
    - Blog
  built_by: mottox2
  built_by_url: "https://mottox2.com"
- title: Aleksander Hansson
  main_url: https://ahansson.com
  url: https://ahansson.com
  featured: false
  description: >
    Portfolio website for Aleksander Hansson
  categories:
    - Portfolio
    - Business
    - Freelance
    - Technology
    - Web Development
    - Consulting
  built_by: Aleksander Hansson
  built_by_url: https://www.linkedin.com/in/aleksanderhansson/
- title: Surfing Nosara
  main_url: "https://www.surfingnosara.com"
  url: "https://www.surfingnosara.com"
  description: Real estate, vacation, and surf report hub for Nosara, Costa Rica
  featured: false
  categories:
    - Business
    - Blog
    - Gallery
    - Marketing
  built_by: Desarol
  built_by_url: "https://www.desarol.com"
- title: Crispin Porter Bogusky
  url: https://cpbgroup.com/
  main_url: https://cpbgroup.com/
  description: >
    We solve the world’s toughest communications problems with the most quantifiably potent creative assets.
  categories:
    - Agency
    - Advertising
    - Design
    - Marketing
  built_by: Crispin Porter Bogusky
  built_by_url: https://cpbgroup.com/
  featured: false
- title: graphene-python
  url: https://graphene-python.org
  main_url: https://graphene-python.org
  description: Graphene is a collaboratively funded project.Graphene-Python is a library for building GraphQL APIs in Python easily.
  categories:
    - Library
    - API
    - Documentation
  featured: false
- title: Song Wang's Blog
  main_url: "https://songwang.io/"
  url: "https://songwang.io/"
  source_url: "https://github.com/wangsongiam/songwang.io/"
  description: >
    The website about Song Wang.
  categories:
    - Blog
    - Technology
    - Web Development
  built_by: Song Wang
  built_by_url: "https://github.com/wangsongiam/"
  featured: false
- title: Engel & Völkers Ibiza Holiday Rentals
  main_url: "https://www.ev-ibiza.com/"
  url: "https://www.ev-ibiza.com/"
  featured: false
  built_by: Ventura Digitalagentur
  description: >
    Engel & Völkers, one of the most successful real estate agencies in the world, offers luxury holiday villas to rent in Ibiza.
  categories:
    - Tourism
    - Travel
- title: Sylvain Hamann's personal website
  url: "https://shamann.fr"
  main_url: "https://shamann.fr"
  source_url: "https://github.com/sylvhama/shamann-gatsby/"
  description: >
    Sylvain Hamann, web developer from France
  categories:
    - Portfolio
    - Web Development
  built_by: Sylvain Hamann
  built_by_url: "https://twitter.com/sylvhama"
  featured: false
- title: Jane Manchun Wong's Personal Website
  main_url: "https://wongmjane.com/"
  url: "https://wongmjane.com/"
  description: >
    Jane Manchun Wong's Personal Website is where she posts bug bounty write-ups, discoveries from reverse engineering apps and personal thoughts. This site is built on Gatsby v2 and it leverages the ecosystem to provide PWA features such as offline support.
  categories:
    - Blog
    - Portfolio
    - Security
  built_by: Jane Manchun Wong
  built_by_url: "https://twitter.com/wongmjane"
  featured: false
- title: PostPost
  main_url: "https://postpost.design"
  source_url: "https://github.com/postpostpdx/website"
  url: "https://postpost.design"
  description: >
    PostPost is a small studio based in Portland, OR that is focused on product design, web design/development, branding, and strategy.
  categories:
    - Portfolio
    - Design
    - Agency
    - Web Development
  built_by: Jonathan Simcoe
  built_by_url: "https://twitter.com/jdsimcoe"
  featured: false
- title: Luca Crea's portfolio
  main_url: https://lcrea.github.io
  url: https://lcrea.github.io
  description: >
    Portfolio and personal website of Luca Crea, an Italian software engineer.
  categories:
    - Portfolio
  built_by: Luca Crea
  built_by_url: https://github.com/lcrea
  featured: false
- title: Escalade Sports
  main_url: "https://www.escaladesports.com/"
  url: "https://www.escaladesports.com/"
  categories:
    - eCommerce
    - Sports
  built_by: Escalade Sports
  built_by_url: "https://www.escaladesports.com/"
  featured: false
- title: Exposify
  main_url: "https://www.exposify.de/"
  url: "https://www.exposify.de/"
  description: >
    This is our German website built with Gatsby 2.0, Emotion and styled-system.
    Exposify is a proptech startup and builds technology for real estate businesses.
    We provide our customers with an elegant agent software in combination
    with beautifully designed and fast websites.
  categories:
    - Web Development
    - Real Estate
    - Agency
    - Marketing
  built_by: Exposify
  built_by_url: "https://www.exposify.de/"
  featured: false
- title: Steak Point
  main_url: https://www.steakpoint.at/
  url: https://www.steakpoint.at/
  description: >
    Steak Restaurant in Vienna, Austria (Wien, Österreich).
  categories:
    - Restaurant
    - Food
  built_by: Peter Kroyer
  built_by_url: https://www.peterkroyer.at/
  featured: false
- title: Takumon blog
  main_url: "https://takumon.com"
  url: "https://takumon.com"
  source_url: "https://github.com/Takumon/blog"
  description: Java Engineer's tech blog.
  featured: false
  categories:
    - Blog
  built_by: Takumon
  built_by_url: "https://twitter.com/inouetakumon"
- title: DayThirty
  main_url: "https://daythirty.com"
  url: "https://daythirty.com"
  description: DayThirty - ideas for the new year.
  featured: false
  categories:
    - Health & Wellness
  built_by: Jack Oliver
  built_by_url: "https://twitter.com/mrjackolai"
- title: TheAgencyProject
  main_url: "https://theagencyproject.co"
  url: "https://theagencyproject.co"
  description: Agency model, without agency overhead.
  categories:
    - Agency
  built_by: JV-LA
  built_by_url: https://jv-la.com
- title: Karen Hou's portfolio
  main_url: https://www.karenhou.com/
  url: https://www.karenhou.com/
  categories:
    - Portfolio
  built_by: Karen H. Developer
  built_by_url: https://github.com/karenhou
  featured: false
- title: Jean Luc Ponty
  main_url: "https://ponty.com"
  url: "https://ponty.com"
  description: Official site for Jean Luc Ponty, French virtuoso violinist and jazz composer.
  featured: false
  categories:
    - Music
    - Entertainment
  built_by: Othermachines
  built_by_url: "https://othermachines.com"
- title: Rosewood Family Advisors
  main_url: "https://www.rfallp.com/"
  url: "https://www.rfallp.com/"
  description: Rosewood Family Advisors LLP (Palo Alto) provides a diverse range of family office services customized for ultra high net worth individuals.
  featured: false
  categories:
    - Finance
    - Business
  built_by: Othermachines
  built_by_url: "https://othermachines.com"
- title: Cole Walker's Portfolio
  main_url: "https://www.walkermakes.com"
  url: "https://www.walkermakes.com"
  source_url: "https://github.com/ColeWalker/portfolio"
  description: The portfolio of web developer Cole Walker, built with the help of Gatsby v2, React-Spring, and SASS.
  featured: false
  categories:
    - Portfolio
    - Web Development
  built_by: Cole Walker
  built_by_url: "https://www.walkermakes.com"
- title: Ashley Thouret
  main_url: "https://www.ashleythouret.com"
  url: "https://www.ashleythouret.com"
  description: Official website of Canadian soprano Ashley Thouret.
  categories:
    - Portfolio
    - Music
  built_by: Michael Uloth
  built_by_url: "https://www.michaeluloth.com"
  featured: false
- title: The AZOOR Society
  main_url: "https://www.theazoorsociety.org"
  url: "https://www.theazoorsociety.org"
  description: The AZOOR Society is a UK-based charity committed to promoting awareness of Acute Zonal Occult Outer Retinopathy and assisting further research.
  categories:
    - Health & Wellness
    - Community
    - Nonprofit
  built_by: Michael Uloth
  built_by_url: "https://www.michaeluloth.com"
  featured: false
- title: Gábor Fűzy pianist
  main_url: "https://pianobar.hu"
  url: "https://pianobar.hu"
  description: Gábor Fűzy pianist's offical website built with Gatsby v2.
  categories:
    - Music
  built_by: Zoltán Bedi
  built_by_url: "https://github.com/B3zo0"
  featured: false
- title: Logicwind
  main_url: "https://logicwind.com"
  url: "https://logicwind.com"
  description: Website of Logicwind - Javascript experts, Technology development agency & consulting.
  featured: false
  categories:
    - Portfolio
    - Agency
    - Web Development
    - Consulting
  built_by: Logicwind
  built_by_url: "https://www.logicwind.com"
- title: ContactBook.app
  main_url: "https://contactbook.app"
  url: "https://contactbook.app"
  description: Seamlessly share Contacts with G Suite team members
  featured: false
  categories:
    - Landing page
    - Blog
  built_by: Logicwind
  built_by_url: "https://www.logicwind.com"
- title: npm.cardiv.de
  url: https://npm.cardiv.de
  main_url: https://npm.cardiv.de
  source_url: https://github.com/cardiv/npm.cardiv.de
  description: >
    A site to collect personal favorites of NPM packages – sorted by downloads count with a tags filter and search by title. Fork it and bookmark your favorite packages!
  categories:
    - Directory
    - JavaScript
    - Library
    - Open Source
    - Programming
    - Web Development
    - Bookmarks
    - Favorites
  built_by: cardiv
  built_by_url: https://github.com/cardiv/
  featured: false
- title: Waterscapes
  main_url: "https://waterscap.es"
  url: "https://waterscap.es/lake-monteynard/"
  source_url: "https://github.com/gaelbillon/Waterscapes-Gatsby-site"
  description: Waterscap.es is a directory of bodies of water (creeks, ponds, waterfalls, lakes, etc) with information about each place such as how to get there, hike time, activities and photos and a map displayed with the Mapbox GL SJ npm package. It was developed with the goal of learning Gatsby. This website is based on the gatsby-contentful-starter and uses Contentful as CMS. It is hosted on Netlify. Hooks are setup with Bitbucket and Contentful to trigger a new build upon code or content changes. The data on Waterscap.es is a mix of original content and informations from the internets gathered and put together.
  categories:
    - Directory
    - Photography
    - Travel
  built_by: Gaël Billon
  built_by_url: "https://gaelbillon.com"
  featured: false
- title: Packrs
  url: "https://www.packrs.co/"
  main_url: "https://www.packrs.co/"
  description: >
    Packrs is a local delivery platform, one spot for all your daily requirements. On a single tap get everything you need at your doorstep.
  categories:
    - Marketing
    - Landing Page
    - Entrepreneurship
  built_by: Vipin Kumar Rawat
  built_by_url: "https://github.com/aesthytik"
  featured: false
- title: HyakuninIsshu
  main_url: "https://hyakuninanki.net"
  url: "https://hyakuninanki.net"
  source_url: "https://github.com/rei-m/web_hyakuninisshu"
  description: >
    HyakuninIsshu is a traditional Japanese card game.
  categories:
    - Education
    - Gallery
    - Entertainment
  built_by: Rei Matsushita
  built_by_url: "https://github.com/rei-m/"
  featured: false
- title: WQU Partners
  main_url: "https://partners.wqu.org/"
  url: "https://partners.wqu.org/"
  featured: false
  categories:
    - Marketing
    - Education
    - Landing Page
  built_by: Corey Ward
  built_by_url: "http://www.coreyward.me/"
- title: Federico Giacone
  url: "https://federico.giac.one/"
  main_url: "https://federico.giac.one"
  source_url: "https://github.com/leopuleo/federico.giac.one"
  description: >
    Digital portfolio for Italian Architect Federico Giacone.
  categories:
    - Portfolio
    - Gallery
  built_by: Leonardo Giacone
  built_by_url: "https://github.com/leopuleo"
  featured: false
- title: Station
  url: "https://getstation.com/"
  main_url: "https://getstation.com/"
  description: Station is the first smart browser for busy people. A single place for all of your web applications.
  categories:
    - Technology
    - Web Development
    - Productivity
  featured: false
- title: Vyron Vasileiadis
  url: "https://fedonman.com/"
  main_url: "https://fedonman.com"
  source_url: "https://github.com/fedonman/fedonman-website"
  description: Personal space of Vyron Vasileiadis aka fedonman, a Web & IoT Developer, Educator and Entrepreneur based in Athens, Greece.
  categories:
    - Portfolio
    - Technology
    - Web Development
    - Education
  built_by: Vyron Vasileiadis
  built_by_url: "https://github.com/fedonman"
- title: Fabien Champigny
  url: "https://www.champigny.name/"
  main_url: "https://www.champigny.name/"
  built_by_url: "https://www.champigny.name/"
  description: Fabien Champigny's personal blog. Entrepreneur, hacker and loves street photo.
  categories:
    - Blog
    - Gallery
    - Photography
    - Productivity
    - Entrepreneurship
  featured: false
- title: Alex Xie - Portfolio
  url: https://alexieyizhe.me/
  main_url: https://alexieyizhe.me/
  source_url: https://github.com/alexieyizhe/alexieyizhe.github.io
  description: >
    Personal website of Alex Yizhe Xie, a University of Waterloo Computer Science student and coding enthusiast.
  categories:
    - Blog
    - Portfolio
    - Web Development
  featured: false
- title: Equithon
  url: https://equithon.org/
  main_url: https://equithon.org/
  source_url: https://github.com/equithon/site-main/
  built_by: Alex Xie
  built_by_url: https://alexieyizhe.me/
  description: >
    Equithon is the largest social innovation hackathon in Waterloo, Canada. It was founded in 2016 to tackle social equity issues and create change.
  categories:
    - Education
    - Event
    - Hackathon
    - Learning
    - Open Source
    - Nonprofit
    - Technology
  featured: false
- title: Dale Blackburn - Portfolio
  url: https://dakebl.co.uk/
  main_url: https://dakebl.co.uk/
  source_url: https://github.com/dakebl/dakebl.co.uk
  description: >
    Dale Blackburn's personal website and blog.
  categories:
    - Blog
    - Portfolio
    - Web Development
  featured: false
- title: Portfolio of Anthony Wiktor
  url: https://www.anthonydesigner.com/
  main_url: https://www.anthonydesigner.com/
  description: >
    Anthony Wiktor is a Webby Award-Winning Creative Director and Digital Designer twice named Hot 100 by WebDesigner Magazine. Anthony has over a decade of award-winning experience in design and has worked on projects across a diverse set of industries — from entertainment to consumer products to hospitality to technology. Anthony is a frequent lecturer at USC’s Annenberg School for Communication & Journalism and serves on the board of AIGA Los Angeles.
  categories:
    - Portfolio
    - Marketing
  built_by: Maciej Leszczyński
  built_by_url: http://twitter.com/_maciej
  featured: false
- title: Frame.io Workflow Guide
  main_url: https://workflow.frame.io
  url: https://workflow.frame.io
  description: >
    The web’s most comprehensive post-production resource, written by pro filmmakers, for pro filmmakers. Always expanding, always free.
  categories:
    - Education
    - Cinema
  built_by: Frame.io
  built_by_url: https://frame.io
  featured: false
- title: MarcySutton.com
  main_url: https://marcysutton.com
  url: https://marcysutton.com
  description: >
    The personal website of web developer and accessibility advocate Marcy Sutton.
  categories:
    - Blog
    - Accessibility
    - Video
    - Photography
    - Images
    - CSS Grid
  built_by: Marcy Sutton
  built_by_url: https://marcysutton.com
  featured: true
- title: Kepinski.me
  main_url: https://kepinski.me
  url: https://kepinski.me
  description: >
    The personal site of Antoni Kepinski, Node.js Developer.
  categories:
    - Portfolio
    - Open Source
  built_by: Antoni Kepinski
  built_by_url: https://kepinski.me
  featured: false
- title: WPGraphQL Docs
  main_url: https://docs.wpgraphql.com
  url: https://docs.wpgraphql.com
  description: >
    Documentation for WPGraphQL, a free open-source WordPress plugin that provides an extendable GraphQL schema and API for any WordPress site.
  categories:
    - API
    - CMS
    - Documentation
    - GraphQL
    - Technology
    - Web Development
    - WordPress
  built_by: WPGraphQL
  built_by_url: https://wpgraphql.com
  featured: false
- title: Shine Lawyers
  main_url: https://www.shine.com.au
  url: https://www.shine.com.au
  description: >
    Shine Lawyers is an Australian legal services website built with Gatsby v2, Elasticsearch, Isso, and Geolocation services.
  categories:
    - Legal
    - Business
    - Blog
- title: Parallel Polis Kosice
  url: https://www.paralelnapoliskosice.sk/
  main_url: https://www.paralelnapoliskosice.sk/
  source_url: https://github.com/ParalelnaPolisKE/paralelnapoliskosice.sk
  description: >
    Parallel Polis is a collective of people who want to live in a more opened world. We look for possibilities and technologies (Bitcoin, the blockchain, reputation systems and decentralized technologies in general) that open new ways, make processes easier and remove unnecessary barriers. We want to create an environment that aims at education, discovering and creating better systems for everybody who is interested in freedom and independence.
  categories:
    - Blog
    - Education
    - Technology
    - Blockchain
  built_by: Roman Vesely
  built_by_url: https://romanvesely.
  featured: false
- title: Unda Solutions
  url: https://unda.com.au
  main_url: https://unda.com.au
  description: >
    A custom web application development company in Perth, WA
  categories:
    - Business
    - Freelance
    - Web Development
    - Technology
  featured: false
- title: BIGBrave
  main_url: https://bigbrave.digital
  url: https://bigbrave.digital
  description: >
    BIGBrave is a strategic design firm. We partner with our clients, big and small, to design & create human-centered brands, products, services and systems that are simple, beautiful and easy to use.
  categories:
    - Agency
    - Web Development
    - Marketing
    - Technology
    - WordPress
  built_by: Francois Brill
  built_by_url: https://bigbrave.digital
  featured: false
- title: KegTracker
  main_url: https://www.kegtracker.co.za
  url: https://www.kegtracker.co.za
  description: >
    Keg Tracker is part of the Beverage Insights family and its sole aim is to provide you with the right data about your kegs to make better decisions. In today’s business landscape having the right information at your finger tips is crucial to the agility of your business.
  categories:
    - Food
    - Business
    - Technology
  built_by: Francois Brill
  built_by_url: https://bigbrave.digital
  featured: false
- title: Mike Nichols
  url: https://www.mikenichols.me
  main_url: https://www.mikenichols.me
  description: >
    Portfolio site of Mike Nichols, a UX designer and product development lead.
  categories:
    - Portfolio
    - Technology
    - Web Development
  built_by: Mike Nichols
  featured: false
- title: Steve Haid
  url: https://www.stevehaid.com
  main_url: https://www.stevehaid.com
  description: >
    Steve Haid is a real estate agent and Professional Financial Planner (PFP) who has been helping clients achieve their investment goals since 2006.
  categories:
    - Marketing
    - Real Estate
  built_by: Michael Uloth
  built_by_url: "https://www.michaeluloth.com"
- title: Incremental - Loyalty, Rewards and Incentive Programs
  main_url: https://www.incremental.com.au
  url: https://www.incremental.com.au
  description: >
    Sydney-based digital agency specialising in loyalty, rewards and incentive programs. WordPress backend; Cloudinary, YouTube and Hubspot form integration; query data displayed as animated SVG graphs; video background in the header.
  categories:
    - Agency
    - Portfolio
    - WordPress
  built_by: Incremental
  built_by_url: https://www.incremental.com.au
  featured: false
- title: Technica11y
  main_url: https://www.technica11y.org
  url: https://www.technica11y.org
  description: >
    Discussing challenges in technical accessibility.
  categories:
    - Accessibility
    - Education
    - Video
  built_by: Tenon.io
  built_by_url: https://tenon.io
  featured: false
- title: Tenon-UI Documentation
  main_url: https://www.tenon-ui.info
  url: https://www.tenon-ui.info
  description: >
    Documentation site for Tenon-UI: Tenon.io's accessible components library.
  categories:
    - Accessibility
    - Documentation
    - Library
    - Web Development
  built_by: Tenon.io
  built_by_url: https://tenon.io
  featured: false
- title: Matthew Secrist
  main_url: https://www.matthewsecrist.net
  url: https://www.matthewsecrist.net
  source_url: https://github.com/matthewsecrist/v3
  description: >
    Matthew Secrist's personal portfolio using Gatsby, Prismic and Styled-Components.
  categories:
    - Portfolio
    - Technology
    - Web Development
  built_by: Matthew Secrist
  built_by_url: https://www.matthewsecrist.net
  featured: false
- title: Node.js Dev
  main_url: https://nodejs.dev
  url: https://nodejs.dev
  source_url: https://github.com/nodejs/nodejs.dev
  description: >
    Node.js Foundation Website.
  categories:
    - Node.js
    - Documentation
    - Dev
    - Web Development
  built_by: Node.js Website Redesign Working Group
  built_by_url: https://github.com/nodejs/website-redesign
  featured: false
- title: Sheffielders
  main_url: https://sheffielders.org
  url: https://sheffielders.org
  source_url: https://github.com/davemullenjnr/sheffielders
  description: >
    A collective of businesses, creatives, and projects based in Sheffield, UK.
  categories:
    - Directory
  built_by: Dave Mullen Jnr
  built_by_url: https://davemullenjnr.co.uk
  featured: false
- title: Stealth Labs
  url: https://stealthlabs.io
  main_url: https://stealthlabs.io
  description: >
    We design and develop for the web, mobile and desktop
  categories:
    - Portfolio
    - Web Development
  built_by: Edvins Antonovs
  built_by_url: https://edvins.io
  featured: false
- title: Constanzia Yurashko
  main_url: https://www.constanziayurashko.com
  url: https://www.constanziayurashko.com
  description: >
    Exclusive women's ready-to-wear fashion by designer Constanzia Yurashko.
  categories:
    - Fashion
    - Portfolio
  built_by: Maxim Andries
  featured: false
- title: The Tenon.io blog
  main_url: https://blog.tenon.io/
  url: https://blog.tenon.io/
  description: >
    The Tenon.io blog features articles on accessibility written by some of the industry's leading lights and includes news, guidance, and education.
  categories:
    - Accessibility
    - Blog
    - Education
  built_by: Tenon.io
  built_by_url: https://tenon.io
  featured: false
- title: Algolia
  url: https://algolia.com
  main_url: https://algolia.com
  description: >
    Algolia helps businesses across industries quickly create relevant, scalable, and lightning fast search and discovery experiences.
  categories:
    - Web Development
    - Technology
    - Open Source
    - Featured
  built_by: Algolia
  featured: true
- title: GVD Renovations
  url: https://www.gvdrenovations.com/
  main_url: https://www.gvdrenovations.com/
  description: >
    GVD Renovations is a home improvement contractor with a well known reputation as a professional, quality contractor in California.
  categories:
    - Construction
    - Business
  built_by: David Krasniy
  built_by_url: http://dkrasniy.com
  featured: false
- title: Styled System
  url: https://styled-system.com/
  main_url: https://styled-system.com/
  source_url: https://github.com/styled-system/styled-system/tree/master/docs
  description: >
    Style props for rapid UI development.
  categories:
    - Design System
    - Styles
    - Type Scale
    - Responsive Design
  built_by: Brent Jackson
  built_by_url: https://jxnblk.com/
- title: Timehacker
  url: https://timehacker.app
  main_url: https://timehacker.app
  description: >
    Procrastination killer, automatic time tracking app to skyrocket your productivity
  categories:
    - Productivity
    - App
    - Technology
    - Marketing
    - Landing Page
  built_by: timehackers
  featured: false
- title: Little & Big
  main_url: "https://www.littleandbig.com.au/"
  url: "https://www.littleandbig.com.au/"
  description: >
    Little & Big exists with the aim to create Websites, Apps, E-commerce stores
    that are consistently unique and thoughtfully crafted, every time.
  categories:
    - Agency
    - Design
    - Web Development
    - Portfolio
  built_by: Little & Big
  built_by_url: "https://www.littleandbig.com.au/"
  featured: false
- title: Cat Knows
  main_url: "https://catnose99.com/"
  url: "https://catnose99.com/"
  description: >
    Personal blog built with Gatsby v2.
  categories:
    - Blog
    - Web Development
  built_by: CatNose
  built_by_url: "https://twitter.com/catnose99"
  featured: false
- title: just some dev
  url: https://www.iamdeveloper.com
  main_url: https://www.iamdeveloper.com
  source_url: https://github.com/nickytonline/www.iamdeveloper.com
  description: >
    Just some software developer writing things ✏️
  categories:
    - Blog
  built_by: Nick Taylor
  built_by_url: https://www.iamdeveloper.com
  featured: false
- title: Keziah Moselle Blog
  url: https://blog.keziahmoselle.fr/
  main_url: https://blog.keziahmoselle.fr/
  source_url: https://github.com/KeziahMoselle/blog.keziahmoselle.fr
  description: >
    ✍️ A place to share my thoughts.
  categories:
    - Blog
  built_by: Keziah Moselle
  built_by_url: https://keziahmoselle.fr/
- title: xfuture's blog
  url: https://www.xfuture-blog.com/
  main_url: https://www.xfuture-blog.com/
  source_url: https://github.com/xFuture603/xfuture-blog
  description: >
    A blog about Devops, Web development, and my insights as a systems engineer.
  categories:
    - Blog
  built_by: Daniel Uhlmann
  built_by_url: https://www.xfuture-blog.com/
- title: Mayne's Blog
  main_url: "https://gine.me/"
  url: "https://gine.me/page/1"
  source_url: "https://github.com/mayneyao/gine-blog"
  featured: false
  categories:
    - Blog
    - Web Development
- title: Bakedbird
  url: https://bakedbird.com
  main_url: https://bakedbird.com
  description: >
    Eleftherios Psitopoulos - A frontend developer from Greece ☕
  categories:
    - Portfolio
    - Blog
  built_by: Eleftherios Psitopoulos
  built_by_url: https://bakedbird.com
- title: Benjamin Lannon
  url: https://lannonbr.com
  main_url: https://lannonbr.com
  source_url: https://github.com/lannonbr/Portfolio-gatsby
  description: >
    Personal portfolio of Benjamin Lannon
  categories:
    - Portfolio
    - Web Development
  built_by: Benjamin Lannon
  built_by_url: https://lannonbr.com
  featured: false
- title: Aravind Balla
  url: https://aravindballa.com
  main_url: https://aravindballa.com
  source_url: https://github.com/aravindballa/website2017
  description: >
    Personal portfolio of Aravind Balla
  categories:
    - Portfolio
    - Blog
    - Web Development
  built_by: Aravind Balla
  built_by_url: https://aravindballa.com
- title: Kaleb McKelvey
  url: https://kalebmckelvey.com
  main_url: https://kalebmckelvey.com
  source_url: https://github.com/avatar-kaleb/kalebmckelvey-site
  description: >
    Personal portfolio of Kaleb McKelvey!
  categories:
    - Blog
    - Portfolio
  built_by: Kaleb McKelvey
  built_by_url: https://kalebmckelvey.com
  featured: false
- title: Michal Czaplinski
  url: https://czaplinski.io
  main_url: https://czaplinski.io
  source_url: https://github.com/michalczaplinski/michalczaplinski.github.io
  description: >
    Michal Czaplinski is a full-stack developer 🚀
  categories:
    - Portfolio
    - Web Development
  built_by: Michal Czaplinski mmczaplinski@gmail.com
  built_by_url: https://czaplinski.io
  featured: false
- title: Interactive Investor (ii)
  url: https://www.ii.co.uk
  main_url: https://www.ii.co.uk
  description: >
    Hybrid (static/dynamic) Gatsby web app for ii's free research, news and analysis, discussion and product marketing site.
  categories:
    - Banking
    - Business
    - Finance
    - Technology
  built_by: Interactive Investor (ii)
  built_by_url: https://www.ii.co.uk
  featured: false
- title: Weingut Goeschl
  url: https://www.weingut-goeschl.at/
  main_url: https://www.weingut-goeschl.at/
  description: >
    Weingut Goeschl is a family winery located in Gols, Burgenland in Austria (Österreich)
  categories:
    - eCommerce
    - Webshop
    - Beverage
    - Business
  built_by: Peter Kroyer
  built_by_url: https://www.peterkroyer.at/
  featured: false
- title: Josef Aidt
  url: https://josefaidt.me
  main_url: https://josefaidt.me
  source_url: https://github.com/josefaidt/josefaidt.github.io
  description: >
    Personal website, blog, portfolio for Josef Aidt
  categories:
    - Portfolio
    - Blog
    - Web Development
  built_by: Josef Aidt
  built_by_url: https://twitter.com/garlicbred
- title: Hash Tech Guru
  url: https://hashtech.guru
  main_url: https://hashtech.guru
  description: >
    Software Development Training School and Tech Blog
  categories:
    - Blog
    - Education
  built_by: Htet Wai Yan Soe
  built_by_url: https://github.com/johnreginald
- title: AquaGruppen Vattenfilter
  url: https://aquagruppen.se
  main_url: https://aquagruppen.se/
  description: >
    Water filter and water treatment products in Sweden
  categories:
    - Business
    - Technology
  built_by: Johan Eliasson
  built_by_url: https://github.com/elitan
  featured: false
- title: How To egghead
  main_url: https://howtoegghead.com/
  url: https://howtoegghead.com/
  source_url: https://github.com/eggheadio/how-to-egghead
  featured: false
  built_by: egghead.io
  built_by_url: https://egghead.io
  description: >
    How to become an egghead instructor or reviewer
  categories:
    - Documentation
    - Education
- title: Sherpalo Ventures
  main_url: "https://www.sherpalo.com/"
  url: "https://www.sherpalo.com/"
  featured: false
  categories:
    - Finance
    - Business
    - Technology
  built_by: Othermachines
  built_by_url: "https://othermachines.com"
- title: WrapCode
  url: https://www.wrapcode.com
  main_url: https://www.wrapcode.com
  description: >
    A full stack blog on Microsoft Azure, JavaScript, DevOps, AI and Bots.
  categories:
    - Blog
    - Technology
    - Web Development
  built_by: Rahul P
  built_by_url: https://twitter.com/_rahulpp
  featured: false
- title: Kirankumar Ambati's Portfolio
  url: https://www.kirankumarambati.me
  main_url: https://www.kirankumarambati.me
  description: >
    Personal website, blog, portfolio of Kirankumar Ambati
  categories:
    - Blog
    - Portfolio
    - Web Development
    - Personal Website
  built_by: Kirankumar Ambati
  built_by_url: https://github.com/kirankumarambati
  featured: false
- title: Mixkit by Envato
  url: https://mixkit.co
  main_url: https://mixkit.co
  description: >
    Extraordinary free HD videos
  categories:
    - Video
    - Art
    - Design
    - Gallery
    - Video
  built_by: Envato
  built_by_url: https://github.com/envato
  featured: false
- title: Rou Hun Fan's portfolio
  main_url: https://flowen.me
  url: https://flowen.me
  source_url: https://github.com/flowen/flowen.me/tree/master/2019/v3
  description: >
    Portfolio of creative developer Rou Hun Fan. Built with Gatsby v2 &amp; Greensock drawSVG.
  categories:
    - Portfolio
    - Personal Website
  built_by: Rou Hun Fan Developer
  built_by_url: https://flowen.me
  featured: false
- title: chadly.net
  url: https://www.chadly.net
  main_url: https://www.chadly.net
  source_url: https://github.com/chadly/chadly.net
  description: >
    Personal tech blog by Chad Lee.
  categories:
    - Blog
    - Technology
    - Web Development
  built_by: Chad Lee
  built_by_url: https://github.com/chadly
  featured: false
- title: CivicSource
  url: https://www.civicsource.com
  main_url: https://www.civicsource.com
  description: >
    Online auction site to purchase tax-distressed properties from local taxing authorities.
  categories:
    - Auction
    - Real Estate
    - Government
  featured: false
- title: SpotYou
  main_url: "https://spotyou.joshglazer.com"
  url: "https://spotyou.joshglazer.com"
  source_url: "https://github.com/joshglazer/spotyou"
  description: >
    SpotYou allows you to watch your favorite music videos on Youtube based on your Spotify Preferences
  categories:
    - Entertainment
    - Music
  built_by: Josh Glazer
  built_by_url: https://linkedin.com/in/joshglazer/
  featured: false
- title: Hesam Kaveh's blog
  description: >
    A blog with great seo that using gatsby-source-wordpress to fetch posts from backend
  main_url: "https://hesamkaveh.com/"
  url: "https://hesamkaveh.com/"
  source_url: "https://github.com/hesamkaveh/sansi"
  featured: false
  categories:
    - Blog
    - WordPress
- title: On Earth Right Now
  main_url: https://oern.tv
  url: https://oern.tv
  source_url: https://github.com/cadejscroggins/oern.tv
  description: >
    A curated list of live video feeds from around the world—built with GatsbyJS.
  categories:
    - Directory
    - Entertainment
    - Gallery
  built_by: Cade Scroggins
  built_by_url: https://cadejs.com
  featured: false
- title: Oliver Gomes Portfolio
  main_url: https://oliver-gomes.github.io/v4/
  url: https://oliver-gomes.github.io/v4/
  description: >
    As an artist and a web designer/developer, I wanted to find a way to present these two portfolios in a way that made sense.  I felt with new found power of speed, Gatsby helped keep my creativity intact with amazing response and versatility. I felt my butter smooth transition felt much better in user perspective and super happy with the power of Gatsby.
  categories:
    - Portfolio
    - Web Development
    - Blog
  built_by: Oliver Gomes
  built_by_url: https://github.com/oliver-gomes
  featured: false
- title: Patrik Szewczyk
  url: https://www.szewczyk.cz/
  main_url: https://www.szewczyk.cz/
  description: >
    Patrik Szewczyk – Javascript, Typescript, React, Node.js developer, Redux, Reason
  categories:
    - Portfolio
  built_by: Patrik Szewczyk
  built_by_url: https://linkedin.com/in/thepatriczek/
  featured: false
- title: Patrik Arvidsson's portfolio
  url: https://www.patrikarvidsson.com
  main_url: https://www.patrikarvidsson.com
  source_url: https://github.com/patrikarvidsson/patrikarvidsson.com
  description: >
    Personal portfolio site of Swedish interaction designer Patrik Arvidsson. Built with Gatsby, Tailwind CSS, Emotion JS and Contentful.
  categories:
    - Blog
    - Design
    - Portfolio
    - Web Development
    - UX/UI
    - Technology
  built_by: Patrik Arvidsson
  built_by_url: https://www.patrikarvidsson.com
  featured: false
- title: Jacob Cofman's Blog
  description: >
    Personal blog / portfolio about Jacob Cofman.
  main_url: "https://jcofman.de/"
  url: "https://jcofman.de/"
  source_url: "https://github.com/JCofman/jc-website"
  featured: false
  categories:
    - Blog
    - Portfolio
    - Personal Website
- title: re-geo
  description: >
    re-geo is react based geo cities style component.
  main_url: "https://re-geo.netlify.com/"
  url: "https://re-geo.netlify.com/"
  source_url: "https://github.com/sadnessOjisan/re-geo-lp"
  categories:
    - Open Source
    - Joke
  built_by: sadnessOjisan
  built_by_url: https://twitter.com/sadnessOjisan
  featured: false
- title: Luis Cestou Portfolio
  description: >
    Portfolio of graphic + interactive designer Luis Cestou.
  main_url: "https://luiscestou.com"
  url: "https://luiscestou.com"
  source_url: "https://github.com/lcestou/luiscestou.com"
  built_by: Luis Cestou contact@luiscestou.com
  built_by_url: https://luiscestou.com
  featured: false
  categories:
    - Portfolio
    - Web Development
- title: Data Hackers
  url: https://datahackers.com.br/
  main_url: https://datahackers.com.br/
  description: >
    Official website for the biggest portuguese-speaking data science community. Makes use of several data sources such as podcasts from Anchor, messages from Slack, newsletters from MailChimp and blog posts from Medium. The unique visual design also had its hurdles and was quite fun to develop!
  categories:
    - Blog
    - Education
    - Podcast
    - Technology
  built_by: Kaordica
  built_by_url: https://kaordica.design
  featured: false
- title: TROMAQ
  url: https://www.tromaq.com/
  main_url: https://www.tromaq.com/
  description: >
    TROMAQ executes earthmoving services and rents heavy machinery for construction work. Even with the lack of good photography, their new site managed to pass a solid and trustworthy feeling to visitors during testing and they're already seeing the improvement in brand awareness, being the sole player with a modern website in their industry.
  categories:
    - Marketing
  built_by: Kaordica
  built_by_url: https://kaordica.design
  featured: false
- title: Novida Consulting
  url: https://www.novidaconsultoria.com.br
  main_url: https://www.novidaconsultoria.com.br
  description: >
    Novida’s goal was to position itself as a solid, exclusive and trustworthy brand for families looking for a safe financial future… We created a narrative and visual design that highlight their exclusivity.
  categories:
    - Marketing
  built_by: Kaordica
  built_by_url: https://kaordica.design
  featured: false
- title: We Are Clarks
  url: "https://www.weareclarks.com"
  main_url: "https://www.weareclarks.com"
  source_url: "https://github.com/abeaclark/weareclarks"
  description: >
    A family travel blog.
  categories:
    - Blog
    - Travel
  built_by: Abe Clark
  built_by_url: https://www.linkedin.com/in/abrahamclark/
  featured: false
- title: Guillaume Briday's Blog
  main_url: "https://guillaumebriday.fr/"
  url: "https://guillaumebriday.fr/"
  source_url: "https://github.com/guillaumebriday/guillaumebriday.fr"
  description: >
    My personal blog built with Gatsby and Tailwind CSS.
  categories:
    - Blog
    - Web Development
    - Technology
  built_by: Guillaume Briday
  built_by_url: https://guillaumebriday.fr/
  featured: false
- title: SEOmonitor
  main_url: "https://www.seomonitor.com"
  url: "https://www.seomonitor.com"
  description: >
    SEOmonitor is a suite of SEO tools dedicated to agencies.
  categories:
    - Blog
    - Portfolio
    - Agency
  built_by: bejamas
  built_by_url: https://bejamas.io/
  featured: false
- title: Jean Regisser's Portfolio
  main_url: "https://jeanregisser.com/"
  url: "https://jeanregisser.com/"
  source_url: "https://github.com/jeanregisser/jeanregisser.com"
  featured: false
  description: >
    Portfolio of software engineer Jean Regisser.
  categories:
    - Portfolio
    - Mobile Development
    - React Native
  built_by: Jean Regisser
  built_by_url: "https://jeanregisser.com/"
- title: Axcept - Visual Screenshot Testing
  url: https://axcept.io
  main_url: https://axcept.io
  description: >
    Visual Testing for everyone
  categories:
    - Documentation
    - Testing
    - Web Development
  built_by: d:code:it
  built_by_url: https://dcodeit.com
  featured: false
<<<<<<< HEAD
- title: Gatsby Guides
  url: https://gatsbyguides.com/
  main_url: https://gatsbyguides.com/
  description: >
    Free tutorial course about using Gatsby with a CMS.
  categories:
    - Education
    - Documentation
    - Web Development
  built_by: Osio Labs
  built_by_url: https://osiolabs.com/
=======
- title: Chase Ohlson
  url: https://chaseohlson.com
  main_url: https://chaseohlson.com
  description: >
    Portfolio of frontend engineer & web developer Chase Ohlson.
  categories:
    - Portfolio
    - React
    - Web Development
  built_by: Chase Ohlson
  built_by_url: https://chaseohlson.com
  featured: false
- title: Zach Schnackel
  url: https://zslabs.com
  main_url: https://zslabs.com
  source_url: "https://github.com/zslabs/zslabs.com"
  description: >
    Portfolio site for UI/Motion Developer, Zach Schnackel.
  categories:
    - Portfolio
    - React
    - Web Development
  built_by: Zach Schnackel
  built_by_url: "https://zslabs.com"
- title: Gremlin
  url: https://www.gremlin.com
  main_url: https://www.gremlin.com
  description: >
    Gremlin's Failure as a Service finds weaknesses in your system before they cause problems.
  categories:
    - Marketing
    - Chaos Engineering
- title: Headless.page
  main_url: https://headless.page/
  url: https://headless.page/
  description: >
    Headless.page is a directory of eCommerce sites featuring headless architecture, PWA features and / or the latest JavaScript technology.
  categories:
    - Directory
    - eCommerce
  built_by: Pilon
  built_by_url: https://pilon.io/
  featured: false
- title: Ouracademy
  main_url: https://our-academy.org/
  url: https://our-academy.org/
  source_url: "https://github.com/ouracademy/website"
  description: >
    Ouracademy is an organization that promoves the education in software development throught blog posts & videos smiley.
  categories:
    - Open Source
    - Blog
    - Education
  built_by: Ouracademy
  built_by_url: https://github.com/ouracademy
  featured: false
- title: Tenon.io
  main_url: https://tenon.io
  url: https://tenon.io
  description: >
    Tenon.io is an accessibility tooling, services and consulting company.
  categories:
    - API
    - Accessibility
    - Business
    - Consulting
    - Technology
  built_by: Tenon.io
  built_by_url: https://tenon.io
  featured: false
- title: Projectival
  url: https://www.projectival.de/
  main_url: https://www.projectival.de/
  description: >
    Freelancer Online Marketing & Web Development in Cologne, Germany
  categories:
    - Freelance
    - Marketing
    - Web Development
    - Blog
    - Consulting
    - SEO
    - Business
  built_by: Sascha Klapetz
  built_by_url: https://www.projectival.de/
  featured: false
- title: Herman Starikov
  url: https://hermanya.github.io
  main_url: https://hermanya.github.io
  source_url: https://github.com/Hermanya/hermanya.github.io
  description: >
    (optional)
  categories:
    - Developer
    - Personal Website
    - GitHub
    - Portfolio
  built_by: Herman Starikov
  built_by_url: https://github.com/Hermanya
  featured: false
- title: Hetzner Online Community
  main_url: https://community.hetzner.com
  url: https://community.hetzner.com
  description: >
    Hetzner Online Community provides a free collection of high-quality tutorials, which are based on free and open source software, on a variety of topics such as development, system administration, and other web technology.
  categories:
    - Web Development
    - Technology
    - Programming
    - Open Source
    - Community
    - Tutorials
  built_by: Hetzner Online GmbH
  built_by_url: https://www.hetzner.com/
  featured: false
- title: AGYNAMIX
  url: https://www.agynamix.de/
  main_url: https://www.agynamix.de/
  source_url: https://github.com/tuhlmann/agynamix.de
  description: >
    Full Stack Java, Scala, Clojure, Typescript, React Developer in Thalheim, Germany
  categories:
    - Freelance
    - Web Development
    - Programming
    - Blog
    - Consulting
    - Portfolio
    - Business
  built_by: Torsten Uhlmann
  built_by_url: https://www.agynamix.de/
  featured: false
- title: syracuse.io
  url: https://syracuse.io
  main_url: https://syracuse.io
  source_url: https://github.com/syracuseio/syracuseio/
  description: >
    Landing page for Syracuse NY Software Development Meetup Groups
  categories:
    - Community
  built_by: Benjamin Lannon
  built_by_url: https://lannonbr.com
- title: Render Documentation
  main_url: https://render.com/docs
  url: https://render.com/docs
  description: >
    Render is the easiest place to host your sites and apps. We use Gatsby for everything on https://render.com, including our documentation. The site is deployed on Render as well! We also have a guide to deploying Gatsby apps on Render: https://render.com/docs/deploy-gatsby.
  categories:
    - Web Development
    - Programming
    - Documentation
    - Deployment
    - Hosting
    - Technology
  built_by: Render Developers
  built_by_url: https://render.com
  featured: false
- title: prima
  url: https://www.prima.co
  main_url: https://www.prima.co
  description: >
    Discover industry-defining wellness content and trusted organic hemp CBD products safely supporting wellness, stress, mood, skin health, and balance.
  categories:
    - Blog
    - eCommerce
    - Education
  built_by: The Couch
  built_by_url: https://thecouch.nyc
>>>>>>> c949b9a6
  featured: false<|MERGE_RESOLUTION|>--- conflicted
+++ resolved
@@ -4832,19 +4832,6 @@
   built_by: d:code:it
   built_by_url: https://dcodeit.com
   featured: false
-<<<<<<< HEAD
-- title: Gatsby Guides
-  url: https://gatsbyguides.com/
-  main_url: https://gatsbyguides.com/
-  description: >
-    Free tutorial course about using Gatsby with a CMS.
-  categories:
-    - Education
-    - Documentation
-    - Web Development
-  built_by: Osio Labs
-  built_by_url: https://osiolabs.com/
-=======
 - title: Chase Ohlson
   url: https://chaseohlson.com
   main_url: https://chaseohlson.com
@@ -5013,5 +5000,15 @@
     - Education
   built_by: The Couch
   built_by_url: https://thecouch.nyc
->>>>>>> c949b9a6
+- title: Gatsby Guides
+  url: https://gatsbyguides.com/
+  main_url: https://gatsbyguides.com/
+  description: >
+    Free tutorial course about using Gatsby with a CMS.
+  categories:
+    - Education
+    - Documentation
+    - Web Development
+  built_by: Osio Labs
+  built_by_url: https://osiolabs.com/
   featured: false