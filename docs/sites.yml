--- conflicted
+++ resolved
@@ -4773,19 +4773,6 @@
   categories:
     - Blog
     - WordPress
-<<<<<<< HEAD
-- title: Jacob Cofman's Blog
-  description: >
-    Personal blog / portfolio about Jacob Cofman.
-  main_url: "https://jcofman.de/"
-  url: "https://jcofman.de/"
-  source_url: "https://github.com/JCofman/jc-website"
-  featured: false
-  categories:
-    - Blog
-    - Portfolio
-    - Personal website
-=======
 - title: On Earth Right Now
   main_url: https://oern.tv
   url: https://oern.tv
@@ -4837,4 +4824,14 @@
   built_by: Patrik Arvidsson
   built_by_url: https://www.patrikarvidsson.com
   featured: false
->>>>>>> 9f8148e4
+- title: Jacob Cofman's Blog
+  description: >
+    Personal blog / portfolio about Jacob Cofman.
+  main_url: "https://jcofman.de/"
+  url: "https://jcofman.de/"
+  source_url: "https://github.com/JCofman/jc-website"
+  featured: false
+  categories:
+    - Blog
+    - Portfolio
+    - Personal website