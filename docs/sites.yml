- title: ReactJS
  main_url: https://reactjs.org/
  url: https://reactjs.org/
  source_url: https://github.com/reactjs/reactjs.org
  featured: true
  categories:
    - Web Development
    - Featured
    - Documentation
- title: Flamingo
  main_url: https://www.shopflamingo.com/
  url: https://www.shopflamingo.com/
  description: >
    Online shop for women's body care and hair removal products.
  categories:
    - E-commerce
    - Featured
  featured: true
- title: IDEO
  url: https://www.ideo.com
  main_url: https://www.ideo.com/
  description: >
    A Global design company committed to creating positive impact.
  categories:
    - Agency
    - Technology
    - Featured
    - Consulting
    - User Experience
  featured: true
- title: Airbnb Engineering & Data Science
  description: >
    Creative engineers and data scientists building a world where you can belong
    anywhere
  main_url: https://airbnb.io/
  url: https://airbnb.io/
  categories:
    - Blog
    - Gallery
    - Featured
  featured: true
- title: Impossible Foods
  main_url: https://impossiblefoods.com/
  url: https://impossiblefoods.com/
  categories:
    - Food
    - Featured
  featured: true
- title: Braun
  description: >
    Braun offers high performance hair removal and hair care products, including dryers, straighteners, shavers, and more.
  main_url: https://ca.braun.com/en-ca
  url: https://ca.braun.com/en-ca
  categories:
    - E-commerce
    - Featured
  featured: true
- title: NYC Pride 2019 | WorldPride NYC | Stonewall50
  main_url: https://2019-worldpride-stonewall50.nycpride.org/
  url: https://2019-worldpride-stonewall50.nycpride.org/
  featured: true
  description: >-
    Join us in 2019 for NYC Pride, as we welcome WorldPride and mark the 50th
    Anniversary of the Stonewall Uprising and a half-century of LGBTQ+
    liberation.
  categories:
    - Education
    - Marketing
    - Nonprofit
    - Featured
  built_by: Canvas United
  built_by_url: https://www.canvasunited.com/
- title: The State of European Tech
  main_url: https://2017.stateofeuropeantech.com/
  url: https://2017.stateofeuropeantech.com/
  featured: true
  categories:
    - Technology
    - Featured
  built_by: Studio Lovelock
  built_by_url: http://www.studiolovelock.com/
- title: Hopper
  main_url: https://www.hopper.com/
  url: https://www.hopper.com/
  built_by: Narative
  built_by_url: https://www.narative.co/
  featured: true
  categories:
    - Technology
    - App
    - Featured
- title: GM Capital One
  description: |
    Introducing the new online experience for your GM Rewards Credit Card
  main_url: https://gm.capitalone.com/
  url: https://gm.capitalone.com/
  categories:
    - Featured
  featured: true
- title: Theodora Warre
  main_url: https://theodorawarre.eu
  url: https://theodorawarre.eu
  description: >-
    E-commerce site for jewellery designer Theodora Warre, built using Gatsby + Shopify + Prismic + Matter.js
  categories:
    - E-commerce
    - Marketing
  built_by: Pierre Nel
  built_by_url: https://pierre.io
  featured: false
- title: Life Without Barriers | Foster Care
  main_url: https://www.lwb.org.au/foster-care
  url: https://www.lwb.org.au/foster-care
  featured: true
  description: >-
    We are urgently seeking foster carers all across Australia. Can you open
    your heart and your home to a child in need? There are different types of
    foster care that can suit you. We offer training and 24/7 support.
  categories:
    - Nonprofit
    - Education
    - Documentation
    - Marketing
    - Featured
  built_by: LWB Digital Team
  built_by_url: https://twitter.com/LWBAustralia
- title: Figma
  main_url: https://www.figma.com/
  url: https://www.figma.com/
  featured: true
  categories:
    - Marketing
    - Design
    - Featured
  built_by: Corey Ward
  built_by_url: http://www.coreyward.me/
- title: Bejamas - JAM Experts for hire
  main_url: https://bejamas.io/
  url: https://bejamas.io/
  featured: true
  description: >-
    We help agencies and companies with JAMStack tools. This includes web
    development using Static Site Generators, Headless CMS, CI / CD and CDN
    setup.
  categories:
    - Technology
    - Web Development
    - Agency
    - Marketing
    - Featured
  built_by: Bejamas
  built_by_url: https://bejamas.io/
- title: The State of JavaScript
  description: >
    Data from over 20,000 developers, asking them questions on topics ranging
    from frontend frameworks and state management, to build tools and testing
    libraries.
  main_url: https://stateofjs.com/
  url: https://stateofjs.com/
  source_url: https://github.com/StateOfJS/StateOfJS
  categories:
    - Data
    - JavaScript
    - Featured
  built_by: StateOfJS
  built_by_url: https://github.com/StateOfJS/StateOfJS/graphs/contributors
  featured: true
- title: DesignSystems.com
  main_url: https://www.designsystems.com/
  url: https://www.designsystems.com/
  description: |
    A resource for learning, creating and evangelizing design systems.
  categories:
    - Design
    - Blog
    - Technology
    - Featured
  built_by: Corey Ward
  built_by_url: http://www.coreyward.me/
  featured: true
- title: Snap Kit
  main_url: https://kit.snapchat.com/
  url: https://kit.snapchat.com/
  description: >
    Snap Kit lets developers integrate some of Snapchat’s best features across
    platforms.
  categories:
    - Technology
    - Documentation
    - Featured
  featured: true
- title: SendGrid
  main_url: https://sendgrid.com/docs/
  url: https://sendgrid.com/docs/
  description: >
    SendGrid delivers your transactional and marketing emails through the
    world's largest cloud-based email delivery platform.
  categories:
    - API
    - Technology
    - Documentation
    - Featured
  featured: true
- title: Kirsten Noelle
  main_url: https://www.kirstennoelle.com/
  url: https://www.kirstennoelle.com/
  featured: true
  description: >
    Digital portfolio for San Francisco Bay Area photographer Kirsten Noelle Wiemer.
  categories:
    - Photography
    - Portfolio
    - Featured
  built_by: Ryan Wiemer
  built_by_url: https://www.ryanwiemer.com/
- title: Cajun Bowfishing
  main_url: https://cajunbowfishing.com/
  url: https://cajunbowfishing.com/
  featured: false
  categories:
    - E-commerce
    - Sports
  built_by: Escalade Sports
  built_by_url: https://www.escaladesports.com/
- title: NEON
  main_url: http://neonrated.com/
  url: http://neonrated.com/
  featured: false
  categories:
    - Gallery
- title: GraphCMS
  main_url: https://graphcms.com/
  url: https://graphcms.com/
  featured: false
  categories:
    - Marketing
    - Technology
- title: Ghost Documentation
  main_url: https://docs.ghost.org/
  url: https://docs.ghost.org/
  source_url: https://github.com/tryghost/docs
  featured: false
  description: >-
    Ghost is an open source, professional publishing platform built on a modern Node.js technology stack — designed for teams who need power, flexibility and performance.
  categories:
    - Technology
    - Documentation
    - Open Source
  built_by: Ghost Foundation
  built_by_url: https://ghost.org/
- title: Nike - Just Do It
  main_url: https://justdoit.nike.com/
  url: https://justdoit.nike.com/
  featured: true
  categories:
    - E-commerce
    - Featured
- title: AirBnB Cereal
  main_url: https://airbnb.design/cereal
  url: https://airbnb.design/cereal
  featured: false
  categories:
    - Marketing
    - Design
- title: Cardiogram
  main_url: https://cardiogr.am/
  url: https://cardiogr.am/
  featured: false
  categories:
    - Marketing
    - Technology
- title: Hack Club
  main_url: https://hackclub.com/
  url: https://hackclub.com/
  source_url: https://github.com/hackclub/site
  featured: false
  categories:
    - Education
    - Web Development
- title: Matthias Jordan Portfolio
  main_url: https://iammatthias.com/
  url: https://iammatthias.com/
  source_url: https://github.com/iammatthias/.com
  description: >-
    Photography portfolio of content creator and digital marketer Matthias Jordan
  built_by: Matthias Jordan
  built_by_url: https://github.com/iammatthias
  featured: false
  categories:
    - Photography
    - Portfolio
    - Blog
    - Gallery
- title: Investment Calculator
  main_url: https://investmentcalculator.io/
  url: https://investmentcalculator.io/
  featured: false
  categories:
    - Education
    - Finance
- title: CSS Grid Playground by MozillaDev
  main_url: https://mozilladevelopers.github.io/playground/
  url: https://mozilladevelopers.github.io/playground/
  source_url: https://github.com/MozillaDevelopers/playground
  featured: false
  categories:
    - Education
    - Web Development
- title: Piotr Fedorczyk Portfolio
  built_by: Piotr Fedorczyk
  built_by_url: https://piotrf.pl
  categories:
    - Portfolio
    - Web Development
  description: >-
    Portfolio of Piotr Fedorczyk, a digital product designer and full-stack developer specializing in shaping, designing and building news and tools for news.
  featured: false
  main_url: https://piotrf.pl/
  url: https://piotrf.pl/
- title: unrealcpp
  main_url: https://unrealcpp.com/
  url: https://unrealcpp.com/
  source_url: https://github.com/Harrison1/unrealcpp-com
  featured: false
  categories:
    - Blog
    - Web Development
- title: Andy Slezak
  main_url: https://www.aslezak.com/
  url: https://www.aslezak.com/
  source_url: https://github.com/amslezak
  featured: false
  categories:
    - Web Development
    - Portfolio
- title: Deliveroo.Design
  main_url: https://www.deliveroo.design/
  url: https://www.deliveroo.design/
  featured: false
  categories:
    - Food
    - Marketing
- title: Dona Rita
  main_url: https://www.donarita.co.uk/
  url: https://www.donarita.co.uk/
  source_url: https://github.com/peduarte/dona-rita-website
  featured: false
  categories:
    - Food
    - Marketing
- title: Fröhlich ∧ Frei
  main_url: https://www.froehlichundfrei.de/
  url: https://www.froehlichundfrei.de/
  featured: false
  categories:
    - Web Development
    - Blog
    - Open Source
- title: How to GraphQL
  main_url: https://www.howtographql.com/
  url: https://www.howtographql.com/
  source_url: https://github.com/howtographql/howtographql
  featured: false
  categories:
    - Documentation
    - Web Development
    - Open Source
- title: OnCallogy
  main_url: https://www.oncallogy.com/
  url: https://www.oncallogy.com/
  featured: false
  categories:
    - Marketing
    - Healthcare
- title: Ryan Wiemer's Portfolio
  main_url: https://www.ryanwiemer.com/
  url: https://www.ryanwiemer.com/knw-photography/
  source_url: https://github.com/ryanwiemer/rw
  featured: false
  description: >
    Digital portfolio for Oakland, CA based account manager Ryan Wiemer.
  categories:
    - Portfolio
    - Web Development
    - Design
  built_by: Ryan Wiemer
  built_by_url: https://www.ryanwiemer.com/
- title: Ventura Digitalagentur Köln
  main_url: https://www.ventura-digital.de/
  url: https://www.ventura-digital.de/
  featured: false
  built_by: Ventura Digitalagentur
  categories:
    - Agency
    - Marketing
    - Featured
- title: Azer Koçulu
  main_url: https://kodfabrik.com/
  url: https://kodfabrik.com/photography/
  featured: false
  categories:
    - Portfolio
    - Photography
    - Web Development
- title: Damir.io
  main_url: http://damir.io/
  url: http://damir.io/
  source_url: https://github.com/dvzrd/gatsby-sfiction
  featured: false
  categories:
    - Blog
- title: Digital Psychology
  main_url: http://digitalpsychology.io/
  url: http://digitalpsychology.io/
  source_url: https://github.com/danistefanovic/digitalpsychology.io
  featured: false
  categories:
    - Education
    - Library
- title: Théâtres Parisiens
  main_url: http://theatres-parisiens.fr/
  url: http://theatres-parisiens.fr/
  source_url: https://github.com/phacks/theatres-parisiens
  featured: false
  categories:
    - Education
    - Entertainment
- title: A4 纸网
  main_url: http://www.a4z.cn/
  url: http://www.a4z.cn/price
  source_url: https://github.com/hiooyUI/hiooyui.github.io
  featured: false
  categories:
    - E-commerce
- title: Steve Meredith's Portfolio
  main_url: http://www.stevemeredith.com/
  url: http://www.stevemeredith.com/
  featured: false
  categories:
    - Portfolio
- title: API Platform
  main_url: https://api-platform.com/
  url: https://api-platform.com/
  source_url: https://github.com/api-platform/website
  featured: false
  categories:
    - Documentation
    - Web Development
    - Open Source
    - Library
- title: The Audacious Project
  main_url: https://audaciousproject.org/
  url: https://audaciousproject.org/
  featured: false
  categories:
    - Nonprofit
- title: Dustin Schau's Blog
  main_url: https://blog.dustinschau.com/
  url: https://blog.dustinschau.com/
  source_url: https://github.com/dschau/blog
  featured: false
  categories:
    - Blog
    - Web Development
- title: iContract Blog
  main_url: https://blog.icontract.co.uk/
  url: http://blog.icontract.co.uk/
  featured: false
  categories:
    - Blog
- title: BRIIM
  main_url: https://bri.im/
  url: https://bri.im/
  featured: false
  description: >-
    BRIIM is a movement to enable JavaScript enthusiasts and web developers in
    machine learning. Learn about artificial intelligence and data science, two
    fields which are governed by machine learning, in JavaScript. Take it right
    to your browser with WebGL.
  categories:
    - Education
    - Web Development
    - Technology
- title: Calpa's Blog
  main_url: https://calpa.me/
  url: https://calpa.me/
  source_url: https://github.com/calpa/blog
  featured: false
  categories:
    - Blog
    - Web Development
- title: Code Bushi
  main_url: https://codebushi.com/
  url: https://codebushi.com/
  featured: false
  description: >-
    Web development resources, trends, & techniques to elevate your coding
    journey.
  categories:
    - Web Development
    - Open Source
    - Blog
  built_by: Hunter Chang
  built_by_url: https://hunterchang.com/
- title: Daniel Hollcraft
  main_url: https://danielhollcraft.com/
  url: https://danielhollcraft.com/
  source_url: https://github.com/danielbh/danielhollcraft.com
  featured: false
  categories:
    - Web Development
    - Blog
    - Portfolio
- title: Darren Britton's Portfolio
  main_url: https://darrenbritton.com/
  url: https://darrenbritton.com/
  source_url: https://github.com/darrenbritton/darrenbritton.github.io
  featured: false
  categories:
    - Web Development
    - Portfolio
- title: Dave Lindberg Marketing & Design
  url: https://davelindberg.com/
  main_url: https://davelindberg.com/
  source_url: https://github.com/Dave-Lindberg/dl-gatsby
  featured: false
  description: >-
    My work revolves around solving problems for people in business, using
    integrated design and marketing strategies to improve sales, increase brand
    engagement, generate leads and achieve goals.
  categories:
    - Design
    - Marketing
    - Portfolio
- title: Dalbinaco's Website
  main_url: https://dlbn.co/en/
  url: https://dlbn.co/en/
  source_url: https://github.com/dalbinaco/dlbn.co
  featured: false
  categories:
    - Portfolio
    - Web Development
- title: mParticle's Documentation
  main_url: https://docs.mparticle.com/
  url: https://docs.mparticle.com/
  featured: false
  categories:
    - Web Development
    - Documentation
- title: Doopoll
  main_url: https://doopoll.co/
  url: https://doopoll.co/
  featured: false
  categories:
    - Marketing
    - Technology
- title: ERC dEX
  main_url: https://ercdex.com/
  url: https://ercdex.com/aqueduct
  featured: false
  categories:
    - Marketing
- title: Fabian Schultz' Portfolio
  main_url: https://fabianschultz.com/
  url: https://fabianschultz.com/
  source_url: https://github.com/fabe/site
  featured: false
  description: >-
    Hello, I’m Fabian — a product designer and developer based in Potsdam,
    Germany. I’ve been working both as a product designer and frontend developer
    for over 5 years now. I particularly enjoy working with companies that try
    to meet broad and unique user needs.
  categories:
    - Portfolio
    - Web Development
  built_by: Fabian Schultz
  built_by_url: https://fabianschultz.com/
- title: CalState House Manager
  description: >
    Home service membership that offers proactive and on-demand maintenance for
    homeowners
  main_url: https://housemanager.calstate.aaa.com/
  url: https://housemanager.calstate.aaa.com/
  categories:
    - Marketing
- title: The freeCodeCamp Guide
  main_url: https://guide.freecodecamp.org/
  url: https://guide.freecodecamp.org/
  source_url: https://github.com/freeCodeCamp/guide
  featured: false
  categories:
    - Web Development
    - Documentation
- title: Hapticmedia
  main_url: https://hapticmedia.fr/en/
  url: https://hapticmedia.fr/en/
  featured: false
  categories:
    - Agency
- title: heml.io
  main_url: https://heml.io/
  url: https://heml.io/
  source_url: https://github.com/SparkPost/heml.io
  featured: false
  categories:
    - Documentation
    - Web Development
    - Open Source
- title: Juliette Pretot's Portfolio
  main_url: https://juliette.sh/
  url: https://juliette.sh/
  featured: false
  categories:
    - Web Development
    - Portfolio
    - Blog
- title: Kris Hedstrom's Portfolio
  main_url: https://k-create.com/
  url: https://k-create.com/portfolio/
  source_url: https://github.com/kristofferh/kristoffer
  featured: false
  description: >-
    Hey. I’m Kris. I’m an interactive designer / developer. I grew up in Umeå,
    in northern Sweden, but I now live in Brooklyn, NY. I am currently enjoying
    a hybrid Art Director + Lead Product Engineer role at a small startup called
    Nomad Health. Before that, I was a Product (Engineering) Manager at Tumblr.
    Before that, I worked at agencies. Before that, I was a baby. I like to
    design things, and then I like to build those things. I occasionally take on
    freelance projects. Feel free to get in touch if you have an interesting
    project that you want to collaborate on. Or if you just want to say hello,
    that’s cool too.
  categories:
    - Portfolio
  built_by: Kris Hedstrom
  built_by_url: https://k-create.com/
- title: knpw.rs
  main_url: https://knpw.rs/
  url: https://knpw.rs/
  source_url: https://github.com/knpwrs/knpw.rs
  featured: false
  categories:
    - Blog
    - Web Development
- title: Kostas Bariotis' Blog
  main_url: https://kostasbariotis.com/
  url: https://kostasbariotis.com/
  source_url: https://github.com/kbariotis/kostasbariotis.com
  featured: false
  categories:
    - Blog
    - Portfolio
    - Web Development
- title: LaserTime Clinic
  main_url: https://lasertime.ru/
  url: https://lasertime.ru/
  source_url: https://github.com/oleglegun/lasertime
  featured: false
  categories:
    - Marketing
- title: Jason Lengstorf
  main_url: https://lengstorf.com
  url: https://lengstorf.com
  source_url: https://github.com/jlengstorf/lengstorf.com
  featured: false
  categories:
    - Blog
  built_by: Jason Lengstorf
  built_by_url: https://github.com/jlengstorf
- title: Mannequin.io
  main_url: https://mannequin.io/
  url: https://mannequin.io/
  source_url: https://github.com/LastCallMedia/Mannequin/tree/master/site
  featured: false
  categories:
    - Open Source
    - Web Development
    - Documentation
- title: manu.ninja
  main_url: https://manu.ninja/
  url: https://manu.ninja/
  source_url: https://github.com/Lorti/manu.ninja
  featured: false
  description: >-
    manu.ninja is the personal blog of Manuel Wieser, where he talks about
    frontend development, games and digital art
  categories:
    - Blog
    - Technology
    - Web Development
- title: Fabric
  main_url: https://meetfabric.com/
  url: https://meetfabric.com/
  featured: false
  categories:
    - Marketing
- title: Nexit
  main_url: https://nexit.sk/
  url: https://nexit.sk/references
  featured: false
  categories:
    - Web Development
- title: Open FDA
  description: >
    Provides APIs and raw download access to a number of high-value, high
    priority and scalable structured datasets, including adverse events, drug
    product labeling, and recall enforcement reports.
  main_url: https://open.fda.gov/
  url: https://open.fda.gov/
  source_url: https://github.com/FDA/open.fda.gov
  featured: false
  categories:
    - Government
    - Open Source
    - Web Development
    - API
    - Data
- title: NYC Planning Labs (New York City Department of City Planning)
  main_url: https://planninglabs.nyc/
  url: https://planninglabs.nyc/about/
  source_url: https://github.com/NYCPlanning/
  featured: false
  description: >-
    We work with New York City's Urban Planners to deliver impactful, modern
    technology tools.
  categories:
    - Open Source
    - Government
- title: Preston Richey Portfolio / Blog
  main_url: https://prestonrichey.com/
  url: https://prestonrichey.com/
  source_url: https://github.com/prichey/prestonrichey.com
  featured: false
  categories:
    - Web Development
    - Portfolio
    - Blog
- title: Landing page of Put.io
  main_url: https://put.io/
  url: https://put.io/
  featured: false
  categories:
    - E-commerce
    - Technology
- title: The Rick and Morty API
  main_url: https://rickandmortyapi.com/
  url: https://rickandmortyapi.com/
  built_by: Axel Fuhrmann
  built_by_url: https://axelfuhrmann.com/
  featured: false
  categories:
    - Web Development
    - Entertainment
    - Documentation
    - Open Source
    - API
- title: Santa Compañía Creativa
  main_url: https://santacc.es/
  url: https://santacc.es/
  source_url: https://github.com/DesarrolloWebSantaCC/santacc-web
  featured: false
  categories:
    - Agency
- title: Sean Coker's Blog
  main_url: https://sean.is/
  url: https://sean.is/
  featured: false
  categories:
    - Blog
    - Portfolio
    - Web Development
- title: Several Levels
  main_url: https://severallevels.io/
  url: https://severallevels.io/
  source_url: https://github.com/Harrison1/several-levels
  featured: false
  categories:
    - Agency
    - Web Development
- title: Simply
  main_url: https://simply.co.za/
  url: https://simply.co.za/
  featured: false
  categories:
    - Marketing
- title: Storybook
  main_url: https://storybook.js.org/
  url: https://storybook.js.org/
  source_url: https://github.com/storybooks/storybook
  featured: false
  categories:
    - Web Development
    - Open Source
- title: Vibert Thio's Portfolio
  main_url: https://vibertthio.com/portfolio/
  url: https://vibertthio.com/portfolio/projects/
  source_url: https://github.com/vibertthio/portfolio
  featured: false
  categories:
    - Portfolio
    - Web Development
- title: VisitGemer
  main_url: https://visitgemer.sk/
  url: https://visitgemer.sk/
  featured: false
  categories:
    - Marketing
- title: Bricolage.io
  main_url: https://www.bricolage.io/
  url: https://www.bricolage.io/
  source_url: https://github.com/KyleAMathews/blog
  featured: false
  categories:
    - Blog
- title: Charles Pinnix Website
  main_url: https://www.charlespinnix.com/
  url: https://www.charlespinnix.com/
  featured: false
  description: >-
    I’m a senior frontend engineer with 8 years of experience building websites
    and web applications. I’m interested in leading creative, multidisciplinary
    engineering teams. I’m a creative technologist, merging photography, art,
    and design into engineering and visa versa. I take a pragmatic,
    product-oriented approach to development, allowing me to see the big picture
    and ensuring quality products are completed on time. I have a passion for
    modern frontend JavaScript frameworks such as React and Vue, and I have
    substantial experience on the backend with an interest in Node and
    container based deployment with Docker and AWS.
  categories:
    - Portfolio
    - Web Development
- title: Charlie Harrington's Blog
  main_url: https://www.charlieharrington.com/
  url: https://www.charlieharrington.com/
  source_url: https://github.com/whatrocks/blog
  featured: false
  categories:
    - Blog
    - Web Development
    - Music
- title: Gabriel Adorf's Portfolio
  main_url: https://www.gabrieladorf.com/
  url: https://www.gabrieladorf.com/
  source_url: https://github.com/gabdorf/gabriel-adorf-portfolio
  featured: false
  categories:
    - Portfolio
    - Web Development
- title: greglobinski.com
  main_url: https://www.greglobinski.com/
  url: https://www.greglobinski.com/
  source_url: https://github.com/greglobinski/www.greglobinski.com
  featured: false
  categories:
    - Portfolio
    - Web Development
- title: I am Putra
  main_url: https://www.iamputra.com/
  url: https://www.iamputra.com/
  featured: false
  categories:
    - Portfolio
    - Web Development
    - Blog
- title: In Sowerby Bridge
  main_url: https://www.insowerbybridge.co.uk/
  url: https://www.insowerbybridge.co.uk/
  featured: false
  categories:
    - Marketing
    - Government
- title: JavaScript Stuff
  main_url: https://www.javascriptstuff.com/
  url: https://www.javascriptstuff.com/
  featured: false
  categories:
    - Education
    - Web Development
    - Library
- title: Ledgy
  main_url: https://www.ledgy.com/
  url: https://github.com/morloy/ledgy.com
  featured: false
  categories:
    - Marketing
    - Finance
- title: Alec Lomas's Portfolio / Blog
  main_url: https://www.lowmess.com/
  url: https://www.lowmess.com/
  source_url: https://github.com/lowmess/lowmess
  featured: false
  categories:
    - Web Development
    - Blog
    - Portfolio
- title: Michele Mazzucco's Portfolio
  main_url: https://www.michelemazzucco.it/
  url: https://www.michelemazzucco.it/
  source_url: https://github.com/michelemazzucco/michelemazzucco.it
  featured: false
  categories:
    - Portfolio
- title: Orbit FM Podcasts
  main_url: https://www.orbit.fm/
  url: https://www.orbit.fm/
  source_url: https://github.com/agarrharr/orbit.fm
  featured: false
  categories:
    - Podcast
- title: Prosecco Springs
  main_url: https://www.proseccosprings.com/
  url: https://www.proseccosprings.com/
  featured: false
  categories:
    - Food
    - Blog
    - Marketing
- title: Verious
  main_url: https://www.verious.io/
  url: https://www.verious.io/
  source_url: https://github.com/cpinnix/verious
  featured: false
  categories:
    - Web Development
- title: Yisela
  main_url: https://www.yisela.com/
  url: https://www.yisela.com/tetris-against-trauma-gaming-as-therapy/
  featured: false
  categories:
    - Blog
- title: YouFoundRon.com
  main_url: https://www.youfoundron.com/
  url: https://www.youfoundron.com/
  source_url: https://github.com/rongierlach/yfr-dot-com
  featured: false
  categories:
    - Portfolio
    - Web Development
    - Blog
- title: Ease
  main_url: https://www.ease.com/
  url: https://www.ease.com/
  featured: false
  categories:
    - Marketing
    - Healthcare
- title: Policygenius
  main_url: https://www.policygenius.com/
  url: https://www.policygenius.com/
  featured: false
  categories:
    - Marketing
    - Healthcare
- title: Moteefe
  main_url: https://www.moteefe.com/
  url: https://www.moteefe.com/
  featured: false
  categories:
    - Marketing
    - Agency
    - Technology
- title: Athelas
  main_url: http://www.athelas.com/
  url: http://www.athelas.com/
  featured: false
  categories:
    - Marketing
    - Healthcare
- title: Pathwright
  main_url: http://www.pathwright.com/
  url: http://www.pathwright.com/
  featured: false
  categories:
    - Marketing
    - Education
- title: Lucid
  main_url: https://www.golucid.co/
  url: https://www.golucid.co/
  featured: false
  categories:
    - Marketing
    - Technology
- title: Bench
  main_url: http://www.bench.co/
  url: http://www.bench.co/
  featured: false
  categories:
    - Marketing
- title: Gin Lane
  main_url: http://www.ginlane.com/
  url: https://www.ginlane.com/
  featured: false
  categories:
    - Web Development
    - Agency
- title: Marmelab
  main_url: https://marmelab.com/en/
  url: https://marmelab.com/en/
  featured: false
  categories:
    - Web Development
    - Agency
- title: Dovetail
  main_url: https://dovetailapp.com/
  url: https://dovetailapp.com/
  featured: false
  categories:
    - Marketing
    - Technology
- title: The Bastion Bot
  main_url: https://bastionbot.org/
  url: https://bastionbot.org/
  source_url: https://github.com/TheBastionBot/Bastion-Website
  description: Give awesome perks to your Discord server!
  featured: false
  categories:
    - Open Source
    - Technology
    - Documentation
    - Community
  built_by: Sankarsan Kampa
  built_by_url: https://traction.one
- title: Smakosh
  main_url: https://smakosh.com/
  url: https://smakosh.com/
  source_url: https://github.com/smakosh/smakosh.com
  featured: false
  categories:
    - Portfolio
    - Web Development
- title: WebGazer
  main_url: https://www.webgazer.io/
  url: https://www.webgazer.io/
  featured: false
  categories:
    - Marketing
    - Web Development
    - Technology
- title: Joe Seifi's Blog
  main_url: http://seifi.org/
  url: http://seifi.org/
  featured: false
  categories:
    - Portfolio
    - Web Development
    - Blog
- title: LekoArts — Graphic Designer & Front-End Developer
  main_url: https://www.lekoarts.de
  url: https://www.lekoarts.de
  source_url: https://github.com/LekoArts/portfolio
  featured: false
  built_by: LekoArts
  built_by_url: https://github.com/LekoArts
  description: >-
    Hi, I'm Lennart — a self-taught and passionate graphic/web designer &
    frontend developer based in Darmstadt, Germany. I love it to realize complex
    projects in a creative manner and face new challenges. Since 6 years I do
    graphic design, my love for frontend development came up 3 years ago. I
    enjoy acquiring new skills and cementing this knowledge by writing blogposts
    and creating tutorials.
  categories:
    - Portfolio
    - Blog
    - Design
    - Web Development
    - Freelance
    - Open Source
- title: 杨二小的博客
  main_url: https://blog.yangerxiao.com/
  url: https://blog.yangerxiao.com/
  source_url: https://github.com/zerosoul/blog.yangerxiao.com
  featured: false
  categories:
    - Blog
    - Portfolio
- title: MOTTO x MOTTO
  main_url: https://mottox2.com
  url: https://mottox2.com
  source_url: https://github.com/mottox2/website
  description: Web developer / UI Designer in Tokyo Japan.
  featured: false
  categories:
    - Blog
    - Portfolio
  built_by: mottox2
  built_by_url: https://mottox2.com
- title: Pride of the Meadows
  main_url: https://www.prideofthemeadows.com/
  url: https://www.prideofthemeadows.com/
  featured: false
  categories:
    - E-commerce
    - Food
    - Blog
  built_by: Caldera Digital
  built_by_url: https://www.calderadigital.com/
- title: Michael Uloth
  main_url: https://www.michaeluloth.com
  url: https://www.michaeluloth.com
  featured: false
  description: Michael Uloth is a web developer, opera singer, and the creator of Up and Running Tutorials.
  categories:
    - Portfolio
    - Web Development
    - Music
  built_by: Michael Uloth
  built_by_url: https://www.michaeluloth.com
- title: Spacetime
  main_url: https://www.heyspacetime.com/
  url: https://www.heyspacetime.com/
  featured: false
  description: >-
    Spacetime is a Dallas-based digital experience agency specializing in web,
    app, startup, and digital experience creation.
  categories:
    - Marketing
    - Portfolio
    - Agency
  built_by: Spacetime
  built_by_url: https://www.heyspacetime.com/
- title: Eric Jinks
  main_url: https://ericjinks.com/
  url: https://ericjinks.com/
  featured: false
  description: Software engineer / web developer from the Gold Coast, Australia.
  categories:
    - Portfolio
    - Blog
    - Web Development
    - Technology
  built_by: Eric Jinks
  built_by_url: https://ericjinks.com/
- title: GaiAma - We are wildlife
  main_url: https://www.gaiama.org/
  url: https://www.gaiama.org/
  featured: false
  description: >-
    We founded the GaiAma conservation organization to protect wildlife in Perú
    and to create an example of a permaculture neighborhood, living
    symbiotically with the forest - because reforestation is just the beginning
  categories:
    - Nonprofit
    - Marketing
    - Blog
  source_url: https://github.com/GaiAma/gaiama.org
  built_by: GaiAma
  built_by_url: https://www.gaiama.org/
- title: Healthcare Logic
  main_url: https://www.healthcarelogic.com/
  url: https://www.healthcarelogic.com/
  featured: false
  description: >-
    Revolutionary technology that empowers clinical and managerial leaders to
    collaborate with clarity.
  categories:
    - Marketing
    - Healthcare
    - Technology
  built_by: Thrive
  built_by_url: https://thriveweb.com.au/
- title: Papergov
  main_url: https://papergov.com/
  url: https://papergov.com/
  featured: false
  description: Manage all your government services in a single place
  categories:
    - Directory
    - Government
    - Technology
  source_url: https://github.com/WeOpenly/localgov.fyi
  built_by: Openly Technologies
  built_by_url: https://papergov.com/about/
- title: Kata.ai Documentation
  main_url: https://docs.kata.ai/
  url: https://docs.kata.ai/
  source_url: https://github.com/kata-ai/kata-platform-docs
  featured: false
  description: >-
    Documentation website for the Kata Platform, an all-in-one platform for
    building chatbots using AI technologies.
  categories:
    - Documentation
    - Technology
- title: goalgetters
  main_url: https://goalgetters.space/
  url: https://goalgetters.space/
  featured: false
  description: >-
    goalgetters is a source of inspiration for people who want to change their
    career. We offer articles, success stories and expert interviews on how to
    find a new passion and how to implement change.
  categories:
    - Blog
    - Education
  built_by: Stephanie Langers (content), Adrian Wenke (development)
  built_by_url: https://twitter.com/AdrianWenke
- title: Zensum
  main_url: https://zensum.se/
  url: https://zensum.se/
  featured: false
  description: >-
    Borrow money quickly and safely through Zensum. We compare Sweden's leading
    banks and credit institutions. Choose from multiple offers and lower your
    monthly cost. [Translated from Swedish]
  categories:
    - Technology
    - Finance
    - Marketing
  built_by: Bejamas
  built_by_url: https://bejamas.io/
- title: StatusHub - Easy to use Hosted Status Page Service
  main_url: https://statushub.com/
  url: https://statushub.com/
  featured: false
  description: >-
    Set up your very own service status page in minutes with StatusHub. Allow
    customers to subscribe to be updated automatically.
  categories:
    - Technology
    - Marketing
  built_by: Bejamas
  built_by_url: https://bejamas.io/
- title: Matthias Kretschmann Portfolio
  main_url: https://matthiaskretschmann.com/
  url: https://matthiaskretschmann.com/
  source_url: https://github.com/kremalicious/portfolio
  featured: false
  description: Portfolio of designer & developer Matthias Kretschmann.
  categories:
    - Portfolio
    - Web Development
  built_by: Matthias Kretschmann
  built_by_url: https://matthiaskretschmann.com/
- title: Iron Cove Solutions
  main_url: https://ironcovesolutions.com/
  url: https://ironcovesolutions.com/
  description: >-
    Iron Cove Solutions is a cloud based consulting firm. We help companies
    deliver a return on cloud usage by applying best practices
  categories:
    - Technology
    - Web Development
  built_by: Iron Cove Solutions
  built_by_url: https://ironcovesolutions.com/
  featured: false
- title: Moetez Chaabene Portfolio / Blog
  main_url: https://moetez.me/
  url: https://moetez.me/
  source_url: https://github.com/moetezch/moetez.me
  featured: false
  description: Portfolio of Moetez Chaabene
  categories:
    - Portfolio
    - Web Development
    - Blog
  built_by: Moetez Chaabene
  built_by_url: https://twitter.com/moetezch
- title: Nikita
  description: >-
    Automation of system deployments in Node.js for applications and
    infrastructures.
  main_url: https://nikita.js.org/
  url: https://nikita.js.org/
  source_url: https://github.com/adaltas/node-nikita
  categories:
    - Documentation
    - Open Source
    - Technology
  built_by: Adaltas
  built_by_url: https://www.adaltas.com
  featured: false
- title: Gourav Sood Blog & Portfolio
  main_url: https://www.gouravsood.com/
  url: https://www.gouravsood.com/
  featured: false
  categories:
    - Blog
    - Portfolio
  built_by: Gourav Sood
  built_by_url: https://www.gouravsood.com/
- title: Jonas Tebbe Portfolio
  description: |
    Hey, I’m Jonas and I create digital products.
  main_url: https://jonastebbe.com
  url: https://jonastebbe.com
  categories:
    - Portfolio
  built_by: Jonas Tebbe
  built_by_url: https://twitter.com/jonastebbe
  featured: false
- title: Parker Sarsfield Portfolio
  description: |
    I'm Parker, a software engineer and sneakerhead.
  main_url: https://parkersarsfield.com
  url: https://parkersarsfield.com
  categories:
    - Blog
    - Portfolio
  built_by: Parker Sarsfield
  built_by_url: https://parkersarsfield.com
- title: Frontend web development with Greg
  description: |
    JavaScript, GatsbyJS, ReactJS, CSS in JS... Let's learn some stuff together.
  main_url: https://dev.greglobinski.com
  url: https://dev.greglobinski.com
  categories:
    - Blog
    - Web Development
  built_by: Greg Lobinski
  built_by_url: https://github.com/greglobinski
- title: Insomnia
  description: |
    Desktop HTTP and GraphQL client for developers
  main_url: https://insomnia.rest/
  url: https://insomnia.rest/
  categories:
    - Blog
  built_by: Gregory Schier
  built_by_url: https://schier.co
  featured: false
- title: Timeline Theme Portfolio
  description: |
    I'm Aman Mittal, a software developer.
  main_url: https://amanhimself.dev/
  url: https://amanhimself.dev/
  categories:
    - Web Development
    - Portfolio
  built_by: Aman Mittal
  built_by_url: https://amanhimself.dev/
- title: Ocean artUp
  description: >
    Science outreach site built using styled-components and Contentful. It
    presents the research project "Ocean artUp" funded by an Advanced Grant of
    the European Research Council to explore the possible benefits of artificial
    uplift of nutrient-rich deep water to the ocean’s sunlit surface layer.
  main_url: https://ocean-artup.eu
  url: https://ocean-artup.eu
  source_url: https://github.com/janosh/ocean-artup
  categories:
    - Science
    - Education
    - Blog
  built_by: Janosh Riebesell
  built_by_url: https://janosh.io
  featured: false
- title: Ryan Fitzgerald
  description: |
    Personal portfolio and blog for Ryan Fitzgerald
  main_url: https://ryanfitzgerald.ca/
  url: https://ryanfitzgerald.ca/
  categories:
    - Web Development
    - Portfolio
  built_by: Ryan Fitzgerald
  built_by_url: https://github.com/RyanFitzgerald
  featured: false
- title: Kaizen
  description: |
    Content Marketing, PR & SEO Agency in London
  main_url: https://www.kaizen.co.uk/
  url: https://www.kaizen.co.uk/
  categories:
    - Agency
    - Blog
    - Design
    - Web Development
    - SEO
  built_by: Bogdan Stanciu
  built_by_url: https://github.com/b0gd4n
  featured: false
- title: HackerOne Platform Documentation
  description: |
    HackerOne's Product Documentation Center!
  url: https://docs.hackerone.com/
  main_url: https://docs.hackerone.com/
  categories:
    - Documentation
    - Security
  featured: false
- title: Mux Video
  description: |
    API to video hosting and streaming
  main_url: https://mux.com/
  url: https://mux.com/
  categories:
    - Video
    - API
  featured: false
- title: Swapcard
  description: >
    The easiest way for event organizers to instantly connect people, build a
    community of attendees and exhibitors, and increase revenue over time
  main_url: https://www.swapcard.com/
  url: https://www.swapcard.com/
  categories:
    - Event
    - Community
    - Marketing
  built_by: Swapcard
  built_by_url: https://www.swapcard.com/
  featured: false
- title: Kalix
  description: >
    Kalix is perfect for healthcare professionals starting out in private
    practice, to those with an established clinic.
  main_url: https://www.kalixhealth.com/
  url: https://www.kalixhealth.com/
  categories:
    - Healthcare
  featured: false
- title: HyperPlay
  description: |
    In Asean's 1st Ever LOL Esports X Music Festival
  main_url: https://hyperplay.leagueoflegends.com/
  url: https://hyperplay.leagueoflegends.com/
  categories:
    - Music
  featured: false
- title: Bad Credit Loans
  description: |
    Get the funds you need, from $250-$5,000
  main_url: https://www.creditloan.com/
  url: https://www.creditloan.com/
  categories:
    - Finance
  featured: false
- title: Financial Center
  description: >
    Member-owned, not-for-profit, co-operative whose members receive financial
    benefits in the form of lower loan rates, higher savings rates, and lower
    fees than banks.
  main_url: https://fcfcu.com/
  url: https://fcfcu.com/
  categories:
    - Finance
    - Nonprofit
    - Business
    - Education
  built_by: https://fcfcu.com/
  built_by_url: https://fcfcu.com/
  featured: false
- title: Office of Institutional Research and Assessment
  description: |
    Good Data, Good Decisions
  main_url: http://oira.ua.edu/
  url: http://oira.ua.edu/
  categories:
    - Data
  featured: false
- title: The Telegraph Premium
  description: |
    Exclusive stories from award-winning journalists
  main_url: https://premium.telegraph.co.uk/
  url: https://premium.telegraph.co.uk/
  categories:
    - Media
  featured: false
- title: html2canvas
  description: |
    Screenshots with JavaScript
  main_url: http://html2canvas.hertzen.com/
  url: http://html2canvas.hertzen.com/
  source_url: https://github.com/niklasvh/html2canvas/tree/master/www
  categories:
    - JavaScript
    - Documentation
  built_by: Niklas von Hertzen
  built_by_url: http://hertzen.com/
  featured: false
- title: Dato CMS
  description: |
    The API-based CMS your editors will love
  main_url: https://www.datocms.com/
  url: https://www.datocms.com/
  categories:
    - API
  featured: false
- title: Half Electronics
  description: |
    Personal website
  main_url: https://www.halfelectronic.com/
  url: https://www.halfelectronic.com/
  categories:
    - Blog
  built_by: Fernando Poumian
  built_by_url: https://github.com/fpoumian/halfelectronic.com
  featured: false
- title: Frithir Software Development
  main_url: https://frithir.com/
  url: https://frithir.com/
  featured: false
  description: I DRINK COFFEE, WRITE CODE AND IMPROVE MY DEVELOPMENT SKILLS EVERY DAY.
  categories:
    - Design
    - Web Development
  built_by: Frithir
  built_by_url: https://Frithir.com/
- title: Unow
  main_url: https://www.unow.fr/
  url: https://www.unow.fr/
  categories:
    - Education
    - Marketing
  featured: false
- title: Peter Hironaka
  description: |
    Freelance Web Developer based in Los Angeles.
  main_url: https://peterhironaka.com/
  url: https://peterhironaka.com/
  categories:
    - Portfolio
    - Web Development
  built_by: Peter Hironaka
  built_by_url: https://github.com/PHironaka
  featured: false
- title: Michael McQuade
  description: |
    Personal website and blog for Michael McQuade
  main_url: https://giraffesyo.io
  url: https://giraffesyo.io
  categories:
    - Blog
  built_by: Michael McQuade
  built_by_url: https://github.com/giraffesyo
  featured: false
- title: Haacht Brewery
  description: |
    Corporate website for Haacht Brewery. Designed and Developed by Gafas.
  main_url: https://haacht.com/en/
  url: https://haacht.com
  categories:
    - Marketing
  built_by: Gafas
  built_by_url: https://gafas.be
  featured: false
- title: StoutLabs
  description: |
    Portfolio of Daniel Stout, freelance developer in East Tennessee.
  main_url: https://www.stoutlabs.com/
  url: https://www.stoutlabs.com/
  categories:
    - Web Development
    - Portfolio
  built_by: Daniel Stout
  built_by_url: https://github.com/stoutlabs
  featured: false
- title: Chicago Ticket Outcomes By Neighborhood
  description: |
    ProPublica data visualization of traffic ticket court outcomes
  categories:
    - Media
    - Nonprofit
  url: >-
    https://projects.propublica.org/graphics/il/il-city-sticker-tickets-maps/ticket-status/?initialWidth=782
  main_url: >-
    https://projects.propublica.org/graphics/il/il-city-sticker-tickets-maps/ticket-status/?initialWidth=782
  built_by: David Eads
  built_by_url: https://github.com/eads
  featured: false
- title: Chicago South Side Traffic Ticketing rates
  description: |
    ProPublica data visualization of traffic ticket rates by community
  main_url: >-
    https://projects.propublica.org/graphics/il/il-city-sticker-tickets-maps/ticket-rate/?initialWidth=782
  url: >-
    https://projects.propublica.org/graphics/il/il-city-sticker-tickets-maps/ticket-rate/?initialWidth=782
  categories:
    - Media
    - Nonprofit
  built_by: David Eads
  built_by_url: https://github.com/eads
  featured: false
- title: Otsimo
  description: >
    Otsimo is a special education application for children with autism, down
    syndrome and other developmental disabilities.
  main_url: https://otsimo.com/en/
  url: https://otsimo.com/en/
  categories:
    - Blog
    - Education
  featured: false
- title: Matt Bagni Portfolio 2018
  description: >
    Mostly the result of playing with Gatsby and learning about react and
    graphql. Using the screenshot plugin to showcase the work done for my
    company in the last 2 years, and a good amount of other experiments.
  main_url: https://mattbag.github.io
  url: https://mattbag.github.io
  categories:
    - Portfolio
  featured: false
- title: Lisa Ye's Blog
  description: |
    Simple blog/portofolio for a fashion designer. Gatsby_v2 + Netlify cms
  main_url: https://lisaye.netlify.com/
  url: https://lisaye.netlify.com/
  categories:
    - Blog
    - Portfolio
  featured: false
- title: Artem Sapegin
  description: >
    Little homepage of Artem Sapegin, a frontend developer, passionate
    photographer, coffee drinker and crazy dogs’ owner.
  main_url: https://sapegin.me/
  url: https://sapegin.me/
  categories:
    - Portfolio
    - Open Source
    - Web Development
  built_by: Artem Sapegin
  built_by_url: https://github.com/sapegin
  featured: false
- title: SparkPost Developers
  main_url: https://developers.sparkpost.com/
  url: https://developers.sparkpost.com/
  source_url: https://github.com/SparkPost/developers.sparkpost.com
  categories:
    - Documentation
    - API
  featured: false
- title: Malik Browne Portfolio 2018
  description: >
    The portfolio blog of Malik Browne, a full-stack engineer, foodie, and avid
    blogger/YouTuber.
  main_url: https://www.malikbrowne.com/about
  url: https://www.malikbrowne.com
  categories:
    - Blog
    - Portfolio
  built_by: Malik Browne
  built_by_url: https://twitter.com/milkstarz
  featured: false
- title: Novatics
  description: |
    Digital products that inspire and make a difference
  main_url: https://www.novatics.com.br
  url: https://www.novatics.com.br
  categories:
    - Portfolio
    - Technology
    - Web Development
  built_by: Novatics
  built_by_url: https://github.com/Novatics
  featured: false
- title: Max McKinney
  description: >
    I’m a developer and designer with a focus in web technologies. I build cars
    on the side.
  main_url: https://maxmckinney.com/
  url: https://maxmckinney.com/
  categories:
    - Portfolio
    - Web Development
    - Design
  built_by: Max McKinney
  featured: false
- title: Stickyard
  description: |
    Make your React component sticky the easy way
  main_url: https://nihgwu.github.io/stickyard/
  url: https://nihgwu.github.io/stickyard/
  source_url: https://github.com/nihgwu/stickyard/tree/master/website
  categories:
    - Web Development
  built_by: Neo Nie
  featured: false
- title: Agata Milik
  description: |
    Website of a Polish psychologist/psychotherapist based in Gdańsk, Poland.
  main_url: https://agatamilik.pl
  url: https://agatamilik.pl
  categories:
    - Marketing
    - Healthcare
  built_by: Piotr Fedorczyk
  built_by_url: https://piotrf.pl
  featured: false
- title: WebPurple
  main_url: https://www.webpurple.net/
  url: https://www.webpurple.net/
  source_url: https://github.com/WebPurple/site
  description: >-
    Site of local (Russia, Ryazan) frontend community. Main purpose is to show
    info about meetups and keep blog.
  categories:
    - Nonprofit
    - Web Development
    - Community
    - Blog
    - Open Source
  built_by: Nikita Kirsanov
  built_by_url: https://twitter.com/kitos_kirsanov
  featured: false
- title: Papertrail.io
  description: |
    Inspection Management for the 21st Century
  main_url: https://www.papertrail.io/
  url: https://www.papertrail.io/
  categories:
    - Marketing
    - Technology
  built_by: Papertrail.io
  built_by_url: https://www.papertrail.io
  featured: false
- title: Matt Ferderer
  main_url: https://mattferderer.com
  url: https://mattferderer.com
  source_url: https://github.com/mattferderer/gatsbyblog
  description: >
    A blog built with Gatsby that discusses web related tech
    such as JavaScript, .NET, Blazor & security.
  categories:
    - Blog
    - Web Development
  built_by: Matt Ferderer
  built_by_url: https://twitter.com/mattferderer
  featured: false
- title: Sahyadri Open Source Community
  main_url: https://sosc.org.in
  url: https://sosc.org.in
  source_url: https://github.com/haxzie/sosc-website
  description: >
    Official website of Sahyadri Open Source Community for community blog, event
    details and members info.
  categories:
    - Blog
    - Community
    - Open Source
  built_by: Musthaq Ahamad
  built_by_url: https://github.com/haxzie
  featured: false
- title: Tech Confessions
  main_url: https://confessions.tech
  url: https://confessions.tech
  source_url: https://github.com/JonathanSpeek/tech-confessions
  description: A guilt-free place for us to confess our tech sins \U0001F64F\n
  categories:
    - Community
    - Open Source
  built_by: Jonathan Speek
  built_by_url: https://speek.design
  featured: false
- title: Thibault Maekelbergh
  main_url: https://thibmaek.com
  url: https://thibmaek.com
  source_url: https://github.com/thibmaek/thibmaek.github.io
  description: |
    A nice blog about development, Raspberry Pi, plants and probably records.
  categories:
    - Blog
    - Open Source
  built_by: Thibault Maekelbergh
  built_by_url: https://twitter.com/thibmaek
  featured: false
- title: LearnReact.design
  main_url: https://learnreact.design
  url: https://learnreact.design
  description: >
    React Essentials For Designers: A React course tailored for product
    designers, ux designers, ui designers.
  categories:
    - Blog
  built_by: Linton Ye
  built_by_url: https://twitter.com/lintonye
- title: Mega House Creative
  main_url: https://www.megahousecreative.com/
  url: https://www.megahousecreative.com/
  description: >
    Mega House Creative is a digital agency that provides unique goal-oriented
    web marketing solutions.
  categories:
    - Marketing
    - Agency
  built_by: Daniel Robinson
  featured: false
- title: Tobie Marier Robitaille - csc
  main_url: https://tobiemarierrobitaille.com/
  url: https://tobiemarierrobitaille.com/en/
  description: |
    Portfolio site for director of photography Tobie Marier Robitaille
  categories:
    - Portfolio
    - Gallery
  built_by: Mill3 Studio
  built_by_url: https://mill3.studio/en/
  featured: false
- title: Bestvideogame.deals
  main_url: https://bestvideogame.deals/
  url: https://bestvideogame.deals/
  description: |
    Video game comparison website for the UK, build with GatsbyJS.
  categories:
    - E-commerce
  built_by: Koen Kamphuis
  built_by_url: https://koenkamphuis.com/
  featured: false
- title: Mahipat's Portfolio
  main_url: https://mojaave.com/
  url: https://mojaave.com
  source_url: https://github.com/mhjadav/mojaave
  description: >
    mojaave.com is Mahipat's portfolio, I have developed it using Gatsby v2 and
    Bootstrap, To get in touch with people looking for full-stack developer.
  categories:
    - Portfolio
    - Web Development
  built_by: Mahipat Jadav
  built_by_url: https://mojaave.com/
  featured: false
- title: Mintfort
  main_url: https://mintfort.com/
  url: https://mintfort.com/
  source_url: https://github.com/MintFort/mintfort.com
  description: >
    Mintfort, the first crypto-friendly bank account. Store and manage assets on
    the blockchain.
  categories:
    - Technology
    - Finance
  built_by: Axel Fuhrmann
  built_by_url: https://axelfuhrmann.com/
  featured: false
- title: React Native Explorer
  main_url: https://react-native-explorer.firebaseapp.com
  url: https://react-native-explorer.firebaseapp.com
  description: |
    Explorer React Native packages and examples effortlessly.
  categories:
    - Education
  featured: false
- title: 500Tech
  main_url: https://500tech.com/
  url: https://500tech.com/
  featured: false
  categories:
    - Web Development
    - Agency
    - Open Source
- title: eworld
  main_url: https://eworld.herokuapp.com/
  url: https://eworld.herokuapp.com/
  featured: false
  categories:
    - E-commerce
    - Technology
- title: It's a Date
  description: >
    It's a Date is a dating app that actually involves dating.
  main_url: https://www.itsadate.app/
  url: https://www.itsadate.app/
  featured: false
  categories:
    - App
    - Blog
- title: Node.js HBase
  description: >
    Asynchronous HBase client for NodeJs using REST.
  main_url: https://hbase.js.org/
  url: https://hbase.js.org/
  source_url: https://github.com/adaltas/node-hbase
  categories:
    - Documentation
    - Open Source
    - Technology
  built_by: David Worms
  built_by_url: http://www.adaltas.com
  featured: false
- title: Peter Kroyer - Web Design / Web Development
  main_url: https://www.peterkroyer.at/en/
  url: https://www.peterkroyer.at/en/
  description: >
    Freelance web designer / web developer based in Vienna, Austria (Wien, Österreich).
  categories:
    - Agency
    - Web Development
    - Design
    - Portfolio
    - Freelance
  built_by: Peter Kroyer
  built_by_url: https://www.peterkroyer.at/
  featured: false
- title: Geddski
  main_url: https://gedd.ski
  url: https://gedd.ski
  description: >
    frontend mastery blog - level up your UI game.
  categories:
    - Web Development
    - Education
    - Productivity
    - User Experience
  built_by: Dave Geddes
  built_by_url: https://twitter.com/geddski
  featured: false
- title: Rung
  main_url: https://rung.com.br/
  url: https://rung.com.br/
  description: >
    Rung alerts you about the exceptionalities of your personal and professional life.
  categories:
    - API
    - Technology
    - Travel
  featured: false
- title: Mokkapps
  main_url: https://www.mokkapps.de/
  url: https://www.mokkapps.de/
  source_url: https://github.com/mokkapps/website
  description: >
    Portfolio website from Michael Hoffmann. Passionate software developer with focus on web-based technologies.
  categories:
    - Blog
    - Portfolio
    - Web Development
    - Mobile Development
  featured: false
- title: Premier Octet
  main_url: https://www.premieroctet.com/
  url: https://www.premieroctet.com/
  description: >
    Premier Octet is a React-based agency
  categories:
    - Agency
    - Web Development
    - Mobile Development
  featured: false
- title: Thorium
  main_url: https://www.thoriumsim.com/
  url: https://www.thoriumsim.com/
  source_url: https://github.com/thorium-sim/thoriumsim.com
  description: >
    Thorium - Open-source Starship Simulator Controls for Live Action Role Play
  built_by: Alex Anderson
  built_by_url: https://twitter.com/ralex1993
  categories:
    - Blog
    - Portfolio
    - Documentation
    - Marketing
    - Education
    - Entertainment
    - Open Source
    - Web Development
  featured: false
- title: Cameron Maske
  main_url: https://www.cameronmaske.com/
  url: https://www.cameronmaske.com/courses/introduction-to-pytest/
  source_url: https://github.com/cameronmaske/cameronmaske.com-v2
  description: >
    The homepage of Cameron Maske, a freelance full-stack developer, who is currently working on a free pytest video course
  categories:
    - Education
    - Video
    - Portfolio
    - Freelance
  featured: false
- title: Studenten bilden Schüler
  description: >
    Studenten bilden Schüler e.V. is a German student-run nonprofit initiative that aims to
    contribute to more equal educational opportunities by providing free tutoring to refugees
    and children from underprivileged families. The site is built on Gatsby v2, styled-components
    and Contentful. It supports Google Analytics, fluid typography and Algolia search.
  main_url: https://studenten-bilden-schueler.de
  url: https://studenten-bilden-schueler.de
  source_url: https://github.com/StudentenBildenSchueler/homepage
  categories:
    - Education
    - Nonprofit
    - Blog
  built_by: Janosh Riebesell
  built_by_url: https://janosh.io
  featured: false
- title: Mike's Remote List
  main_url: https://www.mikesremotelist.com
  url: https://www.mikesremotelist.com
  description: >
    A list of remote jobs, updated throughout the day. Built on Gatsby v1 and powered by Contentful, Google Sheets, string and sticky tape.
  categories:
    - Marketing
  featured: false
- title: Madvoid
  main_url: https://madvoid.com/
  url: https://madvoid.com/screenshot/
  featured: false
  description: >
    Madvoid is a team of expert developers dedicated to creating simple, clear, usable and blazing fast web and mobile apps.
    We are coders that help companies and agencies to create social & interactive experiences.
    This includes full-stack development using React, WebGL, Static Site Generators, Ruby On Rails, Phoenix, GraphQL, Chatbots, CI / CD, Docker and more!
  categories:
    - Portfolio
    - Technology
    - Web Development
    - Agency
    - Marketing
  built_by: Jean-Paul Bonnetouche
  built_by_url: https://twitter.com/_jpb
- title: MOMNOTEBOOK.COM
  description: >
    Sharing knowledge and experiences that make childhood and motherhood rich, vibrant and healthy.
  main_url: https://momnotebook.com/
  url: https://momnotebook.com/
  featured: false
  built_by: Aleksander Hansson
  built_by_url: https://www.linkedin.com/in/aleksanderhansson/
  categories:
    - Blog
- title: Pirate Studios
  description: >
    Reinventing music studios with 24/7 self service rehearsal, DJ & production rooms available around the world.
  main_url: https://www.piratestudios.co
  url: https://www.piratestudios.co
  featured: false
  built_by: The Pirate Studios team
  built_by_url: https://github.com/piratestudios/
  categories:
    - Music
- title: Aurora EOS
  main_url: https://www.auroraeos.com/
  url: https://www.auroraeos.com/
  featured: false
  categories:
    - Finance
    - Marketing
    - Blog
  built_by: Corey Ward
  built_by_url: http://www.coreyward.me/
- title: MadeComfy
  main_url: https://madecomfy.com.au/
  url: https://madecomfy.com.au/
  description: >
    Short term rental management startup, using Contentful + Gatsby + CircleCI
  featured: false
  categories:
    - Travel
  built_by: Lucas Vilela
  built_by_url: https://madecomfy.com.au/
- title: Tiger Facility Services
  description: >
    Tiger Facility Services combines facility management expertise with state of the art software to offer a sustainable and customer oriented cleaning and facility service.
  main_url: https://www.tigerfacilityservices.com/de-en/
  url: https://www.tigerfacilityservices.com/de-en/
  featured: false
  categories:
    - Marketing
- title: Luciano Mammino's blog
  description: >
    Tech & programming blog of Luciano Mammino a.k.a. "loige", Full-Stack Web Developer and International Speaker
  main_url: https://loige.co
  url: https://loige.co
  featured: false
  categories:
    - Blog
    - Web Development
  built_by: Luciano Mammino
  built_by_url: https://loige.co
- title: Wire • Secure collaboration platform
  description: >
    Corporate website of Wire, an open source, end-to-end encrypted collaboration platform
  main_url: https://wire.com
  url: https://wire.com
  featured: false
  categories:
    - Open Source
    - Productivity
    - Technology
    - Blog
    - App
  built_by: Wire team
  built_by_url: https://github.com/orgs/wireapp/people
- title: J. Patrick Raftery
  main_url: https://www.jpatrickraftery.com
  url: https://www.jpatrickraftery.com
  description: J. Patrick Raftery is an opera singer and voice teacher based in Vancouver, BC.
  categories:
    - Portfolio
    - Music
  built_by: Michael Uloth
  built_by_url: https://www.michaeluloth.com
  featured: false
- title: Aria Umezawa
  main_url: https://www.ariaumezawa.com
  url: https://www.ariaumezawa.com
  description: Aria Umezawa is a director, producer, and writer currently based in San Francisco. Site designed by Stephen Bell.
  categories:
    - Portfolio
    - Music
    - Entertainment
  built_by: Michael Uloth
  built_by_url: https://www.michaeluloth.com
  featured: false
- title: Pomegranate Opera
  main_url: https://pomegranateopera.netlify.com
  url: https://pomegranateopera.netlify.com
  description: Pomegranate Opera is a lesbian opera written by Amanda Hale & Kye Marshall. Site designed by Stephen Bell.
  categories:
    - Gallery
    - Music
  built_by: Michael Uloth
  built_by_url: https://www.michaeluloth.com
  featured: false
- title: Daniel Cabena
  main_url: https://www.danielcabena.com
  url: https://www.danielcabena.com
  description: Daniel Cabena is a Canadian countertenor highly regarded in both Canada and Europe for prize-winning performances ranging from baroque to contemporary repertoire. Site designed by Stephen Bell.
  categories:
    - Portfolio
    - Music
  built_by: Michael Uloth
  built_by_url: https://www.michaeluloth.com
  featured: false
- title: Artist.Center
  main_url: https://artistcenter.netlify.com
  url: https://artistcenter.netlify.com
  description: The marketing page for Artist.Center, a soon-to-launch platform designed to connect opera singers to opera companies. Site designed by Stephen Bell.
  categories:
    - Music
  built_by: Michael Uloth
  built_by_url: https://www.michaeluloth.com
  featured: false
- title: DG Volo & Company
  main_url: https://www.dgvolo.com
  url: https://www.dgvolo.com
  description: DG Volo & Company is a Toronto-based investment consultancy. Site designed by Stephen Bell.
  categories:
    - Finance
  built_by: Michael Uloth
  built_by_url: https://www.michaeluloth.com
  featured: false
- title: Shawna Lucey
  main_url: https://www.shawnalucey.com
  url: https://www.shawnalucey.com
  description: Shawna Lucey is an American theater and opera director based in New York City. Site designed by Stephen Bell.
  categories:
    - Portfolio
    - Music
    - Entertainment
  built_by: Michael Uloth
  built_by_url: https://www.michaeluloth.com
  featured: false
- title: Leyan Lo
  main_url: https://www.leyanlo.com
  url: https://www.leyanlo.com
  description: >
    Leyan Lo’s personal website
  categories:
    - Portfolio
  built_by: Leyan Lo
  built_by_url: https://www.leyanlo.com
  featured: false
- title: Hawaii National Bank
  url: https://hawaiinational.bank
  main_url: https://hawaiinational.bank
  description: Hawaii National Bank's highly personalized service has helped loyal customers & locally owned businesses achieve their financial dreams for over 50 years.
  categories:
    - Finance
  built_by: Wall-to-Wall Studios
  built_by_url: https://walltowall.com
  featured: false
- title: Coletiv
  url: https://coletiv.com
  main_url: https://coletiv.com
  description: Coletiv teams up with companies of all sizes to design, develop & launch digital products for iOS, Android & the Web.
  categories:
    - Technology
    - Agency
    - Web Development
  built_by: Coletiv
  built_by_url: https://coletiv.com
  featured: false
- title: janosh.io
  description: >
    Personal blog and portfolio of Janosh Riebesell. The site is built with Gatsby v2 and designed
    entirely with styled-components v4. Much of the layout was achieved with CSS grid. It supports
    Google Analytics, fluid typography and Algolia search.
  main_url: https://janosh.io
  url: https://janosh.io
  source_url: https://github.com/janosh/janosh.io
  categories:
    - Portfolio
    - Blog
    - Science
    - Photography
    - Travel
  built_by: Janosh Riebesell
  built_by_url: https://janosh.io
  featured: false
- title: Gold Edge Training
  url: https://www.goldedgetraining.co.uk
  main_url: https://www.goldedgetraining.co.uk
  description: >
    AAT approved online distance learning accountancy training provider. Branded landing page / mini brochure promoting competitor differentiators, student testimonials, offers, service benefits and features. Designed to both inform potential students and encourage visits to company e-commerce site or direct company contact.
  categories:
    - Education
    - Learning
    - Landing Page
    - Business
    - Finance
  built_by: Leo Furze-Waddock
  built_by_url: https://www.linkedin.com/in/lfurzewaddock
- title: Gatsby Manor
  description: >
    We build themes for gatsby. We have themes for all projects including personal,
    portfolio, e-commerce, landing pages and more. We also run an in-house
    web dev and design studio. If you cannot find what you want, we can build it for you!
    Email us at gatsbymanor@gmail.com with questions.
  main_url: https://www.gatsbymanor.com
  url: https://www.gatsbymanor.com
  source_url: https://github.com/gatsbymanor
  categories:
    - Web Development
    - Agency
    - Technology
    - Freelance
  built_by: Steven Natera
  built_by_url: https://stevennatera.com
- title: Ema Suriano's Portfolio
  main_url: https://emasuriano.com/
  url: https://emasuriano.com/
  description: >
    Ema Suriano's portfolio to display information about him, his projects and what he's writing about.
  categories:
    - Portfolio
    - Technology
    - Web Development
  built_by: Ema Suriano
  built_by_url: https://emasuriano.com/
  featured: false
- title: Luan Orlandi
  main_url: https://luanorlandi.github.io
  url: https://luanorlandi.github.io
  source_url: https://github.com/luanorlandi/luanorlandi.github.io
  description: >
    Luan Orlandi's personal website. Brazilian web developer, enthusiast in React and Gatsby.
  categories:
    - Blog
    - Portfolio
    - Web Development
  built_by: Luan Orlandi
  built_by_url: https://github.com/luanorlandi
- title: Mobius Labs
  main_url: https://mobius.ml
  url: https://mobius.ml
  description: >
    Mobius Labs landing page, a Start-up working on Computer Vision
  categories:
    - Landing Page
    - Marketing
    - Technology
  built_by: sktt
  built_by_url: https://github.com/sktt
- title: EZAgrar
  main_url: https://www.ezagrar.at/en/
  url: https://www.ezagrar.at/en/
  description: >
    EZAgrar.at is the homepage of the biggest agricultural machinery dealership in Austria. In total 8 pages will be built for this client reusing a lot of components between them.
  categories:
    - E-commerce
    - Marketing
  built_by: MangoART
  built_by_url: https://www.mangoart.at
  featured: false
- title: OAsome blog
  main_url: https://oasome.blog/
  url: https://oasome.blog/
  source_url: https://github.com/oorestisime/oasome
  description: >
    Paris-based Cypriot adventurers. A and O. Lovers of life and travel. Want to get a glimpse of the OAsome world?
  categories:
    - Blog
    - Photography
    - Travel
  built_by: Orestis Ioannou
  featured: false
- title: Brittany Chiang
  main_url: https://brittanychiang.com/
  url: https://brittanychiang.com/
  source_url: https://github.com/bchiang7/v4
  description: >
    Personal website and portfolio of Brittany Chiang built with Gatsby v2
  categories:
    - Portfolio
  built_by: Brittany Chiang
  built_by_url: https://github.com/bchiang7
  featured: false
- title: Fitekran
  description: >
    One of the most visited Turkish blogs about health, sports and healthy lifestyle, that has been rebuilt with Gatsby v2 using WordPress.
  main_url: https://www.fitekran.com
  url: https://www.fitekran.com
  categories:
    - Science
    - Healthcare
    - Blog
  built_by: Burak Tokak
  built_by_url: https://www.buraktokak.com
- title: Serverless
  main_url: https://serverless.com
  url: https://serverless.com
  description: >
    Serverless.com – Build web, mobile and IoT applications with serverless architectures using AWS Lambda, Azure Functions, Google CloudFunctions & more!
  categories:
    - Technology
    - Web Development
  built_by: Codebrahma
  built_by_url: https://codebrahma.com
  featured: false
- title: Dive Bell
  main_url: https://divebell.band/
  url: https://divebell.band/
  description: >
    Simple site for a band to list shows dates and videos (499 on lighthouse)
  categories:
    - Music
  built_by: Matt Bagni
  built_by_url: https://mattbag.github.io
  featured: false
- title: Mayer Media Co.
  main_url: https://mayermediaco.com/
  url: https://mayermediaco.com/
  description: >
    Freelance Web Development and Digital Marketing
  categories:
    - Web Development
    - Marketing
    - Blog
  source_url: https://github.com/MayerMediaCo/MayerMediaCo2.0
  built_by: Danny Mayer
  built_by_url: https://twitter.com/mayermediaco
  featured: false
- title: Jan Czizikow Portfolio
  main_url: https://www.janczizikow.com/
  url: https://www.janczizikow.com/
  source_url: https://github.com/janczizikow/janczizikow-portfolio
  description: >
    Simple personal portfolio site built with Gatsby
  categories:
    - Portfolio
    - Freelance
    - Web Development
  built_by: Jan Czizikow
  built_by_url: https://github.com/janczizikow
- title: Carbon Design Systems
  main_url: http://www.carbondesignsystem.com/
  url: http://www.carbondesignsystem.com/
  description: >
    The Carbon Design System is integrating the new IBM Design Ethos and Language. It represents a completely fresh approach to the design of all things at IBM.
  categories:
    - Design System
    - Documentation
  built_by: IBM
  built_by_url: https://www.ibm.com/
  featured: false
- title: Mozilla Mixed Reality
  main_url: https://mixedreality.mozilla.org/
  url: https://mixedreality.mozilla.org/
  description: >
    Virtual Reality for the free and open Web.
  categories:
    - Open Source
  built_by: Mozilla
  built_by_url: https://www.mozilla.org/
  featured: false
- title: Uniform Hudl Design System
  main_url: http://uniform.hudl.com/
  url: http://uniform.hudl.com/
  description: >
    A single design system to ensure every interface feels like Hudl. From the colors we use to the size of our buttons and what those buttons say, Uniform has you covered. Check the guidelines, copy the code and get to building.
  categories:
    - Design System
    - Open Source
    - Design
  built_by: Hudl
  built_by_url: https://www.hudl.com/
- title: Subtle UI
  main_url: https://subtle-ui.netlify.com/
  url: https://subtle-ui.netlify.com/
  source_url: https://github.com/ryanwiemer/subtle-ui
  description: >
    A collection of clever yet understated user interactions found on the web.
  categories:
    - Web Development
    - Open Source
    - User Experience
  built_by: Ryan Wiemer
  built_by_url: https://www.ryanwiemer.com/
  featured: false
- title: developer.bitcoin.com
  main_url: https://developer.bitcoin.com/
  url: https://developer.bitcoin.com/
  description: >
    Bitbox based bitcoin.com developer platform and resources.
  categories:
    - Finance
  featured: false
- title: Barmej
  main_url: https://app.barmej.com/
  url: https://app.barmej.com/
  description: >
    An interactive platform to learn different programming languages in Arabic for FREE
  categories:
    - Education
    - Programming
    - Learning
  built_by: Obytes
  built_by_url: https://www.obytes.com/
  featured: false
- title: Emergence
  main_url: https://emcap.com/
  url: https://emcap.com/
  description: >
    Emergence is a top enterprise cloud venture capital firm. We fund early stage ventures focusing on enterprise & SaaS applications. Emergence is one of the top VC firms in Silicon Valley.
  categories:
    - Marketing
    - Blog
  built_by: Upstatement
  built_by_url: https://www.upstatement.com/
  featured: false
- title: FPVtips
  main_url: https://fpvtips.com
  url: https://fpvtips.com
  source_url: https://github.com/jumpalottahigh/fpvtips
  description: >
    FPVtips is all about bringing racing drone pilots closer together, and getting more people into the hobby!
  categories:
    - Community
    - Education
  built_by: Georgi Yanev
  built_by_url: https://twitter.com/jumpalottahigh
  featured: false
- title: Georgi Yanev
  main_url: https://blog.georgi-yanev.com/
  url: https://blog.georgi-yanev.com/
  source_url: https://github.com/jumpalottahigh/blog.georgi-yanev.com
  description: >
    I write articles about FPV quads (building and flying), web development, smart home automation, life-long learning and other topics from my personal experience.
  categories:
    - Blog
  built_by: Georgi Yanev
  built_by_url: https://twitter.com/jumpalottahigh
  featured: false
- title: Bear Archery
  main_url: https://beararchery.com/
  url: https://beararchery.com/
  categories:
    - E-commerce
    - Sports
  built_by: Escalade Sports
  built_by_url: https://www.escaladesports.com/
  featured: false
- title: "attn:"
  main_url: https://www.attn.com/
  url: https://www.attn.com/
  categories:
    - Media
    - Entertainment
  built_by: "attn:"
  built_by_url: https://www.attn.com/
  featured: false
- title: Mirror Conf
  description: >
    Mirror Conf is a conference designed to empower designers and frontend developers who have a thirst for knowledge and want to broaden their horizons.
  main_url: https://www.mirrorconf.com/
  url: https://www.mirrorconf.com/
  categories:
    - Conference
    - Design
    - Web Development
  featured: false
- title: Startarium
  main_url: https://www.startarium.ro
  url: https://www.startarium.ro
  description: >
    Free entrepreneurship educational portal with more than 20000 users, hundreds of resources, crowdfunding, mentoring and investor pitching events facilitated.
  categories:
    - Education
    - Nonprofit
    - Entrepreneurship
  built_by: Cezar Neaga
  built_by_url: https://twitter.com/cezarneaga
  featured: false
- title: Microlink
  main_url: https://microlink.io/
  url: https://microlink.io/
  description: >
    Extract structured data from any website.
  categories:
    - Web Development
    - API
  built_by: Kiko Beats
  built_by_url: https://kikobeats.com/
  featured: false
- title: Markets.com
  main_url: https://www.markets.com/
  url: https://www.markets.com/
  featured: false
  categories:
    - Finance
- title: Kevin Legrand
  url: https://k-legrand.com
  main_url: https://k-legrand.com
  source_url: https://github.com/Manoz/k-legrand.com
  description: >
    Personal website and blog built with love with Gatsby v2
  categories:
    - Blog
    - Portfolio
    - Web Development
  built_by: Kevin Legrand
  built_by_url: https://k-legrand.com
  featured: false
- title: David James Portfolio
  main_url: https://dfjames.com/
  url: https://dfjames.com/
  source_url: https://github.com/daviddeejjames/dfjames-gatsby
  description: >
    Portfolio Site using GatsbyJS and headless WordPress
  categories:
    - WordPress
    - Portfolio
    - Blog
  built_by: David James
  built_by_url: https://twitter.com/daviddeejjames
- title: Hypertext Candy
  url: https://www.hypertextcandy.com/
  main_url: https://www.hypertextcandy.com/
  description: >
    Blog about web development. Laravel, Vue.js, etc.
  categories:
    - Blog
    - Web Development
  built_by: Masahiro Harada
  built_by_url: https://twitter.com/_Masahiro_H_
  featured: false
- title: Maxence Poutord's blog
  description: >
    Tech & programming blog of Maxence Poutord, Software Engineer, Serial Traveler and Public Speaker
  main_url: https://www.maxpou.fr
  url: https://www.maxpou.fr
  featured: false
  categories:
    - Blog
    - Web Development
  built_by: Maxence Poutord
  built_by_url: https://www.maxpou.fr
- title: The Noted Project
  url: https://thenotedproject.org
  main_url: https://thenotedproject.org
  source_url: https://github.com/ianbusko/the-noted-project
  description: >
    Website to showcase the ethnomusicology research for The Noted Project.
  categories:
    - Portfolio
    - Education
    - Gallery
  built_by: Ian Busko
  built_by_url: https://github.com/ianbusko
  featured: false
- title: People For Bikes
  url: https://2017.peopleforbikes.org/
  main_url: https://2017.peopleforbikes.org/
  categories:
    - Community
    - Sports
    - Gallery
    - Nonprofit
  built_by: PeopleForBikes
  built_by_url: https://peopleforbikes.org/about-us/who-we-are/staff/
  featured: false
- title: Wide Eye
  description: >
    Creative agency specializing in interactive design, web development, and digital communications.
  url: https://wideeye.co/
  main_url: https://wideeye.co/
  categories:
    - Design
    - Web Development
  built_by: Wide Eye
  built_by_url: https://wideeye.co/about-us/
  featured: false
- title: CodeSandbox
  description: >
    CodeSandbox is an online editor that helps you create web applications, from prototype to deployment.
  url: https://codesandbox.io/
  main_url: https://codesandbox.io/
  categories:
    - Web Development
  featured: false
- title: Marvel
  description: >
    The all-in-one platform powering design.
  url: https://marvelapp.com/
  main_url: https://marvelapp.com/
  categories:
    - Design
  featured: false
- title: Designcode.io
  description: >
    Learn to design and code React apps.
  url: https://designcode.io
  main_url: https://designcode.io
  categories:
    - Learning
  featured: false
- title: Happy Design
  description: >
    The Brand and Product Team Behind Happy Money
  url: https://design.happymoney.com/
  main_url: https://design.happymoney.com/
  categories:
    - Design
    - Finance
- title: Weihnachtsmarkt.ms
  description: >
    Explore the christmas market in Münster (Westf).
  url: https://weihnachtsmarkt.ms/
  main_url: https://weihnachtsmarkt.ms/
  source_url: https://github.com/codeformuenster/weihnachtsmarkt
  categories:
    - Gallery
    - Food
  built_by: Code for Münster during MSHACK18
  featured: false
- title: Code Championship
  description: >
    Competitive coding competitions for students from 3rd to 8th grade. Code is Sport.
  url: https://www.codechampionship.com
  main_url: https://www.codechampionship.com
  categories:
    - Learning
    - Education
    - Sports
  built_by: Abamath LLC
  built_by_url: https://www.abamath.com
  featured: false
- title: Wieden+Kennedy
  description: >
    Wieden+Kennedy is an independent, global creative company.
  categories:
    - Technology
    - Web Development
    - Agency
    - Marketing
  url: https://www.wk.com
  main_url: https://www.wk.com
  built_by: Wieden Kennedy
  built_by_url: https://www.wk.com/about/
  featured: false
- title: Testing JavaScript
  description: >
    This course will teach you the fundamentals of testing your JavaScript applications using eslint, Flow, Jest, and Cypress.
  url: https://testingjavascript.com/
  main_url: https://testingjavascript.com/
  categories:
    - Learning
    - Education
    - JavaScript
  built_by: Kent C. Dodds
  built_by_url: https://kentcdodds.com/
  featured: false
- title: Use Hooks
  description: >
    One new React Hook recipe every day.
  url: https://usehooks.com/
  main_url: https://usehooks.com/
  categories:
    - Learning
  built_by: Gabe Ragland
  built_by_url: https://twitter.com/gabe_ragland
  featured: false
- title: Ambassador
  url: https://www.getambassador.io
  main_url: https://www.getambassador.io
  description: >
    Open source, Kubernetes-native API Gateway for microservices built on Envoy.
  categories:
    - Open Source
    - Documentation
    - Technology
  built_by: Datawire
  built_by_url: https://www.datawire.io
  featured: false
- title: Clubhouse
  main_url: https://clubhouse.io
  url: https://clubhouse.io
  description: >
    The intuitive and powerful project management platform loved by software teams of all sizes. Built with Gatsby v2 and Prismic
  categories:
    - Technology
    - Blog
    - Productivity
    - Community
    - Design
    - Open Source
  built_by: Ueno.
  built_by_url: https://ueno.co
  featured: false
- title: Asian Art Collection
  url: http://artmuseum.princeton.edu/asian-art/
  main_url: http://artmuseum.princeton.edu/asian-art/
  description: >
    Princeton University has a branch dealing with state of art.They have showcased ore than 6,000 works of Asian art are presented alongside ongoing curatorial and scholarly research
  categories:
    - Marketing
  featured: false
- title: QHacks
  url: https://qhacks.io
  main_url: https://qhacks.io
  source_url: https://github.com/qhacks/qhacks-website
  description: >
    QHacks is Queen’s University’s annual hackathon! QHacks was founded in 2016 with a mission to advocate and incubate the tech community at Queen’s University and throughout Canada.
  categories:
    - Education
    - Technology
    - Podcast
  featured: false
- title: Tyler McGinnis
  url: https://tylermcginnis.com/
  main_url: https://tylermcginnis.com/
  description: >
    The linear, course based approach to learning web technologies.
  categories:
    - Education
    - Technology
    - Podcast
    - Web Development
  featured: false
- title: a11y with Lindsey
  url: https://www.a11ywithlindsey.com/
  main_url: https://www.a11ywithlindsey.com/
  source_url: https://github.com/lkopacz/a11y-with-lindsey
  description: >
    To help developers navigate accessibility jargon, write better code, and to empower them to make their Internet, Everyone's Internet.
  categories:
    - Education
    - Blog
    - Technology
  built_by: Lindsey Kopacz
  built_by_url: https://twitter.com/littlekope0903
  featured: false
- title: DEKEMA
  url: https://www.dekema.com/
  main_url: https://www.dekema.com/
  description: >
    Worldclass crafting: Furnace, fervor, fulfillment. Delivering highest demand for future craftsmanship. Built using Gatsby v2 and Prismic.
  categories:
    - Healthcare
    - Science
    - Technology
  built_by: Crisp Studio
  built_by_url: https://crisp.studio
  featured: false
- title: Ramón Chancay
  description: >-
    Front-end / Back-end Developer in Guayaquil Ecuador.
    Currently at Everymundo, previously at El Universo.
    I enjoy teaching and sharing what I know.
    I give professional advice to developers and companies.
    My wife and my children are everything in my life.
  main_url: https://ramonchancay.me/
  url: https://ramonchancay.me/
  source_url: https://github.com/devrchancay/personal-site
  featured: false
  categories:
    - Blog
    - Technology
    - Web Development
  built_by: Ramón Chancay
  built_by_url: https://ramonchancay.me/
- title: BELLHOPS
  main_url: https://www.getbellhops.com/
  url: https://www.getbellhops.com/
  description: >-
    Whether you’re moving someplace new or just want to complete a few projects around your current home, BellHops can arrange the moving services you need—at simple, straightforward rates.
  categories:
    - Business
  built_by: Bellhops, Inc.
  built_by_url: https://www.getbellhops.com/
  featured: false
- title: Acclimate Consulting
  main_url: https://www.acclimate.io/
  url: https://www.acclimate.io/
  description: >-
    Acclimate is a consulting firm that puts organizations back in control with data-driven strategies and full-stack applications.
  categories:
    - Technology
    - Consulting
  built_by: Andrew Wilson
  built_by_url: https://github.com/andwilson
  featured: false
- title: Flyright
  url: https://flyright.co/
  main_url: https://flyright.co/
  description: >-
    Flyright curates everything you need for international travel in one tidy place 💜
  categories:
    - Technology
    - App
  built_by: Ty Hopp
  built_by_url: https://github.com/tyhopp
  featured: false
- title: Vets Who Code
  url: https://vetswhocode.io/
  main_url: https://vetswhocode.io/
  description: >-
    VetsWhoCode is a non-profit organization dedicated to training military veterans & giving them the skills they need transition into tech careers.
  categories:
    - Technology
    - Nonprofit
  featured: false
- title: Patreon Blog
  url: https://blog.patreon.com/
  main_url: https://blog.patreon.com/
  description: >-
    Official blog of Patreon.com
  categories:
    - Blog
  featured: false
- title: Full Beaker
  url: https://fullbeaker.com/
  main_url: https://fullbeaker.com/
  description: >-
    Full Beaker provides independent advice online about careers and home ownership, and connect anyone who asks with companies that can help them.
  categories:
    - Consulting
  featured: false
- title: Citywide Holdup
  url: https://citywideholdup.org/
  main_url: https://citywideholdup.org/
  description: >-
    Citywide Holdup is an annual fundraising event held around early November in the city of Austin, TX hosted by the Texas Wranglers benefitting Easter Seals of Central Texas, a non-profit organization that provides exceptional services, education, outreach and advocacy so that people with disabilities can live, learn, work and play in our communities.
  categories:
    - Nonprofit
    - Event
  built_by: Cameron Rison
  built_by_url: https://github.com/killakam3084
  featured: false
- title: Dawn Labs
  url: https://dawnlabs.io
  main_url: https://dawnlabs.io
  description: >-
    Thoughtful products for inspired teams. With a holistic approach to engineering and design, we partner with startups and enterprises to build for the digital era.
  categories:
    - Technology
    - Agency
    - Web Development
  featured: false
- title: COOP by Ryder
  url: https://coop.com/
  main_url: https://coop.com/
  description: >
    COOP is a platform that connects fleet managers that have idle vehicles to businesses that are looking to rent vehicles. COOP simplifies the process and paperwork required to safely share vehicles between business owners.
  categories:
    - Marketing
  built_by: Crispin Porter Bogusky
  built_by_url: http://www.cpbgroup.com/
  featured: false
- title: Domino's Paving for Pizza
  url: https://www.pavingforpizza.com/
  main_url: https://www.pavingforpizza.com/
  description: >
    Nominate your town for a chance to have your rough drive home from Domino's fixed to pizza perfection.
  categories:
    - Marketing
  built_by: Crispin Porter Bogusky
  built_by_url: http://www.cpbgroup.com/
  featured: false
- title: Propapanda
  url: https://propapanda.eu/
  main_url: https://propapanda.eu/
  description: >
    Is a creative production house based in Tallinn, Estonia. We produce music videos, commercials, films and campaigns – from scratch to finish.
  categories:
    - Video
    - Portfolio
    - Agency
    - Media
  built_by: Henry Kehlmann
  built_by_url: https://github.com/madhenry/
  featured: false
- title: JAMstack.paris
  url: https://jamstack.paris/
  main_url: https://jamstack.paris/
  source_url: https://github.com/JAMstack-paris/jamstack.paris
  description: >
    JAMstack-focused, bi-monthly meetup in Paris
  categories:
    - Web Development
  built_by: Matthieu Auger & Nicolas Goutay
  built_by_url: https://github.com/JAMstack-paris
  featured: false
- title: DexWallet - The only Wallet you need by Dexlab
  main_url: https://www.dexwallet.io/
  url: https://www.dexwallet.io/
  source_url: https://github.com/dexlab-io/DexWallet-website
  featured: false
  description: >-
    DexWallet is a secure, multi-chain, mobile wallet with an upcoming one-click exchange for mobile.
  categories:
    - App
    - Open Source
  built_by: DexLab
  built_by_url: https://github.com/dexlab-io
- title: Kings Valley Paving
  url: https://kingsvalleypaving.com
  main_url: https://kingsvalleypaving.com
  description: >
    Kings Valley Paving is an asphalt, paving and concrete company serving the commercial, residential and industrial sectors in the Greater Toronto Area. Site designed by Stephen Bell.
  categories:
    - Marketing
  built_by: Michael Uloth
  built_by_url: https://www.michaeluloth.com
  featured: false
- title: Peter Barrett
  url: https://www.peterbarrett.ca
  main_url: https://www.peterbarrett.ca
  description: >
    Peter Barrett is a Canadian baritone from Newfoundland and Labrador who performs opera and concert repertoire in Canada, the U.S. and around the world. Site designed by Stephen Bell.
  categories:
    - Portfolio
    - Music
  built_by: Michael Uloth
  built_by_url: https://www.michaeluloth.com
  featured: false
- title: NARCAN
  main_url: https://www.narcan.com
  url: https://www.narcan.com
  description: >
    NARCAN Nasal Spray is the first and only FDA-approved nasal form of naloxone for the emergency treatment of a known or suspected opioid overdose.
  categories:
    - Healthcare
  built_by: NARCAN
  built_by_url: https://www.narcan.com
  featured: false
- title: Ritual
  main_url: https://ritual.com
  url: https://ritual.com
  description: >
    Ritual started with a simple question, what exactly is in women's multivitamins? This is the story of what happened when our founder Kat started searching for answers — the story of Ritual.
  categories:
    - Healthcare
  built_by: Ritual
  built_by_url: https://ritual.com
  featured: false
- title: Truebill
  main_url: https://www.truebill.com
  url: https://www.truebill.com
  description: >
    Truebill empowers you to take control of your money.
  categories:
    - Finance
  built_by: Truebill
  built_by_url: https://www.truebill.com
  featured: false
- title: Smartling
  main_url: https://www.smartling.com
  url: https://www.smartling.com
  description: >
    Smartling enables you to automate, manage, and professionally translate content so that you can do more with less.
  categories:
    - Marketing
  built_by: Smartling
  built_by_url: https://www.smartling.com
  featured: false
- title: Clear
  main_url: https://www.clearme.com
  url: https://www.clearme.com
  description: >
    At clear, we’re working toward a future where you are your ID, enabling you to lead an unstoppable life.
  categories:
    - Security
  built_by: Clear
  built_by_url: https://www.clearme.com
  featured: false
- title: VS Code Rocks
  main_url: https://vscode.rocks
  url: https://vscode.rocks
  source_url: https://github.com/lannonbr/vscode-rocks
  featured: false
  description: >
    VS Code Rocks is a place for weekly news on the newest features and updates to Visual Studio Code as well as trending extensions and neat tricks to continually improve your VS Code skills.
  categories:
    - Open Source
    - Blog
    - Web Development
  built_by: Benjamin Lannon
  built_by_url: https://github.com/lannonbr
- title: Particle
  main_url: https://www.particle.io
  url: https://www.particle.io
  featured: false
  description: Particle is a fully-integrated IoT platform that offers everything you need to deploy an IoT product.
  categories:
    - Marketing
- title: freeCodeCamp curriculum
  main_url: https://learn.freecodecamp.org
  url: https://learn.freecodecamp.org
  featured: false
  description: Learn to code with free online courses, programming projects, and interview preparation for developer jobs.
  categories:
    - Web Development
    - Learning
- title: Tandem
  main_url: https://www.tandem.co.uk
  url: https://www.tandem.co.uk
  description: >
    We're on a mission to free you of money misery. Our app, card and savings account are designed to help you spend less time worrying about money and more time enjoying life.
  categories:
    - Finance
    - App
  built_by: Tandem
  built_by_url: https://github.com/tandembank
  featured: false
- title: Monbanquet.fr
  main_url: https://monbanquet.fr
  url: https://monbanquet.fr
  description: >
    Give your corporate events the food and quality it deserves, thanks to the know-how of the best local artisans.
  categories:
    - E-commerce
    - Food
    - Event
  built_by: Monbanquet.fr
  built_by_url: https://github.com/monbanquet
  featured: false
- title: The Leaky Cauldron Blog
  url: https://theleakycauldronblog.com
  main_url: https://theleakycauldronblog.com
  source_url: https://github.com/v4iv/theleakycauldronblog
  description: >
    A Brew of Awesomeness with a Pinch of Magic...
  categories:
    - Blog
  built_by: Vaibhav Sharma
  built_by_url: https://github.com/v4iv
  featured: false
- title: Wild Drop Surf Camp
  main_url: https://wilddropsurfcamp.com
  url: https://wilddropsurfcamp.com
  description: >
    Welcome to Portugal's best kept secret and be amazed with our nature. Here you can explore, surf, taste the world's best gastronomy and wine, feel the North Canyon's power with the biggest waves in the world and so many other amazing things. Find us, discover yourself!
  categories:
    - Travel
  built_by: Samuel Fialho
  built_by_url: https://samuelfialho.com
  featured: false
- title: JoinUp HR chatbot
  url: https://www.joinup.io
  main_url: https://www.joinup.io
  description: Custom HR chatbot for better candidate experience
  categories:
    - App
    - Technology
  featured: false
- title: JDCastro Web Design & Development
  main_url: https://jacobdcastro.com
  url: https://jacobdcastro.com
  source_url: https://github.com/jacobdcastro/personal-site
  featured: false
  description: >
    A small business site for freelance web designer and developer Jacob D. Castro. Includes professional blog, contact forms, and soon-to-come portfolio of sites for clients. Need a new website or an extra developer to share the workload? Feel free to check out the website!
  categories:
    - Blog
    - Portfolio
    - Business
    - Freelance
  built_by: Jacob D. Castro
  built_by_url: https://twitter.com/jacobdcastro
- title: Gatsby Tutorials
  main_url: https://www.gatsbytutorials.com
  url: https://www.gatsbytutorials.com
  source_url: https://github.com/ooloth/gatsby-tutorials
  featured: false
  description: >
    Gatsby Tutorials is a community-updated list of video, audio and written tutorials to help you learn GatsbyJS.
  categories:
    - Web Development
    - Education
    - Open Source
  built_by: Michael Uloth
  built_by_url: https://www.michaeluloth.com
- title: Grooovinger
  url: https://www.grooovinger.com
  main_url: https://www.grooovinger.com
  description: >
    Martin Grubinger, a web developer from Austria
  categories:
    - Portfolio
    - Web Development
  built_by: Martin Grubinger
  built_by_url: https://www.grooovinger.com
  featured: false
- title: LXDX - the Crypto Derivatives Exchange
  main_url: https://www.lxdx.co/
  url: https://www.lxdx.co/
  description: >
    LXDX is the world's fastest crypto exchange. Our mission is to bring innovative financial products to retail crypto investors, providing access to the same speed and scalability that institutional investors already depend on us to deliver each and every day.
  categories:
    - Marketing
    - Finance
  built_by: Corey Ward
  built_by_url: http://www.coreyward.me/
  featured: false
- title: Kyle McDonald
  url: https://kylemcd.com
  main_url: https://kylemcd.com
  source_url: https://github.com/kylemcd/personal-site-react
  description: >
    Personal site + blog for Kyle McDonald
  categories:
    - Blog
  built_by: Kyle McDonald
  built_by_url: https://kylemcd.com
  featured: false
- title: VSCode Power User Course
  main_url: https://VSCode.pro
  url: https://VSCode.pro
  description: >
    After 10 years with Sublime, I switched to VSCode. Love it. Spent 1000+ hours building a premium video course to help you switch today. 200+ power user tips & tricks turn you into a VSCode.pro
  categories:
    - Education
    - Learning
    - E-commerce
    - Marketing
    - Technology
    - Web Development
  built_by: Ahmad Awais
  built_by_url: https://twitter.com/MrAhmadAwais/
  featured: false
- title: Thijs Koerselman Portfolio
  main_url: https://www.vauxlab.com
  url: https://www.vauxlab.com
  featured: false
  description: >
    Portfolio of Thijs Koerselman. A freelance software engineer, full-stack web developer and sound designer.
  categories:
    - Portfolio
    - Business
    - Freelance
    - Technology
    - Web Development
    - Music
- title: Ad Hoc Homework
  main_url: https://homework.adhoc.team
  url: https://homework.adhoc.team
  description: >
    Ad Hoc builds government digital services that are fast, efficient, and usable by everyone. Ad Hoc Homework is a collection of coding and design challenges for candidates applying to our open positions.
  categories:
    - Web Development
    - Government
    - Healthcare
    - Programming
  built_by_url: https://adhoc.team
  featured: false
- title: Birra Napoli
  main_url: http://www.birranapoli.it
  url: http://www.birranapoli.it
  built_by: Ribrain
  built_by_url: https://www.ribrainstudio.com
  featured: false
  description: >
    Birra Napoli official site
  categories:
    - Landing Page
    - Business
    - Food
- title: Satispay
  url: https://www.satispay.com
  main_url: https://www.satispay.com
  categories:
    - Business
    - Finance
    - Technology
  built_by: Satispay
  built_by_url: https://www.satispay.com
  featured: false
- title: The Movie Database - Gatsby
  url: https://tmdb.lekoarts.de
  main_url: https://tmdb.lekoarts.de
  source_url: https://github.com/LekoArts/gatsby-source-tmdb-example
  categories:
    - Open Source
    - Entertainment
    - Gallery
  featured: false
  built_by: LekoArts
  built_by_url: https://github.com/LekoArts
  description: >
    Source from The Movie Database (TMDb) API (v3) in Gatsby. This example is built with react-spring, React hooks and react-tabs and showcases the gatsby-source-tmdb plugin. It also has some client-only paths and uses gatsby-image.
- title: LANDR - Creative Tools for Musicians
  url: https://www.landr.com/
  main_url: https://www.landr.com/en/
  categories:
    - Music
    - Technology
    - Business
    - Entrepreneurship
    - Freelance
    - Marketing
    - Media
  featured: false
  built_by: LANDR
  built_by_url: https://twitter.com/landr_music
  description: >
    Marketing website built for LANDR. LANDR is a web application that provides tools for musicians to master their music (using artificial intelligence), collaborate with other musicians, and distribute their music to multiple platforms.
- title: ClinicJS
  url: https://clinicjs.org/
  main_url: https://clinicjs.org/
  categories:
    - Technology
    - Documentation
  featured: false
  built_by: NearForm
  built_by_url: https://www.nearform.com/
  description: >
    Tools to help diagnose and pinpoint Node.js performance issues.
- title: KOBIT
  main_url: https://kobit.in
  url: https://kobit.in
  description: Automated Google Analytics Report with everything you need and more
  featured: false
  categories:
    - Marketing
    - Blog
  built_by: mottox2
  built_by_url: https://mottox2.com
- title: Aleksander Hansson
  main_url: https://ahansson.com
  url: https://ahansson.com
  featured: false
  description: >
    Portfolio website for Aleksander Hansson
  categories:
    - Portfolio
    - Business
    - Freelance
    - Technology
    - Web Development
    - Consulting
  built_by: Aleksander Hansson
  built_by_url: https://www.linkedin.com/in/aleksanderhansson/
- title: Surfing Nosara
  main_url: https://www.surfingnosara.com
  url: https://www.surfingnosara.com
  description: Real estate, vacation, and surf report hub for Nosara, Costa Rica
  featured: false
  categories:
    - Business
    - Blog
    - Gallery
    - Marketing
  built_by: Desarol
  built_by_url: https://www.desarol.com
- title: Crispin Porter Bogusky
  url: https://cpbgroup.com/
  main_url: https://cpbgroup.com/
  description: >
    We solve the world’s toughest communications problems with the most quantifiably potent creative assets.
  categories:
    - Agency
    - Design
    - Marketing
  built_by: Crispin Porter Bogusky
  built_by_url: https://cpbgroup.com/
  featured: false
- title: graphene-python
  url: https://graphene-python.org
  main_url: https://graphene-python.org
  description: Graphene is a collaboratively funded project.Graphene-Python is a library for building GraphQL APIs in Python easily.
  categories:
    - Library
    - API
    - Documentation
  featured: false
- title: Engel & Völkers Ibiza Holiday Rentals
  main_url: https://www.ev-ibiza.com/
  url: https://www.ev-ibiza.com/
  featured: false
  built_by: Ventura Digitalagentur
  description: >
    Engel & Völkers, one of the most successful real estate agencies in the world, offers luxury holiday villas to rent in Ibiza.
  categories:
    - Travel
- title: Sylvain Hamann's personal website
  url: https://shamann.fr
  main_url: https://shamann.fr
  source_url: https://github.com/sylvhama/shamann-gatsby/
  description: >
    Sylvain Hamann, web developer from France
  categories:
    - Portfolio
    - Web Development
  built_by: Sylvain Hamann
  built_by_url: https://twitter.com/sylvhama
  featured: false
- title: Luca Crea's portfolio
  main_url: https://lcrea.github.io
  url: https://lcrea.github.io
  description: >
    Portfolio and personal website of Luca Crea, an Italian software engineer.
  categories:
    - Portfolio
  built_by: Luca Crea
  built_by_url: https://github.com/lcrea
  featured: false
- title: Escalade Sports
  main_url: https://www.escaladesports.com/
  url: https://www.escaladesports.com/
  categories:
    - E-commerce
    - Sports
  built_by: Escalade Sports
  built_by_url: https://www.escaladesports.com/
  featured: false
- title: Exposify
  main_url: https://www.exposify.de/
  url: https://www.exposify.de/
  description: >
    This is our German website built with Gatsby 2.0, Emotion and styled-system.
    Exposify is a proptech startup and builds technology for real estate businesses.
    We provide our customers with an elegant agent software in combination
    with beautifully designed and fast websites.
  categories:
    - Web Development
    - Real Estate
    - Agency
    - Marketing
  built_by: Exposify
  built_by_url: https://www.exposify.de/
  featured: false
- title: Steak Point
  main_url: https://www.steakpoint.at/
  url: https://www.steakpoint.at/
  description: >
    Steak Restaurant in Vienna, Austria (Wien, Österreich).
  categories:
    - Food
  built_by: Peter Kroyer
  built_by_url: https://www.peterkroyer.at/
  featured: false
- title: Takumon blog
  main_url: https://takumon.com
  url: https://takumon.com
  source_url: https://github.com/Takumon/blog
  description: Java Engineer's tech blog.
  featured: false
  categories:
    - Blog
  built_by: Takumon
  built_by_url: https://twitter.com/inouetakumon
- title: DayThirty
  main_url: https://daythirty.com
  url: https://daythirty.com
  description: DayThirty - ideas for the new year.
  featured: false
  categories:
    - Marketing
  built_by: Jack Oliver
  built_by_url: https://twitter.com/mrjackolai
- title: TheAgencyProject
  main_url: https://theagencyproject.co
  url: https://theagencyproject.co
  description: Agency model, without agency overhead.
  categories:
    - Agency
  built_by: JV-LA
  built_by_url: https://jv-la.com
- title: Karen Hou's portfolio
  main_url: https://www.karenhou.com/
  url: https://www.karenhou.com/
  categories:
    - Portfolio
  built_by: Karen H. Developer
  built_by_url: https://github.com/karenhou
  featured: false
- title: Jean Luc Ponty
  main_url: https://ponty.com
  url: https://ponty.com
  description: Official site for Jean Luc Ponty, French virtuoso violinist and jazz composer.
  featured: false
  categories:
    - Music
    - Entertainment
  built_by: Othermachines
  built_by_url: https://othermachines.com
- title: Rosewood Family Advisors
  main_url: https://www.rfallp.com/
  url: https://www.rfallp.com/
  description: Rosewood Family Advisors LLP (Palo Alto) provides a diverse range of family office services customized for ultra high net worth individuals.
  featured: false
  categories:
    - Finance
    - Business
  built_by: Othermachines
  built_by_url: https://othermachines.com
- title: Standing By Company
  main_url: https://standingby.company
  url: https://standingby.company
  description: A brand experience design company led by Scott Mackenzie and Trent Barton.
  featured: false
  categories:
    - Design
    - Web Development
  built_by: Standing By Company
  built_by_url: https://standingby.company
- title: Ashley Thouret
  main_url: https://www.ashleythouret.com
  url: https://www.ashleythouret.com
  description: Official website of Canadian soprano Ashley Thouret. Site designed by Stephen Bell.
  categories:
    - Portfolio
    - Music
  built_by: Michael Uloth
  built_by_url: https://www.michaeluloth.com
  featured: false
- title: The AZOOR Society
  main_url: https://www.azoorsociety.org
  url: https://www.azoorsociety.org
  description: The AZOOR Society is a UK-based charity committed to promoting awareness of Acute Zonal Occult Outer Retinopathy and assisting further research. Site designed by Stephen Bell.
  categories:
    - Community
    - Nonprofit
  built_by: Michael Uloth
  built_by_url: https://www.michaeluloth.com
  featured: false
- title: Gábor Fűzy pianist
  main_url: https://pianobar.hu
  url: https://pianobar.hu
  description: Gábor Fűzy pianist's official website built with Gatsby v2.
  categories:
    - Music
  built_by: Zoltán Bedi
  built_by_url: https://github.com/B3zo0
  featured: false
- title: Logicwind
  main_url: https://logicwind.com
  url: https://logicwind.com
  description: Website of Logicwind - JavaScript experts, Technology development agency & consulting.
  featured: false
  categories:
    - Portfolio
    - Agency
    - Web Development
    - Consulting
  built_by: Logicwind
  built_by_url: https://www.logicwind.com
- title: ContactBook.app
  main_url: https://contactbook.app
  url: https://contactbook.app
  description: Seamlessly share Contacts with G Suite team members
  featured: false
  categories:
    - Landing Page
    - Blog
  built_by: Logicwind
  built_by_url: https://www.logicwind.com
- title: Waterscapes
  main_url: https://waterscap.es
  url: https://waterscap.es/lake-monteynard/
  source_url: https://github.com/gaelbillon/Waterscapes-Gatsby-site
  description: Waterscap.es is a directory of bodies of water (creeks, ponds, waterfalls, lakes, etc) with information about each place such as how to get there, hike time, activities and photos and a map displayed with the Mapbox GL SJ npm package. It was developed with the goal of learning Gatsby. This website is based on the gatsby-contentful-starter and uses Contentful as CMS. It is hosted on Netlify. Hooks are setup with Bitbucket and Contentful to trigger a new build upon code or content changes. The data on Waterscap.es is a mix of original content and informations from the internets gathered and put together.
  categories:
    - Directory
    - Photography
    - Travel
  built_by: Gaël Billon
  built_by_url: https://gaelbillon.com
  featured: false
- title: Packrs
  url: https://www.packrs.co/
  main_url: https://www.packrs.co/
  description: >
    Packrs is a local delivery platform, one spot for all your daily requirements. On a single tap get everything you need at your doorstep.
  categories:
    - Marketing
    - Landing Page
    - Entrepreneurship
  built_by: Vipin Kumar Rawat
  built_by_url: https://github.com/aesthytik
  featured: false
- title: HyakuninIsshu
  main_url: https://hyakuninanki.net
  url: https://hyakuninanki.net
  source_url: https://github.com/rei-m/web_hyakuninisshu
  description: >
    HyakuninIsshu is a traditional Japanese card game.
  categories:
    - Education
    - Gallery
    - Entertainment
  built_by: Rei Matsushita
  built_by_url: https://github.com/rei-m/
  featured: false
- title: WQU Partners
  main_url: https://partners.wqu.org/
  url: https://partners.wqu.org/
  featured: false
  categories:
    - Marketing
    - Education
    - Landing Page
  built_by: Corey Ward
  built_by_url: http://www.coreyward.me/
- title: Federico Giacone
  url: https://federico.giac.one/
  main_url: https://federico.giac.one
  source_url: https://github.com/leopuleo/federico.giac.one
  description: >
    Digital portfolio for Italian Architect Federico Giacone.
  categories:
    - Portfolio
    - Gallery
  built_by: Leonardo Giacone
  built_by_url: https://github.com/leopuleo
  featured: false
- title: Station
  url: https://getstation.com/
  main_url: https://getstation.com/
  description: Station is the first smart browser for busy people. A single place for all of your web applications.
  categories:
    - Technology
    - Web Development
    - Productivity
  featured: false
- title: Vyron Vasileiadis
  url: https://fedonman.com/
  main_url: https://fedonman.com
  source_url: https://github.com/fedonman/fedonman-website
  description: Personal space of Vyron Vasileiadis aka fedonman, a Web & IoT Developer, Educator and Entrepreneur based in Athens, Greece.
  categories:
    - Portfolio
    - Technology
    - Web Development
    - Education
  built_by: Vyron Vasileiadis
  built_by_url: https://github.com/fedonman
- title: Fabien Champigny
  url: https://www.champigny.name/
  main_url: https://www.champigny.name/
  built_by_url: https://www.champigny.name/
  description: Fabien Champigny's personal blog. Entrepreneur, hacker and loves street photo.
  categories:
    - Blog
    - Gallery
    - Photography
    - Productivity
    - Entrepreneurship
  featured: false
- title: Alex Xie - Portfolio
  url: https://alexieyizhe.me/
  main_url: https://alexieyizhe.me/
  source_url: https://github.com/alexieyizhe/alexieyizhe.github.io
  description: >
    Personal website of Alex Yizhe Xie, a University of Waterloo Computer Science student and coding enthusiast.
  categories:
    - Blog
    - Portfolio
    - Web Development
  featured: false
- title: Equithon
  url: https://equithon.org/
  main_url: https://equithon.org/
  source_url: https://github.com/equithon/site-main/
  built_by: Alex Xie
  built_by_url: https://alexieyizhe.me/
  description: >
    Equithon is the largest social innovation hackathon in Waterloo, Canada. It was founded in 2016 to tackle social equity issues and create change.
  categories:
    - Education
    - Event
    - Learning
    - Open Source
    - Nonprofit
    - Technology
  featured: false
- title: Dale Blackburn - Portfolio
  url: https://dakebl.co.uk/
  main_url: https://dakebl.co.uk/
  description: >
    Dale Blackburn's personal website and blog.
  categories:
    - Blog
    - Portfolio
    - Web Development
  featured: false
- title: Portfolio of Anthony Wiktor
  url: https://www.anthonydesigner.com/
  main_url: https://www.anthonydesigner.com/
  description: >
    Anthony Wiktor is a Webby Award-Winning Creative Director and Digital Designer twice named Hot 100 by WebDesigner Magazine. Anthony has over a decade of award-winning experience in design and has worked on projects across a diverse set of industries — from entertainment to consumer products to hospitality to technology. Anthony is a frequent lecturer at USC’s Annenberg School for Communication & Journalism and serves on the board of AIGA Los Angeles.
  categories:
    - Portfolio
    - Marketing
  built_by: Maciej Leszczyński
  built_by_url: https://twitter.com/_maciej
  featured: false
- title: Frame.io Workflow Guide
  main_url: https://workflow.frame.io
  url: https://workflow.frame.io
  description: >
    The web’s most comprehensive post-production resource, written by pro filmmakers, for pro filmmakers. Always expanding, always free.
  categories:
    - Education
  built_by: Frame.io
  built_by_url: https://frame.io
  featured: false
- title: MarcySutton.com
  main_url: https://marcysutton.com
  url: https://marcysutton.com
  description: >
    The personal website of web developer and accessibility advocate Marcy Sutton.
  categories:
    - Blog
    - Accessibility
    - Video
    - Photography
  built_by: Marcy Sutton
  built_by_url: https://marcysutton.com
  featured: true
- title: WPGraphQL Docs
  main_url: https://docs.wpgraphql.com
  url: https://docs.wpgraphql.com
  description: >
    Documentation for WPGraphQL, a free open-source WordPress plugin that provides an extendable GraphQL schema and API for any WordPress site.
  categories:
    - API
    - Documentation
    - Technology
    - Web Development
    - WordPress
  built_by: WPGraphQL
  built_by_url: https://wpgraphql.com
  featured: false
- title: Shine Lawyers
  main_url: https://www.shine.com.au
  url: https://www.shine.com.au
  description: >
    Shine Lawyers is an Australian legal services website built with Gatsby v2, Elasticsearch, Isso, and Geolocation services.
  categories:
    - Business
    - Blog
- title: Parallel Polis Kosice
  url: https://www.paralelnapoliskosice.sk/
  main_url: https://www.paralelnapoliskosice.sk/
  source_url: https://github.com/ParalelnaPolisKE/paralelnapoliskosice.sk
  description: >
    Parallel Polis is a collective of people who want to live in a more opened world. We look for possibilities and technologies (Bitcoin, the blockchain, reputation systems and decentralized technologies in general) that open new ways, make processes easier and remove unnecessary barriers. We want to create an environment that aims at education, discovering and creating better systems for everybody who is interested in freedom and independence.
  categories:
    - Blog
    - Education
    - Technology
  built_by: Roman Vesely
  built_by_url: https://romanvesely.
  featured: false
- title: Unda Solutions
  url: https://unda.com.au
  main_url: https://unda.com.au
  description: >
    A custom web application development company in Perth, WA
  categories:
    - Business
    - Freelance
    - Web Development
    - Technology
  featured: false
- title: BIGBrave
  main_url: https://bigbrave.digital
  url: https://bigbrave.digital
  description: >
    BIGBrave is a strategic design firm. We partner with our clients, big and small, to design & create human-centered brands, products, services and systems that are simple, beautiful and easy to use.
  categories:
    - Agency
    - Web Development
    - Marketing
    - Technology
    - WordPress
  built_by: Francois Brill | BIGBrave
  built_by_url: https://bigbrave.digital
  featured: false
- title: 5th Avenue Properties
  main_url: https://5thavenue.co.za
  url: https://5thavenue.co.za
  description: >
    5th Avenue Properties specializes in the leasing and sales of office space and industrial property. BIGBrave built the website in Gatsby with data from an API server (CRM) for all the property and consultant data, and WordPress for all the website content data and case studies. All forms on the website was also directly integrated into the CRM system to ensure no leads are lost. People cannot stop commenting on the speed of the site and the property search.
  categories:
    - Technology
    - WordPress
    - API
  built_by: Russel Povey and Francois Brill | BIGBrave
  built_by_url: https://bigbrave.digital
  featured: false
- title: Intsha Consulting
  main_url: https://intsha.co.za
  url: https://intsha.co.za
  description: >
    Intsha is a bespoke Human Resources consultancy firm offering expert Recruitment and Talent Management services in today's competitive marketplace. BIGBrave helped Intsha design and develop a bespoke online presense helping them stand out from the crowd.
  categories:
    - Consulting
    - Marketing
    - WordPress
  built_by: Evan Janovsky | BIGBrave
  built_by_url: https://bigbrave.digital
  featured: false
- title: MHW Law
  main_url: https://mhwlaw.ca
  url: https://mhwlaw.ca
  description: >
    MHW is a full service law firm that has offered legal representation and advice to clients locally and throughout British Columbia since 1984. BIGBrave helped MHW bring their website into the 21st century by offering the best and latest Gatsby site to help them stand our from the crowd.
  categories:
    - Law
    - Marketing
    - WordPress
  built_by: Evan Janovsky and Francois Brill | BIGBrave
  built_by_url: https://bigbrave.digital
  featured: false
- title: KegTracker
  main_url: https://www.kegtracker.co.za
  url: https://www.kegtracker.co.za
  description: >
    Keg Tracker is part of the Beverage Insights family and its sole aim is to provide you with the right data about your kegs to make better decisions. In today’s business landscape having the right information at your finger tips is crucial to the agility of your business.
  categories:
    - Food
    - Business
    - Technology
  built_by: Francois Brill | BIGBrave
  built_by_url: https://bigbrave.digital
  featured: false
- title: Mike Nichols
  url: https://www.mikenichols.me
  main_url: https://www.mikenichols.me
  description: >
    Portfolio site of Mike Nichols, a UX designer and product development lead.
  categories:
    - Portfolio
    - Technology
    - Web Development
  built_by: Mike Nichols
  featured: false
- title: Steve Haid
  url: https://www.stevehaid.com
  main_url: https://www.stevehaid.com
  description: >
    Steve Haid is a real estate agent and Professional Financial Planner (PFP) who has been helping clients achieve their investment goals since 2006. Site designed by Stephen Bell.
  categories:
    - Marketing
    - Real Estate
  built_by: Michael Uloth
  built_by_url: https://www.michaeluloth.com
- title: Incremental - Loyalty, Rewards and Incentive Programs
  main_url: https://www.incremental.com.au
  url: https://www.incremental.com.au
  description: >
    Sydney-based digital agency specialising in loyalty, rewards and incentive programs. WordPress backend; Cloudinary, YouTube and Hubspot form integration; query data displayed as animated SVG graphs; video background in the header.
  categories:
    - Agency
    - Portfolio
    - WordPress
  built_by: Incremental
  built_by_url: https://www.incremental.com.au
  featured: false
- title: Technica11y
  main_url: https://www.technica11y.org
  url: https://www.technica11y.org
  description: >
    Discussing challenges in technical accessibility.
  categories:
    - Accessibility
    - Education
    - Video
  built_by: Tenon.io
  built_by_url: https://tenon.io
  featured: false
- title: Matthew Secrist
  main_url: https://www.matthewsecrist.net
  url: https://www.matthewsecrist.net
  source_url: https://github.com/matthewsecrist/v3
  description: >
    Matthew Secrist's personal portfolio using Gatsby, Prismic and Styled-Components.
  categories:
    - Portfolio
    - Technology
    - Web Development
  built_by: Matthew Secrist
  built_by_url: https://www.matthewsecrist.net
  featured: false
- title: Node.js Dev
  main_url: https://nodejs.dev
  url: https://nodejs.dev
  source_url: https://github.com/nodejs/nodejs.dev
  description: >
    Node.js Foundation Website.
  categories:
    - Documentation
    - Web Development
  built_by: Node.js Website Redesign Working Group
  built_by_url: https://github.com/nodejs/website-redesign
  featured: false
- title: Sheffielders
  main_url: https://sheffielders.org
  url: https://sheffielders.org
  source_url: https://github.com/davemullenjnr/sheffielders
  description: >
    A collective of businesses, creatives, and projects based in Sheffield, UK.
  categories:
    - Directory
  built_by: Dave Mullen Jnr
  built_by_url: https://davemullenjnr.co.uk
  featured: false
- title: Stealth Labs
  url: https://stealthlabs.io
  main_url: https://stealthlabs.io
  description: >
    We design and develop for the web, mobile and desktop
  categories:
    - Portfolio
    - Web Development
  built_by: Edvins Antonovs
  built_by_url: https://edvins.io
  featured: false
- title: Constanzia Yurashko
  main_url: https://www.constanziayurashko.com
  url: https://www.constanziayurashko.com
  description: >
    Exclusive women's ready-to-wear fashion by designer Constanzia Yurashko.
  categories:
    - Portfolio
  built_by: Maxim Andries
  featured: false
- title: Algolia
  url: https://algolia.com
  main_url: https://algolia.com
  description: >
    Algolia helps businesses across industries quickly create relevant, scalable, and lightning fast search and discovery experiences.
  categories:
    - Web Development
    - Technology
    - Open Source
    - Featured
  built_by: Algolia
  featured: true
- title: GVD Renovations
  url: https://www.gvdrenovationsinc.com/
  main_url: https://www.gvdrenovationsinc.com/
  description: >
    GVD Renovations is a home improvement contractor with a well known reputation as a professional, quality contractor in California.
  categories:
    - Business
  built_by: David Krasniy
  built_by_url: http://dkrasniy.com
  featured: false
- title: Styled System
  url: https://styled-system.com/
  main_url: https://styled-system.com/
  source_url: https://github.com/styled-system/styled-system/tree/master/docs
  description: >
    Style props for rapid UI development.
  categories:
    - Design System
  built_by: Brent Jackson
  built_by_url: https://jxnblk.com/
- title: Timehacker
  url: https://timehacker.app
  main_url: https://timehacker.app
  description: >
    Procrastination killer, automatic time tracking app to skyrocket your productivity
  categories:
    - Productivity
    - App
    - Technology
    - Marketing
    - Landing Page
  built_by: timehackers
  featured: false
- title: Little & Big
  main_url: https://www.littleandbig.com.au/
  url: https://www.littleandbig.com.au/
  description: >
    Little & Big exists with the aim to create Websites, Apps, E-commerce stores
    that are consistently unique and thoughtfully crafted, every time.
  categories:
    - Agency
    - Design
    - Web Development
    - Portfolio
  built_by: Little & Big
  built_by_url: https://www.littleandbig.com.au/
  featured: false
- title: Cat Knows
  main_url: https://catnose99.com/
  url: https://catnose99.com/
  description: >
    Personal blog built with Gatsby v2.
  categories:
    - Blog
    - Web Development
  built_by: CatNose
  built_by_url: https://twitter.com/catnose99
  featured: false
- title: just some dev
  url: https://www.iamdeveloper.com
  main_url: https://www.iamdeveloper.com
  source_url: https://github.com/nickytonline/www.iamdeveloper.com
  description: >
    Just some software developer writing things ✏️
  categories:
    - Blog
  built_by: Nick Taylor
  built_by_url: https://www.iamdeveloper.com
  featured: false
- title: Keziah Moselle Blog
  url: https://blog.keziahmoselle.fr/
  main_url: https://blog.keziahmoselle.fr/
  source_url: https://github.com/KeziahMoselle/blog.keziahmoselle.fr
  description: >
    ✍️ A place to share my thoughts.
  categories:
    - Blog
  built_by: Keziah Moselle
  built_by_url: https://keziahmoselle.fr/
- title: xfuture's blog
  url: https://www.xfuture-blog.com/
  main_url: https://www.xfuture-blog.com/
  source_url: https://github.com/xFuture603/xfuture-blog
  description: >
    A blog about Devops, Web development, and my insights as a systems engineer.
  categories:
    - Blog
  built_by: Daniel Uhlmann
  built_by_url: https://www.xfuture-blog.com/
- title: Mayne's Blog
  main_url: https://gine.me/
  url: https://gine.me/page/1
  source_url: https://github.com/mayneyao/gine-blog
  featured: false
  categories:
    - Blog
    - Web Development
- title: Bakedbird
  url: https://bakedbird.com
  main_url: https://bakedbird.com
  description: >
    Eleftherios Psitopoulos - A frontend developer from Greece ☕
  categories:
    - Portfolio
    - Blog
  built_by: Eleftherios Psitopoulos
  built_by_url: https://bakedbird.com
- title: Benjamin Lannon
  url: https://lannonbr.com
  main_url: https://lannonbr.com
  source_url: https://github.com/lannonbr/Portfolio-gatsby
  description: >
    Personal portfolio of Benjamin Lannon
  categories:
    - Portfolio
    - Web Development
  built_by: Benjamin Lannon
  built_by_url: https://lannonbr.com
  featured: false
- title: Aravind Balla
  url: https://aravindballa.com
  main_url: https://aravindballa.com
  source_url: https://github.com/aravindballa/website2017
  description: >
    Personal portfolio of Aravind Balla
  categories:
    - Portfolio
    - Blog
    - Web Development
  built_by: Aravind Balla
  built_by_url: https://aravindballa.com
- title: Kaleb McKelvey
  url: https://kalebmckelvey.com
  main_url: https://kalebmckelvey.com
  source_url: https://github.com/avatar-kaleb/kalebmckelvey-site
  description: >
    Personal portfolio of Kaleb McKelvey!
  categories:
    - Blog
    - Portfolio
  built_by: Kaleb McKelvey
  built_by_url: https://kalebmckelvey.com
  featured: false
- title: Michal Czaplinski
  url: https://czaplinski.io
  main_url: https://czaplinski.io
  source_url: https://github.com/michalczaplinski/michalczaplinski.github.io
  description: >
    Michal Czaplinski is a full-stack developer 🚀
  categories:
    - Portfolio
    - Web Development
  built_by: Michal Czaplinski mmczaplinski@gmail.com
  built_by_url: https://czaplinski.io
  featured: false
- title: Interactive Investor (ii)
  url: https://www.ii.co.uk
  main_url: https://www.ii.co.uk
  description: >
    Hybrid (static/dynamic) Gatsby web app for ii's free research, news and analysis, discussion and product marketing site.
  categories:
    - Business
    - Finance
    - Technology
  built_by: Interactive Investor (ii)
  built_by_url: https://www.ii.co.uk
  featured: false
- title: Weingut Goeschl
  url: https://www.weingut-goeschl.at/
  main_url: https://www.weingut-goeschl.at/
  description: >
    Weingut Goeschl is a family winery located in Gols, Burgenland in Austria (Österreich)
  categories:
    - E-commerce
    - Business
  built_by: Peter Kroyer
  built_by_url: https://www.peterkroyer.at/
  featured: false
- title: Hash Tech Guru
  url: https://hashtech.guru
  main_url: https://hashtech.guru
  description: >
    Software Development Training School and Tech Blog
  categories:
    - Blog
    - Education
  built_by: Htet Wai Yan Soe
  built_by_url: https://github.com/johnreginald
- title: AquaGruppen Vattenfilter
  url: https://aquagruppen.se
  main_url: https://aquagruppen.se/
  description: >
    Water filter and water treatment products in Sweden
  categories:
    - Business
    - Technology
  built_by: Johan Eliasson
  built_by_url: https://github.com/elitan
  featured: false
- title: Josef Aidt
  url: https://josefaidt.dev
  main_url: https://josefaidt.dev
  source_url: https://github.com/josefaidt/josefaidt.github.io
  description: >
    Personal website, blog, portfolio for Josef Aidt
  categories:
    - Portfolio
    - Blog
    - Web Development
  built_by: Josef Aidt
  built_by_url: https://twitter.com/garlicbred
- title: How To egghead
  main_url: https://howtoegghead.com/
  url: https://howtoegghead.com/
  source_url: https://github.com/eggheadio/how-to-egghead
  featured: false
  built_by: egghead.io
  built_by_url: https://egghead.io
  description: >
    How to become an egghead instructor or reviewer
  categories:
    - Documentation
    - Education
- title: Sherpalo Ventures
  main_url: https://www.sherpalo.com/
  url: https://www.sherpalo.com/
  featured: false
  categories:
    - Finance
    - Business
    - Technology
  built_by: Othermachines
  built_by_url: https://othermachines.com
- title: WrapCode
  url: https://www.wrapcode.com
  main_url: https://www.wrapcode.com
  description: >
    A full stack blog on Microsoft Azure, JavaScript, DevOps, AI and Bots.
  categories:
    - Blog
    - Technology
    - Web Development
  built_by: Rahul P
  built_by_url: https://twitter.com/_rahulpp
  featured: false
- title: Kirankumar Ambati's Portfolio
  url: https://www.kirankumarambati.me
  main_url: https://www.kirankumarambati.me
  description: >
    Personal website, blog, portfolio of Kirankumar Ambati
  categories:
    - Blog
    - Portfolio
    - Web Development
  built_by: Kirankumar Ambati
  built_by_url: https://github.com/kirankumarambati
  featured: false
- title: Rou Hun Fan's portfolio
  main_url: https://flowen.me
  url: https://flowen.me
  description: >
    Portfolio of creative developer Rou Hun Fan. Built with Gatsby v2 &amp; Greensock drawSVG.
  categories:
    - Portfolio
  built_by: Rou Hun Fan Developer
  built_by_url: https://flowen.me
  featured: false
- title: chadly.net
  url: https://www.chadly.net
  main_url: https://www.chadly.net
  source_url: https://github.com/chadly/chadly.net
  description: >
    Personal tech blog by Chad Lee.
  categories:
    - Blog
    - Technology
    - Web Development
  built_by: Chad Lee
  built_by_url: https://github.com/chadly
  featured: false
- title: CivicSource
  url: https://www.civicsource.com
  main_url: https://www.civicsource.com
  description: >
    Online auction site to purchase tax-distressed properties from local taxing authorities.
  categories:
    - Real Estate
    - Government
  featured: false
- title: SpotYou
  main_url: https://spotyou.joshglazer.com
  url: https://spotyou.joshglazer.com
  source_url: https://github.com/joshglazer/spotyou
  description: >
    SpotYou allows you to watch your favorite music videos on Youtube based on your Spotify Preferences
  categories:
    - Entertainment
    - Music
  built_by: Josh Glazer
  built_by_url: https://linkedin.com/in/joshglazer/
  featured: false
- title: Hesam Kaveh's blog
  description: >
    A blog with great seo that using gatsby-source-wordpress to fetch posts from backend
  main_url: https://hesamkaveh.com/
  url: https://hesamkaveh.com/
  source_url: https://github.com/hesamkaveh/sansi
  featured: false
  categories:
    - Blog
    - WordPress
- title: Oliver Gomes Portfolio
  main_url: https://oliver-gomes.github.io/v4/
  url: https://oliver-gomes.github.io/v4/
  description: >
    As an artist and a web designer/developer, I wanted to find a way to present these two portfolios in a way that made sense.  I felt with new found power of speed, Gatsby helped keep my creativity intact with amazing response and versatility. I felt my butter smooth transition felt much better in user perspective and super happy with the power of Gatsby.
  categories:
    - Portfolio
    - Web Development
    - Blog
  built_by: Oliver Gomes
  built_by_url: https://github.com/oliver-gomes
  featured: false
- title: Patrik Szewczyk
  url: https://www.szewczyk.cz/
  main_url: https://www.szewczyk.cz/
  description: >
    Patrik Szewczyk – JavaScript, TypeScript, React, Node.js developer, Redux, Reason
  categories:
    - Portfolio
  built_by: Patrik Szewczyk
  built_by_url: https://linkedin.com/in/thepatriczek/
  featured: false
- title: Jacob Cofman's Blog
  description: >
    Personal blog / portfolio about Jacob Cofman.
  main_url: https://jcofman.de/
  url: https://jcofman.de/
  source_url: https://github.com/JCofman/jc-website
  featured: false
  categories:
    - Blog
    - Portfolio
- title: re-geo
  description: >
    re-geo is react based geo cities style component.
  main_url: https://re-geo.netlify.com/
  url: https://re-geo.netlify.com/
  source_url: https://github.com/sadnessOjisan/re-geo-lp
  categories:
    - Open Source
  built_by: sadnessOjisan
  built_by_url: https://twitter.com/sadnessOjisan
  featured: false
- title: Luis Cestou Portfolio
  description: >
    Portfolio of graphic + interactive designer Luis Cestou.
  main_url: https://luiscestou.com
  url: https://luiscestou.com
  source_url: https://github.com/lcestou/luiscestou.com
  built_by: Luis Cestou contact@luiscestou.com
  built_by_url: https://luiscestou.com
  featured: false
  categories:
    - Portfolio
    - Web Development
- title: Data Hackers
  url: https://datahackers.com.br/
  main_url: https://datahackers.com.br/
  description: >
    Official website for the biggest portuguese-speaking data science community. Makes use of several data sources such as podcasts from Anchor, messages from Slack, newsletters from MailChimp and blog posts from Medium. The unique visual design also had its hurdles and was quite fun to develop!
  categories:
    - Blog
    - Education
    - Podcast
    - Technology
  built_by: Kaordica
  built_by_url: https://kaordica.design
  featured: false
- title: TROMAQ
  url: https://www.tromaq.com/
  main_url: https://www.tromaq.com/
  description: >
    TROMAQ executes earthmoving services and rents heavy machinery for construction work. Even with the lack of good photography, their new site managed to pass a solid and trustworthy feeling to visitors during testing and they're already seeing the improvement in brand awareness, being the sole player with a modern website in their industry.
  categories:
    - Marketing
  built_by: Kaordica
  built_by_url: https://kaordica.design
  featured: false
- title: Novida Consulting
  url: https://www.novidaconsultoria.com.br
  main_url: https://www.novidaconsultoria.com.br
  description: >
    Novida’s goal was to position itself as a solid, exclusive and trustworthy brand for families looking for a safe financial future… We created a narrative and visual design that highlight their exclusivity.
  categories:
    - Marketing
  built_by: Kaordica
  built_by_url: https://kaordica.design
  featured: false
- title: We Are Clarks
  url: https://www.weareclarks.com
  main_url: https://www.weareclarks.com
  source_url: https://github.com/abeaclark/weareclarks
  description: >
    A family travel blog.
  categories:
    - Blog
    - Travel
  built_by: Abe Clark
  built_by_url: https://www.linkedin.com/in/abrahamclark/
  featured: false
- title: Guillaume Briday's Blog
  main_url: https://guillaumebriday.fr/
  url: https://guillaumebriday.fr/
  source_url: https://github.com/guillaumebriday/guillaumebriday.fr
  description: >
    My personal blog built with Gatsby and Tailwind CSS.
  categories:
    - Blog
    - Web Development
    - Technology
  built_by: Guillaume Briday
  built_by_url: https://guillaumebriday.fr/
  featured: false
- title: Jean Regisser's Portfolio
  main_url: https://jeanregisser.com/
  url: https://jeanregisser.com/
  source_url: https://github.com/jeanregisser/jeanregisser.com
  featured: false
  description: >
    Portfolio of software engineer Jean Regisser.
  categories:
    - Portfolio
    - Mobile Development
  built_by: Jean Regisser
  built_by_url: https://jeanregisser.com/
- title: Chase Ohlson
  url: https://chaseohlson.com
  main_url: https://chaseohlson.com
  description: >
    Portfolio of frontend engineer & web developer Chase Ohlson.
  categories:
    - Portfolio
    - Web Development
  built_by: Chase Ohlson
  built_by_url: https://chaseohlson.com
  featured: false
- title: Zach Schnackel
  url: https://zslabs.com
  main_url: https://zslabs.com
  source_url: https://github.com/zslabs/zslabs.com
  description: >
    Portfolio site for UI/Motion Developer, Zach Schnackel.
  categories:
    - Portfolio
    - Web Development
  built_by: Zach Schnackel
  built_by_url: https://zslabs.com
- title: Gremlin
  url: https://www.gremlin.com
  main_url: https://www.gremlin.com
  description: >
    Gremlin's Failure as a Service finds weaknesses in your system before they cause problems.
  categories:
    - Marketing
- title: Headless.page
  main_url: https://headless.page/
  url: https://headless.page/
  description: >
    Headless.page is a directory of e-commerce sites featuring headless architecture, PWA features and / or the latest JavaScript technology.
  categories:
    - Directory
    - E-commerce
  built_by: Subscribe Pro
  built_by_url: https://www.subscribepro.com/
  featured: false
- title: Ouracademy
  main_url: https://our-academy.org/
  url: https://our-academy.org/
  source_url: https://github.com/ouracademy/website
  description: >
    Ouracademy is an organization that promoves the education in software development through blog posts & videos smiley.
  categories:
    - Open Source
    - Blog
    - Education
  built_by: Ouracademy
  built_by_url: https://github.com/ouracademy
  featured: false
- title: Tenon.io
  main_url: https://tenon.io
  url: https://tenon.io
  description: >
    Tenon.io is an accessibility tooling, services and consulting company.
  categories:
    - API
    - Accessibility
    - Business
    - Consulting
    - Technology
  built_by: Tenon.io
  built_by_url: https://tenon.io
  featured: false
- title: Projectival
  url: https://www.projectival.de/
  main_url: https://www.projectival.de/
  description: >
    Freelancer Online Marketing & Web Development in Cologne, Germany
  categories:
    - Freelance
    - Marketing
    - Web Development
    - Blog
    - Consulting
    - SEO
    - Business
  built_by: Sascha Klapetz
  built_by_url: https://www.projectival.de/
  featured: false
- title: Hetzner Online Community
  main_url: https://community.hetzner.com
  url: https://community.hetzner.com
  description: >
    Hetzner Online Community provides a free collection of high-quality tutorials, which are based on free and open source software, on a variety of topics such as development, system administration, and other web technology.
  categories:
    - Web Development
    - Technology
    - Programming
    - Open Source
    - Community
  built_by: Hetzner Online GmbH
  built_by_url: https://www.hetzner.com/
  featured: false
- title: AGYNAMIX
  url: https://www.agynamix.de/
  main_url: https://www.agynamix.de/
  source_url: https://github.com/tuhlmann/agynamix.de
  description: >
    Full Stack Java, Scala, Clojure, TypeScript, React Developer in Thalheim, Germany
  categories:
    - Freelance
    - Web Development
    - Programming
    - Blog
    - Consulting
    - Portfolio
    - Business
  built_by: Torsten Uhlmann
  built_by_url: https://www.agynamix.de/
  featured: false
- title: syracuse.io
  url: https://syracuse.io
  main_url: https://syracuse.io
  source_url: https://github.com/syracuseio/syracuseio/
  description: >
    Landing page for Syracuse NY Software Development Meetup Groups
  categories:
    - Community
  built_by: Benjamin Lannon
  built_by_url: https://lannonbr.com
- title: Render Documentation
  main_url: https://render.com/docs
  url: https://render.com/docs
  description: >
    Render is the easiest place to host your sites and apps. We use Gatsby for everything on https://render.com, including our documentation. The site is deployed on Render as well! We also have a guide to deploying Gatsby apps on Render: https://render.com/docs/deploy-gatsby.
  categories:
    - Web Development
    - Programming
    - Documentation
    - Technology
  built_by: Render Developers
  built_by_url: https://render.com
  featured: false
- title: prima
  url: https://www.prima.co
  main_url: https://www.prima.co
  description: >
    Discover industry-defining wellness content and trusted organic hemp CBD products safely supporting wellness, stress, mood, skin health, and balance.
  categories:
    - Blog
    - E-commerce
    - Education
  built_by: The Couch
  built_by_url: https://thecouch.nyc
- title: Gatsby Guides
  url: https://gatsbyguides.com/
  main_url: https://gatsbyguides.com/
  description: >
    Free tutorial course about using Gatsby with a CMS.
  categories:
    - Education
    - Documentation
    - Web Development
  built_by: Osio Labs
  built_by_url: https://osiolabs.com/
  featured: false
- title: Architude
  url: https://architudedesign.com
  main_url: https://architudedesign.com
  description: >
    筑冶 Architude International Design Consultants
  categories:
    - Design
    - Landing Page
    - Gallery
  built_by: Neo Nie
  built_by_url: https://github.com/nihgwu
  featured: false
- title: Arctica
  url: https://arctica.io
  main_url: https://arctica.io
  description: >
    Arctica specialises in purpose-built web sites and progressive web applications with user optimal experiences, tailored to meet the objectives of your business.
  categories:
    - Portfolio
    - Agency
    - Design
    - Web Development
  built_by: Arctica
  built_by_url: https://arctica.io
  featured: false
- title: Shard Ventures
  url: https://shard.vc
  main_url: https://shard.vc
  description: >
    Shard is building new online companies from scratch, partnering with other like-minded founders to start and invest in technology companies.
  categories:
    - Finance
    - Technology
    - Portfolio
  built_by: Arctica
  built_by_url: https://arctica.io
  featured: false
- title: David Brookes
  url: https://davidbrookes.me
  main_url: https://davidbrookes.me
  description: >
    Specialising in crafting stylish, high performance websites and applications that get results, using the latest cutting edge web development technologies.
  categories:
    - Portfolio
    - Freelance
    - Web Development
  built_by: Arctica
  built_by_url: https://arctica.io
  featured: false
- title: Dennis Morello
  url: https://morello.dev
  main_url: https://morello.dev
  source_url: https://gitlab.com/dennismorello/dev-blog
  description: >
    morello.dev is a development and technology blog written by Dennis Morello.
  categories:
    - Blog
    - Education
    - Web Development
    - Open Source
    - Technology
  built_by: Dennis Morello
  built_by_url: https://twitter.com/dennismorello
  featured: false
- title: BaseTable
  url: https://autodesk.github.io/react-base-table/
  main_url: https://autodesk.github.io/react-base-table/
  source_url: https://github.com/Autodesk/react-base-table
  description: >
    BaseTable is a react table component to display large data set with high performance and flexibility.
  categories:
    - Web Development
    - Documentation
    - Open Source
  built_by: Neo Nie
  built_by_url: https://github.com/nihgwu
  featured: false
- title: herper.io
  url: https://herper.io
  main_url: https://herper.io
  description: >
    Portfolio website for Jacob Herper - a Front End Web Developer with a passion for all things digital. I have more than 10 years experience working in web development.
  categories:
    - Portfolio
    - Web Development
    - Freelance
    - Design
    - SEO
  built_by: Jacob Herper
  built_by_url: https://github.com/jakeherp
  featured: false
- title: Artem Sapegin Photography
  description: >
    Photography portfolio and blog of Artem Sapegin, an award-losing photographer living in Berlin, Germany. Landscapes, cityscapes and dogs.
  main_url: https://morning.photos/
  url: https://morning.photos/
  source_url: https://github.com/sapegin/morning.photos
  categories:
    - Portfolio
    - Photography
  built_by: Artem Sapegin
  built_by_url: https://github.com/sapegin
- title: Pattyrn
  main_url: https://pattyrn.com
  url: https://pattyrn.com
  description: >
    Pattyrn uses advanced machine learning AI to analyze the platform’s your teams use, making it easy to solve performance problems, reduce bottlenecks, and monitor culture health to optimize your ROI and help boost performance without causing burn out.
  categories:
    - Marketing
    - Technology
  built_by: Pattyrn
  built_by_url: https://twitter.com/Pattyrn4
  featured: false
- title: Intranet Italia Day
  main_url: https://www.intranetitaliaday.it/en
  url: https://www.intranetitaliaday.it/en
  description: >
    The Italian event dedicated to the digital workplace that focuses on planning, governance and company intranet management
  categories:
    - Event
    - Conference
  built_by: Ariadne Digital
  built_by_url: https://www.ariadnedigital.it
  featured: false
- title: Textually Stylo
  main_url: https://www.textually.net
  url: https://www.textually.net
  description: >
    Stylo Markdown writing App marketing/documentation website by Textually Inc.
  categories:
    - Marketing
    - Technology
    - Blog
    - Documentation
  built_by: Sébastien Hamel
  built_by_url: https://www.textually.net
  featured: false
- title: OneDeck
  main_url: https://www.onedeck.co
  url: https://www.onedeck.co
  description: >
    OneDeck is a simple yet powerful tool for creating and sharing your one-page investment summary in under 10 minutes.
  categories:
    - Finance
    - Technology
  built_by: William Neill
  built_by_url: https://twitter.com/williamneill
  featured: false
- title: Assortment
  main_url: https://assortment.io
  url: https://assortment.io
  description: >
    Assortment aims to provide detailed tutorials (and more) for developers of all skill levels within the Web Development Industry. Attempting to cut out the fluff and arm you with the facts.
  categories:
    - Blog
    - Web Development
  built_by: Luke Whitehouse
  built_by_url: https://twitter.com/_lukewh
  featured: false
- title: Mission42
  main_url: https://mission42.zauberware.com
  url: https://mission42.zauberware.com
  description: >
    A landing page for the mobile app Mission42. Mission42 wants to help you learn new skills.
  categories:
    - App
    - Learning
    - Education
    - Landing Page
  built_by: Philipp Siegmund, zauberware
  built_by_url: https://www.zauberware.com
- title: Altstadtdomizil Idstein
  main_url: http://www.altstadtdomizil-idstein.de/
  url: http://www.altstadtdomizil-idstein.de/
  description: >
    A landing page for a holiday apartment in Idstein, Germany.
  categories:
    - Landing Page
    - Travel
    - Real Estate
  built_by: Simon Franzen, zauberware
  built_by_url: https://www.zauberware.com
- title: Gerald Martinez Dev
  main_url: https://gmartinez.dev/
  url: https://gmartinez.dev/
  source_url: https://github.com/nephlin7/gmartinez.dev
  description: >
    Personal web site for show my skills and my works.
  categories:
    - Web Development
    - Portfolio
  built_by: Gerald Martinez
  built_by_url: https://twitter.com/GeraldM_92
  featured: false
- title: Becreatives
  main_url: https://becreatives.com
  url: https://becreatives.com
  featured: false
  description: >
    Digital software house. Enlights ideas. Think smart execute harder.
  categories:
    - Technology
    - Web Development
    - Agency
    - Marketing
  built_by: Becreatives
  built_by_url: https://becreatives.com
- title: Paul Clifton Photography
  main_url: https://paulcliftonphotography.com
  url: https://paulcliftonphotography.com
  featured: false
  description: >
    A full migration from WordPress to GatsbyJS and DatoCMS. Includes custom cropping on images as viewport changes size and also an infinity scroll that doesn't preload all of the results.
  categories:
    - Blog
    - Portfolio
    - Gallery
    - Photography
  built_by: Little Wolf Studio
  built_by_url: https://littlewolfstudio.co.uk
- title: Atte Juvonen - Blog
  url: https://www.attejuvonen.fi/
  main_url: https://www.attejuvonen.fi/
  source_url: https://github.com/baobabKoodaa/blog
  description: >
    Tech-oriented personal blog covering topics like AI, data, voting, game theory, infosec and software development.
  categories:
    - Blog
    - Data
    - JavaScript
    - Programming
    - Science
    - Security
    - Technology
    - Web Development
  featured: false
- title: Kibuk Construction
  url: https://kibukconstruction.com/
  main_url: https://kibukconstruction.com/
  description: >
    Kibuk Construction is a fully licensed and insured contractor specializing in Siding, Decks, Windows & Doors!
  categories:
    - Business
  built_by: David Krasniy
  built_by_url: http://dkrasniy.com
- title: RedCarpetUp
  main_url: https://www.redcarpetup.com
  url: https://www.redcarpetup.com/
  description: >
    RedCarpetUp's home page for a predominantly mobile-only customer base in India with major constraints on bandwidth availability
  categories:
    - Finance
  built_by: RedCarpet Dev Team
  built_by_url: https://www.redcarpetup.com
  featured: false
- title: talita traveler
  url: https://talitatraveler.com/
  main_url: https://talitatraveler.com/
  source_url: https://github.com/afuh/talitatraveler
  description: >
    Talita Traveler's personal blog.
  categories:
    - Blog
  built_by: Axel Fuhrmann
  built_by_url: https://axelfuhrmann.com/
  featured: false
- title: Pastelería el Progreso
  url: https://pasteleriaelprogreso.com/
  main_url: https://pasteleriaelprogreso.com/
  source_url: https://github.com/afuh/elprogreso
  description: >
    Famous bakery in Buenos Aires.
  categories:
    - Food
    - Gallery
  built_by: Axel Fuhrmann
  built_by_url: https://axelfuhrmann.com/
  featured: false
- title: Maitrik's Portfolio
  url: https://www.maitrikpatel.com/
  main_url: https://www.maitrikpatel.com/
  source_url: https://github.com/maitrikjpatel/portfolio
  description: >
    Portfolio of a Front-End Developer / UX Designer who designs and develops pixel perfect user interface, experiences and web applications.
  categories:
    - Portfolio
    - Blog
    - Design
    - Web Development
  built_by: Maitrik Patel
  built_by_url: https://www.maitrikpatel.com/
  featured: false
- title: PicPick
  url: https://picpick.app/
  main_url: https://picpick.app/
  description: >
    All-in-one Graphic Design Tool, Screen Capture Software, Image Editor, Color Picker, Pixel Ruler and More
  categories:
    - Productivity
    - App
    - Technology
  built_by: NGWIN
  built_by_url: https://picpick.app/
  featured: false
- title: Ste O'Neill
  main_url: https://www.steoneill.dev
  url: https://www.steoneill.dev
  description: >
    MVP of a portfolio site for a full stack UK based developer.
  categories:
    - Blog
    - Portfolio
  built_by: Ste O'Neill
  built_by_url: https://steoneill.dev
  featured: false
- title: Filipe Santos Correa's Portfolio
  description: >
    Filipe's Personal About Me / Portfolio.
  main_url: https://filipesantoscorrea.com/
  url: https://filipesantoscorrea.com/
  source_url: https://github.com/Safi1012/filipesantoscorrea.com
  featured: false
  categories:
    - Portfolio
- title: Progressive Massachusetts Legislator Scorecard
  main_url: https://scorecard.progressivemass.com
  url: https://scorecard.progressivemass.com
  featured: false
  source_url: https://github.com/progressivemass/legislator-scorecard
  description: >
    Learn about MA state legislators' voting records through a progressive lens
  categories:
    - Government
    - Education
  built_by: Alex Holachek
  built_by_url: https://alex.holachek.com/
- title: Jeff Wolff – Portfolio
  main_url: https://www.jeffwolff.net
  url: https://www.jeffwolff.net
  featured: false
  description: >
    A guy from San Diego who makes websites.
  categories:
    - Blog
    - Portfolio
    - Web Development
- title: Jp Valery – Portfolio
  main_url: https://jpvalery.photo
  url: https://jpvalery.photo
  featured: false
  description: >
    Self-taught photographer documenting spaces and people
  categories:
    - Portfolio
    - Photography
- title: Prevue
  main_url: https://www.prevue.io
  url: https://www.prevue.io
  featured: false
  description: >
    All in One Prototyping Tool For Vue Developers
  categories:
    - Open Source
    - Web Development
- title: Gold Medal Flour
  main_url: https://www.goldmedalflour.com
  url: https://www.goldmedalflour.com
  description: >
    Gold Medal Four is a brand of flour products owned by General Mills. The new site was built using Gatsby v2 with data sources from WordPress and an internal recipe API, and features multifaceted recipe filtering and a modified version of Gatsby Image to support art direction images.
  categories:
    - Food
  built_by: General Mills Branded Sites Dev Team
  built_by_url: https://www.generalmills.com
  featured: false
- title: Fifth Gait Technologies
  main_url: https://5thgait.com
  url: https://5thgait.com
  featured: false
  description: >
    Fifth Gait is a small business in the defense and space industry that is run and owned by physicists and engineers that have worked together for decades. The site was built using Gatsby V2.
  categories:
    - Government
    - Science
    - Technology
  built_by: Jonathan Z. Fisher
  built_by_url: https://jonzfisher.com
- title: Sal's Pals
  main_url: https://www.sals-pals.net
  url: https://www.sals-pals.net
  featured: false
  description: >
    Sal's Pals is a professional dog walking and pet sitting service based in Westfield, NJ. New site built with gatsby v2.
  categories:
    - Business
- title: Zuyet Awarmatrip
  main_url: https://www.zuyetawarmatrip.com
  url: https://www.zuyetawarmatrip.com
  featured: false
  description: >
    Zuyet Awarmatrip is a subsidiary identity within the personal ecosystem of Zuyet Awarmatik, focusing on travel and photography.
  categories:
    - Travel
    - Photography
  built_by: Zuyet Awarmatik
- title: manuvel.be
  url: https://www.manuvel.be
  main_url: https://www.manuvel.be
  source_url: https://github.com/riencoertjens/manuvelsite
  description: >
    Cycling themed café coming this april in Sint Niklaas, Belgium. One page with funky css-grid and gatsby-image trickery!
  categories:
    - Food
  built_by: WEBhart
  built_by_url: https://www.web-hart.com
  featured: false
- title: WEBhart
  url: https://www.web-hart.com
  main_url: https://www.web-hart.com
  description: >
    Hi, I'm Rien (pronounced Reen) from Belgium but based in Girona, Spain. I'm an autodidact, committed to learning until the end of time.
  categories:
    - Portfolio
    - Design
    - Web Development
    - Freelance
  built_by: WEBhart
  built_by_url: https://www.web-hart.com
  featured: false
- title: nicdougall.com
  url: https://nicdougall.netlify.com/
  main_url: https://nicdougall.netlify.com/
  source_url: https://github.com/riencoertjens/nicdougall.com
  description: >
    Athlete website with Netlify CMS for blog content.
  categories:
    - Blog
  built_by: WEBhart
  built_by_url: https://www.web-hart.com
  featured: false
- title: Lebuin D'Haese
  url: https://www.lebuindhaese.be/
  main_url: https://www.lebuindhaese.be/
  description: >
    Artist portfolio website. Powered by a super simple Netlify CMS to easily add blog posts or new art pieces.
  categories:
    - Portfolio
    - Blog
  built_by: WEBhart
  built_by_url: https://www.web-hart.com
  featured: false
- title: Iefke Molenstra
  url: https://www.iefke.be/
  main_url: https://www.iefke.be/
  description: >
    Artist portfolio website. Powered by a super simple Netlify CMS to easily add blog posts or new art pieces.
  categories:
    - Portfolio
    - Blog
  built_by: WEBhart
  built_by_url: https://www.web-hart.com
  featured: false
- title: The Broomwagon
  url: https://www.thebroomwagongirona.com/
  main_url: https://www.thebroomwagongirona.com/
  description: >
    foodtruck style coffee by pro cyclist Robert Gesink. The site has a webshop with merchandise and coffee beans.
  categories:
    - E-commerce
  built_by: WEBhart
  built_by_url: https://www.web-hart.com
- title: Pella Windows and Doors
  main_url: https://www.pella.com
  url: https://www.pella.com
  featured: false
  description: >
    The Pella Corporation is a privately held window and door manufacturing
  categories:
    - Business
- title: tinney.dev
  url: https://tinney.dev
  main_url: https://tinney.dev
  source_url: https://github.com/cdtinney/tinney.dev
  description: >
    Personal portfolio/blog of Colin Tinney
  categories:
    - Blog
    - Portfolio
    - Open Source
  built_by: Colin Tinney
  built_by_url: https://tinney.dev
  featured: false
- title: Monkeywrench Books
  main_url: https://monkeywrenchbooks.org
  url: https://monkeywrenchbooks.org
  description: >
    Monkeywrench Books is an all-volunteer, collectively-run bookstore and event space in Austin, TX
  categories:
    - Business
    - Community
    - Education
  built_by: Monkeywrench Books
  built_by_url: https://monkeywrenchbooks.org
- title: DeepMay.io
  main_url: https://deepmay.io
  url: https://deepmay.io
  description: >
    DeepMay is an experimental new tech bootcamp in the mountains of North Carolina.
  categories:
    - Event
    - Community
    - Technology
    - Marketing
  built_by: DeepMay
  built_by_url: https://twitter.com/deepmay_io
  featured: false
- title: Liferay.Design
  main_url: https://liferay.design
  url: https://liferay.design
  source_url: https://github.com/liferay-design/liferay.design
  description: >
    Liferay.Design is home to some of the freshest open-source designers who love to share articles and other resources for the Design Community.
  categories:
    - Blog
    - Community
    - Design
    - Marketing
    - Open Source
    - Technology
    - User Experience
  built_by: Liferay Designers
  built_by_url: https://twitter.com/liferaydesign
  featured: false
- title: Front End Remote Jobs
  main_url: https://frontendremotejobs.com
  url: https://frontendremotejobs.com
  source_url: https://github.com/benjamingrobertson/remotefrontend
  description: >
    Front End Remote Jobs features fully remote jobs for front end developers.
  categories:
    - WordPress
    - Web Development
  built_by: Ben Robertson
  built_by_url: https://benrobertson.io
  featured: false
- title: Penrose Grand Del Mar
  main_url: https://penroseatthegrand.com
  url: https://penroseatthegrand.com
  description: >
    Penrose Grand Del Mar is a luxury housing project coming soon.
  categories:
    - Real Estate
    - Design
  built_by: Chase Ohlson
  built_by_url: https://chaseohlson.com
- title: JustGraphQL
  url: https://www.justgraphql.com/
  main_url: https://www.justgraphql.com/
  source_url: https://github.com/Novvum/justgraphql
  description: >
    JustGraphQL helps developers quickly search and filter through GraphQL resources, tools, and articles.
  categories:
    - Open Source
    - Web Development
    - Technology
  built_by: Novvum
  built_by_url: https://www.novvum.io/
  featured: false
- title: Peter Macinkovic Personal Blog
  url: https://peter.macinkovic.id.au/
  main_url: https://peter.macinkovic.id.au/
  source_url: https://github.com/inkovic/peter-macinkovic-static-site
  description: >
    Personal Website and Blog of e-commerce SEO Specialist and Digital Marketer Peter Macinkovic.
  categories:
    - SEO
    - Marketing
    - Blog
  featured: false
- title: NH Hydraulikzylinder
  main_url: https://nh-hydraulikzylinder.com
  url: https://nh-hydraulikzylinder.com
  description: >
    High quality & high performance hydraulic cylinders manufactured in Austria based on the clients requirements
  categories:
    - Business
  built_by: MangoART
  built_by_url: https://www.mangoart.at
  featured: false
- title: Frauennetzwerk Linz-Land
  main_url: https://frauennetzwerk-linzland.net
  url: https://frauennetzwerk-linzland.net
  description: >
    Homepage for the local women's association providing support to people in need offline and online (Livechat integration)
  categories:
    - Nonprofit
  built_by: MangoART
  built_by_url: https://www.mangoart.at
  featured: false
- title: Mein Traktor
  main_url: http://www.mein-traktor.at/
  url: http://www.mein-traktor.at/
  description: >
    Homepage of a the main importer of SAME and Lamborghini Tractors in Austria with customer support area
  categories:
    - Business
    - App
  built_by: MangoART
  built_by_url: https://www.mangoart.at
  featured: false
- title: Lamborghini Traktoren
  main_url: https://lamborghini-traktor.at
  url: https://lamborghini-traktor.at
  description: >
    Lamborghini Tractors - Landing page for the brand in Austria
  categories:
    - Business
  built_by: MangoART
  built_by_url: https://www.mangoart.at
  featured: false
- title: Holly Lodge Community Centre - Highgate, London
  main_url: https://www.hlcchl.org/
  url: https://www.hlcchl.org/
  source_url: https://github.com/eugelogic/hlcchl-gatsby
  description: >
    The Holly Lodge Community Centre - Highgate, London has a shiny new website built with Gatsby v2 that makes important contributions towards a faster, more secure and environmentally friendly web for everyone.
  categories:
    - Community
    - Event
    - Nonprofit
  built_by: Eugene Molari Developer
  built_by_url: https://twitter.com/EugeneMolari
  featured: false
- title: blackcater's blog
  url: https://www.blackcater.win
  main_url: https://www.blackcater.win
  source_url: https://github.com/blackcater/blog
  description: >
    Blog like Medium, for person and team.
  categories:
    - Blog
    - Web Development
  built_by: blackcater
  built_by_url: https://github.com/blackcater
  featured: false
- title: Kenneth Kwakye-Gyamfi Portfolio Site
  url: https://www.kwakye-gyamfi.com
  main_url: https://www.kwakye-gyamfi.com
  source_url: https://www.github.com/cross19xx/cross-site
  description: >
    Personal portfolio site for Kenneth Kwakye-Gyamfi, a mobile and web full stack applications developer currently based in Accra, Ghana.
  categories:
    - SEO
    - Web Development
    - Open Source
    - Portfolio
  featured: false
- title: Gareth Weaver
  url: https://www.garethweaver.com/
  main_url: https://www.garethweaver.com/
  source_url: https://github.com/garethweaver/public-site-react
  description: >
    A personal portfolio of a London based frontend developer built with Gatsby 2, Redux and Sass
  categories:
    - Portfolio
    - Web Development
  built_by: Gareth Weaver
  built_by_url: https://twitter.com/garethdweaver
  featured: false
- title: Mailjet
  url: https://dev.mailjet.com/
  main_url: https://dev.mailjet.com/
  description: >
    Mailjet is an easy-to-use all-in-one e-mail platform.
  categories:
    - API
    - Documentation
  featured: false
- title: Peintagone
  url: https://www.peintagone.be/
  main_url: https://www.peintagone.be/
  description: >
    Peintagone is a superior quality paint brand with Belgian tones.
  categories:
    - Portfolio
    - Gallery
  built_by: Sebastien Crepin
  built_by_url: https://github.com/opeah
  featured: false
- title: Let's Do Dish!
  url: https://letsdodish.com
  main_url: https://letsdodish.com
  description: >
    A new recipe site for people who enjoy cooking great food in their home kitchen. Find some great meal ideas! Let's do dish!
  categories:
    - Blog
    - Food
  built_by: Connerra
  featured: false
- title: AWS Amplify Community
  url: https://amplify.aws/community/
  main_url: https://amplify.aws/community/
  source_url: https://github.com/aws-amplify/community
  description: >
    Amplify Community is a hub for developers building fullstack serverless applications with Amplify to easily access content (such as events, blog posts, videos, sample projects, and tutorials) created by other members of the Amplify community.
  categories:
    - Blog
    - Directory
    - Education
    - Technology
  built_by: Nikhil Swaminathan
  built_by_url: https://github.com/swaminator
  featured: false
- title: Cal State Monterey Bay
  url: https://csumb.edu
  main_url: https://csumb.edu
  source_url: https://github.com/csumb/csumb-gatsby
  description: >
    A website for the entire campus of California State University, Monterey Bay.
  categories:
    - Education
    - Government
  built_by: CSUMB Web Team
  built_by_url: https://csumb.edu/web/team
  featured: false
- title: BestPricingPages.com
  url: https://bestpricingpages.com
  main_url: https://bestpricingpages.com
  source_url: https://github.com/jpvalery/pricingpages/
  description: >
    A repository of the best pricing pages by the best companies. Built in less than a week.
    Inspired by RGE and since pricingpages.xyz no longer exists, I felt such a resource was missing and could be helpful to many people.
  categories:
    - Business
    - Community
    - Entrepreneurship
    - Open Source
    - Technology
  built_by: Jp Valery
  built_by_url: https://jpvalery.me
  featured: false
- title: Lendo Austria
  url: https://lendo.at
  main_url: https://lendo.at
  description: >
    A Comparison site for best private loan offer from banks in Austria.
  categories:
    - Business
    - Finance
  built_by: Lendo developers
  featured: false
- title: Visual Cloud FX
  url: https://visualcloudfx.com
  main_url: https://visualcloudfx.com
  source_url: https://github.com/jjcav84/visualcloudfx
  description: >
    Basic static site built with MDBootstrap, React, and Gatsby
  categories:
    - Consulting
    - Portfolio
  built_by: Jacob Cavazos
  built_by_url: https://jacobcavazos.com
- title: Matthew Miller (Me4502)
  url: https://matthewmiller.dev
  main_url: https://matthewmiller.dev
  description: >
    The personal site, blog and portfolio of Matthew Miller (Me4502)
  categories:
    - Blog
    - Programming
    - Technology
    - Portfolio
  built_by: Matthew Miller
  featured: false
- title: Årets Kontor
  url: https://aretskontor.newst.se
  main_url: https://aretskontor.newst.se
  description: >
    A swedish competition for "office of the year" in sweden with a focus on design. Built with MDBootstrap and Gatsby.
  categories:
    - Real Estate
    - Marketing
  built_by: Victor Björklund
  built_by_url: https://victorbjorklund.com
  featured: false
- title: Kyma
  url: https://kyma-project.io
  main_url: https://kyma-project.io
  source_url: https://github.com/kyma-project/website
  description: >
    This website holds overview, blog and documentation for Kyma open source project that is a Kubernates based application extensibility framework.
  categories:
    - Documentation
    - Blog
    - Technology
    - Open Source
  built_by: Kyma developers
  built_by_url: https://twitter.com/kymaproject
  featured: false
- title: Verso
  main_url: https://verso.digital
  url: https://verso.digital
  description: >
    Verso is a creative technology studio based in Singapore. Site built with Gatsby and Netlify.
  categories:
    - Agency
    - Consulting
    - Design
    - Technology
  built_by: Verso
  built_by_url: https://verso.digital
  featured: false
- title: Camilo Holguin
  url: https://camiloholguin.me
  main_url: https://camiloholguin.me
  source_url: https://github.com/camiloholguin/gatsby-portfolio
  description: >
    Portfolio site using GatsbyJS and WordPress REST API.
  categories:
    - WordPress
    - Portfolio
    - Web Development
  built_by: Camilo Holguin
  built_by_url: https://camiloholguin.me
  featured: false
- title: Bennett Hardwick
  url: https://bennetthardwick.com
  main_url: https://bennetthardwick.com
  description: >
    The personal website and blog of Bennett Hardwick, an Australian software developer and human being.
  categories:
    - Blog
    - Programming
    - Technology
  source_url: https://github.com/bennetthardwick/website
  built_by: Bennett Hardwick
  built_by_url: https://bennetthardwick.com
  featured: false
- title: Kodingnesia
  url: https://kodingnesia.com/
  main_url: https://kodingnesia.com/
  description: >
    Kodingnesia is a place for learning programming & linux in Bahasa Indonesia.
  categories:
    - Blog
    - Programming
    - Technology
  built_by: Frisko Mayufid
  built_by_url: https://frisko.space
- title: Sindhuka
  url: https://sindhuka.org/
  main_url: https://sindhuka.org/
  description: >
    Official website of the Sindhuka initiative, a sustainable farmers' network in Nepal.
  categories:
    - Business
    - Community
    - Government
    - Marketing
  source_url: https://github.com/Polcius/sindhuka-serif
  built_by: Pol Milian
  built_by_url: https://github.com/Polcius/
  featured: false
- title: ERS HCL Open Source Portal
  url: https://ers-hcl.github.io/
  main_url: https://ers-hcl.github.io/
  description: >
    Official site for ERS-HCL GitHub organizational site. This is a hybrid app with static and dynamic content, providing a details of the open source projects, initiatives, innovation ideas within ERS-HCL. It pulls data from various data sources including GitHub APIs, MDX based blog posts, excel files. It also hosts an ideas app that is based on Firebase.
  categories:
    - Open Source
    - Blog
    - Technology
    - Web Development
    - Community
    - Documentation
  source_url: https://github.com/ERS-HCL/gatsby-ershcl-app
  built_by: Tarun Kumar Sukhu
  built_by_url: https://github.com/tsukhu
- title: Sandbox
  url: https://www.sandboxneu.com/
  main_url: https://www.sandboxneu.com/
  source_url: https://github.com/sandboxneu/sandboxneu.com
  description: >
    Official website of Sandbox, a Northeastern University student group that builds software for researchers.
  categories:
    - Marketing
  built_by: Sandbox at Northeastern
  built_by_url: https://github.com/sandboxneu/
  featured: false
- title: Accessible App
  main_url: https://accessible-app.com
  url: https://accessible-app.com
  source_url: https://github.com/accessible-app/accessible-app_com
  description: >
    Learn how to build inclusive web applications and Single Page Apps in modern JavaScript frameworks. This project collects strategies, links, patterns and plugins for React, Vue and Angular.
  categories:
    - Accessibility
    - Web Development
    - JavaScript
  built_by: Marcus Herrmann
  built_by_url: https://marcus.io
  featured: false
- title: PygmalionPolymorph
  url: https://pygmalionpolymorph.com
  main_url: https://pygmalionpolymorph.com
  source_url: https://github.com/PygmalionPolymorph/portfolio
  description: >
    Portfolio of artist, musician and developer PygmalionPolymorph.
  categories:
    - Portfolio
    - Gallery
    - Music
    - Photography
    - Web Development
  built_by: PygmalionPolymorph
  built_by_url: https://pygmalionpolymorph.com
  featured: false
- title: Gonzalo Nuñez Photographer
  main_url: https://www.gonzalonunez.com
  url: https://www.gonzalonunez.com
  description: >
    Website for Cancun based destination wedding photographer Gonzalo Nuñez. Site built with GatsbyJS, WordPress API and Netlify.
  categories:
    - Photography
    - Portfolio
    - WordPress
  built_by: Miguel Mayo
  built_by_url: https://www.miguelmayo.com
  featured: false
- title: Element 84
  main_url: https://www.element84.com
  url: https://www.element84.com
  description: >
    Element 84 is software engineering and design firm that helps companies and government agencies solve problems using remote sensing, life sciences, and transportation data in the cloud.
  categories:
    - Agency
    - Blog
    - Business
    - Consulting
    - Data
    - Design
    - Government
    - Portfolio
    - Programming
    - Science
    - Technology
    - User Experience
    - Web Development
- title: Raconteur Agency
  main_url: https://www.raconteur.net/agency
  url: https://www.raconteur.net/agency
  description: >
    Raconteur Agency is a London-based content marketing agency for B2B brands. We have rebuilt their site with Gatsby v2 using their existing WordPress backend as the data source. By switching from WordPress to GatsbyJS we have achieved a 200%+ improvement in page load times and went from a Lighthouse performance score of 49 to 100.
  categories:
    - Agency
    - Marketing
    - WordPress
  built_by: Jacob Herper
  built_by_url: https://herper.io
  featured: false
- title: Purple11
  main_url: https://purple11.com/
  url: https://purple11.com/
  description: >
    Purple11 is a site for photography and photo retouching tips and tricks.
  categories:
    - Blog
    - Photography
  built_by: Sébastien Noël
  built_by_url: https://blkfuel.com/
  featured: false
- title: PerfReviews
  main_url: https://perf.reviews/
  url: https://perf.reviews/
  source_url: https://github.com/PerfReviews/PerfReviews
  description: >
    The best content about web performance in spanish language.
  categories:
    - Web Development
  built_by: Joan León & José M. Pérez
  built_by_url: https://perf.reviews/nosotros/
  featured: false
- title: Un Backend - Blog
  main_url: https://www.unbackend.pro/
  url: https://www.unbackend.pro/
  description: >
    The personal website and blog of Camilo Ramírez, a backend developer :).
  categories:
    - Blog
    - Programming
    - Technology
  source_url: https://github.com/camilortte/camilortte.github.com
  built_by: Camilo Ramírez
  built_by_url: https://www.unbackend.pro/about
  featured: false
- title: Hitesh Vaghasiya
  main_url: https://hiteshvaghasiya.com/
  url: https://hiteshvaghasiya.com/
  description: >
    This is Hitesh Vaghasiya's blog. This blog is help you an E-Commerce like Magento, Shopify, and BigCommerce.
  categories:
    - Blog
    - Programming
    - Technology
    - Web Development
  built_by: Hitesh Vaghasiya
  built_by_url: https://hiteshvaghasiya.com/
  featured: false
- title: Aditus
  main_url: https://www.aditus.io
  url: https://www.aditus.io
  description: >
    Aditus is the accessibility tool for your team. We help teams build accessible websites and products.
  categories:
    - Accessibility
    - Education
  built_by: Aditus
  built_by_url: https://www.aditus.io
  featured: false
- title: Ultra Config
  main_url: https://ultraconfig.com.au/
  url: https://ultraconfig.com.au/ultra-config-generator/
  description: >
    Ultra Config Generator is a software application for Network Engineers to efficiently manage their network infrastructure.
  categories:
    - Blog
    - Technology
  built_by: Ultra Config
  built_by_url: https://ultraconfig.com.au/
  featured: false
- title: Malice
  main_url: https://malice.fr/
  url: https://malice.fr/
  description: >
    Malice is a cyber-training  platform for learning, validating and improving security related skills through simulated scenarios and challenges.
  categories:
    - Security
    - Technology
  built_by: Sysdream
  built_by_url: https://sysdream.com/
  featured: false
- title: Nash
  main_url: https://nash.io/
  url: https://nash.io/
  description: >
    Nash is a decentralized platform for trading, payment and other financial services. Our goal is to bring distributed finance to everyone by making blockchain technology fast and easy to use. We employ an off-chain engine to match trades rapidly, but never take control of customers’ assets. Our intuitive interface offers easy access to a range of trading, payment and investment functions.
  categories:
    - Portfolio
    - Security
    - Technology
  built_by: Andrej Gajdos
  built_by_url: https://andrejgajdos.com/
  featured: false
- title: Axel Fuhrmann
  url: https://axelfuhrmann.com
  main_url: https://axelfuhrmann.com
  source_url: https://github.com/afuh/axelfuhrmann.com
  description: >
    Personal portfolio.
  categories:
    - Portfolio
    - Freelance
    - Web Development
  featured: false
- title: Alaina Viau
  url: https://www.alainaviau.com
  main_url: https://www.alainaviau.com
  description: >
    Official website of Canadian opera director, creator, and producer Alaina Viau. Site designed by Stephen Bell.
  categories:
    - Portfolio
    - Music
  built_by: Michael Uloth
  built_by_url: https://www.michaeluloth.com
- title: Alison Moritz
  url: https://www.alisonmoritz.com
  main_url: https://www.alisonmoritz.com
  description: >
    Official website of American stage director Alison Moritz. Site designed by Stephen Bell.
  categories:
    - Portfolio
    - Music
  built_by: Michael Uloth
  built_by_url: https://www.michaeluloth.com
- title: Luke Secomb Digital
  url: https://lukesecomb.digital
  main_url: https://lukesecomb.digital
  source_url: https://github.com/lukethacoder/luke-secomb-simple
  description: >
    A simple portfolio site built using TypeScript, Markdown and React Spring.
  categories:
    - Portfolio
    - Web Development
  built_by: Luke Secomb
  built_by_url: https://lukesecomb.digital
  featured: false
- title: We are Brew
  url: https://www.wearebrew.co.uk
  main_url: https://www.wearebrew.co.uk
  description: >
    Official website for Brew, a Birmingham based Digital Marketing Agency.
  categories:
    - Portfolio
    - Web Development
    - Agency
    - Marketing
  built_by: Brew Digital
  built_by_url: https://www.wearebrew.co.uk
- title: Global City Data
  main_url: https://globalcitydata.com
  url: https://globalcitydata.com
  source_url: https://github.com/globalcitydata/globalcitydata
  description: >
    Global City Data is an open, easily browsable platform to showcase peer-reviewed urban datasets and models created by different research groups.
  categories:
    - Education
    - Open Source
  built_by: Rafi Barash
  built_by_url: https://rafibarash.com
  featured: false
- title: Submittable
  url: https://www.submittable.com
  main_url: https://www.submittable.com
  description: >
    Submissions made simple. Submittalbe is a cloud-based submissions manager that lets you accept, review, and make decisions on any kind of digital content.
  categories:
    - Technology
    - Marketing
  built_by: Genevieve Crow
  built_by_url: https://github.com/g-crow
- title: Appmantle
  main_url: https://appmantle.com
  url: https://appmantle.com
  description: >
    Appmantle is a new way of creating apps. A complete modern app that you build yourself quickly & easily, without programming knowledge.
  categories:
    - App
    - Marketing
    - Landing Page
    - Mobile Development
    - Technology
  built_by: Appmantle
  built_by_url: https://appmantle.com
  featured: false
- title: Acto
  main_url: https://www.acto.dk/
  url: https://www.acto.dk/
  description: >
    Tomorrows solutions - today. Acto is an innovative software engineering company, providing your business with high-quality, scalable and maintainable software solutions, to make your business shine.
  categories:
    - Agency
    - Technology
    - Web Development
    - Mobile Development
  built_by: Acto
  built_by_url: https://www.acto.dk/
- title: Gatsby GitHub Stats
  url: https://gatsby-github-stats.netlify.com
  main_url: https://gatsby-github-stats.netlify.com
  source_url: https://github.com/lannonbr/gatsby-github-stats/
  description: >
    Statistics Dashboard for Gatsby GitHub repository
  categories:
    - Data
  built_by: Benjamin Lannon
  built_by_url: https://lannonbr.com
  featured: false
- title: Graphic Intuitions
  url: https://www.graphicintuitions.com/
  main_url: https://www.graphicintuitions.com/
  description: >
    Digital marketing agency located in Morris, Manitoba.
  categories:
    - Agency
    - Web Development
    - Marketing
  featured: false
- title: Smooper
  url: https://www.smooper.com/
  main_url: https://www.smooper.com/
  description: >
    We connect you with digital marketing experts for 1 on 1 consultation sessions
  categories:
    - Marketing
    - Directory
  featured: false
- title: Lesley Barber
  url: https://www.lesleybarber.com/
  main_url: https://www.lesleybarber.com/
  description: >
    Official website of Canadian film composer Lesley Barber.
  categories:
    - Portfolio
    - Music
  built_by: Michael Uloth
  built_by_url: https://www.michaeluloth.com
- title: Timeline of Terror
  main_url: https://timelineofterror.org/
  url: https://timelineofterror.org/
  source_url: https://github.com/Symbitic/timeline-of-terror
  description: >
    Complete guide to the events of September 11, 2001.
  categories:
    - Directory
    - Government
  built_by: Alex Shaw
  built_by_url: https://github.com/Symbitic/
  featured: false
- title: Pill Club
  url: https://thepillclub.com
  main_url: https://thepillclub.com
  description: >
    Zero Copay With Insurance + Free Shipping + Bonus Gifts + Online Delivery – Birth Control Delivery and Prescription
  categories:
    - Marketing
    - Healthcare
  built_by: Pill Club
  built_by_url: https://thepillclub.com
- title: myweekinjs
  url: https://www.myweekinjs.com/
  main_url: https://www.myweekinjs.com/
  source_url: https://github.com/myweekinjs/public-website
  description: >
    Challenge to create and/or learn something new in JavaScript each week.
  categories:
    - Blog
  built_by: Adriaan Janse van Rensburg
  built_by_url: https://github.com/HurricaneInteractive/
  featured: false
- title: The Edit Suite
  main_url: https://www.theeditsuite.com.au/
  url: https://www.theeditsuite.com.au/
  source_url: https://thriveweb.com.au/portfolio/the-edit-suite/
  description: >-
    The Edit Suite is an award winning video production and photography company based out of our Mermaid Beach studio on the Gold Coast of Australia but we also have the ability to work mobile from any location.
  categories:
    - Photography
    - Marketing
  built_by: Thrive Team - Gold Coast
  built_by_url: https://thriveweb.com.au/
  featured: false
- title: CarineRoitfeld
  main_url: https://www.carineroitfeld.com/
  url: https://www.carineroitfeld.com/
  description: >
    Online shop for Carine Roitfeld parfume
  categories:
    - E-commerce
  built_by: Ask Phill
  built_by_url: https://askphill.com
- title: EngineHub.org
  url: https://enginehub.org
  main_url: https://enginehub.org
  source_url: https://github.com/EngineHub/enginehub-website
  description: >
    The landing pages for EngineHub, the organisation behind WorldEdit, WorldGuard, CraftBook, and more
  categories:
    - Landing Page
    - Technology
    - Open Source
  built_by: Matthew Miller
  built_by_url: https://matthewmiller.dev
- title: Goulburn Physiotherapy
  url: https://www.goulburnphysiotherapy.com.au/
  main_url: https://www.goulburnphysiotherapy.com.au/
  description: >
    Goulburn Physiotherapy is a leader in injury prevention, individual and community health, and workplace health solutions across Central Victoria.
  categories:
    - Blog
    - Healthcare
  built_by: KiwiSprout
  built_by_url: https://kiwisprout.nz/
  featured: false
- title: TomTom Traffic Index
  main_url: https://www.tomtom.com/en_gb/traffic-index/
  url: https://www.tomtom.com/en_gb/traffic-index/
  description: >
    The TomTom Traffic Index provides drivers, city planners, auto manufacturers and policy makers with unbiased statistics and information about congestion levels in 403 cities across 56 countries on 6 continents.
  categories:
    - Travel
    - Data
  built_by: TomTom
  built_by_url: https://tomtom.com
  featured: false
- title: PrintAWorld | A 3D Printing and Fabrication Company
  main_url: https://prtwd.com/
  url: https://prtwd.com/
  description: >
    PrintAWorld is a NYC based fabrication and manufacturing company that specializes in 3D printing, 3D scanning, CAD Design,
    laser cutting, and rapid prototyping. We help artists, agencies and engineers turn their ideas into its physical form.
  categories:
    - Business
  featured: false
- title: Glug-Infinite
  main_url: https://gluginfinite.github.io
  url: https://gluginfinite.github.io
  source_url: https://github.com/crstnmac/glug
  description: >
    This is a website built with Gatsby v2 that is deployed on GitHub using GitHub Pages and Netlify.
  categories:
    - Web Development
    - Blog
    - Portfolio
    - Agency
  built_by: Criston Macarenhas
  built_by_url: https://github.com/crstnmac
  featured: false
- title: The State of CSS Survey
  main_url: https://stateofcss.com/
  url: https://stateofcss.com/
  source_url: https://github.com/StateOfJS/state-of-css-2019
  description: >
    Annual CSS survey, brother of The State of JS Survey.
  categories:
    - Web Development
  built_by: Sacha Greif & Contribs
  built_by_url: https://github.com/StateOfJS
  featured: false
- title: Bytom Blockchain
  url: https://bytom.io/
  main_url: https://bytom.io/
  source_url: https://github.com/bytomlabs/bytom.io
  description: >
    Embrace the New Era of Bytom Blockchain
  categories:
    - Finance
    - Open Source
    - Technology
  built_by: Bytom Foundation
  built_by_url: https://bytom.io/
  featured: false
- title: Oerol Festival
  url: https://www.oerol.nl/nl/
  main_url: https://www.oerol.nl/en/
  description: >
    Oerol is a cultural festival on the island of Terschelling in the Netherlands that is held annually in June.
    The ten-day festival is focused on live, public theatre as well as music and visual arts.
  categories:
    - Event
    - Entertainment
  built_by: Oberon
  built_by_url: https://oberon.nl/
  featured: false
- title: Libra
  main_url: https://libra.org/
  url: https://libra.org/
  description: Libra's mission is to enable a simple global currency and financial infrastructure that empowers billions of people.
  featured: false
  categories:
    - Open Source
    - Technology
    - Finance
- title: Riffy Blog
  main_url: https://blog.rayriffy.com/
  url: https://blog.rayriffy.com/
  source_url: https://github.com/rayriffy/rayriffy-blog
  description: >
    Riffy Blog is async based beautiful highly maintainable site built by using Gatsby v2 with SEO optimized.
  categories:
    - Web Development
    - Blog
    - Open Source
    - Technology
    - Music
    - SEO
  built_by: Phumrapee Limpianchop
  built_by_url: https://rayriffy.com/
  featured: false
- title: The Coffee Collective
  url: https://coffeecollective.dk
  main_url: https://coffeecollective.dk
  description: >
    The Coffee Collective website is a JAM-stack based, multilingual, multi currency website/shop selling coffee, related products and subscriptions.
  categories:
    - E-commerce
    - Food
  built_by: Remotely (Anders Hallundbæk)
  built_by_url: https://remotely.dk
  featured: false
- title: Leadership Development International
  url: https://ldi.global
  main_url: https://ldi.global
  description: >
    A DatoCMS-backed site for an education and training company based in the US, China and the UAE.
  categories:
    - Education
    - Nonprofit
  built_by: Grant Holle
  built_by_url: https://grantholle.com
  featured: false
- title: Canvas 1839
  main_url: https://www.canvas1839.com/
  url: https://www.canvas1839.com/
  description: >-
    Online store for Canvas 1839 products, including pharmacological-grade CBD oil and relief cream.
  categories:
    - E-commerce
    - Marketing
  built_by: Corey Ward
  built_by_url: http://www.coreyward.me/
- title: Sparkle Stories
  main_url: https://app.sparklestories.com/
  url: https://app.sparklestories.com/
  description: >-
    Sparkle Stories is a streaming audio platform for children with over 1,200 original audio stories.
  categories:
    - App
    - Education
  built_by: Corey Ward
  built_by_url: http://www.coreyward.me/
- title: nehalist.io
  main_url: https://nehalist.io
  url: https://nehalist.io
  description: >
    nehalist.io is a blog about software development, technology and all that kind of geeky stuff.
  categories:
    - Blog
    - Web Development
    - Open Source
  built_by: Kevin Hirczy
  built_by_url: https://nehalist.io
  featured: false
- title: March and Ash
  main_url: https://marchandash.com/
  url: https://marchandash.com/
  description: >-
    March and Ash is a customer-focused, licensed cannabis dispensary located in Mission Valley.
  categories:
    - E-commerce
    - Business
    - Blog
  built_by: Blueyellow
  built_by_url: https://blueyellow.io/
  featured: false
- title: T Two Industries
  description: >
    T Two Industries is a manufacturing company specializing in building custom truck decks, truck bodies, and trailers.
  main_url: https://www.ttwo.ca
  url: https://www.ttwo.ca
  categories:
    - Business
  built_by: https://www.t2.ca
  built_by_url: https://www.t2.ca
  featured: false
- title: Cali's Finest Landscaping
  url: https://www.calisfinestlandscaping.com/
  main_url: https://www.calisfinestlandscaping.com/
  description: >
    A team of hard-working, quality-obsessed landscaping professionals looking to take dreams and transform them into reality.
  categories:
    - Business
  built_by: David Krasniy
  built_by_url: http://dkrasniy.com
  featured: false
- title: Vazco
  url: https://www.vazco.eu
  main_url: https://www.vazco.eu
  description: >
    Vazco works for clients from all around the world in future-proof technologies and help them build better products.
  categories:
    - Agency
    - Web Development
    - Blog
    - Business
    - Technology
  built_by: Vazco
  built_by_url: https://www.vazco.eu
  featured: false
- title: Major League Eating
  main_url: https://majorleagueeating.com
  url: https://majorleagueeating.com
  description: >
    Major League Eating is the professional competitive eating organization that runs the Nathan’s Famous Coney Island Hot Dog eating contest on July 4th, among other eating events.
  categories:
    - Entertainment
    - Sports
  built_by: Carmen Cincotti
  built_by_url: https://github.com/ccincotti3
  featured: false
- title: APIs You Won't Hate
  url: https://apisyouwonthate.com/blog
  main_url: https://apisyouwonthate.com
  source_url: https://github.com/apisyouwonthate/apisyouwonthate.com
  description: >
    API development is a topic very close to our hearts. APIs You Won't Hate is a team and community dedicated to learning, writing, sharing ideas and bettering understanding of API practices. Together we can eradicate APIs we hate.
  categories:
    - Blog
    - Education
    - E-commerce
    - API
    - Community
    - Learning
    - Open Source
    - Technology
    - Web Development
  built_by: Mike Bifulco
  built_by_url: https://github.com/mbifulco
  featured: false
- title: Sankarsan Kampa
  main_url: https://traction.one
  url: https://traction.one
  description: Full time programmer, part time gamer, exploring the details of programmable systems and how to stretch their capabilities.
  featured: false
  categories:
    - Portfolio
    - Freelance
- title: AwesomeDocs
  main_url: https://awesomedocs.traction.one/
  url: https://awesomedocs.traction.one/install
  source_url: https://github.com/AwesomeDocs/website
  description: An awesome documentation website generator!
  featured: false
  categories:
    - Open Source
    - Web Development
    - Technology
    - Documentation
  built_by: Sankarsan Kampa
  built_by_url: https://traction.one
- title: Prism Programming Language
  main_url: https://prism.traction.one/
  url: https://prism.traction.one/
  source_url: https://github.com/PrismLang/website
  description: Interpreted, high-level, programming language.
  featured: false
  categories:
    - Programming
    - Open Source
    - Technology
    - Documentation
  built_by: Sankarsan Kampa
  built_by_url: https://traction.one
- title: Arnondora
  main_url: https://arnondora.in.th/
  url: https://arnondora.in.th/
  source_url: https://github.com/arnondora/arnondoraBlog
  description: Arnondora is a personal blog by Arnon Puitrakul
  categories:
    - Blog
    - Programming
    - Technology
  built_by: Arnon Puitrakul
  built_by_url: https://arnondora.in.th/
  featured: false
- title: KingsDesign
  url: https://www.kingsdesign.com.au/
  main_url: https://www.kingsdesign.com.au/
  description: KingsDesign is a Hobart based web design and development company. KingsDesign creates, designs, measures and improves web based solutions for businesses and organisations across Australia.
  categories:
    - Agency
    - Technology
    - Portfolio
    - Consulting
    - User Experience
  built_by: KingsDesign
  built_by_url: https://www.kingsdesign.com.au
- title: EasyFloh | Easy Flows for all
  url: https://www.easyfloh.com
  main_url: https://www.easyfloh.com
  description: >
    EasyFloh is for creating simple flows for your organisation. An organisation
    can design own flows with own stages.
  categories:
    - Business
    - Landing Page
  built_by: Vikram Aroskar
  built_by_url: https://medium.com/@vikramaroskar
  featured: false
- title: Home Alarm Report
  url: https://homealarmreport.com/
  main_url: https://homealarmreport.com/
  description: >
    Home Alarm Report is dedicated to helping consumers make informed decisions
    about home security solutions. The site was easily migrated from a legacy WordPress
    installation and the dev team chose Gatsby for its site speed and SEO capabilities.
  categories:
    - Blog
    - Business
    - SEO
    - Technology
  built_by: Centerfield Media
  built_by_url: https://www.centerfield.com
- title: Just | FX for treasurers
  url: https://www.gojust.com
  main_url: https://www.gojust.com
  description: >
    Just provides a single centralized view of FX for corporate treasurers. See interbank market prices, and access transaction cost analysis.
  categories:
    - Finance
    - Technology
  built_by: Bejamas
  built_by_url: https://bejamas.io/
  featured: false
- title: Bureau for Good | Nonprofit branding, web and print communications
  url: https://www.bureauforgood.com
  main_url: https://www.bureauforgood.com
  description: >
    Bureau for Good helps nonprofits explain why they matter across digital & print media. Bureau for Good crafts purpose-driven identities, websites & print materials for changemakers.
  categories:
    - Nonprofit
    - Agency
    - Design
  built_by: Bejamas
  built_by_url: https://bejamas.io/
  featured: false
- title: Atelier Cartier Blumen
  url: https://www.ateliercartier.ch
  main_url: https://www.ateliercartier.ch
  description: >
    Im schönen Kreis 6 in Zürich kreiert Nicole Cartier Blumenkompositionen anhand Charaktereigenschaften oder Geschichten zur Person an. Für wen ist Dein Blumenstrauss gedacht? Einzigartige Floristik Blumensträusse, Blumenabos, Events, Shootings. Site designed by https://www.stolfo.co
  categories:
    - E-commerce
    - Design
  built_by: Bejamas
  built_by_url: https://bejamas.io/
  featured: false
- title: Veronym – Cloud Security Service Provider
  url: https://www.veronym.com
  main_url: https://www.veronym.com
  description: >
    Veronym is securing your digital transformation. A comprehensive Internet security solution for business. Stay safe no matter how, where and when you connect.
  categories:
    - Security
    - Technology
    - Business
  built_by: Bejamas
  built_by_url: https://bejamas.io/
  featured: false
- title: Devahoy
  url: https://devahoy.com/
  main_url: https://devahoy.com/
  description: >
    Devahoy is a personal blog written in Thai about software development.
  categories:
    - Blog
    - Programming
  built_by: Chai Phonbopit
  built_by_url: https://github.com/phonbopit
  featured: false
- title: Venus Lover
  url: https://venuslover.com
  main_url: https://venuslover.com
  description: >
    Venus Lover is a mobile app for iOS and Android so you can read your daily horoscope and have your natal chart, including the interpretation of the ascendant, planets, houses and aspects.
  categories:
    - App
    - Consulting
    - Education
    - Landing Page
- title: Write/Speak/Code
  url: https://www.writespeakcode.com/
  main_url: https://www.writespeakcode.com/
  description: >
    Write/Speak/Code is a non-profit on a mission to promote the visibility and leadership of technologists with marginalized genders through peer-led professional development.
  categories:
    - Community
    - Nonprofit
    - Open Source
    - Conference
  built_by: Nicola B.
  built_by_url: https://www.linkedin.com/in/nicola-b/
  featured: false
- title: Daniel Spajic
  url: https://danieljs.tech/
  main_url: https://danieljs.tech/
  description: >
    Passionate front-end developer with a deep, yet diverse skillset.
  categories:
    - Portfolio
    - Programming
    - Freelance
  built_by: Daniel Spajic
  featured: false
- title: Cosmotory
  url: https://cosmotory.netlify.com/
  main_url: https://cosmotory.netlify.com/
  description: >
    This is the educational blog containing various courses,learning materials from various authors from all over the world.
  categories:
    - Blog
    - Community
    - Nonprofit
    - Open Source
    - Education
  built_by: Hanishraj B Rao.
  built_by_url: https://hanishrao.netlify.com/
  featured: false
- title: Armorblox | Security Powered by Understanding
  url: https://www.armorblox.com
  main_url: https://www.armorblox.com
  description: >
    Armorblox is a venture-backed stealth cybersecurity startup, on a mission to build a game-changing enterprise security platform.
  categories:
    - Security
    - Technology
    - Business
  built_by: Bejamas
  built_by_url: https://bejamas.io
  featured: false
- title: Mojo
  url: https://www.mojo.is
  main_url: https://www.mojo.is/
  description: >
    We help companies create beautiful digital experiences
  categories:
    - Agency
    - Technology
    - Consulting
    - User Experience
    - Web Development
  featured: false
- title: Marcel Hauri
  url: https://marcelhauri.ch/
  main_url: https://marcelhauri.ch/
  description: >
    Marcel Hauri is an award-winning Magento developer and e-commerce specialist.
  categories:
    - Portfolio
    - Blog
    - Programming
    - Community
    - Open Source
    - E-commerce
  built_by: Marcel Hauri
  built_by_url: https://marcelhauri.ch
  featured: false
- title: Projektmanagementblog
  url: https://www.projektmanagementblog.de
  main_url: https://www.projektmanagementblog.de/
  source_url: https://github.com/StephanWeinhold/pmblog
  description: >
    Thoughts about modern project management. Built with Gatsby and Tachyons, based on Advanced Starter.
  categories:
    - Blog
  built_by: Stephan Weinhold
  built_by_url: https://stephanweinhold.com/
  featured: false
- title: Anthony Boyd Graphics
  url: https://www.anthonyboyd.graphics/
  main_url: https://www.anthonyboyd.graphics/
  description: >
    Free Graphic Design Resources by Anthony Boyd
  categories:
    - Portfolio
  built_by: Anthony Boyd
  built_by_url: https://www.anthonyboyd.com/
  featured: false
- title: Relocation Hero
  url: https://relocationhero.com
  main_url: https://relocationhero.com
  description: >
    Blog with FAQs related to Germany relocation. Built with Gatsby.
  categories:
    - Blog
    - Consulting
    - Community
  featured: false
- title: Zoe Rodriguez
  url: https://zoerodrgz.com
  main_url: https://zoerodrgz.com
  description: >
    Portfolio for Los Angeles-based designer Zoe Rodriguez. Built with Gatsby.
  categories:
    - Portfolio
    - Design
  built_by: Chase Ohlson
  built_by_url: https://chaseohlson.com
  featured: false
- title: TriActive USA
  url: https://triactiveusa.com
  main_url: https://triactiveusa.com
  description: >
    Website and blog for TriActive USA. Built with Gatsby.
  categories:
    - Landing Page
    - Business
  built_by: Chase Ohlson
  built_by_url: https://chaseohlson.com
- title: LaunchDarkly
  url: https://launchdarkly.com/
  main_url: https://launchdarkly.com/
  description: >
    LaunchDarkly is the feature management platform that software teams use to build better software, faster.
  categories:
    - Technology
    - Marketing
  built_by: LaunchDarkly
  built_by_url: https://launchdarkly.com/
  featured: false
- title: Arpit Goyal
  url: https://arpitgoyal.com
  main_url: https://arpitgoyal.com
  source_url: https://github.com/92arpitgoyal/ag-blog
  description: >
    Blog and portfolio website of a Front-end Developer turned Product Manager.
  categories:
    - Blog
    - Portfolio
    - Technology
    - User Experience
  built_by: Arpit Goyal
  built_by_url: https://twitter.com/_arpitgoyal
  featured: false
- title: Portfolio of Cole Townsend
  url: https://twnsnd.co
  main_url: https://twnsnd.co
  description: Portfolio of Cole Townsend, Product Designer
  categories:
    - Portfolio
    - User Experience
    - Web Development
    - Design
  built_by: Cole Townsend
  built_by_url: https://twitter.com/twnsndco
- title: Jana Desomer
  url: https://www.janadesomer.be/
  main_url: https://www.janadesomer.be/
  description: >
    I'm Jana, a digital product designer with coding skills, based in Belgium
  categories:
    - Portfolio
  built_by: Jana Desomer Designer/Developer
  built_by_url: https://www.janadesomer.be/
  featured: false
- title: Carbon8 Regenerative Agriculture
  url: https://www.carbon8.org.au/
  main_url: https://www.carbon8.org.au/
  description: >
    Carbon8 is a Not for Profit charity that supports Aussie farmers to transition to regenerative agriculture practices and rebuild the carbon (organic matter) in their soil from 1% to 8%.
  categories:
    - Nonprofit
    - E-commerce
  built_by: Little & Big
  built_by_url: https://www.littleandbig.com.au/
  featured: false
- title: Reactgo blog
  url: https://reactgo.com/
  main_url: https://reactgo.com/
  description: >
    It provides tutorials & articles about modern open source web technologies such as react,vuejs and gatsby.
  categories:
    - Blog
    - Education
    - Programming
    - Web Development
  built_by: Sai gowtham
  built_by_url: https://twitter.com/saigowthamr
  featured: false
- title: City Springs
  url: https://citysprings.com/
  main_url: https://citysprings.com/
  description: >
    Sandy Springs is a city built on creative thinking and determination. They captured a bold vision for a unified platform to bring together new and existing information systems. To get there, the Sandy Springs communications team partnered with Mediacurrent on a new Drupal 8 decoupled platform architecture with a Gatsbyjs front end to power both the City Springs website and its digital signage network. Now, the Sandy Springs team can create content once and publish it everywhere.
  categories:
    - Community
    - Government
  built_by: Mediacurrent
  built_by_url: https://www.mediacurrent.com
  featured: false
- title: Behalf
  url: https://www.behalf.no/
  main_url: https://www.behalf.no/
  description: >
    Behalf is Norwegian based digital design agency.
  categories:
    - Agency
    - Portfolio
    - Business
    - Consulting
    - Design
    - Design System
    - Marketing
    - Web Development
    - User Experience
  built_by: Behalf
  built_by_url: https://www.behalf.no/
  featured: false
- title: Saxenhammer & Co.
  url: https://saxenhammer-co.com/
  main_url: https://saxenhammer-co.com/
  description: >
    Saxenhammer & Co. is a leading boutique investment bank in Continental Europe. The firm’s strong track record is comprised of the execution of 200 successful transactions across all major industries.
  categories:
    - Consulting
    - Finance
    - Business
  built_by: Axel Fuhrmann
  built_by_url: https://axelfuhrmann.com/
  featured: false
- title: UltronEle
  url: http://ultronele.com
  main_url: https://runbytech.github.io/ueofcweb/
  source_url: https://github.com/runbytech/ueofcweb
  description: >
    UltronEle is a light, fast, simple yet interesting serverless e-learning CMS based on GatsbyJS. It aims to provide a easy-use product for tutors, teachers, instructors from all kinks of fields with near-zero efforts to setup their own authoring tool and content publish website.
  categories:
    - Education
    - Consulting
    - Landing Page
    - Web Development
    - Open Source
    - Learning
  built_by: RunbyTech
  built_by_url: http://runbytech.co
  featured: false
- title: Nick Selvaggio
  url: https://nickgs.com/
  main_url: https://nickgs.com/
  description: >
    The personal website of Nick Selvaggio. Long Island based web developer, teacher, and technologist.
  categories:
    - Consulting
    - Programming
    - Web Development
  featured: false
- title: Free & Open Source Gatsby Themes by LekoArts
  main_url: https://themes.lekoarts.de
  url: https://themes.lekoarts.de
  source_url: https://github.com/LekoArts/gatsby-themes/tree/master/www
  built_by: LekoArts
  built_by_url: https://github.com/LekoArts
  description: >-
    Get high-quality and customizable Gatsby themes to quickly bootstrap your website! Choose from many professionally created and impressive designs with a wide variety of features and customization options. Use Gatsby Themes to take your project to the next level and let you and your customers take advantage of the many benefits Gatsby has to offer.
  categories:
    - Open Source
    - Directory
    - Marketing
    - Landing Page
  featured: false
- title: Lars Roettig
  url: https://larsroettig.dev/
  main_url: https://larsroettig.dev/
  description: >
    Lars Roettig is a Magento Maintainer and e-commerce specialist. On his Blog, he writes Software Architecture and Magento Development.
  categories:
    - Portfolio
    - Blog
    - Programming
    - Community
    - Open Source
    - E-commerce
  built_by: Lars Roettig
  built_by_url: https://larsroettig.dev/
  featured: false
- title: Cade Kynaston
  url: https://cade.codes
  main_url: https://cade.codes
  source_url: https://github.com/cadekynaston/gatsby-portfolio
  description: >
    Cade Kynaston's Portfolio
  categories:
    - Portfolio
  built_by: Cade Kynaston
  built_by_url: https://github.com/cadekynaston
  featured: false
- title: Growable Meetups
  url: https://www.growable.io/
  main_url: https://www.growable.io/
  description: >
    Growable - Events to Accelerate your career in Tech. Made with <3 with Gatsby, React & Netlify by Talent Point in London.
  categories:
    - Event
    - Technology
    - Education
    - Community
    - Conference
  built_by: Talent Point
  built_by_url: https://github.com/talent-point/
  featured: false
- title: Fantastic Metropolis
  main_url: https://fantasticmetropolis.com
  url: https://fantasticmetropolis.com
  description: >
    Fantastic Metropolis ran between 2001 and 2006, highlighting the potential of literary science fiction and fantasy.
  categories:
    - Entertainment
  built_by: Luis Rodrigues
  built_by_url: https://goblindegook.com
  featured: false
- title: Simon Koelewijn
  main_url: https://simonkoelewijn.nl
  url: https://simonkoelewijn.nl
  description: >
    Personal blog of Simon Koelewijn, where he blogs about UX, analytics and web development (in Dutch). Made awesome and fast by using Gatsby 2.x (naturally) and gratefully using Netlify and Netlify CMS.
  categories:
    - Freelance
    - Blog
    - Web Development
    - User Experience
  built_by: Simon Koelewijn
  built_by_url: https://simonkoelewijn.nl
  featured: false
- title: Frankly Steve
  url: https://www.franklysteve.com/
  main_url: https://www.franklysteve.com/
  description: >
    Wedding photography with all the hugs, tears, kisses, smiles, laughter, banter, kids up trees, friends in hedges.
  categories:
    - Photography
    - Portfolio
  built_by: Little & Big
  built_by_url: https://www.littleandbig.com.au/
  featured: false
- title: Eventos orellana
  description: >-
    We are a company dedicated to providing personalized and professional advice
    for the elaboration and coordination of social and business events.
  main_url: https://eventosorellana.com/
  url: https://eventosorellana.com/
  featured: false
  categories:
    - Gallery
  built_by: Ramón Chancay
  built_by_url: https://ramonchancay.me/
- title: DIA Supermercados
  main_url: https://dia.com.br
  url: https://dia.com.br
  description: >-
    Brazilian retailer subsidiary, with more than 1,100 stores in Brazil, focusing on low prices and exclusive DIA Products.
  categories:
    - Business
  built_by: CloudDog
  built_by_url: https://clouddog.com.br
  featured: false
- title: AntdSite
  main_url: https://antdsite.yvescoding.org
  url: https://antdsite.yvescoding.org
  description: >-
    A static docs generator based on Ant Design and GatsbyJs.
  categories:
    - Documentation
  built_by: Yves Wang
  built_by_url: https://antdsite.yvescoding.org
- title: AntV
  main_url: https://antv.vision
  url: https://antv.vision
  description: >-
    AntV is a new generation of data visualization technique from Ant Financial
  categories:
    - Documentation
  built_by: afc163
  built_by_url: https://github.com/afc163
- title: Fourpost
  url: https://www.fourpost.com
  main_url: https://www.fourpost.com
  description: >
    Fourpost is a shopping destination for today’s family that combines the best brands and experiences under one roof.
  categories:
    - Marketing
  built_by: Fourpost
  built_by_url: https://github.com/fourpost
  featured: false
- title: ReactStudy Blog
  url: https://elated-lewin-51cf0d.netlify.com
  main_url: https://elated-lewin-51cf0d.netlify.com
  description: >
    Belong to your own blog by gatsby
  categories:
    - Blog
  built_by: 97thjingba
  built_by_url: https://github.com/97thjingba
  featured: false
- title: George
  main_url: https://kind-mestorf-5a2bc0.netlify.com
  url: https://kind-mestorf-5a2bc0.netlify.com
  description: >
    shiny new web built with Gatsby
  categories:
    - Blog
    - Portfolio
    - Gallery
    - Landing Page
    - Design
    - Web Development
    - Open Source
    - Science
  built_by: George Davituri
  featured: false

- title: CEO amp
  main_url: https://www.ceoamp.com
  url: https://www.ceoamp.com
  description: >
    CEO amp is an executive training programme to amplify a CEO's voice in the media. This site was built with Gatsby v2, Styled-Components, TypeScript and React Spring.
  categories:
    - Consulting
    - Entrepreneurship
    - Marketing
    - Landing Page
  built_by: Jacob Herper
  built_by_url: https://herper.io
  featured: false
- title: QuantumBlack
  main_url: https://www.quantumblack.com/
  url: https://www.quantumblack.com/
  description: >
    We help companies use data to make distinctive, sustainable and significant improvements to their performance.
  categories:
    - Technology
    - Consulting
    - Data
    - Design
  built_by: Richard Westenra
  built_by_url: https://www.richardwestenra.com/
  featured: false
- title: Coffeeshop Creative
  url: https://www.coffeeshopcreative.ca
  main_url: https://www.coffeeshopcreative.ca
  description: >
    Marketing site for a Toronto web design and videography studio.
  categories:
    - Marketing
    - Agency
    - Design
    - Video
    - Web Development
  built_by: Michael Uloth
  built_by_url: https://www.michaeluloth.com
  featured: false
- title: Daily Hacker News
  url: https://dailyhn.com
  main_url: https://dailyhn.com
  description: >
    Daily Hacker News presents the top five stories from Hacker News daily.
  categories:
    - Entertainment
    - Design
    - Web Development
    - Technology
    - Science
  built_by: Joeri Smits
  built_by_url: https://joeri.dev
  featured: false
- title: Grüne Dresden
  main_url: https://ltw19dresden.de
  url: https://ltw19dresden.de
  description: >
    This site was built for the Green Party in Germany (Bündnis 90/Die Grünen) for their local election in Dresden, Saxony. The site was built with Gatsby v2 and Styled-Components.
  categories:
    - Government
    - Nonprofit
  built_by: Jacob Herper
  built_by_url: https://herper.io
- title: Mill3 Studio
  main_url: https://mill3.studio/en/
  url: https://mill3.studio/en/
  description: >
    Our agency specializes in the analysis, strategy and development of digital products.
  categories:
    - Agency
    - Portfolio
  built_by: Mill3
  built_by_url: https://mill3.studio/en/
  featured: false
- title: Zellement
  main_url: https://www.zellement.com
  url: https://www.zellement.com
  description: >
    Online portfolio of Dan Farrow from Nottingham, UK.
  categories:
    - Portfolio
  built_by: Zellement
  built_by_url: https://www.zellement.com
  featured: false
- title: Fullstack HQ
  url: https://fullstackhq.com/
  main_url: https://fullstackhq.com/
  description: >
    Get immediate access to a battle-tested team of designers and developers on a pay-as-you-go monthly subscription.
  categories:
    - Agency
    - Consulting
    - Freelance
    - Marketing
    - Portfolio
    - Web Development
    - App
    - Business
    - Design
    - JavaScript
    - Technology
    - User Experience
    - Web Development
    - E-commerce
    - WordPress
  built_by: Fullstack HQ
  built_by_url: https://fullstackhq.com/
  featured: false
- title: Cantas
  main_url: https://www.cantas.co.jp
  url: https://www.cantas.co.jp
  description: >
    Cantas is digital marketing company in Japan.
  categories:
    - Business
    - Agency
  built_by: Cantas
  built_by_url: https://www.cantas.co.jp
  featured: false
- title: Sheringham Shantymen
  main_url: https://www.shantymen.com/
  url: https://www.shantymen.com/
  description: >
    The Sheringham Shantymen are a sea shanty singing group that raise money for the RNLI in the UK.
  categories:
    - Music
    - Community
    - Entertainment
    - Nonprofit
  built_by: Zellement
  built_by_url: https://www.zellement.com/
  featured: false
- title: WP Spark
  main_url: https://wpspark.io/
  url: https://wpspark.io/
  description: >
    Create blazing fast website with WordPress and our Gatsby themes.
  categories:
    - Agency
    - Community
    - Blog
    - WordPress
  built_by: wpspark
  built_by_url: https://wpspark.io/
- title: Ronald Langeveld
  description: >
    Ronald Langeveld's blog and Web Development portfolio website.
  main_url: https://www.ronaldlangeveld.com
  url: https://www.ronaldlangeveld.com
  categories:
    - Blog
    - Web Development
    - Freelance
    - Portfolio
    - Consulting
  featured: false
- title: Golfonaut
  description: >
    Golfonaut - Golf application for Apple Watch
  main_url: https://golfonaut.io
  url: https://golfonaut.io
  categories:
    - App
    - Sports
  featured: false
- title: Anton Sten - UX Lead/Design
  url: https://www.antonsten.com
  main_url: https://www.antonsten.com
  description: Anton Sten leads UX for design-driven companies.
  categories:
    - User Experience
    - Blog
    - Freelance
    - Portfolio
    - Consulting
    - Agency
    - Design
  featured: false
- title: Rashmi AP - Front-end Developer
  main_url: http://rashmiap.me
  url: http://rashmiap.me
  featured: false
  description: >
    Rashmi AP's Personal Portfolio Website
  source_url: https://github.com/rashmiap/personal-website-react
  categories:
    - Portfolio
    - Open Source
  built_by: Rashmi AP
  built_by_url: http://rashmiap.me
- title: OpenSourceRepos - Blogs for open source repositories
  main_url: https://opensourcerepos.com
  url: https://opensourcerepos.com
  featured: false
  description: >
    Open Source Repos is a blog site for explaining the architecture, code-walkthrough and key takeways for the GitHub repository. Out main aim to is to help more developers contribute to open source projects.
  source_url: https://github.com/opensourcerepos/blogs
  categories:
    - Open Source
    - Design
    - Design System
    - Blog
  built_by: OpenSourceRepos Team
  built_by_url: https://opensourcerepos.com
- title: Sheelah Brennan - Front-End/UX Engineer
  main_url: https://sheelahb.com
  url: https://sheelahb.com
  featured: false
  description: >
    Sheelah Brennan's web development blog
  categories:
    - Blog
    - Web Development
    - Design
    - Freelance
    - Portfolio
  built_by: Sheelah Brennan
- title: Delinx.Digital - Web and Mobile Development Agency based in Sofia, Bulgaria
  main_url: https://delinx.digital
  url: https://delinx.digital/solutions
  description: >
    Delinx.digital is a software development oriented digital agency based in Sofia, Bulgaria. We develop bespoke software solutions using  WordPress, WooCommerce, Shopify, e-commerce, React.js, Node.js, PHP, Laravel and many other technologies.
  categories:
    - Agency
    - Web Development
    - Design
    - E-commerce
    - WordPress
  featured: false
- title: Cameron Nuckols - Articles, Book Notes, and More
  main_url: https://nucks.co
  url: https://nucks.co
  description: >
    This site hosts all of Cameron Nuckols's writing on entrepreneurship, startups, money, fitness, self-education, and self-improvement.
  categories:
    - Blog
    - Entrepreneurship
    - Business
    - Productivity
    - Technology
    - Marketing
  featured: false
- title: Hayato KAJIYAMA - Portfolio
  main_url: https://hyakt.dev
  url: https://hyakt.dev
  source_url: https://github.com/hyakt/hyakt.github.io
  featured: false
  categories:
    - Portfolio
- title: Skirtcraft - Unisex Skirts with Large Pockets
  main_url: https://skirtcraft.com
  url: https://skirtcraft.com/products
  source_url: https://github.com/jqrn/skirtcraft-web
  description: >
    Skirtcraft sells unisex skirts with large pockets, made in the USA. Site built with TypeScript and styled-components, with Tumblr-sourced blog posts.
  categories:
    - E-commerce
    - Blog
  built_by: Joe Quarion
  built_by_url: https://github.com/jqrn
  featured: false
- title: Vermarc Sport
  main_url: https://www.vermarcsport.com/
  url: https://www.vermarcsport.com/
  description: >
    Vermarc Sport offers a wide range of cycle clothing, cycling jerseys, bib shorts, rain gear and accessories, as well for the summer, the mid-season (autumn / spring) and the winter.
  categories:
    - E-commerce
  built_by: BrikL
  built_by_url: https://github.com/Brikl
- title: Cole Ruche
  main_url: https://coleruche.com
  url: https://coleruche.com
  source_url: https://github.com/kingingcole/myblog
  description: >
    The personal website and blog for Emeruche "Cole" Ikenna, front-end web developer from Nigeria.
  categories:
    - Blog
    - Portfolio
  built_by: Emeruche "Cole" Ikenna
  built_by_url: https://twitter.com/cole_ruche
  featured: false
- title: Abhith Rajan - Coder, Blogger, Biker, Full Stack Developer
  main_url: https://www.abhith.net/
  url: https://www.abhith.net/
  source_url: https://github.com/Abhith/abhith.net
  description: >
    abhith.net is a portfolio website of Abhith Rajan, a full stack developer. Sharing blog posts, recommended videos, developer stories and services with the world through this site.
  categories:
    - Portfolio
    - Blog
    - Programming
    - Open Source
    - Technology
  built_by: Abhith Rajan
  built_by_url: https://github.com/Abhith
  featured: false
- title: Mr & Mrs Wilkinson
  url: https://thewilkinsons.netlify.com/
  main_url: https://thewilkinsons.netlify.com/
  source_url: https://github.com/davemullenjnr/the-wilkinsons
  description: >
    A one-page wedding photography showcase using Gatsby Image and featuring a lovely hero and intro section.
  categories:
    - Photography
  built_by: Dave Mullen Jnr
  built_by_url: https://davemullenjnr.co.uk
  featured: false
- title: Gopesh Gopinath - Full Stack JavaScript Developer
  url: https://www.gopeshgopinath.com
  main_url: https://www.gopeshgopinath.com
  source_url: https://github.com/GopeshMedayil/gopeshgopinath.com
  description: >
    Gopesh Gopinath's Personal Portfolio Website
  categories:
    - Portfolio
    - Open Source
  built_by: Gopesh Gopinath
  built_by_url: https://www.gopeshgopinath.com
  featured: false
- title: Misael Taveras - FrontEnd Developer
  url: https://taverasmisael.com
  main_url: https://taverasmisael.com
  source_url: https://github.com/taverasmisael/taverasmisael
  description: >
    Personal site and blogging about learning FrontEnd web development in spanish.
  categories:
    - Portfolio
    - Open Source
    - Blog
    - JavaScript
    - Web Development
  built_by: Misael Taveras
  built_by_url: https://taverasmisael.com
  featured: false
- title: Le Reacteur
  url: https://www.lereacteur.io/
  main_url: https://www.lereacteur.io/
  description: >
    Le Reacteur is the first coding bootcamp dedicated to web and mobile apps development (iOS/Android). We offer intensive sessions to train students in a short time (10 weeks). Our goal is to pass on to our students in less than 3 months what they would have learned in 2 years. To achieve this ambitious challenge, our training is based on learning JavaScript (Node.js, Express, ReactJS, React Native).
  categories:
    - JavaScript
    - Learning
    - Mobile Development
    - Web Development
  built_by: Farid Safi
  built_by_url: https://twitter.com/FaridSafi
  featured: false
- title: Cinch
  url: https://www.cinch.co.uk
  main_url: https://www.cinch.co.uk
  description: >
    Cinch is a hub for car supermarkets and dealers to show off their stock. The site only lists second-hand cars that are seven years old or younger, with less than 70,000 miles on the clock.
  categories:
    - Entrepreneurship
    - Business
  built_by: Somo
  built_by_url: https://www.somoglobal.com
  featured: false
- title: Recetas El Universo
  description: >-
    Recipes and videos with the best of Ecuadorian cuisine.
    Collectable recipes from Diario El Universo.
  main_url: https://recetas-eu.netlify.com/
  url: https://recetas-eu.netlify.com/
  featured: false
  categories:
    - Blog
    - WordPress
    - Food
  built_by: Ramón Chancay
  built_by_url: https://ramonchancay.me/
- title: Third and Grove
  url: https://www.thirdandgrove.com
  main_url: https://www.thirdandgrove.com
  source_url: https://github.com/thirdandgrove/tagd8_gatsby
  description: >
    A digital agency slaying the mundane one pixel at a time.
  categories:
    - Agency
    - Marketing
    - Open Source
    - Technology
  built_by: Third and Grove
  built_by_url: https://www.thirdandgrove.com
  featured: false
- title: Le Bikini
  url: https://lebikini.com
  main_url: https://lebikini.com
  description: >
    New website for Toulouse's most iconic concert hall.
  categories:
    - Music
  built_by: Antoine Rousseau
  built_by_url: https://antoine.rousseau.im
  featured: false
- title: Jimmy Truong's Portfolio
  url: https://jimmytruong.ca
  main_url: https://jimmytruong.ca
  description: >
    This porfolio is a complication of all projects done during my time at BCIT D3 (Digital Design and Development) program and after graduation.
  categories:
    - Portfolio
    - Web Development
  built_by: Jimmy Truong
  built_by_url: https://jimmytruong.ca
  featured: false
- title: Quick Stop Nicaragua
  main_url: https://quickstopnicaragua.com
  url: https://quickstopnicaragua.com
  description: >
    Convenience Store Website
  categories:
    - Food
  built_by: Gerald Martinez
  built_by_url: https://twitter.com/GeraldM_92
  featured: false
- title: XIEL
  main_url: https://xiel.dev
  url: https://xiel.dev
  source_url: https://github.com/xiel/xiel
  description: >
    I'm a freelance front-end developer from Berlin who creates digital experiences that everyone likes to use.
  categories:
    - Portfolio
    - Blog
  built_by: Felix Leupold
  built_by_url: https://twitter.com/xiel
  featured: false
- title: Nicaragua Best Guides
  main_url: https://www.nicaraguasbestguides.com
  url: https://www.nicaraguasbestguides.com
  description: >
    Full-Service Tour Operator and Destination Management Company (DMC)
  categories:
    - Agency
    - Travel
  built_by: Gerald Martinez
  built_by_url: https://twitter.com/GeraldM_92
  featured: false
- title: Thoughts and Stuff
  main_url: http://thoughtsandstuff.com
  url: http://thoughtsandstuff.com
  source_url: https://github.com/robmarshall/gatsby-tns
  description: >
    A simple easy to read blog. Minimalistic, focusing on content over branding. Includes RSS feed.
  categories:
    - Accessibility
    - Blog
    - WordPress
  built_by: Robert Marshall
  built_by_url: https://robertmarshall.dev
  featured: false
- title: Tracli
  url: https://tracli.rootvan.com/
  main_url: https://tracli.rootvan.com/
  source_url: https://github.com/ridvankaradag/tracli-landing
  description: >
    A command line app that tracks your time
  categories:
    - Productivity
    - Technology
    - Landing Page
  built_by: Ridvan Karadag
  built_by_url: http://www.rootvan.com
  featured: false
- title: spon.io
  url: https://www.spon.io
  main_url: https://www.spon.io
  source_url: https://github.com/magicspon/spon.io
  description: >
    Portfolio for frontend web developer, based in Bristol UK
  categories:
    - Portfolio
  built_by: Dave Stockley
  built_by_url: https://www.spon.io
  featured: false
- title: BBS
  url: https://big-boss-studio.com
  main_url: https://big-boss-studio.com
  description: >
    For 11 years, we help great brands in their digital transformation, offering all our expertise for their needs. Technical consulting, UX, design, technical integration and maintenance.
  categories:
    - Agency
    - JavaScript
    - Web Development
  built_by: BBS
  built_by_url: https://big-boss-studio.com
  featured: false
- title: Appes - Meant to evolve
  main_url: https://appes.co
  url: https://appes.co
  description: >
    Appes is all about apps and evolution. We help companies to build mobile and
    web products.
  categories:
    - Agency
    - Mobile Development
    - Web Development
    - Technology
  built_by: Appes
  built_by_url: https://appes.co
  featured: false
- title: Intern
  url: https://intern.imedadel.me
  main_url: https://intern.imedadel.me
  description: >
    Intern is a job board for getting internships in tech, design, marketing, and more. It's built entirely with Gatsby.
  categories:
    - Directory
    - Technology
  built_by: Imed Adel
  built_by_url: https://imedadel.me
  featured: false
- title: Global Citizen Foundation
  main_url: https://www.globalcitizenfoundation.org
  url: https://www.globalcitizenfoundation.org
  description: >
    In the digital economy, we are Global Citizens and the currency is Personal Data
  categories:
    - Nonprofit
  built_by: The Delta Studio
  built_by_url: https://www.thedelta.io
  featured: false
- title: GatsbyFinds
  main_url: https://gatsbyfinds.netlify.com
  url: https://gatsbyfinds.netlify.com
  description: >
    GatsbyFinds is a website built ontop of Gatsby v2 by providing developers with a showcase of all the latest projects made with the beloved GatsbyJS.
  categories:
    - Portfolio
    - Gallery
  built_by: Bvlktech
  built_by_url: https://twitter.com/bvlktech
  featured: false
- title: AFEX Commodities Exchange
  main_url: https://afexnigeria.com
  url: https://afexnigeria.com
  description: >
    AFEX Nigeria strives to transform Nigerian agriculture by creating more bargaining power to smallholder farmers, access to information, and secure storage.
  categories:
    - Blog
    - Business
    - Finance
    - Food
    - WordPress
  built_by: Mayowa Falade
  built_by_url: http://mayowafalade.com
  featured: false
- title: VIA Data
  main_url: https://viadata.io
  url: https://viadata.io
  description: >
    The future of data management
  categories:
    - Data
  built_by: The Delta Studio
  built_by_url: https://www.thedelta.io
  featured: false
- title: Front End Day Event Website
  main_url: https://frontend-day.com/
  url: https://frontend-day.com/
  description: >
    Performant landing page for a front end workshops recurring event / conference.
  categories:
    - Event
    - Conference
    - Web Development
    - Technology
  built_by: Pagepro
  built_by_url: https://pagepro.co
  featured: false
- title: Mutual
  main_url: https://www.madebymutual.com
  url: https://www.madebymutual.com
  description: >
    Mutual is a web design and development agency. Our new website is powered by Gatsby and Craft CMS.
  categories:
    - Blog
    - Portfolio
    - Agency
    - Design
    - Web Development
  built_by: Mutual
  built_by_url: https://twitter.com/madebymutual
  featured: false
- title: Surge 3
  main_url: https://surge3.com
  url: https://surge3.com/
  description: >
    We’re Surge 3 - a premier web development agency. Our company centers around the principles of quality, speed, and service! We are founded using the latest in web technologies and are dedicated to using those exact tools to help our customers achieve their goals.
  categories:
    - Portfolio
    - Blog
    - Agency
    - Web Development
    - Marketing
  built_by: Dillon Browne
  built_by_url: https://dillonbrowne.com
- title: Adaltas
  main_url: https://www.adaltas.com
  url: https://www.adaltas.com
  description: >
    Adaltas is a team of consultants with a focus on Open Source, Big Data and Cloud Computing based in France, Canada and Morocco.
  categories:
    - Consulting
    - Data
    - Design System
    - Programming
    - Learning
  built_by: Adaltas
  built_by_url: https://www.adaltas.com
- title: Themis Attorneys
  main_url: https://themis-attorneys.com
  url: https://themis-attorneys.com
  description: >
    Themis Attorneys is Chennai based lawyers. Their new complete website is made using Gatsby.
  categories:
    - Agency
    - Consulting
    - Portfolio
    - Law
  built_by: Merbin J Anselm
  built_by_url: https://anselm.in
- title: Runlet
  main_url: https://runlet.app
  url: https://runlet.app
  source_url: https://github.com/runletapp/runlet
  description: >
    Runlet is a cloud-based job manager that offers device synchronization and reliable message delivery in a network of connected devices even after connectivity issues. Available for ARM, Linux, Mac and Windows.
  categories:
    - App
    - Landing Page
    - Productivity
    - Technology
  built_by: Vandré Leal
  built_by_url: https://vandreleal.github.io
  featured: false
- title: tiaan.dev
  main_url: https://tiaan.dev
  url: https://tiaan.dev
  featured: false
  categories:
    - Blog
    - Portfolio
    - Web Development
- title: Praveen Bisht
  main_url: https://www.prvnbist.com/
  url: https://www.prvnbist.com/
  source_url: https://github.com/prvnbist/portfolio
  categories:
    - Portfolio
    - Blog
  built_by: Praveen Bisht
  built_by_url: https://www.prvnbist.com/
  featured: false
- title: Jeff Mills The Outer Limits x NTS Radio
  url: https://www.nts.live/projects/jeff-mills-the-outer-limits/
  main_url: https://www.nts.live/projects/jeff-mills-the-outer-limits/
  source_url: https://github.com/ntslive/the-outer-limits
  description: >
    NTS Radio created a minisite for Jeff Mills' 6 part radio series The Outer Limits, including original music production and imagery curated from the NASA online image archive.
  categories:
    - Music
    - Gallery
    - Science
    - Entertainment
  built_by: NTS Radio
  built_by_url: https://www.nts.live
  featured: false
- title: BALAJIRAO676
  main_url: https://thebalajiraoecommerce.netlify.com/
  url: https://thebalajiraoecommerce.netlify.com/
  featured: false
  categories:
    - Blog
    - E-commerce
    - Web Development
- title: Mentimeter
  url: https://www.mentimeter.com/
  main_url: https://www.mentimeter.com/
  categories:
    - Business
  featured: false
- title: HYFN
  url: https://hyfn.com/
  main_url: https://hyfn.com/
  categories:
    - Business
  featured: false
- title: Mozilla India
  main_url: https://mozillaindia.org/
  url: https://mozillaindia.org/
  categories:
    - Open Source
  featured: false
- title: Primer Labs
  main_url: https://www.primerlabs.io
  url: https://www.primerlabs.io
  featured: false
  categories:
    - Education
    - Learning
- title: AJ on Purr-fect Solutions
  url: https://ajonp.com
  main_url: https://ajonp.com
  description: >
    A Community of developers, creating resources for all to use!
  categories:
    - Education
    - Learning
    - Programming
    - Web Development
    - API
    - Blog
    - SEO
  built_by: AJonP
  built_by_url: http://ajonp.com/authors/alex-patterson
- title: blog.kwst.site
  main_url: https://blog.kwst.site
  url: https://blog.kwst.site
  description: A blog of frontend engineer working in Fukuoka
  source_url: https://github.com/SatoshiKawabata/blog
  featured: false
  categories:
    - Blog
    - Technology
    - Web Development
    - JavaScript
- title: Run Leeds
  main_url: http://www.runleeds.co.uk
  url: http://www.runleeds.co.uk
  description: >
    Community running site based in Leeds,UK. Aiming to support those going through a life crisis.
  categories:
    - Accessibility
    - Blog
    - Community
    - Nonprofit
    - Sports
    - WordPress
  built_by: Robert Marshall
  built_by_url: https://www.robertmarshall.dev
- title: Arvind Kumar
  main_url: https://arvind.io
  url: https://arvind.io
  source_url: https://github.com/EnKrypt/arvind.io
  built_by: Arvind Kumar
  built_by_url: https://arvind.io/
  description: >
    A blog about writing code, making music and studying the skies.
  featured: false
  categories:
    - Blog
    - Music
    - Technology
- title: GlobalMoney
  url: https://global24.ua
  main_url: https://global24.ua
  description: >
    Provide payment solution for SMB, eWallet GlobalMoney
  categories:
    - Business
    - Finance
    - Technology
  built_by: NodeArt
  built_by_url: https://NodeArt.io
- title: Women's and Girls' Emergency Centre
  url: https://www.wagec.org.au/
  main_url: https://www.wagec.org.au/
  description: >
    Specialist homelessness service for women and families escaping domestic violence. Based in Redfern, Sydney, Australia.
  categories:
    - Nonprofit
    - Community
    - E-commerce
  built_by: Little & Big
  built_by_url: https://www.littleandbig.com.au/
  featured: false
- title: Guus van de Wal | Drupal Front-end specialist
  url: https://guusvandewal.nl
  main_url: https://guusvandewal.nl
  description: >
    Decoupled portfolio site for guusvandewal.nl, a Drupal and ReactJS front-end developer and designer.
  categories:
    - Open Source
    - Web Development
    - Design
    - Blog
    - Freelance
  built_by: Guus van de Wal
  featured: false
- title: Pixelize Web Design Gold Coast | Web Design and SEO
  url: https://www.pixelize.com.au/
  main_url: https://www.pixelize.com.au/
  description: >
    Pixelize is a tight knit group of professional web developers, graphic designers, and content creators that work together to create high performing, blazing fast, beautiful websites with a strong focus on SEO.
  categories:
    - Agency
    - Web Development
    - Marketing
    - SEO
    - Design
    - Portfolio
    - Blog
  built_by: Pixelize
  built_by_url: https://www.pixelize.com.au
  featured: false
- title: VS Code GitHub Stats
  url: https://vscode-github-stats.netlify.com
  main_url: https://vscode-github-stats.netlify.com
  source_url: https://github.com/lannonbr/vscode-github-stats/
  description: >
    Statistics Dashboard for VS Code GitHub repository
  categories:
    - Data
  built_by: Benjamin Lannon
  built_by_url: https://lannonbr.com
  featured: false
- title: MetaProjection
  main_url: https://www.metaprojection.ca
  url: https://www.metaprojection.ca
  source_url: https://github.com/rosslh/metaprojection
  description: >
    MetaProjection is a website that aggregates multiple Canadian federal electoral projections in order to provide an overview of how the election is playing out, both federally and by district.
  categories:
    - Government
    - Data
    - Open Source
  built_by: Ross Hill
  built_by_url: https://rosshill.ca
  featured: false
- title: Tamarisc VC
  url: https://www.tamarisc.vc
  main_url: https://www.tamarisc.vc
  description: >
    Tamarisc invests in and helps build companies that improve the human habitat through innovating at the intersection of real estate, health, and technology.
  categories:
    - Business
    - Technology
  built_by: Peter Hironaka
  built_by_url: https://peterhironaka.com
  featured: false
- title: Up Your A11y
  url: https://www.upyoura11y.com/
  main_url: https://www.upyoura11y.com/
  source_url: https://www.upyoura11y.com/
  description: >
    A web accessibility toolkit with a React focus, Up Your A11y is a resource for front-end developers to find useful information on how to make your sites more accessible. The topics covered have a React bias, but the principles in each apply to all web development, so please don't be put off if you don't work with React specifically!
  categories:
    - Accessibility
    - Blog
    - Programming
    - JavaScript
    - User Experience
    - Web Development
  built_by: Suzanne Aitchison
  built_by_url: https://twitter.com/s_aitchison
  featured: false
- title: Roman Kravets
  description: >
    Portfolio of Roman Kravets. Web Developer, HTML & CSS Coder.
  main_url: https://romkravets.netlify.com/
  url: https://romkravets.netlify.com/
  categories:
    - Portfolio
    - Open Source
    - Web Development
    - Blog
  built_by: Roman Kravets
  built_by_url: https://github.com/romkravets/dev-page
  featured: false
- title: Phil Tietjen Portfolio
  url: https://www.philtietjen.dev/
  main_url: https://www.philtietjen.dev/
  source_url: https://github.com/Phizzard/phil-portfolio
  description: >
    Portfolio of Phil Tietjen using Gatsby, TailwindCSS, and Emotion/styled
  categories:
    - Portfolio
    - Open Source
    - Web Development
  built_by: Phil Tietjen
  built_by_url: https://github.com/Phizzard
  featured: false
- title: Gatsby Bomb
  description: >
    A fan made version of the website Giantbomb, fully static and powered by Gatsby JS and the GiantBomb API.
  main_url: https://gatsbybomb.netlify.com
  url: https://gatsbybomb.netlify.com
  categories:
    - App
    - Entertainment
    - Media
    - Video
  built_by: Phil Tietjen
  built_by_url: https://github.com/Phizzard
  featured: false
- title: Divyanshu Maithani
  main_url: https://divyanshu013.dev
  url: https://divyanshu013.dev
  source_url: https://github.com/divyanshu013/blog
  description: >
    Personal blog of Divyanshu Maithani. Life, music, code and things in between...
  categories:
    - Blog
    - JavaScript
    - Open Source
    - Music
    - Programming
    - Technology
    - Web Development
  built_by: Divyanshu Maithani
  built_by_url: https://twitter.com/divyanshu013
- title: TFE Energy
  main_url: https://www.tfe.energy
  url: https://www.tfe.energy
  source_url: https://gitlab.com/marcfehrmedia/2019-07-03-tfe-energy
  description: >
    TFE Energy believes in the future. Their new website is programmed with Gatsby, Scrollmagic, Contentful, Cloudify.
  categories:
    - Technology
    - Consulting
    - Video
    - Business
  built_by: Marc Fehr
  built_by_url: https://www.marcfehr.ch
- title: AtomBuild
  url: https://atombuild.github.io/
  main_url: https://atombuild.github.io/
  source_url: https://github.com/AtomBuild/atombuild.github.io
  description: >
    Landing page for the AtomBuild project, offering a curation of Atom packages associated with the project.
  categories:
    - Directory
    - Landing Page
    - Open Source
    - Programming
    - Technology
  built_by: Kepler Sticka-Jones
  built_by_url: https://keplersj.com/
  featured: false
- title: Josh Pensky
  main_url: https://joshpensky.com
  url: https://joshpensky.com
  description: >
    Josh Pensky is an interactive developer based in Boston. He designs and builds refreshing web experiences, packed to the punch with delightful interactions.
  categories:
    - Portfolio
    - Web Development
    - Design
    - SEO
  built_by: Josh Pensky
  built_by_url: https://github.com/joshpensky
  featured: false
- title: AtomLinter
  url: https://atomlinter.github.io/
  main_url: https://atomlinter.github.io/
  source_url: https://github.com/AtomLinter/atomlinter.github.io
  description: >
    Landing page for the AtomLinter project, offering a curation of Atom packages associated with the project.
  categories:
    - Directory
    - Landing Page
    - Open Source
    - Programming
    - Technology
  built_by: Kepler Sticka-Jones
  built_by_url: https://keplersj.com/
  featured: false
- title: Dashbouquet
  url: https://dashbouquet.com/
  main_url: https://dashbouquet.com/
  categories:
    - Agency
    - Blog
    - Business
    - Mobile Development
    - Portfolio
    - Web Development
  built_by: Dashbouquet team
  featured: false
- title: rathes.me
  url: https://rathes.me/
  main_url: https://rathes.me/
  source_url: https://github.com/rathesDot/rathes.me
  description: >
    The Portfolio Website of Rathes Sachchithananthan
  categories:
    - Blog
    - Portfolio
    - Web Development
  built_by: Rathes Sachchithananthan
  built_by_url: https://rathes.me/
- title: viviGuides - Your travel guides
  url: https://vivitravels.com/en/guides/
  main_url: https://vivitravels.com/en/guides/
  description: >
    viviGuides is viviTravels' blog: here you will find travel tips, useful information about the cities and the best guides for your next vacation.
  categories:
    - Travel
    - Blog
  built_by: Kframe Interactive SA
  built_by_url: https://kframeinteractive.com/
  featured: false
- title: KNC Blog
  main_url: https://nagakonada.com
  url: https://nagakonada.com/
  description: >
    Nagakonada is my blogging and portfolio site where I list my projects, experience, capabilities and the blog mostly talks about technical and personal writings.
  categories:
    - Blog
    - Web Development
    - Portfolio
  built_by: Konada, Naga Chaitanya
  built_by_url: https://github.com/ChaituKNag
  featured: false
- title: Vishal Nakum
  url: https://nakum.tech/
  main_url: https://nakum.tech/
  source_url: https://github.com/vishalnakum011/contentful
  description: >
    Portfolio of Vishal Nakum. Made with Gatsby, Contentful. Deployed on Netlify.
  categories:
    - Portfolio
    - Blog
  built_by: Amol Tangade
  built_by_url: https://amoltangade.me/
- title: Sagar Hani Portfolio
  url: http://sagarhani.in/
  main_url: http://sagarhani.in/
  source_url: https://github.com/sagarhani
  description: >
    Sagar Hani is a Software Developer & an Open Source Enthusiast. He blogs about JavaScript, Open Source and his Life experiences.
  categories:
    - Portfolio
    - Blog
    - Web Development
    - Open Source
    - Technology
    - Programming
    - JavaScript
  built_by: Sagar Hani
  built_by_url: http://sagarhani.in/about
- title: Arturo Alviar's Portfolio
  main_url: https://arturoalviar.com
  url: https://arturoalviar.com
  source_url: https://github.com/arturoalviar/portfolio
  categories:
    - Portfolio
    - Open Source
    - Web Development
  built_by: Arturo Alviar
  built_by_url: https://github.com/arturoalviar
  featured: false
- title: Pearly
  url: https://www.pearlyplan.com
  main_url: https://www.pearlyplan.com
  description: >
    Dental Membership Growth Platform
  categories:
    - Technology
    - Healthcare
    - App
  built_by: Sean Emmer and Jeff Cole
- title: MarceloNM
  url: https://marcelonm.com
  main_url: https://marcelonm.com
  description: >
    Personal landing page and blog for MarceloNM, a frontend developer based in Brazil.
  categories:
    - Blog
    - JavaScript
    - Landing Page
    - Programming
    - Web Development
  built_by: Marcelo Nascimento Menezes
  built_by_url: https://github.com/mrcelo
  featured: false
- title: Open Source Galaxy
  main_url: https://www.opensourcegalaxy.com
  url: https://www.opensourcegalaxy.com
  description: >
    Explore the Open Source Galaxy and help other earthlings by contributing to open source.
  categories:
    - Open Source
    - Programming
    - Web Development
  built_by: Justin Juno
  built_by_url: https://www.justinjuno.dev
  featured: false
- title: enBonnet Blog
  url: https://enbonnet.me/
  main_url: https://enbonnet.me/
  source_url: https://github.com/enbonnet
  description: >
    Hola, este es mi sitio personal, estare escribiendo sobre JavaScript, Frontend y Tecnologia que utilice en mi dia a dia.
  categories:
    - Portfolio
    - Blog
    - Web Development
    - Technology
    - Programming
    - JavaScript
  built_by: Ender Bonnet
  built_by_url: https://enbonnet.me/
- title: Edenspiekermann
  url: https://www.edenspiekermann.com/eu/
  main_url: https://www.edenspiekermann.com/eu/
  description: >
    Hello. We are Edenspiekermann, an independent global creative agency.
  categories:
    - Featured
    - Agency
    - Design
    - Portfolio
  featured: true
- title: IBM Design
  url: https://www.ibm.com/design/
  main_url: https://www.ibm.com/design/
  description: >
    At IBM, our design philosophy is to help guide people so they can do their best work. Our human-centered design practices help us deliver on that goal.
  categories:
    - Featured
    - Design
    - Technology
    - Web Development
  built_by: IBM
  featured: true
- title: We Do Plugins
  url: https://wedoplugins.com
  main_url: https://wedoplugins.com
  description: >
    Free & premium WordPress plugins development studio from Wroclaw, Poland.
  categories:
    - Portfolio
    - Agency
    - Open Source
    - Web Development
  built_by: We Do Plugins
  built_by_url: https://wedoplugins.com
- title: Mevish Aslam, business coach
  url: https://mevishaslam.com/
  main_url: https://mevishaslam.com/
  description: >
    Mevish Aslam helps women build a life they love and coaches women to launch and grow businesses.
  categories:
    - Business
    - Consulting
    - Entrepreneurship
    - Freelance
    - Marketing
    - Portfolio
  built_by: Rou Hun Fan
  built_by_url: https://flowen.me
  featured: false
- title: Principles of wealth
  url: https://principlesofwealth.net
  main_url: https://principlesofwealth.net
  source_url: https://github.com/flowen/principlesofwealth
  description: >
    Principles of wealth. How to get rich without being lucky, a summary of Naval Ravikant's tweets and podcast.`
  categories:
    - Business
    - Consulting
    - Education
    - Entrepreneurship
    - Finance
    - Learning
    - Marketing
    - Media
    - Nonprofit
    - Productivity
    - Science
  built_by: Rou Hun Fan
  built_by_url: https://flowen.me
  featured: false
- title: Problem studio
  url: https://problem.studio
  main_url: https://problem.studio
  description: >
    Problem Studio creates unique and fun web experiences. Our enemy is "boring" if ya know what we mean: overused WordPress templates, the top 10 shopify templates, copy of a copy of a copy of a copy. We love to support design and marketing agencies and help realize their creations into a digital product. `
  categories:
    - Agency
    - Business
    - Consulting
    - Design
    - Education
    - Entrepreneurship
    - Freelance
    - Landing Page
    - Marketing
    - Media
    - Portfolio
    - Productivity
    - Web Development
  built_by: Rou Hun Fan & Sander Visser
  built_by_url: https://flowen.me
- title: North X South
  main_url: https://northxsouth.co
  url: https://northxsouth.co
  description: >
    We work with small businesses and non-profits to develop their brands, build an online identity, create stellar designs, and give a voice to their causes.
  categories:
    - Agency
    - Consulting
    - Business
    - Design
    - Web Development
  built_by: North X South
  built_by_url: https://northxsouth.co
- title: Plenty of Fish
  main_url: https://www.pof.com/
  url: https://pof.com
  description: >
    Plenty of Fish is one of the world's largest dating platforms.
  categories:
    - Community
  featured: true
- title: Bitcoin
  main_url: https://www.bitcoin.com/
  url: https://bitcoin.com
  description: >
    One of the largest crypto-currency platforms in the world.
  categories:
    - Technology
    - Finance
  featured: true
- title: Frame.io
  main_url: https://www.frame.io/
  url: https://frame.io
  description: >
    Frame.io is a cloud-based video collaboration platform that allows its users to easily work on media projects together
  categories:
    - Technology
    - Entertainment
    - Media
  featured: true
- title: Sainsbury’s Homepage
  main_url: https://www.sainsburys.co.uk/
  url: https://www.sainsburys.co.uk
  description: >
    Sainsbury’s is an almost 150 year old supermarket chain in the United Kingdom.
  categories:
    - E-commerce
    - Food
  featured: true
- title: Haxzie, Portfolio and Blog
  url: https://haxzie.com/
  main_url: https://haxzie.com/
  source_url: https://github.com/haxzie/haxzie.com
  description: >
    Haxzie.com is the portfolio and personal blog of Musthaq Ahamad, UX Engineer and Visual Designer
  categories:
    - Blog
    - Portfolio
  built_by: Musthaq Ahamad
  built_by_url: https://haxzie.com
  featured: false
- title: GBT
  url: https://yangmuzi.com/
  main_url: https://yangmuzi.com/
  source_url: https://github.com/yangnianbing/blog-by-gatsby
  description: >
    It is a basic Gatsby site project
  categories:
    - Blog
    - Portfolio
  built_by: yangnianbing
  featured: false
- title: Robin Wieruch's Blog
  url: https://www.robinwieruch.de/
  main_url: https://www.robinwieruch.de/
  categories:
    - Blog
    - Education
  featured: false
- title: Roger Ramos Development Journal
  url: https://rogerramos.me/
  main_url: https://rogerramos.me/
  source_url: https://github.com/rogerramosme/rogerramos.me/
  description: >
    Personal development journal made with Netlify CMS
  categories:
    - Blog
  built_by: Roger Ramos
  built_by_url: https://rogerramos.me/
  featured: false
- title: Global Adviser Alpha
  main_url: https://globaladviseralpha.com
  url: https://globaladviseralpha.com
  description: >
    Lead by David Haintz, Global Adviser Alpha transforms advice business into world class firms.
  categories:
    - Business
    - Blog
    - Finance
  built_by: Handsome Creative
  built_by_url: https://www.hellohandsome.com.au
  featured: false
- title: Alcamine
  url: https://alcamine.com/
  main_url: https://alcamine.com/
  description: >
    Never apply to another job online and receive tons of tech jobs in your inbox everyday — all while keeping your information private.
  categories:
    - Blog
    - Technology
  built_by: Caldera Digital
  built_by_url: https://www.calderadigital.com/
  featured: false
- title: Caldera Digital
  url: https://www.calderadigital.com/
  main_url: https://www.calderadigital.com/
  source_url: https://github.com/caldera-digital/platform
  description: >
    Caldera is a product and application development agency that uses innovative technology to bring your vision, brand, and identity to life through user centered design.
  categories:
    - Blog
    - User Experience
    - Consulting
  built_by: Caldera Digital
  built_by_url: https://www.calderadigital.com/
  featured: false
- title: Keycodes
  url: https://www.keycodes.dev
  main_url: https://www.keycodes.dev
  source_url: https://github.com/justinjunodev/keycodes.dev
  description: >
    A developer resource for getting keyboard key codes.
  categories:
    - Programming
    - Productivity
    - Open Source
    - Web Development
  built_by: Justin Juno
  built_by_url: https://www.justinjuno.dev
  featured: false
- title: Utah Pumpkins
  url: https://www.utahpumpkins.com/
  main_url: https://www.utahpumpkins.com/
  source_url: https://github.com/cadekynaston/utah-pumpkins
  description: >
    An awesome pumpkin gallery built using Gatsby and Contentful.
  categories:
    - Gallery
    - Blog
    - Photography
  built_by: Cade Kynaston
  built_by_url: https://cade.codes
- title: diff001a's blog
  main_url: https://diff001a.netlify.com/
  url: https://diff001a.netlify.com/
  description: >
    This is diff001a's blog which contains blogs related to programming.
  categories:
    - Blog
  built_by: diff001a
- title: Rockwong Blog
  main_url: http://rockwong.com/blog/
  url: http://rockwong.com/blog/
  description: >
    Rockwong is a technical blog containing content related to various web technologies.
  categories:
    - Technology
    - Education
    - Blog
- title: RegexGuide
  main_url: https://regex.guide
  url: https://regex.guide/playground
  source_url: https://github.com/pacdiv/regex.guide
  description: >
    The easiest way to learn regular expressions! The RegexGuide is a playground helping developers to discover regular expressions. Trying it is adopting regular expressions!
  categories:
    - App
    - Education
    - JavaScript
    - Nonprofit
    - Open Source
    - Programming
    - Technology
    - Web Development
  built_by: Loïc J.
  built_by_url: https://growthnotes.dev
- title: re:store
  url: https://www.visitrestore.com
  main_url: https://www.visitrestore.com
  description: >
    This is your chance to discover, connect, and shop beyond your feed and get to know the who, how, and why behind your favorite products.
  categories:
    - Marketing
  built_by: The Couch
  built_by_url: https://thecouch.nyc
  featured: false
- title: Bululu Eventos
  url: https://bululueventos.cl/
  main_url: https://bululueventos.cl/
  source_url: https://github.com/enBonnet/bululu-front
  description: >
    Sitio de organizadores de eventos
  categories:
    - Marketing
  built_by: Ender Bonnet
  built_by_url: https://enbonnet.me/
- title: MyPrograming Steps
  main_url: https://mysteps.netlify.com/
  url: https://mysteps.netlify.com/
  description: >
    FrontEnd Tutorial Information
  featured: false
  categories:
    - Blog
    - Portfolio
  source_url: https://github.com/IoT-Arduino/Gatsby-MySteps
  built_by: Maruo
  built_by_url: https://twitter.com/DengenT
- title: Brent Runs Marathons
  main_url: https://www.brentrunsmarathons.com/
  url: https://www.brentrunsmarathons.com/
  source_url: https://github.com/bingr001/brentrunsmarathonsv2
  description: >
    Brent Runs Marathons is about the training and race experience for the Comrades Ultra Marathon
  categories:
    - Blog
  built_by: Brent Ingram
  built_by_url: https://www.brentjingram.com/
  featured: false
- title: Pedro LaTorre
  main_url: https://www.pedrolatorre.com/
  url: https://www.pedrolatorre.com/
  source_url: https://github.com/bingr001/pedro-latorre-site
  description: >
    A really awesome website built for the motivational speaker Pedro LaTorre
  categories:
    - Blog
  built_by: Brent Ingram
  built_by_url: https://www.brentjingram.com/
  featured: false
- title: Veryben
  main_url: https://veryben.com/
  url: https://veryben.com/
  description: >
    be water my friend
  categories:
    - Blog
  built_by: anikijiang
  built_by_url: https://twitter.com/anikijiang
  featured: false
- title: kentarom's portfolio
  main_url: https://kentarom.com/
  url: https://kentarom.com/
  source_url: https://github.com/kentaro-m/portfolio-gatsby
  description: >
    The portfolio of kentarom, frontend developer. This site shows recent activities about him.
  categories:
    - Portfolio
    - Technology
    - Web Development
  built_by: kentarom
  built_by_url: https://twitter.com/_kentaro_m
  featured: false
- title: MotionThat
  main_url: https://motionthat.com.au
  url: https://motionthat.com.au
  description: >
    MotionThat was created to fill a void in Tabletop Product shooting, whereby the need for consistency, repetition and flexibility was required to eliminate the many variables and inaccuracies that slow the filming process down.
  categories:
    - Entertainment
    - Food
    - Media
    - Gallery
  built_by: Handsome Creative
  built_by_url: https://www.hellohandsome.com.au
  featured: false
- title: TEN ALPHAS
  main_url: https://tenalphas.com.au
  url: https://tenalphas.com.au
  description: >
    TEN ALPHAS is a content production company based in Sydney and Wollongong, telling stories through moving image and beautiful design.
  categories:
    - Media
    - Entertainment
    - Video
  built_by: Handsome Creative
  built_by_url: https://www.hellohandsome.com.au
  featured: false
- title: SalesGP
  main_url: https://salesgp.io
  url: https://salesgp.io
  description: >
    SalesGP is a specialist Sales and Operations partner offering expert skill-sets and decades of experience to companies entering the Australia, NZ (ANZ) and South East Asian (SEA) markets.
  categories:
    - Business
    - Marketing
    - Consulting
  built_by: Handsome Creative
  built_by_url: https://www.hellohandsome.com.au
  featured: false
- title: Source Separation Systems
  main_url: https://sourceseparationsystems.com.au
  url: https://sourceseparationsystems.com.au
  description: >
    Innovative waste diversion products, designed to connect Australians to a more sustainable world.
  categories:
    - Business
  built_by: Handsome Creative
  built_by_url: https://www.hellohandsome.com.au
- title: Fuzzy String Matching
  main_url: https://fuzzy-string-matching.netlify.com
  url: https://fuzzy-string-matching.netlify.com
  source_url: https://github.com/jdemieville/fuzzyStringMatching
  description: >
    This site is built to assess the performance of various approximate string matching algorithms aka fuzzy string searching.
  categories:
    - JavaScript
    - Learning
    - Programming
  built_by: Jennifer Demieville
  built_by_url: https://demieville-codes.herokuapp.com/portfolio
  featured: false
- title: Open Techiz
  main_url: https://www.opentechiz.com/
  url: https://www.opentechiz.com/
  featured: false
  description: >
    An agile software development company in Vietnam, providing wide range service from e-commerce development, mobile development, automation testing and cloud deployment with kubernets
  categories:
    - Web Development
    - Mobile Development
    - Technology
  built_by: Open Techiz
  built_by_url: https://www.opentechiz.com/
- title: Leave Me Alone
  url: https://leavemealone.app
  main_url: https://leavemealone.app
  description: >
    Leave Me Alone helps you unsubscribe from unwanted emails easily. It's built with Gatsby v2.
  categories:
    - Landing Page
    - Productivity
  built_by: James Ivings
  built_by_url: https://squarecat.io
  featured: false
- title: Oberion
  main_url: https://oberion.io
  url: https://oberion.io
  description: >
    Oberion analyzes your gaming library and gives you personal recommendations based on what you play
  categories:
    - Entertainment
    - Media
  built_by: Thomas Uta
  built_by_url: https://twitter.com/ThomasJanUta
  featured: false
- title: Yoseph.tech
  main_url: https://www.yoseph.tech
  url: https://www.yoseph.tech/compilers
  source_url: https://github.com/radding/yoseph.tech_gatsby
  description: >
    Yoseph.tech is a personal blog centered around technology and software engineering
  categories:
    - Technology
    - Web Development
    - Open Source
  built_by: Yoseph Radding
  built_by_url: https://github.com/radding
  featured: false
- title: Really Fast Sites
  url: https://reallyfastsites.com
  main_url: https://reallyfastsites.com
  description: >
    Really Fast Sites showcases websites that have a speed score of 85 or higher on Google's Page Speed Insights for both mobile and desktop, along with some of the platforms and technologies those sites use.
  categories:
    - Web Development
    - Programming
  built_by: Peter Brady
  built_by_url: https://www.peterbrady.co.uk
  featured: false
- title: Mieke Frouws
  url: https://www.miekefrouws.nl
  main_url: https://www.miekefrouws.nl
  description: >
    Mieke Frouws is a freelance primary and secondary school theatre teacher based in the Netherlands.
  categories:
    - Freelance
    - Education
  built_by: Laurens Kling
  built_by_url: https://www.goedideemedia.nl
  featured: false
- title: Paul de Vries
  url: https://pauldevries1972.nl
  main_url: https://pauldevries1972.nl
  description: >
    Paul de Vries is founder of #DCDW and Spokesperson for Marktplaats Automotive (eBay) - Making the online automotive better!
  categories:
    - Blog
    - Business
    - Consulting
  built_by: Laurens Kling
  built_by_url: https://www.goedideemedia.nl
  featured: false
- title: The Fabulous Lifestyles 不藏私旅行煮藝
  url: https://thefabulouslifestyles.com/
  main_url: https://thefabulouslifestyles.com/
  description: >
    The Fabulous Lifestyles features content about travel and food. It offers practical travel advice that covers trip planning, logistics, and reviews on destination, resort & hotel...etc. Besides travelling, there are step-by-step homemade gourmet recipes that will appeal to everyone's taste buds.
  categories:
    - Blog
    - Food
    - Travel
  built_by: Kevin C Chen
  built_by_url: https://www.linkedin.com/in/kevincychen/
- title: Salexa - Estetica Venezolana
  url: https://peluqueriavenezolana.cl/
  main_url: https://peluqueriavenezolana.cl/
  source_url: https://github.com/enbonnet/salexa-front
  description: >
    Venezuelan beauty and hairdressing salon in Chile
  categories:
    - Marketing
    - Business
  built_by: Ender Bonnet
  built_by_url: https://enbonnet.me/
- title: Akshay Thakur's Portfolio
  main_url: https://akshaythakur.me
  url: https://akshaythakur.me
  categories:
    - Portfolio
    - Web Development
  built_by: Akshay Thakur
  built_by_url: https://akshaythakur.me
- title: Binaria
  description: >
    Digital product connecting technics & creativity.
  main_url: https://binaria.com/en/
  url: https://binaria.com/en/
  categories:
    - Web Development
    - Agency
    - Technology
    - App
    - Consulting
    - User Experience
  built_by: Binaria
  built_by_url: https://binaria.com/
- title: Quema Labs
  url: https://quemalabs.com/
  main_url: https://quemalabs.com/
  description: >
    WordPress themes for these modern times
  categories:
    - Blog
    - Web Development
    - WordPress
    - Portfolio
  built_by: Nico Andrade
  built_by_url: https://nicoandrade.com/
- title: Century 21 Financial
  url: https://century21financial.co.nz/
  main_url: https://century21financial.co.nz/
  description: Website for Century 21's mortgage broker and insurance broker business in New Zealand.
  categories:
    - Real Estate
    - Finance
    - Business
  built_by: Shannon Smith
  built_by_url: https://www.powerboard.co.nz/clients
  featured: false
- title: Base Backpackers
  url: https://www.stayatbase.com/
  main_url: https://www.stayatbase.com/
  description: Base Backpackers is one of Australasia's biggest youth adventure tourism brands. They are super stoked to have one of the fastest websites in the tourism industry.
  categories:
    - Travel
    - Business
  built_by: Shannon Smith
  built_by_url: https://www.powerboard.co.nz/clients
  featured: false
- title: Wealthsimple
  url: https://www.wealthsimple.com/
  main_url: https://www.wealthsimple.com/en-us/
  description: >
    The simple way to grow your money like the world's most sophisticated investors. Zero-maintenance portfolios, expert advisors and low fees.
  categories:
    - App
    - Business
    - Finance
  featured: false
- title: To Be Created
  description: >
    tbc is a London based styling agency that champions a modernised minimal aesthetic for both personal clients and brands.
  main_url: https://to-be-created.com
  url: https://to-be-created.com
  categories:
    - Web Development
    - Agency
    - Portfolio
    - Freelance
  built_by: Sam Goddard
  built_by_url: https://samgoddard.dev/
- title: Kosmos Platform
  main_url: https://kosmosplatform.com
  url: https://kosmosplatform.com
  description: >
    Explore the Kosmos - A new world is here, where every clinician now has the ability to improve cardiothoracic and abdominal assessment, in just a few minutes.
  categories:
    - Marketing
    - Science
    - Video
    - Landing Page
    - Healthcare
    - Technology
  built_by: Bryce Benson via Turnstyle Studio
  built_by_url: https://github.com/brycebenson
- title: B-Engaged
  url: https://b-engaged.se/
  main_url: https://b-engaged.se/
  description: >
    B-Engaged gives a clear picture of the organization and helps you implement the measures that makes difference for the employees. The results of our employee surveys are easily transformed into concrete improvement measures using AI technology.
  categories:
    - Business
    - Human Resources
  featured: false
- title: Rollbar
  url: https://rollbar.com/
  main_url: https://rollbar.com/
  description: >
    Rollbar automates error monitoring and triaging, so developers can fix errors that matter within minutes, and build software quickly and painlessly.
  categories:
    - Programming
    - Web Development
  featured: false
- title: EQX
  url: https://digitalexperience.equinox.com/
  main_url: https://digitalexperience.equinox.com/
  description: >
    The Equinox app, personalized to unlock your full potential.
  categories:
    - Sports
    - App
  featured: false
- title: WagWalking
  url: https://wagwalking.com/
  main_url: https://wagwalking.com/
  description: >
    Paws on the move
  categories:
    - App
  featured: false
- title: FirstBorn
  url: https://www.firstborn.com/
  main_url: https://www.firstborn.com/
  description: >
    We shape modern brands for a connected future.
  categories:
    - Agency
    - Design
- title: Pix4D
  url: https://www.pix4d.com
  main_url: https://www.pix4d.com
  description: >
    A unique suite of photogrammetry software for drone mapping. Capture images with our app, process on desktop or cloud and create maps and 3D models.
  categories:
    - Business
    - Productivity
    - Technology
  featured: false
- title: Bakken & Bæck
  url: https://bakkenbaeck.com
  main_url: https://bakkenbaeck.com
  description: >
    We’re Bakken & Bæck, a digital studio based in Oslo, Bonn and Amsterdam. Ambitious companies call us when they need an experienced team that can transform interesting ideas into powerful products.
  categories:
    - Agency
    - Design
    - Technology
  featured: false
- title: Figma Config
  url: https://config.figma.com/
  main_url: https://config.figma.com/
  description: A one-day conference where Figma users come together to learn from each other.
  categories:
    - Conference
    - Design
    - Event
    - Community
    - Learning
  built_by: Corey Ward
  built_by_url: http://www.coreyward.me/
  featured: false
- title: Anurag Hazra's Portfolio
  url: https://anuraghazra.github.io/
  main_url: https://anuraghazra.github.io/
  source_url: https://github.com/anuraghazra/anuraghazra.github.io
  description: >
    Anurag Hazra's portfolio & personal blog, Creative FrontEnd web developer from india.
  categories:
    - Portfolio
    - Blog
    - Open Source
    - JavaScript
  built_by: Anurag Hazra
  built_by_url: https://github.com/anuraghazra
- title: VeganWorks
  url: https://veganworks.com/
  main_url: https://veganworks.com/
  description: We make delicious vegan snack boxes.
  categories:
    - Food
- title: codesundar
  url: https://codesundar.com
  main_url: https://codesundar.com
  description: >
    Learn PhoneGap, Ionic, Flutter
  categories:
    - Education
    - Technology
    - Web Development
    - Blog
  built_by: codesundar
  built_by_url: https://codesundar.com
  featured: false
- title: Nordic Microfinance Initiative
  url: https://www.nmimicro.no/
  main_url: https://www.nmimicro.no/
  description: Nordic Microfinance Initiative's (NMI) vision is to contribute to the empowerment of poor people in developing countries and to the creation of jobs and wealth on a sustainable basis.
  featured: false
  categories:
    - Finance
    - Business
  built_by: Othermachines
  built_by_url: https://othermachines.com
- title: Subscribe Pro Documentation
  url: https://docs.subscribepro.com/
  main_url: https://docs.subscribepro.com/
  description: >
    Subscribe Pro is a subscription commerce solution that enables brands to quickly add subscription commerce models such as box, subscribe-and-save, autoship and similar to their existing e-commerce websites.
  categories:
    - Documentation
    - E-commerce
    - API
    - Technology
    - Web Development
  built_by: Subscribe Pro
  built_by_url: https://www.subscribepro.com/
- title: Software.com
  main_url: https://www.software.com
  url: https://www.software.com
  description: Our data platform helps developers learn from their data, increase productivity, and code smarter.
  categories:
    - Data
    - Productivity
    - Programming
  built_by: Brett Stevens, Joshua Cheng, Geoff Stevens
  built_by_url: https://github.com/swdotcom/
  featured: false
- title: WTL Studio Website Builder
  main_url: https://wtlstudio.com/
  url: https://wtlstudio.com/
  description: >
    Cloud-based, SEO focused website builder - helping local businesses and startups reach audiences faster.
  featured: false
  categories:
    - E-commerce
    - SEO
    - Business
- title: ToolsDB
  main_url: https://toolsdb.dev
  url: https://toolsdb.dev
  description: List of tools for better software development.
  featured: false
  categories:
    - Technology
    - Web Development
    - Programming
    - Productivity
- title: Eastman Strings
  url: https://www.eastmanstrings.com
  main_url: https://www.eastmanstrings.com
  description: >
    Site was built using GatsbyJS, Cosmic CMS, and Netlify.
  categories:
    - Business
    - Music
  built_by: Tekhaus
  built_by_url: https://www.tekha.us
  featured: false
- title: Lesley Lai
  main_url: https://lesleylai.info
  url: https://lesleylai.info
  source_url: https://github.com/LesleyLai/blog
  description: >
    lesleylai.info is the personal website of Lesley Lai, where he talks mainly about C++ and Computer Graphics.
  categories:
    - Blog
    - Open Source
    - Portfolio
    - Programming
    - Technology
  built_by: Lesley Lai
  built_by_url: https://github.com/LesleyLai
  featured: false
- title: Whipstitch Webwork
  url: https://www.whipstitchwebwork.com
  main_url: https://www.whipstitchwebwork.com
  description: >
    Websites for smart people.
  categories:
    - Agency
    - Web Development
  built_by: Matthew Russell
  featured: false
- title: Vandré Leal
  main_url: https://vandreleal.github.io
  url: https://vandreleal.github.io
  source_url: https://github.com/vandreleal/vandreleal.github.io
  description: >
    Portfolio of Vandré Leal.
  categories:
    - Portfolio
    - Web Development
  built_by: Vandré Leal
  built_by_url: https://vandreleal.github.io
  featured: false
- title: Tarokenlog
  url: https://taroken.dev/
  main_url: https://taroken.dev/
  description: >
    Blog and Gallery
  categories:
    - Blog
    - Portfolio
    - Web Development
    - Photography
  built_by: Kentaro Koga
  built_by_url: https://twitter.com/kentaro_koga
  featured: false
- title: OwlyPixel Blog
  main_url: https://owlypixel.com
  url: https://owlypixel.com
  description: >
    Notes and tutorials on coding, web development, design and other stuff.
  categories:
    - Web Development
    - Blog
    - Education
  built_by: Owlypixel
  built_by_url: https://twitter.com/owlypixel
  featured: false
- title: talkoverflow
  main_url: https://talkoverflow.com
  url: https://talkoverflow.com
  description: Blog on software engineering built with Gatsby themes and theme-ui
  categories:
    - Blog
    - Web Development
    - Technology
  built_by: Patryk Jeziorowski
  built_by_url: https://twitter.com/pjeziorowski
- title: HISTORYTalks
  main_url: https://www.history-talks.com/
  url: https://www.history-talks.com/
  description: Built using Gatsby, JSS and Contentful
  categories:
    - Conference
    - Media
  built_by: A+E Networks
  built_by_url: https://www.aenetworks.com/
- title: HISTORYCon
  main_url: https://www.historycon.com/
  url: https://www.historycon.com/
  description: Built using Gatsby, JSS and Contentful
  categories:
    - Conference
    - Media
  built_by: A+E Networks
  built_by_url: https://www.aenetworks.com/
- title: Kölliker Immobilien
  url: https://koelliker-immobilien.ch/
  main_url: https://koelliker-immobilien.ch/
  description: >
    Built using Gatsby, Netlify and Contentful
  categories:
    - Real Estate
    - Marketing
  built_by: Matthias Gemperli
  built_by_url: https://matthiasgemperli.ch
- title: Lessmess Agency website
  url: https://lessmess.agency/
  main_url: https://lessmess.agency/
  description: >
    Website of Lessmess Agency
  categories:
    - Agency
    - Web Development
  built_by: Ilya Lesik
  built_by_url: https://github.com/ilyalesik
- title: Ezekiel Ekunola Portfolio
  main_url: http://ezekielekunola.com/
  url: http://ezekielekunola.com/
  description: Built using Gatsby, Styled-Components
  categories:
    - Web Development
    - Portfolio
  built_by: Ezekiel Ekunola
  built_by_url: https://github.com/easybuoy/
  featured: false
- title: Gearbox Development
  main_url: https://gearboxbuilt.com
  url: https://gearboxbuilt.com/?no-load-in
  description: >
    Gearbox is a performance website development & optimization company based out of Canada. Built using Gatsby/WordPress.
  categories:
    - Agency
    - Web Development
    - WordPress
    - Portfolio
    - Programming
    - Technology
    - Business
  built_by: Gearbox Development
  built_by_url: https://gearboxbuilt.com
  featured: false
- title: UXWorks
  main_url: https://uxworks.org
  url: https://uxworks.org
  description: Built with Gatsby, Netlify and Markdown
  categories:
    - Web Development
    - Blog
  built_by: Amrish Kushwaha
  built_by_url: https://github.com/isamrish
  featured: false
- title: Jarod Peachey
  main_url: https://jarodpeachey.netlify.com
  url: https://jarodpeachey.netlify.com
  source_url: https://github.com/jarodpeachey/portfolio
  description: >
    Jarod Peachey is a front-end developer focused on building modern and fast websites for everyone.
  categories:
    - Blog
    - JavaScript
    - Mobile Development
    - Portfolio
  built_by: Jarod Peachey
  built_by_url: https://github.com/jarodpeachey
  featured: false
- title: Thomas Maximini
  main_url: https://www.thomasmaximini.com/
  url: https://www.thomasmaximini.com/
  source_url: https://github.com/tmaximini/maxi.io
  description: >
    Thomas Maximini is a full stack web developer from Germany
  categories:
    - Blog
    - JavaScript
    - Photography
    - Portfolio
    - Web Development
  built_by: Thomas Maximini
  built_by_url: https://github.com/tmaximini
  featured: false
- title: Aretha Iskandar
  main_url: https://arethaiskandar.com/
  url: https://arethaiskandar.com/
  source_url: https://github.com/tmaximini/arethaiskandar.com
  description: >
    Aretha Iskandar is a Jazz and Soul Singer / Songwriter from Paris
  categories:
    - Music
  built_by: Thomas Maximini
  built_by_url: https://github.com/tmaximini
  featured: false
- title: Harshil Shah
  url: https://harshil.net
  main_url: https://harshil.net
  description: >
    Harshil Shah is an iOS engineer from Mumbai, India
  categories:
    - Blog
    - Mobile Development
  built_by: Harshil Shah
  built_by_url: https://twitter.com/_HarshilShah
  featured: false
- title: Code Examples
  url: https://codeexamples.dev/
  main_url: https://codeexamples.dev/
  description: >
    Examples about various programming languages like JavaScript, Python, Rust, Angular, React, Vue.js etc.
  categories:
    - Blog
    - Education
    - Programming
    - Web Development
  built_by: Sai gowtham
  built_by_url: https://twitter.com/saigowthamr
  featured: false
- title: Samir Mujanovic
  main_url: https://www.samirmujanovic.com/
  url: https://www.samirmujanovic.com/
  description: >
    I'm a Frontend Developer with 3 years of experience. I describe myself as a developer who loves coding, open-source and web platform.
  categories:
    - Portfolio
    - Web Development
    - Design
  built_by: Samir Mujanovic
  built_by_url: https://github.com/sameerrM
- title: Yearlyglot - Fluent Every Year
  url: https://www.yearlyglot.com/blog
  main_url: https://www.yearlyglot.com
  description: >
    A popular blog on languages, second language acquisition and polyglottery.
  categories:
    - Blog
    - Education
    - Learning
    - Travel
  built_by: Donovan Nagel
  built_by_url: https://www.donovannagel.com
  featured: false
- title: 8fit.com
  url: https://8fit.com/
  main_url: https://8fit.com/
  description: >
    Get personalized workouts, custom meal plans, and nutrition guidance, right in the palm of your hand. Prioritize progress over perfection with the 8fit app!
  categories:
    - App
    - Food
    - Sports
  featured: false
- title: Dispel - Remote Access for Industrial Control Systems
  url: https://dispel.io
  main_url: https://dispel.io
  description: >
    Dispel provides secure, moving target defense networks through which your teams can remotely access industrial control systems in seconds, replacing static-defense products that take 5 to 15 minutes to work through.
  categories:
    - Business
    - Technology
    - Security
  built_by: Anton Aberg
  built_by_url: https://github.com/aaaberg
  featured: false
- title: Geothermal Heat Pump DIY Project
  url: https://diyheatpump.net/
  main_url: https://diyheatpump.net/
  description: Personal project by Yuriy Logvin that demonstrates how you can switch to heating with electricity at a minimal cost. The goal here is to show that everyone can build a geothermal heat pump and start saving money.
  categories:
    - Blog
    - Education
    - Technology
  built_by: Yuriy Logvin
  built_by_url: https://powerwatcher.net
- title: Catalyst Network - Cryptocurrency
  url: https://www.cryptocatalyst.net/
  main_url: https://www.cryptocatalyst.net/
  source_url: https://github.com/n8tb1t/gatsby-starter-cryptocurrency
  description: >
    An All-in-One solution for Modern Transactions.
  categories:
    - Business
    - Technology
  built_by: n8tb1t
  built_by_url: https://github.com/n8tb1t/
  featured: false
- title: SaoBear's-Blog
  main_url: https://saobear.xyz/
  url: https://saobear.xyz/
  source_url: https://github.com/PiccoloYu/SaoBear-is-Blog
  featured: false
  categories:
    - Blog
    - Web Development
- title: Rumaan Khalander - Portfolio
  url: https://www.rumaan.me/
  main_url: https://www.rumaan.me/
  description: >
    Rumaan Khalander is a Full-Stack Dev from Bengaluru who loves to develop for mobile and web.
  categories:
    - Portfolio
  built_by: rumaan
  built_by_url: https://github.com/rumaan/
  featured: false
- title: DigiGov
  main_url: https://digigov.grnet.gr/
  url: https://digigov.grnet.gr/
  description: >
    DigiGov is an initiative for the Digital Transformation of the Greek Public Sector
  categories:
    - Government
  built_by: GRNET
  built_by_url: https://grnet.gr/
  featured: false
- title: Zeek Interactive
  main_url: https://zeek.com
  url: https://zeek.com
  description: >
    Business site for Zeek Interactive. Using WordPress as a data store via the WPGraphQL plugin.
  categories:
    - Blog
    - Web Development
    - Mobile Development
    - WordPress
    - Agency
    - Business
  built_by: Zeek Interactive
  built_by_url: https://zeek.com
  featured: false
- title: Bare Advertising & Communications
  url: https://bare.ca/
  main_url: https://bare.ca/
  description: >
    Bare is a full-service branding and production agency in Vancouver BC with deep experience in digital/traditional communications and strategy. We specialize in building headless WordPress sites with Gatsby.
  categories:
    - WordPress
    - Agency
    - Business
  built_by: Bare Advertising & Communications
  built_by_url: https://www.bare.ca/
  featured: false
- title: The Decking Superstore
  url: https://www.thedeckingsuperstore.com/
  main_url: https://www.thedeckingsuperstore.com/
  description: >
    One of Northern California's largest outdoor decking and siding providers.
  categories:
    - WordPress
    - Business
  built_by: Bare Advertising & Communications
  built_by_url: https://www.bare.ca/
  featured: false
- title: Precision Cedar Products
  url: https://www.precisioncedar.com/
  main_url: https://www.precisioncedar.com/
  description: >
    Western Red Cedar Distributor in Vancouver Canada.
  categories:
    - WordPress
    - Business
  built_by: Bare Advertising & Communications
  built_by_url: https://www.bare.ca/
  featured: false
- title: Circle Restoration
  url: https://www.circlerestoration.com/
  main_url: https://www.circlerestoration.com/
  description: >
    Restoration Services Provider in Vancouver Canada.
  categories:
    - WordPress
    - Business
  built_by: Bare Advertising & Communications
  built_by_url: https://www.bare.ca/
  featured: false
- title: ALS Rally
  url: https://www.alsrally.com/
  main_url: https://www.alsrally.com/
  description: >
    Non profit fundraiser for ALS Research.
  categories:
    - WordPress
    - Nonprofit
    - Event
  built_by: Bare Advertising & Communications
  built_by_url: https://www.bare.ca/
  featured: false
- title: Vancouver Welsh Men's Choir
  url: https://vancouverchoir.ca/
  main_url: https://vancouverchoir.ca/
  description: >
    Vancouver Welsh Men's Choir website for upcoming shows, ticket purchases and online merchandise.
  categories:
    - WordPress
    - Entertainment
    - Event
    - E-commerce
  built_by: Bare Advertising & Communications
  built_by_url: https://www.bare.ca/
  featured: false
- title: Paul Scanlon - Blog
  main_url: https://paulie.dev/
  url: https://paulie.dev/
  source_url: https://github.com/PaulieScanlon/paulie-dev-2019
  description: >
    I'm a React UI developer / UX Engineer. React, GatsbyJs, JavaScript, TypeScript/Flow, StyledComponents, Storybook, TDD (Jest/Enzyme) and a tiny bit of Node.js.
  categories:
    - Blog
    - Web Development
  built_by: Paul Scanlon
  built_by_url: http://www.pauliescanlon.io
  featured: false
- title: EF Design
  main_url: https://ef.design
  url: https://ef.design
  description: >
    Home of everything creative, digital and brand at EF.
  featured: false
  categories:
    - Marketing
    - Design
  built_by: João Matos (Global Creative Studio - Education First)
- title: Codica
  main_url: https://www.codica.com/
  url: https://www.codica.com/
  description: >
    We help startups and established brands with JAMStack, Progressive Web Apps and Marketplaces development.
  categories:
    - Agency
    - Web Development
  built_by: Codica
  built_by_url: https://www.codica.com/
- title: Bhavani Ravi's Portfolio
  url: https://bhavaniravi.com
  main_url: https://bhavaniravi.com
  description: >
    Showcase of Bhavani Ravi's skillset and blogs
  categories:
    - Blog
    - Portfolio
  built_by: Bhavani Ravi
  built_by_url: https://twitter.com/geeky_bhavani
- title: Kotoriyama
  main_url: https://kotoriyama.com/
  url: https://kotoriyama.com/
  description: >
    Japanese Indie Game Creator.
  featured: false
  categories:
    - App
    - Entertainment
    - Mobile Development
  built_by: Motoyoshi Shiine (Kotoriyama)
- title: PWA Shields
  url: https://www.pwa-shields.com
  main_url: https://www.pwa-shields.com
  source_url: https://github.com/richardtaylordawson/pwa-shields
  description: >
    Personalize your app's README with custom, fun, PWA shields in SVG
  categories:
    - Documentation
    - App
    - API
  built_by: Richard Taylor Dawson
  built_by_url: https://richardtaylordawson.com
- title: Zatsuzen
  url: https://zatsuzen.com
  main_url: https://zatsuzen.com
  description: >
    Web developer's portfolio
  categories:
    - Portfolio
  built_by: Akane
  built_by_url: https://twitter.com/akanewz
  featured: false
- title: Reeemoter
  description: >-
    Join thousands of developers from everywhere and access to job
    offers from hundreds of companies worldwide right
    at your inbox for free.
  main_url: https://reeemoter.com/
  url: https://reeemoter.com/
  featured: false
  categories:
    - Technology
    - Web Development
  built_by: Ramón Chancay
  built_by_url: https://ramonchancay.me/
- title: Ananya Neogi
  main_url: https://ananyaneogi.com
  url: https://ananyaneogi.com
  description: >
    Showcases Ananya's work as a frontend developer and comprises of a collection of written articles on web development, programming and, user experience.
  categories:
    - Portfolio
    - Blog
  built_by: Ananya Neogi
  built_by_url: https://ananyaneogi.com
- title: webman.pro
  main_url: https://webman.pro/
  url: https://webman.pro/
  description: >
    webman.pro is an awesome portfolio and technical blog where
    professional Front End engineer Dmytro Chumak shares his thoughts
    and experience to inspire other developers.
  featured: false
  categories:
    - Blog
    - Web Development
    - JavaScript
  built_by: Dmytro Chumak
  built_by_url: https://github.com/wwwebman
- title: borderless
  url: https://junhobaik.github.io
  main_url: https://junhobaik.github.io
  source_url: https://github.com/junhobaik/junhobaik.github.io/tree/develop
  description: >
    Junho Baik's Development Blog
  categories:
    - Blog
    - Web Development
  built_by: Junho Baik
  built_by_url: https://github.com/junhobaik
  featured: false
- title: React Resume Generator
  main_url: https://nimahkh.github.io/nima_habibkhoda
  url: https://nimahkh.github.io/nima_habibkhoda
  source_url: https://github.com/nimahkh/resume_generator
  description: >
    The resume generator is a project to create your own resume web page easily with Gatsby.
  categories:
    - Portfolio
  built_by: Nima Habibkhoda
  featured: false
- title: Thomas Wang's Blog
  main_url: https://www.thomaswang.io
  url: https://www.thomaswang.io
  description: >-
    Technical blog by Thomas Wang
  built_by: Thomas Wang
  built_by_url: https://github.com/thomaswang
  featured: false
  categories:
    - Blog
    - Web Development
- title: Engleezi
  main_url: https://www.myengleezi.com
  url: https://myengleezi.com/teachers/
  description: >-
    Affordable, accessible and fun, Engleezi is an English tutoring service that aims to make your child a better and more fluent English speaker. Our unique online approach gets your children learning English one-on-one from a native English teacher from the comfort of your home.
  built_by: Suleiman Mayow
  built_by_url: https://github.com/sullom101
  featured: false
  categories:
    - Education
    - Learning
    - Technology
- title: The Rebigulator
  main_url: https://www.rebigulator.org/
  source_url: https://github.com/Me4502/Rebigulator/
  url: https://rebigulator.org/
  description: A quote-based via game powered by Frinkiac
  built_by: Matthew Miller
  built_by_url: https://matthewmiller.dev/
  featured: false
  categories:
    - Open Source
    - Entertainment
    - App
- title: madewithlove
  main_url: https://madewithlove.com
  url: https://madewithlove.com
  description: >-
    We build digital products and create the teams around them. We can help with software engineering, product management, managing technical teams, audits and technical consulting.
  built_by: madewithlove
  built_by_url: https://madewithlove.com
  featured: false
  categories:
    - Web Development
    - Blog
    - Agency
    - Business
- title: Sprucehill
  url: https://sprucehill.ca/
  main_url: https://sprucehill.ca/
  description: >
    Sprucehill is a North Vancouver based custom home builder and renovator.
  categories:
    - WordPress
    - Business
  built_by: Bare Advertising & Communications
  built_by_url: https://www.bare.ca/
  featured: false
- title: Nathaniel Ryan Mathew
  url: https://nathanielmathew.me
  main_url: https://nathanielmathew.me
  source_url: https://github.com/nathanielmathew/MyPortfolio
  description: >
    A personal online Portfolio built using GatsbyJS, that showcases Achievements, Projects and Additional information.
  categories:
    - Portfolio
    - Open Source
    - Blog
  built_by: Nathaniel Ryan Mathew
  built_by_url: https://github.com/nathanielmathew
  featured: false
- title: Kanazawa.js Community Page
  main_url: https://kanazawajs.now.sh/
  url: https://kanazawajs.now.sh/
  source_url: https://github.com/kanazawa-js/community-page
  description: >
    Kanazawa.js is a local community for the JSer around Kanazawa to share knowledge about JavaScript.
  categories:
    - Community
    - Programming
    - Web Development
  built_by: Kanazawa.js
  built_by_url: https://twitter.com/knzw_js
  featured: false
- title: monica*dev
  url: https://www.aboutmonica.com/
  main_url: https://www.aboutmonica.com/
  description: >
    Personal site for Monica Powell, a software engineer who is passionate about making open-source more accessible and building community, online & offline.
  categories:
    - Web Development
    - Blog
    - Programming
    - Portfolio
  built_by: Monica Powell
  built_by_url: https://www.aboutmonica.com/
  featured: false
- title: Shivam Sinha
  url: https://www.helloshivam.com/
  main_url: https://www.helloshivam.com/
  description: >
    Portfolio of Shivam Sinha, Graphic Designer and Creative Coder based in New York.
  categories:
    - Portfolio
  built_by: Shivam Sinha
  built_by_url: https://www.helloshivam.com/
  featured: false
- title: Brianna Sharpe - Writer
  main_url: https://www.briannasharpe.com/
  url: https://www.briannasharpe.com/
  source_url: https://github.com/ehowey/briannasharpe
  description: >
    Brianna Sharpe is an Alberta, Canada based freelance writer and journalist focused on health, LGBTQ2S+, parenting, and the environment.
  categories:
    - Portfolio
    - Media
  built_by: Eric Howey
  built_by_url: https://www.erichowey.dev/
  featured: false
- title: Eric Howey Web Development
  main_url: https://www.erichowey.dev/
  url: https://www.erichowey.dev/
  source_url: https://github.com/ehowey/erichoweydev
  description: >
    Personal website and blog for Eric Howey. I am a freelance web developer based in Alberta, Canada specializing in Gatsby, React, WordPress and Theme-UI.
  categories:
    - Portfolio
    - Web Development
    - Freelance
    - Blog
  built_by: Eric Howey
  built_by_url: https://www.erichowey.dev/
- title: Solfej Chord Search
  url: https://www.solfej.io/chords
  main_url: https://www.solfej.io/chords
  description: >
    Solfej Chord Search helps you master every chord imaginable. It shows you notes, intervals, guitar and piano fingerings for 1000s of chords.
  categories:
    - Education
    - Music
  built_by: Shayan Javadi
  built_by_url: https://www.instagram.com/shawnjavadi/
- title: a+ Saúde
  url: https://www.amaissaude.com.br/
  main_url: https://www.amaissaude.com.br/
  description: >
    An even better experience in using health services.
  categories:
    - Healthcare
    - Marketing
    - Blog
  built_by: Grupo Fleury
  built_by_url: http://www.grupofleury.com.br/
  featured: false
- title: Mallikarjun Katakol Photography
  main_url: https://mallik.in
  url: https://mallik.in
  built_by: Arvind Kumar
  built_by_url: https://arvind.io/
  description: >
    Mallikarjun Katakol is an Advertising, Architecture, Editorial, Fashion and Lifestyle Photographer based in Bangalore, India.
    Shoots Corporate & Business headshots, Portfolios for Models and Actors, Documents Projects for Architects, Fashion & Interior Designers
  featured: false
  categories:
    - Gallery
    - Photography
    - Portfolio
- title: gatsby-animate-blog
  url: https://gatsby-animate-blog.luffyzh.now.sh/
  main_url: https://gatsby-animate-blog.luffyzh.now.sh/home
  source_url: https://github.com/luffyZh/gatsby-animate-blog
  description: >
    A simple && cool blog site starter kit by Gatsby.
  categories:
    - Blog
    - Open Source
    - Web Development
  built_by: luffyZh
  built_by_url: https://github.com/luffyZh
  featured: false
- title: LBI Financial
  main_url: https://lbifinancial.com/
  url: https://lbifinancial.com/
  description: >
    We help individuals and businesses with life insurance, disability, long-term care and annuities.
  categories:
    - Business
    - Consulting
    - Finance
  built_by: Pagepro
  built_by_url: https://pagepro.co
  featured: false
- title: GIS-Netzwerk
  url: https://www.gis-netzwerk.com/
  main_url: https://www.gis-netzwerk.com/
  description: >
    Multilingual (i18n) Blog with different URLs for categories, tags and posts depending on the language.
  categories:
    - Blog
    - Data
    - Technology
  built_by: Max Dietrich
  built_by_url: https://www.gis-netzwerk.com/
  featured: false
- title: Hand in Hand Preschool
  url: https://handinhand-preschool.com/
  main_url: https://handinhand-preschool.com/
  description: >
    Hand in Hand Preschool is a preschool located in Geneva, IL.
  categories:
    - Education
    - Business
  built_by: ccalamos
  built_by_url: https://github.com/ccalamos
  featured: false
- title: Krishna Gopinath
  main_url: https://krishnagopinath.me
  url: https://krishnagopinath.me
  source_url: https://github.com/krishnagopinath/website
  description: >
    Website of Krishna Gopinath, software engineer and budding teacher.
  categories:
    - Portfolio
  built_by: Krishna Gopinath
  built_by_url: https://twitter.com/krishwader
  featured: false
- title: Curology
  main_url: https://curology.com
  url: https://curology.com
  description: >
    Curology's mission is to make effective skincare accessible to everyone. We provide customized prescription skincare for our acne and anti-aging patients.
  categories:
    - Healthcare
    - Community
    - Landing Page
  built_by: Curology
  built_by_url: https://curology.com
- title: labelmake.jp
  main_url: https://labelmake.jp/
  url: https://labelmake.jp/
  description: >
    Web Application of Variable Data Printing and Blog.
  categories:
    - App
    - Data
    - Blog
  built_by: hand-dot
  built_by_url: https://twitter.com/hand_dot
  featured: false
- title: Personal website of Maarten Afink
  main_url: https://www.maarten.im/
  url: https://www.maarten.im/
  source_url: https://github.com/maartenafink/personal-website
  description: >
    Personal website of Maarten Afink, digital product designer.
  categories:
    - Portfolio
    - Open Source
    - Blog
    - Music
    - Design
- title: Adam Bowen
  main_url: https://adamcbowen.com/
  url: https://adamcbowen.com/
  source_url: https://github.com/bowenac/my-website
  description: >
    Personal website for Adam Bowen. I am a freelance web developer based in Tacoma, WA specializing in WordPress, Craft CMS, plus a lot more and recently fell in love with Gatsby.
  categories:
    - Portfolio
    - Web Development
    - Freelance
  built_by: Adam Bowen
  built_by_url: https://adamcbowen.com
  featured: false
- title: tqCoders
  main_url: https://tqcoders.com
  url: https://tqcoders.com
  description: >
    tqCoders is a software development company that focuses on the development of the most advanced websites and mobile apps. We use the most advanced technologies to make websites blazing fast, SEO-friendly and responsive for each screen resolution.
  categories:
    - Web Development
    - Mobile Development
    - SEO
    - Design
    - Programming
    - Technology
    - Business
  built_by: tqCoders
  built_by_url: https://tqcoders.com
  featured: false
- title: ErudiCAT
  main_url: https://www.erudicat.com
  url: https://www.erudicat.com
  description: >
    ErudiCAT is an educational platform created to help PMP certification candidates to prepare for the exam. There are 1k+ sample questions and PMP Exam Simulator. Upon completion, there are statistics and performance chart available. Performance reports are saved in users' accounts and may be used later to review questions. The PMP Exam Simulator has a unique feature of Time Acceleration. It makes the Mock Exam even tougher and makes training even more advanced.
  categories:
    - Education
    - Web Development
    - Learning
  built_by: tqCoders
  built_by_url: https://tqcoders.com
  featured: false
- title: Qri.io Website and Docs
  main_url: https://qri.io
  url: https://qri.io/docs
  source_url: https://github.com/qri-io/website
  description: >
    Website and Documentation for Qri, an open source version control system for datasets
  categories:
    - Open Source
    - Community
    - Data
    - Technology
  built_by: Qri, Inc.
  built_by_url: https://qri.io
  featured: false
- title: Jellypepper
  main_url: https://jellypepper.com/
  url: https://jellypepper.com/
  description: >
    Award-winning creative studio for disrupters. We design and build beautiful brands, apps, websites and videos for startups and tech companies.
  categories:
    - Portfolio
    - Agency
  built_by: Jellypepper
  built_by_url: https://jellypepper.com/
- title: Miyamado Jinja
  main_url: https://www.miyamadojinja.com
  url: https://www.miyamadojinja.com
  source_url: https://github.com/mnishiguchi/miyamadojinja
  description: >
    Miyamado Jinja is a Japanese Shinto Shrine in Yokkaichi, Mie, Japan.
  categories:
    - Nonprofit
    - Travel
  built_by: mnishiguchi
  built_by_url: https://mnishiguchi.com
  featured: false
- title: Hear This Idea
  main_url: https://hearthisidea.com
  url: https://hearthisidea.com/episodes/victoria
  source_url: https://github.com/finmoorhouse/podcast
  description: >
    A podcast showcasing new thinking from top academics.
  categories:
    - Podcast
    - Open Source
  built_by: Fin Moorhouse
  built_by_url: https://finmoorhouse.com
  featured: false
- title: Calisthenics Skills
  main_url: https://www.calisthenicsskills.com
  url: https://www.calisthenicsskills.com
  description: >
    A beautiful fitness progress tracker built on Gatsby.
  categories:
    - Sports
  built_by: Andrico Karoulla
  built_by_url: https://andri.co
  featured: false
- title: AutoloadIT
  main_url: https://autoloadit.com/
  url: https://autoloadit.com/
  description: >
    The world's leading Enterprise Automotive imaging solution
  categories:
    - Business
    - Landing Page
  built_by: Pagepro
  built_by_url: https://pagepro.co
  featured: false
- title: Tools of Golf
  main_url: https://toolsof.golf
  url: https://toolsof.golf/titleist-915-d2-driver
  description: >
    Tools of Golf is a community dedicated to golf nerds and gear heads.
  categories:
    - Sports
    - Data
    - Documentation
  built_by: Peter Hironaka
  built_by_url: https://peterhironaka.com
  featured: false
- title: sung.codes
  main_url: https://sung.codes/
  source_url: https://github.com/dance2die/sung.codes
  url: https://sung.codes/
  description: >
    Blog by Sung M. Kim (a.k.a. dance2die)
  categories:
    - Blog
    - Landing Page
  built_by: Sung M. Kim
  built_by_url: https://github.com/dance2die
  featured: false
- title: Choose Tap
  main_url: https://www.choosetap.com.au/
  url: https://www.choosetap.com.au/
  featured: false
  description: >
    Choose Tap aims to improve the health and wellbeing of communities and the environment by promoting tap water as the best choice of hydration for all Australians.
  built_by: Hardhat
  built_by_url: https://www.hardhat.com.au
  categories:
    - Nonprofit
    - Community
- title: Akash Rajpurohit
  main_url: https://akashwho.codes/
  url: https://akashwho.codes/
  description: >
    Personal portfolio website of Akash Rajpurohit made using Gatsby v2, where I  write short blogs related to software development and share my experiences.
  categories:
    - Portfolio
    - Blog
  built_by: Akash Rajpurohit
  built_by_url: https://github.com/AkashRajpurohit
  featured: false
- title: See Kids Dream
  url: https://seekidsdream.org/
  main_url: https://seekidsdream.org/
  description: >
    A not-for-profit organization dedicated to empower youth with the skills, motivation and confidence.
  categories:
    - Nonprofit
    - Education
    - Learning
  built_by: CapTech Consulting
  built_by_url: https://www.captechconsulting.com/
  featured: false
- title: Locale Central
  url: https://localecentral.io/
  main_url: https://localecentral.io/
  description: >
    Locale Central is a web & mobile data collection app that makes it easy to record accurate data out on the field.
  categories:
    - Technology
  built_by: KiwiSprout
  built_by_url: https://kiwisprout.nz/
  featured: false
- title: Cathy O'Shea
  url: https://cathyoshea.co.nz/
  main_url: https://cathyoshea.co.nz/
  categories:
    - Portfolio
    - Real Estate
  built_by: KiwiSprout
  built_by_url: https://kiwisprout.nz/
  featured: false
- title: DG Recruit
  url: https://dgrecruit.com
  main_url: https://dgrecruit.com
  description: >
    DG Recruit is a NYC recruitment agency
  categories:
    - Agency
    - WordPress
  built_by: Waverly Lab
  built_by_url: https://waverlylab.com
  featured: false
- title: Smile
  url: https://reasontosmile.com
  main_url: https://reasontosmile.com
  description: >
    Smile is an online store for buying CBD products that keep you balanced and happy
  categories:
    - E-commerce
    - WordPress
  built_by: Waverly Lab
  built_by_url: https://waverlylab.com
- title: Bold Oak Design
  url: https://boldoak.design/
  main_url: https://boldoak.design/
  description: >
    A Milwaukee-based web design and development studio.
  categories:
    - Blog
    - Business
    - Freelance
    - Portfolio
    - Programming
    - Technology
    - Web Development
  featured: false
- title: Lydia Rose Eiche
  url: https://lydiaroseeiche.com/
  main_url: https://lydiaroseeiche.com/
  description: >
    Lydia Rose Eiche is a soprano, opera singer, and actress based in Milwaukee.
  categories:
    - Music
    - Portfolio
  built_by: Bold Oak Design
  built_by_url: https://boldoak.design/
  featured: false
- title: Chris Otto
  url: https://chrisotto.dev/
  main_url: https://chrisotto.dev/
  source_url: https://github.com/chrisotto6/chrisottodev
  description: >
    Blog, portfolio and website for Chris Otto.
  categories:
    - Blog
    - JavaScript
    - Landing Page
    - Portfolio
    - Programming
    - Technology
    - Web Development
  built_by: Chris Otto
  built_by_url: https://github.com/chrisotto6
  featured: false
- title: Roboto Studio
  url: https://roboto.studio
  main_url: https://roboto.studio
  description: >
    Faster than a speeding bullet Website Development based in sunny old Nottingham
  categories:
    - Agency
    - Blog
    - Business
    - Design
    - Featured
    - Freelance
    - Web Development
  featured: true
- title: Viraj Chavan | Full Stack Software Engineer
  url: http://virajc.tech
  main_url: http://virajc.tech
  source_url: https://github.com/virajvchavan/portfolio
  description: >
    Portfolio and blog of a full stack software engineer from India
  categories:
    - Portfolio
    - Blog
    - Web Development
  built_by: Viraj V Chavan
  built_by_url: https://twitter.com/VirajVChavan
  featured: false
- title: Nexweave
  url: https://www.nexweave.com
  main_url: https://www.nexweave.com
  description: >
    Nexweave is a SaaS platform built by a team of experienced product, design & technology professionals in India. Nexweave allows brands to create personalized & interactive video experiences at scale. We would love for our site to be featured at the gatsby showcase since we have long been appreciating the flexibility and speed of the sites we have created using the same.
  categories:
    - Video
    - API
    - User Experience
    - Marketing
    - Design
    - Data
    - Technology
    - Media
    - Consulting
  built_by: Kashaf S
  built_by_url: https://www.linkedin.com/in/kashaf-shaikh-925117178
  featured: false
- title: Daniel Balloch
  url: https://danielballoch.com
  main_url: https://danielballoch.com
  source_url: https://github.com/danielballoch/danielballoch
  description: >
    Hey, I'm Daniel and this is my portfolio site. Made with Gatsby, React, GraphQL, Styled Emotion & Netlify. Install & local host instructions: 1. git clone https://github.com/danielballoch/danielballoch.git 2. npm install. 3. gatsby develop. Keep in mind I'm still learning myself, so these may not be best practises. If anyone's curious as to how something works flick me a message or if you have advice for me I'd love to hear it, otherwise happy coding!
  categories:
    - Portfolio
    - Business
    - Design
    - Freelance
    - Web Development
  built_by: Daniel Balloch
  built_by_url: https://danielballoch.com
- title: The Rift Metz
  url: http://theriftmetz.com/
  main_url: http://theriftmetz.com/
  description: >
    The Rift is a gaming bar based in Metz (France).
  categories:
    - Landing Page
    - Entertainment
    - Design
    - Blog
    - Food
  built_by: Hugo Torzuoli
  built_by_url: https://github.com/HZooly
  featured: false
- title: Built with Workers
  url: https://workers.cloudflare.com/built-with/
  main_url: https://workers.cloudflare.com/built-with/
  description: >
    Showcasing websites & projects built with Cloudflare Workers
  categories:
    - Portfolio
    - JavaScript
    - Web Development
  built_by: Workers who work at Cloudflare
  built_by_url: https://github.com/cloudflare/built-with-workers/graphs/contributors
- title: WebAnaya Solutions
  url: https://www.webanaya.com
  main_url: https://www.webanaya.com
  description: >
    Full Stack Web Solutions Provider.
  categories:
    - Agency
    - Web Development
    - API
    - Blog
  built_by: Durgesh Gupta
  built_by_url: https://durgeshgupta.com
  featured: false
- title: Artem Sapegin’s Blog
  description: >
    Blog of a Berlin based coffee first frontend engineer who works at Omio, makes photos and hangs out with his dogs.
  main_url: https://blog.sapegin.me/
  url: https://blog.sapegin.me/
  source_url: https://github.com/sapegin/blog.sapegin.me
  categories:
    - Blog
    - Open Source
    - Web Development
    - JavaScript
    - Programming
    - Technology
  built_by: Artem Sapegin
  built_by_url: https://github.com/sapegin
- title: adam.ai
  url: https://adam.ai/
  main_url: https://adam.ai/
  description: >
    Are you ready to make your meetings more productive? Our intelligent meeting management tool can help!
  categories:
    - Business
    - Landing Page
    - Productivity
    - Technology
  built_by: Hazem Osama
  built_by_url: https://github.com/hazem3500
  featured: false
- title: Indra Kusuma Profile Page
  url: https://indrakusuma.web.id/me/
  main_url: https://indrakusuma.web.id/me/
  description: >
    Hi! I'm Indra Kusuma. I am an optimistic and type of person of learn by doing who have an interest in Software Engineering, specifically about Web Development.
  categories:
    - Landing Page
    - Blog
  built_by: Indra Kusuma
  built_by_url: https://github.com/idindrakusuma/me
  featured: false
- title: Lukas Horak
  main_url: https://lukashorak.com
  url: https://lukashorak.com
  description: >
    Lukas Horak's personal website. Full stack JavaScript Developer, working in React on front end and Node.js on back end.
  categories:
    - Blog
    - Portfolio
    - Web Development
  built_by: Lukas Horak
  built_by_url: https://github.com/lhorak
  featured: false
- title: Alexandra Thomas
  main_url: https://alexandracthomas.com/
  url: https://alexandracthomas.com/
  description: >
    A portfolio site for Alexandra Thomas, a front-end developer with creative super powers based in Charlotte, NC.
  categories:
    - Portfolio
    - Blog
    - Web Development
  featured: false
- title: Storto Productions
  main_url: https://www.storto-productions.com/
  url: https://www.storto-productions.com/about/
  featured: false
  description: >
    A portfolio site for a video production company based out of Phoenix, AZ.
  categories:
    - Video
    - Blog
    - Portfolio
    - Business
  built_by: Alexandra Thomas
  built_by_url: https://alexandracthomas.com/
- title: Zatsuzen Blog
  url: https://blog.zatsuzen.com
  main_url: https://blog.zatsuzen.com
  description: >
    Web developer's tech blog
  categories:
    - Blog
  built_by: Akane
  built_by_url: https://twitter.com/akanewz
- title: Matthew Mesa
  url: https://matthewmesa.com
  main_url: https://matthewmesa.com
  description: >
    Portfolio website for freelance digital specialist Matthew Mesa.
  categories:
    - Portfolio
  built_by: Matthew Mesa
  built_by_url: https://matthewmesa.com
- title: Taskade
  main_url: https://taskade.com
  url: https://taskade.com
  description: >
    Taskade is the unified workspace for distributed teams. Collaborate and organize in real-time to get things done, faster and smarter.
  categories:
    - App
    - Business
    - Productivity
  built_by: Taskade
  built_by_url: https://github.com/taskade
  featured: false
- title: PWD
  url: https://pwd.com.au
  main_url: https://pwd.com.au
  description: >
    PWD is a full service web marketing, design, and development agency in Perth, Western Australia.
  categories:
    - Blog
    - Portfolio
    - WordPress
    - Business
  built_by: Alex Moon
  built_by_url: https://moonmeister.net
  featured: false
- title: Health Pro Fitness
  url: https://healthprofitness.com/
  main_url: https://healthprofitness.com/
  description: >
    Health Pro Fitness is a lifestyle blog built with Gatsby and static Markdown content.
  categories:
    - Blog
  built_by: Botox For Hair And co.
  built_by_url: https://www.botoxforhair.net/
  featured: false
- title: ramonak.io
  url: https://ramonak.io/
  main_url: https://ramonak.io/
  source_url: https://github.com/KaterinaLupacheva/ramonak.io
  description: >
    Tech blog and portfolio site of a full stack web developer Katsiaryna (Kate) Lupachova
  categories:
    - Blog
    - Portfolio
  built_by: Katsiaryna Lupachova
  built_by_url: https://ramonak.io/
  featured: false
- title: React JS Developer
  main_url: https://reacter.dev/
  url: https://reacter.dev/
  featured: false
  categories:
    - App
    - Web Development
    - Web Development
    - Agency
  built_by: App Design
  built_by_url: https://appdesign.dev/
- title: Guillermo Gómez-Peña
  url: https://www.guillermogomezpena.com/
  main_url: https://www.guillermogomezpena.com/
  description: >
    Personal website for the work of Guillermo Gómez-Peña: performance artist, writer, activist, radical pedagogue and artistic director of the performance troupe La Pocha Nostra. Recipient of the MacArthur Fellow, USA Artists Fellow, and a winner of the Bessie, Guggenheim, and American Book awards.
  categories:
    - Portfolio
    - Gallery
  built_by: Aveling Ray
  built_by_url: https://avelingray.com/
  featured: false
- title: Clinka
  url: https://www.clinka.com.au/
  main_url: https://www.clinka.com.au/
  description: >
    B2B website for an Australian manufacturer of environmentally friendly construction materials.
  categories:
    - Business
  built_by: Aveling Ray
  built_by_url: https://avelingray.com/
- title: Chris Vogt's Blog
  main_url: https://www.chrisvogt.me
  url: https://www.chrisvogt.me
  source_url: https://github.com/chrisvogt/gatsby-theme-private-sphere
  description: >-
    Personal blog of Chris Vogt, a software developer in San Francisco. Showcases
    my latest activity on Instagram, Goodreads, and Spotify using original widgets.
  categories:
    - Blog
    - Open Source
    - Photography
    - Portfolio
  built_by: Chris Vogt
  built_by_url: https://github.com/chrisvogt
- title: Trolley Travel
  main_url: http://trolleytravel.org/
  url: http://trolleytravel.org/
  description: >
    Travel blog website to give tips and informations for many destinations, built with Novella theme
  categories:
    - Blog
    - Travel
  built_by: Pierre Beard
  built_by_url: https://github.com/PBRT
  featured: false
- title: Playlist Detective
  main_url: https://www.playlistdetective.com/
  url: https://www.playlistdetective.com/
  source_url: https://github.com/bobylito/playlistFinder
  description: >
    Playlist Detective is an attempt to ease music discovery with playlists. Back in the days, people were sharing mixtapes - some songs we knew and others we didn't, therefore expanding our musical horizons.

    Playlists are the same, and playlist detective lets you search for songs or artists you like in order to stumble on your new favorite songs.

    It uses Algolia for the search.
  categories:
    - Media
    - Music
  built_by: Alexandre Valsamou-Stanislawski
  built_by_url: https://www.noima.xyz
- title: ProjectManager.tools
  main_url: https://projectmanager.tools/
  url: https://projectmanager.tools/
  featured: false
  categories:
    - App
    - Web Development
    - Design
    - Agency
  built_by: App Design
  built_by_url: https://appdesign.dev/
- title: 1902 Software
  url: https://1902software.com/
  main_url: https://1902software.com/
  description: >
    We are an IT company that specializes in e-commerce and website development on different platforms such as Magento, WordPress, and Umbraco. We are also known for custom software development, web design and mobile app solutions for iOS and Android.
  categories:
    - E-commerce
    - Web Development
    - Programming
    - Mobile Development
    - WordPress
    - Design
    - Business
    - Agency
  built_by: 1902 Software Development Corporation
  built_by_url: https://1902software.com/
  featured: false
- title: Codeful
  url: https://www.codeful.fi/
  main_url: https://www.codeful.fi/
  categories:
    - Agency
    - Consulting
  featured: false
- title: Noima
  url: https://www.noima.xyz
  main_url: https://www.noima.xyz
  categories:
    - Agency
    - Consulting
    - Blog
  featured: false
  built_by: Alexandre Valsamou-Stanislawski
  built_by_url: https://www.noima.xyz
- title: Talent Point
  url: https://talentpoint.co
  main_url: https://talentpoint.co
  description: >
    Talent Point provide the tools that companies need to scale quickly and effectively, bridging the gap between employer brand, HR, and hiring to build teams from within.
  categories:
    - Business
    - Technology
    - Blog
    - Consulting
    - Human Resources
  built_by: Talent Point
  built_by_url: https://talentpoint.co
  featured: false
- title: Marathon Oil
  main_url: https://www.marathonoil.com/
  url: https://www.marathonoil.com/
  featured: false
  categories:
    - Business
    - Marketing
  built_by: Corey Ward
  built_by_url: http://www.coreyward.me/
- title: Gene
  url: https://www.geneglobal.com/work
  main_url: https://www.geneglobal.com
  description: >
    We’re an experience design agency, focused on the future of health
  categories:
    - Agency
    - Technology
    - Healthcare
    - Consulting
    - User Experience
  featured: false
- title: medignition – healthcare innovations
  url: https://medignition.com/
  main_url: https://medignition.com/
  description: >
    medignition builds digital innovations in healthcare.
  categories:
    - Healthcare
    - Education
    - Technology
    - Design
    - Business
    - Portfolio
    - Entrepreneurship
    - Agency
  built_by: medignition
  built_by_url: https://medignition.com/
- title: Dynobase
  url: https://dynobase.dev/
  main_url: https://dynobase.dev/
  description: >
    Professional GUI Client for DynamoDB.
  categories:
    - Data
    - Programming
    - Web Development
  built_by: Rafal Wilinski
  built_by_url: https://rwilinski.me/
  featured: false
- title: Vaktija.eu
  url: https://vaktija.eu
  main_url: https://vaktija.eu
  description: >
    Vaktija.eu gives information about prayer times in germany. (Built with GatsbyJS. Fast in every way that matters.)
  categories:
    - App
    - Community
    - Nonprofit
    - SEO
    - Web Development
  built_by: Rašid Redžić
  built_by_url: https://rasidre.com/
  featured: false
- title: Creative code daily
  main_url: https://www.bobylito.dev/
  url: https://www.bobylito.dev/
  source_url: https://github.com/bobylito/sketches
  description: >
    Creative code daily (CCD) is a personal project for which I build a new animation made out of code every day.
  categories:
    - Blog
    - Programming
    - Gallery
    - Portfolio
  built_by: Alexandre Valsamou-Stanislawski
  built_by_url: https://www.noima.xyz
- title: Messi vs Ronaldo
  description: >
    The biggest debate in football - but who is the best, Messi or Ronaldo? This website provides all the goals and stats to help you reach your own conclusion.
  main_url: https://www.messivsronaldo.app/
  url: https://www.messivsronaldo.app/
  categories:
    - Sports
    - Data
    - App
  built_by: Stephen Greig
  built_by_url: http://ste.digital/
- title: Em Em Recipes
  url: https://ememrecipes.com
  main_url: https://ememrecipes.com
  description: >
    Finally, a recipe website that gets straight to the point.
  categories:
    - Blog
    - Food
  built_by: Matthew Mesa
  built_by_url: https://matthewmesa.com
- title: Yuuniworks Portfolio / Blog
  main_url: https://www.yuuniworks.com/
  url: https://www.yuuniworks.com/
  source_url: https://github.com/junkboy0315/gatsby-portfolio-blog
  featured: false
  categories:
    - Portfolio
    - Web Development
    - Blog
- title: Jun Chen Portfolio
  url: https://www.junchenjun.me
  main_url: https://www.junchenjun.me
  source_url: https://github.com/junchenjun/junchenjun.me
  description: >
    Get to know Jun.
  categories:
    - Portfolio
    - Blog
    - Web Development
  built_by: Jun Chen
  built_by_url: https://www.junchenjun.me
- title: Xavier Mirabelli-Montan
  url: https://xavie.mirmon.co.uk
  main_url: https://xavie.mirmon.co.uk
  source_url: https://github.com/xaviemirmon/xavier-developer-site
  description: >
    The developer portfolio and blog for Xavier Mirabelli-Montan.  Built using TinaCMS Grande hosted on Gatsby Cloud.
  categories:
    - Blog
    - Portfolio
    - Programming
  featured: false
- title: MPG Calculator
  url: https://www.mpg-calculator.co.uk
  main_url: https://www.mpg-calculator.co.uk
  description: >
    A website which allows you to calculate the MPG of your vehicle.
  categories:
    - SEO
    - Accessibility
    - Blog
  built_by: PJ
  built_by_url: https://pjsachdev.me
- title: Softblues
  main_url: https://softblues.io
  url: https://softblues.io
  description: >
    We optimize your project costs and deliver outstanding results by applying relevant technology. Plus, we create our own effective products for businesses and developers all over the world.
  categories:
    - WordPress
    - Portfolio
    - Agency
  built_by: Softblues
  built_by_url: https://softblues.io
- title: Clipchamp
  main_url: https://clipchamp.com/
  url: https://clipchamp.com/en/
  description: >
    Clipchamp is an online video editor, compressor, and converter. The Clipchamp website and blog are powered by Gatsby, Contentful, and Smartling.
  categories:
    - App
    - Blog
    - Landing Page
    - Marketing
    - Video
  featured: false
- title: Mob HQ
  main_url: https://hq.yt-mob.com/
  url: https://hq.yt-mob.com/
  description: >
    Mob HQ is the Headquarters for the World Cup winning Downhill Mountain Bike Race Team, and also a full-time Ride Center for YT bikes.
  categories:
    - Sports
    - Travel
  built_by: Built by Rebels Ltd.
  built_by_url: https://builtbyrebels.com/
  featured: false
- title: Kosmos & Kaos
  main_url: https://www.kosmosogkaos.is/
  url: https://www.kosmosogkaos.is/
  description: >
    A carefully designed user experience is good business.
  categories:
    - Design
    - Consulting
    - Agency
    - Web Development
    - JavaScript
  built_by: Kosmos & Kaos
  built_by_url: https://www.kosmosogkaos.is/
  featured: false
- title: Design Portfolio of Richard Bruskowski
  main_url: https://bruskowski.design/
  url: https://bruskowski.design/
  description: >
    My freelance design portfolio: Visual design, digital products, interactive prototypes, design systems, brand design. Uses MDX, Styled Components, Framer Motion. Started with Gatsby Starter Emilia by LekoArts.
  categories:
    - Design
    - Portfolio
    - User Experience
    - Freelance
    - Photography
  built_by: Richard Bruskowski
  built_by_url: https://github.com/richardbruskowski
- title: Kelvin DeCosta's Website
  url: https://kelvindecosta.com
  main_url: https://kelvindecosta.com
  categories:
    - Blog
    - Portfolio
  built_by: Kelvin DeCosta
  built_by_url: https://github.com/kelvindecosta
  featured: false
- title: Coronavirus (COVID-19) Tracker
  url: https://coronavirus.traction.one/
  main_url: https://coronavirus.traction.one/
  description: >
    This application shows the near real-time status based on data from JHU CSSE.
  categories:
    - Data
    - Directory
  built_by: Sankarsan Kampa
  built_by_url: https://traction.one
  featured: false
- title: Coronavirus COVID-19 Statistics Worldwide
  url: https://maxmaxinechen.github.io/COVID19-Worldwide-Stats/
  main_url: https://maxmaxinechen.github.io/COVID19-Worldwide-Stats/
  source_url: https://github.com/maxMaxineChen/COVID19-Worldwide-Stats
  description: >
    A Coronavirus COVID-19 global data statistics application built by Gatsby + Material UI + Recharts
  categories:
    - Data
    - Open Source
  built_by: Maxine Chen
  built_by_url: https://github.com/maxMaxineChen
  featured: false
- title: Folding@Home Stats
  url: https://folding.traction.one/team?id=246252
  main_url: https://folding.traction.one
  description: >
    Folding@Home Stats Report for Teams.
  categories:
    - Data
    - Science
    - Directory
  built_by: Sankarsan Kampa
  built_by_url: https://traction.one
  featured: false
- title: COVID-19 Tracking and Projections
  url: https://flattenthecurve.co.nz/
  main_url: https://flattenthecurve.co.nz/
  source_url: https://github.com/carlaiau/flatten-the-curve
  description: >
    Allowing non technical users to compare their country with other situations around the world. We present configurable cumulative graph curves. We compare your countries current status with other countries who have already been at your level and show you where they’ve ended up. Data via JHU. Further functionality added daily.
  categories:
    - Data
    - Open Source
  built_by: Carl Aiau
  built_by_url: https://github.com/carlaiau
  featured: false
- title: Takeout Tracker
  main_url: https://www.takeouttracker.com/
  url: https://www.takeouttracker.com/
  featured: false
  categories:
    - Data
    - Open Source
    - Food
    - Directory
    - Nonprofit
  built_by: Corey Ward
  built_by_url: http://www.coreyward.me/
- title: Illustration Hunt
  main_url: https://illustrationhunt.com/
  url: https://illustrationhunt.com/
  featured: false
  categories:
    - Data
    - Design
    - Entertainment
    - Productivity
    - User Experience
    - Programming
    - Gallery
    - Human Resources
    - Library
  built_by: Gilbish Kosma
  built_by_url: https://www.gil20.me/
- title: Monolit
  url: https://monolit.hr
  main_url: https://monolit.hr
  description: >
    Standard business website with sliders and contact form.
  categories:
    - Business
  built_by: Devnet
  built_by_url: https://devnet.hr
  featured: false
- title: Andrew Zeller
  main_url: https://zeller.io
  source_url: https://github.com/ajzeller/zellerio_gatsby
  url: https://zeller.io
  featured: false
  categories:
    - Portfolio
    - Blog
    - Web Development
  built_by: Andrew Zeller
  built_by_url: https://zeller.io
- title: Crushing WFH
  url: https://crushingwfh.com/
  main_url: https://crushingwfh.com/
  source_url: https://github.com/tiagofsanchez/wfh-tools
  description: >
    A directory of tools to help anyone to work from home in a productive manner
  categories:
    - Directory
    - Open Source
  built_by: Tiago Sanchez
  built_by_url: https://www.tiagofsanchez.com/
  featured: false
- title: Martin Container
  main_url: https://www.container.com/
  url: https://www.container.com/
  featured: false
  categories:
    - Business
  built_by: Vincit California
  built_by_url: https://www.vincit.com/
- title: Urban Armor Gear
  main_url: https://www.urbanarmorgear.com/
  url: https://www.urbanarmorgear.com/
  featured: false
  categories:
    - E-commerce
  built_by: Vincit California
  built_by_url: https://www.vincit.com/
- title: Jason Zheng's Portfolio
  main_url: https://jasonzy.com
  url: https://jasonzy.com
  source_url: https://github.com/bilafish/portfolio-site
  description: >
    Hey there, I'm Jason! I'm a front-end web developer from the sunny island
    of Singapore. This is my first Gatsby site developed using Gatsby and
    Netlify CMS. Feel free to get in touch if you're interested to collaborate
    or engage me on any projects. If you just want to say hello, that's cool
    too.
  featured: false
  categories:
    - Portfolio
    - Web Development
  built_by: Jason Zheng
  built_by_url: https://github.com/bilafish
- title: Fluiditype
  url: https://www.fluiditype.com/
  main_url: https://www.fluiditype.com/
  description: >
    Fluditype is small CSS library focusing on pure typographic fluidity. Recommend to be used for blogs, portfolios, documentation & and simplistic text websites.
  categories:
    - Open Source
    - Design
  built_by: Boris Kirov
  built_by_url: https://www.boriskirov.com
  featured: false
- title: Bonsaiilabs
  main_url: https://bonsaiilabs.com/
  url: https://bonsaiilabs.com/
  description: >
    We are a team of two, creating software for startups and enabling learners with our visualize, break, and solve approach.
  featured: false
  categories:
    - Education
    - Consulting
  built_by: Bonsaiilabs Team
  built_by_url: https://bonsaiilabs.com/team
- title: Tyson
  main_url: https://www.tyson.com
  url: https://www.tyson.com
  featured: false
  categories:
    - Food
    - Marketing
  built_by: Tyson Foods, Inc.
- title: Hillshire Farm
  main_url: https://www.hillshirefarm.com
  url: https://www.hillshirefarm.com
  featured: false
  categories:
    - Food
    - Marketing
  built_by: Tyson Foods, Inc.
- title: Hillshire Snacking
  main_url: https://www.hillshiresnacking.com
  url: https://www.hillshiresnacking.com
  featured: false
  categories:
    - Food
    - Marketing
  built_by: Tyson Foods, Inc.
- title: Jimmy Dean
  main_url: https://www.jimmydean.com
  url: https://www.jimmydean.com
  featured: false
  categories:
    - Food
    - Marketing
  built_by: Tyson Foods, Inc.
- title: Aidells
  main_url: https://www.aidells.com
  url: https://www.aidells.com
  featured: false
  categories:
    - Food
    - Marketing
  built_by: Tyson Foods, Inc.
- title: State Fair
  main_url: https://www.corndogs.com
  url: https://www.corndogs.com
  featured: false
  categories:
    - Food
    - Marketing
  built_by: Tyson Foods, Inc.
- title: Nudges
  main_url: https://www.nudgesdogtreats.com
  url: https://www.nudgesdogtreats.com
  featured: false
  categories:
    - Food
    - Marketing
  built_by: Tyson Foods, Inc.
- title: Tyson Ingredient Solutions
  main_url: https://www.tysoningredientsolutions.com
  url: https://www.tysoningredientsolutions.com
  featured: false
  categories:
    - Food
    - Marketing
  built_by: Tyson Foods, Inc.
- title: Wright Brand
  main_url: https://www.wrightbrand.com
  url: https://www.wrightbrand.com
  featured: false
  categories:
    - Food
    - Marketing
  built_by: Tyson Foods, Inc.
<<<<<<< HEAD
- title: Zestard Technologies
  main_url: https://www.zestard.com
  url: https://www.zestard.com
  description: >
    Zestard Technologies is an eCommerce Specialist company focusing on Magento & Shopify as a core expertise.
  categories:
    - Web Development
    - WordPress 
    - Technology
    - Agency
    - E-Commerce
  built_by: Zestard Technologies
  built_by_url: https://www.zestard.com
=======
- title: Kostas Vrouvas
  main_url: https://kosvrouvas.com
  url: https://kosvrouvas.com
  featured: false
  categories:
    - Blog
    - Portfolio
  built_by: Kostas Vrouvas
- title: Hanare Cafe in Toshijima, Toba, Japan
  main_url: https://hanarecafe.com
  url: https://hanarecafe.com
  source_url: https://github.com/mnishiguchi/hanarecafe-gatsby
  description: >
    A website for a cafe/bakery located in Toshijima, a beautiful sightseeing spot just a 20-minutes ferry ride from downtown Toba, Japan.
  categories:
    - Food
    - Travel
  built_by: Masatoshi Nishiguchi
  built_by_url: https://mnishiguchi.com
  featured: false
>>>>>>> 25f22763
<|MERGE_RESOLUTION|>--- conflicted
+++ resolved
@@ -10248,7 +10248,6 @@
     - Food
     - Marketing
   built_by: Tyson Foods, Inc.
-<<<<<<< HEAD
 - title: Zestard Technologies
   main_url: https://www.zestard.com
   url: https://www.zestard.com
@@ -10262,7 +10261,6 @@
     - E-Commerce
   built_by: Zestard Technologies
   built_by_url: https://www.zestard.com
-=======
 - title: Kostas Vrouvas
   main_url: https://kosvrouvas.com
   url: https://kosvrouvas.com
@@ -10282,5 +10280,4 @@
     - Travel
   built_by: Masatoshi Nishiguchi
   built_by_url: https://mnishiguchi.com
-  featured: false
->>>>>>> 25f22763
+  featured: false