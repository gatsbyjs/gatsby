- title: ReactJS
  main_url: "https://reactjs.org/"
  url: "https://reactjs.org/"
  source_url: "https://github.com/reactjs/reactjs.org"
  featured: true
  categories:
    - Web Development
    - Featured
- title: Flamingo
  main_url: https://www.shopflamingo.com/
  url: https://www.shopflamingo.com/
  description: >
    Online shop for women's body care and hair removal products.
  categories:
    - eCommerce
    - Featured
  featured: true
- title: IDEO
  url: https://www.ideo.com
  main_url: https://www.ideo.com/
  description: >
    A Global design company committed to creating positive impact.
  categories:
    - Agency
    - Technology
    - Featured
    - Consulting
    - User Experience
  featured: true
- title: Airbnb Engineering & Data Science
  description: >
    Creative engineers and data scientists building a world where you can belong
    anywhere
  main_url: "https://airbnb.io/"
  url: "https://airbnb.io/"
  categories:
    - Blog
    - Gallery
    - Featured
  featured: true
- title: Impossible Foods
  main_url: "https://impossiblefoods.com/"
  url: "https://impossiblefoods.com/"
  categories:
    - Food
    - Featured
  featured: true
- title: Braun
  description: >
    Braun offers high performance hair removal and hair care products, including dryers, straighteners, shavers, and more.
  main_url: "https://ca.braun.com/en-ca"
  url: "https://ca.braun.com/en-ca"
  categories:
    - eCommerce
    - Featured
  featured: true
- title: NYC Pride 2019 | WorldPride NYC | Stonewall50
  main_url: "https://2019-worldpride-stonewall50.nycpride.org/"
  url: "https://2019-worldpride-stonewall50.nycpride.org/"
  featured: true
  description: >-
    Join us in 2019 for NYC Pride, as we welcome WorldPride and mark the 50th
    Anniversary of the Stonewall Uprising and a half-century of LGBTQ+
    liberation.
  categories:
    - Education
    - Marketing
    - Nonprofit
    - Featured
  built_by: Canvas United
  built_by_url: "https://www.canvasunited.com/"
- title: The State of European Tech
  main_url: "https://2017.stateofeuropeantech.com/"
  url: "https://2017.stateofeuropeantech.com/"
  featured: true
  categories:
    - Technology
    - Featured
  built_by: Studio Lovelock
  built_by_url: "http://www.studiolovelock.com/"
- title: Hopper
  main_url: "https://www.hopper.com/"
  url: "https://www.hopper.com/"
  built_by: Narative
  built_by_url: "https://www.narative.co/"
  featured: true
  categories:
    - Technology
    - App
    - Featured
- title: GM Capital One
  description: |
    Introducing the new online experience for your GM Rewards Credit Card
  main_url: "https://gm.capitalone.com/"
  url: "https://gm.capitalone.com/"
  categories:
    - Featured
  featured: true
- title: Life Without Barriers | Foster Care
  main_url: "https://www.lwb.org.au/foster-care"
  url: "https://www.lwb.org.au/foster-care"
  featured: true
  description: >-
    We are urgently seeking foster carers all across Australia. Can you open
    your heart and your home to a child in need? There are different types of
    foster care that can suit you. We offer training and 24/7 support.
  categories:
    - Nonprofit
    - Education
    - Documentation
    - Marketing
    - Featured
  built_by: LWB Digital Team
  built_by_url: "https://twitter.com/LWBAustralia"
- title: Figma
  main_url: "https://www.figma.com/"
  url: "https://www.figma.com/"
  featured: true
  categories:
    - Marketing
    - Design
    - Featured
  built_by: Corey Ward
  built_by_url: "http://www.coreyward.me/"
- title: Bejamas - JAM Experts for hire
  main_url: "https://bejamas.io/"
  url: "https://bejamas.io/"
  featured: true
  description: >-
    We help agencies and companies with JAMStack tools. This includes web
    development using Static Site Generators, Headless CMS, CI / CD and CDN
    setup.
  categories:
    - Technology
    - Web Development
    - Agency
    - Marketing
    - Featured
  built_by: Bejamas
  built_by_url: "https://bejamas.io/"
- title: The State of JavaScript
  description: >
    Data from over 20,000 developers, asking them questions on topics ranging
    from frontend frameworks and state management, to build tools and testing
    libraries.
  main_url: "https://stateofjs.com/"
  url: "https://stateofjs.com/"
  source_url: "https://github.com/StateOfJS/StateOfJS"
  categories:
    - Data
    - JavaScript
    - Featured
  built_by: StateOfJS
  built_by_url: "https://github.com/StateOfJS/StateOfJS/graphs/contributors"
  featured: true
- title: DesignSystems.com
  main_url: "https://www.designsystems.com/"
  url: "https://www.designsystems.com/"
  description: |
    A resource for learning, creating and evangelizing design systems.
  categories:
    - Design
    - Blog
    - Technology
    - Featured
  built_by: Corey Ward
  built_by_url: "http://www.coreyward.me/"
  featured: true
- title: Timely
  main_url: "https://timelyapp.com/"
  url: "https://timelyapp.com/"
  description: |
    Fully automatic time tracking. For those who trade in time.
  categories:
    - Productivity
    - Featured
  built_by: Timm Stokke
  built_by_url: "https://timm.stokke.me"
  featured: true
- title: Snap Kit
  main_url: "https://kit.snapchat.com/"
  url: "https://kit.snapchat.com/"
  description: >
    Snap Kit lets developers integrate some of Snapchat’s best features across
    platforms.
  categories:
    - Technology
    - Documentation
    - Featured
  featured: true
- title: SendGrid
  main_url: "https://sendgrid.com/docs/"
  url: "https://sendgrid.com/docs/"
  description: >
    SendGrid delivers your transactional and marketing emails through the
    world's largest cloud-based email delivery platform.
  categories:
    - API
    - Technology
    - Documentation
    - Featured
  featured: true
- title: Kirsten Noelle
  main_url: "https://www.kirstennoelle.com/"
  url: "https://www.kirstennoelle.com/"
  featured: true
  description: >
    Digital portfolio for San Francisco Bay Area photographer Kirsten Noelle Wiemer.
  categories:
    - Photography
    - Portfolio
    - Featured
  built_by: Ryan Wiemer
  built_by_url: "https://www.ryanwiemer.com/"
- title: Cajun Bowfishing
  main_url: "https://cajunbowfishing.com/"
  url: "https://cajunbowfishing.com/"
  featured: false
  categories:
    - eCommerce
    - Sports
  built_by: Escalade Sports
  built_by_url: "https://www.escaladesports.com/"
- title: NEON
  main_url: "http://neonrated.com/"
  url: "http://neonrated.com/"
  featured: false
  categories:
    - Gallery
- title: GraphCMS
  main_url: "https://graphcms.com/"
  url: "https://graphcms.com/"
  featured: false
  categories:
    - Marketing
    - Technology
- title: Bottender Docs
  main_url: "https://bottender.js.org/"
  url: "https://bottender.js.org/"
  source_url: "https://github.com/bottenderjs/bottenderjs.github.io"
  featured: false
  categories:
    - Documentation
    - Web Development
    - Open Source
- title: Ghost Documentation
  main_url: https://docs.ghost.org/
  url: https://docs.ghost.org/
  source_url: "https://github.com/tryghost/docs"
  featured: false
  description: >-
    Ghost is an open source, professional publishing platform built on a modern Node.js technology stack — designed for teams who need power, flexibility and performance.
  categories:
    - Technology
    - Documentation
    - Open Source
  built_by: Ghost Foundation
  built_by_url: https://ghost.org/
- title: Nike - Just Do It
  main_url: "https://justdoit.nike.com/"
  url: "https://justdoit.nike.com/"
  featured: true
  categories:
    - eCommerce
    - Featured
- title: AirBnB Cereal
  main_url: "https://airbnb.design/cereal"
  url: "https://airbnb.design/cereal"
  featured: false
  categories:
    - Marketing
    - Design
- title: Cardiogram
  main_url: "https://cardiogr.am/"
  url: "https://cardiogr.am/"
  featured: false
  categories:
    - Marketing
    - Technology
- title: Hack Club
  main_url: "https://hackclub.com/"
  url: "https://hackclub.com/"
  source_url: "https://github.com/hackclub/site"
  featured: false
  categories:
    - Education
    - Web Development
- title: Matthias Jordan Portfolio
  main_url: "https://iammatthias.com/"
  url: "https://iammatthias.com/"
  source_url: "https://github.com/iammatthias/net"
  description: >-
    Photography portfolio and blog built using Contentful + Netlify + Gatsby V2.
  built_by: Matthias Jordan
  built_by_url: https://github.com/iammatthias
  featured: false
  categories:
    - Photography
    - Portfolio
- title: Investment Calculator
  main_url: "https://investmentcalculator.io/"
  url: "https://investmentcalculator.io/"
  featured: false
  categories:
    - Education
    - Finance
- title: CSS Grid Playground by MozillaDev
  main_url: "https://mozilladevelopers.github.io/playground/"
  url: "https://mozilladevelopers.github.io/playground/"
  source_url: "https://github.com/MozillaDevelopers/playground"
  featured: false
  categories:
    - Education
    - Web Development
- title: Piotr Fedorczyk Portfolio
  built_by: Piotr Fedorczyk
  built_by_url: "https://piotrf.pl"
  categories:
    - Portfolio
    - Web Development
  description: >-
    Portfolio of Piotr Fedorczyk, a digital product designer and full-stack developer specializing in shaping, designing and building news and tools for news.
  featured: false
  main_url: "https://piotrf.pl/"
  url: "https://piotrf.pl/"
- title: unrealcpp
  main_url: "https://unrealcpp.com/"
  url: "https://unrealcpp.com/"
  source_url: "https://github.com/Harrison1/unrealcpp-com"
  featured: false
  categories:
    - Blog
    - Web Development
- title: Andy Slezak
  main_url: "https://www.aslezak.com/"
  url: "https://www.aslezak.com/"
  source_url: "https://github.com/amslezak"
  featured: false
  categories:
    - Web Development
    - Portfolio
- title: Deliveroo.Design
  main_url: "https://www.deliveroo.design/"
  url: "https://www.deliveroo.design/"
  featured: false
  categories:
    - Food
    - Marketing
- title: Dona Rita
  main_url: "https://www.donarita.co.uk/"
  url: "https://www.donarita.co.uk/"
  source_url: "https://github.com/peduarte/dona-rita-website"
  featured: false
  categories:
    - Food
    - Marketing
- title: Fröhlich ∧ Frei
  main_url: "https://www.froehlichundfrei.de/"
  url: "https://www.froehlichundfrei.de/"
  featured: false
  categories:
    - Web Development
    - Blog
    - Open Source
- title: How to GraphQL
  main_url: "https://www.howtographql.com/"
  url: "https://www.howtographql.com/"
  source_url: "https://github.com/howtographql/howtographql"
  featured: false
  categories:
    - Documentation
    - Web Development
    - Open Source
- title: OnCallogy
  main_url: "https://www.oncallogy.com/"
  url: "https://www.oncallogy.com/"
  featured: false
  categories:
    - Marketing
    - Healthcare
- title: Ryan Wiemer's Portfolio
  main_url: "https://www.ryanwiemer.com/"
  url: "https://www.ryanwiemer.com/knw-photography/"
  source_url: "https://github.com/ryanwiemer/rw"
  featured: false
  description: >
    Digital portfolio for Oakland, CA based account manager Ryan Wiemer.
  categories:
    - Portfolio
    - Web Development
    - Design
  built_by: Ryan Wiemer
  built_by_url: "https://www.ryanwiemer.com/"
- title: Ventura Digitalagentur Köln
  main_url: "https://www.ventura-digital.de/"
  url: "https://www.ventura-digital.de/"
  featured: false
  built_by: Ventura Digitalagentur
  categories:
    - Agency
    - Marketing
    - Featured
- title: Azer Koçulu
  main_url: "https://kodfabrik.com/"
  url: "https://kodfabrik.com/photography/"
  featured: false
  categories:
    - Portfolio
    - Photography
    - Web Development
- title: Damir.io
  main_url: "http://damir.io/"
  url: "http://damir.io/"
  source_url: "https://github.com/dvzrd/gatsby-sfiction"
  featured: false
  categories:
    - Blog
- title: Digital Psychology
  main_url: "http://digitalpsychology.io/"
  url: "http://digitalpsychology.io/"
  source_url: "https://github.com/danistefanovic/digitalpsychology.io"
  featured: false
  categories:
    - Education
    - Library
- title: Théâtres Parisiens
  main_url: "http://theatres-parisiens.fr/"
  url: "http://theatres-parisiens.fr/"
  source_url: "https://github.com/phacks/theatres-parisiens"
  featured: false
  categories:
    - Education
    - Entertainment
# - title: William Owen UK Portfolio / Blog
#   main_url: "http://william-owen.co.uk/"
#   url: "http://william-owen.co.uk/"
#   featured: false
#   description: >-
#     Over 20 years experience delivering customer-facing websites, internet-based
#     solutions and creative visual design for a wide range of companies and
#     organisations.
#   categories:
#     - Portfolio
#     - Blog
#   built_by: William Owen
#   built_by_url: "https://twitter.com/twilowen"
- title: A4 纸网
  main_url: "http://www.a4z.cn/"
  url: "http://www.a4z.cn/price"
  source_url: "https://github.com/hiooyUI/hiooyui.github.io"
  featured: false
  categories:
    - eCommerce
- title: Steve Meredith's Portfolio
  main_url: "http://www.stevemeredith.com/"
  url: "http://www.stevemeredith.com/"
  featured: false
  categories:
    - Portfolio
- title: API Platform
  main_url: "https://api-platform.com/"
  url: "https://api-platform.com/"
  source_url: "https://github.com/api-platform/website"
  featured: false
  categories:
    - Documentation
    - Web Development
    - Open Source
    - Library
- title: Artivest
  main_url: "https://artivest.co/"
  url: "https://artivest.co/what-we-do/for-advisors-and-investors/"
  featured: false
  categories:
    - Marketing
    - Blog
    - Documentation
    - Finance
- title: The Audacious Project
  main_url: "https://audaciousproject.org/"
  url: "https://audaciousproject.org/"
  featured: false
  categories:
    - Nonprofit
- title: Dustin Schau's Blog
  main_url: "https://blog.dustinschau.com/"
  url: "https://blog.dustinschau.com/"
  source_url: "https://github.com/dschau/blog"
  featured: false
  categories:
    - Blog
    - Web Development
- title: iContract Blog
  main_url: "https://blog.icontract.co.uk/"
  url: "http://blog.icontract.co.uk/"
  featured: false
  categories:
    - Blog
- title: BRIIM
  main_url: "https://bri.im/"
  url: "https://bri.im/"
  featured: false
  description: >-
    BRIIM is a movement to enable JavaScript enthusiasts and web developers in
    machine learning. Learn about artificial intelligence and data science, two
    fields which are governed by machine learning, in JavaScript. Take it right
    to your browser with WebGL.
  categories:
    - Education
    - Web Development
    - Technology
- title: Calpa's Blog
  main_url: "https://calpa.me/"
  url: "https://calpa.me/"
  source_url: "https://github.com/calpa/blog"
  featured: false
  categories:
    - Blog
    - Web Development
- title: Code Bushi
  main_url: "https://codebushi.com/"
  url: "https://codebushi.com/"
  featured: false
  description: >-
    Web development resources, trends, & techniques to elevate your coding
    journey.
  categories:
    - Web Development
    - Open Source
    - Blog
  built_by: Hunter Chang
  built_by_url: "https://hunterchang.com/"
- title: Daniel Hollcraft
  main_url: "https://danielhollcraft.com/"
  url: "https://danielhollcraft.com/"
  source_url: "https://github.com/danielbh/danielhollcraft.com"
  featured: false
  categories:
    - Web Development
    - Blog
    - Portfolio
- title: Darren Britton's Portfolio
  main_url: "https://darrenbritton.com/"
  url: "https://darrenbritton.com/"
  source_url: "https://github.com/darrenbritton/darrenbritton.github.io"
  featured: false
  categories:
    - Web Development
    - Portfolio
- title: Dave Lindberg Marketing & Design
  url: "https://davelindberg.com/"
  main_url: "https://davelindberg.com/"
  source_url: "https://github.com/Dave-Lindberg/dl-gatsby"
  featured: false
  description: >-
    My work revolves around solving problems for people in business, using
    integrated design and marketing strategies to improve sales, increase brand
    engagement, generate leads and achieve goals.
  categories:
    - Design
    - Marketing
    - Portfolio
- title: Design Systems Weekly
  main_url: "https://designsystems.email/"
  url: "https://designsystems.email/"
  featured: false
  categories:
    - Education
    - Web Development
- title: Dalbinaco's Website
  main_url: "https://dlbn.co/en/"
  url: "https://dlbn.co/en/"
  source_url: "https://github.com/dalbinaco/dlbn.co"
  featured: false
  categories:
    - Portfolio
    - Web Development
- title: mParticle's Documentation
  main_url: "https://docs.mparticle.com/"
  url: "https://docs.mparticle.com/"
  featured: false
  categories:
    - Web Development
    - Documentation
- title: Doopoll
  main_url: "https://doopoll.co/"
  url: "https://doopoll.co/"
  featured: false
  categories:
    - Marketing
    - Technology
- title: ERC dEX
  main_url: "https://ercdex.com/"
  url: "https://ercdex.com/aqueduct"
  featured: false
  categories:
    - Marketing
- title: Fabian Schultz' Portfolio
  main_url: "https://fabianschultz.com/"
  url: "https://fabianschultz.com/"
  source_url: "https://github.com/fabe/site"
  featured: false
  description: >-
    Hello, I’m Fabian — a product designer and developer based in Potsdam,
    Germany. I’ve been working both as a product designer and frontend developer
    for over 5 years now. I particularly enjoy working with companies that try
    to meet broad and unique user needs.
  categories:
    - Portfolio
    - Web Development
  built_by: Fabian Schultz
  built_by_url: "https://fabianschultz.com/"
- title: CalState House Manager
  description: >
    Home service membership that offers proactive and on-demand maintenance for
    homeowners
  main_url: "https://housemanager.calstate.aaa.com/"
  url: "https://housemanager.calstate.aaa.com/"
  categories:
    - Marketing
- title: The freeCodeCamp Guide
  main_url: "https://guide.freecodecamp.org/"
  url: "https://guide.freecodecamp.org/"
  source_url: "https://github.com/freeCodeCamp/guide"
  featured: false
  categories:
    - Web Development
    - Documentation
- title: High School Hackathons
  main_url: "https://hackathons.hackclub.com/"
  url: "https://hackathons.hackclub.com/"
  source_url: "https://github.com/hackclub/hackathons"
  featured: false
  categories:
    - Education
    - Web Development
- title: Hapticmedia
  main_url: "https://hapticmedia.fr/en/"
  url: "https://hapticmedia.fr/en/"
  featured: false
  categories:
    - Agency
- title: heml.io
  main_url: "https://heml.io/"
  url: "https://heml.io/"
  source_url: "https://github.com/SparkPost/heml.io"
  featured: false
  categories:
    - Documentation
    - Web Development
    - Open Source
- title: Juliette Pretot's Portfolio
  main_url: "https://juliette.sh/"
  url: "https://juliette.sh/"
  featured: false
  categories:
    - Web Development
    - Portfolio
    - Blog
- title: Kris Hedstrom's Portfolio
  main_url: "https://k-create.com/"
  url: "https://k-create.com/portfolio/"
  source_url: "https://github.com/kristofferh/kristoffer"
  featured: false
  description: >-
    Hey. I’m Kris. I’m an interactive designer / developer. I grew up in Umeå,
    in northern Sweden, but I now live in Brooklyn, NY. I am currently enjoying
    a hybrid Art Director + Lead Product Engineer role at a small startup called
    Nomad Health. Before that, I was a Product (Engineering) Manager at Tumblr.
    Before that, I worked at agencies. Before that, I was a baby. I like to
    design things, and then I like to build those things. I occasionally take on
    freelance projects. Feel free to get in touch if you have an interesting
    project that you want to collaborate on. Or if you just want to say hello,
    that’s cool too.
  categories:
    - Portfolio
  built_by: Kris Hedstrom
  built_by_url: "https://k-create.com/"
- title: knpw.rs
  main_url: "https://knpw.rs/"
  url: "https://knpw.rs/"
  source_url: "https://github.com/knpwrs/knpw.rs"
  featured: false
  categories:
    - Blog
    - Web Development
- title: Kostas Bariotis' Blog
  main_url: "https://kostasbariotis.com/"
  url: "https://kostasbariotis.com/"
  source_url: "https://github.com/kbariotis/kostasbariotis.com"
  featured: false
  categories:
    - Blog
    - Portfolio
    - Web Development
- title: LaserTime Clinic
  main_url: "https://lasertime.ru/"
  url: "https://lasertime.ru/"
  source_url: "https://github.com/oleglegun/lasertime"
  featured: false
  categories:
    - Marketing
- title: Jason Lengstorf
  main_url: "https://lengstorf.com"
  url: "https://lengstorf.com"
  source_url: "https://github.com/jlengstorf/lengstorf.com"
  featured: false
  categories:
    - Blog
  built_by: Jason Lengstorf
  built_by_url: "https://github.com/jlengstorf"
- title: Mannequin.io
  main_url: "https://mannequin.io/"
  url: "https://mannequin.io/"
  source_url: "https://github.com/LastCallMedia/Mannequin/tree/master/site"
  featured: false
  categories:
    - Open Source
    - Web Development
    - Documentation
- title: manu.ninja
  main_url: "https://manu.ninja/"
  url: "https://manu.ninja/"
  source_url: "https://github.com/Lorti/manu.ninja"
  featured: false
  description: >-
    manu.ninja is the personal blog of Manuel Wieser, where he talks about
    frontend development, games and digital art
  categories:
    - Blog
    - Technology
    - Web Development
- title: Fabric
  main_url: "https://meetfabric.com/"
  url: "https://meetfabric.com/"
  featured: false
  categories:
    - Marketing
- title: Nexit
  main_url: "https://nexit.sk/"
  url: "https://nexit.sk/references"
  featured: false
  categories:
    - Web Development
- title: Open FDA
  description: >
    Provides APIs and raw download access to a number of high-value, high
    priority and scalable structured datasets, including adverse events, drug
    product labeling, and recall enforcement reports.
  main_url: "https://open.fda.gov/"
  url: "https://open.fda.gov/"
  source_url: "https://github.com/FDA/open.fda.gov"
  featured: false
  categories:
    - Government
    - Open Source
    - Web Development
    - API
    - Data
- title: NYC Planning Labs (New York City Department of City Planning)
  main_url: "https://planninglabs.nyc/"
  url: "https://planninglabs.nyc/about/"
  source_url: "https://github.com/NYCPlanning/"
  featured: false
  description: >-
    We work with New York City's Urban Planners to deliver impactful, modern
    technology tools.
  categories:
    - Open Source
    - Government
- title: Pravdomil
  main_url: "https://pravdomil.com/"
  url: "https://pravdomil.com/"
  source_url: "https://github.com/pravdomil/pravdomil.com"
  featured: false
  description: >-
    I’ve been working both as a product designer and frontend developer for over
    5 years now. I particularly enjoy working with companies that try to meet
    broad and unique user needs.
  categories:
    - Portfolio
- title: Preston Richey Portfolio / Blog
  main_url: "https://prestonrichey.com/"
  url: "https://prestonrichey.com/"
  source_url: "https://github.com/prichey/prestonrichey.com"
  featured: false
  categories:
    - Web Development
    - Portfolio
    - Blog
- title: Landing page of Put.io
  main_url: "https://put.io/"
  url: "https://put.io/"
  featured: false
  categories:
    - eCommerce
    - Technology
- title: The Rick and Morty API
  main_url: "https://rickandmortyapi.com/"
  url: "https://rickandmortyapi.com/"
  built_by: Axel Fuhrmann
  built_by_url: "https://axelfuhrmann.com/"
  featured: false
  categories:
    - Web Development
    - Entertainment
    - Documentation
    - Open Source
    - API
- title: Santa Compañía Creativa
  main_url: "https://santacc.es/"
  url: "https://santacc.es/"
  source_url: "https://github.com/DesarrolloWebSantaCC/santacc-web"
  featured: false
  categories:
    - Agency
- title: Sean Coker's Blog
  main_url: "https://sean.is/"
  url: "https://sean.is/"
  featured: false
  categories:
    - Blog
    - Portfolio
    - Web Development
- title: Several Levels
  main_url: "https://severallevels.io/"
  url: "https://severallevels.io/"
  source_url: "https://github.com/Harrison1/several-levels"
  featured: false
  categories:
    - Agency
    - Web Development
- title: Simply
  main_url: "https://simply.co.za/"
  url: "https://simply.co.za/"
  featured: false
  categories:
    - Marketing
- title: Storybook
  main_url: "https://storybook.js.org/"
  url: "https://storybook.js.org/"
  source_url: "https://github.com/storybooks/storybook"
  featured: false
  categories:
    - Web Development
    - Open Source
- title: Vibert Thio's Portfolio
  main_url: "https://vibertthio.com/portfolio/"
  url: "https://vibertthio.com/portfolio/projects/"
  source_url: "https://github.com/vibertthio/portfolio"
  featured: false
  categories:
    - Portfolio
    - Web Development
- title: VisitGemer
  main_url: "https://visitgemer.sk/"
  url: "https://visitgemer.sk/"
  featured: false
  categories:
    - Marketing
- title: Bricolage.io
  main_url: "https://www.bricolage.io/"
  url: "https://www.bricolage.io/"
  source_url: "https://github.com/KyleAMathews/blog"
  featured: false
  categories:
    - Blog
- title: Charles Pinnix Website
  main_url: "https://www.charlespinnix.com/"
  url: "https://www.charlespinnix.com/"
  featured: false
  description: >-
    I’m a senior frontend engineer with 8 years of experience building websites
    and web applications. I’m interested in leading creative, multidisciplinary
    engineering teams. I’m a creative technologist, merging photography, art,
    and design into engineering and visa versa. I take a pragmatic,
    product-oriented approach to development, allowing me to see the big picture
    and ensuring quality products are completed on time. I have a passion for
    modern frontend JavaScript frameworks such as React and Vue, and I have
    substantial experience on the backend with an interest in Node and
    container based deployment with Docker and AWS.
  categories:
    - Portfolio
    - Web Development
- title: Charlie Harrington's Blog
  main_url: "https://www.charlieharrington.com/"
  url: "https://www.charlieharrington.com/"
  source_url: "https://github.com/whatrocks/blog"
  featured: false
  categories:
    - Blog
    - Web Development
    - Music
- title: Gabriel Adorf's Portfolio
  main_url: "https://www.gabrieladorf.com/"
  url: "https://www.gabrieladorf.com/"
  source_url: "https://github.com/gabdorf/gabriel-adorf-portfolio"
  featured: false
  categories:
    - Portfolio
    - Web Development
- title: greglobinski.com
  main_url: "https://www.greglobinski.com/"
  url: "https://www.greglobinski.com/"
  source_url: "https://github.com/greglobinski/www.greglobinski.com"
  featured: false
  categories:
    - Portfolio
    - Web Development
- title: I am Putra
  main_url: "https://www.iamputra.com/"
  url: "https://www.iamputra.com/"
  featured: false
  categories:
    - Portfolio
    - Web Development
    - Blog
- title: In Sowerby Bridge
  main_url: "https://www.insowerbybridge.co.uk/"
  url: "https://www.insowerbybridge.co.uk/"
  featured: false
  categories:
    - Marketing
    - Government
- title: JavaScript Stuff
  main_url: "https://www.javascriptstuff.com/"
  url: "https://www.javascriptstuff.com/"
  featured: false
  categories:
    - Education
    - Web Development
    - Library
- title: Ledgy
  main_url: "https://www.ledgy.com/"
  url: "https://github.com/morloy/ledgy.com"
  featured: false
  categories:
    - Marketing
    - Finance
- title: Alec Lomas's Portfolio / Blog
  main_url: "https://www.lowmess.com/"
  url: "https://www.lowmess.com/"
  source_url: "https://github.com/lowmess/lowmess"
  featured: false
  categories:
    - Web Development
    - Blog
    - Portfolio
- title: Michele Mazzucco's Portfolio
  main_url: "https://www.michelemazzucco.it/"
  url: "https://www.michelemazzucco.it/"
  source_url: "https://github.com/michelemazzucco/michelemazzucco.it"
  featured: false
  categories:
    - Portfolio
- title: Orbit FM Podcasts
  main_url: "https://www.orbit.fm/"
  url: "https://www.orbit.fm/"
  source_url: "https://github.com/agarrharr/orbit.fm"
  featured: false
  categories:
    - Podcast
- title: Prosecco Springs
  main_url: "https://www.proseccosprings.com/"
  url: "https://www.proseccosprings.com/"
  featured: false
  categories:
    - Food
    - Blog
    - Marketing
- title: Verious
  main_url: "https://www.verious.io/"
  url: "https://www.verious.io/"
  source_url: "https://github.com/cpinnix/verious"
  featured: false
  categories:
    - Web Development
- title: Yisela
  main_url: "https://www.yisela.com/"
  url: "https://www.yisela.com/tetris-against-trauma-gaming-as-therapy/"
  featured: false
  categories:
    - Blog
- title: YouFoundRon.com
  main_url: "https://www.youfoundron.com/"
  url: "https://www.youfoundron.com/"
  source_url: "https://github.com/rongierlach/yfr-dot-com"
  featured: false
  categories:
    - Portfolio
    - Web Development
    - Blog
- title: yerevancoder
  main_url: "https://yerevancoder.com/"
  url: "https://forum.yerevancoder.com/categories"
  source_url: "https://github.com/yerevancoder/yerevancoder.github.io"
  featured: false
  categories:
    - Blog
    - Web Development
- title: Ease
  main_url: "https://www.ease.com/"
  url: "https://www.ease.com/"
  featured: false
  categories:
    - Marketing
    - Healthcare
- title: Policygenius
  main_url: "https://www.policygenius.com/"
  url: "https://www.policygenius.com/"
  featured: false
  categories:
    - Marketing
    - Healthcare
- title: Moteefe
  main_url: "http://www.moteefe.com/"
  url: "http://www.moteefe.com/"
  featured: false
  categories:
    - Marketing
    - Agency
    - Technology
- title: Athelas
  main_url: "http://www.athelas.com/"
  url: "http://www.athelas.com/"
  featured: false
  categories:
    - Marketing
    - Healthcare
- title: Pathwright
  main_url: "http://www.pathwright.com/"
  url: "http://www.pathwright.com/"
  featured: false
  categories:
    - Marketing
    - Education
- title: Lucid
  main_url: "https://www.golucid.co/"
  url: "https://www.golucid.co/"
  featured: false
  categories:
    - Marketing
    - Technology
- title: Bench
  main_url: "http://www.bench.co/"
  url: "http://www.bench.co/"
  featured: false
  categories:
    - Marketing
- title: Union Plus Credit Card
  main_url: "http://www.unionpluscard.com"
  url: "https://unionplus.capitalone.com/"
  featured: false
  categories:
    - Marketing
    - Finance
- title: Gin Lane
  main_url: "http://www.ginlane.com/"
  url: "https://www.ginlane.com/"
  featured: false
  categories:
    - Web Development
    - Agency
- title: Marmelab
  main_url: "https://marmelab.com/en/"
  url: "https://marmelab.com/en/"
  featured: false
  categories:
    - Web Development
    - Agency
- title: Fusion Media Group
  main_url: "http://thefmg.com/"
  url: "http://thefmg.com/"
  featured: false
  categories:
    - Entertainment
- title: Dovetail
  main_url: "https://dovetailapp.com/"
  url: "https://dovetailapp.com/"
  featured: false
  categories:
    - Marketing
    - Technology
- title: Yuuniworks Portfolio / Blog
  main_url: "https://www.yuuniworks.com/"
  url: "https://www.yuuniworks.com/"
  source_url: "https://github.com/junkboy0315/yuuni-web"
  featured: false
  categories:
    - Portfolio
    - Web Development
    - Blog
- title: The Bastion Bot
  main_url: "https://bastionbot.org/"
  url: "https://bastionbot.org/"
  source_url: "https://github.com/TheBastionBot/Bastion-Website"
  description: Give awesome perks to your Discord server!
  featured: false
  categories:
    - Open Source
    - Technology
    - Documentation
    - Community
  built_by: Sankarsan Kampa
  built_by_url: "https://sankarsankampa.com"
- title: Smakosh
  main_url: "https://smakosh.com/"
  url: "https://smakosh.com/"
  source_url: "https://github.com/smakosh/smakosh.com"
  featured: false
  categories:
    - Portfolio
    - Web Development
# - title: Philipp Czernitzki - Blog/Website
#   main_url: "http://philippczernitzki.me/"
#   url: "http://philippczernitzki.me/"
#   featured: false
#   categories:
#     - Portfolio
#     - Web Development
#     - Blog
- title: WebGazer
  main_url: "https://www.webgazer.io/"
  url: "https://www.webgazer.io/"
  featured: false
  categories:
    - Marketing
    - Web Development
    - Technology
- title: Joe Seifi's Blog
  main_url: "http://seifi.org/"
  url: "http://seifi.org/"
  featured: false
  categories:
    - Portfolio
    - Web Development
    - Blog
- title: LekoArts — Graphic Designer & Front-End Developer
  main_url: "https://www.lekoarts.de"
  url: "https://www.lekoarts.de"
  source_url: "https://github.com/LekoArts/portfolio"
  featured: false
  built_by: LekoArts
  built_by_url: "https://github.com/LekoArts"
  description: >-
    Hi, I'm Lennart — a self-taught and passionate graphic/web designer &
    frontend developer based in Darmstadt, Germany. I love it to realize complex
    projects in a creative manner and face new challenges. Since 6 years I do
    graphic design, my love for frontend development came up 3 years ago. I
    enjoy acquiring new skills and cementing this knowledge by writing blogposts
    and creating tutorials.
  categories:
    - Portfolio
    - Blog
    - Design
    - Web Development
    - Freelance
    - Open Source
- title: 杨二小的博客
  main_url: "https://blog.yangerxiao.com/"
  url: "https://blog.yangerxiao.com/"
  source_url: "https://github.com/zerosoul/blog.yangerxiao.com"
  featured: false
  categories:
    - Blog
    - Portfolio
- title: MOTTO x MOTTO
  main_url: "https://mottox2.com"
  url: "https://mottox2.com"
  source_url: "https://github.com/mottox2/website"
  description: Web developer / UI Designer in Tokyo Japan.
  featured: false
  categories:
    - Blog
    - Portfolio
  built_by: mottox2
  built_by_url: "https://mottox2.com"
- title: Pride of the Meadows
  main_url: "https://www.prideofthemeadows.com/"
  url: "https://www.prideofthemeadows.com/"
  featured: false
  categories:
    - eCommerce
    - Food
    - Blog
- title: Michael Uloth
  main_url: "https://www.michaeluloth.com"
  url: "https://www.michaeluloth.com"
  featured: false
  description: Michael Uloth is a web developer, opera singer, and the creator of Up and Running Tutorials.
  categories:
    - Portfolio
    - Web Development
    - Music
  built_by: Michael Uloth
  built_by_url: "https://www.michaeluloth.com"
- title: Spacetime
  main_url: "https://www.heyspacetime.com/"
  url: "https://www.heyspacetime.com/"
  featured: false
  description: >-
    Spacetime is a Dallas-based digital experience agency specializing in web,
    app, startup, and digital experience creation.
  categories:
    - Marketing
    - Portfolio
    - Agency
  built_by: Spacetime
  built_by_url: "https://www.heyspacetime.com/"
- title: Eric Jinks
  main_url: "https://ericjinks.com/"
  url: "https://ericjinks.com/"
  featured: false
  description: "Software engineer / web developer from the Gold Coast, Australia."
  categories:
    - Portfolio
    - Blog
    - Web Development
    - Technology
  built_by: Eric Jinks
  built_by_url: "https://ericjinks.com/"
- title: GaiAma - We are wildlife
  main_url: "https://www.gaiama.org/"
  url: "https://www.gaiama.org/"
  featured: false
  description: >-
    We founded the GaiAma conservation organization to protect wildlife in Perú
    and to create an example of a permaculture neighborhood, living
    symbiotically with the forest - because reforestation is just the beginning
  categories:
    - Nonprofit
    - Marketing
    - Blog
  source_url: "https://github.com/GaiAma/gaiama.org"
  built_by: GaiAma
  built_by_url: "https://www.gaiama.org/"
- title: Healthcare Logic
  main_url: "https://www.healthcarelogic.com/"
  url: "https://www.healthcarelogic.com/"
  featured: false
  description: >-
    Revolutionary technology that empowers clinical and managerial leaders to
    collaborate with clarity.
  categories:
    - Marketing
    - Healthcare
    - Technology
  built_by: Thrive
  built_by_url: "https://thriveweb.com.au/"
- title: Evergov
  main_url: "https://evergov.com/"
  url: "https://evergov.com/"
  featured: false
  description: Finding local government services made easier.
  categories:
    - Directory
    - Government
    - Technology
  source_url: "https://github.com/WeOpenly/localgov.fyi"
  built_by: Evergov
  built_by_url: "https://evergov.com/about/"
- title: Kata.ai Documentation
  main_url: "https://docs.kata.ai/"
  url: "https://docs.kata.ai/"
  source_url: "https://github.com/kata-ai/kata-platform-docs"
  featured: false
  description: >-
    Documentation website for the Kata Platform, an all-in-one platform for
    building chatbots using AI technologies.
  categories:
    - Documentation
    - Technology
- title: goalgetters
  main_url: "https://goalgetters.space/"
  url: "https://goalgetters.space/"
  featured: false
  description: >-
    goalgetters is a source of inspiration for people who want to change their
    career. We offer articles, success stories and expert interviews on how to
    find a new passion and how to implement change.
  categories:
    - Blog
    - Education
  built_by: "Stephanie Langers (content), Adrian Wenke (development)"
  built_by_url: "https://twitter.com/AdrianWenke"
- title: Zensum
  main_url: "https://zensum.se/"
  url: "https://zensum.se/"
  featured: false
  description: >-
    Borrow money quickly and safely through Zensum. We compare Sweden's leading
    banks and credit institutions. Choose from multiple offers and lower your
    monthly cost. [Translated from Swedish]
  categories:
    - Technology
    - Finance
    - Marketing
  built_by: Bejamas
  built_by_url: "https://bejamas.io/"
- title: StatusHub - Easy to use Hosted Status Page Service
  main_url: "https://statushub.com/"
  url: "https://statushub.com/"
  featured: false
  description: >-
    Set up your very own service status page in minutes with StatusHub. Allow
    customers to subscribe to be updated automatically.
  categories:
    - Technology
    - Marketing
  built_by: Bejamas
  built_by_url: "https://bejamas.io/"
- title: Matthias Kretschmann Portfolio
  main_url: "https://matthiaskretschmann.com/"
  url: "https://matthiaskretschmann.com/"
  source_url: "https://github.com/kremalicious/portfolio"
  featured: false
  description: Portfolio of designer & developer Matthias Kretschmann.
  categories:
    - Portfolio
    - Web Development
  built_by: Matthias Kretschmann
  built_by_url: "https://matthiaskretschmann.com/"
- title: Iron Cove Solutions
  main_url: "https://ironcovesolutions.com/"
  url: "https://ironcovesolutions.com/"
  description: >-
    Iron Cove Solutions is a cloud based consulting firm. We help companies
    deliver a return on cloud usage by applying best practices
  categories:
    - Technology
    - Web Development
  built_by: Iron Cove Solutions
  built_by_url: "https://ironcovesolutions.com/"
  featured: false
- title: Moetez Chaabene Portfolio / Blog
  main_url: "https://moetez.me/"
  url: "https://moetez.me/"
  source_url: "https://github.com/moetezch/moetez.me"
  featured: false
  description: Portfolio of Moetez Chaabene
  categories:
    - Portfolio
    - Web Development
    - Blog
  built_by: Moetez Chaabene
  built_by_url: "https://twitter.com/moetezch"
- title: Nikita
  description: >-
    Automation of system deployments in Node.js for applications and
    infrastructures.
  main_url: "https://nikita.js.org/"
  url: "https://nikita.js.org/"
  source_url: "https://github.com/adaltas/node-nikita"
  categories:
    - Documentation
    - Open Source
    - Technology
  built_by: David Worms
  built_by_url: "http://www.adaltas.com"
  featured: false
- title: Gourav Sood Blog & Portfolio
  main_url: "https://www.gouravsood.com/"
  url: "https://www.gouravsood.com/"
  featured: false
  categories:
    - Blog
    - Portfolio
  built_by: Gourav Sood
  built_by_url: "https://www.gouravsood.com/"
- title: Jonas Tebbe Portfolio
  description: |
    Hey, I’m Jonas and I create digital products.
  main_url: "https://jonastebbe.com"
  url: "https://jonastebbe.com"
  categories:
    - Portfolio
  built_by: Jonas Tebbe
  built_by_url: "http://twitter.com/jonastebbe"
  featured: false
- title: Parker Sarsfield Portfolio
  description: |
    I'm Parker, a software engineer and sneakerhead.
  main_url: "https://parkersarsfield.com"
  url: "https://parkersarsfield.com"
  categories:
    - Blog
    - Portfolio
  built_by: Parker Sarsfield
  built_by_url: "https://parkersarsfield.com"
- title: Frontend web development with Greg
  description: |
    JavaScript, GatsbyJS, ReactJS, CSS in JS... Let's learn some stuff together.
  main_url: "https://dev.greglobinski.com"
  url: "https://dev.greglobinski.com"
  categories:
    - Blog
    - Web Development
  built_by: Greg Lobinski
  built_by_url: "https://github.com/greglobinski"
- title: Insomnia
  description: |
    Desktop HTTP and GraphQL client for developers
  main_url: "https://insomnia.rest/"
  url: "https://insomnia.rest/"
  categories:
    - Blog
  built_by: Gregory Schier
  built_by_url: "https://schier.co"
  featured: false
- title: Timeline Theme Portfolio
  description: |
    I'm Aman Mittal, a software developer.
  main_url: "https://amanhimself.dev/"
  url: "https://amanhimself.dev/"
  categories:
    - Web Development
    - Portfolio
  built_by: Aman Mittal
  built_by_url: "https://amanhimself.dev/"
- title: Ocean artUp
  description: >
    Science outreach site built using styled-components and Contentful. It
    presents the research project "Ocean artUp" funded by an Advanced Grant of
    the European Research Council to explore the possible benefits of artificial
    uplift of nutrient-rich deep water to the ocean’s sunlit surface layer.
  main_url: "https://ocean-artup.eu"
  url: "https://ocean-artup.eu"
  source_url: "https://github.com/janosh/ocean-artup"
  categories:
    - Science
    - Education
    - Blog
  built_by: Janosh Riebesell
  built_by_url: "https://janosh.io"
  featured: false
- title: Ryan Fitzgerald
  description: |
    Personal portfolio and blog for Ryan Fitzgerald
  main_url: "https://ryanfitzgerald.ca/"
  url: "https://ryanfitzgerald.ca/"
  categories:
    - Web Development
    - Portfolio
  built_by: Ryan Fitzgerald
  built_by_url: "https://github.com/RyanFitzgerald"
  featured: false
- title: Kaizen
  description: |
    Content Marketing, PR & SEO Agency in London
  main_url: "https://www.kaizen.co.uk/"
  url: "https://www.kaizen.co.uk/"
  categories:
    - Agency
    - Blog
    - Design
    - Web Development
    - SEO
  built_by: Bogdan Stanciu
  built_by_url: "https://github.com/b0gd4n"
  featured: false
- title: HackerOne Platform Documentation
  description: |
    HackerOne's Product Documentation Center!
  url: "https://docs.hackerone.com/"
  main_url: "https://docs.hackerone.com/"
  categories:
    - Documentation
    - Security
  featured: false
- title: Mux Video
  description: |
    API to video hosting and streaming
  main_url: "https://mux.com/"
  url: "https://mux.com/"
  categories:
    - Video
    - API
  featured: false
- title: Swapcard
  description: >
    The easiest way for event organizers to instantly connect people, build a
    community of attendees and exhibitors, and increase revenue over time
  main_url: "https://www.swapcard.com/"
  url: "https://www.swapcard.com/"
  categories:
    - Event
    - Community
    - Marketing
  built_by: Swapcard
  built_by_url: "https://www.swapcard.com/"
  featured: false
- title: Kalix
  description: >
    Kalix is perfect for healthcare professionals starting out in private
    practice, to those with an established clinic.
  main_url: "https://www.kalixhealth.com/"
  url: "https://www.kalixhealth.com/"
  categories:
    - Healthcare
  featured: false
- title: Hubba
  description: |
    Buy wholesale products from thousands of independent, verified Brands.
  main_url: "https://join.hubba.com/"
  url: "https://join.hubba.com/"
  categories:
    - eCommerce
  featured: false
- title: HyperPlay
  description: |
    In Asean's 1st Ever LOL Esports X Music Festival
  main_url: "https://hyperplay.leagueoflegends.com/"
  url: "https://hyperplay.leagueoflegends.com/"
  categories:
    - Music
  featured: false
- title: Bad Credit Loans
  description: |
    Get the funds you need, from $250-$5,000
  main_url: "https://www.creditloan.com/"
  url: "https://www.creditloan.com/"
  categories:
    - Finance
  featured: false
- title: Financial Center
  description: >
    Member-owned, not-for-profit, co-operative whose members receive financial
    benefits in the form of lower loan rates, higher savings rates, and lower
    fees than banks.
  main_url: "https://fcfcu.com/"
  url: "https://fcfcu.com/"
  categories:
    - Finance
    - Nonprofit
    - Business
    - Education
  built_by: "https://fcfcu.com/"
  built_by_url: "https://fcfcu.com/"
  featured: false
- title: Office of Institutional Research and Assessment
  description: |
    Good Data, Good Decisions
  main_url: "http://oira.ua.edu/"
  url: "http://oira.ua.edu/"
  categories:
    - Data
  featured: false
- title: The Telegraph Premium
  description: |
    Exclusive stories from award-winning journalists
  main_url: "https://premium.telegraph.co.uk/"
  url: "https://premium.telegraph.co.uk/"
  categories:
    - Media
  featured: false
- title: html2canvas
  description: |
    Screenshots with JavaScript
  main_url: "http://html2canvas.hertzen.com/"
  url: "http://html2canvas.hertzen.com/"
  source_url: "https://github.com/niklasvh/html2canvas/tree/master/www"
  categories:
    - JavaScript
    - Documentation
  built_by: Niklas von Hertzen
  built_by_url: "http://hertzen.com/"
  featured: false
- title: Dato CMS
  description: |
    The API-based CMS your editors will love
  main_url: "https://www.datocms.com/"
  url: "https://www.datocms.com/"
  categories:
    - API
  featured: false
- title: Half Electronics
  description: |
    Personal website
  main_url: "https://www.halfelectronic.com/"
  url: "https://www.halfelectronic.com/"
  categories:
    - Blog
  built_by: Fernando Poumian
  built_by_url: "https://github.com/fpoumian/halfelectronic.com"
  featured: false
- title: Frithir Software Development
  main_url: "https://frithir.com/"
  url: "https://frithir.com/"
  featured: false
  description: "I DRINK COFFEE, WRITE CODE AND IMPROVE MY DEVELOPMENT SKILLS EVERY DAY."
  categories:
    - Design
    - Web Development
  built_by: Frithir
  built_by_url: "https://Frithir.com/"
- title: Unow
  main_url: "https://www.unow.fr/"
  url: "https://www.unow.fr/"
  categories:
    - Education
    - Marketing
  featured: false
- title: Peter Hironaka
  description: |
    Freelance Web Developer based in Los Angeles.
  main_url: "https://peterhironaka.com/"
  url: "https://peterhironaka.com/"
  categories:
    - Portfolio
    - Web Development
  built_by: Peter Hironaka
  built_by_url: "https://github.com/PHironaka"
  featured: false
- title: Michael McQuade
  description: |
    Personal website and blog for Michael McQuade
  main_url: "https://giraffesyo.io"
  url: "https://giraffesyo.io"
  categories:
    - Blog
  built_by: Michael McQuade
  built_by_url: "https://github.com/giraffesyo"
  featured: false
- title: Haacht Brewery
  description: |
    Corporate website for Haacht Brewery. Designed and Developed by Gafas.
  main_url: "https://haacht.com/en/"
  url: "https://haacht.com"
  categories:
    - Marketing
  built_by: Gafas
  built_by_url: "https://gafas.be"
  featured: false
- title: StoutLabs
  description: |
    Portfolio of Daniel Stout, freelance developer in East Tennessee.
  main_url: "https://www.stoutlabs.com/"
  url: "https://www.stoutlabs.com/"
  categories:
    - Web Development
    - Portfolio
  built_by: Daniel Stout
  built_by_url: "https://github.com/stoutlabs"
  featured: false
- title: Chicago Ticket Outcomes By Neighborhood
  description: |
    ProPublica data visualization of traffic ticket court outcomes
  categories:
    - Media
    - Nonprofit
  url: >-
    https://projects.propublica.org/graphics/il/il-city-sticker-tickets-maps/ticket-status/?initialWidth=782
  main_url: >-
    https://projects.propublica.org/graphics/il/il-city-sticker-tickets-maps/ticket-status/?initialWidth=782
  built_by: David Eads
  built_by_url: "https://github.com/eads"
  featured: false
- title: Chicago South Side Traffic Ticketing rates
  description: |
    ProPublica data visualization of traffic ticket rates by community
  main_url: >-
    https://projects.propublica.org/graphics/il/il-city-sticker-tickets-maps/ticket-rate/?initialWidth=782
  url: >-
    https://projects.propublica.org/graphics/il/il-city-sticker-tickets-maps/ticket-rate/?initialWidth=782
  categories:
    - Media
    - Nonprofit
  built_by: David Eads
  built_by_url: "https://github.com/eads"
  featured: false
- title: Otsimo
  description: >
    Otsimo is a special education application for children with autism, down
    syndrome and other developmental disabilities.
  main_url: "https://otsimo.com/en/"
  url: "https://otsimo.com/en/"
  categories:
    - Blog
    - Education
  featured: false
- title: Matt Bagni Portfolio 2018
  description: >
    Mostly the result of playing with Gatsby and learning about react and
    graphql. Using the screenshot plugin to showcase the work done for my
    company in the last 2 years, and a good amount of other experiments.
  main_url: "https://mattbag.github.io"
  url: "https://mattbag.github.io"
  categories:
    - Portfolio
  featured: false
- title: Lisa Ye's Blog
  description: |
    Simple blog/portofolio for a fashion designer. Gatsby_v2 + Netlify cms
  main_url: "https://lisaye.netlify.com/"
  url: "https://lisaye.netlify.com/"
  categories:
    - Blog
    - Portfolio
  featured: false
- title: Artem Sapegin
  description: >
    Little homepage of Artem Sapegin, a frontend developer, passionate
    photographer, coffee drinker and crazy dogs’ owner.
  main_url: "https://sapegin.me/"
  url: "https://sapegin.me/"
  categories:
    - Portfolio
    - Open Source
    - Web Development
  built_by: Artem Sapegin
  built_by_url: "https://github.com/sapegin"
  featured: false
- title: SparkPost Developers
  main_url: "https://developers.sparkpost.com/"
  url: "https://developers.sparkpost.com/"
  source_url: "https://github.com/SparkPost/developers.sparkpost.com"
  categories:
    - Documentation
    - API
  featured: false
- title: Malik Browne Portfolio 2018
  description: >
    The portfolio blog of Malik Browne, a full-stack engineer, foodie, and avid
    blogger/YouTuber.
  main_url: "https://www.malikbrowne.com/about"
  url: "https://www.malikbrowne.com"
  categories:
    - Blog
    - Portfolio
  built_by: Malik Browne
  built_by_url: "https://twitter.com/milkstarz"
  featured: false
- title: Novatics
  description: |
    Digital products that inspire and make a difference
  main_url: "https://www.novatics.com.br"
  url: "https://www.novatics.com.br"
  categories:
    - Portfolio
    - Technology
    - Web Development
  built_by: Novatics
  built_by_url: "https://github.com/Novatics"
  featured: false
- title: Max McKinney
  description: >
    I’m a developer and designer with a focus in web technologies. I build cars
    on the side.
  main_url: "https://maxmckinney.com/"
  url: "https://maxmckinney.com/"
  categories:
    - Portfolio
    - Web Development
    - Design
  built_by: Max McKinney
  featured: false
- title: Stickyard
  description: |
    Make your React component sticky the easy way
  main_url: "https://nihgwu.github.io/stickyard/"
  url: "https://nihgwu.github.io/stickyard/"
  source_url: "https://github.com/nihgwu/stickyard/tree/master/website"
  categories:
    - Web Development
  built_by: Neo Nie
  featured: false
- title: Agata Milik
  description: |
    Website of a Polish psychologist/psychotherapist based in Gdańsk, Poland.
  main_url: "https://agatamilik.pl"
  url: "https://agatamilik.pl"
  categories:
    - Marketing
    - Healthcare
  built_by: Piotr Fedorczyk
  built_by_url: "https://piotrf.pl"
  featured: false
- title: WebPurple
  main_url: "https://www.webpurple.net/"
  url: "https://www.webpurple.net/"
  source_url: "https://github.com/WebPurple/site"
  description: >-
    Site of local (Russia, Ryazan) frontend community. Main purpose is to show
    info about meetups and keep blog.
  categories:
    - Nonprofit
    - Web Development
    - Community
    - Blog
    - Open Source
  built_by: Nikita Kirsanov
  built_by_url: "https://twitter.com/kitos_kirsanov"
  featured: false
- title: Papertrail.io
  description: |
    Inspection Management for the 21st Century
  main_url: "https://www.papertrail.io/"
  url: "https://www.papertrail.io/"
  categories:
    - Marketing
    - Technology
  built_by: Papertrail.io
  built_by_url: "https://www.papertrail.io"
  featured: false
- title: Matt Ferderer
  main_url: "https://mattferderer.com"
  url: "https://mattferderer.com"
  source_url: "https://github.com/mattferderer/gatsbyblog"
  description: >
    {titleofthesite} is a blog built with Gatsby that discusses web related tech
    such as JavaScript, .NET, Blazor & security.
  categories:
    - Blog
    - Web Development
  built_by: Matt Ferderer
  built_by_url: "https://twitter.com/mattferderer"
  featured: false
- title: Sahyadri Open Source Community
  main_url: "https://sosc.org.in"
  url: "https://sosc.org.in"
  source_url: "https://github.com/haxzie/sosc-website"
  description: >
    Official website of Sahyadri Open Source Community for community blog, event
    details and members info.
  categories:
    - Blog
    - Community
    - Open Source
  built_by: Musthaq Ahamad
  built_by_url: "https://github.com/haxzie"
  featured: false
- title: Tech Confessions
  main_url: "https://confessions.tech"
  url: "https://confessions.tech"
  source_url: "https://github.com/JonathanSpeek/tech-confessions"
  description: "A guilt-free place for us to confess our tech sins \U0001F64F\n"
  categories:
    - Community
    - Open Source
  built_by: Jonathan Speek
  built_by_url: "https://speek.design"
  featured: false
- title: Thibault Maekelbergh
  main_url: "https://thibmaek.com"
  url: "https://thibmaek.com"
  source_url: "https://github.com/thibmaek/thibmaek.github.io"
  description: |
    A nice blog about development, Raspberry Pi, plants and probably records.
  categories:
    - Blog
    - Open Source
  built_by: Thibault Maekelbergh
  built_by_url: "https://twitter.com/thibmaek"
  featured: false
- title: LearnReact.design
  main_url: "https://learnreact.design"
  url: "https://learnreact.design"
  description: >
    React Essentials For Designers: A React course tailored for product
    designers, ux designers, ui designers.
  categories:
    - Blog
  built_by: Linton Ye
  built_by_url: "https://twitter.com/lintonye"
- title: Mega House Creative
  main_url: "https://www.megahousecreative.com/"
  url: "https://www.megahousecreative.com/"
  description: >
    Mega House Creative is a digital agency that provides unique goal-oriented
    web marketing solutions.
  categories:
    - Marketing
    - Agency
  built_by: Daniel Robinson
  featured: false
- title: Tobie Marier Robitaille - csc
  main_url: "https://tobiemarierrobitaille.com/"
  url: "https://tobiemarierrobitaille.com/en/"
  description: |
    Portfolio site for director of photography Tobie Marier Robitaille
  categories:
    - Portfolio
    - Gallery
  built_by: Mill3 Studio
  built_by_url: "https://mill3.studio/en/"
  featured: false
- title: Bestvideogame.deals
  main_url: "https://bestvideogame.deals/"
  url: "https://bestvideogame.deals/"
  description: |
    Video game comparison website for the UK, build with GatsbyJS.
  categories:
    - eCommerce
  built_by: Koen Kamphuis
  built_by_url: "https://koenkamphuis.com/"
  featured: false
- title: Mahipat's Portfolio
  main_url: "https://mojaave.com/"
  url: "https://mojaave.com"
  source_url: "https://github.com/mhjadav/mojaave"
  description: >
    mojaave.com is Mahipat's portfolio, I have developed it using Gatsby v2 and
    Bootstrap, To get in touch with people looking for full-stack developer.
  categories:
    - Portfolio
    - Web Development
  built_by: Mahipat Jadav
  built_by_url: "https://mojaave.com/"
  featured: false
- title: Insights
  main_url: "https://justaskusers.com/"
  url: "https://justaskusers.com/"
  description: >
    Insights helps user experience (UX) researchers conduct their research and
    make sense of the findings.
  categories:
    - User Experience
    - Design
  built_by: Just Ask Users
  built_by_url: "https://justaskusers.com/"
  featured: false
- title: Tensiq
  main_url: "https://tensiq.com"
  url: "https://tensiq.com"
  source_url: "https://github.com/Tensiq/tensiq-site"
  description: >
    Tensiq is an e-Residency startup, that provides development in cutting-edge
    technology while delivering secure, resilient, performant solutions.
  categories:
    - Web Development
    - Mobile Development
    - Agency
    - Open Source
  built_by: Jens
  built_by_url: "https://github.com/arrkiin"
  featured: false
- title: Mintfort
  main_url: "https://mintfort.com/"
  url: "https://mintfort.com/"
  source_url: "https://github.com/MintFort/mintfort.com"
  description: >
    Mintfort, the first crypto-friendly bank account. Store and manage assets on
    the blockchain.
  categories:
    - Technology
    - Finance
  built_by: Axel Fuhrmann
  built_by_url: "https://axelfuhrmann.com/"
  featured: false
- title: React Native Explorer
  main_url: "https://react-native-explorer.firebaseapp.com"
  url: "https://react-native-explorer.firebaseapp.com"
  description: |
    Explorer React Native packages and examples effortlessly.
  categories:
    - Education
  featured: false
- title: 500Tech
  main_url: "https://500tech.com/"
  url: "https://500tech.com/"
  featured: false
  categories:
    - Web Development
    - Agency
    - Open Source
- title: eworld
  main_url: "http://eworld.herokuapp.com/"
  url: "http://eworld.herokuapp.com/"
  featured: false
  categories:
    - eCommerce
    - Technology
- title: It's a Date
  description: >
    It's a Date is a dating app that actually involves dating.
  main_url: "https://www.itsadate.app/"
  url: "https://www.itsadate.app/"
  featured: false
  categories:
    - App
    - Blog
- title: Node.js HBase
  description: >
    Asynchronous HBase client for NodeJs using REST.
  main_url: https://hbase.js.org/
  url: https://hbase.js.org/
  source_url: "https://github.com/adaltas/node-hbase"
  categories:
    - Documentation
    - Open Source
    - Technology
  built_by: David Worms
  built_by_url: http://www.adaltas.com
  featured: false
- title: Peter Kroyer - Web Design / Web Development
  main_url: https://www.peterkroyer.at/en/
  url: https://www.peterkroyer.at/en/
  description: >
    Freelance web designer / web developer based in Vienna, Austria (Wien, Österreich).
  categories:
    - Agency
    - Web Development
    - Design
    - Portfolio
    - Freelance
  built_by: Peter Kroyer
  built_by_url: https://www.peterkroyer.at/
  featured: false
- title: Geddski
  main_url: https://gedd.ski
  url: https://gedd.ski
  description: >
    frontend mastery blog - level up your UI game.
  categories:
    - Web Development
    - Education
    - Productivity
    - User Experience
  built_by: Dave Geddes
  built_by_url: https://twitter.com/geddski
  featured: false
- title: Rung
  main_url: "https://rung.com.br/"
  url: "https://rung.com.br/"
  description: >
    Rung alerts you about the exceptionalities of your personal and professional life.
  categories:
    - API
    - Technology
    - Travel
  featured: false
- title: Mokkapps
  main_url: "https://www.mokkapps.de/"
  url: "https://www.mokkapps.de/"
  source_url: "https://github.com/mokkapps/website"
  description: >
    Portfolio website from Michael Hoffmann. Passionate software developer with focus on web-based technologies.
  categories:
    - Blog
    - Portfolio
    - Web Development
    - Mobile Development
  featured: false
- title: Premier Octet
  main_url: "https://www.premieroctet.com/"
  url: "https://www.premieroctet.com/"
  description: >
    Premier Octet is a React-based agency
  categories:
    - Agency
    - Web Development
    - Mobile Development
  featured: false
- title: Thorium
  main_url: "https://www.thoriumsim.com/"
  url: "https://www.thoriumsim.com/"
  source_url: "https://github.com/thorium-sim/thoriumsim.com"
  description: >
    Thorium - Open-source Starship Simulator Controls for Live Action Role Play
  built_by: Alex Anderson
  built_by_url: https://twitter.com/ralex1993
  categories:
    - Blog
    - Portfolio
    - Documentation
    - Marketing
    - Education
    - Entertainment
    - Open Source
    - Web Development
  featured: false
- title: Cameron Maske
  main_url: "https://www.cameronmaske.com/"
  url: "https://www.cameronmaske.com/courses/introduction-to-pytest/"
  source_url: "https://github.com/cameronmaske/cameronmaske.com-v2"
  description: >
    The homepage of Cameron Maske, a freelance full-stack developer, who is currently working on a free pytest video course
  categories:
    - Education
    - Video
    - Portfolio
    - Freelance
  featured: false
- title: Studenten bilden Schüler
  description: >
    Studenten bilden Schüler e.V. is a German student-run nonprofit initiative that aims to
    contribute to more equal educational opportunities by providing free tutoring to refugees
    and children from underprivileged families. The site is built on Gatsby v2, styled-components
    and Contentful. It supports Google Analytics, fluid typography and Algolia search.
  main_url: "https://studenten-bilden-schueler.de"
  url: "https://studenten-bilden-schueler.de"
  source_url: "https://github.com/StudentenBildenSchueler/homepage"
  categories:
    - Education
    - Nonprofit
    - Blog
  built_by: Janosh Riebesell
  built_by_url: "https://janosh.io"
  featured: false
- title: Mike's Remote List
  main_url: "https://www.mikesremotelist.com"
  url: "https://www.mikesremotelist.com"
  description: >
    A list of remote jobs, updated throughout the day. Built on Gatsby v1 and powered by Contentful, Google Sheets, string and sticky tape.
  categories:
    - Marketing
  featured: false
- title: Madvoid
  main_url: "https://madvoid.com/"
  url: "https://madvoid.com/screenshot/"
  featured: false
  description: >
    Madvoid is a team of expert developers dedicated to creating simple, clear, usable and blazing fast web and mobile apps.
    We are coders that help companies and agencies to create social & interactive experiences.
    This includes full-stack development using React, WebGL, Static Site Generators, Ruby On Rails, Phoenix, GraphQL, Chatbots, CI / CD, Docker and more!
  categories:
    - Portfolio
    - Technology
    - Web Development
    - Agency
    - Marketing
  built_by: Jean-Paul Bonnetouche
  built_by_url: https://twitter.com/_jpb
- title: MOMNOTEBOOK.COM
  description: >
    Sharing knowledge and experiences that make childhood and motherhood rich, vibrant and healthy.
  main_url: "https://momnotebook.com/"
  url: "https://momnotebook.com/"
  featured: false
  built_by: Aleksander Hansson
  built_by_url: https://www.linkedin.com/in/aleksanderhansson/
  categories:
    - Blog
- title: Pirate Studios
  description: >
    Reinventing music studios with 24/7 self service rehearsal, DJ & production rooms available around the world.
  main_url: "https://www.piratestudios.co"
  url: "https://www.piratestudios.co"
  featured: false
  built_by: The Pirate Studios team
  built_by_url: https://github.com/piratestudios/
  categories:
    - Music
- title: Aurora EOS
  main_url: "https://www.auroraeos.com/"
  url: "https://www.auroraeos.com/"
  featured: false
  categories:
    - Finance
    - Marketing
    - Blog
  built_by: Corey Ward
  built_by_url: "http://www.coreyward.me/"
- title: MadeComfy
  main_url: "https://madecomfy.com.au/"
  url: "https://madecomfy.com.au/"
  description: >
    Short term rental management startup, using Contentful + Gatsby + CicleCI
  featured: false
  categories:
    - Travel
  built_by: Lucas Vilela
  built_by_url: "https://madecomfy.com.au/"
- title: How To Book Cheap Flights
  description: >
    A travel blog built with Gatsby and adopting the AMP technology.
  main_url: "https://howtobookcheapflights.com"
  url: "https://howtobookcheapflights.com"
  source_url: "https://github.com/flaviolivolsi/howtobookcheapflights"
  featured: false
  categories:
    - Travel
    - Blog
  built_by: Flavio Li Volsi
  built_by_url: "http://github.com/flaviolivolsi"
- title: Tiger Facility Services
  description: >
    Tiger Facility Services combines facility management expertise with state of the art software to offer a sustainable and customer oriented cleaning and facility service.
  main_url: https://www.tigerfacilityservices.com/de-en/
  url: https://www.tigerfacilityservices.com/de-en/
  featured: false
  categories:
    - Marketing
- title: "Luciano Mammino's blog"
  description: >
    Tech & programming blog of Luciano Mammino a.k.a. "loige", Full-Stack Web Developer and International Speaker
  main_url: https://loige.co
  url: https://loige.co
  featured: false
  categories:
    - Blog
    - Web Development
  built_by: Luciano Mammino
  built_by_url: https://loige.co
- title: Wire • Secure collaboration platform
  description: >
    Corporate website of Wire, an open source, end-to-end encrypted collaboration platform
  main_url: "https://wire.com"
  url: "https://wire.com"
  featured: false
  categories:
    - Open Source
    - Productivity
    - Technology
    - Blog
    - App
  built_by: Wire team
  built_by_url: "https://github.com/orgs/wireapp/people"
- title: J. Patrick Raftery
  main_url: "https://www.jpatrickraftery.com"
  url: "https://www.jpatrickraftery.com"
  description: J. Patrick Raftery is an opera singer and voice teacher based in Vancouver, BC.
  categories:
    - Portfolio
    - Music
  built_by: Michael Uloth
  built_by_url: "https://www.michaeluloth.com"
  featured: false
- title: Aria Umezawa
  main_url: "https://www.ariaumezawa.com"
  url: "https://www.ariaumezawa.com"
  description: Aria Umezawa is a director, producer, and writer currently based in San Francisco. Site designed by Stephen Bell.
  categories:
    - Portfolio
    - Music
    - Entertainment
  built_by: Michael Uloth
  built_by_url: "https://www.michaeluloth.com"
  featured: false
- title: Pomegranate Opera
  main_url: "https://www.pomegranateopera.com"
  url: "https://www.pomegranateopera.com"
  description: Pomegranate Opera is a lesbian opera written by Amanda Hale & Kye Marshall. Site designed by Stephen Bell.
  categories:
    - Gallery
    - Music
  built_by: Michael Uloth
  built_by_url: "https://www.michaeluloth.com"
  featured: false
- title: Daniel Cabena
  main_url: "https://www.danielcabena.com"
  url: "https://www.danielcabena.com"
  description: Daniel Cabena is a Canadian countertenor highly regarded in both Canada and Europe for prize-winning performances ranging from baroque to contemporary repertoire. Site designed by Stephen Bell.
  categories:
    - Portfolio
    - Music
  built_by: Michael Uloth
  built_by_url: "https://www.michaeluloth.com"
  featured: false
- title: Artist.Center
  main_url: "https://artistcenter.netlify.com"
  url: "https://artistcenter.netlify.com"
  description: The marketing page for Artist.Center, a soon-to-launch platform designed to connect opera singers to opera companies. Site designed by Stephen Bell.
  categories:
    - Music
  built_by: Michael Uloth
  built_by_url: "https://www.michaeluloth.com"
  featured: false
- title: DG Volo & Company
  main_url: "https://www.dgvolo.com"
  url: "https://www.dgvolo.com"
  description: DG Volo & Company is a Toronto-based investment consultancy. Site designed by Stephen Bell.
  categories:
    - Finance
  built_by: Michael Uloth
  built_by_url: "https://www.michaeluloth.com"
  featured: false
- title: Shawna Lucey
  main_url: "https://www.shawnalucey.com"
  url: "https://www.shawnalucey.com"
  description: Shawna Lucey is an American theater and opera director based in New York City. Site designed by Stephen Bell.
  categories:
    - Portfolio
    - Music
    - Entertainment
  built_by: Michael Uloth
  built_by_url: "https://www.michaeluloth.com"
  featured: false
- title: Leyan Lo
  main_url: https://www.leyanlo.com
  url: https://www.leyanlo.com
  description: >
    Leyan Lo’s personal website
  categories:
    - Portfolio
  built_by: Leyan Lo
  built_by_url: https://www.leyanlo.com
  featured: false
- title: Hawaii National Bank
  url: https://hawaiinational.bank
  main_url: https://hawaiinational.bank
  description: Hawaii National Bank's highly personalized service has helped loyal customers & locally owned businesses achieve their financial dreams for over 50 years.
  categories:
    - Finance
  built_by: Wall-to-Wall Studios
  built_by_url: https://walltowall.com
  featured: false
- title: Coletiv
  url: https://coletiv.com
  main_url: https://coletiv.com
  description: Coletiv teams up with companies of all sizes to design, develop & launch digital products for iOS, Android & the Web.
  categories:
    - Technology
    - Agency
    - Web Development
  built_by: Coletiv
  built_by_url: https://coletiv.com
  featured: false
- title: janosh.io
  description: >
    Personal blog and portfolio of Janosh Riebesell. The site is built with Gatsby v2 and designed
    entirely with styled-components v4. Much of the layout was achieved with CSS grid. It supports
    Google Analytics, fluid typography and Algolia search.
  main_url: "https://janosh.io"
  url: "https://janosh.io"
  source_url: "https://github.com/janosh/janosh.io"
  categories:
    - Portfolio
    - Blog
    - Science
    - Photography
    - Travel
  built_by: Janosh Riebesell
  built_by_url: "https://janosh.io"
  featured: false
- title: Gatsby Manor
  description: >
    We build themes for gatsby. We have themes for all projects including personal,
    portfolio, ecommerce, landing pages and more. We also run an in-house
    web dev and design studio. If you cannot find what you want, we can build it for you!
    Email us at gatsbymanor@gmail.com with questions.
  main_url: "https://www.gatsbymanor.com"
  url: "https://www.gatsbymanor.com"
  source_url: "https://github.com/gatsbymanor"
  categories:
    - Web Development
    - Agency
    - Technology
    - Freelance
  built_by: Steven Natera
  built_by_url: "https://stevennatera.com"
- title: Ema Suriano's Portfolio
  main_url: https://emasuriano.com/
  url: https://emasuriano.com/
  source_url: https://github.com/EmaSuriano/emasuriano.github.io
  description: >
    Ema Suriano's portfolio to display information about him, his projects and what he's writing about.
  categories:
    - Portfolio
    - Technology
    - Web Development
  built_by: Ema Suriano
  built_by_url: https://emasuriano.com/
  featured: false
- title: Luan Orlandi
  main_url: https://luanorlandi.github.io
  url: https://luanorlandi.github.io
  source_url: https://github.com/luanorlandi/luanorlandi.github.io
  description: >
    Luan Orlandi's personal website. Brazilian web developer, enthusiast in React and Gatsby.
  categories:
    - Blog
    - Portfolio
    - Web Development
  built_by: Luan Orlandi
  built_by_url: https://github.com/luanorlandi
- title: Mobius Labs
  main_url: https://mobius.ml
  url: https://mobius.ml
  description: >
    Mobius Labs landing page, a Start-up working on Computer Vision
  categories:
    - Landing Page
    - Marketing
    - Technology
  built_by: sktt
  built_by_url: https://github.com/sktt
- title: EZAgrar
  main_url: https://www.ezagrar.at/en/
  url: https://www.ezagrar.at/en/
  description: >
    EZAgrar.at is the homepage of the biggest agricultural machinery dealership in Austria. In total 8 pages will be built for this client reusing a lot of components between them.
  categories:
    - eCommerce
    - Marketing
  built_by: MangoART
  built_by_url: https://www.mangoart.at
  featured: false
- title: OAsome blog
  main_url: https://oasome.blog/
  url: https://oasome.blog/
  source_url: https://github.com/oorestisime/oasome
  description: >
    Paris-based Cypriot adventurers. A and O. Lovers of life and travel. Want to get a glimpse of the OAsome world?
  categories:
    - Blog
    - Photography
    - Travel
  built_by: Orestis Ioannou
  featured: false
- title: Brittany Chiang
  main_url: https://brittanychiang.com/
  url: https://brittanychiang.com/
  source_url: https://github.com/bchiang7/v4
  description: >
    Personal website and portfolio of Brittany Chiang built with Gatsby v2
  categories:
    - Portfolio
  built_by: Brittany Chiang
  built_by_url: https://github.com/bchiang7
  featured: false
- title: Fitekran
  description: >
    One of the most visited Turkish blogs about health, sports and healthy lifestyle, that has been rebuilt with Gatsby v2 using Wordpress.
  main_url: "https://www.fitekran.com"
  url: "https://www.fitekran.com"
  categories:
    - Science
    - Healthcare
    - Blog
  built_by: Burak Tokak
  built_by_url: "https://www.buraktokak.com"
- title: Serverless
  main_url: https://serverless.com
  url: https://serverless.com
  source_url: https://github.com/serverless/site
  description: >
    Serverless.com – Build web, mobile and IoT applications with serverless architectures using AWS Lambda, Azure Functions, Google CloudFunctions & more!
  categories:
    - Technology
    - Web Development
  built_by: Codebrahma
  built_by_url: https://codebrahma.com
  featured: false
- title: Dive Bell
  main_url: https://divebell.band/
  url: https://divebell.band/
  description: >
    Simple site for a band to list shows dates and videos (499 on lighthouse)
  categories:
    - Music
  built_by: Matt Bagni
  built_by_url: https://mattbag.github.io
  featured: false
- title: Mayer Media Co.
  main_url: https://mayermediaco.com/
  url: https://mayermediaco.com/
  description: >
    Freelance Web Development and Digital Marketing
  categories:
    - Web Development
    - Marketing
    - Blog
  source_url: https://github.com/MayerMediaCo/MayerMediaCo2.0
  built_by: Danny Mayer
  built_by_url: https://twitter.com/mayermediaco
  featured: false
- title: Jan Czizikow Portfolio
  main_url: https://www.janczizikow.com/
  url: https://www.janczizikow.com/
  source_url: https://github.com/janczizikow/janczizikow-portfolio
  description: >
    Simple personal portfolio site built with Gatsby
  categories:
    - Portfolio
    - Freelance
    - Web Development
  built_by: Jan Czizikow
  built_by_url: https://github.com/janczizikow
- title: Carbon Design Systems
  main_url: http://www.carbondesignsystem.com/
  url: http://www.carbondesignsystem.com/
  description: >
    The Carbon Design System is integrating the new IBM Design Ethos and Language. It represents a completely fresh approach to the design of all things at IBM.
  categories:
    - Design System
    - Documentation
  built_by: IBM
  built_by_url: https://www.ibm.com/
  featured: false
- title: Mozilla Mixed Reality
  main_url: https://mixedreality.mozilla.org/
  url: https://mixedreality.mozilla.org/
  description: >
    Virtual Reality for the free and open Web.
  categories:
    - Open Source
  built_by: Mozilla
  built_by_url: https://www.mozilla.org/
  featured: false
- title: Uniform Hudl Design System
  main_url: http://uniform.hudl.com/
  url: http://uniform.hudl.com/
  description: >
    A single design system to ensure every interface feels like Hudl. From the colors we use to the size of our buttons and what those buttons say, Uniform has you covered. Check the guidelines, copy the code and get to building.
  categories:
    - Design System
    - Open Source
    - Design
  built_by: Hudl
  built_by_url: https://www.hudl.com/
- title: Subtle UI
  main_url: "https://subtle-ui.netlify.com/"
  url: "https://subtle-ui.netlify.com/"
  source_url: "https://github.com/ryanwiemer/subtle-ui"
  description: >
    A collection of clever yet understated user interactions found on the web.
  categories:
    - Web Development
    - Open Source
    - User Experience
  built_by: Ryan Wiemer
  built_by_url: "https://www.ryanwiemer.com/"
  featured: false
- title: developer.bitcoin.com
  main_url: "https://developer.bitcoin.com/"
  url: "https://developer.bitcoin.com/"
  description: >
    Bitbox based bitcoin.com developer platform and resources.
  categories:
    - Finance
  featured: false
- title: Barmej
  main_url: "https://app.barmej.com/"
  url: "https://app.barmej.com/"
  description: >
    An interactive platform to learn different programming languages in Arabic for FREE
  categories:
    - Education
    - Programming
    - Learning
  built_by: Obytes
  built_by_url: "https://www.obytes.com/"
  featured: false
- title: Vote Save America
  main_url: "https://votesaveamerica.com"
  url: "https://votesaveamerica.com"
  description: >
    Be a voter. Save America.
  categories:
    - Education
    - Government
  featured: false
  built_by: Jeremy E. Miller
  built_by_url: "https://jeremyemiller.com/"
- title: Emergence
  main_url: https://emcap.com/
  url: https://emcap.com/
  description: >
    Emergence is a top enterprise cloud venture capital firm. We fund early stage ventures focusing on enterprise & SaaS applications. Emergence is one of the top VC firms in Silicon Valley.
  categories:
    - Marketing
    - Blog
  built_by: Upstatement
  built_by_url: https://www.upstatement.com/
  featured: false
- title: FPVtips
  main_url: https://fpvtips.com
  url: https://fpvtips.com
  source_url: https://github.com/jumpalottahigh/fpvtips
  description: >
    FPVtips is all about bringing racing drone pilots closer together, and getting more people into the hobby!
  categories:
    - Community
    - Education
  built_by: Georgi Yanev
  built_by_url: https://twitter.com/jumpalottahigh
  featured: false
- title: Georgi Yanev
  main_url: https://blog.georgi-yanev.com/
  url: https://blog.georgi-yanev.com/
  source_url: https://github.com/jumpalottahigh/blog.georgi-yanev.com
  description: >
    I write articles about FPV quads (building and flying), web development, smart home automation, life-long learning and other topics from my personal experience.
  categories:
    - Blog
  built_by: Georgi Yanev
  built_by_url: https://twitter.com/jumpalottahigh
  featured: false
- title: Bear Archery
  main_url: "https://beararchery.com/"
  url: "https://beararchery.com/"
  categories:
    - eCommerce
    - Sports
  built_by: Escalade Sports
  built_by_url: "https://www.escaladesports.com/"
  featured: false
- title: "attn:"
  main_url: "https://www.attn.com/"
  url: "https://www.attn.com/"
  categories:
    - Media
    - Entertainment
  built_by: "attn:"
  built_by_url: "https://www.attn.com/"
  featured: false
- title: Mirror Conf
  description: >
    Mirror Conf is a conference designed to empower designers and frontend developers who have a thirst for knowledge and want to broaden their horizons.
  main_url: "https://www.mirrorconf.com/"
  url: "https://www.mirrorconf.com/"
  categories:
    - Conference
    - Design
    - Web Development
  featured: false
- title: Startarium
  main_url: https://www.startarium.ro
  url: https://www.startarium.ro
  description: >
    Free entrepreneurship educational portal with more than 20000 users, hundreds of resources, crowdfunding, mentoring and investor pitching events facilitated.
  categories:
    - Education
    - Nonprofit
    - Entrepreneurship
  built_by: Cezar Neaga
  built_by_url: https://twitter.com/cezarneaga
  featured: false
- title: Microlink
  main_url: https://microlink.io/
  url: https://microlink.io/
  description: >
    Extract structured data from any website.
  categories:
    - Web Development
    - API
  built_by: Kiko Beats
  built_by_url: https://kikobeats.com/
  featured: false
- title: Markets.com
  main_url: "https://www.markets.com/"
  url: "https://www.markets.com/"
  featured: false
  categories:
    - Finance
- title: Kevin Legrand
  url: "https://k-legrand.com"
  main_url: "https://k-legrand.com"
  source_url: "https://github.com/Manoz/k-legrand.com"
  description: >
    Personal website and blog built with love with Gatsby v2
  categories:
    - Blog
    - Portfolio
    - Web Development
  built_by: Kevin Legrand
  built_by_url: https://k-legrand.com
  featured: false
- title: David James Portfolio
  main_url: https://dfjames.com/
  url: https://dfjames.com/
  source_url: https://github.com/daviddeejjames/dfjames-gatsby
  description: >
    Portfolio Site using GatsbyJS and headless WordPress
  categories:
    - WordPress
    - Portfolio
    - Blog
  built_by: David James
  built_by_url: https://twitter.com/daviddeejjames
- title: Hypertext Candy
  url: https://www.hypertextcandy.com/
  main_url: https://www.hypertextcandy.com/
  description: >
    Blog about web development. Laravel, Vue.js, etc.
  categories:
    - Blog
    - Web Development
  built_by: Masahiro Harada
  built_by_url: https://twitter.com/_Masahiro_H_
  featured: false
- title: "Maxence Poutord's blog"
  description: >
    Tech & programming blog of Maxence Poutord, Software Engineer, Serial Traveler and Public Speaker
  main_url: https://www.maxpou.fr
  url: https://www.maxpou.fr
  featured: false
  categories:
    - Blog
    - Web Development
  built_by: Maxence Poutord
  built_by_url: https://www.maxpou.fr
- title: "The Noted Project"
  url: https://thenotedproject.org
  main_url: https://thenotedproject.org
  source_url: https://github.com/ianbusko/the-noted-project
  description: >
    Website to showcase the ethnomusicology research for The Noted Project.
  categories:
    - Portfolio
    - Education
    - Gallery
  built_by: Ian Busko
  built_by_url: https://github.com/ianbusko
  featured: false
- title: Got Milk
  main_url: "https://www.gotmilk.com/"
  url: "https://www.gotmilk.com/"
  featured: false
  categories:
    - Food
- title: People For Bikes
  url: "https://2017.peopleforbikes.org/"
  main_url: "https://2017.peopleforbikes.org/"
  categories:
    - Community
    - Sports
    - Gallery
    - Nonprofit
  built_by: PeopleForBikes
  built_by_url: "https://peopleforbikes.org/about-us/who-we-are/staff/"
  featured: false
- title: Wide Eye
  description: >
    Creative agency specializing in interactive design, web development, and digital communications.
  url: https://wideeye.co/
  main_url: https://wideeye.co/
  categories:
    - Design
    - Web Development
  built_by: Wide Eye
  built_by_url: https://wideeye.co/about-us/
  featured: false
- title: CodeSandbox
  description: >
    CodeSandbox is an online editor that helps you create web applications, from prototype to deployment.
  url: https://codesandbox.io/
  main_url: https://codesandbox.io/
  categories:
    - Web Development
  featured: false
- title: Marvel
  description: >
    The all-in-one platform powering design.
  url: https://marvelapp.com/
  main_url: https://marvelapp.com/
  categories:
    - Design
  featured: false
- title: Designcode.io
  description: >
    Learn to design and code React apps.
  url: https://designcode.io
  main_url: https://designcode.io
  categories:
    - Learning
  featured: false
- title: Happy Design
  description: >
    The Brand and Product Team Behind Happy Money
  url: https://design.happymoney.com/
  main_url: https://design.happymoney.com/
  categories:
    - Design
    - Finance
- title: Weihnachtsmarkt.ms
  description: >
    Explore the christmas market in Münster (Westf).
  url: https://weihnachtsmarkt.ms/
  main_url: https://weihnachtsmarkt.ms/
  source_url: https://github.com/codeformuenster/weihnachtsmarkt
  categories:
    - Gallery
    - Food
  built_by: "Code for Münster during #MSHACK18"
  featured: false
- title: Code Championship
  description: >
    Competitive coding competitions for students from 3rd to 8th grade. Code is Sport.
  url: https://www.codechampionship.com
  main_url: https://www.codechampionship.com
  categories:
    - Learning
    - Education
    - Sports
  built_by: Abamath LLC
  built_by_url: https://www.abamath.com
  featured: false
- title: Wieden+Kennedy
  description: >
    Wieden+Kennedy is an independent, global creative company.
  categories:
    - Technology
    - Web Development
    - Agency
    - Marketing
  url: https://www.wk.com
  main_url: https://www.wk.com
  built_by: Wieden Kennedy
  built_by_url: https://www.wk.com/about/
  featured: false
- title: Testing JavaScript
  description: >
    This course will teach you the fundamentals of testing your JavaScript applications using eslint, Flow, Jest, and Cypress.
  url: https://testingjavascript.com/
  main_url: https://testingjavascript.com/
  categories:
    - Learning
    - Education
    - JavaScript
  built_by: Kent C. Dodds
  built_by_url: https://kentcdodds.com/
  featured: false
- title: Use Hooks
  description: >
    One new React Hook recipe every day.
  url: https://usehooks.com/
  main_url: https://usehooks.com/
  categories:
    - Learning
  built_by: Gabe Ragland
  built_by_url: https://twitter.com/gabe_ragland
  featured: false
- title: Disrupting Nate
  description: >
    Ketogenic Diet, Podcasts, and Blockchain.
  url: https://www.disruptingnate.com/
  main_url: https://www.disruptingnate.com/
  categories:
    - Technology
    - Podcast
  built_by: Nathan Olmstead
  built_by_url: https://twitter.com/disruptingnate
  featured: false
- title: Ambassador
  url: https://www.getambassador.io
  main_url: https://www.getambassador.io
  description: >
    Open source, Kubernetes-native API Gateway for microservices built on Envoy.
  categories:
    - Open Source
    - Documentation
    - Technology
  built_by: Datawire
  built_by_url: https://www.datawire.io
  featured: false
- title: Clubhouse
  main_url: https://clubhouse.io
  url: https://clubhouse.io
  description: >
    The intuitive and powerful project management platform loved by software teams of all sizes. Built with Gatsby v2 and Prismic
  categories:
    - Technology
    - Blog
    - Productivity
    - Community
    - Design
    - Open Source
  built_by: Ueno.
  built_by_url: https://ueno.co
  featured: false
- title: Asian Art Collection
  url: http://artmuseum.princeton.edu/asian-art/
  main_url: http://artmuseum.princeton.edu/asian-art/
  description: >
    Princeton University has a branch dealing with state of art.They have showcased ore than 6,000 works of Asian art are presented alongside ongoing curatorial and scholarly research
  categories:
    - Marketing
  featured: false
- title: QHacks
  url: https://qhacks.io
  main_url: https://qhacks.io
  source_url: https://github.com/qhacks/qhacks-website
  description: >
    QHacks is Queen’s University’s annual hackathon! QHacks was founded in 2016 with a mission to advocate and incubate the tech community at Queen’s University and throughout Canada.
  categories:
    - Education
    - Technology
    - Podcast
  featured: false
- title: Tyler McGinnis
  url: https://tylermcginnis.com/
  main_url: https://tylermcginnis.com/
  description: >
    The linear, course based approach to learning web technologies.
  categories:
    - Education
    - Technology
    - Podcast
    - Web Development
  featured: false
- title: a11y with Lindsey
  url: https://www.a11ywithlindsey.com/
  main_url: https://www.a11ywithlindsey.com/
  source_url: https://github.com/lkopacz/a11y-with-lindsey
  description: >
    To help developers navigate accessibility jargon, write better code, and to empower them to make their Internet, Everyone's Internet.
  categories:
    - Education
    - Blog
    - Technology
  built_by: Lindsey Kopacz
  built_by_url: https://twitter.com/littlekope0903
  featured: false
- title: DEKEMA
  url: https://www.dekema.com/
  main_url: https://www.dekema.com/
  description: >
    Worldclass crafting: Furnace, fervor, fulfillment. Delivering highest demand for future craftsmanship. Built using Gatsby v2 and Prismic.
  categories:
    - Healthcare
    - Science
    - Technology
  built_by: Crisp Studio
  built_by_url: https://crisp.studio
  featured: false
- title: FOX Circus
  main_url: "https://www.foxcircus.it/"
  url: "https://www.foxcircus.it/"
  categories:
    - Event
    - Conference
    - Entertainment
  built_by: Kframe Interactive SA
  built_by_url: http://kframeinteractive.com
  featured: false
- title: Ramón Chancay
  description: >-
    Front-end / Back-end Developer in Guayaquil Ecuador.
    Currently at Everymundo, previously at El Universo.
    I enjoy teaching and sharing what I know.
    I give professional advice to developers and companies.
    My wife and my children are everything in my life.
  main_url: "https://ramonchancay.me/"
  url: "https://ramonchancay.me/"
  source_url: "https://github.com/devrchancay/personal-site"
  featured: false
  categories:
    - Blog
    - Technology
    - Web Development
  built_by: Ramón Chancay
  built_by_url: "https://ramonchancay.me/"
- title: BELLHOPS
  main_url: https://www.getbellhops.com/
  url: https://www.getbellhops.com/
  description: >-
    Whether you’re moving someplace new or just want to complete a few projects around your current home, BellHops can arrange the moving services you need—at simple, straightforward rates.
  categories:
    - Business
  built_by: Bellhops, Inc.
  built_by_url: https://www.getbellhops.com/
  featured: false
- title: Acclimate Consulting
  main_url: https://www.acclimate.io/
  url: https://www.acclimate.io/
  description: >-
    Acclimate is a consulting firm that puts organizations back in control with data-driven strategies and full-stack applications.
  categories:
    - Technology
    - Consulting
  built_by: Andrew Wilson
  built_by_url: https://github.com/andwilson
  featured: false
- title: Flyright
  url: https://flyright.co/
  main_url: https://flyright.co/
  description: >-
    Flyright curates everything you need for international travel in one tidy place 💜
  categories:
    - Technology
    - App
  built_by: Ty Hopp
  built_by_url: https://github.com/tyhopp
  featured: false
- title: Vets Who Code
  url: https://vetswhocode.io/
  main_url: https://vetswhocode.io/
  description: >-
    VetsWhoCode is a non-profit organization dedicated to training military veterans & giving them the skills they need transition into tech careers.
  categories:
    - Technology
    - Nonprofit
  featured: false
- title: Patreon Blog
  url: https://blog.patreon.com/
  main_url: https://blog.patreon.com/
  description: >-
    Official blog of Patreon.com
  categories:
    - Blog
  featured: false
- title: Full Beaker
  url: https://fullbeaker.com/
  main_url: https://fullbeaker.com/
  description: >-
    Full Beaker provides independent advice online about careers and home ownership, and connect anyone who asks with companies that can help them.
  categories:
    - Consulting
  featured: false
- title: Citywide Holdup
  url: https://citywideholdup.org/
  main_url: https://citywideholdup.org/
  source_url: https://github.com/killakam3084/citywide-site
  description: >-
    Citywide Holdup is an annual fundraising event held around early November in the city of Austin, TX hosted by the Texas Wranglers benefitting Easter Seals of Central Texas, a non-profit organization that provides exceptional services, education, outreach and advocacy so that people with disabilities can live, learn, work and play in our communities.
  categories:
    - Nonprofit
    - Event
  built_by: Cameron Rison
  built_by_url: https://github.com/killakam3084
  featured: false
- title: Dawn Labs
  url: https://dawnlabs.io
  main_url: https://dawnlabs.io
  description: >-
    Thoughtful products for inspired teams. With a holistic approach to engineering and design, we partner with startups and enterprises to build for the digital era.
  categories:
    - Technology
    - Agency
    - Web Development
  featured: false
- title: COOP by Ryder
  url: https://coop.com/
  main_url: https://coop.com/
  description: >
    COOP is a platform that connects fleet managers that have idle vehicles to businesses that are looking to rent vehicles. COOP simplifies the process and paperwork required to safely share vehicles between business owners.
  categories:
    - Marketing
  built_by: Crispin Porter Bogusky
  built_by_url: http://www.cpbgroup.com/
  featured: false
- title: Domino's Paving for Pizza
  url: https://www.pavingforpizza.com/
  main_url: https://www.pavingforpizza.com/
  description: >
    Nominate your town for a chance to have your rough drive home from Domino's fixed to pizza perfection.
  categories:
    - Marketing
  built_by: Crispin Porter Bogusky
  built_by_url: http://www.cpbgroup.com/
  featured: false
- title: Propapanda
  url: https://propapanda.eu/
  main_url: https://propapanda.eu/
  description: >
    Is a creative production house based in Tallinn, Estonia. We produce music videos, commercials, films and campaigns – from scratch to finish.
  categories:
    - Video
    - Portfolio
    - Agency
    - Media
  built_by: Henry Kehlmann
  built_by_url: https://github.com/madhenry/
  featured: false
- title: JAMstack.paris
  url: https://jamstack.paris/
  main_url: https://jamstack.paris/
  source_url: https://github.com/JAMstack-paris/jamstack.paris
  description: >
    JAMstack-focused, bi-monthly meetup in Paris
  categories:
    - Web Development
  built_by: Matthieu Auger & Nicolas Goutay
  built_by_url: https://github.com/JAMstack-paris
  featured: false
- title: DexWallet - The only Wallet you need by Dexlab
  main_url: "https://www.dexwallet.io/"
  url: "https://www.dexwallet.io/"
  source_url: "https://github.com/dexlab-io/DexWallet-website"
  featured: false
  description: >-
    DexWallet is a secure, multi-chain, mobile wallet with an upcoming one-click exchange for mobile.
  categories:
    - App
    - Open Source
  built_by: DexLab
  built_by_url: "https://github.com/dexlab-io"
- title: Kings Valley Paving
  url: https://kingsvalleypaving.com
  main_url: https://kingsvalleypaving.com
  description: >
    Kings Valley Paving is an asphalt, paving and concrete company serving the commercial, residential and industrial sectors in the Greater Toronto Area. Site designed by Stephen Bell.
  categories:
    - Marketing
  built_by: Michael Uloth
  built_by_url: https://www.michaeluloth.com
  featured: false
- title: Peter Barrett
  url: https://www.peterbarrett.ca
  main_url: https://www.peterbarrett.ca
  description: >
    Peter Barrett is a Canadian baritone from Newfoundland and Labrador who performs opera and concert repertoire in Canada, the U.S. and around the world. Site designed by Stephen Bell.
  categories:
    - Portfolio
    - Music
  built_by: Michael Uloth
  built_by_url: https://www.michaeluloth.com
  featured: false
- title: NARCAN
  main_url: https://www.narcan.com
  url: https://www.narcan.com
  description: >
    NARCAN Nasal Spray is the first and only FDA-approved nasal form of naloxone for the emergency treatment of a known or suspected opioid overdose.
  categories:
    - Healthcare
  built_by: NARCAN
  built_by_url: https://www.narcan.com
  featured: false
- title: Ritual
  main_url: https://ritual.com
  url: https://ritual.com
  description: >
    Ritual started with a simple question, what exactly is in women's multivitamins? This is the story of what happened when our founder Kat started searching for answers — the story of Ritual.
  categories:
    - Healthcare
  built_by: Ritual
  built_by_url: https://ritual.com
  featured: false
- title: Truebill
  main_url: https://www.truebill.com
  url: https://www.truebill.com
  description: >
    Truebill empowers you to take control of your money.
  categories:
    - Finance
  built_by: Truebill
  built_by_url: https://www.truebill.com
  featured: false
- title: Smartling
  main_url: https://www.smartling.com
  url: https://www.smartling.com
  description: >
    Smartling enables you to automate, manage, and professionally translate content so that you can do more with less.
  categories:
    - Marketing
  built_by: Smartling
  built_by_url: https://www.smartling.com
  featured: false
- title: Clear
  main_url: https://www.clearme.com
  url: https://www.clearme.com
  description: >
    At clear, we’re working toward a future where you are your ID, enabling you to lead an unstoppable life.
  categories:
    - Security
  built_by: Clear
  built_by_url: https://www.clearme.com
  featured: false
- title: VS Code Rocks
  main_url: "https://vscode.rocks"
  url: "https://vscode.rocks"
  source_url: "https://github.com/lannonbr/vscode-rocks"
  featured: false
  description: >
    VS Code Rocks is a place for weekly news on the newest features and updates to Visual Studio Code as well as trending extensions and neat tricks to continually improve your VS Code skills.
  categories:
    - Open Source
    - Blog
    - Web Development
  built_by: Benjamin Lannon
  built_by_url: "https://github.com/lannonbr"
- title: Particle
  main_url: "https://www.particle.io"
  url: "https://www.particle.io"
  featured: false
  description: Particle is a fully-integrated IoT platform that offers everything you need to deploy an IoT product.
  categories:
    - Marketing
- title: freeCodeCamp curriculum
  main_url: "https://learn.freecodecamp.org"
  url: "https://learn.freecodecamp.org"
  featured: false
  description: Learn to code with free online courses, programming projects, and interview preparation for developer jobs.
  categories:
    - Web Development
    - Learning
- title: Tandem
  main_url: "https://www.tandem.co.uk"
  url: "https://www.tandem.co.uk"
  description: >
    We're on a mission to free you of money misery. Our app, card and savings account are designed to help you spend less time worrying about money and more time enjoying life.
  categories:
    - Finance
    - App
  built_by: Tandem
  built_by_url: https://github.com/tandembank
  featured: false
- title: Monbanquet.fr
  main_url: "https://monbanquet.fr"
  url: "https://monbanquet.fr"
  description: >
    Give your corporate events the food and quality it deserves, thanks to the know-how of the best local artisans.
  categories:
    - eCommerce
    - Food
    - Event
  built_by: Monbanquet.fr
  built_by_url: https://github.com/monbanquet
  featured: false
- title: The Leaky Cauldron Blog
  url: https://theleakycauldronblog.com
  main_url: https://theleakycauldronblog.com
  source_url: https://github.com/v4iv/theleakycauldronblog
  description: >
    A Brew of Awesomeness with a Pinch of Magic...
  categories:
    - Blog
  built_by: Vaibhav Sharma
  built_by_url: https://github.com/v4iv
  featured: false
- title: Wild Drop Surf Camp
  main_url: "https://wilddropsurfcamp.com"
  url: "https://wilddropsurfcamp.com"
  description: >
    Welcome to Portugal's best kept secret and be amazed with our nature. Here you can explore, surf, taste the world's best gastronomy and wine, feel the North Canyon's power with the biggest waves in the world and so many other amazing things. Find us, discover yourself!
  categories:
    - Travel
  built_by: Samuel Fialho
  built_by_url: https://samuelfialho.com
  featured: false
- title: JoinUp HR chatbot
  url: https://www.joinup.io
  main_url: https://www.joinup.io
  description: Custom HR chatbot for better candidate experience
  categories:
    - App
    - Technology
  featured: false
- title: JDCastro Web Design & Development
  main_url: https://jacobdcastro.com
  url: https://jacobdcastro.com
  source_url: https://github.com/jacobdcastro/personal-site
  featured: false
  description: >
    A small business site for freelance web designer and developer Jacob D. Castro. Includes professional blog, contact forms, and soon-to-come portfolio of sites for clients. Need a new website or an extra developer to share the workload? Feel free to check out the website!
  categories:
    - Blog
    - Portfolio
    - Business
    - Freelance
  built_by: Jacob D. Castro
  built_by_url: https://twitter.com/jacobdcastro
- title: Gatsby Tutorials
  main_url: https://www.gatsbytutorials.com
  url: https://www.gatsbytutorials.com
  source_url: https://github.com/ooloth/gatsby-tutorials
  featured: false
  description: >
    Gatsby Tutorials is a community-updated list of video, audio and written tutorials to help you learn GatsbyJS.
  categories:
    - Web Development
    - Education
    - Open Source
  built_by: Michael Uloth
  built_by_url: "https://www.michaeluloth.com"
- title: Up & Running Tutorials
  main_url: https://www.upandrunningtutorials.com
  url: https://www.upandrunningtutorials.com
  featured: false
  description: >
    Free coding tutorials for web developers. Get your web development career up and running by learning to build better, faster websites.
  categories:
    - Web Development
    - Education
  built_by: Michael Uloth
  built_by_url: "https://www.michaeluloth.com"
- title: Grooovinger
  url: https://www.grooovinger.com
  main_url: https://www.grooovinger.com
  description: >
    Martin Grubinger, a web developer from Austria
  categories:
    - Portfolio
    - Web Development
  built_by: Martin Grubinger
  built_by_url: https://www.grooovinger.com
  featured: false
- title: LXDX - the Crypto Derivatives Exchange
  main_url: https://www.lxdx.co/
  url: https://www.lxdx.co/
  description: >
    LXDX is the world's fastest crypto exchange. Our mission is to bring innovative financial products to retail crypto investors, providing access to the same speed and scalability that institutional investors already depend on us to deliver each and every day.
  categories:
    - Marketing
    - Finance
  built_by: Corey Ward
  built_by_url: http://www.coreyward.me/
  featured: false
- title: Kyle McDonald
  url: https://kylemcd.com
  main_url: https://kylemcd.com
  source_url: https://github.com/kylemcd/personal-site-react
  description: >
    Personal site + blog for Kyle McDonald
  categories:
    - Blog
  built_by: Kyle McDonald
  built_by_url: https://kylemcd.com
  featured: false
- title: VSCode Power User Course
  main_url: https://VSCode.pro
  url: https://VSCode.pro
  description: >
    After 10 years with Sublime, I switched to VSCode. Love it. Spent 1000+ hours building a premium video course to help you switch today. 200+ power user tips & tricks turn you into a VSCode.pro
  categories:
    - Education
    - Learning
    - eCommerce
    - Marketing
    - Technology
    - Web Development
  built_by: Ahmad Awais
  built_by_url: https://twitter.com/MrAhmadAwais/
  featured: false
- title: Thijs Koerselman Portfolio
  main_url: https://www.vauxlab.com
  url: https://www.vauxlab.com
  featured: false
  description: >
    Portfolio of Thijs Koerselman. A freelance software engineer, full-stack web developer and sound designer.
  categories:
    - Portfolio
    - Business
    - Freelance
    - Technology
    - Web Development
    - Music
- title: Ad Hoc Homework
  main_url: https://homework.adhoc.team
  url: https://homework.adhoc.team
  description: >
    Ad Hoc builds government digital services that are fast, efficient, and usable by everyone. Ad Hoc Homework is a collection of coding and design challenges for candidates applying to our open positions.
  categories:
    - Web Development
    - Government
    - Healthcare
    - Programming
  built_by_url: https://adhoc.team
  featured: false
- title: BetterDocs | Discord Themes & Plugins
  main_url: https://betterdocs.us
  url: https://betterdocs.us
  description: >
    All Discord enhancement projects in 1! Free quality Themes and Plugins for Discord and easy installation instructions for BetterDiscord and more!
  categories:
    - Web Development
    - Programming
    - Open Source
  built_by: Christopher R. | Owner
  built_by_url: https://github.com/MrRobotjs/
  featured: false
- title: Birra Napoli
  main_url: http://www.birranapoli.it
  url: http://www.birranapoli.it
  built_by: Ribrain
  built_by_url: https://www.ribrainstudio.com
  featured: false
  description: >
    Birra Napoli official site
  categories:
    - Landing Page
    - Business
    - Food
- title: Satispay
  url: https://www.satispay.com
  main_url: https://www.satispay.com
  categories:
    - Business
    - Finance
    - Technology
  built_by: Satispay
  built_by_url: https://www.satispay.com
  featured: false
- title: The Movie Database - Gatsby
  url: https://tmdb.lekoarts.de
  main_url: https://tmdb.lekoarts.de
  source_url: https://github.com/LekoArts/gatsby-source-tmdb-example
  categories:
    - Open Source
    - Entertainment
    - Gallery
  featured: false
  built_by: LekoArts
  built_by_url: "https://github.com/LekoArts"
  description: >
    Source from The Movie Database (TMDb) API (v3) in Gatsby. This example is built with react-spring, React hooks and react-tabs and showcases the gatsby-source-tmdb plugin. It also has some client-only paths and uses gatsby-image.
- title: LANDR - Creative Tools for Musicians
  url: https://www.landr.com/
  main_url: https://www.landr.com/en/
  categories:
    - Music
    - Technology
    - Business
    - Entrepreneurship
    - Freelance
    - Marketing
    - Media
  featured: false
  built_by: LANDR
  built_by_url: https://twitter.com/landr_music
  description: >
    Marketing website built for LANDR. LANDR is a web application that provides tools for musicians to master their music (using artificial intelligence), collaborate with other musicians, and distribute their music to multiple platforms.
- title: ClinicJS
  url: https://clinicjs.org/
  main_url: https://clinicjs.org/
  categories:
    - Technology
    - Documentation
  featured: false
  built_by: NearForm
  built_by_url: "https://www.nearform.com/"
  description: >
    Tools to help diagnose and pinpoint Node.js performance issues.
- title: KOBIT
  main_url: "https://kobit.in"
  url: "https://kobit.in"
  description: Automated Google Analytics Report with everything you need and more
  featured: false
  categories:
    - Marketing
    - Blog
  built_by: mottox2
  built_by_url: "https://mottox2.com"
- title: Aleksander Hansson
  main_url: https://ahansson.com
  url: https://ahansson.com
  featured: false
  description: >
    Portfolio website for Aleksander Hansson
  categories:
    - Portfolio
    - Business
    - Freelance
    - Technology
    - Web Development
    - Consulting
  built_by: Aleksander Hansson
  built_by_url: https://www.linkedin.com/in/aleksanderhansson/
- title: Surfing Nosara
  main_url: "https://www.surfingnosara.com"
  url: "https://www.surfingnosara.com"
  description: Real estate, vacation, and surf report hub for Nosara, Costa Rica
  featured: false
  categories:
    - Business
    - Blog
    - Gallery
    - Marketing
  built_by: Desarol
  built_by_url: "https://www.desarol.com"
- title: Crispin Porter Bogusky
  url: https://cpbgroup.com/
  main_url: https://cpbgroup.com/
  description: >
    We solve the world’s toughest communications problems with the most quantifiably potent creative assets.
  categories:
    - Agency
    - Design
    - Marketing
  built_by: Crispin Porter Bogusky
  built_by_url: https://cpbgroup.com/
  featured: false
- title: graphene-python
  url: https://graphene-python.org
  main_url: https://graphene-python.org
  description: Graphene is a collaboratively funded project.Graphene-Python is a library for building GraphQL APIs in Python easily.
  categories:
    - Library
    - API
    - Documentation
  featured: false
- title: Engel & Völkers Ibiza Holiday Rentals
  main_url: "https://www.ev-ibiza.com/"
  url: "https://www.ev-ibiza.com/"
  featured: false
  built_by: Ventura Digitalagentur
  description: >
    Engel & Völkers, one of the most successful real estate agencies in the world, offers luxury holiday villas to rent in Ibiza.
  categories:
    - Travel
- title: Sylvain Hamann's personal website
  url: "https://shamann.fr"
  main_url: "https://shamann.fr"
  source_url: "https://github.com/sylvhama/shamann-gatsby/"
  description: >
    Sylvain Hamann, web developer from France
  categories:
    - Portfolio
    - Web Development
  built_by: Sylvain Hamann
  built_by_url: "https://twitter.com/sylvhama"
  featured: false
- title: Luca Crea's portfolio
  main_url: https://lcrea.github.io
  url: https://lcrea.github.io
  description: >
    Portfolio and personal website of Luca Crea, an Italian software engineer.
  categories:
    - Portfolio
  built_by: Luca Crea
  built_by_url: https://github.com/lcrea
  featured: false
- title: Escalade Sports
  main_url: "https://www.escaladesports.com/"
  url: "https://www.escaladesports.com/"
  categories:
    - eCommerce
    - Sports
  built_by: Escalade Sports
  built_by_url: "https://www.escaladesports.com/"
  featured: false
- title: Exposify
  main_url: "https://www.exposify.de/"
  url: "https://www.exposify.de/"
  description: >
    This is our German website built with Gatsby 2.0, Emotion and styled-system.
    Exposify is a proptech startup and builds technology for real estate businesses.
    We provide our customers with an elegant agent software in combination
    with beautifully designed and fast websites.
  categories:
    - Web Development
    - Real Estate
    - Agency
    - Marketing
  built_by: Exposify
  built_by_url: "https://www.exposify.de/"
  featured: false
- title: Steak Point
  main_url: https://www.steakpoint.at/
  url: https://www.steakpoint.at/
  description: >
    Steak Restaurant in Vienna, Austria (Wien, Österreich).
  categories:
    - Food
  built_by: Peter Kroyer
  built_by_url: https://www.peterkroyer.at/
  featured: false
- title: Takumon blog
  main_url: "https://takumon.com"
  url: "https://takumon.com"
  source_url: "https://github.com/Takumon/blog"
  description: Java Engineer's tech blog.
  featured: false
  categories:
    - Blog
  built_by: Takumon
  built_by_url: "https://twitter.com/inouetakumon"
- title: DayThirty
  main_url: "https://daythirty.com"
  url: "https://daythirty.com"
  description: DayThirty - ideas for the new year.
  featured: false
  categories:
    - Marketing
  built_by: Jack Oliver
  built_by_url: "https://twitter.com/mrjackolai"
- title: TheAgencyProject
  main_url: "https://theagencyproject.co"
  url: "https://theagencyproject.co"
  description: Agency model, without agency overhead.
  categories:
    - Agency
  built_by: JV-LA
  built_by_url: https://jv-la.com
- title: Karen Hou's portfolio
  main_url: https://www.karenhou.com/
  url: https://www.karenhou.com/
  categories:
    - Portfolio
  built_by: Karen H. Developer
  built_by_url: https://github.com/karenhou
  featured: false
- title: Jean Luc Ponty
  main_url: "https://ponty.com"
  url: "https://ponty.com"
  description: Official site for Jean Luc Ponty, French virtuoso violinist and jazz composer.
  featured: false
  categories:
    - Music
    - Entertainment
  built_by: Othermachines
  built_by_url: "https://othermachines.com"
- title: Rosewood Family Advisors
  main_url: "https://www.rfallp.com/"
  url: "https://www.rfallp.com/"
  description: Rosewood Family Advisors LLP (Palo Alto) provides a diverse range of family office services customized for ultra high net worth individuals.
  featured: false
  categories:
    - Finance
    - Business
  built_by: Othermachines
  built_by_url: "https://othermachines.com"
- title: Cole Walker's Portfolio
  main_url: "https://www.walkermakes.com"
  url: "https://www.walkermakes.com"
  source_url: "https://github.com/ColeWalker/portfolio"
  description: The portfolio of web developer Cole Walker, built with the help of Gatsby v2, React-Spring, and SASS.
  featured: false
  categories:
    - Portfolio
    - Web Development
  built_by: Cole Walker
  built_by_url: "https://www.walkermakes.com"
- title: Standing By Company
  main_url: "https://standingby.company"
  url: "https://standingby.company"
  description: A brand experience design company led by Scott Mackenzie and Trent Barton.
  featured: false
  categories:
    - Design
    - Web Development
  built_by: Standing By Company
  built_by_url: "https://standingby.company"
- title: Ashley Thouret
  main_url: "https://www.ashleythouret.com"
  url: "https://www.ashleythouret.com"
  description: Official website of Canadian soprano Ashley Thouret. Site designed by Stephen Bell.
  categories:
    - Portfolio
    - Music
  built_by: Michael Uloth
  built_by_url: "https://www.michaeluloth.com"
  featured: false
- title: The AZOOR Society
  main_url: "https://www.theazoorsociety.org"
  url: "https://www.theazoorsociety.org"
  description: The AZOOR Society is a UK-based charity committed to promoting awareness of Acute Zonal Occult Outer Retinopathy and assisting further research. Site designed by Stephen Bell.
  categories:
    - Community
    - Nonprofit
  built_by: Michael Uloth
  built_by_url: "https://www.michaeluloth.com"
  featured: false
- title: Gábor Fűzy pianist
  main_url: "https://pianobar.hu"
  url: "https://pianobar.hu"
  description: Gábor Fűzy pianist's official website built with Gatsby v2.
  categories:
    - Music
  built_by: Zoltán Bedi
  built_by_url: "https://github.com/B3zo0"
  featured: false
- title: Logicwind
  main_url: "https://logicwind.com"
  url: "https://logicwind.com"
  description: Website of Logicwind - JavaScript experts, Technology development agency & consulting.
  featured: false
  categories:
    - Portfolio
    - Agency
    - Web Development
    - Consulting
  built_by: Logicwind
  built_by_url: "https://www.logicwind.com"
- title: ContactBook.app
  main_url: "https://contactbook.app"
  url: "https://contactbook.app"
  description: Seamlessly share Contacts with G Suite team members
  featured: false
  categories:
    - Landing Page
    - Blog
  built_by: Logicwind
  built_by_url: "https://www.logicwind.com"
- title: npm-bookmarks
  url: https://npm-bookmarks.netlify.com
  main_url: https://npm-bookmarks.netlify.com
  source_url: https://github.com/crstnio/npm-bookmarks
  description: >
    A site to collect personal favorites of NPM packages – sorted by downloads count with a tags filter and search by title. Fork it and bookmark your favorite packages!
  categories:
    - Directory
    - JavaScript
    - Library
    - Open Source
    - Programming
    - Web Development
  built_by: crstnio
  built_by_url: https://github.com/crstnio/
  featured: false
- title: Waterscapes
  main_url: "https://waterscap.es"
  url: "https://waterscap.es/lake-monteynard/"
  source_url: "https://github.com/gaelbillon/Waterscapes-Gatsby-site"
  description: Waterscap.es is a directory of bodies of water (creeks, ponds, waterfalls, lakes, etc) with information about each place such as how to get there, hike time, activities and photos and a map displayed with the Mapbox GL SJ npm package. It was developed with the goal of learning Gatsby. This website is based on the gatsby-contentful-starter and uses Contentful as CMS. It is hosted on Netlify. Hooks are setup with Bitbucket and Contentful to trigger a new build upon code or content changes. The data on Waterscap.es is a mix of original content and informations from the internets gathered and put together.
  categories:
    - Directory
    - Photography
    - Travel
  built_by: Gaël Billon
  built_by_url: "https://gaelbillon.com"
  featured: false
- title: Packrs
  url: "https://www.packrs.co/"
  main_url: "https://www.packrs.co/"
  description: >
    Packrs is a local delivery platform, one spot for all your daily requirements. On a single tap get everything you need at your doorstep.
  categories:
    - Marketing
    - Landing Page
    - Entrepreneurship
  built_by: Vipin Kumar Rawat
  built_by_url: "https://github.com/aesthytik"
  featured: false
- title: HyakuninIsshu
  main_url: "https://hyakuninanki.net"
  url: "https://hyakuninanki.net"
  source_url: "https://github.com/rei-m/web_hyakuninisshu"
  description: >
    HyakuninIsshu is a traditional Japanese card game.
  categories:
    - Education
    - Gallery
    - Entertainment
  built_by: Rei Matsushita
  built_by_url: "https://github.com/rei-m/"
  featured: false
- title: WQU Partners
  main_url: "https://partners.wqu.org/"
  url: "https://partners.wqu.org/"
  featured: false
  categories:
    - Marketing
    - Education
    - Landing Page
  built_by: Corey Ward
  built_by_url: "http://www.coreyward.me/"
- title: Federico Giacone
  url: "https://federico.giac.one/"
  main_url: "https://federico.giac.one"
  source_url: "https://github.com/leopuleo/federico.giac.one"
  description: >
    Digital portfolio for Italian Architect Federico Giacone.
  categories:
    - Portfolio
    - Gallery
  built_by: Leonardo Giacone
  built_by_url: "https://github.com/leopuleo"
  featured: false
- title: Station
  url: "https://getstation.com/"
  main_url: "https://getstation.com/"
  description: Station is the first smart browser for busy people. A single place for all of your web applications.
  categories:
    - Technology
    - Web Development
    - Productivity
  featured: false
- title: Vyron Vasileiadis
  url: "https://fedonman.com/"
  main_url: "https://fedonman.com"
  source_url: "https://github.com/fedonman/fedonman-website"
  description: Personal space of Vyron Vasileiadis aka fedonman, a Web & IoT Developer, Educator and Entrepreneur based in Athens, Greece.
  categories:
    - Portfolio
    - Technology
    - Web Development
    - Education
  built_by: Vyron Vasileiadis
  built_by_url: "https://github.com/fedonman"
- title: Fabien Champigny
  url: "https://www.champigny.name/"
  main_url: "https://www.champigny.name/"
  built_by_url: "https://www.champigny.name/"
  description: Fabien Champigny's personal blog. Entrepreneur, hacker and loves street photo.
  categories:
    - Blog
    - Gallery
    - Photography
    - Productivity
    - Entrepreneurship
  featured: false
- title: Alex Xie - Portfolio
  url: https://alexieyizhe.me/
  main_url: https://alexieyizhe.me/
  source_url: https://github.com/alexieyizhe/alexieyizhe.github.io
  description: >
    Personal website of Alex Yizhe Xie, a University of Waterloo Computer Science student and coding enthusiast.
  categories:
    - Blog
    - Portfolio
    - Web Development
  featured: false
- title: Equithon
  url: https://equithon.org/
  main_url: https://equithon.org/
  source_url: https://github.com/equithon/site-main/
  built_by: Alex Xie
  built_by_url: https://alexieyizhe.me/
  description: >
    Equithon is the largest social innovation hackathon in Waterloo, Canada. It was founded in 2016 to tackle social equity issues and create change.
  categories:
    - Education
    - Event
    - Learning
    - Open Source
    - Nonprofit
    - Technology
  featured: false
- title: Dale Blackburn - Portfolio
  url: https://dakebl.co.uk/
  main_url: https://dakebl.co.uk/
  source_url: https://github.com/dakebl/dakebl.co.uk
  description: >
    Dale Blackburn's personal website and blog.
  categories:
    - Blog
    - Portfolio
    - Web Development
  featured: false
- title: Portfolio of Anthony Wiktor
  url: https://www.anthonydesigner.com/
  main_url: https://www.anthonydesigner.com/
  description: >
    Anthony Wiktor is a Webby Award-Winning Creative Director and Digital Designer twice named Hot 100 by WebDesigner Magazine. Anthony has over a decade of award-winning experience in design and has worked on projects across a diverse set of industries — from entertainment to consumer products to hospitality to technology. Anthony is a frequent lecturer at USC’s Annenberg School for Communication & Journalism and serves on the board of AIGA Los Angeles.
  categories:
    - Portfolio
    - Marketing
  built_by: Maciej Leszczyński
  built_by_url: http://twitter.com/_maciej
  featured: false
- title: Frame.io Workflow Guide
  main_url: https://workflow.frame.io
  url: https://workflow.frame.io
  description: >
    The web’s most comprehensive post-production resource, written by pro filmmakers, for pro filmmakers. Always expanding, always free.
  categories:
    - Education
  built_by: Frame.io
  built_by_url: https://frame.io
  featured: false
- title: MarcySutton.com
  main_url: https://marcysutton.com
  url: https://marcysutton.com
  description: >
    The personal website of web developer and accessibility advocate Marcy Sutton.
  categories:
    - Blog
    - Accessibility
    - Video
    - Photography
  built_by: Marcy Sutton
  built_by_url: https://marcysutton.com
  featured: true
- title: Kepinski.me
  main_url: https://kepinski.me
  url: https://kepinski.me
  description: >
    The personal site of Antoni Kepinski, Node.js Developer.
  categories:
    - Portfolio
    - Open Source
  built_by: Antoni Kepinski
  built_by_url: https://kepinski.me
  featured: false
- title: WPGraphQL Docs
  main_url: https://docs.wpgraphql.com
  url: https://docs.wpgraphql.com
  description: >
    Documentation for WPGraphQL, a free open-source WordPress plugin that provides an extendable GraphQL schema and API for any WordPress site.
  categories:
    - API
    - Documentation
    - Technology
    - Web Development
    - WordPress
  built_by: WPGraphQL
  built_by_url: https://wpgraphql.com
  featured: false
- title: Shine Lawyers
  main_url: https://www.shine.com.au
  url: https://www.shine.com.au
  description: >
    Shine Lawyers is an Australian legal services website built with Gatsby v2, Elasticsearch, Isso, and Geolocation services.
  categories:
    - Business
    - Blog
- title: Parallel Polis Kosice
  url: https://www.paralelnapoliskosice.sk/
  main_url: https://www.paralelnapoliskosice.sk/
  source_url: https://github.com/ParalelnaPolisKE/paralelnapoliskosice.sk
  description: >
    Parallel Polis is a collective of people who want to live in a more opened world. We look for possibilities and technologies (Bitcoin, the blockchain, reputation systems and decentralized technologies in general) that open new ways, make processes easier and remove unnecessary barriers. We want to create an environment that aims at education, discovering and creating better systems for everybody who is interested in freedom and independence.
  categories:
    - Blog
    - Education
    - Technology
  built_by: Roman Vesely
  built_by_url: https://romanvesely.
  featured: false
- title: Unda Solutions
  url: https://unda.com.au
  main_url: https://unda.com.au
  description: >
    A custom web application development company in Perth, WA
  categories:
    - Business
    - Freelance
    - Web Development
    - Technology
  featured: false
- title: BIGBrave
  main_url: https://bigbrave.digital
  url: https://bigbrave.digital
  description: >
    BIGBrave is a strategic design firm. We partner with our clients, big and small, to design & create human-centered brands, products, services and systems that are simple, beautiful and easy to use.
  categories:
    - Agency
    - Web Development
    - Marketing
    - Technology
    - WordPress
  built_by: Francois Brill
  built_by_url: https://bigbrave.digital
  featured: false
- title: KegTracker
  main_url: https://www.kegtracker.co.za
  url: https://www.kegtracker.co.za
  description: >
    Keg Tracker is part of the Beverage Insights family and its sole aim is to provide you with the right data about your kegs to make better decisions. In today’s business landscape having the right information at your finger tips is crucial to the agility of your business.
  categories:
    - Food
    - Business
    - Technology
  built_by: Francois Brill
  built_by_url: https://bigbrave.digital
  featured: false
- title: Mike Nichols
  url: https://www.mikenichols.me
  main_url: https://www.mikenichols.me
  description: >
    Portfolio site of Mike Nichols, a UX designer and product development lead.
  categories:
    - Portfolio
    - Technology
    - Web Development
  built_by: Mike Nichols
  featured: false
- title: Steve Haid
  url: https://www.stevehaid.com
  main_url: https://www.stevehaid.com
  description: >
    Steve Haid is a real estate agent and Professional Financial Planner (PFP) who has been helping clients achieve their investment goals since 2006. Site designed by Stephen Bell.
  categories:
    - Marketing
    - Real Estate
  built_by: Michael Uloth
  built_by_url: "https://www.michaeluloth.com"
- title: Incremental - Loyalty, Rewards and Incentive Programs
  main_url: https://www.incremental.com.au
  url: https://www.incremental.com.au
  description: >
    Sydney-based digital agency specialising in loyalty, rewards and incentive programs. WordPress backend; Cloudinary, YouTube and Hubspot form integration; query data displayed as animated SVG graphs; video background in the header.
  categories:
    - Agency
    - Portfolio
    - WordPress
  built_by: Incremental
  built_by_url: https://www.incremental.com.au
  featured: false
- title: Technica11y
  main_url: https://www.technica11y.org
  url: https://www.technica11y.org
  description: >
    Discussing challenges in technical accessibility.
  categories:
    - Accessibility
    - Education
    - Video
  built_by: Tenon.io
  built_by_url: https://tenon.io
  featured: false
- title: Tenon-UI Documentation
  main_url: https://www.tenon-ui.info
  url: https://www.tenon-ui.info
  description: >
    Documentation site for Tenon-UI: Tenon.io's accessible components library.
  categories:
    - Accessibility
    - Documentation
    - Library
    - Web Development
  built_by: Tenon.io
  built_by_url: https://tenon.io
  featured: false
- title: Matthew Secrist
  main_url: https://www.matthewsecrist.net
  url: https://www.matthewsecrist.net
  source_url: https://github.com/matthewsecrist/v3
  description: >
    Matthew Secrist's personal portfolio using Gatsby, Prismic and Styled-Components.
  categories:
    - Portfolio
    - Technology
    - Web Development
  built_by: Matthew Secrist
  built_by_url: https://www.matthewsecrist.net
  featured: false
- title: Node.js Dev
  main_url: https://nodejs.dev
  url: https://nodejs.dev
  source_url: https://github.com/nodejs/nodejs.dev
  description: >
    Node.js Foundation Website.
  categories:
    - Documentation
    - Web Development
  built_by: Node.js Website Redesign Working Group
  built_by_url: https://github.com/nodejs/website-redesign
  featured: false
- title: Sheffielders
  main_url: https://sheffielders.org
  url: https://sheffielders.org
  source_url: https://github.com/davemullenjnr/sheffielders
  description: >
    A collective of businesses, creatives, and projects based in Sheffield, UK.
  categories:
    - Directory
  built_by: Dave Mullen Jnr
  built_by_url: https://davemullenjnr.co.uk
  featured: false
- title: Stealth Labs
  url: https://stealthlabs.io
  main_url: https://stealthlabs.io
  description: >
    We design and develop for the web, mobile and desktop
  categories:
    - Portfolio
    - Web Development
  built_by: Edvins Antonovs
  built_by_url: https://edvins.io
  featured: false
- title: Constanzia Yurashko
  main_url: https://www.constanziayurashko.com
  url: https://www.constanziayurashko.com
  description: >
    Exclusive women's ready-to-wear fashion by designer Constanzia Yurashko.
  categories:
    - Portfolio
  built_by: Maxim Andries
  featured: false
- title: The Tenon.io blog
  main_url: https://blog.tenon.io/
  url: https://blog.tenon.io/
  description: >
    The Tenon.io blog features articles on accessibility written by some of the industry's leading lights and includes news, guidance, and education.
  categories:
    - Accessibility
    - Blog
    - Education
  built_by: Tenon.io
  built_by_url: https://tenon.io
  featured: false
- title: Algolia
  url: https://algolia.com
  main_url: https://algolia.com
  description: >
    Algolia helps businesses across industries quickly create relevant, scalable, and lightning fast search and discovery experiences.
  categories:
    - Web Development
    - Technology
    - Open Source
    - Featured
  built_by: Algolia
  featured: true
- title: GVD Renovations
  url: https://www.gvdrenovationsinc.com/
  main_url: https://www.gvdrenovationsinc.com/
  description: >
    GVD Renovations is a home improvement contractor with a well known reputation as a professional, quality contractor in California.
  categories:
    - Business
  built_by: David Krasniy
  built_by_url: http://dkrasniy.com
  featured: false
- title: Styled System
  url: https://styled-system.com/
  main_url: https://styled-system.com/
  source_url: https://github.com/styled-system/styled-system/tree/master/docs
  description: >
    Style props for rapid UI development.
  categories:
    - Design System
  built_by: Brent Jackson
  built_by_url: https://jxnblk.com/
- title: Timehacker
  url: https://timehacker.app
  main_url: https://timehacker.app
  description: >
    Procrastination killer, automatic time tracking app to skyrocket your productivity
  categories:
    - Productivity
    - App
    - Technology
    - Marketing
    - Landing Page
  built_by: timehackers
  featured: false
- title: Little & Big
  main_url: "https://www.littleandbig.com.au/"
  url: "https://www.littleandbig.com.au/"
  description: >
    Little & Big exists with the aim to create Websites, Apps, E-commerce stores
    that are consistently unique and thoughtfully crafted, every time.
  categories:
    - Agency
    - Design
    - Web Development
    - Portfolio
  built_by: Little & Big
  built_by_url: "https://www.littleandbig.com.au/"
  featured: false
- title: Cat Knows
  main_url: "https://catnose99.com/"
  url: "https://catnose99.com/"
  description: >
    Personal blog built with Gatsby v2.
  categories:
    - Blog
    - Web Development
  built_by: CatNose
  built_by_url: "https://twitter.com/catnose99"
  featured: false
- title: just some dev
  url: https://www.iamdeveloper.com
  main_url: https://www.iamdeveloper.com
  source_url: https://github.com/nickytonline/www.iamdeveloper.com
  description: >
    Just some software developer writing things ✏️
  categories:
    - Blog
  built_by: Nick Taylor
  built_by_url: https://www.iamdeveloper.com
  featured: false
- title: Keziah Moselle Blog
  url: https://blog.keziahmoselle.fr/
  main_url: https://blog.keziahmoselle.fr/
  source_url: https://github.com/KeziahMoselle/blog.keziahmoselle.fr
  description: >
    ✍️ A place to share my thoughts.
  categories:
    - Blog
  built_by: Keziah Moselle
  built_by_url: https://keziahmoselle.fr/
- title: xfuture's blog
  url: https://www.xfuture-blog.com/
  main_url: https://www.xfuture-blog.com/
  source_url: https://github.com/xFuture603/xfuture-blog
  description: >
    A blog about Devops, Web development, and my insights as a systems engineer.
  categories:
    - Blog
  built_by: Daniel Uhlmann
  built_by_url: https://www.xfuture-blog.com/
- title: Mayne's Blog
  main_url: "https://gine.me/"
  url: "https://gine.me/page/1"
  source_url: "https://github.com/mayneyao/gine-blog"
  featured: false
  categories:
    - Blog
    - Web Development
- title: Bakedbird
  url: https://bakedbird.com
  main_url: https://bakedbird.com
  description: >
    Eleftherios Psitopoulos - A frontend developer from Greece ☕
  categories:
    - Portfolio
    - Blog
  built_by: Eleftherios Psitopoulos
  built_by_url: https://bakedbird.com
- title: Benjamin Lannon
  url: https://lannonbr.com
  main_url: https://lannonbr.com
  source_url: https://github.com/lannonbr/Portfolio-gatsby
  description: >
    Personal portfolio of Benjamin Lannon
  categories:
    - Portfolio
    - Web Development
  built_by: Benjamin Lannon
  built_by_url: https://lannonbr.com
  featured: false
- title: Aravind Balla
  url: https://aravindballa.com
  main_url: https://aravindballa.com
  source_url: https://github.com/aravindballa/website2017
  description: >
    Personal portfolio of Aravind Balla
  categories:
    - Portfolio
    - Blog
    - Web Development
  built_by: Aravind Balla
  built_by_url: https://aravindballa.com
- title: Kaleb McKelvey
  url: https://kalebmckelvey.com
  main_url: https://kalebmckelvey.com
  source_url: https://github.com/avatar-kaleb/kalebmckelvey-site
  description: >
    Personal portfolio of Kaleb McKelvey!
  categories:
    - Blog
    - Portfolio
  built_by: Kaleb McKelvey
  built_by_url: https://kalebmckelvey.com
  featured: false
- title: Michal Czaplinski
  url: https://czaplinski.io
  main_url: https://czaplinski.io
  source_url: https://github.com/michalczaplinski/michalczaplinski.github.io
  description: >
    Michal Czaplinski is a full-stack developer 🚀
  categories:
    - Portfolio
    - Web Development
  built_by: Michal Czaplinski mmczaplinski@gmail.com
  built_by_url: https://czaplinski.io
  featured: false
- title: Interactive Investor (ii)
  url: https://www.ii.co.uk
  main_url: https://www.ii.co.uk
  description: >
    Hybrid (static/dynamic) Gatsby web app for ii's free research, news and analysis, discussion and product marketing site.
  categories:
    - Business
    - Finance
    - Technology
  built_by: Interactive Investor (ii)
  built_by_url: https://www.ii.co.uk
  featured: false
- title: Weingut Goeschl
  url: https://www.weingut-goeschl.at/
  main_url: https://www.weingut-goeschl.at/
  description: >
    Weingut Goeschl is a family winery located in Gols, Burgenland in Austria (Österreich)
  categories:
    - eCommerce
    - Business
  built_by: Peter Kroyer
  built_by_url: https://www.peterkroyer.at/
  featured: false
- title: Hash Tech Guru
  url: https://hashtech.guru
  main_url: https://hashtech.guru
  description: >
    Software Development Training School and Tech Blog
  categories:
    - Blog
    - Education
  built_by: Htet Wai Yan Soe
  built_by_url: https://github.com/johnreginald
- title: AquaGruppen Vattenfilter
  url: https://aquagruppen.se
  main_url: https://aquagruppen.se/
  description: >
    Water filter and water treatment products in Sweden
  categories:
    - Business
    - Technology
  built_by: Johan Eliasson
  built_by_url: https://github.com/elitan
  featured: false
- title: Josef Aidt
  url: https://josefaidt.dev
  main_url: https://josefaidt.dev
  source_url: https://github.com/josefaidt/josefaidt.github.io
  description: >
    Personal website, blog, portfolio for Josef Aidt
  categories:
    - Portfolio
    - Blog
    - Web Development
  built_by: Josef Aidt
  built_by_url: https://twitter.com/garlicbred
- title: How To egghead
  main_url: https://howtoegghead.com/
  url: https://howtoegghead.com/
  source_url: https://github.com/eggheadio/how-to-egghead
  featured: false
  built_by: egghead.io
  built_by_url: https://egghead.io
  description: >
    How to become an egghead instructor or reviewer
  categories:
    - Documentation
    - Education
- title: Sherpalo Ventures
  main_url: "https://www.sherpalo.com/"
  url: "https://www.sherpalo.com/"
  featured: false
  categories:
    - Finance
    - Business
    - Technology
  built_by: Othermachines
  built_by_url: "https://othermachines.com"
- title: WrapCode
  url: https://www.wrapcode.com
  main_url: https://www.wrapcode.com
  description: >
    A full stack blog on Microsoft Azure, JavaScript, DevOps, AI and Bots.
  categories:
    - Blog
    - Technology
    - Web Development
  built_by: Rahul P
  built_by_url: https://twitter.com/_rahulpp
  featured: false
- title: Kirankumar Ambati's Portfolio
  url: https://www.kirankumarambati.me
  main_url: https://www.kirankumarambati.me
  description: >
    Personal website, blog, portfolio of Kirankumar Ambati
  categories:
    - Blog
    - Portfolio
    - Web Development
  built_by: Kirankumar Ambati
  built_by_url: https://github.com/kirankumarambati
  featured: false
- title: Mixkit by Envato
  url: https://mixkit.co
  main_url: https://mixkit.co
  description: >
    Extraordinary free HD videos
  categories:
    - Video
    - Design
    - Gallery
    - Video
  built_by: Envato
  built_by_url: https://github.com/envato
  featured: false
- title: Rou Hun Fan's portfolio
  main_url: https://flowen.me
  url: https://flowen.me
  source_url: https://github.com/flowen/flowen.me/tree/master/2019/v3
  description: >
    Portfolio of creative developer Rou Hun Fan. Built with Gatsby v2 &amp; Greensock drawSVG.
  categories:
    - Portfolio
  built_by: Rou Hun Fan Developer
  built_by_url: https://flowen.me
  featured: false
- title: chadly.net
  url: https://www.chadly.net
  main_url: https://www.chadly.net
  source_url: https://github.com/chadly/chadly.net
  description: >
    Personal tech blog by Chad Lee.
  categories:
    - Blog
    - Technology
    - Web Development
  built_by: Chad Lee
  built_by_url: https://github.com/chadly
  featured: false
- title: CivicSource
  url: https://www.civicsource.com
  main_url: https://www.civicsource.com
  description: >
    Online auction site to purchase tax-distressed properties from local taxing authorities.
  categories:
    - Real Estate
    - Government
  featured: false
- title: SpotYou
  main_url: "https://spotyou.joshglazer.com"
  url: "https://spotyou.joshglazer.com"
  source_url: "https://github.com/joshglazer/spotyou"
  description: >
    SpotYou allows you to watch your favorite music videos on Youtube based on your Spotify Preferences
  categories:
    - Entertainment
    - Music
  built_by: Josh Glazer
  built_by_url: https://linkedin.com/in/joshglazer/
  featured: false
- title: Hesam Kaveh's blog
  description: >
    A blog with great seo that using gatsby-source-wordpress to fetch posts from backend
  main_url: "https://hesamkaveh.com/"
  url: "https://hesamkaveh.com/"
  source_url: "https://github.com/hesamkaveh/sansi"
  featured: false
  categories:
    - Blog
    - WordPress
- title: On Earth Right Now
  main_url: https://oern.tv
  url: https://oern.tv
  source_url: https://github.com/cadejscroggins/oern.tv
  description: >
    A curated list of live video feeds from around the world—built with GatsbyJS.
  categories:
    - Directory
    - Entertainment
    - Gallery
  built_by: Cade Scroggins
  built_by_url: https://cadejs.com
  featured: false
- title: Oliver Gomes Portfolio
  main_url: https://oliver-gomes.github.io/v4/
  url: https://oliver-gomes.github.io/v4/
  description: >
    As an artist and a web designer/developer, I wanted to find a way to present these two portfolios in a way that made sense.  I felt with new found power of speed, Gatsby helped keep my creativity intact with amazing response and versatility. I felt my butter smooth transition felt much better in user perspective and super happy with the power of Gatsby.
  categories:
    - Portfolio
    - Web Development
    - Blog
  built_by: Oliver Gomes
  built_by_url: https://github.com/oliver-gomes
  featured: false
- title: Patrik Szewczyk
  url: https://www.szewczyk.cz/
  main_url: https://www.szewczyk.cz/
  description: >
    Patrik Szewczyk – JavaScript, TypeScript, React, Node.js developer, Redux, Reason
  categories:
    - Portfolio
  built_by: Patrik Szewczyk
  built_by_url: https://linkedin.com/in/thepatriczek/
  featured: false
- title: Patrik Arvidsson's portfolio
  url: https://www.patrikarvidsson.com
  main_url: https://www.patrikarvidsson.com
  source_url: https://github.com/patrikarvidsson/portfolio-gatsby-contentful
  description: >
    Personal portfolio site of Swedish interaction designer Patrik Arvidsson. Built with Gatsby, Tailwind CSS, Emotion JS and Contentful.
  categories:
    - Blog
    - Design
    - Portfolio
    - Web Development
    - Technology
  built_by: Patrik Arvidsson
  built_by_url: https://www.patrikarvidsson.com
  featured: false
- title: Jacob Cofman's Blog
  description: >
    Personal blog / portfolio about Jacob Cofman.
  main_url: "https://jcofman.de/"
  url: "https://jcofman.de/"
  source_url: "https://github.com/JCofman/jc-website"
  featured: false
  categories:
    - Blog
    - Portfolio
- title: re-geo
  description: >
    re-geo is react based geo cities style component.
  main_url: "https://re-geo.netlify.com/"
  url: "https://re-geo.netlify.com/"
  source_url: "https://github.com/sadnessOjisan/re-geo-lp"
  categories:
    - Open Source
  built_by: sadnessOjisan
  built_by_url: https://twitter.com/sadnessOjisan
  featured: false
- title: Luis Cestou Portfolio
  description: >
    Portfolio of graphic + interactive designer Luis Cestou.
  main_url: "https://luiscestou.com"
  url: "https://luiscestou.com"
  source_url: "https://github.com/lcestou/luiscestou.com"
  built_by: Luis Cestou contact@luiscestou.com
  built_by_url: https://luiscestou.com
  featured: false
  categories:
    - Portfolio
    - Web Development
- title: Data Hackers
  url: https://datahackers.com.br/
  main_url: https://datahackers.com.br/
  description: >
    Official website for the biggest portuguese-speaking data science community. Makes use of several data sources such as podcasts from Anchor, messages from Slack, newsletters from MailChimp and blog posts from Medium. The unique visual design also had its hurdles and was quite fun to develop!
  categories:
    - Blog
    - Education
    - Podcast
    - Technology
  built_by: Kaordica
  built_by_url: https://kaordica.design
  featured: false
- title: TROMAQ
  url: https://www.tromaq.com/
  main_url: https://www.tromaq.com/
  description: >
    TROMAQ executes earthmoving services and rents heavy machinery for construction work. Even with the lack of good photography, their new site managed to pass a solid and trustworthy feeling to visitors during testing and they're already seeing the improvement in brand awareness, being the sole player with a modern website in their industry.
  categories:
    - Marketing
  built_by: Kaordica
  built_by_url: https://kaordica.design
  featured: false
- title: Novida Consulting
  url: https://www.novidaconsultoria.com.br
  main_url: https://www.novidaconsultoria.com.br
  description: >
    Novida’s goal was to position itself as a solid, exclusive and trustworthy brand for families looking for a safe financial future… We created a narrative and visual design that highlight their exclusivity.
  categories:
    - Marketing
  built_by: Kaordica
  built_by_url: https://kaordica.design
  featured: false
- title: We Are Clarks
  url: "https://www.weareclarks.com"
  main_url: "https://www.weareclarks.com"
  source_url: "https://github.com/abeaclark/weareclarks"
  description: >
    A family travel blog.
  categories:
    - Blog
    - Travel
  built_by: Abe Clark
  built_by_url: https://www.linkedin.com/in/abrahamclark/
  featured: false
- title: Guillaume Briday's Blog
  main_url: "https://guillaumebriday.fr/"
  url: "https://guillaumebriday.fr/"
  source_url: "https://github.com/guillaumebriday/guillaumebriday.fr"
  description: >
    My personal blog built with Gatsby and Tailwind CSS.
  categories:
    - Blog
    - Web Development
    - Technology
  built_by: Guillaume Briday
  built_by_url: https://guillaumebriday.fr/
  featured: false
- title: SEOmonitor
  main_url: "https://www.seomonitor.com"
  url: "https://www.seomonitor.com"
  description: >
    SEOmonitor is a suite of SEO tools dedicated to agencies.
  categories:
    - Blog
    - Portfolio
    - Agency
  built_by: Bejamas
  built_by_url: https://bejamas.io/
  featured: false
- title: Jean Regisser's Portfolio
  main_url: "https://jeanregisser.com/"
  url: "https://jeanregisser.com/"
  source_url: "https://github.com/jeanregisser/jeanregisser.com"
  featured: false
  description: >
    Portfolio of software engineer Jean Regisser.
  categories:
    - Portfolio
    - Mobile Development
  built_by: Jean Regisser
  built_by_url: "https://jeanregisser.com/"
- title: Axcept - Visual Screenshot Testing
  url: https://axcept.io
  main_url: https://axcept.io
  description: >
    Visual Testing for everyone
  categories:
    - Documentation
    - Web Development
  built_by: d:code:it
  built_by_url: https://dcodeit.com
  featured: false
- title: Chase Ohlson
  url: https://chaseohlson.com
  main_url: https://chaseohlson.com
  description: >
    Portfolio of frontend engineer & web developer Chase Ohlson.
  categories:
    - Portfolio
    - Web Development
  built_by: Chase Ohlson
  built_by_url: https://chaseohlson.com
  featured: false
- title: Zach Schnackel
  url: https://zslabs.com
  main_url: https://zslabs.com
  source_url: "https://github.com/zslabs/zslabs.com"
  description: >
    Portfolio site for UI/Motion Developer, Zach Schnackel.
  categories:
    - Portfolio
    - Web Development
  built_by: Zach Schnackel
  built_by_url: "https://zslabs.com"
- title: Gremlin
  url: https://www.gremlin.com
  main_url: https://www.gremlin.com
  description: >
    Gremlin's Failure as a Service finds weaknesses in your system before they cause problems.
  categories:
    - Marketing
- title: Headless.page
  main_url: https://headless.page/
  url: https://headless.page/
  description: >
    Headless.page is a directory of eCommerce sites featuring headless architecture, PWA features and / or the latest JavaScript technology.
  categories:
    - Directory
    - eCommerce
  built_by: Pilon
  built_by_url: https://pilon.io/
  featured: false
- title: Ouracademy
  main_url: https://our-academy.org/
  url: https://our-academy.org/
  source_url: "https://github.com/ouracademy/website"
  description: >
    Ouracademy is an organization that promoves the education in software development through blog posts & videos smiley.
  categories:
    - Open Source
    - Blog
    - Education
  built_by: Ouracademy
  built_by_url: https://github.com/ouracademy
  featured: false
- title: Tenon.io
  main_url: https://tenon.io
  url: https://tenon.io
  description: >
    Tenon.io is an accessibility tooling, services and consulting company.
  categories:
    - API
    - Accessibility
    - Business
    - Consulting
    - Technology
  built_by: Tenon.io
  built_by_url: https://tenon.io
  featured: false
- title: Projectival
  url: https://www.projectival.de/
  main_url: https://www.projectival.de/
  description: >
    Freelancer Online Marketing & Web Development in Cologne, Germany
  categories:
    - Freelance
    - Marketing
    - Web Development
    - Blog
    - Consulting
    - SEO
    - Business
  built_by: Sascha Klapetz
  built_by_url: https://www.projectival.de/
  featured: false
- title: Herman Starikov
  url: https://starikov.dev
  main_url: https://starikov.dev
  source_url: https://github.com/Hermanya/hermanya.github.io
  description: >
    Web Developer specializing in React, Toronto Canada
  categories:
    - Portfolio
    - Web Development
    - Blog
  built_by: Herman Starikov
  built_by_url: https://github.com/Hermanya
  featured: false
- title: Hetzner Online Community
  main_url: https://community.hetzner.com
  url: https://community.hetzner.com
  description: >
    Hetzner Online Community provides a free collection of high-quality tutorials, which are based on free and open source software, on a variety of topics such as development, system administration, and other web technology.
  categories:
    - Web Development
    - Technology
    - Programming
    - Open Source
    - Community
  built_by: Hetzner Online GmbH
  built_by_url: https://www.hetzner.com/
  featured: false
- title: AGYNAMIX
  url: https://www.agynamix.de/
  main_url: https://www.agynamix.de/
  source_url: https://github.com/tuhlmann/agynamix.de
  description: >
    Full Stack Java, Scala, Clojure, TypeScript, React Developer in Thalheim, Germany
  categories:
    - Freelance
    - Web Development
    - Programming
    - Blog
    - Consulting
    - Portfolio
    - Business
  built_by: Torsten Uhlmann
  built_by_url: https://www.agynamix.de/
  featured: false
- title: syracuse.io
  url: https://syracuse.io
  main_url: https://syracuse.io
  source_url: https://github.com/syracuseio/syracuseio/
  description: >
    Landing page for Syracuse NY Software Development Meetup Groups
  categories:
    - Community
  built_by: Benjamin Lannon
  built_by_url: https://lannonbr.com
- title: Render Documentation
  main_url: https://render.com/docs
  url: https://render.com/docs
  description: >
    Render is the easiest place to host your sites and apps. We use Gatsby for everything on https://render.com, including our documentation. The site is deployed on Render as well! We also have a guide to deploying Gatsby apps on Render: https://render.com/docs/deploy-gatsby.
  categories:
    - Web Development
    - Programming
    - Documentation
    - Technology
  built_by: Render Developers
  built_by_url: https://render.com
  featured: false
- title: prima
  url: https://www.prima.co
  main_url: https://www.prima.co
  description: >
    Discover industry-defining wellness content and trusted organic hemp CBD products safely supporting wellness, stress, mood, skin health, and balance.
  categories:
    - Blog
    - eCommerce
    - Education
  built_by: The Couch
  built_by_url: https://thecouch.nyc
- title: Gatsby Guides
  url: https://gatsbyguides.com/
  main_url: https://gatsbyguides.com/
  description: >
    Free tutorial course about using Gatsby with a CMS.
  categories:
    - Education
    - Documentation
    - Web Development
  built_by: Osio Labs
  built_by_url: https://osiolabs.com/
  featured: false
- title: Architude
  url: https://architudedesign.com
  main_url: https://architudedesign.com
  description: >
    筑冶 Architude International Design Consultants
  categories:
    - Design
    - Landing Page
    - Gallery
  built_by: Neo Nie
  built_by_url: https://github.com/nihgwu
  featured: false
- title: Arctica
  url: https://arctica.io
  main_url: https://arctica.io
  description: >
    Arctica specialises in purpose-built web sites and progressive web applications with user optimal experiences, tailored to meet the objectives of your business.
  categories:
    - Portfolio
    - Agency
    - Design
    - Web Development
  built_by: Arctica
  built_by_url: https://arctica.io
  featured: false
- title: Shard Ventures
  url: https://shard.vc
  main_url: https://shard.vc
  description: >
    Shard is building new online companies from scratch, partnering with other like-minded founders to start and invest in technology companies.
  categories:
    - Finance
    - Technology
    - Portfolio
  built_by: Arctica
  built_by_url: https://arctica.io
  featured: false
- title: David Brookes
  url: https://davidbrookes.me
  main_url: https://davidbrookes.me
  description: >
    Specialising in crafting stylish, high performance websites and applications that get results, using the latest cutting edge web development technologies.
  categories:
    - Portfolio
    - Freelance
    - Web Development
  built_by: Arctica
  built_by_url: https://arctica.io
  featured: false
- title: Dennis Morello
  url: https://morello.dev
  main_url: https://morello.dev
  source_url: https://gitlab.com/dennismorello/dev-blog
  description: >
    morello.dev is a development and techology blog written by Dennis Morello.
  categories:
    - Blog
    - Education
    - Web Development
    - Open Source
    - Technology
  built_by: Dennis Morello
  built_by_url: https://twitter.com/dennismorello
  featured: false
- title: BaseTable
  url: https://autodesk.github.io/react-base-table/
  main_url: https://autodesk.github.io/react-base-table/
  source_url: https://github.com/Autodesk/react-base-table
  description: >
    BaseTable is a react table component to display large data set with high performance and flexibility.
  categories:
    - Web Development
    - Documentation
    - Open Source
  built_by: Neo Nie
  built_by_url: https://github.com/nihgwu
  featured: false
- title: herper.io
  url: https://herper.io
  main_url: https://herper.io
  description: >
    Portfolio website for Jacob Herper - a Front End Web Developer with a passion for all things digital. I have more than 10 years experience working in web development.
  categories:
    - Portfolio
    - Web Development
    - Freelance
    - Design
    - SEO
  built_by: Jacob Herper
  built_by_url: https://github.com/jakeherp
  featured: false
- title: Artem Sapegin Photography
  description: >
    Photography portfolio and blog of Artem Sapegin, an award-losing photographer living in Berlin, Germany. Landscapes, cityscapes and dogs.
  main_url: "https://morning.photos/"
  url: "https://morning.photos/"
  source_url: "https://github.com/sapegin/morning.photos"
  categories:
    - Portfolio
    - Photography
  built_by: Artem Sapegin
  built_by_url: "https://github.com/sapegin"
- title: Pattyrn
  main_url: https://pattyrn.com
  url: https://pattyrn.com
  # optional: short paragraph describing the content and/or purpose of the site that will appear in the modal detail view and permalink views for your site
  description: >
    Pattyrn uses advanced machine learning AI to analyze the platform’s your teams use, making it easy to solve performance problems, reduce bottlenecks, and monitor culture health to optimize your ROI and help boost performance without causing burn out.
  categories:
    - Marketing
    - Technology
  built_by: Pattyrn
  built_by_url: https://twitter.com/Pattyrn4
  featured: false
- title: Intranet Italia Day
  main_url: https://www.intranetitaliaday.it/en
  url: https://www.intranetitaliaday.it/en
  description: >
    The Italian event dedicated to the digital workplace that focuses on planning, governance and company intranet management
  categories:
    - Event
    - Conference
  built_by: Ariadne Digital
  built_by_url: https://www.ariadnedigital.it
  featured: false
- title: Textually Stylo
  main_url: https://www.textually.net
  url: https://www.textually.net
  description: >
    Stylo Markdown writing App marketing/documentation website by Textually Inc.
  categories:
    - Marketing
    - Technology
    - Blog
    - Documentation
  built_by: Sébastien Hamel
  built_by_url: https://www.textually.net
  featured: false
- title: OneDeck
  main_url: https://www.onedeck.co
  url: https://www.onedeck.co
  description: >
    OneDeck is a simple yet powerful tool for creating and sharing your one-page investment summary in under 10 minutes.
  categories:
    - Finance
    - Technology
  built_by: William Neill
  built_by_url: https://twitter.com/williamneill
  featured: false
- title: Assortment
  main_url: https://assortment.io
  url: https://assortment.io
  description: >
    Assortment aims to provide detailed tutorials (and more) for developers of all skill levels within the Web Development Industry. Attempting to cut out the fluff and arm you with the facts.
  categories:
    - Blog
    - Web Development
  built_by: Luke Whitehouse
  built_by_url: https://twitter.com/_lukewh
  featured: false
- title: Mission42
  main_url: https://mission42.zauberware.com
  url: https://mission42.zauberware.com
  description: >
    A landing page for the mobile app Mission42. Mission42 wants to help you learn new skills.
  categories:
    - App
    - Learning
    - Education
    - Landing Page
  built_by: Philipp Siegmund, zauberware
  built_by_url: https://www.zauberware.com
- title: Altstadtdomizil Idstein
  main_url: http://www.altstadtdomizil-idstein.de/
  url: http://www.altstadtdomizil-idstein.de/
  description: >
    A landing page for a holiday apartment in Idstein, Germany.
  categories:
    - Landing Page
    - Travel
    - Real Estate
  built_by: Simon Franzen, zauberware
  built_by_url: https://www.zauberware.com
- title: Gerald Martinez Dev
  main_url: https://gmartinez.dev/
  url: https://gmartinez.dev/
  description: >
    Personal web site for show my skills and my works.
  categories:
    - Web Development
    - Portfolio
  built_by: Gerald Martinez
  built_by_url: https://twitter.com/GeraldM_92
  featured: false
- title: Becreatives
  main_url: "https://becreatives.com"
  url: "https://becreatives.com"
  featured: false
  description: >
    Digital software house. Enlights ideas. Think smart execute harder.
  categories:
    - Technology
    - Web Development
    - Agency
    - Marketing
  built_by: Becreatives
  built_by_url: "https://becreatives.com"
- title: Paul Clifton Photography
  main_url: https://paulcliftonphotography.com
  url: https://paulcliftonphotography.com
  featured: false
  description: >
    A full migration from WordPress to GatsbyJS and DatoCMS. Includes custom cropping on images as viewport changes size and also an infinity scroll that doesn't preload all of the results.
  categories:
    - Blog
    - Portfolio
    - Gallery
    - Photography
  built_by: Little Wolf Studio
  built_by_url: https://littlewolfstudio.co.uk
- title: Atte Juvonen - Blog
  url: https://www.attejuvonen.fi/
  main_url: https://www.attejuvonen.fi/
  source_url: https://github.com/baobabKoodaa/blog
  description: >
    Tech-oriented personal blog covering topics like AI, data, voting, game theory, infosec and software development.
  categories:
    - Blog
    - Data
    - JavaScript
    - Programming
    - Science
    - Security
    - Technology
    - Web Development
  featured: false
- title: Kibuk Construction
  url: https://kibukconstruction.com/
  main_url: https://kibukconstruction.com/
  description: >
    Kibuk Construction is a fully licensed and insured contractor specializing in Siding, Decks, Windows & Doors!
  categories:
    - Business
  built_by: David Krasniy
  built_by_url: http://dkrasniy.com
- title: RedCarpetUp
  main_url: https://www.redcarpetup.com
  url: https://www.redcarpetup.com/
  description: >
    RedCarpetUp's home page for a predominantly mobile-only customer base in India with major constraints on bandwidth availability
  categories:
    - Finance
  built_by: RedCarpet Dev Team
  built_by_url: https://www.redcarpetup.com
  featured: false
- title: talita traveler
  url: https://talitatraveler.com/
  main_url: https://talitatraveler.com/
  source_url: https://github.com/afuh/talitatraveler
  description: >
    Talita Traveler's personal blog.
  categories:
    - Blog
  built_by: Axel Fuhrmann
  built_by_url: https://axelfuhrmann.com/
  featured: false
- title: Pastelería el Progreso
  url: https://pasteleriaelprogreso.com/
  main_url: https://pasteleriaelprogreso.com/
  source_url: https://github.com/afuh/elprogreso
  description: >
    Famous bakery in Buenos Aires.
  categories:
    - Food
    - Gallery
  built_by: Axel Fuhrmann
  built_by_url: https://axelfuhrmann.com/
  featured: false
- title: Maitrik's Portfolio
  url: https://www.maitrikpatel.com/
  main_url: https://www.maitrikpatel.com/
  source_url: https://github.com/maitrikjpatel/portfolio
  description: >
    Portfolio of a Front-End Developer / UX Designer who designs and develops pixel perfect user interface, experiences and web applications.
  categories:
    - Portfolio
    - Blog
    - Design
    - Web Development
  built_by: Maitrik Patel
  built_by_url: https://www.maitrikpatel.com/
  featured: false
- title: PicPick
  url: https://picpick.app/
  main_url: https://picpick.app/
  description: >
    All-in-one Graphic Design Tool, Screen Capture Software, Image Editor, Color Picker, Pixel Ruler and More
  categories:
    - Productivity
    - App
    - Technology
  built_by: NGWIN
  built_by_url: https://picpick.app/
  featured: false
- title: Ste O'Neill
  main_url: https://www.steoneill.dev
  url: https://www.steoneill.dev
  description: >
    MVP of a portfolio site for a full stack UK based developer.
  categories:
    - Blog
    - Portfolio
  built_by: Ste O'Neill
  built_by_url: https://steoneill.dev
  featured: false
- title: Filipe Santos Correa's Portfolio
  description: >
    Filipe's Personal About Me / Portfolio.
  main_url: "https://filipesantoscorrea.com/"
  url: "https://filipesantoscorrea.com/"
  source_url: "https://github.com/Safi1012/filipesantoscorrea.com"
  featured: false
  categories:
    - Portfolio
- title: Progressive Massachusetts Legislator Scorecard
  main_url: https://scorecard.progressivemass.com
  url: https://scorecard.progressivemass.com
  featured: false
  source_url: https://github.com/progressivemass/legislator-scorecard
  description: >
    Learn about MA state legislators' voting records through a progressive lens
  categories:
    - Government
    - Education
  built_by: Alex Holachek
  built_by_url: "https://alex.holachek.com/"
- title: Jeff Wolff – Portfolio
  main_url: https://www.jeffwolff.net
  url: https://www.jeffwolff.net
  featured: false
  description: >
    A guy from San Diego who makes websites.
  categories:
    - Blog
    - Portfolio
    - Web Development
- title: Jp Valery – Portfolio
  main_url: https://jpvalery.photo
  url: https://jpvalery.photo
  featured: false
  description: >
    Self-taught photographer documenting spaces and people
  categories:
    - Portfolio
    - Photography
- title: Pantene
  main_url: https://pantene.com
  url: https://pantene.com
  featured: false
  description: >
    Pantene is a Swiss-created American brand of hair care products owned by Procter & Gamble
  categories:
    - Business
- title: Prevue
  main_url: https://www.prevue.io
  url: https://www.prevue.io
  featured: false
  description: >
    All in One Prototyping Tool For Vue Developers
  categories:
    - Open Source
    - Web Development
- title: Gold Medal Flour
  main_url: https://www.goldmedalflour.com
  url: https://www.goldmedalflour.com
  description: >
    Gold Medal Four is a brand of flour products owned by General Mills. The new site was built using Gatsby v2 with data sources from Wordpress and an internal recipe API, and features multifaceted recipe filtering and a modified version of Gatsby Image to support art direction images.
  categories:
    - Food
  built_by: General Mills Branded Sites Dev Team
  built_by_url: https://www.generalmills.com
  featured: false
- title: Fifth Gait Technologies
  main_url: https://5thgait.com
  url: https://5thgait.com
  featured: false
  description: >
    Fifth Gait is a small business in the defense and space industry that is run and owned by physicists and engineers that have worked together for decades. The site was built using Gatsby V2.
  categories:
    - Government
    - Science
    - Technology
  built_by: Jonathan Z. Fisher
  built_by_url: "https://jonzfisher.com"
- title: Sal's Pals
  main_url: https://www.sals-pals.net
  url: https://www.sals-pals.net
  featured: false
  description: >
    Sal's Pals is a professional dog walking and pet sitting service based in Westfield, NJ. New site built with gatsby v2.
  categories:
    - Business
- title: Zuyet Awarmatrip
  main_url: https://www.zuyetawarmatrip.com
  url: https://www.zuyetawarmatrip.com
  featured: false
  description: >
    Zuyet Awarmatrip is a subsidiary identity within the personal ecosystem of Zuyet Awarmatik, focusing on travel and photography.
  categories:
    - Travel
    - Photography
  built_by: Zuyet Awarmatik
- title: manuvel.be
  url: https://www.manuvel.be
  main_url: https://www.manuvel.be
  source_url: https://github.com/riencoertjens/manuvelsite
  description: >
    Cycling themed café coming this april in Sint Niklaas, Belgium. One page with funky css-grid and gatsby-image trickery!
  categories:
    - Food
  built_by: WEBhart
  built_by_url: https://www.web-hart.com
  featured: false
- title: WEBhart
  url: https://www.web-hart.com
  main_url: https://www.web-hart.com
  description: >
    Hi, I'm Rien (pronounced Reen) from Belgium but based in Girona, Spain. I'm an autodidact, committed to learning until the end of time.
  categories:
    - Portfolio
    - Design
    - Web Development
    - Freelance
  built_by: WEBhart
  built_by_url: https://www.web-hart.com
  featured: false
- title: nicdougall.com
  url: https://nicdougall.netlify.com/
  main_url: https://nicdougall.netlify.com/
  source_url: https://github.com/riencoertjens/nicdougall.com
  description: >
    Athlete website with Netlify CMS for blog content.
  categories:
    - Blog
  built_by: WEBhart
  built_by_url: https://www.web-hart.com
  featured: false
- title: het Groeiatelier
  url: https://www.hetgroeiatelier.be/
  main_url: https://www.hetgroeiatelier.be/
  description: >
    Workspace for talent development and logopedics. One page site with basic info and small calendar CMS.
  categories:
    - Marketing
  built_by: WEBhart
  built_by_url: https://www.web-hart.com
  featured: false
- title: Lebuin D'Haese
  url: https://www.lebuindhaese.be/
  main_url: https://www.lebuindhaese.be/
  description: >
    Artist portfolio website. Powered by a super simple Netlify CMS to easily add blog posts or new art pieces.
  categories:
    - Portfolio
    - Blog
  built_by: WEBhart
  built_by_url: https://www.web-hart.com
  featured: false
- title: Iefke Molenstra
  url: https://www.iefke.be/
  main_url: https://www.iefke.be/
  description: >
    Artist portfolio website. Powered by a super simple Netlify CMS to easily add blog posts or new art pieces.
  categories:
    - Portfolio
    - Blog
  built_by: WEBhart
  built_by_url: https://www.web-hart.com
  featured: false
- title: The Broomwagon
  url: https://www.thebroomwagongirona.com/
  main_url: https://www.thebroomwagongirona.com/
  description: >
    foodtruck style coffee by pro cyclist Robert Gesink. The site has a webshop with merchandise and coffee beans.
  categories:
    - eCommerce
  built_by: WEBhart
  built_by_url: https://www.web-hart.com
- title: Pella Windows and Doors
  main_url: https://www.pella.com
  url: https://www.pella.com
  featured: false
  description: >
    The Pella Corporation is a privately held window and door manufacturing
  categories:
    - Business
- title: tinney.dev
  url: https://tinney.dev
  main_url: https://tinney.dev
  source_url: https://github.com/cdtinney/tinney.dev
  description: >
    Personal portfolio/blog of Colin Tinney
  categories:
    - Blog
    - Portfolio
    - Open Source
  built_by: Colin Tinney
  built_by_url: https://tinney.dev
  featured: false
- title: Monkeywrench Books
  main_url: https://monkeywrenchbooks.org
  url: https://monkeywrenchbooks.org
  description: >
    Monkeywrench Books is an all-volunteer, collectively-run bookstore and event space in Austin, TX
  categories:
    - Business
    - Community
    - Education
  built_by: Monkeywrench Books
  built_by_url: https://monkeywrenchbooks.org
- title: DeepMay.io
  main_url: https://deepmay.io
  url: https://deepmay.io
  description: >
    DeepMay is an experimental new tech bootcamp in the mountains of North Carolina.
  categories:
    - Event
    - Community
    - Technology
    - Marketing
  built_by: DeepMay
  built_by_url: https://twitter.com/deepmay_io
  featured: false
- title: Liferay.Design
  main_url: https://liferay.design
  url: https://liferay.design
  source_url: https://github.com/liferay-design/liferay.design
  description: >
    Liferay.Design is home to some of the freshest open-source designers who love to share articles and other resources for the Design Community.
  categories:
    - Blog
    - Community
    - Design
    - Marketing
    - Open Source
    - Technology
    - User Experience
  built_by: Liferay Designers
  built_by_url: https://twitter.com/liferaydesign
  featured: false
- title: Front End Remote Jobs
  main_url: https://frontendremotejobs.com
  url: https://frontendremotejobs.com
  source_url: https://github.com/benjamingrobertson/remotefrontend
  description: >
    Front End Remote Jobs features fully remote jobs for front end developers.
  categories:
    - WordPress
    - Web Development
  built_by: Ben Robertson
  built_by_url: https://benrobertson.io
  featured: false
- title: Penrose Grand Del Mar
  main_url: https://penroseatthegrand.com
  url: https://penroseatthegrand.com
  description: >
    Penrose Grand Del Mar is a luxury housing project coming soon.
  categories:
    - Real Estate
    - Design
  built_by: Chase Ohlson
  built_by_url: https://chaseohlson.com
- title: JustGraphQL
  url: https://www.justgraphql.com/
  main_url: https://www.justgraphql.com/
  source_url: https://github.com/Novvum/justgraphql
  description: >
    JustGraphQL helps developers quickly search and filter through GraphQL resources, tools, and articles.
  categories:
    - Open Source
    - Web Development
    - Technology
  built_by: Novvum
  built_by_url: https://www.novvum.io/
  featured: false
- title: Peter Macinkovic Personal Blog
  url: https://peter.macinkovic.id.au/
  main_url: https://peter.macinkovic.id.au/
  source_url: https://github.com/inkovic/peter-macinkovic-static-site
  description: >
    Personal Website and Blog of eCommerce SEO Specilaist and Digital Marketer Peter Macinkovic.
  categories:
    - SEO
    - Marketing
    - Blog
  featured: false
- title: NH Hydraulikzylinder
  main_url: https://nh-hydraulikzylinder.com
  url: https://nh-hydraulikzylinder.com
  description: >
    High quality & high performance hydraulic cylinders manufactured in Austria based on the clients requirements
  categories:
    - Business
  built_by: MangoART
  built_by_url: https://www.mangoart.at
  featured: false
- title: Frauennetzwerk Linz-Land
  main_url: https://frauennetzwerk-linzland.net
  url: https://frauennetzwerk-linzland.net
  description: >
    Homepage for the local women's association providing support to people in need offline and online (Livechat integration)
  categories:
    - Nonprofit
  built_by: MangoART
  built_by_url: https://www.mangoart.at
  featured: false
- title: Mein Traktor
  main_url: http://www.mein-traktor.at/
  url: http://www.mein-traktor.at/
  description: >
    Homepage of a the main importer of SAME and Lamborghini Tractors in Austria with customer support area
  categories:
    - Business
    - App
  built_by: MangoART
  built_by_url: https://www.mangoart.at
  featured: false
- title: Lamborghini Traktoren
  main_url: https://lamborghini-traktor.at
  url: https://lamborghini-traktor.at
  description: >
    Lamborghini Tractors - Landing page for the brand in Austria
  categories:
    - Business
  built_by: MangoART
  built_by_url: https://www.mangoart.at
  featured: false
- title: Holly Lodge Community Centre - Highgate, London
  main_url: https://www.hlcchl.org/
  url: https://www.hlcchl.org/
  source_url: https://github.com/eugelogic/hlcchl-gatsby
  description: >
    The Holly Lodge Community Centre - Highgate, London has a shiny new website built with Gatsby v2 that makes important contributions towards a faster, more secure and environmentally friendly web for everyone.
  categories:
    - Community
    - Event
    - Nonprofit
  built_by: Eugene Molari Developer
  built_by_url: https://twitter.com/EugeneMolari
  featured: false
- title: blackcater's blog
  url: https://www.blackcater.win
  main_url: https://www.blackcater.win
  source_url: https://github.com/blackcater/blog
  description: >
    Blog like Medium, for person and team.
  categories:
    - Blog
    - Web Development
  built_by: blackcater
  built_by_url: https://github.com/blackcater
  featured: false
- title: Kenneth Kwakye-Gyamfi Portfolio Site
  url: https://www.kwakye-gyamfi.com
  main_url: https://www.kwakye-gyamfi.com
  source_url: https://github.com/cr05s19xx/cross-site
  description: >
    Personal portfolio site for Kenneth Kwakye-Gyamfi, a mobile and web full stack applications developer currently based in Accra, Ghana.
  categories:
    - SEO
    - Web Development
    - Open Source
    - Portfolio
  featured: false
- title: Gareth Weaver
  url: https://www.garethweaver.com/
  main_url: https://www.garethweaver.com/
  source_url: https://github.com/garethweaver/public-site-react
  description: >
    A personal portofolio of a London based frontend developer built with Gatsby 2, Redux and Sass
  categories:
    - Portfolio
    - Web Development
  built_by: Gareth Weaver
  built_by_url: https://twitter.com/garethdweaver
  featured: false
- title: Mailjet
  url: https://dev.mailjet.com/
  main_url: https://dev.mailjet.com/
  description: >
    Mailjet is an easy-to-use all-in-one e-mail platform.
  categories:
    - API
    - Documentation
  featured: false
- title: Peintagone
  url: https://www.peintagone.be/
  main_url: https://www.peintagone.be/
  description: >
    Peintagone is a superior quality paint brand with Belgian tones.
  categories:
    - Portfolio
    - Gallery
  built_by: Sebastien Crepin
  built_by_url: https://github.com/opeah
  featured: false
- title: Let's Do Dish!
  url: https://letsdodish.com
  main_url: https://letsdodish.com
  description: >
    A new recipe site for people who enjoy cooking great food in their home kitchen. Find some great meal ideas! Let's do dish!
  categories:
    - Blog
    - Food
  built_by: Connerra
  featured: false
- title: AWS Amplify Community
  url: https://amplify.aws/community/
  main_url: https://amplify.aws/community/
  source_url: https://github.com/aws-amplify/community
  description: >
    Amplify Community is a hub for developers building fullstack serverless applications with Amplify to easily access content (such as events, blog posts, videos, sample projects, and tutorials) created by other members of the Amplify community.
  categories:
    - Blog
    - Directory
    - Education
    - Technology
  built_by: Nikhil Swaminathan
  built_by_url: https://github.com/swaminator
  featured: false
- title: Cal State Monterey Bay
  url: https://csumb.edu
  main_url: https://csumb.edu
  source_url: https://github.com/csumb/csumb-gatsby
  description: >
    A website for the entire campus of California State University, Monterey Bay.
  categories:
    - Education
    - Government
  built_by: CSUMB Web Team
  built_by_url: https://csumb.edu/web/team
  featured: false
- title: BestPricingPages.com
  url: https://bestpricingpages.com
  main_url: https://bestpricingpages.com
  source_url: https://github.com/jpvalery/pricingpages/
  description: >
    A repository of the best pricing pages by the best companies. Built in less than a week.
    Inspired by RGE and since pricingpages.xyz no longer exists, I felt such a resource was missing and could be helpful to many people.
  categories:
    - Business
    - Community
    - Entrepreneurship
    - Open Source
    - Technology
  built_by: Jp Valery
  built_by_url: https://jpvalery.me
  featured: false
- title: Lendo Austria
  url: https://lendo.at
  main_url: https://lendo.at
  description: >
    A Comparison site for best private loan offer from banks in Austria.
  categories:
    - Business
    - Finance
  built_by: Lendo developers
  featured: false
- title: Visual Cloud FX
  url: https://visualcloudfx.com
  main_url: https://visualcloudfx.com
  source_url: https://github.com/jjcav84/visualcloudfx
  description: >
    Basic static site built with MDBootstrap, React, and Gatsby
  categories:
    - Consulting
    - Portfolio
  built_by: Jacob Cavazos
  built_by_url: https://jacobcavazos.com
- title: Matthew Miller (Me4502)
  url: https://matthewmiller.dev
  main_url: https://matthewmiller.dev
  description: >
    The personal site, blog and portfolio of Matthew Miller (Me4502)
  categories:
    - Blog
    - Programming
    - Technology
    - Portfolio
  built_by: Matthew Miller
  featured: false
- title: Årets Kontor
  url: https://aretskontor.newst.se
  main_url: https://aretskontor.newst.se
  description: >
    A swedish competition for "office of the year" in sweden with a focus on design. Built with MDBootstrap and Gatsby.
  categories:
    - Real Estate
    - Marketing
  built_by: Victor Björklund
  built_by_url: https://victorbjorklund.com
  featured: false
- title: Kyma
  url: https://kyma-project.io
  main_url: https://kyma-project.io
  source_url: https://github.com/kyma-project/website
  description: >
    This website holds overview, blog and documentation for Kyma open source project that is a Kubernates based application extensibility framework.
  categories:
    - Documentation
    - Blog
    - Technology
    - Open Source
  built_by: Kyma developers
  built_by_url: https://twitter.com/kymaproject
  featured: false
- title: Verso
  main_url: https://verso.digital
  url: https://verso.digital
  description: >
    Verso is a creative technology studio based in Singapore. Site built with Gatsby and Netlify.
  categories:
    - Agency
    - Consulting
    - Design
    - Technology
  built_by: Verso
  built_by_url: https://verso.digital
  featured: false
- title: Camilo Holguin
  url: https://camiloholguin.me
  main_url: https://camiloholguin.me
  source_url: https://github.com/camiloholguin/gatsby-portfolio
  description: >
    Portfolio site using GatsbyJS and Wordpress REST API.
  categories:
    - WordPress
    - Portfolio
    - Web Development
  built_by: Camilo Holguin
  built_by_url: https://camiloholguin.me
  featured: false
- title: Bennett Hardwick
  url: https://bennetthardwick.com
  main_url: https://bennetthardwick.com
  description: >
    The personal website and blog of Bennett Hardwick, an Australian software developer and human being.
  categories:
    - Blog
    - Programming
    - Technology
  source_url: https://github.com/bennetthardwick/website
  built_by: Bennett Hardwick
  built_by_url: https://bennetthardwick.com
  featured: false
- title: Sindhuka
  url: https://sindhuka.org/
  main_url: https://sindhuka.org/
  description: >
    Official website of the Sindhuka initiative, a sustainable farmers' network in Nepal.
  categories:
    - Business
    - Community
    - Government
    - Marketing
  source_url: https://github.com/Polcius/sindhuka-serif
  built_by: Pol Milian
  built_by_url: https://github.com/Polcius/
  featured: false
- title: ERS HCL Open Source Portal
  url: https://ers-hcl.github.io/
  main_url: https://ers-hcl.github.io/
  description: >
    Official site for ERS-HCL GitHub organizational site. This is a hybrid app with static and dynamic content, providing a details of the open source projects, initiatives, innovation ideas within ERS-HCL. It pulls data from various data sources including GitHub APIs, MDX based blog posts, excel files. It also hosts an ideas app that is based on Firebase.
  categories:
    - Open Source
    - Blog
    - Technology
    - Web Development
    - Community
    - Documentation
  source_url: https://github.com/ERS-HCL/gatsby-ershcl-app
  built_by: Tarun Kumar Sukhu
  built_by_url: https://github.com/tsukhu
- title: Sandbox
  url: https://www.sandboxneu.com/
  main_url: https://www.sandboxneu.com/
  source_url: https://github.com/sandboxneu/sandboxneu.com
  description: >
    Official website of Sandbox, a Northeastern University student group that builds software for researchers.
  categories:
    - Marketing
  built_by: Sandbox at Northeastern
  built_by_url: https://github.com/sandboxneu/
  featured: false
- title: Accessible App
  main_url: https://accessible-app.com
  url: https://accessible-app.com
  source_url: https://github.com/accessible-app/accessible-app_com
  description: >
    Learn how to build inclusive web applications and Single Page Apps in modern JavaScript frameworks. This project collects strategies, links, patterns and plugins for React, Vue and Angular.
  categories:
    - Accessibility
    - Web Development
    - JavaScript
  built_by: Marcus Herrmann
  built_by_url: https://marcus.io
  featured: false
- title: PygmalionPolymorph
  url: https://pygmalionpolymorph.com
  main_url: https://pygmalionpolymorph.com
  source_url: https://github.com/PygmalionPolymorph/portfolio
  description: >
    Portfolio of artist, musician and developer PygmalionPolymorph.
  categories:
    - Portfolio
    - Gallery
    - Music
    - Photography
    - Web Development
  built_by: PygmalionPolymorph
  built_by_url: https://pygmalionpolymorph.com
  featured: false
- title: Gonzalo Nuñez Photographer
  main_url: https://www.gonzalonunez.com
  url: https://www.gonzalonunez.com
  description: >
    Website for Cancun based destination wedding photographer Gonzalo Nuñez. Site built with GatsbyJS, WordPress API and Netlify.
  categories:
    - Photography
    - Portfolio
    - WordPress
  built_by: Miguel Mayo
  built_by_url: https://www.miguelmayo.com
  featured: false
- title: Element 84
  main_url: https://www.element84.com
  url: https://www.element84.com
  description: >
    A software development firm that designs and builds ambitious software products engineered for high scalability.
  categories:
    - Agency
    - Blog
    - Consulting
    - Portfolio
    - Programming
    - Science
    - Technology
    - Web Development
- title: Measures for Justice
  main_url: https://www.measuresforjustice.org
  url: https://www.measuresforjustice.org
  description: >
    Measures for Justice gathers criminal justice data at the county level and makes it available on a free public Data Portal. Site rebuilt from scratch with GatsbyJS.
  categories:
    - Nonprofit
    - Marketing
  featured: false
- title: Raconteur Agency
  main_url: https://www.raconteur.net/agency
  url: https://www.raconteur.net/agency
  description: >
    Raconteur Agency is a London-based content marketing agency for B2B brands. We have rebuilt their site with Gatsby v2 using their existing WordPress backend as the data source. By switching from WordPress to GatsbyJS we have achieved a 200%+ improvement in page load times and went from a Lighthouse performance score of 49 to 100.
  categories:
    - Agency
    - Marketing
    - WordPress
  built_by: Jacob Herper
  built_by_url: https://herper.io
  featured: false
- title: GreenOrbit
  main_url: https://greenorbit.com/
  url: https://greenorbit.com/
  description: >
    Cloud-based intranet software. Get your people going with everything you need, built in.
  categories:
    - Business
    - App
    - Productivity
    - Technology
  built_by: Effective Digital
  built_by_url: https://effective.digital/
- title: Purple11
  main_url: https://purple11.com/
  url: https://purple11.com/
  description: >
    Purple11 is a site for photography and photo retouching tips and tricks.
  categories:
    - Blog
    - Photography
  built_by: Sébastien Noël
  built_by_url: https://blkfuel.com/
  featured: false
- title: PerfReviews
  main_url: https://perf.reviews/
  url: https://perf.reviews/
  source_url: https://github.com/PerfReviews/PerfReviews
  description: >
    The best content about web performance in spanish language.
  categories:
    - Web Development
  built_by: Joan León & José M. Pérez
  built_by_url: https://perf.reviews/nosotros/
  featured: false
- title: Un Backend - Blog
  main_url: https://www.unbackend.pro/
  url: https://www.unbackend.pro/
  description: >
    The personal website and blog of Camilo Ramírez, a backend developer :).
  categories:
    - Blog
    - Programming
    - Technology
  source_url: https://github.com/camilortte/camilortte.github.com
  built_by: Camilo Ramírez
  built_by_url: https://www.unbackend.pro/about
  featured: false
- title: Hitesh Vaghasiya
  main_url: https://hiteshvaghasiya.com/
  url: https://hiteshvaghasiya.com/
  description: >
    This is Hitesh Vaghasiya's blog. This blog is help you an E-Commerce like Magento, Shopify, and BigCommece.
  categories:
    - Blog
    - Programming
    - Technology
    - Web Development
  built_by: Hitesh Vaghasiya
  built_by_url: https://hiteshvaghasiya.com/
  featured: false
- title: Aditus
  main_url: https://www.aditus.io
  url: https://www.aditus.io
  description: >
    Aditus is the accessibility tool for your team. We help teams build accessible websites and products.
  categories:
    - Accessibility
    - Education
  built_by: Aditus
  built_by_url: https://www.aditus.io
  featured: false
- title: Ultra Config
  main_url: https://ultraconfig.com.au/
  url: https://ultraconfig.com.au/ultra-config-generator/
  description: >
    Ultra Config Generator is a software application for Network Engineers to efficiently manage their network infrastructure.
  categories:
    - Blog
    - Technology
  built_by: Ultra Config
  built_by_url: https://ultraconfig.com.au/
  featured: false
- title: Malice
  main_url: https://malice.fr/
  url: https://malice.fr/
  description: >
    Malice is a cyber-training  platform for learning, validating and improving security related skills through simulated scenarios and challenges.
  categories:
    - Security
    - Technology
  built_by: Sysdream
  built_by_url: https://sysdream.com/
  featured: false
- title: Nash
  main_url: https://nash.io/
  url: https://nash.io/
  description: >
    Nash is a decentralized platform for trading, payment and other financial services. Our goal is to bring distributed finance to everyone by making blockchain technology fast and easy to use. We employ an off-chain engine to match trades rapidly, but never take control of customers’ assets. Our intuitive interface offers easy access to a range of trading, payment and investment functions.
  categories:
    - Portfolio
    - Security
    - Technology
  built_by: Andrej Gajdos
  built_by_url: https://andrejgajdos.com/
  featured: false
- title: Axel Fuhrmann
  url: https://axelfuhrmann.com
  main_url: https://axelfuhrmann.com
  source_url: https://github.com/afuh/axelfuhrmann.com
  description: >
    Personal portfolio.
  categories:
    - Portfolio
    - Freelance
    - Web Development
  featured: false
- title: Alaina Viau
  url: https://www.alainaviau.com
  main_url: https://www.alainaviau.com
  description: >
    Official website of Canadian opera director, creator, and producer Alaina Viau. Site designed by Stephen Bell.
  categories:
    - Portfolio
    - Music
  built_by: Michael Uloth
  built_by_url: "https://www.michaeluloth.com"
- title: Alison Moritz
  url: https://www.alisonmoritz.com
  main_url: https://www.alisonmoritz.com
  description: >
    Official website of American stage director Alison Moritz. Site designed by Stephen Bell.
  categories:
    - Portfolio
    - Music
  built_by: Michael Uloth
  built_by_url: "https://www.michaeluloth.com"
- title: Luke Secomb Digital
  url: https://lukesecomb.digital
  main_url: https://lukesecomb.digital
  source_url: https://github.com/lukethacoder/luke-secomb-simple
  description: >
    A simple portfolio site built using TypeScript, Markdown and React Spring.
  categories:
    - Portfolio
    - Web Development
  built_by: Luke Secomb
  built_by_url: https://lukesecomb.digital
  featured: false
- title: We are Brew
  url: https://www.wearebrew.co.uk
  main_url: https://www.wearebrew.co.uk
  description: >
    Official website for Brew, a Birmingham based Digital Marketing Agency.
  categories:
    - Portfolio
    - Web Development
    - Agency
    - Marketing
  built_by: Brew Digital
  built_by_url: https://www.wearebrew.co.uk
- title: Global City Data
  main_url: https://globalcitydata.com
  url: https://globalcitydata.com
  source_url: https://github.com/globalcitydata/globalcitydata
  description: >
    Global City Data is an open, easily browsable platform to showcase peer-reviewed urban datasets and models created by different research groups.
  categories:
    - Education
    - Open Source
  built_by: Rafi Barash
  built_by_url: https://rafibarash.com
  featured: false
- title: Submittable
  url: https://www.submittable.com
  main_url: https://www.submittable.com
  description: >
    Submissions made simple. Submittalbe is a cloud-based submissions manager that lets you accept, review, and make decisions on any kind of digital content.
  categories:
    - Technology
    - Marketing
  built_by: Genevieve Crow
  built_by_url: https://github.com/g-crow
- title: Appmantle
  main_url: https://appmantle.com
  url: https://appmantle.com
  description: >
    Appmantle is a new way of creating apps. A complete modern app that you build yourself quickly & easily, without programming knowledge.
  categories:
    - App
    - Marketing
    - Landing Page
    - Mobile Development
    - Technology
  built_by: Appmantle
  built_by_url: https://appmantle.com
  featured: false
- title: Acto
  main_url: https://www.acto.dk/
  url: https://www.acto.dk/
  description: >
    Tomorrows solutions - today. Acto is an innovative software engineering company, providing your business with high-quality, scalable and maintainable software solutions, to make your business shine.
  categories:
    - Agency
    - Technology
    - Web Development
    - Mobile Development
  built_by: Acto
  built_by_url: https://www.acto.dk/
- title: Gatsby GitHub Stats
  url: https://gatsby-github-stats.netlify.com
  main_url: https://gatsby-github-stats.netlify.com
  source_url: https://github.com/lannonbr/gatsby-github-stats/
  description: >
    Statistics Dashboard for Gatsby GitHub repository
  categories:
    - Data
  built_by: Benjamin Lannon
  built_by_url: https://lannonbr.com
  featured: false
- title: Graphic Intuitions
  url: https://www.graphicintuitions.com/
  main_url: https://www.graphicintuitions.com/
  description: >
    Digital marketing agency located in Morris, Manitoba.
  categories:
    - Agency
    - Web Development
    - Marketing
  featured: false
- title: Smooper
  url: https://www.smooper.com/
  main_url: https://www.smooper.com/
  description: >
    We connect you with digital marketing experts for 1 on 1 consultation sessions
  categories:
    - Marketing
    - Directory
  featured: false
- title: Lesley Barber
  url: https://www.lesleybarber.com/
  main_url: https://www.lesleybarber.com/
  description: >
    Official website of Canadian film composer Lesley Barber.
  categories:
    - Portfolio
    - Music
  built_by: Michael Uloth
  built_by_url: https://www.michaeluloth.com
- title: Timeline of Terror
  main_url: https://timelineofterror.org/
  url: https://timelineofterror.org/
  source_url: https://github.com/Symbitic/timeline-of-terror
  description: >
    Complete guide to the events of September 11, 2001.
  categories:
    - Directory
    - Government
  built_by: Alex Shaw
  built_by_url: https://github.com/Symbitic/
  featured: false
- title: Pill Club
  url: https://thepillclub.com
  main_url: https://thepillclub.com
  description: >
    Zero Copay With Insurance + Free Shipping + Bonus Gifts + Online Delivery – Birth Control Delivery and Prescription
  categories:
    - Marketing
    - Healthcare
  built_by: Pill Club
  built_by_url: https://thepillclub.com
- title: myweekinjs
  url: https://www.myweekinjs.com/
  main_url: https://www.myweekinjs.com/
  source_url: https://github.com/myweekinjs/public-website
  description: >
    Challenge to create and/or learn something new in JavaScript each week.
  categories:
    - Blog
  built_by: Adriaan Janse van Rensburg
  built_by_url: https://github.com/HurricaneInteractive/
  featured: false
- title: The Edit Suite
  main_url: https://www.theeditsuite.com.au/
  url: https://www.theeditsuite.com.au/
  source_url: https://thriveweb.com.au/portfolio/the-edit-suite/
  description: >-
    The Edit Suite is an award winning video production and photography company based out of our Mermaid Beach studio on the Gold Coast of Australia but we also have the ability to work mobile from any location.
  categories:
    - Photography
    - Marketing
  built_by: Thrive Team - Gold Coast
  built_by_url: https://thriveweb.com.au/
  featured: false
- title: CarineRoitfeld
  main_url: https://www.carineroitfeld.com/
  url: https://www.carineroitfeld.com/
  description: >
    Online shop for Carine Roitfeld parfume
  categories:
    - eCommerce
  built_by: Ask Phill
  built_by_url: https://askphill.com
- title: EngineHub.org
  url: https://enginehub.org
  main_url: https://enginehub.org
  source_url: https://github.com/EngineHub/enginehub-website
  description: >
    The landing pages for EngineHub, the organisation behind WorldEdit, WorldGuard, CraftBook, and more
  categories:
    - Landing Page
    - Technology
    - Open Source
  built_by: Matthew Miller
  built_by_url: https://matthewmiller.dev
- title: Goulburn Physiotherapy
  url: https://www.goulburnphysiotherapy.com.au/
  main_url: https://www.goulburnphysiotherapy.com.au/
  description: >
    Goulburn Physiotherapy is a leader in injury prevention, individual and community health, and workplace health solutions across Central Victoria.
  categories:
    - Blog
    - Healthcare
  built_by: KiwiSprout
  built_by_url: https://kiwisprout.nz/
  featured: false
- title: TomTom Traffic Index
  main_url: https://www.tomtom.com/en_gb/traffic-index/
  url: https://www.tomtom.com/en_gb/traffic-index/
  description: >
    The TomTom Traffic Index provides drivers, city planners, auto manufacturers and policy makers with unbiased statistics and information about congestion levels in 403 cities across 56 countries on 6 continents.
  categories:
    - Travel
    - Data
  built_by: TomTom
  built_by_url: https://tomtom.com
  featured: false
- title: PrintAWorld | A 3D Printing and Fabrication Company
  main_url: https://prtwd.com/
  url: https://prtwd.com/
  description: >
    PrintAWorld is a NYC based fabrication and manufacturing company that specializes in 3D printing, 3D scanning, CAD Design,
    laser cutting, and rapid prototyping. We help artists, agencies and engineers turn their ideas into its physical form.
  categories:
    - Business
  featured: false
- title: Asjas
  main_url: https://asjas.co.za
  url: https://asjas.co.za/blog
  source_url: https://github.com/Asjas/Personal-Webpage
  description: >
    This is a website built with Gatsby v2 that uses Netlify CMS and Gatsby-MDX as a blog (incl. portfolio page).
  categories:
    - Web Development
    - Blog
    - Portfolio
  built_by: A-J Roos
  built_by_url: https://twitter.com/_asjas
  featured: false
- title: Glug-Infinite
  main_url: https://gluginfinite.github.io
  url: https://gluginfinite.github.io
  source_url: https://github.com/crstnmac/glug
  description: >
    This is a website built with Gatsby v2 that is deployed on GitHub using GitHub Pages and Netlify.
  categories:
    - Web Development
    - Blog
    - Portfolio
    - Agency
  built_by: Criston Macarenhas
  built_by_url: https://github.com/crstnmac
  featured: false
- title: The State of CSS Survey
  main_url: https://stateofcss.com/
  url: https://stateofcss.com/
  source_url: https://github.com/StateOfJS/state-of-css-2019
  description: >
    Annual CSS survey, brother of The State of JS Survey.
  categories:
    - Web Development
  built_by: Sacha Greif & Contribs
  built_by_url: https://github.com/StateOfJS
  featured: false
- title: Bytom Blockchain
  url: https://bytom.io/
  main_url: https://bytom.io/
  source_url: https://github.com/bytomlabs/bytom.io
  description: >
    Embrace the New Era of Bytom Blockchain
  categories:
    - Finance
    - Open Source
    - Technology
  built_by: Bytom Foundation
  built_by_url: https://bytom.io/
  featured: false
- title: Oerol Festival
  url: https://www.oerol.nl/nl/
  main_url: https://www.oerol.nl/en/
  description: >
    Oerol is a cultural festival on the island of Terschelling in the Netherlands that is held annually in June.
    The ten-day festival is focused on live, public theatre as well as music and visual arts.
  categories:
    - Event
    - Entertainment
  built_by: Oberon
  built_by_url: https://oberon.nl/
  featured: false
- title: Libra
  main_url: "https://libra.org/"
  url: "https://libra.org/"
  description: Libra's mission is to enable a simple global currency and financial infrastructure that empowers billions of people.
  featured: false
  categories:
    - Open Source
    - Technology
    - Finance
- title: Riffy Blog
  main_url: https://blog.rayriffy.com/
  url: https://blog.rayriffy.com/
  source_url: https://github.com/rayriffy/rayriffy-blog
  description: >
    Riffy Blog is async based beautiful highly maintainable site built by using Gatsby v2 with SEO optimized.
  categories:
    - Web Development
    - Blog
    - Open Source
    - Technology
    - Music
    - SEO
  built_by: Phumrapee Limpianchop
  built_by_url: https://rayriffy.com/
  featured: false
- title: The Coffee Collective
  url: https://coffeecollective.dk
  main_url: https://coffeecollective.dk
  description: >
    The Coffee Collective website is a JAM-stack based, multilingual, multi currency website/shop selling coffee, related products and subscriptions.
  categories:
    - eCommerce
    - Food
  built_by: Remotely (Anders Hallundbæk)
  built_by_url: https://remotely.dk
  featured: false
- title: Leadership Development International
  url: https://ldi.global
  main_url: https://ldi.global
  description: >
    A DatoCMS-backed site for an education and training company based in the US, China and the UAE.
  categories:
    - Education
    - Nonprofit
  built_by: Grant Holle
  built_by_url: https://grantholle.com
  featured: false
- title: Canvas 1839
  main_url: "https://www.canvas1839.com/"
  url: "https://www.canvas1839.com/"
  description: >-
    Online store for Canvas 1839 products, including pharmacological-grade CBD oil and relief cream.
  categories:
    - eCommerce
    - Marketing
  built_by: Corey Ward
  built_by_url: "http://www.coreyward.me/"
- title: Sparkle Stories
  main_url: "https://app.sparklestories.com/"
  url: "https://app.sparklestories.com/"
  description: >-
    Sparkle Stories is a streaming audio platform for children with over 1,200 original audio stories.
  categories:
    - App
    - Education
  built_by: Corey Ward
  built_by_url: "http://www.coreyward.me/"
- title: nehalist.io
  main_url: https://nehalist.io
  url: https://nehalist.io
  source_url: https://github.com/nehalist/nehalist.io
  description: >
    nehalist.io is a blog about software development, technology and all that kind of geeky stuff.
  categories:
    - Blog
    - Web Development
    - Open Source
  built_by: Kevin Hirczy
  built_by_url: https://nehalist.io
  featured: false
- title: March and Ash
  main_url: https://marchandash.com/
  url: https://marchandash.com/
  description: >-
    March and Ash is a customer-focused, licensed cannabis dispensary located in Mission Valley.
  categories:
    - eCommerce
    - Business
    - Blog
  built_by: Blueyellow
  built_by_url: https://blueyellow.io/
  featured: false
- title: T Two Industries
  description: >
    T Two Industries is a manufacturing company specializing in building custom truck decks, truck bodies, and trailers.
  main_url: https://www.ttwo.ca
  url: https://www.ttwo.ca
  categories:
    - Business
  built_by: https://www.t2.ca
  built_by_url: https://www.t2.ca
  featured: false
- title: Cali's Finest Landscaping
  url: https://www.calisfinestlandscaping.com/
  main_url: https://www.calisfinestlandscaping.com/
  description: >
    A team of hard-working, quality-obsessed landscaping professionals looking to take dreams and transform them into reality.
  categories:
    - Business
  built_by: David Krasniy
  built_by_url: http://dkrasniy.com
  featured: false
- title: Vazco
  url: https://www.vazco.eu
  main_url: https://www.vazco.eu
  description: >
    Vazco works for clients from all around the world in future-proof technologies and help them build better products.
  categories:
    - Agency
    - Web Development
    - Blog
    - Business
    - Technology
  built_by: Vazco
  built_by_url: https://www.vazco.eu
  featured: false
- title: Major League Eating
  main_url: https://majorleagueeating.com
  url: https://majorleagueeating.com
  description: >
    Major League Eating is the professional competitive eating organization that runs the Nathan’s Famous Coney Island Hot Dog eating contest on July 4th, among other eating events.
  categories:
    - Entertainment
    - Sports
  built_by: Carmen Cincotti
  built_by_url: https://github.com/ccincotti3
  featured: false
- title: APIs You Won't Hate
  url: https://apisyouwonthate.com/blog
  main_url: https://apisyouwonthate.com
  source_url: http://github.com/apisyouwonthate/apisyouwonthate.com
  description: >
    API development is a topic very close to our hearts. APIs You Won't Hate is a team and community dedicated to learning, writing, sharing ideas and bettering understanding of API practices. Together we can erradicate APIs we hate.
  categories:
    - Blog
    - Education
    - eCommerce
    - API
    - Community
    - Learning
    - Open Source
    - Technology
    - Web Development
  built_by: Mike Bifulco
  built_by_url: https://github.com/mbifulco
  featured: false
- title: Sankarsan Kampa
  main_url: "https://traction.one"
  url: "https://traction.one"
  description: Full time programmer, part time gamer, exploring the details of programmable systems and how to stretch their capabilities.
  featured: false
  categories:
    - Portfolio
    - Freelance
- title: AwesomeDocs
  main_url: "https://awesomedocs.traction.one/"
  url: "https://awesomedocs.traction.one/install"
  source_url: "https://github.com/AwesomeDocs/website"
  description: An awesome documentation website generator!
  featured: false
  categories:
    - Open Source
    - Web Development
    - Technology
    - Documentation
  built_by: Sankarsan Kampa
  built_by_url: "https://traction.one"
- title: Prism Programming Language
  main_url: "https://prism.traction.one/"
  url: "https://prism.traction.one/"
  source_url: "https://github.com/PrismLang/website"
  description: Interpreted, high-level, programming language.
  featured: false
  categories:
    - Programming
    - Open Source
    - Technology
    - Documentation
  built_by: Sankarsan Kampa
  built_by_url: "https://traction.one"
- title: Arnondora
  main_url: "https://arnondora.in.th/"
  url: "https://arnondora.in.th/"
  source_url: "https://github.com/arnondora/arnondoraBlog"
  description: Arnondora is a personal blog by Arnon Puitrakul
  categories:
    - Blog
    - Programming
    - Technology
  built_by: Arnon Puitrakul
  built_by_url: "https://arnondora.in.th/"
  featured: false
- title: KingsDesign
  url: "https://www.kingsdesign.com.au/"
  main_url: "https://www.kingsdesign.com.au/"
  description: KingsDesign is a Hobart based web design and development company. KingsDesign creates, designs, measures and improves web based solutions for businesses and organisations across Australia.
  categories:
    - Agency
    - Technology
    - Portfolio
    - Consulting
    - User Experience
  built_by: KingsDesign
  built_by_url: "https://www.kingsdesign.com.au"
- title: EasyFloh | Easy Flows for all
  url: "https://www.easyfloh.com"
  main_url: "https://www.easyfloh.com"
  description: >
    EasyFloh is for creating simple flows for your organisation. An organisation
    can design own flows with own stages.
  categories:
    - Business
    - Landing Page
  built_by: Vikram Aroskar
  built_by_url: "https://medium.com/@vikramaroskar"
  featured: false
- title: Home Alarm Report
  url: https://homealarmreport.com/
  main_url: https://homealarmreport.com/
  description: >
    Home Alarm Report is dedicated to helping consumers make informed decisions
    about home security solutions. The site was easily migrated from a legacy WordPress
    installation and the dev team chose Gatsby for its site speed and SEO capabilities.
  categories:
    - Blog
    - Business
    - SEO
    - Technology
  built_by: Centerfield Media
  built_by_url: https://www.centerfield.com
- title: Just | FX for treasurers
  url: "https://www.gojust.com"
  main_url: "https://www.gojust.com"
  description: >
    Just provides a single centralized view of FX for corporate treasurers. See interbank market prices, and access transaction cost analysis.
  categories:
    - Finance
    - Technology
  built_by: Bejamas
  built_by_url: "https://bejamas.io/"
  featured: false
- title: Bureau for Good | Nonprofit branding, web and print communications
  url: "https://www.bureauforgood.com"
  main_url: "https://www.bureauforgood.com"
  description: >
    Bureau for Good helps nonprofits explain why they matter across digital & print media. Bureau for Good crafts purpose-driven identities, websites & print materials for changemakers.
  categories:
    - Nonprofit
    - Agency
    - Design
  built_by: Bejamas
  built_by_url: "https://bejamas.io/"
  featured: false
- title: Atelier Cartier Blumen
  url: "https://www.ateliercartier.ch"
  main_url: "https://www.ateliercartier.ch"
  description: >
    Im schönen Kreis 6 in Zürich kreiert Nicole Cartier Blumenkompositionen anhand Charaktereigenschaften oder Geschichten zur Person an. Für wen ist Dein Blumenstrauss gedacht? Einzigartige Floristik Blumensträusse, Blumenabos, Events, Shootings. Site designed by https://www.stolfo.co
  categories:
    - eCommerce
    - Design
  built_by: Bejamas
  built_by_url: "https://bejamas.io/"
  featured: false
- title: Veronym – Cloud Security Service Provider
  url: "https://www.veronym.com"
  main_url: "https://www.veronym.com"
  description: >
    Veronym is securing your digital transformation. A comprehensive Internet security solution for business. Stay safe no matter how, where and when you connect.
  categories:
    - Security
    - Technology
    - Business
  built_by: Bejamas
  built_by_url: "https://bejamas.io/"
  featured: false
- title: Devahoy
  url: "https://devahoy.com/"
  main_url: "https://devahoy.com/"
  description: >
    Devahoy is a personal blog written in Thai about software development.
  categories:
    - Blog
    - Programming
  built_by: Chai Phonbopit
  built_by_url: "https://github.com/phonbopit"
  featured: false
- title: Venus Lover
  url: https://venuslover.com
  main_url: https://venuslover.com
  description: >
    Venus Lover is a mobile app for iOS and Android so you can read your daily horoscope and have your natal chart, including the interpretation of the ascendant, planets, houses and aspects.
  categories:
    - App
    - Consulting
    - Education
    - Landing Page
- title: Write/Speak/Code
  url: https://www.writespeakcode.com/
  main_url: https://www.writespeakcode.com/
  description: >
    Write/Speak/Code is a non-profit on a mission to promote the visibility and leadership of technologists with marginalized genders through peer-led professional development.
  categories:
    - Community
    - Nonprofit
    - Open Source
    - Conference
  built_by: Nicola B.
  built_by_url: https://www.linkedin.com/in/nicola-b/
  featured: false
- title: Daniel Spajic
  url: https://danieljs.tech/
  main_url: https://danieljs.tech/
  source_url: https://github.com/dspacejs/portfolio
  description: >
    Passionate front-end developer with a deep, yet diverse skillset.
  categories:
    - Portfolio
    - Programming
    - Freelance
  built_by: Daniel Spajic
  featured: false
- title: Cosmotory
  url: https://cosmotory.netlify.com/
  main_url: https://cosmotory.netlify.com/
  description: >
    This is the educational blog containing various courses,learning materials from various authors from all over the world.
  categories:
    - Blog
    - Community
    - Nonprofit
    - Open Source
    - Education
  built_by: Hanishraj B Rao.
  built_by_url: https://hanishrao.netlify.com/
  featured: false
- title: Armorblox | Security Powered by Understanding
  url: https://www.armorblox.com
  main_url: https://www.armorblox.com
  description: >
    Armorblox is a venture-backed stealth cybersecurity startup, on a mission to build a game-changing enterprise security platform.
  categories:
    - Security
    - Technology
    - Business
  built_by: Bejamas
  built_by_url: https://bejamas.io
  featured: false
- title: Mojo
  url: https://www.mojo.is
  main_url: https://www.mojo.is/
  description: >
    We help companies create beautiful digital experiences
  categories:
    - Agency
    - Technology
    - Consulting
    - User Experience
    - Web Development
  featured: false
- title: Marcel Hauri
  url: https://marcelhauri.ch/
  main_url: https://marcelhauri.ch/
  description: >
    Marcel Hauri is an award-winning Magento developer and e-commerce specialist.
  categories:
    - Portfolio
    - Blog
    - Programming
    - Community
    - Open Source
    - eCommerce
  built_by: Marcel Hauri
  built_by_url: https://marcelhauri.ch
  featured: false
- title: Projektmanagementblog
  url: https://www.projektmanagementblog.de
  main_url: https://www.projektmanagementblog.de/
  source_url: https://github.com/StephanWeinhold/pmblog
  description: >
    Thoughts about modern project management. Built with Gatsby and Tachyons, based on Advanced Starter.
  categories:
    - Blog
  built_by: Stephan Weinhold
  built_by_url: https://stephanweinhold.com/
  featured: false
- title: Anthony Boyd Graphics
  url: https://www.anthonyboyd.graphics/
  main_url: https://www.anthonyboyd.graphics/
  description: >
    Free Graphic Design Resources by Anthony Boyd
  categories:
    - Portfolio
  built_by: Anthony Boyd
  built_by_url: https://www.anthonyboyd.com/
  featured: false
- title: Relocation Hero
  url: https://relocationhero.com
  main_url: https://relocationhero.com
  description: >
    Blog with FAQs related to Germany relocation. Built with Gatsby.
  categories:
    - Blog
    - Consulting
    - Community
  featured: false
- title: Zoe Rodriguez
  url: https://zoerodrgz.com
  main_url: https://zoerodrgz.com
  description: >
    Portfolio for Los Angeles-based designer Zoe Rodriguez. Built with Gatsby.
  categories:
    - Portfolio
    - Design
  built_by: Chase Ohlson
  built_by_url: https://chaseohlson.com
  featured: false
- title: TriActive USA
  url: https://triactiveusa.com
  main_url: https://triactiveusa.com
  description: >
    Website and blog for TriActive USA. Built with Gatsby.
  categories:
    - Landing Page
    - Business
  built_by: Chase Ohlson
  built_by_url: https://chaseohlson.com
- title: LaunchDarkly
  url: https://launchdarkly.com/
  main_url: https://launchdarkly.com/
  description: >
    LaunchDarkly is the feature management platform that software teams use to build better software, faster.
  categories:
    - Technology
    - Marketing
  built_by: LaunchDarkly
  built_by_url: https://launchdarkly.com/
  featured: false
- title: Arpit Goyal
  url: https://arpitgoyal.com
  main_url: https://arpitgoyal.com
  source_url: https://github.com/92arpitgoyal/ag-blog
  description: >
    Blog and portfolio website of a Front-end Developer turned Product Manager.
  categories:
    - Blog
    - Portfolio
    - Technology
    - User Experience
  built_by: Arpit Goyal
  built_by_url: https://twitter.com/_arpitgoyal
  featured: false
- title: Portfolio of Cole Townsend
  url: https://twnsnd.co
  main_url: https://twnsnd.co
  description: Portfolio of Cole Townsend, Product Designer
  categories:
    - Portfolio
    - User Experience
    - Web Development
    - Design
  built_by: Cole Townsend
  built_by_url: https://twitter.com/twnsndco
- title: Jana Desomer
  url: https://www.janadesomer.be/
  main_url: https://www.janadesomer.be/
  description: >
    I'm Jana, a digital product designer with coding skills, based in Belgium
  categories:
    - Portfolio
  built_by: Jana Desomer Designer/Developer
  built_by_url: https://www.janadesomer.be/
  featured: false
- title: Carbon8 Regenerative Agriculture
  url: https://www.carbon8.org.au/
  main_url: https://www.carbon8.org.au/
  description: >
    Carbon8 is a Not for Profit charity that supports Aussie farmers to transition to regenerative agriculture practices and rebuild the carbon (organic matter) in their soil from 1% to 8%.
  categories:
    - Nonprofit
    - eCommerce
  built_by: Little & Big
  built_by_url: "https://www.littleandbig.com.au/"
  featured: false
- title: Reactgo blog
  url: https://reactgo.com/
  main_url: https://reactgo.com/
  description: >
    It provides tutorials & articles about modern open source web technologies such as react,vuejs and gatsby.
  categories:
    - Blog
    - Education
    - Programming
    - Web Development
  built_by: Sai gowtham
  built_by_url: "https://twitter.com/saigowthamr"
  featured: false
- title: City Springs
  url: https://citysprings.com/
  main_url: https://citysprings.com/
  description: >
    Sandy Springs is a city built on creative thinking and determination. They captured a bold vision for a unified platform to bring together new and existing information systems. To get there, the Sandy Springs communications team partnered with Mediacurrent on a new Drupal 8 decoupled platform architecture with a Gatsbyjs front end to power both the City Springs website and its digital signage network. Now, the Sandy Springs team can create content once and publish it everywhere.
  categories:
    - Community
    - Government
  built_by: Mediacurrent
  built_by_url: https://www.mediacurrent.com
  featured: false
- title: Behalf
  url: https://www.behalf.no/
  main_url: https://www.behalf.no/
  description: >
    Behalf is Norwegian based digital design agency.
  categories:
    - Agency
    - Portfolio
    - Business
    - Consulting
    - Design
    - Design System
    - Marketing
    - Web Development
    - User Experience
  built_by: Behalf
  built_by_url: https://www.behalf.no/
  featured: false
- title: Saxenhammer & Co.
  url: https://saxenhammer-co.com/
  main_url: https://saxenhammer-co.com/
  description: >
    Saxenhammer & Co. is a leading boutique investment bank in Continental Europe. The firm’s strong track record is comprised of the execution of 200 successful transactions across all major industries.
  categories:
    - Consulting
    - Finance
    - Business
  built_by: Axel Fuhrmann
  built_by_url: https://axelfuhrmann.com/
  featured: false
- title: UltronEle
  url: http://ultronele.com
  main_url: https://runbytech.github.io/ueofcweb/
  source_url: https://github.com/runbytech/ueofcweb
  description: >
    UltronEle is a light, fast, simple yet interesting serverless e-learning CMS based on GatsbyJS. It aims to provide a easy-use product for tutors, teachers, instructors from all kinks of fields with near-zero efforts to setup their own authoring tool and content publish website.
  categories:
    - Education
    - Consulting
    - Landing Page
    - Web Development
    - Open Source
    - Learning
  built_by: RunbyTech
  built_by_url: http://runbytech.co
  featured: false
- title: Nick Selvaggio
  url: https://nickgs.com/
  main_url: https://nickgs.com/
  description: >
    The personal website of Nick Selvaggio. Long Island based web developer, teacher, and technologist.
  categories:
    - Consulting
    - Programming
    - Web Development
  featured: false
- title: Free & Open Source Gatsby Themes by LekoArts
  main_url: "https://themes.lekoarts.de"
  url: "https://themes.lekoarts.de"
  source_url: "https://github.com/LekoArts/gatsby-themes/tree/master/www"
  built_by: LekoArts
  built_by_url: "https://github.com/LekoArts"
  description: >-
    Get high-quality and customizable Gatsby themes to quickly bootstrap your website! Choose from many professionally created and impressive designs with a wide variety of features and customization options. Use Gatsby Themes to take your project to the next level and let you and your customers take advantage of the many benefits Gatsby has to offer.
  categories:
    - Open Source
    - Directory
    - Marketing
    - Landing Page
  featured: false
- title: Lars Roettig
  url: https://larsroettig.dev/
  main_url: https://larsroettig.dev/
  description: >
    Lars Roettig is a Magento Maintainer and e-commerce specialist. On his Blog, he writes Software Architecture and Magento Development.
  categories:
    - Portfolio
    - Blog
    - Programming
    - Community
    - Open Source
    - eCommerce
  built_by: Lars Roettig
  built_by_url: https://larsroettig.dev/
  featured: false
- title: Cade Kynaston
  url: https://cade.codes
  main_url: https://cade.codes
  source_url: https://github.com/cadekynaston/gatsby-portfolio
  description: >
    Cade Kynaston's Portfolio
  categories:
    - Portfolio
  built_by: Cade Kynaston
  built_by_url: https://github.com/cadekynaston
  featured: false
- title: Growable Meetups
  url: https://www.growable.io/
  main_url: https://www.growable.io/
  description: >
    Growable - Events to Accelerate your career in Tech. Made with <3 with Gatsby, React & Netlify by Talent Point in London.
  categories:
    - Event
    - Technology
    - Education
    - Community
    - Conference
  built_by: Talent Point
  built_by_url: https://github.com/talent-point/
  featured: false
- title: Fantastic Metropolis
  main_url: https://fantasticmetropolis.com
  url: https://fantasticmetropolis.com
  description: >
    Fantastic Metropolis ran between 2001 and 2006, highlighting the potential of literary science fiction and fantasy.
  categories:
    - Entertainment
  built_by: Luis Rodrigues
  built_by_url: https://goblindegook.com
  featured: false
- title: Simon Koelewijn
  main_url: https://simonkoelewijn.nl
  url: https://simonkoelewijn.nl
  description: >
    Personal blog of Simon Koelewijn, where he blogs about UX, analytics and web development (in Dutch). Made awesome and fast by using Gatsby 2.x (naturally) and gratefully using Netlify and Netlify CMS.
  categories:
    - Freelance
    - Blog
    - Web Development
    - User Experience
  built_by: Simon Koelewijn
  built_by_url: https://simonkoelewijn.nl
  featured: false
- title: Raconteur Careers
  main_url: https://careers.raconteur.net
  url: https://careers.raconteur.net
  description: >
    Raconteur is a London-based publishing house and content marketing agency. We have built this careers portal Gatsby v2 with TypeScript, Styled-Components, React-Spring and Contentful.
  categories:
    - Media
    - Marketing
    - Landing Page
  built_by: Jacob Herper
  built_by_url: https://herper.io
  featured: false
- title: Frankly Steve
  url: https://www.franklysteve.com/
  main_url: https://www.franklysteve.com/
  description: >
    Wedding photography with all the hugs, tears, kisses, smiles, laughter, banter, kids up trees, friends in hedges.
  categories:
    - Photography
    - Portfolio
  built_by: Little & Big
  built_by_url: "https://www.littleandbig.com.au/"
  featured: false
- title: Eventos orellana
  description: >-
    We are a company dedicated to providing personalized and professional advice
    for the elaboration and coordination of social and business events.
  main_url: "https://eventosorellana.com/"
  url: "https://eventosorellana.com/"
  featured: false
  categories:
    - Gallery
  built_by: Ramón Chancay
  built_by_url: "https://ramonchancay.me/"
- title: DIA Supermercados
  main_url: https://dia.com.br
  url: https://dia.com.br
  description: >-
    Brazilian retailer subsidiary, with more than 1,100 stores in Brazil, focusing on low prices and exclusive DIA Products.
  categories:
    - Business
  built_by: CloudDog
  built_by_url: https://clouddog.com.br
  featured: false
- title: AntdSite
  main_url: https://antdsite.yvescoding.org
  url: https://antdsite.yvescoding.org
  description: >-
    A static docs generator based on Ant Design and GatsbyJs.
  categories:
    - Documentation
  built_by: Yves Wang
  built_by_url: https://antdsite.yvescoding.org
- title: Fourpost
  url: https://www.fourpost.com
  main_url: https://www.fourpost.com
  description: >
    Fourpost is a shopping destination for today’s family that combines the best brands and experiences under one roof.
  categories:
    - Retail
    - Marketing
  built_by: Fourpost
  built_by_url: https://github.com/fourpost
  featured: false
- title: ReactStudy Blog
  url: https://elated-lewin-51cf0d.netlify.com
  main_url: https://elated-lewin-51cf0d.netlify.com
  description: >
    Belong to your own blog by gatsby
  categories:
    - Blog
  built_by: 97thjingba
  built_by_url: https://github.com/97thjingba
  featured: false
- title: George
  main_url: https://kind-mestorf-5a2bc0.netlify.com
  url: https://kind-mestorf-5a2bc0.netlify.com
  description: >
    shiny new web built with Gatsby
  categories:
    - Blog
    - Portfolio
    - Gallery
    - Landing Page
    - Design
    - Web Development
    - Open Source
    - Science
  built_by: George Davituri
  featured: false

- title: CEO amp
  main_url: https://www.ceoamp.com
  url: https://www.ceoamp.com
  description: >
    CEO amp is an executive training programme to amplify a CEO's voice in the media. This site was built with Gatsby v2, Styled-Components, TypeScript and React Spring.
  categories:
    - Consulting
    - Entrepreneurship
    - Marketing
    - Landing Page
  built_by: Jacob Herper
  built_by_url: https://herper.io
  featured: false
- title: QuantumBlack
  main_url: https://www.quantumblack.com/
  url: https://www.quantumblack.com/
  description: >
    We help companies use data to make distinctive, sustainable and significant improvements to their performance.
  categories:
    - Technology
    - Consulting
    - Data
    - Design
  built_by: Richard Westenra
  built_by_url: https://www.richardwestenra.com/
  featured: false
- title: Coffeeshop Creative
  url: https://www.coffeeshopcreative.ca
  main_url: https://www.coffeeshopcreative.ca
  description: >
    Marketing site for a Toronto web design and videography studio.
  categories:
    - Marketing
    - Agency
    - Design
    - Video
    - Web Development
  built_by: Michael Uloth
  built_by_url: https://www.michaeluloth.com
  featured: false
- title: Daily Hacker News
  url: https://dailyhn.com
  main_url: https://dailyhn.com
  description: >
    Daily Hacker News presents the top five stories from Hacker News daily.
  categories:
    - Entertainment
    - Design
    - Web Development
    - Technology
    - Science
  built_by: Joeri Smits
  built_by_url: https://joeri.dev
  featured: false
- title: Grüne Dresden
  main_url: https://ltw19dresden.de
  url: https://ltw19dresden.de
  description: >
    This site was built for the Green Party in Germany (Bündnis 90/Die Grünen) for their local election in Dresden, Saxony. The site was built with Gatsby v2 and Styled-Components.
  categories:
    - Government
    - Nonprofit
  built_by: Jacob Herper
  built_by_url: https://herper.io
- title: Gratsy
  url: https://gratsy.com/
  main_url: https://gratsy.com/
  description: >
    Gratsy: Feedback To Give Back
  categories:
    - Agency
    - Marketing
    - Landing Page
  built_by: Whalar
  built_by_url: https://whalar.com/
  featured: false
- title: deepThreads
  main_url: https://deepthreads.com
  url: https://deepthreads.com/
  description: >
    deepThreads is a shiny new website built with Gatsby v2.  We make art using deep learning along with print on demand providers to create some cool stuff!
  categories:
    - eCommerce
  built_by: Kyle Kitlinski
  built_by_url: http://github.com/k-kit
  featured: false
- title: Smoopit
  main_url: https://smoopit.com
  url: https://smoopit.com/
  description: >
    Smoopit helps you schedule meetings without the extra effort of checking your availability or back-and-forth emails.
  categories:
    - Business
    - Productivity
  built_by: Chandra Bhushan
  built_by_url: https://github.com/chandu2304
  featured: false
- title: Mill3 Studio
  main_url: https://mill3.studio/en/
  url: https://mill3.studio/en/
  description: >
    Our agency specializes in the analysis, strategy and development of digital products.
  categories:
    - Agency
    - Portfolio
  built_by: Mill3
  built_by_url: https://mill3.studio/en/
  featured: false
- title: Zellement
  main_url: https://www.zellement.com
  url: https://www.zellement.com
  description: >
    Online portfolio of Dan Farrow from Nottingham, UK.
  categories:
    - Portfolio
  built_by: Zellement
  built_by_url: https://www.zellement.com
  featured: false
- title: Fullstack HQ
  url: https://fullstackhq.com/
  main_url: https://fullstackhq.com/
  description: >
    Get immediate access to a battle-tested team of designers and developers on a pay-as-you-go monthly subscription.
  categories:
    - Agency
    - Consulting
    - Freelance
    - Marketing
    - Portfolio
    - Web Development
    - App
    - Business
    - Design
    - JavaScript
    - Technology
    - User Experience
    - Web Development
    - eCommerce
    - WordPress
  built_by: Fullstack HQ
  built_by_url: https://fullstackhq.com/
  featured: false
- title: Cantas
  main_url: https://www.cantas.co.jp
  url: https://www.cantas.co.jp
  description: >
    Cantas is digital marketing company in Japan.
  categories:
    - Business
    - Agency
  built_by: Cantas
  built_by_url: https://www.cantas.co.jp
  featured: false
- title: Sheringham Shantymen
  main_url: https://www.shantymen.com/
  url: https://www.shantymen.com/
  description: >
    The Sheringham Shantymen are a sea shanty singing group that raise money for the RNLI in the UK.
  categories:
    - Music
    - Community
    - Entertainment
    - Nonprofit
  built_by: Zellement
  built_by_url: https://www.zellement.com/
  featured: false
- title: Ronald Langeveld
  description: >
    Ronald Langeveld's blog and Web Development portfolio website.
  main_url: "https://www.ronaldlangeveld.com"
  url: "https://www.ronaldlangeveld.com"
  categories:
    - Blog
    - Web Development
    - Freelance
    - Portfolio
    - Consulting
  featured: false
- title: Golfonaut
  description: >
    Golfonaut - Golf application for Apple Watch
  main_url: https://golfonaut.io
  url: https://golfonaut.io
  categories:
    - App
    - Sports
  featured: false
- title: Anton Sten - UX Lead/Design
  url: https://www.antonsten.com
  main_url: https://www.antonsten.com
  description: Anton Sten leads UX for design-driven companies.
  categories:
    - User Experience
    - Blog
    - Freelance
    - Portfolio
    - Consulting
    - Agency
    - Design
  featured: false
- title: Rashmi AP - Front-end Developer
  main_url: http://rashmiap.me
  url: http://rashmiap.me
  featured: false
  description: >
    Rashmi AP's Personal Portfolio Website
  source_url: https://github.com/rashmiap/personal-website-react
  categories:
    - Portfolio
    - Open Source
  built_by: Rashmi AP
  built_by_url: http://rashmiap.me
- title: OpenSourceRepos - Blogs for open source repositories
  main_url: https://opensourcerepos.com
  url: https://opensourcerepos.com
  featured: false
  description: >
    Open Source Repos is a blog site for explaining the architecture, code-walkthrough and key takeways for the github repository. Out main aim to is to help more developers contribute to open source projects.
  source_url: https://github.com/opensourcerepos/blogs
  categories:
    - Open Source
    - Design
    - Design System
    - Blog
  built_by: OpenSourceRepos Team
  built_by_url: https://opensourcerepos.com
- title: Sheelah Brennan - Front-End/UX Engineer
  main_url: https://sheelahb.com
  url: https://sheelahb.com
  featured: false
  description: >
    Sheelah Brennan's web development blog
  categories:
    - Blog
    - Web Development
    - Design
    - Freelance
    - Portfolio
  built_by: Sheelah Brennan
- title: Delinx.Digital - Web and Mobile Development Agency based in Sofia, Bulgaria
  main_url: https://delinx.digital
  url: https://delinx.digital/solutions
  description: >
    Delinx.digital is a software development oriented digital agency based in Sofia, Bulgaria. We develop bespoke software solutions using  WordPress, WooCommerce, Shopify, eCommerce, React.js, Node.js, PHP, Laravel and many other technologies.
  categories:
    - Agency
    - Web Development
    - Design
    - eCommerce
    - WordPress
  featured: false
- title: Cameron Nuckols - Articles, Book Notes, and More
  main_url: https://nucks.co
  url: https://nucks.co
  description: >
    This site hosts all of Cameron Nuckols's writing on entrepreneurship, startups, money, fitness, self-education, and self-improvement.
  categories:
    - Blog
    - Entrepreneurship
    - Business
    - Productivity
    - Technology
    - Marketing
  featured: false
- title: Hayato KAJIYAMA - Portfolio
  main_url: "https://hyakt.dev"
  url: "https://hyakt.dev"
  source_url: "https://github.com/hyakt/hyakt.github.io"
  featured: false
  categories:
    - Portfolio
- title: Skirtcraft - Unisex Skirts with Large Pockets
  main_url: https://skirtcraft.com
  url: https://skirtcraft.com/products
  source_url: https://github.com/jqrn/skirtcraft-web
  description: >
    Skirtcraft sells unisex skirts with large pockets, made in the USA. Site built with Typescript and styled-components, with Tumblr-sourced blog posts.
  categories:
    - eCommerce
    - Blog
  built_by: Joe Quarion
  built_by_url: https://github.com/jqrn
  featured: false
<<<<<<< HEAD
- title: Abhith Rajan - Coder, Blogger, Biker, Full Stack Developer
  main_url: https://www.abhith.net/
  url: https://www.abhith.net/
  source_url: https://github.com/Abhith/abhith.net
  description: >
    abhith.net is a portfolio website of Abhith Rajan, a full stack developer. Sharing blog posts, recommended videos, developer stories and services with the world through this site.
  categories:
    - Portfolio
    - Blog
    - Programming
    - Open Source
    - Technology    
  built_by: Abhith Rajan
  built_by_url: https://github.com/Abhith
=======
- title: Vermarc Sport
  main_url: https://www.vermarcsport.com/
  url: https://www.vermarcsport.com/
  description: >
    Vermarc Sport offers a wide range of cycle clothing, cycling jerseys, bib shorts, rain gear and accessories, as well for the summer, the mid-season (autumn / spring) and the winter.
  categories:
    - eCommerce
  built_by: BrikL
  built_by_url: https://github.com/Brikl
- title: Cole Ruche
  main_url: https://coleruche.com
  url: https://coleruche.com
  source_url: https://github.com/kingingcole/myblog
  description: >
    The personal website and blog for Emeruche "Cole" Ikenna, front-end web developer from Nigeria.
  categories:
    - Blog
    - Portfolio
  built_by: Emeruche "Cole" Ikenna
  built_by_url: https://twitter.com/cole_ruche
>>>>>>> 5a4344ad
  featured: false<|MERGE_RESOLUTION|>--- conflicted
+++ resolved
@@ -7132,22 +7132,6 @@
   built_by: Joe Quarion
   built_by_url: https://github.com/jqrn
   featured: false
-<<<<<<< HEAD
-- title: Abhith Rajan - Coder, Blogger, Biker, Full Stack Developer
-  main_url: https://www.abhith.net/
-  url: https://www.abhith.net/
-  source_url: https://github.com/Abhith/abhith.net
-  description: >
-    abhith.net is a portfolio website of Abhith Rajan, a full stack developer. Sharing blog posts, recommended videos, developer stories and services with the world through this site.
-  categories:
-    - Portfolio
-    - Blog
-    - Programming
-    - Open Source
-    - Technology    
-  built_by: Abhith Rajan
-  built_by_url: https://github.com/Abhith
-=======
 - title: Vermarc Sport
   main_url: https://www.vermarcsport.com/
   url: https://www.vermarcsport.com/
@@ -7168,5 +7152,18 @@
     - Portfolio
   built_by: Emeruche "Cole" Ikenna
   built_by_url: https://twitter.com/cole_ruche
->>>>>>> 5a4344ad
-  featured: false+  featured: false
+- title: Abhith Rajan - Coder, Blogger, Biker, Full Stack Developer
+  main_url: https://www.abhith.net/
+  url: https://www.abhith.net/
+  source_url: https://github.com/Abhith/abhith.net
+  description: >
+    abhith.net is a portfolio website of Abhith Rajan, a full stack developer. Sharing blog posts, recommended videos, developer stories and services with the world through this site.
+  categories:
+    - Portfolio
+    - Blog
+    - Programming
+    - Open Source
+    - Technology    
+  built_by: Abhith Rajan
+  built_by_url: https://github.com/Abhith