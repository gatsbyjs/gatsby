--- conflicted
+++ resolved
@@ -8150,7 +8150,6 @@
   source_url: https://github.com/IoT-Arduino/Gatsby-MySteps
   built_by: Maruo
   built_by_url: https://twitter.com/DengenT
-<<<<<<< HEAD
 - title: Brent Runs Marathons
   main_url: https://www.brentrunsmarathons.com/
   url: https://www.brentrunsmarathons.com/
@@ -8174,7 +8173,7 @@
   built_by_url: https://www.brentjingram.com/
   featured: false
 
-=======
+
 - title: Veryben
   main_url: https://veryben.com/
   url: https://veryben.com/
@@ -8184,5 +8183,4 @@
   categories:
     - Blog
   built_by: anikijiang
-  built_by_url: https://twitter.com/anikijiang
->>>>>>> ebb0ab86
+  built_by_url: https://twitter.com/anikijiang