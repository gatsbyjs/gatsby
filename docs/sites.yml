--- conflicted
+++ resolved
@@ -8323,7 +8323,17 @@
   built_by: Jason Di Benedetto
   built_by_url: https://jason.dibenedetto.fyi
   featured: false
-<<<<<<< HEAD
+- title: Really Fast Sites
+  url: https://reallyfastsites.com
+  main_url: https://reallyfastsites.com
+  description: >
+    Really Fast Sites showcases websites that have a speed score of 85 or higher on Google's Page Speed Insights for both mobile and desktop, along with some of the platforms and technologies those sites use.
+  categories:
+    - Web Development
+    - Programming
+  built_by: Peter Brady
+  built_by_url: https://www.peterbrady.co.uk
+  featured: false
 - title: Salexa - Estetica Venezolana
   url: https://peluqueriavenezolana.cl/
   main_url: https://peluqueriavenezolana.cl/
@@ -8334,17 +8344,4 @@
     - Marketing
     - Business
   built_by: Ender Bonnet
-  built_by_url: https://enbonnet.me/
-=======
-- title: Really Fast Sites
-  url: https://reallyfastsites.com
-  main_url: https://reallyfastsites.com
-  description: >
-    Really Fast Sites showcases websites that have a speed score of 85 or higher on Google's Page Speed Insights for both mobile and desktop, along with some of the platforms and technologies those sites use.
-  categories:
-    - Web Development
-    - Programming
-  built_by: Peter Brady
-  built_by_url: https://www.peterbrady.co.uk
-  featured: false
->>>>>>> 4e2fe45b
+  built_by_url: https://enbonnet.me/