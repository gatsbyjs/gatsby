--- conflicted
+++ resolved
@@ -10414,7 +10414,6 @@
     - Agency
     - Web Development
   featured: false
-<<<<<<< HEAD
 - title: Shrey Sachdeva
   url: https://www.shreysachdeva.tech/
   main_url: https://www.shreysachdeva.tech/
@@ -10426,7 +10425,6 @@
     - Web Development
   built_by: Shrey Sachdeva
   built_by_url: https://www.shreysachdeva.tech/
-=======
 - title: The Cares Family
   main_url: https://thecaresfamily.org.uk/home
   url: https://thecaresfamily.org.uk/home
@@ -10475,5 +10473,4 @@
     - Technology
   built_by: SofaScore
   built_by_url: https://www.sofascore.com
->>>>>>> a9d1e94a
   featured: false