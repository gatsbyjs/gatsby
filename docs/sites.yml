- title: ReactJS
  main_url: https://reactjs.org/
  url: https://reactjs.org/
  source_url: https://github.com/reactjs/reactjs.org
  featured: true
  categories:
    - Web Development
    - Featured
    - Documentation
- title: Flamingo
  main_url: https://www.shopflamingo.com/
  url: https://www.shopflamingo.com/
  description: >
    Online shop for women's body care and hair removal products.
  categories:
    - E-commerce
    - Featured
  featured: true
- title: IDEO
  url: https://www.ideo.com
  main_url: https://www.ideo.com/
  description: >
    A Global design company committed to creating positive impact.
  categories:
    - Agency
    - Technology
    - Featured
    - Consulting
    - User Experience
  featured: true
- title: Airbnb Engineering & Data Science
  description: >
    Creative engineers and data scientists building a world where you can belong
    anywhere
  main_url: https://airbnb.io/
  url: https://airbnb.io/
  categories:
    - Blog
    - Gallery
    - Featured
  featured: true
- title: Impossible Foods
  main_url: https://impossiblefoods.com/
  url: https://impossiblefoods.com/
  categories:
    - Food
    - Featured
  featured: true
- title: Braun
  description: >
    Braun offers high performance hair removal and hair care products, including dryers, straighteners, shavers, and more.
  main_url: https://ca.braun.com/en-ca
  url: https://ca.braun.com/en-ca
  categories:
    - E-commerce
    - Featured
  featured: true
- title: NYC Pride 2019 | WorldPride NYC | Stonewall50
  main_url: https://2019-worldpride-stonewall50.nycpride.org/
  url: https://2019-worldpride-stonewall50.nycpride.org/
  featured: true
  description: >-
    Join us in 2019 for NYC Pride, as we welcome WorldPride and mark the 50th
    Anniversary of the Stonewall Uprising and a half-century of LGBTQ+
    liberation.
  categories:
    - Education
    - Marketing
    - Nonprofit
    - Featured
  built_by: Canvas United
  built_by_url: https://www.canvasunited.com/
- title: The State of European Tech
  main_url: https://2017.stateofeuropeantech.com/
  url: https://2017.stateofeuropeantech.com/
  featured: true
  categories:
    - Technology
    - Featured
  built_by: Studio Lovelock
  built_by_url: http://www.studiolovelock.com/
- title: Hopper
  main_url: https://www.hopper.com/
  url: https://www.hopper.com/
  built_by: Narative
  built_by_url: https://www.narative.co/
  featured: true
  categories:
    - Technology
    - App
    - Featured
- title: Theodora Warre
  main_url: https://theodorawarre.eu
  url: https://theodorawarre.eu
  description: >-
    E-commerce site for jewellery designer Theodora Warre, built using Gatsby + Shopify + Prismic + Matter.js
  categories:
    - E-commerce
    - Marketing
  built_by: Pierre Nel
  built_by_url: https://pierre.io
  featured: false
- title: Life Without Barriers | Foster Care
  main_url: https://www.lwb.org.au/foster-care
  url: https://www.lwb.org.au/foster-care
  featured: true
  description: >-
    We are urgently seeking foster carers all across Australia. Can you open
    your heart and your home to a child in need? There are different types of
    foster care that can suit you. We offer training and 24/7 support.
  categories:
    - Nonprofit
    - Education
    - Documentation
    - Marketing
    - Featured
  built_by: LWB Digital Team
  built_by_url: https://twitter.com/LWBAustralia
- title: Figma
  main_url: https://www.figma.com/
  url: https://www.figma.com/
  featured: true
  categories:
    - Marketing
    - Design
    - Featured
  built_by: Corey Ward
  built_by_url: http://www.coreyward.me/
- title: Bejamas - JAM Experts for hire
  main_url: https://bejamas.io/
  url: https://bejamas.io/
  featured: true
  description: >-
    We help agencies and companies with JAMStack tools. This includes web
    development using Static Site Generators, Headless CMS, CI / CD and CDN
    setup.
  categories:
    - Technology
    - Web Development
    - Agency
    - Marketing
    - Featured
  built_by: Bejamas
  built_by_url: https://bejamas.io/
- title: The State of JavaScript
  description: >
    Data from over 20,000 developers, asking them questions on topics ranging
    from frontend frameworks and state management, to build tools and testing
    libraries.
  main_url: https://stateofjs.com/
  url: https://stateofjs.com/
  source_url: https://github.com/StateOfJS/StateOfJS
  categories:
    - Data
    - JavaScript
    - Featured
  built_by: StateOfJS
  built_by_url: https://github.com/StateOfJS/StateOfJS/graphs/contributors
  featured: true
- title: DesignSystems.com
  main_url: https://www.designsystems.com/
  url: https://www.designsystems.com/
  description: |
    A resource for learning, creating and evangelizing design systems.
  categories:
    - Design
    - Blog
    - Technology
    - Featured
  built_by: Corey Ward
  built_by_url: http://www.coreyward.me/
  featured: true
- title: Snap Kit
  main_url: https://kit.snapchat.com/
  url: https://kit.snapchat.com/
  description: >
    Snap Kit lets developers integrate some of Snapchat’s best features across
    platforms.
  categories:
    - Technology
    - Documentation
    - Featured
  featured: true
- title: SendGrid
  main_url: https://sendgrid.com/docs/
  url: https://sendgrid.com/docs/
  description: >
    SendGrid delivers your transactional and marketing emails through the
    world's largest cloud-based email delivery platform.
  categories:
    - API
    - Technology
    - Documentation
    - Featured
  featured: true
- title: Kirsten Noelle
  main_url: https://www.kirstennoelle.com/
  url: https://www.kirstennoelle.com/
  featured: true
  description: >
    Digital portfolio for San Francisco Bay Area photographer Kirsten Noelle Wiemer.
  categories:
    - Photography
    - Portfolio
    - Featured
  built_by: Ryan Wiemer
  built_by_url: https://www.ryanwiemer.com/
- title: Cajun Bowfishing
  main_url: https://cajunbowfishing.com/
  url: https://cajunbowfishing.com/
  featured: false
  categories:
    - E-commerce
    - Sports
  built_by: Escalade Sports
  built_by_url: https://www.escaladesports.com/
- title: NEON
  main_url: http://neonrated.com/
  url: http://neonrated.com/
  featured: false
  categories:
    - Gallery
- title: GraphCMS
  main_url: https://graphcms.com/
  url: https://graphcms.com/
  featured: false
  categories:
    - Marketing
    - Technology
- title: Ghost Documentation
  main_url: https://docs.ghost.org/
  url: https://docs.ghost.org/
  source_url: https://github.com/tryghost/docs
  featured: false
  description: >-
    Ghost is an open source, professional publishing platform built on a modern Node.js technology stack — designed for teams who need power, flexibility and performance.
  categories:
    - Technology
    - Documentation
    - Open Source
  built_by: Ghost Foundation
  built_by_url: https://ghost.org/
- title: Nike - Just Do It
  main_url: https://justdoit.nike.com/
  url: https://justdoit.nike.com/
  featured: true
  categories:
    - E-commerce
    - Featured
- title: AirBnB Cereal
  main_url: https://airbnb.design/cereal
  url: https://airbnb.design/cereal
  featured: false
  categories:
    - Marketing
    - Design
- title: Cardiogram
  main_url: https://cardiogr.am/
  url: https://cardiogr.am/
  featured: false
  categories:
    - Marketing
    - Technology
- title: Matthias Jordan Portfolio
  main_url: https://iammatthias.com/
  url: https://iammatthias.com/
  source_url: https://github.com/iammatthias/.com
  description: >-
    Photography portfolio of content creator and digital marketer Matthias Jordan
  built_by: Matthias Jordan
  built_by_url: https://github.com/iammatthias
  featured: false
  categories:
    - Photography
    - Portfolio
    - Blog
    - Gallery
- title: Investment Calculator
  main_url: https://investmentcalculator.io/
  url: https://investmentcalculator.io/
  featured: false
  categories:
    - Education
    - Finance
- title: CSS Grid Playground by MozillaDev
  main_url: https://mozilladevelopers.github.io/playground/
  url: https://mozilladevelopers.github.io/playground/
  source_url: https://github.com/MozillaDevelopers/playground
  featured: false
  categories:
    - Education
    - Web Development
- title: Piotr Fedorczyk Portfolio
  built_by: Piotr Fedorczyk
  built_by_url: https://piotrf.pl
  categories:
    - Portfolio
    - Web Development
  description: >-
    Portfolio of Piotr Fedorczyk, a digital product designer and full-stack developer specializing in shaping, designing and building news and tools for news.
  featured: false
  main_url: https://piotrf.pl/
  url: https://piotrf.pl/
- title: unrealcpp
  main_url: https://unrealcpp.com/
  url: https://unrealcpp.com/
  source_url: https://github.com/Harrison1/unrealcpp-com
  featured: false
  categories:
    - Blog
    - Web Development
- title: Andy Slezak
  main_url: https://www.aslezak.com/
  url: https://www.aslezak.com/
  source_url: https://github.com/amslezak
  featured: false
  categories:
    - Web Development
    - Portfolio
- title: Deliveroo.Design
  main_url: https://www.deliveroo.design/
  url: https://www.deliveroo.design/
  featured: false
  categories:
    - Food
    - Marketing
- title: Dona Rita
  main_url: https://www.donarita.co.uk/
  url: https://www.donarita.co.uk/
  source_url: https://github.com/peduarte/dona-rita-website
  featured: false
  categories:
    - Food
    - Marketing
- title: Fröhlich ∧ Frei
  main_url: https://www.froehlichundfrei.de/
  url: https://www.froehlichundfrei.de/
  featured: false
  categories:
    - Web Development
    - Blog
    - Open Source
- title: How to GraphQL
  main_url: https://www.howtographql.com/
  url: https://www.howtographql.com/
  source_url: https://github.com/howtographql/howtographql
  featured: false
  categories:
    - Documentation
    - Web Development
    - Open Source
- title: OnCallogy
  main_url: https://www.oncallogy.com/
  url: https://www.oncallogy.com/
  featured: false
  categories:
    - Marketing
    - Healthcare
- title: Ryan Wiemer's Portfolio
  main_url: https://www.ryanwiemer.com/
  url: https://www.ryanwiemer.com/knw-photography/
  source_url: https://github.com/ryanwiemer/rw
  featured: false
  description: >
    Digital portfolio for Oakland, CA based account manager Ryan Wiemer.
  categories:
    - Portfolio
    - Web Development
    - Design
  built_by: Ryan Wiemer
  built_by_url: https://www.ryanwiemer.com/
- title: Ventura Digitalagentur Köln
  main_url: https://www.ventura-digital.de/
  url: https://www.ventura-digital.de/
  featured: false
  built_by: Ventura Digitalagentur
  categories:
    - Agency
    - Marketing
    - Featured
- title: Azer Koçulu
  main_url: https://kodfabrik.com/
  url: https://kodfabrik.com/photography/
  featured: false
  categories:
    - Portfolio
    - Photography
    - Web Development
- title: Damir.io
  main_url: http://damir.io/
  url: http://damir.io/
  source_url: https://github.com/dvzrd/gatsby-sfiction
  featured: false
  categories:
    - Blog
- title: Digital Psychology
  main_url: http://digitalpsychology.io/
  url: http://digitalpsychology.io/
  source_url: https://github.com/danistefanovic/digitalpsychology.io
  featured: false
  categories:
    - Education
    - Library
- title: Théâtres Parisiens
  main_url: http://theatres-parisiens.fr/
  url: http://theatres-parisiens.fr/
  source_url: https://github.com/phacks/theatres-parisiens
  featured: false
  categories:
    - Education
    - Entertainment
- title: A4 纸网
  main_url: http://www.a4z.cn/
  url: http://www.a4z.cn/price
  source_url: https://github.com/hiooyUI/hiooyui.github.io
  featured: false
  categories:
    - E-commerce
- title: Steve Meredith's Portfolio
  main_url: http://www.stevemeredith.com/
  url: http://www.stevemeredith.com/
  featured: false
  categories:
    - Portfolio
- title: API Platform
  main_url: https://api-platform.com/
  url: https://api-platform.com/
  source_url: https://github.com/api-platform/website
  featured: false
  categories:
    - Documentation
    - Web Development
    - Open Source
    - Library
- title: The Audacious Project
  main_url: https://audaciousproject.org/
  url: https://audaciousproject.org/
  featured: false
  categories:
    - Nonprofit
- title: Dustin Schau's Blog
  main_url: https://blog.dustinschau.com/
  url: https://blog.dustinschau.com/
  source_url: https://github.com/dschau/blog
  featured: false
  categories:
    - Blog
    - Web Development
- title: iContract Blog
  main_url: https://blog.icontract.co.uk/
  url: http://blog.icontract.co.uk/
  featured: false
  categories:
    - Blog
- title: BRIIM
  main_url: https://bri.im/
  url: https://bri.im/
  featured: false
  description: >-
    BRIIM is a movement to enable JavaScript enthusiasts and web developers in
    machine learning. Learn about artificial intelligence and data science, two
    fields which are governed by machine learning, in JavaScript. Take it right
    to your browser with WebGL.
  categories:
    - Education
    - Web Development
    - Technology
- title: Calpa's Blog
  main_url: https://calpa.me/
  url: https://calpa.me/
  source_url: https://github.com/calpa/blog
  featured: false
  categories:
    - Blog
    - Web Development
- title: Code Bushi
  main_url: https://codebushi.com/
  url: https://codebushi.com/
  featured: false
  description: >-
    Web development resources, trends, & techniques to elevate your coding
    journey.
  categories:
    - Web Development
    - Open Source
    - Blog
  built_by: Hunter Chang
  built_by_url: https://hunterchang.com/
- title: Daniel Hollcraft
  main_url: https://danielhollcraft.com/
  url: https://danielhollcraft.com/
  source_url: https://github.com/danielbh/danielhollcraft.com
  featured: false
  categories:
    - Web Development
    - Blog
    - Portfolio
- title: Darren Britton's Portfolio
  main_url: https://darrenbritton.com/
  url: https://darrenbritton.com/
  source_url: https://github.com/darrenbritton/darrenbritton.github.io
  featured: false
  categories:
    - Web Development
    - Portfolio
- title: Dave Lindberg Marketing & Design
  url: https://davelindberg.com/
  main_url: https://davelindberg.com/
  source_url: https://github.com/Dave-Lindberg/dl-gatsby
  featured: false
  description: >-
    My work revolves around solving problems for people in business, using
    integrated design and marketing strategies to improve sales, increase brand
    engagement, generate leads and achieve goals.
  categories:
    - Design
    - Marketing
    - Portfolio
- title: Dalbinaco's Website
  main_url: https://dlbn.co/en/
  url: https://dlbn.co/en/
  source_url: https://github.com/dalbinaco/dlbn.co
  featured: false
  categories:
    - Portfolio
    - Web Development
- title: mParticle's Documentation
  main_url: https://docs.mparticle.com/
  url: https://docs.mparticle.com/
  featured: false
  categories:
    - Web Development
    - Documentation
- title: Doopoll
  main_url: https://doopoll.co/
  url: https://doopoll.co/
  featured: false
  categories:
    - Marketing
    - Technology
- title: ERC dEX
  main_url: https://ercdex.com/
  url: https://ercdex.com/aqueduct
  featured: false
  categories:
    - Marketing
- title: CalState House Manager
  description: >
    Home service membership that offers proactive and on-demand maintenance for
    homeowners
  main_url: https://housemanager.calstate.aaa.com/
  url: https://housemanager.calstate.aaa.com/
  categories:
    - Marketing
- title: The freeCodeCamp Guide
  main_url: https://guide.freecodecamp.org/
  url: https://guide.freecodecamp.org/
  source_url: https://github.com/freeCodeCamp/guide
  featured: false
  categories:
    - Web Development
    - Documentation
- title: Hapticmedia
  main_url: https://hapticmedia.fr/en/
  url: https://hapticmedia.fr/en/
  featured: false
  categories:
    - Agency
- title: heml.io
  main_url: https://heml.io/
  url: https://heml.io/
  source_url: https://github.com/SparkPost/heml.io
  featured: false
  categories:
    - Documentation
    - Web Development
    - Open Source
- title: Juliette Pretot's Portfolio
  main_url: https://juliette.sh/
  url: https://juliette.sh/
  featured: false
  categories:
    - Web Development
    - Portfolio
    - Blog
- title: Kris Hedstrom's Portfolio
  main_url: https://k-create.com/
  url: https://k-create.com/portfolio/
  source_url: https://github.com/kristofferh/kristoffer
  featured: false
  description: >-
    Hey. I’m Kris. I’m an interactive designer / developer. I grew up in Umeå,
    in northern Sweden, but I now live in Brooklyn, NY. I am currently enjoying
    a hybrid Art Director + Lead Product Engineer role at a small startup called
    Nomad Health. Before that, I was a Product (Engineering) Manager at Tumblr.
    Before that, I worked at agencies. Before that, I was a baby. I like to
    design things, and then I like to build those things. I occasionally take on
    freelance projects. Feel free to get in touch if you have an interesting
    project that you want to collaborate on. Or if you just want to say hello,
    that’s cool too.
  categories:
    - Portfolio
  built_by: Kris Hedstrom
  built_by_url: https://k-create.com/
- title: knpw.rs
  main_url: https://knpw.rs/
  url: https://knpw.rs/
  source_url: https://github.com/knpwrs/knpw.rs
  featured: false
  categories:
    - Blog
    - Web Development
- title: Kostas Bariotis' Blog
  main_url: https://kostasbariotis.com/
  url: https://kostasbariotis.com/
  source_url: https://github.com/kbariotis/kostasbariotis.com
  featured: false
  categories:
    - Blog
    - Portfolio
    - Web Development
- title: LaserTime Clinic
  main_url: https://lasertime.ru/
  url: https://lasertime.ru/
  source_url: https://github.com/oleglegun/lasertime
  featured: false
  categories:
    - Marketing
- title: Jason Lengstorf
  main_url: https://lengstorf.com
  url: https://lengstorf.com
  source_url: https://github.com/jlengstorf/lengstorf.com
  featured: false
  categories:
    - Blog
  built_by: Jason Lengstorf
  built_by_url: https://github.com/jlengstorf
- title: Mannequin.io
  main_url: https://mannequin.io/
  url: https://mannequin.io/
  source_url: https://github.com/LastCallMedia/Mannequin/tree/master/site
  featured: false
  categories:
    - Open Source
    - Web Development
    - Documentation
- title: Fabric
  main_url: https://meetfabric.com/
  url: https://meetfabric.com/
  featured: false
  categories:
    - Marketing
- title: Nexit
  main_url: https://nexit.sk/
  url: https://nexit.sk/references
  featured: false
  categories:
    - Web Development
- title: Open FDA
  description: >
    Provides APIs and raw download access to a number of high-value, high
    priority and scalable structured datasets, including adverse events, drug
    product labeling, and recall enforcement reports.
  main_url: https://open.fda.gov/
  url: https://open.fda.gov/
  source_url: https://github.com/FDA/open.fda.gov
  featured: false
  categories:
    - Government
    - Open Source
    - Web Development
    - API
    - Data
- title: NYC Planning Labs (New York City Department of City Planning)
  main_url: https://planninglabs.nyc/
  url: https://planninglabs.nyc/about/
  source_url: https://github.com/NYCPlanning/
  featured: false
  description: >-
    We work with New York City's Urban Planners to deliver impactful, modern
    technology tools.
  categories:
    - Open Source
    - Government
- title: Preston Richey Portfolio / Blog
  main_url: https://prestonrichey.com/
  url: https://prestonrichey.com/
  source_url: https://github.com/prichey/prestonrichey.com
  featured: false
  categories:
    - Web Development
    - Portfolio
    - Blog
- title: Landing page of Put.io
  main_url: https://put.io/
  url: https://put.io/
  featured: false
  categories:
    - E-commerce
    - Technology
- title: The Rick and Morty API
  main_url: https://rickandmortyapi.com/
  url: https://rickandmortyapi.com/
  built_by: Axel Fuhrmann
  built_by_url: https://axelfuhrmann.com/
  featured: false
  categories:
    - Web Development
    - Entertainment
    - Documentation
    - Open Source
    - API
- title: Santa Compañía Creativa
  main_url: https://santacc.es/
  url: https://santacc.es/
  source_url: https://github.com/DesarrolloWebSantaCC/santacc-web
  featured: false
  categories:
    - Agency
- title: Sean Coker's Blog
  main_url: https://sean.is/
  url: https://sean.is/
  featured: false
  categories:
    - Blog
    - Portfolio
    - Web Development
- title: Several Levels
  main_url: https://severallevels.io/
  url: https://severallevels.io/
  source_url: https://github.com/Harrison1/several-levels
  featured: false
  categories:
    - Agency
    - Web Development
- title: Simply
  main_url: https://simply.co.za/
  url: https://simply.co.za/
  featured: false
  categories:
    - Marketing
- title: Storybook
  main_url: https://storybook.js.org/
  url: https://storybook.js.org/
  source_url: https://github.com/storybooks/storybook
  featured: false
  categories:
    - Web Development
    - Open Source
- title: Vibert Thio's Portfolio
  main_url: https://vibertthio.com/portfolio/
  url: https://vibertthio.com/portfolio/projects/
  source_url: https://github.com/vibertthio/portfolio
  featured: false
  categories:
    - Portfolio
    - Web Development
- title: VisitGemer
  main_url: https://visitgemer.sk/
  url: https://visitgemer.sk/
  featured: false
  categories:
    - Marketing
- title: Bricolage.io
  main_url: https://www.bricolage.io/
  url: https://www.bricolage.io/
  source_url: https://github.com/KyleAMathews/blog
  featured: false
  categories:
    - Blog
- title: Charles Pinnix Website
  main_url: https://www.charlespinnix.com/
  url: https://www.charlespinnix.com/
  featured: false
  description: >-
    I’m a senior frontend engineer with 8 years of experience building websites
    and web applications. I’m interested in leading creative, multidisciplinary
    engineering teams. I’m a creative technologist, merging photography, art,
    and design into engineering and visa versa. I take a pragmatic,
    product-oriented approach to development, allowing me to see the big picture
    and ensuring quality products are completed on time. I have a passion for
    modern frontend JavaScript frameworks such as React and Vue, and I have
    substantial experience on the backend with an interest in Node and
    container based deployment with Docker and AWS.
  categories:
    - Portfolio
    - Web Development
- title: Charlie Harrington's Blog
  main_url: https://www.charlieharrington.com/
  url: https://www.charlieharrington.com/
  source_url: https://github.com/whatrocks/blog
  featured: false
  categories:
    - Blog
    - Web Development
    - Music
- title: Gabriel Adorf's Portfolio
  main_url: https://www.gabrieladorf.com/
  url: https://www.gabrieladorf.com/
  source_url: https://github.com/gabdorf/gabriel-adorf-portfolio
  featured: false
  categories:
    - Portfolio
    - Web Development
- title: greglobinski.com
  main_url: https://www.greglobinski.com/
  url: https://www.greglobinski.com/
  source_url: https://github.com/greglobinski/www.greglobinski.com
  featured: false
  categories:
    - Portfolio
    - Web Development
- title: I am Putra
  main_url: https://www.iamputra.com/
  url: https://www.iamputra.com/
  featured: false
  categories:
    - Portfolio
    - Web Development
    - Blog
- title: In Sowerby Bridge
  main_url: https://www.insowerbybridge.co.uk/
  url: https://www.insowerbybridge.co.uk/
  featured: false
  categories:
    - Marketing
    - Government
- title: JavaScript Stuff
  main_url: https://www.javascriptstuff.com/
  url: https://www.javascriptstuff.com/
  featured: false
  categories:
    - Education
    - Web Development
    - Library
- title: Ledgy
  main_url: https://www.ledgy.com/
  url: https://github.com/morloy/ledgy.com
  featured: false
  categories:
    - Marketing
    - Finance
- title: Alec Lomas's Portfolio / Blog
  main_url: https://www.lowmess.com/
  url: https://www.lowmess.com/
  source_url: https://github.com/lowmess/lowmess
  featured: false
  categories:
    - Web Development
    - Blog
    - Portfolio
- title: Michele Mazzucco's Portfolio
  main_url: https://www.michelemazzucco.it/
  url: https://www.michelemazzucco.it/
  source_url: https://github.com/michelemazzucco/michelemazzucco.it
  featured: false
  categories:
    - Portfolio
- title: Orbit FM Podcasts
  main_url: https://www.orbit.fm/
  url: https://www.orbit.fm/
  source_url: https://github.com/agarrharr/orbit.fm
  featured: false
  categories:
    - Podcast
- title: Prosecco Springs
  main_url: https://www.proseccosprings.com/
  url: https://www.proseccosprings.com/
  featured: false
  categories:
    - Food
    - Blog
    - Marketing
- title: Verious
  main_url: https://www.verious.io/
  url: https://www.verious.io/
  source_url: https://github.com/cpinnix/verious
  featured: false
  categories:
    - Web Development
- title: Yisela
  main_url: https://www.yisela.com/
  url: https://www.yisela.com/tetris-against-trauma-gaming-as-therapy/
  featured: false
  categories:
    - Blog
- title: YouFoundRon.com
  main_url: https://www.youfoundron.com/
  url: https://www.youfoundron.com/
  source_url: https://github.com/rongierlach/yfr-dot-com
  featured: false
  categories:
    - Portfolio
    - Web Development
    - Blog
- title: Ease
  main_url: https://www.ease.com/
  url: https://www.ease.com/
  featured: false
  categories:
    - Marketing
    - Healthcare
- title: Policygenius
  main_url: https://www.policygenius.com/
  url: https://www.policygenius.com/
  featured: false
  categories:
    - Marketing
    - Healthcare
- title: Moteefe
  main_url: https://www.moteefe.com/
  url: https://www.moteefe.com/
  featured: false
  categories:
    - Marketing
    - Agency
    - Technology
- title: Athelas
  main_url: http://www.athelas.com/
  url: http://www.athelas.com/
  featured: false
  categories:
    - Marketing
    - Healthcare
- title: Pathwright
  main_url: http://www.pathwright.com/
  url: http://www.pathwright.com/
  featured: false
  categories:
    - Marketing
    - Education
- title: Lucid
  main_url: https://www.golucid.co/
  url: https://www.golucid.co/
  featured: false
  categories:
    - Marketing
    - Technology
- title: Bench
  main_url: http://www.bench.co/
  url: http://www.bench.co/
  featured: false
  categories:
    - Marketing
- title: Gin Lane
  main_url: http://www.ginlane.com/
  url: https://www.ginlane.com/
  featured: false
  categories:
    - Web Development
    - Agency
- title: Marmelab
  main_url: https://marmelab.com/en/
  url: https://marmelab.com/en/
  featured: false
  categories:
    - Web Development
    - Agency
- title: Dovetail
  main_url: https://dovetailapp.com/
  url: https://dovetailapp.com/
  featured: false
  categories:
    - Marketing
    - Technology
- title: The Bastion Bot
  main_url: https://bastionbot.org/
  url: https://bastionbot.org/
  description: Give awesome perks to your Discord server!
  featured: false
  categories:
    - Open Source
    - Technology
    - Documentation
    - Community
  built_by: Sankarsan Kampa
  built_by_url: https://traction.one
- title: Smakosh
  main_url: https://smakosh.com/
  url: https://smakosh.com/
  source_url: https://github.com/smakosh/smakosh.com
  featured: false
  categories:
    - Portfolio
    - Web Development
- title: WebGazer
  main_url: https://www.webgazer.io/
  url: https://www.webgazer.io/
  featured: false
  categories:
    - Marketing
    - Web Development
    - Technology
- title: Joe Seifi's Blog
  main_url: http://seifi.org/
  url: http://seifi.org/
  featured: false
  categories:
    - Portfolio
    - Web Development
    - Blog
- title: LekoArts — Graphic Designer & Front-End Developer
  main_url: https://www.lekoarts.de
  url: https://www.lekoarts.de
  source_url: https://github.com/LekoArts/portfolio
  featured: false
  built_by: LekoArts
  built_by_url: https://github.com/LekoArts
  description: >-
    Hi, I'm Lennart — a self-taught and passionate graphic/web designer &
    frontend developer based in Darmstadt, Germany. I love it to realize complex
    projects in a creative manner and face new challenges. Since 6 years I do
    graphic design, my love for frontend development came up 3 years ago. I
    enjoy acquiring new skills and cementing this knowledge by writing blogposts
    and creating tutorials.
  categories:
    - Portfolio
    - Blog
    - Design
    - Web Development
    - Freelance
    - Open Source
- title: 杨二小的博客
  main_url: https://blog.yangerxiao.com/
  url: https://blog.yangerxiao.com/
  source_url: https://github.com/zerosoul/blog.yangerxiao.com
  featured: false
  categories:
    - Blog
    - Portfolio
- title: MOTTO x MOTTO
  main_url: https://mottox2.com
  url: https://mottox2.com
  source_url: https://github.com/mottox2/website
  description: Web developer / UI Designer in Tokyo Japan.
  featured: false
  categories:
    - Blog
    - Portfolio
  built_by: mottox2
  built_by_url: https://mottox2.com
- title: Pride of the Meadows
  main_url: https://www.prideofthemeadows.com/
  url: https://www.prideofthemeadows.com/
  featured: false
  categories:
    - E-commerce
    - Food
    - Blog
  built_by: Caldera Digital
  built_by_url: https://www.calderadigital.com/
- title: Michael Uloth
  main_url: https://www.michaeluloth.com
  url: https://www.michaeluloth.com
  featured: false
  description: Michael Uloth is a web developer, opera singer, and the creator of Up and Running Tutorials.
  categories:
    - Portfolio
    - Web Development
    - Music
  built_by: Michael Uloth
  built_by_url: https://www.michaeluloth.com
- title: Spacetime
  main_url: https://www.heyspacetime.com/
  url: https://www.heyspacetime.com/
  featured: false
  description: >-
    Spacetime is a Dallas-based digital experience agency specializing in web,
    app, startup, and digital experience creation.
  categories:
    - Marketing
    - Portfolio
    - Agency
  built_by: Spacetime
  built_by_url: https://www.heyspacetime.com/
- title: Eric Jinks
  main_url: https://ericjinks.com/
  url: https://ericjinks.com/
  featured: false
  description: Software engineer / web developer from the Gold Coast, Australia.
  categories:
    - Portfolio
    - Blog
    - Web Development
    - Technology
  built_by: Eric Jinks
  built_by_url: https://ericjinks.com/
- title: GaiAma - We are wildlife
  main_url: https://www.gaiama.org/
  url: https://www.gaiama.org/
  featured: false
  description: >-
    We founded the GaiAma conservation organization to protect wildlife in Perú
    and to create an example of a permaculture neighborhood, living
    symbiotically with the forest - because reforestation is just the beginning
  categories:
    - Nonprofit
    - Marketing
    - Blog
  source_url: https://github.com/GaiAma/gaiama.org
  built_by: GaiAma
  built_by_url: https://www.gaiama.org/
- title: Healthcare Logic
  main_url: https://www.healthcarelogic.com/
  url: https://www.healthcarelogic.com/
  featured: false
  description: >-
    Revolutionary technology that empowers clinical and managerial leaders to
    collaborate with clarity.
  categories:
    - Marketing
    - Healthcare
    - Technology
  built_by: Thrive
  built_by_url: https://thriveweb.com.au/
- title: Papergov
  main_url: https://papergov.com/
  url: https://papergov.com/
  featured: false
  description: Manage all your government services in a single place
  categories:
    - Directory
    - Government
    - Technology
  source_url: https://github.com/WeOpenly/localgov.fyi
  built_by: Openly Technologies
  built_by_url: https://papergov.com/about/
- title: Kata.ai Documentation
  main_url: https://docs.kata.ai/
  url: https://docs.kata.ai/
  source_url: https://github.com/kata-ai/kata-platform-docs
  featured: false
  description: >-
    Documentation website for the Kata Platform, an all-in-one platform for
    building chatbots using AI technologies.
  categories:
    - Documentation
    - Technology
- title: goalgetters
  main_url: https://goalgetters.space/
  url: https://goalgetters.space/
  featured: false
  description: >-
    goalgetters is a source of inspiration for people who want to change their
    career. We offer articles, success stories and expert interviews on how to
    find a new passion and how to implement change.
  categories:
    - Blog
    - Education
  built_by: Stephanie Langers (content), Adrian Wenke (development)
  built_by_url: https://twitter.com/AdrianWenke
- title: StatusHub - Easy to use Hosted Status Page Service
  main_url: https://statushub.com/
  url: https://statushub.com/
  featured: false
  description: >-
    Set up your very own service status page in minutes with StatusHub. Allow
    customers to subscribe to be updated automatically.
  categories:
    - Technology
    - Marketing
  built_by: Bejamas
  built_by_url: https://bejamas.io/
- title: Mambu
  main_url: https://www.mambu.com/
  url: https://www.mambu.com/
  featured: false
  description: >-
    Mambu is the cloud platform for banking and lending businesses that
    puts customer relationships first.
  categories:
    - Technology
    - Finance
  built_by: Bejamas
  built_by_url: https://bejamas.io/
- title: Avenues
  main_url: https://www.avenues.org
  url: https://www.avenues.org
  featured: false
  description: >-
    One school with many campuses, providing transformative,
    world-focused learning experiences to students around the globe
  categories:
    - Education
  built_by: Bejamas
  built_by_url: https://bejamas.io/
- title: Multicoin Capital
  main_url: https://multicoin.capital
  url: https://multicoin.capital
  featured: false
  description: >-
    Multicoin Capital is a thesis-driven investment firm that
    invests in cryptocurrencies, tokens, and blockchain
    companies reshaping trillion-dollar markets.
  categories:
    - Technology
    - Finance
  built_by: Bejamas
  built_by_url: https://bejamas.io/
- title: Argent
  main_url: https://www.argent.xyz/
  url: https://www.argent.xyz/
  featured: false
  description: Argent is the simplest and safest Ethereum wallet for DeFi.
  categories:
    - Technology
    - Finance
  built_by: Bejamas
  built_by_url: https://bejamas.io/
- title: Meet Flo
  main_url: https://meetflo.com/
  url: https://meetflo.com/
  featured: false
  description: >-
    The Flo by Moen Smart Water Shutoff is a comprehensive
    water monitoringand shut-off system with leak detection
    and proactive leak prevention technologies.
  categories:
    - E-commerce
  built_by: Bejamas
  built_by_url: https://bejamas.io/
- title: Matthias Kretschmann Portfolio
  main_url: https://matthiaskretschmann.com/
  url: https://matthiaskretschmann.com/
  source_url: https://github.com/kremalicious/portfolio
  featured: false
  description: Portfolio of designer & developer Matthias Kretschmann.
  categories:
    - Portfolio
    - Web Development
  built_by: Matthias Kretschmann
  built_by_url: https://matthiaskretschmann.com/
- title: Iron Cove Solutions
  main_url: https://ironcovesolutions.com/
  url: https://ironcovesolutions.com/
  description: >-
    Iron Cove Solutions is a cloud based consulting firm. We help companies
    deliver a return on cloud usage by applying best practices
  categories:
    - Technology
    - Web Development
  built_by: Iron Cove Solutions
  built_by_url: https://ironcovesolutions.com/
  featured: false
- title: Moetez Chaabene Portfolio / Blog
  main_url: https://moetez.me/
  url: https://moetez.me/
  source_url: https://github.com/moetezch/moetez.me
  featured: false
  description: Portfolio of Moetez Chaabene
  categories:
    - Portfolio
    - Web Development
    - Blog
  built_by: Moetez Chaabene
  built_by_url: https://twitter.com/moetezch
- title: Nikita
  description: >-
    Automation of system deployments in Node.js for applications and
    infrastructures.
  main_url: https://nikita.js.org/
  url: https://nikita.js.org/
  source_url: https://github.com/adaltas/node-nikita
  categories:
    - Documentation
    - Open Source
    - Technology
  built_by: Adaltas
  built_by_url: https://www.adaltas.com
  featured: false
- title: Gourav Sood Blog & Portfolio
  main_url: https://www.gouravsood.com/
  url: https://www.gouravsood.com/
  featured: false
  categories:
    - Blog
    - Portfolio
  built_by: Gourav Sood
  built_by_url: https://www.gouravsood.com/
- title: Jonas Tebbe Portfolio
  description: |
    Hey, I’m Jonas and I create digital products.
  main_url: https://jonastebbe.com
  url: https://jonastebbe.com
  categories:
    - Portfolio
  built_by: Jonas Tebbe
  built_by_url: https://twitter.com/jonastebbe
  featured: false
- title: Parker Sarsfield Portfolio
  description: |
    I'm Parker, a software engineer and sneakerhead.
  main_url: https://parkersarsfield.com
  url: https://parkersarsfield.com
  categories:
    - Blog
    - Portfolio
  built_by: Parker Sarsfield
  built_by_url: https://parkersarsfield.com
- title: Frontend web development with Greg
  description: |
    JavaScript, GatsbyJS, ReactJS, CSS in JS... Let's learn some stuff together.
  main_url: https://dev.greglobinski.com
  url: https://dev.greglobinski.com
  categories:
    - Blog
    - Web Development
  built_by: Greg Lobinski
  built_by_url: https://github.com/greglobinski
- title: Insomnia
  description: |
    Desktop HTTP and GraphQL client for developers
  main_url: https://insomnia.rest/
  url: https://insomnia.rest/
  categories:
    - Blog
  built_by: Gregory Schier
  built_by_url: https://schier.co
  featured: false
- title: Timeline Theme Portfolio
  description: |
    I'm Aman Mittal, a software developer.
  main_url: https://amanhimself.dev/
  url: https://amanhimself.dev/
  categories:
    - Web Development
    - Portfolio
  built_by: Aman Mittal
  built_by_url: https://amanhimself.dev/
- title: Ocean artUp
  description: >
    Science outreach site built using styled-components and Contentful. It
    presents the research project "Ocean artUp" funded by an Advanced Grant of
    the European Research Council to explore the possible benefits of artificial
    uplift of nutrient-rich deep water to the ocean’s sunlit surface layer.
  main_url: https://ocean-artup.eu
  url: https://ocean-artup.eu
  source_url: https://github.com/janosh/ocean-artup
  categories:
    - Science
    - Education
    - Blog
  built_by: Janosh Riebesell
  built_by_url: https://janosh.io
  featured: false
- title: Ryan Fitzgerald
  description: |
    Personal portfolio and blog for Ryan Fitzgerald
  main_url: https://ryanfitzgerald.ca/
  url: https://ryanfitzgerald.ca/
  categories:
    - Web Development
    - Portfolio
  built_by: Ryan Fitzgerald
  built_by_url: https://github.com/RyanFitzgerald
  featured: false
- title: Kaizen
  description: |
    Content Marketing, PR & SEO Agency in London
  main_url: https://www.kaizen.co.uk/
  url: https://www.kaizen.co.uk/
  categories:
    - Agency
    - Blog
    - Design
    - Web Development
    - SEO
  built_by: Bogdan Stanciu
  built_by_url: https://github.com/b0gd4n
  featured: false
- title: HackerOne Platform Documentation
  description: |
    HackerOne's Product Documentation Center!
  url: https://docs.hackerone.com/
  main_url: https://docs.hackerone.com/
  categories:
    - Documentation
    - Security
  featured: false
- title: Mux Video
  description: |
    API to video hosting and streaming
  main_url: https://mux.com/
  url: https://mux.com/
  categories:
    - Video
    - API
  featured: false
- title: Swapcard
  description: >
    The easiest way for event organizers to instantly connect people, build a
    community of attendees and exhibitors, and increase revenue over time
  main_url: https://www.swapcard.com/
  url: https://www.swapcard.com/
  categories:
    - Event
    - Community
    - Marketing
  built_by: Swapcard
  built_by_url: https://www.swapcard.com/
  featured: false
- title: Kalix
  description: >
    Kalix is perfect for healthcare professionals starting out in private
    practice, to those with an established clinic.
  main_url: https://www.kalixhealth.com/
  url: https://www.kalixhealth.com/
  categories:
    - Healthcare
  featured: false
- title: Bad Credit Loans
  description: |
    Get the funds you need, from $250-$5,000
  main_url: https://www.creditloan.com/
  url: https://www.creditloan.com/
  categories:
    - Finance
  featured: false
- title: Financial Center
  description: >
    Member-owned, not-for-profit, co-operative whose members receive financial
    benefits in the form of lower loan rates, higher savings rates, and lower
    fees than banks.
  main_url: https://fcfcu.com/
  url: https://fcfcu.com/
  categories:
    - Finance
    - Nonprofit
    - Business
    - Education
  built_by: https://fcfcu.com/
  built_by_url: https://fcfcu.com/
  featured: false
- title: Office of Institutional Research and Assessment
  description: |
    Good Data, Good Decisions
  main_url: http://oira.ua.edu/
  url: http://oira.ua.edu/
  categories:
    - Data
  featured: false
- title: The Telegraph Premium
  description: |
    Exclusive stories from award-winning journalists
  main_url: https://premium.telegraph.co.uk/
  url: https://premium.telegraph.co.uk/
  categories:
    - Media
  featured: false
- title: html2canvas
  description: |
    Screenshots with JavaScript
  main_url: http://html2canvas.hertzen.com/
  url: http://html2canvas.hertzen.com/
  source_url: https://github.com/niklasvh/html2canvas/tree/master/www
  categories:
    - JavaScript
    - Documentation
  built_by: Niklas von Hertzen
  built_by_url: http://hertzen.com/
  featured: false
- title: Half Electronics
  description: |
    Personal website
  main_url: https://www.halfelectronic.com/
  url: https://www.halfelectronic.com/
  categories:
    - Blog
  built_by: Fernando Poumian
  built_by_url: https://github.com/fpoumian/halfelectronic.com
  featured: false
- title: Frithir Software Development
  main_url: https://frithir.com/
  url: https://frithir.com/
  featured: false
  description: I DRINK COFFEE, WRITE CODE AND IMPROVE MY DEVELOPMENT SKILLS EVERY DAY.
  categories:
    - Design
    - Web Development
  built_by: Frithir
  built_by_url: https://Frithir.com/
- title: Unow
  main_url: https://www.unow.fr/
  url: https://www.unow.fr/
  categories:
    - Education
    - Marketing
  featured: false
- title: Peter Hironaka
  description: |
    Freelance Web Developer based in Los Angeles.
  main_url: https://peterhironaka.com/
  url: https://peterhironaka.com/
  categories:
    - Portfolio
    - Web Development
  built_by: Peter Hironaka
  built_by_url: https://github.com/PHironaka
  featured: false
- title: Michael McQuade
  description: |
    Personal website and blog for Michael McQuade
  main_url: https://giraffesyo.io
  url: https://giraffesyo.io
  categories:
    - Blog
  built_by: Michael McQuade
  built_by_url: https://github.com/giraffesyo
  featured: false
- title: Haacht Brewery
  description: |
    Corporate website for Haacht Brewery. Designed and Developed by Gafas.
  main_url: https://haacht.com/en/
  url: https://haacht.com
  categories:
    - Marketing
  built_by: Gafas
  built_by_url: https://gafas.be
  featured: false
- title: StoutLabs
  description: |
    Portfolio of Daniel Stout, freelance developer in East Tennessee.
  main_url: https://www.stoutlabs.com/
  url: https://www.stoutlabs.com/
  categories:
    - Web Development
    - Portfolio
  built_by: Daniel Stout
  built_by_url: https://github.com/stoutlabs
  featured: false
- title: Chicago Ticket Outcomes By Neighborhood
  description: |
    ProPublica data visualization of traffic ticket court outcomes
  categories:
    - Media
    - Nonprofit
  url: >-
    https://projects.propublica.org/graphics/il/il-city-sticker-tickets-maps/ticket-status/?initialWidth=782
  main_url: >-
    https://projects.propublica.org/graphics/il/il-city-sticker-tickets-maps/ticket-status/?initialWidth=782
  built_by: David Eads
  built_by_url: https://github.com/eads
  featured: false
- title: Chicago South Side Traffic Ticketing rates
  description: |
    ProPublica data visualization of traffic ticket rates by community
  main_url: >-
    https://projects.propublica.org/graphics/il/il-city-sticker-tickets-maps/ticket-rate/?initialWidth=782
  url: >-
    https://projects.propublica.org/graphics/il/il-city-sticker-tickets-maps/ticket-rate/?initialWidth=782
  categories:
    - Media
    - Nonprofit
  built_by: David Eads
  built_by_url: https://github.com/eads
  featured: false
- title: Otsimo
  description: >
    Otsimo is a special education application for children with autism, down
    syndrome and other developmental disabilities.
  main_url: https://otsimo.com/en/
  url: https://otsimo.com/en/
  categories:
    - Blog
    - Education
  featured: false
- title: Matt Bagni Portfolio 2018
  description: >
    Mostly the result of playing with Gatsby and learning about react and
    graphql. Using the screenshot plugin to showcase the work done for my
    company in the last 2 years, and a good amount of other experiments.
  main_url: https://mattbag.github.io
  url: https://mattbag.github.io
  categories:
    - Portfolio
  featured: false
- title: Lisa Ye's Blog
  description: |
    Simple blog/portofolio for a fashion designer. Gatsby_v2 + Netlify cms
  main_url: https://lisaye.netlify.com/
  url: https://lisaye.netlify.com/
  categories:
    - Blog
    - Portfolio
  featured: false
- title: Artem Sapegin
  description: >
    Little homepage of Artem Sapegin, a frontend developer, passionate
    photographer, coffee drinker and crazy dogs’ owner.
  main_url: https://sapegin.me/
  url: https://sapegin.me/
  categories:
    - Portfolio
    - Open Source
    - Web Development
  built_by: Artem Sapegin
  built_by_url: https://github.com/sapegin
  featured: false
- title: SparkPost Developers
  main_url: https://developers.sparkpost.com/
  url: https://developers.sparkpost.com/
  source_url: https://github.com/SparkPost/developers.sparkpost.com
  categories:
    - Documentation
    - API
  featured: false
- title: Malik Browne Portfolio 2018
  description: >
    The portfolio blog of Malik Browne, a full-stack engineer, foodie, and avid
    blogger/YouTuber.
  main_url: https://www.malikbrowne.com/about
  url: https://www.malikbrowne.com
  categories:
    - Blog
    - Portfolio
  built_by: Malik Browne
  built_by_url: https://twitter.com/milkstarz
  featured: false
- title: Novatics
  description: |
    Digital products that inspire and make a difference
  main_url: https://www.novatics.com.br
  url: https://www.novatics.com.br
  categories:
    - Portfolio
    - Technology
    - Web Development
  built_by: Novatics
  built_by_url: https://github.com/Novatics
  featured: false
- title: Max McKinney
  description: >
    I’m a developer and designer with a focus in web technologies. I build cars
    on the side.
  main_url: https://maxmckinney.com/
  url: https://maxmckinney.com/
  categories:
    - Portfolio
    - Web Development
    - Design
  built_by: Max McKinney
  featured: false
- title: Stickyard
  description: |
    Make your React component sticky the easy way
  main_url: https://nihgwu.github.io/stickyard/
  url: https://nihgwu.github.io/stickyard/
  source_url: https://github.com/nihgwu/stickyard/tree/master/website
  categories:
    - Web Development
  built_by: Neo Nie
  featured: false
- title: Agata Milik
  description: |
    Website of a Polish psychologist/psychotherapist based in Gdańsk, Poland.
  main_url: https://agatamilik.pl
  url: https://agatamilik.pl
  categories:
    - Marketing
    - Healthcare
  built_by: Piotr Fedorczyk
  built_by_url: https://piotrf.pl
  featured: false
- title: WebPurple
  main_url: https://www.webpurple.net/
  url: https://www.webpurple.net/
  source_url: https://github.com/WebPurple/site
  description: >-
    Site of local (Russia, Ryazan) frontend community. Main purpose is to show
    info about meetups and keep blog.
  categories:
    - Nonprofit
    - Web Development
    - Community
    - Blog
    - Open Source
  built_by: Nikita Kirsanov
  built_by_url: https://twitter.com/kitos_kirsanov
  featured: false
- title: Papertrail.io
  description: |
    Inspection Management for the 21st Century
  main_url: https://www.papertrail.io/
  url: https://www.papertrail.io/
  categories:
    - Marketing
    - Technology
  built_by: Papertrail.io
  built_by_url: https://www.papertrail.io
  featured: false
- title: Matt Ferderer
  main_url: https://mattferderer.com
  url: https://mattferderer.com
  source_url: https://github.com/mattferderer/gatsbyblog
  description: >
    A blog built with Gatsby that discusses web related tech
    such as JavaScript, .NET, Blazor & security.
  categories:
    - Blog
    - Web Development
  built_by: Matt Ferderer
  built_by_url: https://twitter.com/mattferderer
  featured: false
- title: Sahyadri Open Source Community
  main_url: https://sosc.org.in
  url: https://sosc.org.in
  source_url: https://github.com/haxzie/sosc-website
  description: >
    Official website of Sahyadri Open Source Community for community blog, event
    details and members info.
  categories:
    - Blog
    - Community
    - Open Source
  built_by: Musthaq Ahamad
  built_by_url: https://github.com/haxzie
  featured: false
- title: Tech Confessions
  main_url: https://confessions.tech
  url: https://confessions.tech
  source_url: https://github.com/JonathanSpeek/tech-confessions
  description: A guilt-free place for us to confess our tech sins \U0001F64F\n
  categories:
    - Community
    - Open Source
  built_by: Jonathan Speek
  built_by_url: https://speek.design
  featured: false
- title: Thibault Maekelbergh
  main_url: https://thibmaek.com
  url: https://thibmaek.com
  source_url: https://github.com/thibmaek/thibmaek.github.io
  description: |
    A nice blog about development, Raspberry Pi, plants and probably records.
  categories:
    - Blog
    - Open Source
  built_by: Thibault Maekelbergh
  built_by_url: https://twitter.com/thibmaek
  featured: false
- title: LearnReact.design
  main_url: https://learnreact.design
  url: https://learnreact.design
  description: >
    React Essentials For Designers: A React course tailored for product
    designers, ux designers, ui designers.
  categories:
    - Blog
  built_by: Linton Ye
  built_by_url: https://twitter.com/lintonye
- title: Mega House Creative
  main_url: https://www.megahousecreative.com/
  url: https://www.megahousecreative.com/
  description: >
    Mega House Creative is a digital agency that provides unique goal-oriented
    web marketing solutions.
  categories:
    - Marketing
    - Agency
  built_by: Daniel Robinson
  featured: false
- title: Tobie Marier Robitaille - csc
  main_url: https://tobiemarierrobitaille.com/
  url: https://tobiemarierrobitaille.com/en/
  description: |
    Portfolio site for director of photography Tobie Marier Robitaille
  categories:
    - Portfolio
    - Gallery
  built_by: Mill3 Studio
  built_by_url: https://mill3.studio/en/
  featured: false
- title: Mahipat's Portfolio
  main_url: https://mojaave.com/
  url: https://mojaave.com
  source_url: https://github.com/mhjadav/mojaave
  description: >
    mojaave.com is Mahipat's portfolio, I have developed it using Gatsby v2 and
    Bootstrap, To get in touch with people looking for full-stack developer.
  categories:
    - Portfolio
    - Web Development
  built_by: Mahipat Jadav
  built_by_url: https://mojaave.com/
  featured: false
- title: Mintfort
  main_url: https://mintfort.com/
  url: https://mintfort.com/
  source_url: https://github.com/MintFort/mintfort.com
  description: >
    Mintfort, the first crypto-friendly bank account. Store and manage assets on
    the blockchain.
  categories:
    - Technology
    - Finance
  built_by: Axel Fuhrmann
  built_by_url: https://axelfuhrmann.com/
  featured: false
- title: React Native Explorer
  main_url: https://react-native-explorer.firebaseapp.com
  url: https://react-native-explorer.firebaseapp.com
  description: |
    Explorer React Native packages and examples effortlessly.
  categories:
    - Education
  featured: false
- title: 500Tech
  main_url: https://500tech.com/
  url: https://500tech.com/
  featured: false
  categories:
    - Web Development
    - Agency
    - Open Source
- title: eworld
  main_url: https://eworld.herokuapp.com/
  url: https://eworld.herokuapp.com/
  featured: false
  categories:
    - E-commerce
    - Technology
- title: It's a Date
  description: >
    It's a Date is a dating app that actually involves dating.
  main_url: https://www.itsadate.app/
  url: https://www.itsadate.app/
  featured: false
  categories:
    - App
    - Blog
- title: Node.js HBase
  description: >
    Asynchronous HBase client for NodeJs using REST.
  main_url: https://hbase.js.org/
  url: https://hbase.js.org/
  source_url: https://github.com/adaltas/node-hbase
  categories:
    - Documentation
    - Open Source
    - Technology
  built_by: David Worms
  built_by_url: http://www.adaltas.com
  featured: false
- title: Peter Kroyer - Web Design / Web Development
  main_url: https://www.peterkroyer.at/en/
  url: https://www.peterkroyer.at/en/
  description: >
    Freelance web designer / web developer based in Vienna, Austria (Wien, Österreich).
  categories:
    - Agency
    - Web Development
    - Design
    - Portfolio
    - Freelance
  built_by: Peter Kroyer
  built_by_url: https://www.peterkroyer.at/
  featured: false
- title: Geddski
  main_url: https://gedd.ski
  url: https://gedd.ski
  description: >
    frontend mastery blog - level up your UI game.
  categories:
    - Web Development
    - Education
    - Productivity
    - User Experience
  built_by: Dave Geddes
  built_by_url: https://twitter.com/geddski
  featured: false
- title: Rung
  main_url: https://rung.com.br/
  url: https://rung.com.br/
  description: >
    Rung alerts you about the exceptionalities of your personal and professional life.
  categories:
    - API
    - Technology
    - Travel
  featured: false
- title: Mokkapps
  main_url: https://www.mokkapps.de/
  url: https://www.mokkapps.de/
  source_url: https://github.com/mokkapps/website
  description: >
    Portfolio website from Michael Hoffmann. Passionate software developer with focus on web-based technologies.
  categories:
    - Blog
    - Portfolio
    - Web Development
    - Mobile Development
  featured: false
- title: Premier Octet
  main_url: https://www.premieroctet.com/
  url: https://www.premieroctet.com/
  description: >
    Premier Octet is a React-based agency
  categories:
    - Agency
    - Web Development
    - Mobile Development
  featured: false
- title: Thorium
  main_url: https://www.thoriumsim.com/
  url: https://www.thoriumsim.com/
  source_url: https://github.com/thorium-sim/thoriumsim.com
  description: >
    Thorium - Open-source Starship Simulator Controls for Live Action Role Play
  built_by: Alex Anderson
  built_by_url: https://twitter.com/ralex1993
  categories:
    - Blog
    - Portfolio
    - Documentation
    - Marketing
    - Education
    - Entertainment
    - Open Source
    - Web Development
  featured: false
- title: Cameron Maske
  main_url: https://www.cameronmaske.com/
  url: https://www.cameronmaske.com/courses/introduction-to-pytest/
  source_url: https://github.com/cameronmaske/cameronmaske.com-v2
  description: >
    The homepage of Cameron Maske, a freelance full-stack developer, who is currently working on a free pytest video course
  categories:
    - Education
    - Video
    - Portfolio
    - Freelance
  featured: false
- title: Studenten bilden Schüler
  description: >
    Studenten bilden Schüler e.V. is a German student-run nonprofit initiative that aims to
    contribute to more equal educational opportunities by providing free tutoring to refugees
    and children from underprivileged families. The site is built on Gatsby v2, styled-components
    and Contentful. It supports Google Analytics, fluid typography and Algolia search.
  main_url: https://studenten-bilden-schueler.de
  url: https://studenten-bilden-schueler.de
  source_url: https://github.com/StudentenBildenSchueler/homepage
  categories:
    - Education
    - Nonprofit
    - Blog
  built_by: Janosh Riebesell
  built_by_url: https://janosh.io
  featured: false
- title: Mike's Remote List
  main_url: https://www.mikesremotelist.com
  url: https://www.mikesremotelist.com
  description: >
    A list of remote jobs, updated throughout the day. Built on Gatsby v1 and powered by Contentful, Google Sheets, string and sticky tape.
  categories:
    - Marketing
  featured: false
- title: Madvoid
  main_url: https://madvoid.com/
  url: https://madvoid.com/screenshot/
  featured: false
  description: >
    Madvoid is a team of expert developers dedicated to creating simple, clear, usable and blazing fast web and mobile apps.
    We are coders that help companies and agencies to create social & interactive experiences.
    This includes full-stack development using React, WebGL, Static Site Generators, Ruby On Rails, Phoenix, GraphQL, Chatbots, CI / CD, Docker and more!
  categories:
    - Portfolio
    - Technology
    - Web Development
    - Agency
    - Marketing
  built_by: Jean-Paul Bonnetouche
  built_by_url: https://twitter.com/_jpb
- title: MOMNOTEBOOK.COM
  description: >
    Sharing knowledge and experiences that make childhood and motherhood rich, vibrant and healthy.
  main_url: https://momnotebook.com/
  url: https://momnotebook.com/
  featured: false
  built_by: Aleksander Hansson
  built_by_url: https://www.linkedin.com/in/aleksanderhansson/
  categories:
    - Blog
- title: Pirate Studios
  description: >
    Reinventing music studios with 24/7 self service rehearsal, DJ & production rooms available around the world.
  main_url: https://www.piratestudios.co
  url: https://www.piratestudios.co
  featured: false
  built_by: The Pirate Studios team
  built_by_url: https://github.com/piratestudios/
  categories:
    - Music
- title: Aurora EOS
  main_url: https://www.auroraeos.com/
  url: https://www.auroraeos.com/
  featured: false
  categories:
    - Finance
    - Marketing
    - Blog
  built_by: Corey Ward
  built_by_url: http://www.coreyward.me/
- title: MadeComfy
  main_url: https://madecomfy.com.au/
  url: https://madecomfy.com.au/
  description: >
    Short term rental management startup, using Contentful + Gatsby + CircleCI
  featured: false
  categories:
    - Travel
  built_by: Lucas Vilela
  built_by_url: https://madecomfy.com.au/
- title: Tiger Facility Services
  description: >
    Tiger Facility Services combines facility management expertise with state of the art software to offer a sustainable and customer oriented cleaning and facility service.
  main_url: https://www.tigerfacilityservices.com/de-en/
  url: https://www.tigerfacilityservices.com/de-en/
  featured: false
  categories:
    - Marketing
- title: Luciano Mammino's blog
  description: >
    Tech & programming blog of Luciano Mammino a.k.a. "loige", Full-Stack Web Developer and International Speaker
  main_url: https://loige.co
  url: https://loige.co
  featured: false
  categories:
    - Blog
    - Web Development
  built_by: Luciano Mammino
  built_by_url: https://loige.co
- title: Wire • Secure collaboration platform
  description: >
    Corporate website of Wire, an open source, end-to-end encrypted collaboration platform
  main_url: https://wire.com
  url: https://wire.com
  featured: false
  categories:
    - Open Source
    - Productivity
    - Technology
    - Blog
    - App
  built_by: Wire team
  built_by_url: https://github.com/orgs/wireapp/people
- title: J. Patrick Raftery
  main_url: https://www.jpatrickraftery.com
  url: https://www.jpatrickraftery.com
  description: J. Patrick Raftery is an opera singer and voice teacher based in Vancouver, BC.
  categories:
    - Portfolio
    - Music
  built_by: Michael Uloth
  built_by_url: https://www.michaeluloth.com
  featured: false
- title: Aria Umezawa
  main_url: https://www.ariaumezawa.com
  url: https://www.ariaumezawa.com
  description: Aria Umezawa is a director, producer, and writer currently based in San Francisco. Site designed by Stephen Bell.
  categories:
    - Portfolio
    - Music
    - Entertainment
  built_by: Michael Uloth
  built_by_url: https://www.michaeluloth.com
  featured: false
- title: Pomegranate Opera
  main_url: https://pomegranateopera.netlify.com
  url: https://pomegranateopera.netlify.com
  description: Pomegranate Opera is a lesbian opera written by Amanda Hale & Kye Marshall. Site designed by Stephen Bell.
  categories:
    - Gallery
    - Music
  built_by: Michael Uloth
  built_by_url: https://www.michaeluloth.com
  featured: false
- title: Daniel Cabena
  main_url: https://www.danielcabena.com
  url: https://www.danielcabena.com
  description: Daniel Cabena is a Canadian countertenor highly regarded in both Canada and Europe for prize-winning performances ranging from baroque to contemporary repertoire. Site designed by Stephen Bell.
  categories:
    - Portfolio
    - Music
  built_by: Michael Uloth
  built_by_url: https://www.michaeluloth.com
  featured: false
- title: Artist.Center
  main_url: https://artistcenter.netlify.com
  url: https://artistcenter.netlify.com
  description: The marketing page for Artist.Center, a soon-to-launch platform designed to connect opera singers to opera companies. Site designed by Stephen Bell.
  categories:
    - Music
  built_by: Michael Uloth
  built_by_url: https://www.michaeluloth.com
  featured: false
- title: DG Volo & Company
  main_url: https://www.dgvolo.com
  url: https://www.dgvolo.com
  description: DG Volo & Company is a Toronto-based investment consultancy. Site designed by Stephen Bell.
  categories:
    - Finance
  built_by: Michael Uloth
  built_by_url: https://www.michaeluloth.com
  featured: false
- title: Shawna Lucey
  main_url: https://www.shawnalucey.com
  url: https://www.shawnalucey.com
  description: Shawna Lucey is an American theater and opera director based in New York City. Site designed by Stephen Bell.
  categories:
    - Portfolio
    - Music
    - Entertainment
  built_by: Michael Uloth
  built_by_url: https://www.michaeluloth.com
  featured: false
- title: Leyan Lo
  main_url: https://www.leyanlo.com
  url: https://www.leyanlo.com
  description: >
    Leyan Lo’s personal website
  categories:
    - Portfolio
  built_by: Leyan Lo
  built_by_url: https://www.leyanlo.com
  featured: false
- title: Hawaii National Bank
  url: https://hawaiinational.bank
  main_url: https://hawaiinational.bank
  description: Hawaii National Bank's highly personalized service has helped loyal customers & locally owned businesses achieve their financial dreams for over 50 years.
  categories:
    - Finance
  built_by: Wall-to-Wall Studios
  built_by_url: https://walltowall.com
  featured: false
- title: Coletiv
  url: https://coletiv.com
  main_url: https://coletiv.com
  description: Coletiv teams up with companies of all sizes to design, develop & launch digital products for iOS, Android & the Web.
  categories:
    - Technology
    - Agency
    - Web Development
  built_by: Coletiv
  built_by_url: https://coletiv.com
  featured: false
- title: janosh.io
  description: >
    Personal blog and portfolio of Janosh Riebesell. The site is built with Gatsby v2 and designed
    entirely with styled-components v4. Much of the layout was achieved with CSS grid. It supports
    Google Analytics, fluid typography and Algolia search.
  main_url: https://janosh.io
  url: https://janosh.io
  source_url: https://github.com/janosh/janosh.io
  categories:
    - Portfolio
    - Blog
    - Science
    - Photography
    - Travel
  built_by: Janosh Riebesell
  built_by_url: https://janosh.io
  featured: false
- title: Gold Edge Training
  url: https://www.goldedgetraining.co.uk
  main_url: https://www.goldedgetraining.co.uk
  description: >
    AAT approved online distance learning accountancy training provider. Branded landing page / mini brochure promoting competitor differentiators, student testimonials, offers, service benefits and features. Designed to both inform potential students and encourage visits to company e-commerce site or direct company contact.
  categories:
    - Education
    - Learning
    - Landing Page
    - Business
    - Finance
  built_by: Leo Furze-Waddock
  built_by_url: https://www.linkedin.com/in/lfurzewaddock
- title: Gatsby Manor
  description: >
    We build themes for gatsby. We have themes for all projects including personal,
    portfolio, e-commerce, landing pages and more. We also run an in-house
    web dev and design studio. If you cannot find what you want, we can build it for you!
    Email us at gatsbymanor@gmail.com with questions.
  main_url: https://www.gatsbymanor.com
  url: https://www.gatsbymanor.com
  source_url: https://github.com/gatsbymanor
  categories:
    - Web Development
    - Agency
    - Technology
    - Freelance
  built_by: Steven Natera
  built_by_url: https://stevennatera.com
- title: Ema Suriano's Portfolio
  main_url: https://emasuriano.com/
  url: https://emasuriano.com/
  description: >
    Ema Suriano's portfolio to display information about him, his projects and what he's writing about.
  categories:
    - Portfolio
    - Technology
    - Web Development
  built_by: Ema Suriano
  built_by_url: https://emasuriano.com/
  featured: false
- title: Luan Orlandi
  main_url: https://luanorlandi.github.io
  url: https://luanorlandi.github.io
  source_url: https://github.com/luanorlandi/luanorlandi.github.io
  description: >
    Luan Orlandi's personal website. Brazilian web developer, enthusiast in React and Gatsby.
  categories:
    - Blog
    - Portfolio
    - Web Development
  built_by: Luan Orlandi
  built_by_url: https://github.com/luanorlandi
- title: Mobius Labs
  main_url: https://mobius.ml
  url: https://mobius.ml
  description: >
    Mobius Labs landing page, a Start-up working on Computer Vision
  categories:
    - Landing Page
    - Marketing
    - Technology
  built_by: sktt
  built_by_url: https://github.com/sktt
- title: EZAgrar
  main_url: https://www.ezagrar.at/en/
  url: https://www.ezagrar.at/en/
  description: >
    EZAgrar.at is the homepage of the biggest agricultural machinery dealership in Austria. In total 8 pages will be built for this client reusing a lot of components between them.
  categories:
    - E-commerce
    - Marketing
  built_by: MangoART
  built_by_url: https://www.mangoart.at
  featured: false
- title: OAsome blog
  main_url: https://oasome.blog/
  url: https://oasome.blog/
  source_url: https://github.com/oorestisime/oasome
  description: >
    Paris-based Cypriot adventurers. A and O. Lovers of life and travel. Want to get a glimpse of the OAsome world?
  categories:
    - Blog
    - Photography
    - Travel
  built_by: Orestis Ioannou
  featured: false
- title: Brittany Chiang
  main_url: https://brittanychiang.com/
  url: https://brittanychiang.com/
  source_url: https://github.com/bchiang7/v4
  description: >
    Personal website and portfolio of Brittany Chiang built with Gatsby v2
  categories:
    - Portfolio
  built_by: Brittany Chiang
  built_by_url: https://github.com/bchiang7
  featured: false
- title: Fitekran
  description: >
    One of the most visited Turkish blogs about health, sports and healthy lifestyle, that has been rebuilt with Gatsby v2 using WordPress.
  main_url: https://www.fitekran.com
  url: https://www.fitekran.com
  categories:
    - Science
    - Healthcare
    - Blog
  built_by: Burak Tokak
  built_by_url: https://www.buraktokak.com
- title: Serverless
  main_url: https://serverless.com
  url: https://serverless.com
  description: >
    Serverless.com – Build web, mobile and IoT applications with serverless architectures using AWS Lambda, Azure Functions, Google CloudFunctions & more!
  categories:
    - Technology
    - Web Development
  built_by: Codebrahma
  built_by_url: https://codebrahma.com
  featured: false
- title: Dive Bell
  main_url: https://divebell.band/
  url: https://divebell.band/
  description: >
    Simple site for a band to list shows dates and videos (499 on lighthouse)
  categories:
    - Music
  built_by: Matt Bagni
  built_by_url: https://mattbag.github.io
  featured: false
- title: Mayer Media Co.
  main_url: https://mayermediaco.com/
  url: https://mayermediaco.com/
  description: >
    Freelance Web Development and Digital Marketing
  categories:
    - Web Development
    - Marketing
    - Blog
  source_url: https://github.com/MayerMediaCo/MayerMediaCo2.0
  built_by: Danny Mayer
  built_by_url: https://twitter.com/mayermediaco
  featured: false
- title: Jan Czizikow Portfolio
  main_url: https://www.janczizikow.com/
  url: https://www.janczizikow.com/
  source_url: https://github.com/janczizikow/janczizikow-portfolio
  description: >
    Simple personal portfolio site built with Gatsby
  categories:
    - Portfolio
    - Freelance
    - Web Development
  built_by: Jan Czizikow
  built_by_url: https://github.com/janczizikow
- title: Carbon Design Systems
  main_url: http://www.carbondesignsystem.com/
  url: http://www.carbondesignsystem.com/
  description: >
    The Carbon Design System is integrating the new IBM Design Ethos and Language. It represents a completely fresh approach to the design of all things at IBM.
  categories:
    - Design System
    - Documentation
  built_by: IBM
  built_by_url: https://www.ibm.com/
  featured: false
- title: Mozilla Mixed Reality
  main_url: https://mixedreality.mozilla.org/
  url: https://mixedreality.mozilla.org/
  description: >
    Virtual Reality for the free and open Web.
  categories:
    - Open Source
  built_by: Mozilla
  built_by_url: https://www.mozilla.org/
  featured: false
- title: Uniform Hudl Design System
  main_url: http://uniform.hudl.com/
  url: http://uniform.hudl.com/
  description: >
    A single design system to ensure every interface feels like Hudl. From the colors we use to the size of our buttons and what those buttons say, Uniform has you covered. Check the guidelines, copy the code and get to building.
  categories:
    - Design System
    - Open Source
    - Design
  built_by: Hudl
  built_by_url: https://www.hudl.com/
- title: Subtle UI
  main_url: https://subtle-ui.netlify.com/
  url: https://subtle-ui.netlify.com/
  source_url: https://github.com/ryanwiemer/subtle-ui
  description: >
    A collection of clever yet understated user interactions found on the web.
  categories:
    - Web Development
    - Open Source
    - User Experience
  built_by: Ryan Wiemer
  built_by_url: https://www.ryanwiemer.com/
  featured: false
- title: developer.bitcoin.com
  main_url: https://developer.bitcoin.com/
  url: https://developer.bitcoin.com/
  description: >
    Bitbox based bitcoin.com developer platform and resources.
  categories:
    - Finance
  featured: false
- title: Barmej
  main_url: https://app.barmej.com/
  url: https://app.barmej.com/
  description: >
    An interactive platform to learn different programming languages in Arabic for FREE
  categories:
    - Education
    - Programming
    - Learning
  built_by: Obytes
  built_by_url: https://www.obytes.com/
  featured: false
- title: Emergence
  main_url: https://emcap.com/
  url: https://emcap.com/
  description: >
    Emergence is a top enterprise cloud venture capital firm. We fund early stage ventures focusing on enterprise & SaaS applications. Emergence is one of the top VC firms in Silicon Valley.
  categories:
    - Marketing
    - Blog
  built_by: Upstatement
  built_by_url: https://www.upstatement.com/
  featured: false
- title: FPVtips
  main_url: https://fpvtips.com
  url: https://fpvtips.com
  source_url: https://github.com/jumpalottahigh/fpvtips
  description: >
    FPVtips is all about bringing racing drone pilots closer together, and getting more people into the hobby!
  categories:
    - Community
    - Education
  built_by: Georgi Yanev
  built_by_url: https://twitter.com/jumpalottahigh
  featured: false
- title: Georgi Yanev
  main_url: https://blog.georgi-yanev.com/
  url: https://blog.georgi-yanev.com/
  source_url: https://github.com/jumpalottahigh/blog.georgi-yanev.com
  description: >
    I write articles about FPV quads (building and flying), web development, smart home automation, life-long learning and other topics from my personal experience.
  categories:
    - Blog
  built_by: Georgi Yanev
  built_by_url: https://twitter.com/jumpalottahigh
  featured: false
- title: Bear Archery
  main_url: https://beararchery.com/
  url: https://beararchery.com/
  categories:
    - E-commerce
    - Sports
  built_by: Escalade Sports
  built_by_url: https://www.escaladesports.com/
  featured: false
- title: "attn:"
  main_url: https://www.attn.com/
  url: https://www.attn.com/
  categories:
    - Media
    - Entertainment
  built_by: "attn:"
  built_by_url: https://www.attn.com/
  featured: false
- title: Mirror Conf
  description: >
    Mirror Conf is a conference designed to empower designers and frontend developers who have a thirst for knowledge and want to broaden their horizons.
  main_url: https://www.mirrorconf.com/
  url: https://www.mirrorconf.com/
  categories:
    - Conference
    - Design
    - Web Development
  featured: false
- title: Startarium
  main_url: https://www.startarium.ro
  url: https://www.startarium.ro
  description: >
    Free entrepreneurship educational portal with more than 20000 users, hundreds of resources, crowdfunding, mentoring and investor pitching events facilitated.
  categories:
    - Education
    - Nonprofit
    - Entrepreneurship
  built_by: Cezar Neaga
  built_by_url: https://twitter.com/cezarneaga
  featured: false
- title: Microlink
  main_url: https://microlink.io/
  url: https://microlink.io/
  description: >
    Extract structured data from any website.
  categories:
    - Web Development
    - API
  built_by: Kiko Beats
  built_by_url: https://kikobeats.com/
  featured: false
- title: Kevin Legrand
  url: https://k-legrand.com
  main_url: https://k-legrand.com
  source_url: https://github.com/Manoz/k-legrand.com
  description: >
    Personal website and blog built with love with Gatsby v2
  categories:
    - Blog
    - Portfolio
    - Web Development
  built_by: Kevin Legrand
  built_by_url: https://k-legrand.com
  featured: false
- title: David James Portfolio
  main_url: https://dfjames.com/
  url: https://dfjames.com/
  source_url: https://github.com/daviddeejjames/dfjames-gatsby
  description: >
    Portfolio Site using GatsbyJS and headless WordPress
  categories:
    - WordPress
    - Portfolio
    - Blog
  built_by: David James
  built_by_url: https://twitter.com/daviddeejjames
- title: Hypertext Candy
  url: https://www.hypertextcandy.com/
  main_url: https://www.hypertextcandy.com/
  description: >
    Blog about web development. Laravel, Vue.js, etc.
  categories:
    - Blog
    - Web Development
  built_by: Masahiro Harada
  built_by_url: https://twitter.com/_Masahiro_H_
  featured: false
- title: Maxence Poutord's blog
  description: >
    Tech & programming blog of Maxence Poutord, Software Engineer, Serial Traveler and Public Speaker
  main_url: https://www.maxpou.fr
  url: https://www.maxpou.fr
  featured: false
  categories:
    - Blog
    - Web Development
  built_by: Maxence Poutord
  built_by_url: https://www.maxpou.fr
- title: The Noted Project
  url: https://thenotedproject.org
  main_url: https://thenotedproject.org
  source_url: https://github.com/ianbusko/the-noted-project
  description: >
    Website to showcase the ethnomusicology research for The Noted Project.
  categories:
    - Portfolio
    - Education
    - Gallery
  built_by: Ian Busko
  built_by_url: https://github.com/ianbusko
  featured: false
- title: People For Bikes
  url: https://2017.peopleforbikes.org/
  main_url: https://2017.peopleforbikes.org/
  categories:
    - Community
    - Sports
    - Gallery
    - Nonprofit
  built_by: PeopleForBikes
  built_by_url: https://peopleforbikes.org/about-us/who-we-are/staff/
  featured: false
- title: Wide Eye
  description: >
    Creative agency specializing in interactive design, web development, and digital communications.
  url: https://wideeye.co/
  main_url: https://wideeye.co/
  categories:
    - Design
    - Web Development
  built_by: Wide Eye
  built_by_url: https://wideeye.co/about-us/
  featured: false
- title: CodeSandbox
  description: >
    CodeSandbox is an online editor that helps you create web applications, from prototype to deployment.
  url: https://codesandbox.io/
  main_url: https://codesandbox.io/
  categories:
    - Web Development
  featured: false
- title: Marvel
  description: >
    The all-in-one platform powering design.
  url: https://marvelapp.com/
  main_url: https://marvelapp.com/
  categories:
    - Design
  featured: false
- title: Designcode.io
  description: >
    Learn to design and code React apps.
  url: https://designcode.io
  main_url: https://designcode.io
  categories:
    - Learning
  featured: false
- title: Happy Design
  description: >
    The Brand and Product Team Behind Happy Money
  url: https://design.happymoney.com/
  main_url: https://design.happymoney.com/
  categories:
    - Design
    - Finance
- title: Weihnachtsmarkt.ms
  description: >
    Explore the christmas market in Münster (Westf).
  url: https://weihnachtsmarkt.ms/
  main_url: https://weihnachtsmarkt.ms/
  source_url: https://github.com/codeformuenster/weihnachtsmarkt
  categories:
    - Gallery
    - Food
  built_by: Code for Münster during MSHACK18
  featured: false
- title: Code Championship
  description: >
    Competitive coding competitions for students from 3rd to 8th grade. Code is Sport.
  url: https://www.codechampionship.com
  main_url: https://www.codechampionship.com
  categories:
    - Learning
    - Education
    - Sports
  built_by: Abamath LLC
  built_by_url: https://www.abamath.com
  featured: false
- title: Wieden+Kennedy
  description: >
    Wieden+Kennedy is an independent, global creative company.
  categories:
    - Technology
    - Web Development
    - Agency
    - Marketing
  url: https://www.wk.com
  main_url: https://www.wk.com
  built_by: Wieden Kennedy
  built_by_url: https://www.wk.com/about/
  featured: false
- title: Testing JavaScript
  description: >
    This course will teach you the fundamentals of testing your JavaScript applications using eslint, Flow, Jest, and Cypress.
  url: https://testingjavascript.com/
  main_url: https://testingjavascript.com/
  categories:
    - Learning
    - Education
    - JavaScript
  built_by: Kent C. Dodds
  built_by_url: https://kentcdodds.com/
  featured: false
- title: Use Hooks
  description: >
    One new React Hook recipe every day.
  url: https://usehooks.com/
  main_url: https://usehooks.com/
  categories:
    - Learning
  built_by: Gabe Ragland
  built_by_url: https://twitter.com/gabe_ragland
  featured: false
- title: Ambassador
  url: https://www.getambassador.io
  main_url: https://www.getambassador.io
  description: >
    Open source, Kubernetes-native API Gateway for microservices built on Envoy.
  categories:
    - Open Source
    - Documentation
    - Technology
  built_by: Datawire
  built_by_url: https://www.datawire.io
  featured: false
- title: Clubhouse
  main_url: https://clubhouse.io
  url: https://clubhouse.io
  description: >
    The intuitive and powerful project management platform loved by software teams of all sizes. Built with Gatsby v2 and Prismic
  categories:
    - Technology
    - Blog
    - Productivity
    - Community
    - Design
    - Open Source
  built_by: Ueno.
  built_by_url: https://ueno.co
  featured: false
- title: Asian Art Collection
  url: http://artmuseum.princeton.edu/asian-art/
  main_url: http://artmuseum.princeton.edu/asian-art/
  description: >
    Princeton University has a branch dealing with state of art.They have showcased ore than 6,000 works of Asian art are presented alongside ongoing curatorial and scholarly research
  categories:
    - Marketing
  featured: false
- title: QHacks
  url: https://qhacks.io
  main_url: https://qhacks.io
  source_url: https://github.com/qhacks/qhacks-website
  description: >
    QHacks is Queen’s University’s annual hackathon! QHacks was founded in 2016 with a mission to advocate and incubate the tech community at Queen’s University and throughout Canada.
  categories:
    - Education
    - Technology
    - Podcast
  featured: false
- title: Tyler McGinnis
  url: https://tylermcginnis.com/
  main_url: https://tylermcginnis.com/
  description: >
    The linear, course based approach to learning web technologies.
  categories:
    - Education
    - Technology
    - Podcast
    - Web Development
  featured: false
- title: a11y with Lindsey
  url: https://www.a11ywithlindsey.com/
  main_url: https://www.a11ywithlindsey.com/
  source_url: https://github.com/lkopacz/a11y-with-lindsey
  description: >
    To help developers navigate accessibility jargon, write better code, and to empower them to make their Internet, Everyone's Internet.
  categories:
    - Education
    - Blog
    - Technology
  built_by: Lindsey Kopacz
  built_by_url: https://twitter.com/littlekope0903
  featured: false
- title: DEKEMA
  url: https://www.dekema.com/
  main_url: https://www.dekema.com/
  description: >
    Worldclass crafting: Furnace, fervor, fulfillment. Delivering highest demand for future craftsmanship. Built using Gatsby v2 and Prismic.
  categories:
    - Healthcare
    - Science
    - Technology
  built_by: Crisp Studio
  built_by_url: https://crisp.studio
  featured: false
- title: Ramón Chancay
  description: >-
    Front-end / Back-end Developer in Guayaquil Ecuador.
    Currently at Everymundo, previously at El Universo.
    I enjoy teaching and sharing what I know.
    I give professional advice to developers and companies.
    My wife and my children are everything in my life.
  main_url: https://ramonchancay.me/
  url: https://ramonchancay.me/
  source_url: https://github.com/devrchancay/personal-site
  featured: false
  categories:
    - Blog
    - Technology
    - Web Development
  built_by: Ramón Chancay
  built_by_url: https://ramonchancay.me/
- title: Acclimate Consulting
  main_url: https://www.acclimate.io/
  url: https://www.acclimate.io/
  description: >-
    Acclimate is a consulting firm that puts organizations back in control with data-driven strategies and full-stack applications.
  categories:
    - Technology
    - Consulting
  built_by: Andrew Wilson
  built_by_url: https://github.com/andwilson
  featured: false
- title: Flyright
  url: https://flyright.co/
  main_url: https://flyright.co/
  description: >-
    Flyright curates everything you need for international travel in one tidy place 💜
  categories:
    - Technology
    - App
  built_by: Ty Hopp
  built_by_url: https://github.com/tyhopp
  featured: false
- title: Vets Who Code
  url: https://vetswhocode.io/
  main_url: https://vetswhocode.io/
  description: >-
    VetsWhoCode is a non-profit organization dedicated to training military veterans & giving them the skills they need transition into tech careers.
  categories:
    - Technology
    - Nonprofit
  featured: false
- title: Patreon Blog
  url: https://blog.patreon.com/
  main_url: https://blog.patreon.com/
  description: >-
    Official blog of Patreon.com
  categories:
    - Blog
  featured: false
- title: Full Beaker
  url: https://fullbeaker.com/
  main_url: https://fullbeaker.com/
  description: >-
    Full Beaker provides independent advice online about careers and home ownership, and connect anyone who asks with companies that can help them.
  categories:
    - Consulting
  featured: false
- title: Citywide Holdup
  url: https://citywideholdup.org/
  main_url: https://citywideholdup.org/
  description: >-
    Citywide Holdup is an annual fundraising event held around early November in the city of Austin, TX hosted by the Texas Wranglers benefitting Easter Seals of Central Texas, a non-profit organization that provides exceptional services, education, outreach and advocacy so that people with disabilities can live, learn, work and play in our communities.
  categories:
    - Nonprofit
    - Event
  built_by: Cameron Rison
  built_by_url: https://github.com/killakam3084
  featured: false
- title: Dawn Labs
  url: https://dawnlabs.io
  main_url: https://dawnlabs.io
  description: >-
    Thoughtful products for inspired teams. With a holistic approach to engineering and design, we partner with startups and enterprises to build for the digital era.
  categories:
    - Technology
    - Agency
    - Web Development
  featured: false
- title: COOP by Ryder
  url: https://coop.com/
  main_url: https://coop.com/
  description: >
    COOP is a platform that connects fleet managers that have idle vehicles to businesses that are looking to rent vehicles. COOP simplifies the process and paperwork required to safely share vehicles between business owners.
  categories:
    - Marketing
  built_by: Crispin Porter Bogusky
  built_by_url: http://www.cpbgroup.com/
  featured: false
- title: Domino's Paving for Pizza
  url: https://www.pavingforpizza.com/
  main_url: https://www.pavingforpizza.com/
  description: >
    Nominate your town for a chance to have your rough drive home from Domino's fixed to pizza perfection.
  categories:
    - Marketing
  built_by: Crispin Porter Bogusky
  built_by_url: http://www.cpbgroup.com/
  featured: false
- title: Propapanda
  url: https://propapanda.eu/
  main_url: https://propapanda.eu/
  description: >
    Is a creative production house based in Tallinn, Estonia. We produce music videos, commercials, films and campaigns – from scratch to finish.
  categories:
    - Video
    - Portfolio
    - Agency
    - Media
  built_by: Henry Kehlmann
  built_by_url: https://github.com/madhenry/
  featured: false
- title: JAMstack.paris
  url: https://jamstack.paris/
  main_url: https://jamstack.paris/
  source_url: https://github.com/JAMstack-paris/jamstack.paris
  description: >
    JAMstack-focused, bi-monthly meetup in Paris
  categories:
    - Web Development
  built_by: Matthieu Auger & Nicolas Goutay
  built_by_url: https://github.com/JAMstack-paris
  featured: false
- title: DexWallet - The only Wallet you need by Dexlab
  main_url: https://www.dexwallet.io/
  url: https://www.dexwallet.io/
  source_url: https://github.com/dexlab-io/DexWallet-website
  featured: false
  description: >-
    DexWallet is a secure, multi-chain, mobile wallet with an upcoming one-click exchange for mobile.
  categories:
    - App
    - Open Source
  built_by: DexLab
  built_by_url: https://github.com/dexlab-io
- title: Kings Valley Paving
  url: https://kingsvalleypaving.com
  main_url: https://kingsvalleypaving.com
  description: >
    Kings Valley Paving is an asphalt, paving and concrete company serving the commercial, residential and industrial sectors in the Greater Toronto Area. Site designed by Stephen Bell.
  categories:
    - Marketing
  built_by: Michael Uloth
  built_by_url: https://www.michaeluloth.com
  featured: false
- title: Peter Barrett
  url: https://www.peterbarrett.ca
  main_url: https://www.peterbarrett.ca
  description: >
    Peter Barrett is a Canadian baritone from Newfoundland and Labrador who performs opera and concert repertoire in Canada, the U.S. and around the world. Site designed by Stephen Bell.
  categories:
    - Portfolio
    - Music
  built_by: Michael Uloth
  built_by_url: https://www.michaeluloth.com
  featured: false
- title: NARCAN
  main_url: https://www.narcan.com
  url: https://www.narcan.com
  description: >
    NARCAN Nasal Spray is the first and only FDA-approved nasal form of naloxone for the emergency treatment of a known or suspected opioid overdose.
  categories:
    - Healthcare
  built_by: NARCAN
  built_by_url: https://www.narcan.com
  featured: false
- title: Ritual
  main_url: https://ritual.com
  url: https://ritual.com
  description: >
    Ritual started with a simple question, what exactly is in women's multivitamins? This is the story of what happened when our founder Kat started searching for answers — the story of Ritual.
  categories:
    - Healthcare
  built_by: Ritual
  built_by_url: https://ritual.com
  featured: false
- title: Truebill
  main_url: https://www.truebill.com
  url: https://www.truebill.com
  description: >
    Truebill empowers you to take control of your money.
  categories:
    - Finance
  built_by: Truebill
  built_by_url: https://www.truebill.com
  featured: false
- title: Smartling
  main_url: https://www.smartling.com
  url: https://www.smartling.com
  description: >
    Smartling enables you to automate, manage, and professionally translate content so that you can do more with less.
  categories:
    - Marketing
  built_by: Smartling
  built_by_url: https://www.smartling.com
  featured: false
- title: Clear
  main_url: https://www.clearme.com
  url: https://www.clearme.com
  description: >
    At clear, we’re working toward a future where you are your ID, enabling you to lead an unstoppable life.
  categories:
    - Security
  built_by: Clear
  built_by_url: https://www.clearme.com
  featured: false
- title: VS Code Rocks
  main_url: https://vscode.rocks
  url: https://vscode.rocks
  source_url: https://github.com/lannonbr/vscode-rocks
  featured: false
  description: >
    VS Code Rocks is a place for weekly news on the newest features and updates to Visual Studio Code as well as trending extensions and neat tricks to continually improve your VS Code skills.
  categories:
    - Open Source
    - Blog
    - Web Development
  built_by: Benjamin Lannon
  built_by_url: https://github.com/lannonbr
- title: Particle
  main_url: https://www.particle.io
  url: https://www.particle.io
  featured: false
  description: Particle is a fully-integrated IoT platform that offers everything you need to deploy an IoT product.
  categories:
    - Marketing
- title: freeCodeCamp curriculum
  main_url: https://learn.freecodecamp.org
  url: https://learn.freecodecamp.org
  featured: false
  description: Learn to code with free online courses, programming projects, and interview preparation for developer jobs.
  categories:
    - Web Development
    - Learning
- title: Tandem
  main_url: https://www.tandem.co.uk
  url: https://www.tandem.co.uk
  description: >
    We're on a mission to free you of money misery. Our app, card and savings account are designed to help you spend less time worrying about money and more time enjoying life.
  categories:
    - Finance
    - App
  built_by: Tandem
  built_by_url: https://github.com/tandembank
  featured: false
- title: Monbanquet.fr
  main_url: https://monbanquet.fr
  url: https://monbanquet.fr
  description: >
    Give your corporate events the food and quality it deserves, thanks to the know-how of the best local artisans.
  categories:
    - E-commerce
    - Food
    - Event
  built_by: Monbanquet.fr
  built_by_url: https://github.com/monbanquet
  featured: false
- title: The Leaky Cauldron Blog
  url: https://theleakycauldronblog.com
  main_url: https://theleakycauldronblog.com
  source_url: https://github.com/v4iv/theleakycauldronblog
  description: >
    A Brew of Awesomeness with a Pinch of Magic...
  categories:
    - Blog
  built_by: Vaibhav Sharma
  built_by_url: https://github.com/v4iv
  featured: false
- title: Wild Drop Surf Camp
  main_url: https://wilddropsurfcamp.com
  url: https://wilddropsurfcamp.com
  description: >
    Welcome to Portugal's best kept secret and be amazed with our nature. Here you can explore, surf, taste the world's best gastronomy and wine, feel the North Canyon's power with the biggest waves in the world and so many other amazing things. Find us, discover yourself!
  categories:
    - Travel
  built_by: Samuel Fialho
  built_by_url: https://samuelfialho.com
  featured: false
- title: JoinUp HR chatbot
  url: https://www.joinup.io
  main_url: https://www.joinup.io
  description: Custom HR chatbot for better candidate experience
  categories:
    - App
    - Technology
  featured: false
- title: JDCastro Web Design & Development
  main_url: https://jacobdcastro.com
  url: https://jacobdcastro.com
  source_url: https://github.com/jacobdcastro/personal-site
  featured: false
  description: >
    A small business site for freelance web designer and developer Jacob D. Castro. Includes professional blog, contact forms, and soon-to-come portfolio of sites for clients. Need a new website or an extra developer to share the workload? Feel free to check out the website!
  categories:
    - Blog
    - Portfolio
    - Business
    - Freelance
  built_by: Jacob D. Castro
  built_by_url: https://twitter.com/jacobdcastro
- title: Gatsby Tutorials
  main_url: https://www.gatsbytutorials.com
  url: https://www.gatsbytutorials.com
  source_url: https://github.com/ooloth/gatsby-tutorials
  featured: false
  description: >
    Gatsby Tutorials is a community-updated list of video, audio and written tutorials to help you learn GatsbyJS.
  categories:
    - Web Development
    - Education
    - Open Source
  built_by: Michael Uloth
  built_by_url: https://www.michaeluloth.com
- title: Grooovinger
  url: https://www.grooovinger.com
  main_url: https://www.grooovinger.com
  description: >
    Martin Grubinger, a web developer from Austria
  categories:
    - Portfolio
    - Web Development
  built_by: Martin Grubinger
  built_by_url: https://www.grooovinger.com
  featured: false
- title: LXDX - the Crypto Derivatives Exchange
  main_url: https://www.lxdx.co/
  url: https://www.lxdx.co/
  description: >
    LXDX is the world's fastest crypto exchange. Our mission is to bring innovative financial products to retail crypto investors, providing access to the same speed and scalability that institutional investors already depend on us to deliver each and every day.
  categories:
    - Marketing
    - Finance
  built_by: Corey Ward
  built_by_url: http://www.coreyward.me/
  featured: false
- title: Kyle McDonald
  url: https://kylemcd.com
  main_url: https://kylemcd.com
  source_url: https://github.com/kylemcd/personal-site-react
  description: >
    Personal site + blog for Kyle McDonald
  categories:
    - Blog
  built_by: Kyle McDonald
  built_by_url: https://kylemcd.com
  featured: false
- title: VSCode Power User Course
  main_url: https://VSCode.pro
  url: https://VSCode.pro
  description: >
    After 10 years with Sublime, I switched to VSCode. Love it. Spent 1000+ hours building a premium video course to help you switch today. 200+ power user tips & tricks turn you into a VSCode.pro
  categories:
    - Education
    - Learning
    - E-commerce
    - Marketing
    - Technology
    - Web Development
  built_by: Ahmad Awais
  built_by_url: https://twitter.com/MrAhmadAwais/
  featured: false
- title: Thijs Koerselman Portfolio
  main_url: https://www.vauxlab.com
  url: https://www.vauxlab.com
  featured: false
  description: >
    Portfolio of Thijs Koerselman. A freelance software engineer, full-stack web developer and sound designer.
  categories:
    - Portfolio
    - Business
    - Freelance
    - Technology
    - Web Development
    - Music
- title: Ad Hoc Homework
  main_url: https://homework.adhoc.team
  url: https://homework.adhoc.team
  description: >
    Ad Hoc builds government digital services that are fast, efficient, and usable by everyone. Ad Hoc Homework is a collection of coding and design challenges for candidates applying to our open positions.
  categories:
    - Web Development
    - Government
    - Healthcare
    - Programming
  built_by_url: https://adhoc.team
  featured: false
- title: Birra Napoli
  main_url: http://www.birranapoli.it
  url: http://www.birranapoli.it
  built_by: Ribrain
  built_by_url: https://www.ribrainstudio.com
  featured: false
  description: >
    Birra Napoli official site
  categories:
    - Landing Page
    - Business
    - Food
- title: Satispay
  url: https://www.satispay.com
  main_url: https://www.satispay.com
  categories:
    - Business
    - Finance
    - Technology
  built_by: Satispay
  built_by_url: https://www.satispay.com
  featured: false
- title: The Movie Database - Gatsby
  url: https://tmdb.lekoarts.de
  main_url: https://tmdb.lekoarts.de
  source_url: https://github.com/LekoArts/gatsby-source-tmdb-example
  categories:
    - Open Source
    - Entertainment
    - Gallery
  featured: false
  built_by: LekoArts
  built_by_url: https://github.com/LekoArts
  description: >
    Source from The Movie Database (TMDb) API (v3) in Gatsby. This example is built with react-spring, React hooks and react-tabs and showcases the gatsby-source-tmdb plugin. It also has some client-only paths and uses gatsby-image.
- title: LANDR - Creative Tools for Musicians
  url: https://www.landr.com/
  main_url: https://www.landr.com/en/
  categories:
    - Music
    - Technology
    - Business
    - Entrepreneurship
    - Freelance
    - Marketing
    - Media
  featured: false
  built_by: LANDR
  built_by_url: https://twitter.com/landr_music
  description: >
    Marketing website built for LANDR. LANDR is a web application that provides tools for musicians to master their music (using artificial intelligence), collaborate with other musicians, and distribute their music to multiple platforms.
- title: ClinicJS
  url: https://clinicjs.org/
  main_url: https://clinicjs.org/
  categories:
    - Technology
    - Documentation
  featured: false
  built_by: NearForm
  built_by_url: https://www.nearform.com/
  description: >
    Tools to help diagnose and pinpoint Node.js performance issues.
- title: KOBIT
  main_url: https://kobit.in
  url: https://kobit.in
  description: Automated Google Analytics Report with everything you need and more
  featured: false
  categories:
    - Marketing
    - Blog
  built_by: mottox2
  built_by_url: https://mottox2.com
- title: Aleksander Hansson
  main_url: https://ahansson.com
  url: https://ahansson.com
  featured: false
  description: >
    Portfolio website for Aleksander Hansson
  categories:
    - Portfolio
    - Business
    - Freelance
    - Technology
    - Web Development
    - Consulting
  built_by: Aleksander Hansson
  built_by_url: https://www.linkedin.com/in/aleksanderhansson/
- title: Surfing Nosara
  main_url: https://www.surfingnosara.com
  url: https://www.surfingnosara.com
  description: Real estate, vacation, and surf report hub for Nosara, Costa Rica
  featured: false
  categories:
    - Business
    - Blog
    - Gallery
    - Marketing
  built_by: Desarol
  built_by_url: https://www.desarol.com
- title: Crispin Porter Bogusky
  url: https://cpbgroup.com/
  main_url: https://cpbgroup.com/
  description: >
    We solve the world’s toughest communications problems with the most quantifiably potent creative assets.
  categories:
    - Agency
    - Design
    - Marketing
  built_by: Crispin Porter Bogusky
  built_by_url: https://cpbgroup.com/
  featured: false
- title: graphene-python
  url: https://graphene-python.org
  main_url: https://graphene-python.org
  description: Graphene is a collaboratively funded project.Graphene-Python is a library for building GraphQL APIs in Python easily.
  categories:
    - Library
    - API
    - Documentation
  featured: false
- title: Engel & Völkers Ibiza Holiday Rentals
  main_url: https://www.ev-ibiza.com/
  url: https://www.ev-ibiza.com/
  featured: false
  built_by: Ventura Digitalagentur
  description: >
    Engel & Völkers, one of the most successful real estate agencies in the world, offers luxury holiday villas to rent in Ibiza.
  categories:
    - Travel
- title: Sylvain Hamann's personal website
  url: https://shamann.fr
  main_url: https://shamann.fr
  source_url: https://github.com/sylvhama/shamann-gatsby/
  description: >
    Sylvain Hamann, web developer from France
  categories:
    - Portfolio
    - Web Development
  built_by: Sylvain Hamann
  built_by_url: https://twitter.com/sylvhama
  featured: false
- title: Luca Crea's portfolio
  main_url: https://lcrea.github.io
  url: https://lcrea.github.io
  description: >
    Portfolio and personal website of Luca Crea, an Italian software engineer.
  categories:
    - Portfolio
  built_by: Luca Crea
  built_by_url: https://github.com/lcrea
  featured: false
- title: Escalade Sports
  main_url: https://www.escaladesports.com/
  url: https://www.escaladesports.com/
  categories:
    - E-commerce
    - Sports
  built_by: Escalade Sports
  built_by_url: https://www.escaladesports.com/
  featured: false
- title: Exposify
  main_url: https://www.exposify.de/
  url: https://www.exposify.de/
  description: >
    This is our German website built with Gatsby 2.0, Emotion and styled-system.
    Exposify is a proptech startup and builds technology for real estate businesses.
    We provide our customers with an elegant agent software in combination
    with beautifully designed and fast websites.
  categories:
    - Web Development
    - Real Estate
    - Agency
    - Marketing
  built_by: Exposify
  built_by_url: https://www.exposify.de/
  featured: false
- title: Steak Point
  main_url: https://www.steakpoint.at/
  url: https://www.steakpoint.at/
  description: >
    Steak Restaurant in Vienna, Austria (Wien, Österreich).
  categories:
    - Food
  built_by: Peter Kroyer
  built_by_url: https://www.peterkroyer.at/
  featured: false
- title: Takumon blog
  main_url: https://takumon.com
  url: https://takumon.com
  source_url: https://github.com/Takumon/blog
  description: Java Engineer's tech blog.
  featured: false
  categories:
    - Blog
  built_by: Takumon
  built_by_url: https://twitter.com/inouetakumon
- title: DayThirty
  main_url: https://daythirty.com
  url: https://daythirty.com
  description: DayThirty - ideas for the new year.
  featured: false
  categories:
    - Marketing
  built_by: Jack Oliver
  built_by_url: https://twitter.com/mrjackolai
- title: TheAgencyProject
  main_url: https://theagencyproject.co
  url: https://theagencyproject.co
  description: Agency model, without agency overhead.
  categories:
    - Agency
  built_by: JV-LA
  built_by_url: https://jv-la.com
- title: Karen Hou's portfolio
  main_url: https://www.karenhou.com/
  url: https://www.karenhou.com/
  categories:
    - Portfolio
  built_by: Karen H. Developer
  built_by_url: https://github.com/karenhou
  featured: false
- title: Jean Luc Ponty
  main_url: https://ponty.com
  url: https://ponty.com
  description: Official site for Jean Luc Ponty, French virtuoso violinist and jazz composer.
  featured: false
  categories:
    - Music
    - Entertainment
  built_by: Othermachines
  built_by_url: https://othermachines.com
- title: Rosewood Family Advisors
  main_url: https://www.rfallp.com/
  url: https://www.rfallp.com/
  description: Rosewood Family Advisors LLP (Palo Alto) provides a diverse range of family office services customized for ultra high net worth individuals.
  featured: false
  categories:
    - Finance
    - Business
  built_by: Othermachines
  built_by_url: https://othermachines.com
- title: Standing By Company
  main_url: https://standingby.company
  url: https://standingby.company
  description: A brand experience design company led by Scott Mackenzie and Trent Barton.
  featured: false
  categories:
    - Design
    - Web Development
  built_by: Standing By Company
  built_by_url: https://standingby.company
- title: Ashley Thouret
  main_url: https://www.ashleythouret.com
  url: https://www.ashleythouret.com
  description: Official website of Canadian soprano Ashley Thouret. Site designed by Stephen Bell.
  categories:
    - Portfolio
    - Music
  built_by: Michael Uloth
  built_by_url: https://www.michaeluloth.com
  featured: false
- title: The AZOOR Society
  main_url: https://www.azoorsociety.org
  url: https://www.azoorsociety.org
  description: The AZOOR Society is a UK-based charity committed to promoting awareness of Acute Zonal Occult Outer Retinopathy and assisting further research. Site designed by Stephen Bell.
  categories:
    - Community
    - Nonprofit
  built_by: Michael Uloth
  built_by_url: https://www.michaeluloth.com
  featured: false
- title: Gábor Fűzy pianist
  main_url: https://pianobar.hu
  url: https://pianobar.hu
  description: Gábor Fűzy pianist's official website built with Gatsby v2.
  categories:
    - Music
  built_by: Zoltán Bedi
  built_by_url: https://github.com/B3zo0
  featured: false
- title: Logicwind
  main_url: https://logicwind.com
  url: https://logicwind.com
  description: Website of Logicwind - JavaScript experts, Technology development agency & consulting.
  featured: false
  categories:
    - Portfolio
    - Agency
    - Web Development
    - Consulting
  built_by: Logicwind
  built_by_url: https://www.logicwind.com
- title: ContactBook.app
  main_url: https://contactbook.app
  url: https://contactbook.app
  description: Seamlessly share Contacts with G Suite team members
  featured: false
  categories:
    - Landing Page
    - Blog
  built_by: Logicwind
  built_by_url: https://www.logicwind.com
- title: Waterscapes
  main_url: https://waterscap.es
  url: https://waterscap.es/lake-monteynard/
  source_url: https://github.com/gaelbillon/Waterscapes-Gatsby-site
  description: Waterscap.es is a directory of bodies of water (creeks, ponds, waterfalls, lakes, etc) with information about each place such as how to get there, hike time, activities and photos and a map displayed with the Mapbox GL SJ npm package. It was developed with the goal of learning Gatsby. This website is based on the gatsby-contentful-starter and uses Contentful as CMS. It is hosted on Netlify. Hooks are setup with Bitbucket and Contentful to trigger a new build upon code or content changes. The data on Waterscap.es is a mix of original content and informations from the internets gathered and put together.
  categories:
    - Directory
    - Photography
    - Travel
  built_by: Gaël Billon
  built_by_url: https://gaelbillon.com
  featured: false
- title: Packrs
  url: https://www.packrs.co/
  main_url: https://www.packrs.co/
  description: >
    Packrs is a local delivery platform, one spot for all your daily requirements. On a single tap get everything you need at your doorstep.
  categories:
    - Marketing
    - Landing Page
    - Entrepreneurship
  built_by: Vipin Kumar Rawat
  built_by_url: https://github.com/aesthytik
  featured: false
- title: HyakuninIsshu
  main_url: https://hyakuninanki.net
  url: https://hyakuninanki.net
  source_url: https://github.com/rei-m/web_hyakuninisshu
  description: >
    HyakuninIsshu is a traditional Japanese card game.
  categories:
    - Education
    - Gallery
    - Entertainment
  built_by: Rei Matsushita
  built_by_url: https://github.com/rei-m/
  featured: false
- title: WQU Partners
  main_url: https://partners.wqu.org/
  url: https://partners.wqu.org/
  featured: false
  categories:
    - Marketing
    - Education
    - Landing Page
  built_by: Corey Ward
  built_by_url: http://www.coreyward.me/
- title: Federico Giacone
  url: https://federico.giac.one/
  main_url: https://federico.giac.one
  source_url: https://github.com/leopuleo/federico.giac.one
  description: >
    Digital portfolio for Italian Architect Federico Giacone.
  categories:
    - Portfolio
    - Gallery
  built_by: Leonardo Giacone
  built_by_url: https://github.com/leopuleo
  featured: false
- title: Station
  url: https://getstation.com/
  main_url: https://getstation.com/
  description: Station is the first smart browser for busy people. A single place for all of your web applications.
  categories:
    - Technology
    - Web Development
    - Productivity
  featured: false
- title: Vyron Vasileiadis
  url: https://fedonman.com/
  main_url: https://fedonman.com
  source_url: https://github.com/fedonman/fedonman-website
  description: Personal space of Vyron Vasileiadis aka fedonman, a Web & IoT Developer, Educator and Entrepreneur based in Athens, Greece.
  categories:
    - Portfolio
    - Technology
    - Web Development
    - Education
  built_by: Vyron Vasileiadis
  built_by_url: https://github.com/fedonman
- title: Fabien Champigny
  url: https://www.champigny.name/
  main_url: https://www.champigny.name/
  built_by_url: https://www.champigny.name/
  description: Fabien Champigny's personal blog. Entrepreneur, hacker and loves street photo.
  categories:
    - Blog
    - Gallery
    - Photography
    - Productivity
    - Entrepreneurship
  featured: false
- title: Alex Xie - Portfolio
  url: https://alexieyizhe.me/
  main_url: https://alexieyizhe.me/
  source_url: https://github.com/alexieyizhe/alexieyizhe.github.io
  description: >
    Personal website of Alex Yizhe Xie, a University of Waterloo Computer Science student and coding enthusiast.
  categories:
    - Blog
    - Portfolio
    - Web Development
  featured: false
- title: Dale Blackburn - Portfolio
  url: https://dakebl.co.uk/
  main_url: https://dakebl.co.uk/
  description: >
    Dale Blackburn's personal website and blog.
  categories:
    - Blog
    - Portfolio
    - Web Development
  featured: false
- title: Portfolio of Anthony Wiktor
  url: https://www.anthonydesigner.com/
  main_url: https://www.anthonydesigner.com/
  description: >
    Anthony Wiktor is a Webby Award-Winning Creative Director and Digital Designer twice named Hot 100 by WebDesigner Magazine. Anthony has over a decade of award-winning experience in design and has worked on projects across a diverse set of industries — from entertainment to consumer products to hospitality to technology. Anthony is a frequent lecturer at USC’s Annenberg School for Communication & Journalism and serves on the board of AIGA Los Angeles.
  categories:
    - Portfolio
    - Marketing
  built_by: Maciej Leszczyński
  built_by_url: https://twitter.com/_maciej
  featured: false
- title: Frame.io Workflow Guide
  main_url: https://workflow.frame.io
  url: https://workflow.frame.io
  description: >
    The web’s most comprehensive post-production resource, written by pro filmmakers, for pro filmmakers. Always expanding, always free.
  categories:
    - Education
  built_by: Frame.io
  built_by_url: https://frame.io
  featured: false
- title: MarcySutton.com
  main_url: https://marcysutton.com
  url: https://marcysutton.com
  description: >
    The personal website of web developer and accessibility advocate Marcy Sutton.
  categories:
    - Blog
    - Accessibility
    - Video
    - Photography
  built_by: Marcy Sutton
  built_by_url: https://marcysutton.com
  featured: true
- title: WPGraphQL Docs
  main_url: https://docs.wpgraphql.com
  url: https://docs.wpgraphql.com
  description: >
    Documentation for WPGraphQL, a free open-source WordPress plugin that provides an extendable GraphQL schema and API for any WordPress site.
  categories:
    - API
    - Documentation
    - Technology
    - Web Development
    - WordPress
  built_by: WPGraphQL
  built_by_url: https://wpgraphql.com
  featured: false
- title: Shine Lawyers
  main_url: https://www.shine.com.au
  url: https://www.shine.com.au
  description: >
    Shine Lawyers is an Australian legal services website built with Gatsby v2, Elasticsearch, Isso, and Geolocation services.
  categories:
    - Business
    - Blog
- title: Parallel Polis Kosice
  url: https://www.paralelnapoliskosice.sk/
  main_url: https://www.paralelnapoliskosice.sk/
  source_url: https://github.com/ParalelnaPolisKE/paralelnapoliskosice.sk
  description: >
    Parallel Polis is a collective of people who want to live in a more opened world. We look for possibilities and technologies (Bitcoin, the blockchain, reputation systems and decentralized technologies in general) that open new ways, make processes easier and remove unnecessary barriers. We want to create an environment that aims at education, discovering and creating better systems for everybody who is interested in freedom and independence.
  categories:
    - Blog
    - Education
    - Technology
  built_by: Roman Vesely
  built_by_url: https://romanvesely.
  featured: false
- title: Unda Solutions
  url: https://unda.com.au
  main_url: https://unda.com.au
  description: >
    A custom web application development company in Perth, WA
  categories:
    - Business
    - Freelance
    - Web Development
    - Technology
  featured: false
- title: BIGBrave
  main_url: https://bigbrave.digital
  url: https://bigbrave.digital
  description: >
    BIGBrave is a strategic design firm. We partner with our clients, big and small, to design & create human-centered brands, products, services and systems that are simple, beautiful and easy to use.
  categories:
    - Agency
    - Web Development
    - Marketing
    - Technology
    - WordPress
  built_by: Francois Brill | BIGBrave
  built_by_url: https://bigbrave.digital
  featured: false
- title: 5th Avenue Properties
  main_url: https://5thavenue.co.za
  url: https://5thavenue.co.za
  description: >
    5th Avenue Properties specializes in the leasing and sales of office space and industrial property. BIGBrave built the website in Gatsby with data from an API server (CRM) for all the property and consultant data, and WordPress for all the website content data and case studies. All forms on the website was also directly integrated into the CRM system to ensure no leads are lost. People cannot stop commenting on the speed of the site and the property search.
  categories:
    - Technology
    - WordPress
    - API
  built_by: Russel Povey and Francois Brill | BIGBrave
  built_by_url: https://bigbrave.digital
  featured: false
- title: Intsha Consulting
  main_url: https://intsha.co.za
  url: https://intsha.co.za
  description: >
    Intsha is a bespoke Human Resources consultancy firm offering expert Recruitment and Talent Management services in today's competitive marketplace. BIGBrave helped Intsha design and develop a bespoke online presense helping them stand out from the crowd.
  categories:
    - Consulting
    - Marketing
    - WordPress
  built_by: Evan Janovsky | BIGBrave
  built_by_url: https://bigbrave.digital
  featured: false
- title: MHW Law
  main_url: https://mhwlaw.ca
  url: https://mhwlaw.ca
  description: >
    MHW is a full service law firm that has offered legal representation and advice to clients locally and throughout British Columbia since 1984. BIGBrave helped MHW bring their website into the 21st century by offering the best and latest Gatsby site to help them stand our from the crowd.
  categories:
    - Law
    - Marketing
    - WordPress
  built_by: Evan Janovsky and Francois Brill | BIGBrave
  built_by_url: https://bigbrave.digital
  featured: false
- title: KegTracker
  main_url: https://www.kegtracker.co.za
  url: https://www.kegtracker.co.za
  description: >
    Keg Tracker is part of the Beverage Insights family and its sole aim is to provide you with the right data about your kegs to make better decisions. In today’s business landscape having the right information at your finger tips is crucial to the agility of your business.
  categories:
    - Food
    - Business
    - Technology
  built_by: Francois Brill | BIGBrave
  built_by_url: https://bigbrave.digital
  featured: false
- title: Mike Nichols
  url: https://www.mikenichols.me
  main_url: https://www.mikenichols.me
  description: >
    Portfolio site of Mike Nichols, a UX designer and product development lead.
  categories:
    - Portfolio
    - Technology
    - Web Development
  built_by: Mike Nichols
  featured: false
- title: Steve Haid
  url: https://www.stevehaid.com
  main_url: https://www.stevehaid.com
  description: >
    Steve Haid is a real estate agent and Professional Financial Planner (PFP) who has been helping clients achieve their investment goals since 2006. Site designed by Stephen Bell.
  categories:
    - Marketing
    - Real Estate
  built_by: Michael Uloth
  built_by_url: https://www.michaeluloth.com
- title: Incremental - Loyalty, Rewards and Incentive Programs
  main_url: https://www.incremental.com.au
  url: https://www.incremental.com.au
  description: >
    Sydney-based digital agency specialising in loyalty, rewards and incentive programs. WordPress backend; Cloudinary, YouTube and Hubspot form integration; query data displayed as animated SVG graphs; video background in the header.
  categories:
    - Agency
    - Portfolio
    - WordPress
  built_by: Incremental
  built_by_url: https://www.incremental.com.au
  featured: false
- title: Technica11y
  main_url: https://www.technica11y.org
  url: https://www.technica11y.org
  description: >
    Discussing challenges in technical accessibility.
  categories:
    - Accessibility
    - Education
    - Video
  built_by: Tenon.io
  built_by_url: https://tenon.io
  featured: false
- title: Matthew Secrist
  main_url: https://www.matthewsecrist.net
  url: https://www.matthewsecrist.net
  source_url: https://github.com/matthewsecrist/v3
  description: >
    Matthew Secrist's personal portfolio using Gatsby, Prismic and Styled-Components.
  categories:
    - Portfolio
    - Technology
    - Web Development
  built_by: Matthew Secrist
  built_by_url: https://www.matthewsecrist.net
  featured: false
- title: Node.js Dev
  main_url: https://nodejs.dev
  url: https://nodejs.dev
  source_url: https://github.com/nodejs/nodejs.dev
  description: >
    Node.js Foundation Website.
  categories:
    - Documentation
    - Web Development
  built_by: Node.js Website Redesign Working Group
  built_by_url: https://github.com/nodejs/website-redesign
  featured: false
- title: Sheffielders
  main_url: https://sheffielders.org
  url: https://sheffielders.org
  source_url: https://github.com/davemullenjnr/sheffielders
  description: >
    A collective of businesses, creatives, and projects based in Sheffield, UK.
  categories:
    - Directory
  built_by: Dave Mullen Jnr
  built_by_url: https://davemullenjnr.co.uk
  featured: false
- title: Stealth Labs
  url: https://stealthlabs.io
  main_url: https://stealthlabs.io
  description: >
    We design and develop for the web, mobile and desktop
  categories:
    - Portfolio
    - Web Development
  built_by: Edvins Antonovs
  built_by_url: https://edvins.io
  featured: false
- title: Constanzia Yurashko
  main_url: https://www.constanziayurashko.com
  url: https://www.constanziayurashko.com
  description: >
    Exclusive women's ready-to-wear fashion by designer Constanzia Yurashko.
  categories:
    - Portfolio
  built_by: Maxim Andries
  featured: false
- title: Algolia
  url: https://algolia.com
  main_url: https://algolia.com
  description: >
    Algolia helps businesses across industries quickly create relevant, scalable, and lightning fast search and discovery experiences.
  categories:
    - Web Development
    - Technology
    - Open Source
    - Featured
  built_by: Algolia
  featured: true
- title: GVD Renovations
  url: https://www.gvdrenovationsinc.com/
  main_url: https://www.gvdrenovationsinc.com/
  description: >
    GVD Renovations is a home improvement contractor with a well known reputation as a professional, quality contractor in California.
  categories:
    - Business
  built_by: David Krasniy
  built_by_url: http://dkrasniy.com
  featured: false
- title: Styled System
  url: https://styled-system.com/
  main_url: https://styled-system.com/
  source_url: https://github.com/styled-system/styled-system/tree/master/docs
  description: >
    Style props for rapid UI development.
  categories:
    - Design System
  built_by: Brent Jackson
  built_by_url: https://jxnblk.com/
- title: Timehacker
  url: https://timehacker.app
  main_url: https://timehacker.app
  description: >
    Procrastination killer, automatic time tracking app to skyrocket your productivity
  categories:
    - Productivity
    - App
    - Technology
    - Marketing
    - Landing Page
  built_by: timehackers
  featured: false
- title: Little & Big
  main_url: https://www.littleandbig.com.au/
  url: https://www.littleandbig.com.au/
  description: >
    Little & Big exists with the aim to create Websites, Apps, E-commerce stores
    that are consistently unique and thoughtfully crafted, every time.
  categories:
    - Agency
    - Design
    - Web Development
    - Portfolio
  built_by: Little & Big
  built_by_url: https://www.littleandbig.com.au/
  featured: false
- title: Cat Knows
  main_url: https://catnose99.com/
  url: https://catnose99.com/
  description: >
    Personal blog built with Gatsby v2.
  categories:
    - Blog
    - Web Development
  built_by: CatNose
  built_by_url: https://twitter.com/catnose99
  featured: false
- title: just some dev
  url: https://www.iamdeveloper.com
  main_url: https://www.iamdeveloper.com
  source_url: https://github.com/nickytonline/www.iamdeveloper.com
  description: >
    Just some software developer writing things ✏️
  categories:
    - Blog
  built_by: Nick Taylor
  built_by_url: https://www.iamdeveloper.com
  featured: false
- title: Keziah Moselle Blog
  url: https://blog.keziahmoselle.fr/
  main_url: https://blog.keziahmoselle.fr/
  source_url: https://github.com/KeziahMoselle/blog.keziahmoselle.fr
  description: >
    ✍️ A place to share my thoughts.
  categories:
    - Blog
  built_by: Keziah Moselle
  built_by_url: https://keziahmoselle.fr/
- title: xfuture's blog
  url: https://www.xfuture-blog.com/
  main_url: https://www.xfuture-blog.com/
  source_url: https://github.com/xFuture603/xfuture-blog
  description: >
    A blog about Devops, Web development, and my insights as a systems engineer.
  categories:
    - Blog
  built_by: Daniel Uhlmann
  built_by_url: https://www.xfuture-blog.com/
- title: Mayne's Blog
  main_url: https://gine.me/
  url: https://gine.me/page/1
  source_url: https://github.com/mayneyao/gine-blog
  featured: false
  categories:
    - Blog
    - Web Development
- title: Bakedbird
  url: https://bakedbird.com
  main_url: https://bakedbird.com
  description: >
    Eleftherios Psitopoulos - A frontend developer from Greece ☕
  categories:
    - Portfolio
    - Blog
  built_by: Eleftherios Psitopoulos
  built_by_url: https://bakedbird.com
- title: Benjamin Lannon
  url: https://lannonbr.com
  main_url: https://lannonbr.com
  source_url: https://github.com/lannonbr/Portfolio-gatsby
  description: >
    Personal portfolio of Benjamin Lannon
  categories:
    - Portfolio
    - Web Development
  built_by: Benjamin Lannon
  built_by_url: https://lannonbr.com
  featured: false
- title: Aravind Balla
  url: https://aravindballa.com
  main_url: https://aravindballa.com
  source_url: https://github.com/aravindballa/website2017
  description: >
    Personal portfolio of Aravind Balla
  categories:
    - Portfolio
    - Blog
    - Web Development
  built_by: Aravind Balla
  built_by_url: https://aravindballa.com
- title: Kaleb McKelvey
  url: https://kalebmckelvey.com
  main_url: https://kalebmckelvey.com
  source_url: https://github.com/avatar-kaleb/kalebmckelvey-site
  description: >
    Personal portfolio of Kaleb McKelvey!
  categories:
    - Blog
    - Portfolio
  built_by: Kaleb McKelvey
  built_by_url: https://kalebmckelvey.com
  featured: false
- title: Michal Czaplinski
  url: https://czaplinski.io
  main_url: https://czaplinski.io
  source_url: https://github.com/michalczaplinski/michalczaplinski.github.io
  description: >
    Michal Czaplinski is a full-stack developer 🚀
  categories:
    - Portfolio
    - Web Development
  built_by: Michal Czaplinski mmczaplinski@gmail.com
  built_by_url: https://czaplinski.io
  featured: false
- title: Interactive Investor (ii)
  url: https://www.ii.co.uk
  main_url: https://www.ii.co.uk
  description: >
    Hybrid (static/dynamic) Gatsby web app for ii's free research, news and analysis, discussion and product marketing site.
  categories:
    - Business
    - Finance
    - Technology
  built_by: Interactive Investor (ii)
  built_by_url: https://www.ii.co.uk
  featured: false
- title: Weingut Goeschl
  url: https://www.weingut-goeschl.at/
  main_url: https://www.weingut-goeschl.at/
  description: >
    Weingut Goeschl is a family winery located in Gols, Burgenland in Austria (Österreich)
  categories:
    - E-commerce
    - Business
  built_by: Peter Kroyer
  built_by_url: https://www.peterkroyer.at/
  featured: false
- title: Hash Tech Guru
  url: https://hashtech.guru
  main_url: https://hashtech.guru
  description: >
    Software Development Training School and Tech Blog
  categories:
    - Blog
    - Education
  built_by: Htet Wai Yan Soe
  built_by_url: https://github.com/johnreginald
- title: AquaGruppen Vattenfilter
  url: https://aquagruppen.se
  main_url: https://aquagruppen.se/
  description: >
    Water filter and water treatment products in Sweden
  categories:
    - Business
    - Technology
  built_by: Johan Eliasson
  built_by_url: https://github.com/elitan
  featured: false
- title: Josef Aidt
  url: https://josefaidt.dev
  main_url: https://josefaidt.dev
  source_url: https://github.com/josefaidt/josefaidt.github.io
  description: >
    Personal website, blog, portfolio for Josef Aidt
  categories:
    - Portfolio
    - Blog
    - Web Development
  built_by: Josef Aidt
  built_by_url: https://twitter.com/garlicbred
- title: How To egghead
  main_url: https://howtoegghead.com/
  url: https://howtoegghead.com/
  source_url: https://github.com/eggheadio/how-to-egghead
  featured: false
  built_by: egghead.io
  built_by_url: https://egghead.io
  description: >
    How to become an egghead instructor or reviewer
  categories:
    - Documentation
    - Education
- title: Sherpalo Ventures
  main_url: https://www.sherpalo.com/
  url: https://www.sherpalo.com/
  featured: false
  categories:
    - Finance
    - Business
    - Technology
  built_by: Othermachines
  built_by_url: https://othermachines.com
- title: WrapCode
  url: https://www.wrapcode.com
  main_url: https://www.wrapcode.com
  description: >
    A full stack blog on Microsoft Azure, JavaScript, DevOps, AI and Bots.
  categories:
    - Blog
    - Technology
    - Web Development
  built_by: Rahul P
  built_by_url: https://twitter.com/_rahulpp
  featured: false
- title: Kirankumar Ambati's Portfolio
  url: https://www.kirankumarambati.me
  main_url: https://www.kirankumarambati.me
  description: >
    Personal website, blog, portfolio of Kirankumar Ambati
  categories:
    - Blog
    - Portfolio
    - Web Development
  built_by: Kirankumar Ambati
  built_by_url: https://github.com/kirankumarambati
  featured: false
- title: Rou Hun Fan's portfolio
  main_url: https://flowen.me
  url: https://flowen.me
  description: >
    Portfolio of creative developer Rou Hun Fan. Built with Gatsby v2 &amp; Greensock drawSVG.
  categories:
    - Portfolio
  built_by: Rou Hun Fan Developer
  built_by_url: https://flowen.me
  featured: false
- title: chadly.net
  url: https://www.chadly.net
  main_url: https://www.chadly.net
  source_url: https://github.com/chadly/chadly.net
  description: >
    Personal tech blog by Chad Lee.
  categories:
    - Blog
    - Technology
    - Web Development
  built_by: Chad Lee
  built_by_url: https://github.com/chadly
  featured: false
- title: CivicSource
  url: https://www.civicsource.com
  main_url: https://www.civicsource.com
  description: >
    Online auction site to purchase tax-distressed properties from local taxing authorities.
  categories:
    - Real Estate
    - Government
  featured: false
- title: SpotYou
  main_url: https://spotyou.joshglazer.com
  url: https://spotyou.joshglazer.com
  source_url: https://github.com/joshglazer/spotyou
  description: >
    SpotYou allows you to watch your favorite music videos on Youtube based on your Spotify Preferences
  categories:
    - Entertainment
    - Music
  built_by: Josh Glazer
  built_by_url: https://linkedin.com/in/joshglazer/
  featured: false
- title: Hesam Kaveh's blog
  description: >
    A blog with great seo that using gatsby-source-wordpress to fetch posts from backend
  main_url: https://hesamkaveh.com/
  url: https://hesamkaveh.com/
  source_url: https://github.com/hesamkaveh/sansi
  featured: false
  categories:
    - Blog
    - WordPress
- title: Oliver Gomes Portfolio
  main_url: https://oliver-gomes.github.io/v4/
  url: https://oliver-gomes.github.io/v4/
  description: >
    As an artist and a web designer/developer, I wanted to find a way to present these two portfolios in a way that made sense.  I felt with new found power of speed, Gatsby helped keep my creativity intact with amazing response and versatility. I felt my butter smooth transition felt much better in user perspective and super happy with the power of Gatsby.
  categories:
    - Portfolio
    - Web Development
    - Blog
  built_by: Oliver Gomes
  built_by_url: https://github.com/oliver-gomes
  featured: false
- title: Patrik Szewczyk
  url: https://www.szewczyk.cz/
  main_url: https://www.szewczyk.cz/
  description: >
    Patrik Szewczyk – JavaScript, TypeScript, React, Node.js developer, Redux, Reason
  categories:
    - Portfolio
  built_by: Patrik Szewczyk
  built_by_url: https://linkedin.com/in/thepatriczek/
  featured: false
- title: Jacob Cofman's Blog
  description: >
    Personal blog / portfolio about Jacob Cofman.
  main_url: https://jcofman.de/
  url: https://jcofman.de/
  source_url: https://github.com/JCofman/jc-website
  featured: false
  categories:
    - Blog
    - Portfolio
- title: re-geo
  description: >
    re-geo is react based geo cities style component.
  main_url: https://re-geo.netlify.com/
  url: https://re-geo.netlify.com/
  source_url: https://github.com/sadnessOjisan/re-geo-lp
  categories:
    - Open Source
  built_by: sadnessOjisan
  built_by_url: https://twitter.com/sadnessOjisan
  featured: false
- title: Luis Cestou Portfolio
  description: >
    Portfolio of graphic + interactive designer Luis Cestou.
  main_url: https://luiscestou.com
  url: https://luiscestou.com
  source_url: https://github.com/lcestou/luiscestou.com
  built_by: Luis Cestou contact@luiscestou.com
  built_by_url: https://luiscestou.com
  featured: false
  categories:
    - Portfolio
    - Web Development
- title: Data Hackers
  url: https://datahackers.com.br/
  main_url: https://datahackers.com.br/
  description: >
    Official website for the biggest portuguese-speaking data science community. Makes use of several data sources such as podcasts from Anchor, messages from Slack, newsletters from MailChimp and blog posts from Medium. The unique visual design also had its hurdles and was quite fun to develop!
  categories:
    - Blog
    - Education
    - Podcast
    - Technology
  built_by: Kaordica
  built_by_url: https://kaordica.design
  featured: false
- title: TROMAQ
  url: https://www.tromaq.com/
  main_url: https://www.tromaq.com/
  description: >
    TROMAQ executes earthmoving services and rents heavy machinery for construction work. Even with the lack of good photography, their new site managed to pass a solid and trustworthy feeling to visitors during testing and they're already seeing the improvement in brand awareness, being the sole player with a modern website in their industry.
  categories:
    - Marketing
  built_by: Kaordica
  built_by_url: https://kaordica.design
  featured: false
- title: Novida Consulting
  url: https://www.novidaconsultoria.com.br
  main_url: https://www.novidaconsultoria.com.br
  description: >
    Novida’s goal was to position itself as a solid, exclusive and trustworthy brand for families looking for a safe financial future… We created a narrative and visual design that highlight their exclusivity.
  categories:
    - Marketing
  built_by: Kaordica
  built_by_url: https://kaordica.design
  featured: false
- title: We Are Clarks
  url: https://www.weareclarks.com
  main_url: https://www.weareclarks.com
  source_url: https://github.com/abeaclark/weareclarks
  description: >
    A family travel blog.
  categories:
    - Blog
    - Travel
  built_by: Abe Clark
  built_by_url: https://www.linkedin.com/in/abrahamclark/
  featured: false
- title: Guillaume Briday's Blog
  main_url: https://guillaumebriday.fr/
  url: https://guillaumebriday.fr/
  source_url: https://github.com/guillaumebriday/guillaumebriday.fr
  description: >
    My personal blog built with Gatsby and Tailwind CSS.
  categories:
    - Blog
    - Web Development
    - Technology
  built_by: Guillaume Briday
  built_by_url: https://guillaumebriday.fr/
  featured: false
- title: Jean Regisser's Portfolio
  main_url: https://jeanregisser.com/
  url: https://jeanregisser.com/
  source_url: https://github.com/jeanregisser/jeanregisser.com
  featured: false
  description: >
    Portfolio of software engineer Jean Regisser.
  categories:
    - Portfolio
    - Mobile Development
  built_by: Jean Regisser
  built_by_url: https://jeanregisser.com/
- title: Chase Ohlson
  url: https://chaseohlson.com
  main_url: https://chaseohlson.com
  description: >
    Portfolio of frontend engineer & web developer Chase Ohlson.
  categories:
    - Portfolio
    - Web Development
  built_by: Chase Ohlson
  built_by_url: https://chaseohlson.com
  featured: false
- title: Zach Schnackel
  url: https://zslabs.com
  main_url: https://zslabs.com
  source_url: https://github.com/zslabs/zslabs.com
  description: >
    Portfolio site for UI/Motion Developer, Zach Schnackel.
  categories:
    - Portfolio
    - Web Development
  built_by: Zach Schnackel
  built_by_url: https://zslabs.com
- title: Gremlin
  url: https://www.gremlin.com
  main_url: https://www.gremlin.com
  description: >
    Gremlin's Failure as a Service finds weaknesses in your system before they cause problems.
  categories:
    - Marketing
- title: Headless.page
  main_url: https://headless.page/
  url: https://headless.page/
  description: >
    Headless.page is a directory of e-commerce sites featuring headless architecture, PWA features and / or the latest JavaScript technology.
  categories:
    - Directory
    - E-commerce
  built_by: Subscribe Pro
  built_by_url: https://www.subscribepro.com/
  featured: false
- title: Ouracademy
  main_url: https://our-academy.org/
  url: https://our-academy.org/
  source_url: https://github.com/ouracademy/website
  description: >
    Ouracademy is an organization that promoves the education in software development through blog posts & videos smiley.
  categories:
    - Open Source
    - Blog
    - Education
  built_by: Ouracademy
  built_by_url: https://github.com/ouracademy
  featured: false
- title: Tenon.io
  main_url: https://tenon.io
  url: https://tenon.io
  description: >
    Tenon.io is an accessibility tooling, services and consulting company.
  categories:
    - API
    - Accessibility
    - Business
    - Consulting
    - Technology
  built_by: Tenon.io
  built_by_url: https://tenon.io
  featured: false
- title: Projectival
  url: https://www.projectival.de/
  main_url: https://www.projectival.de/
  description: >
    Freelancer Online Marketing & Web Development in Cologne, Germany
  categories:
    - Freelance
    - Marketing
    - Web Development
    - Blog
    - Consulting
    - SEO
    - Business
  built_by: Sascha Klapetz
  built_by_url: https://www.projectival.de/
  featured: false
- title: Hetzner Online Community
  main_url: https://community.hetzner.com
  url: https://community.hetzner.com
  description: >
    Hetzner Online Community provides a free collection of high-quality tutorials, which are based on free and open source software, on a variety of topics such as development, system administration, and other web technology.
  categories:
    - Web Development
    - Technology
    - Programming
    - Open Source
    - Community
  built_by: Hetzner Online GmbH
  built_by_url: https://www.hetzner.com/
  featured: false
- title: AGYNAMIX
  url: https://www.agynamix.de/
  main_url: https://www.agynamix.de/
  source_url: https://github.com/tuhlmann/agynamix.de
  description: >
    Full Stack Java, Scala, Clojure, TypeScript, React Developer in Thalheim, Germany
  categories:
    - Freelance
    - Web Development
    - Programming
    - Blog
    - Consulting
    - Portfolio
    - Business
  built_by: Torsten Uhlmann
  built_by_url: https://www.agynamix.de/
  featured: false
- title: syracuse.io
  url: https://syracuse.io
  main_url: https://syracuse.io
  source_url: https://github.com/syracuseio/syracuseio/
  description: >
    Landing page for Syracuse NY Software Development Meetup Groups
  categories:
    - Community
  built_by: Benjamin Lannon
  built_by_url: https://lannonbr.com
- title: Render Documentation
  main_url: https://render.com/docs
  url: https://render.com/docs
  description: >
    Render is the easiest place to host your sites and apps. We use Gatsby for everything on https://render.com, including our documentation. The site is deployed on Render as well! We also have a guide to deploying Gatsby apps on Render: https://render.com/docs/deploy-gatsby.
  categories:
    - Web Development
    - Programming
    - Documentation
    - Technology
  built_by: Render Developers
  built_by_url: https://render.com
  featured: false
- title: prima
  url: https://www.prima.co
  main_url: https://www.prima.co
  description: >
    Discover industry-defining wellness content and trusted organic hemp CBD products safely supporting wellness, stress, mood, skin health, and balance.
  categories:
    - Blog
    - E-commerce
    - Education
  built_by: The Couch
  built_by_url: https://thecouch.nyc
- title: Gatsby Guides
  url: https://gatsbyguides.com/
  main_url: https://gatsbyguides.com/
  description: >
    Free tutorial course about using Gatsby with a CMS.
  categories:
    - Education
    - Documentation
    - Web Development
  built_by: Osio Labs
  built_by_url: https://osiolabs.com/
  featured: false
- title: Architude
  url: https://architudedesign.com
  main_url: https://architudedesign.com
  description: >
    筑冶 Architude International Design Consultants
  categories:
    - Design
    - Landing Page
    - Gallery
  built_by: Neo Nie
  built_by_url: https://github.com/nihgwu
  featured: false
- title: Arctica
  url: https://arctica.io
  main_url: https://arctica.io
  description: >
    Arctica specialises in purpose-built web sites and progressive web applications with user optimal experiences, tailored to meet the objectives of your business.
  categories:
    - Portfolio
    - Agency
    - Design
    - Web Development
  built_by: Arctica
  built_by_url: https://arctica.io
  featured: false
- title: Shard Ventures
  url: https://shard.vc
  main_url: https://shard.vc
  description: >
    Shard is building new online companies from scratch, partnering with other like-minded founders to start and invest in technology companies.
  categories:
    - Finance
    - Technology
    - Portfolio
  built_by: Arctica
  built_by_url: https://arctica.io
  featured: false
- title: David Brookes
  url: https://davidbrookes.me
  main_url: https://davidbrookes.me
  description: >
    Specialising in crafting stylish, high performance websites and applications that get results, using the latest cutting edge web development technologies.
  categories:
    - Portfolio
    - Freelance
    - Web Development
  built_by: Arctica
  built_by_url: https://arctica.io
  featured: false
- title: Dennis Morello
  url: https://morello.dev
  main_url: https://morello.dev
  source_url: https://gitlab.com/dennismorello/dev-blog
  description: >
    morello.dev is a development and technology blog written by Dennis Morello.
  categories:
    - Blog
    - Education
    - Web Development
    - Open Source
    - Technology
  built_by: Dennis Morello
  built_by_url: https://twitter.com/dennismorello
  featured: false
- title: BaseTable
  url: https://autodesk.github.io/react-base-table/
  main_url: https://autodesk.github.io/react-base-table/
  source_url: https://github.com/Autodesk/react-base-table
  description: >
    BaseTable is a react table component to display large data set with high performance and flexibility.
  categories:
    - Web Development
    - Documentation
    - Open Source
  built_by: Neo Nie
  built_by_url: https://github.com/nihgwu
  featured: false
- title: herper.io
  url: https://herper.io/
  main_url: https://herper.io/
  description: >
    Portfolio website for Jacob Herper - a Front End Web Developer with a passion for all things digital. I have more than 10 years experience working in web development.
  categories:
    - Portfolio
    - Web Development
    - Freelance
    - Design
    - SEO
  built_by: Jacob Herper
  built_by_url: https://github.com/jakeherp
  source_url: https://github.com/jakeherp/portfolio
  featured: false
- title: Artem Sapegin Photography
  description: >
    Photography portfolio and blog of Artem Sapegin, an award-losing photographer living in Berlin, Germany. Landscapes, cityscapes and dogs.
  main_url: https://morning.photos/
  url: https://morning.photos/
  source_url: https://github.com/sapegin/morning.photos
  categories:
    - Portfolio
    - Photography
  built_by: Artem Sapegin
  built_by_url: https://github.com/sapegin
- title: Pattyrn
  main_url: https://pattyrn.com
  url: https://pattyrn.com
  description: >
    Pattyrn uses advanced machine learning AI to analyze the platform’s your teams use, making it easy to solve performance problems, reduce bottlenecks, and monitor culture health to optimize your ROI and help boost performance without causing burn out.
  categories:
    - Marketing
    - Technology
  built_by: Pattyrn
  built_by_url: https://twitter.com/Pattyrn4
  featured: false
- title: Intranet Italia Day
  main_url: https://www.intranetitaliaday.it/en
  url: https://www.intranetitaliaday.it/en
  description: >
    The Italian event dedicated to the digital workplace that focuses on planning, governance and company intranet management
  categories:
    - Event
    - Conference
  built_by: Ariadne Digital
  built_by_url: https://www.ariadnedigital.it
  featured: false
- title: Textually Stylo
  main_url: https://www.textually.net
  url: https://www.textually.net
  description: >
    Stylo Markdown writing App marketing/documentation website by Textually Inc.
  categories:
    - Marketing
    - Technology
    - Blog
    - Documentation
  built_by: Sébastien Hamel
  built_by_url: https://www.textually.net
  featured: false
- title: OneDeck
  main_url: https://www.onedeck.co
  url: https://www.onedeck.co
  description: >
    OneDeck is a simple yet powerful tool for creating and sharing your one-page investment summary in under 10 minutes.
  categories:
    - Finance
    - Technology
  built_by: William Neill
  built_by_url: https://twitter.com/williamneill
  featured: false
- title: Assortment
  main_url: https://assortment.io
  url: https://assortment.io
  description: >
    Assortment aims to provide detailed tutorials (and more) for developers of all skill levels within the Web Development Industry. Attempting to cut out the fluff and arm you with the facts.
  categories:
    - Blog
    - Web Development
  built_by: Luke Whitehouse
  built_by_url: https://twitter.com/_lukewh
  featured: false
- title: Mission42
  main_url: https://mission42.zauberware.com
  url: https://mission42.zauberware.com
  description: >
    A landing page for the mobile app Mission42. Mission42 wants to help you learn new skills.
  categories:
    - App
    - Learning
    - Education
    - Landing Page
  built_by: Philipp Siegmund, zauberware
  built_by_url: https://www.zauberware.com
- title: Altstadtdomizil Idstein
  main_url: http://www.altstadtdomizil-idstein.de/
  url: http://www.altstadtdomizil-idstein.de/
  description: >
    A landing page for a holiday apartment in Idstein, Germany.
  categories:
    - Landing Page
    - Travel
    - Real Estate
  built_by: Simon Franzen, zauberware
  built_by_url: https://www.zauberware.com
- title: Gerald Martinez Dev
  main_url: https://gmartinez.dev/
  url: https://gmartinez.dev/
  source_url: https://github.com/nephlin7/gmartinez.dev
  description: >
    Personal web site for show my skills and my works.
  categories:
    - Web Development
    - Portfolio
  built_by: Gerald Martinez
  built_by_url: https://twitter.com/GeraldM_92
  featured: false
- title: Becreatives
  main_url: https://becreatives.com
  url: https://becreatives.com
  featured: false
  description: >
    Digital software house. Enlights ideas. Think smart execute harder.
  categories:
    - Technology
    - Web Development
    - Agency
    - Marketing
  built_by: Becreatives
  built_by_url: https://becreatives.com
- title: Paul Clifton Photography
  main_url: https://paulcliftonphotography.com
  url: https://paulcliftonphotography.com
  featured: false
  description: >
    A full migration from WordPress to GatsbyJS and DatoCMS. Includes custom cropping on images as viewport changes size and also an infinity scroll that doesn't preload all of the results.
  categories:
    - Blog
    - Portfolio
    - Gallery
    - Photography
  built_by: Little Wolf Studio
  built_by_url: https://littlewolfstudio.co.uk
- title: Atte Juvonen - Blog
  url: https://www.attejuvonen.fi/
  main_url: https://www.attejuvonen.fi/
  source_url: https://github.com/baobabKoodaa/blog
  description: >
    Tech-oriented personal blog covering topics like AI, data, voting, game theory, infosec and software development.
  categories:
    - Blog
    - Data
    - JavaScript
    - Programming
    - Science
    - Security
    - Technology
    - Web Development
  featured: false
- title: Kibuk Construction
  url: https://kibukconstruction.com/
  main_url: https://kibukconstruction.com/
  description: >
    Kibuk Construction is a fully licensed and insured contractor specializing in Siding, Decks, Windows & Doors!
  categories:
    - Business
  built_by: David Krasniy
  built_by_url: http://dkrasniy.com
- title: RedCarpetUp
  main_url: https://www.redcarpetup.com
  url: https://www.redcarpetup.com/
  description: >
    RedCarpetUp's home page for a predominantly mobile-only customer base in India with major constraints on bandwidth availability
  categories:
    - Finance
  built_by: RedCarpet Dev Team
  built_by_url: https://www.redcarpetup.com
  featured: false
- title: talita traveler
  url: https://talitatraveler.com/
  main_url: https://talitatraveler.com/
  source_url: https://github.com/afuh/talitatraveler
  description: >
    Talita Traveler's personal blog.
  categories:
    - Blog
  built_by: Axel Fuhrmann
  built_by_url: https://axelfuhrmann.com/
  featured: false
- title: Pastelería el Progreso
  url: https://pasteleriaelprogreso.com/
  main_url: https://pasteleriaelprogreso.com/
  source_url: https://github.com/afuh/elprogreso
  description: >
    Famous bakery in Buenos Aires.
  categories:
    - Food
    - Gallery
  built_by: Axel Fuhrmann
  built_by_url: https://axelfuhrmann.com/
  featured: false
- title: Maitrik's Portfolio
  url: https://www.maitrikpatel.com/
  main_url: https://www.maitrikpatel.com/
  source_url: https://github.com/maitrikjpatel/portfolio
  description: >
    Portfolio of a Front-End Developer / UX Designer who designs and develops pixel perfect user interface, experiences and web applications.
  categories:
    - Portfolio
    - Blog
    - Design
    - Web Development
  built_by: Maitrik Patel
  built_by_url: https://www.maitrikpatel.com/
  featured: false
- title: PicPick
  url: https://picpick.app/
  main_url: https://picpick.app/
  description: >
    All-in-one Graphic Design Tool, Screen Capture Software, Image Editor, Color Picker, Pixel Ruler and More
  categories:
    - Productivity
    - App
    - Technology
  built_by: NGWIN
  built_by_url: https://picpick.app/
  featured: false
- title: Ste O'Neill
  main_url: https://www.steoneill.dev
  url: https://www.steoneill.dev
  description: >
    MVP of a portfolio site for a full stack UK based developer.
  categories:
    - Blog
    - Portfolio
  built_by: Ste O'Neill
  built_by_url: https://steoneill.dev
  featured: false
- title: Filipe Santos Correa's Portfolio
  description: >
    Filipe's Personal About Me / Portfolio.
  main_url: https://filipesantoscorrea.com/
  url: https://filipesantoscorrea.com/
  source_url: https://github.com/Safi1012/filipesantoscorrea.com
  featured: false
  categories:
    - Portfolio
- title: Progressive Massachusetts Legislator Scorecard
  main_url: https://scorecard.progressivemass.com
  url: https://scorecard.progressivemass.com
  featured: false
  source_url: https://github.com/progressivemass/legislator-scorecard
  description: >
    Learn about MA state legislators' voting records through a progressive lens
  categories:
    - Government
    - Education
  built_by: Alex Holachek
  built_by_url: https://alex.holachek.com/
- title: Jeff Wolff – Portfolio
  main_url: https://www.jeffwolff.net
  url: https://www.jeffwolff.net
  featured: false
  description: >
    A guy from San Diego who makes websites.
  categories:
    - Blog
    - Portfolio
    - Web Development
- title: Jp Valery – Portfolio
  main_url: https://jpvalery.photo
  url: https://jpvalery.photo
  featured: false
  description: >
    Self-taught photographer documenting spaces and people
  categories:
    - Portfolio
    - Photography
- title: Prevue
  main_url: https://www.prevue.io
  url: https://www.prevue.io
  featured: false
  description: >
    All in One Prototyping Tool For Vue Developers
  categories:
    - Open Source
    - Web Development
- title: Gold Medal Flour
  main_url: https://www.goldmedalflour.com
  url: https://www.goldmedalflour.com
  description: >
    Gold Medal Four is a brand of flour products owned by General Mills. The new site was built using Gatsby v2 with data sources from WordPress and an internal recipe API, and features multifaceted recipe filtering and a modified version of Gatsby Image to support art direction images.
  categories:
    - Food
  built_by: General Mills Branded Sites Dev Team
  built_by_url: https://www.generalmills.com
  featured: false
- title: Fifth Gait Technologies
  main_url: https://5thgait.com
  url: https://5thgait.com
  featured: false
  description: >
    Fifth Gait is a small business in the defense and space industry that is run and owned by physicists and engineers that have worked together for decades. The site was built using Gatsby V2.
  categories:
    - Government
    - Science
    - Technology
  built_by: Jonathan Z. Fisher
  built_by_url: https://jonzfisher.com
- title: Sal's Pals
  main_url: https://www.sals-pals.net
  url: https://www.sals-pals.net
  featured: false
  description: >
    Sal's Pals is a professional dog walking and pet sitting service based in Westfield, NJ. New site built with gatsby v2.
  categories:
    - Business
- title: Zuyet Awarmatrip
  main_url: https://www.zuyetawarmatrip.com
  url: https://www.zuyetawarmatrip.com
  featured: false
  description: >
    Zuyet Awarmatrip is a subsidiary identity within the personal ecosystem of Zuyet Awarmatik, focusing on travel and photography.
  categories:
    - Travel
    - Photography
  built_by: Zuyet Awarmatik
- title: manuvel.be
  url: https://www.manuvel.be
  main_url: https://www.manuvel.be
  source_url: https://github.com/riencoertjens/manuvelsite
  description: >
    Cycling themed café coming this april in Sint Niklaas, Belgium. One page with funky css-grid and gatsby-image trickery!
  categories:
    - Food
  built_by: WEBhart
  built_by_url: https://www.web-hart.com
  featured: false
- title: WEBhart
  url: https://www.web-hart.com
  main_url: https://www.web-hart.com
  description: >
    Hi, I'm Rien (pronounced Reen) from Belgium but based in Girona, Spain. I'm an autodidact, committed to learning until the end of time.
  categories:
    - Portfolio
    - Design
    - Web Development
    - Freelance
  built_by: WEBhart
  built_by_url: https://www.web-hart.com
  featured: false
- title: nicdougall.com
  url: https://nicdougall.netlify.com/
  main_url: https://nicdougall.netlify.com/
  source_url: https://github.com/riencoertjens/nicdougall.com
  description: >
    Athlete website with Netlify CMS for blog content.
  categories:
    - Blog
  built_by: WEBhart
  built_by_url: https://www.web-hart.com
  featured: false
- title: Lebuin D'Haese
  url: https://www.lebuindhaese.be/
  main_url: https://www.lebuindhaese.be/
  description: >
    Artist portfolio website. Powered by a super simple Netlify CMS to easily add blog posts or new art pieces.
  categories:
    - Portfolio
    - Blog
  built_by: WEBhart
  built_by_url: https://www.web-hart.com
  featured: false
- title: Iefke Molenstra
  url: https://www.iefke.be/
  main_url: https://www.iefke.be/
  description: >
    Artist portfolio website. Powered by a super simple Netlify CMS to easily add blog posts or new art pieces.
  categories:
    - Portfolio
    - Blog
  built_by: WEBhart
  built_by_url: https://www.web-hart.com
  featured: false
- title: The Broomwagon
  url: https://www.thebroomwagongirona.com/
  main_url: https://www.thebroomwagongirona.com/
  description: >
    foodtruck style coffee by pro cyclist Robert Gesink. The site has a webshop with merchandise and coffee beans.
  categories:
    - E-commerce
  built_by: WEBhart
  built_by_url: https://www.web-hart.com
- title: Pella Windows and Doors
  main_url: https://www.pella.com
  url: https://www.pella.com
  featured: false
  description: >
    The Pella Corporation is a privately held window and door manufacturing
  categories:
    - Business
- title: tinney.dev
  url: https://tinney.dev
  main_url: https://tinney.dev
  source_url: https://github.com/cdtinney/tinney.dev
  description: >
    Personal portfolio/blog of Colin Tinney
  categories:
    - Blog
    - Portfolio
    - Open Source
  built_by: Colin Tinney
  built_by_url: https://tinney.dev
  featured: false
- title: Monkeywrench Books
  main_url: https://monkeywrenchbooks.org
  url: https://monkeywrenchbooks.org
  description: >
    Monkeywrench Books is an all-volunteer, collectively-run bookstore and event space in Austin, TX
  categories:
    - Business
    - Community
    - Education
  built_by: Monkeywrench Books
  built_by_url: https://monkeywrenchbooks.org
- title: DeepMay.io
  main_url: https://deepmay.io
  url: https://deepmay.io
  description: >
    DeepMay is an experimental new tech bootcamp in the mountains of North Carolina.
  categories:
    - Event
    - Community
    - Technology
    - Marketing
  built_by: DeepMay
  built_by_url: https://twitter.com/deepmay_io
  featured: false
- title: Liferay.Design
  main_url: https://liferay.design
  url: https://liferay.design
  source_url: https://github.com/liferay-design/liferay.design
  description: >
    Liferay.Design is home to some of the freshest open-source designers who love to share articles and other resources for the Design Community.
  categories:
    - Blog
    - Community
    - Design
    - Marketing
    - Open Source
    - Technology
    - User Experience
  built_by: Liferay Designers
  built_by_url: https://twitter.com/liferaydesign
  featured: false
- title: Front End Remote Jobs
  main_url: https://frontendremotejobs.com
  url: https://frontendremotejobs.com
  source_url: https://github.com/benjamingrobertson/remotefrontend
  description: >
    Front End Remote Jobs features fully remote jobs for front end developers.
  categories:
    - WordPress
    - Web Development
  built_by: Ben Robertson
  built_by_url: https://benrobertson.io
  featured: false
- title: Penrose Grand Del Mar
  main_url: https://penroseatthegrand.com
  url: https://penroseatthegrand.com
  description: >
    Penrose Grand Del Mar is a luxury housing project coming soon.
  categories:
    - Real Estate
    - Design
  built_by: Chase Ohlson
  built_by_url: https://chaseohlson.com
- title: JustGraphQL
  url: https://www.justgraphql.com/
  main_url: https://www.justgraphql.com/
  source_url: https://github.com/Novvum/justgraphql
  description: >
    JustGraphQL helps developers quickly search and filter through GraphQL resources, tools, and articles.
  categories:
    - Open Source
    - Web Development
    - Technology
  built_by: Novvum
  built_by_url: https://www.novvum.io/
  featured: false
- title: Peter Macinkovic Personal Blog
  url: https://peter.macinkovic.id.au/
  main_url: https://peter.macinkovic.id.au/
  source_url: https://github.com/inkovic/peter-macinkovic-static-site
  description: >
    Personal Website and Blog of e-commerce SEO Specialist and Digital Marketer Peter Macinkovic.
  categories:
    - SEO
    - Marketing
    - Blog
  featured: false
- title: NH Hydraulikzylinder
  main_url: https://nh-hydraulikzylinder.com
  url: https://nh-hydraulikzylinder.com
  description: >
    High quality & high performance hydraulic cylinders manufactured in Austria based on the clients requirements
  categories:
    - Business
  built_by: MangoART
  built_by_url: https://www.mangoart.at
  featured: false
- title: Frauennetzwerk Linz-Land
  main_url: https://frauennetzwerk-linzland.net
  url: https://frauennetzwerk-linzland.net
  description: >
    Homepage for the local women's association providing support to people in need offline and online (Livechat integration)
  categories:
    - Nonprofit
  built_by: MangoART
  built_by_url: https://www.mangoart.at
  featured: false
- title: Mein Traktor
  main_url: http://www.mein-traktor.at/
  url: http://www.mein-traktor.at/
  description: >
    Homepage of a the main importer of SAME and Lamborghini Tractors in Austria with customer support area
  categories:
    - Business
    - App
  built_by: MangoART
  built_by_url: https://www.mangoart.at
  featured: false
- title: Lamborghini Traktoren
  main_url: https://lamborghini-traktor.at
  url: https://lamborghini-traktor.at
  description: >
    Lamborghini Tractors - Landing page for the brand in Austria
  categories:
    - Business
  built_by: MangoART
  built_by_url: https://www.mangoart.at
  featured: false
- title: Holly Lodge Community Centre - Highgate, London
  main_url: https://www.hlcchl.org/
  url: https://www.hlcchl.org/
  source_url: https://github.com/eugelogic/hlcchl-gatsby
  description: >
    The Holly Lodge Community Centre - Highgate, London has a shiny new website built with Gatsby v2 that makes important contributions towards a faster, more secure and environmentally friendly web for everyone.
  categories:
    - Community
    - Event
    - Nonprofit
  built_by: Eugene Molari Developer
  built_by_url: https://twitter.com/EugeneMolari
  featured: false
- title: blackcater's blog
  url: https://www.blackcater.win
  main_url: https://www.blackcater.win
  source_url: https://github.com/blackcater/blog
  description: >
    Blog like Medium, for person and team.
  categories:
    - Blog
    - Web Development
  built_by: blackcater
  built_by_url: https://github.com/blackcater
  featured: false
- title: Kenneth Kwakye-Gyamfi Portfolio Site
  url: https://www.kwakye-gyamfi.com
  main_url: https://www.kwakye-gyamfi.com
  source_url: https://www.github.com/cross19xx/cross-site
  description: >
    Personal portfolio site for Kenneth Kwakye-Gyamfi, a mobile and web full stack applications developer currently based in Accra, Ghana.
  categories:
    - SEO
    - Web Development
    - Open Source
    - Portfolio
  featured: false
- title: Gareth Weaver
  url: https://www.garethweaver.com/
  main_url: https://www.garethweaver.com/
  source_url: https://github.com/garethweaver/public-site-react
  description: >
    A personal portfolio of a London based frontend developer built with Gatsby 2, Redux and Sass
  categories:
    - Portfolio
    - Web Development
  built_by: Gareth Weaver
  built_by_url: https://twitter.com/garethdweaver
  featured: false
- title: Mailjet
  url: https://dev.mailjet.com/
  main_url: https://dev.mailjet.com/
  description: >
    Mailjet is an easy-to-use all-in-one e-mail platform.
  categories:
    - API
    - Documentation
  featured: false
- title: Peintagone
  url: https://www.peintagone.be/
  main_url: https://www.peintagone.be/
  description: >
    Peintagone is a superior quality paint brand with Belgian tones.
  categories:
    - Portfolio
    - Gallery
  built_by: Sebastien Crepin
  built_by_url: https://github.com/opeah
  featured: false
- title: Let's Do Dish!
  url: https://letsdodish.com
  main_url: https://letsdodish.com
  description: >
    A new recipe site for people who enjoy cooking great food in their home kitchen. Find some great meal ideas! Let's do dish!
  categories:
    - Blog
    - Food
  built_by: Connerra
  featured: false
- title: AWS Amplify Community
  url: https://amplify.aws/community/
  main_url: https://amplify.aws/community/
  source_url: https://github.com/aws-amplify/community
  description: >
    Amplify Community is a hub for developers building fullstack serverless applications with Amplify to easily access content (such as events, blog posts, videos, sample projects, and tutorials) created by other members of the Amplify community.
  categories:
    - Blog
    - Directory
    - Education
    - Technology
  built_by: Nikhil Swaminathan
  built_by_url: https://github.com/swaminator
  featured: false
- title: Cal State Monterey Bay
  url: https://csumb.edu
  main_url: https://csumb.edu
  source_url: https://github.com/csumb/csumb-gatsby
  description: >
    A website for the entire campus of California State University, Monterey Bay.
  categories:
    - Education
    - Government
  built_by: CSUMB Web Team
  built_by_url: https://csumb.edu/web/team
  featured: false
- title: BestPricingPages.com
  url: https://bestpricingpages.com
  main_url: https://bestpricingpages.com
  source_url: https://github.com/jpvalery/pricingpages/
  description: >
    A repository of the best pricing pages by the best companies. Built in less than a week.
    Inspired by RGE and since pricingpages.xyz no longer exists, I felt such a resource was missing and could be helpful to many people.
  categories:
    - Business
    - Community
    - Entrepreneurship
    - Open Source
    - Technology
  built_by: Jp Valery
  built_by_url: https://jpvalery.me
  featured: false
- title: Lendo Austria
  url: https://lendo.at
  main_url: https://lendo.at
  description: >
    A Comparison site for best private loan offer from banks in Austria.
  categories:
    - Business
    - Finance
  built_by: Lendo developers
  featured: false
- title: Visual Cloud FX
  url: https://visualcloudfx.com
  main_url: https://visualcloudfx.com
  source_url: https://github.com/jjcav84/visualcloudfx
  description: >
    Basic static site built with MDBootstrap, React, and Gatsby
  categories:
    - Consulting
    - Portfolio
  built_by: Jacob Cavazos
  built_by_url: https://jacobcavazos.com
- title: Matthew Miller (Me4502)
  url: https://matthewmiller.dev
  main_url: https://matthewmiller.dev
  description: >
    The personal site, blog and portfolio of Matthew Miller (Me4502)
  categories:
    - Blog
    - Programming
    - Technology
    - Portfolio
  built_by: Matthew Miller
  featured: false
- title: Årets Kontor
  url: https://aretskontor.newst.se
  main_url: https://aretskontor.newst.se
  description: >
    A swedish competition for "office of the year" in sweden with a focus on design. Built with MDBootstrap and Gatsby.
  categories:
    - Real Estate
    - Marketing
  built_by: Victor Björklund
  built_by_url: https://victorbjorklund.com
  featured: false
- title: Kyma
  url: https://kyma-project.io
  main_url: https://kyma-project.io
  source_url: https://github.com/kyma-project/website
  description: >
    This website holds overview, blog and documentation for Kyma open source project that is a Kubernates based application extensibility framework.
  categories:
    - Documentation
    - Blog
    - Technology
    - Open Source
  built_by: Kyma developers
  built_by_url: https://twitter.com/kymaproject
  featured: false
- title: Verso
  main_url: https://verso.digital
  url: https://verso.digital
  description: >
    Verso is a creative technology studio based in Singapore. Site built with Gatsby and Netlify.
  categories:
    - Agency
    - Consulting
    - Design
    - Technology
  built_by: Verso
  built_by_url: https://verso.digital
  featured: false
- title: Camilo Holguin
  url: https://camiloholguin.me
  main_url: https://camiloholguin.me
  source_url: https://github.com/camiloholguin/gatsby-portfolio
  description: >
    Portfolio site using GatsbyJS and WordPress REST API.
  categories:
    - WordPress
    - Portfolio
    - Web Development
  built_by: Camilo Holguin
  built_by_url: https://camiloholguin.me
  featured: false
- title: Bennett Hardwick
  url: https://bennetthardwick.com
  main_url: https://bennetthardwick.com
  description: >
    The personal website and blog of Bennett Hardwick, an Australian software developer and human being.
  categories:
    - Blog
    - Programming
    - Technology
  source_url: https://github.com/bennetthardwick/website
  built_by: Bennett Hardwick
  built_by_url: https://bennetthardwick.com
  featured: false
- title: Kodingnesia
  url: https://kodingnesia.com/
  main_url: https://kodingnesia.com/
  description: >
    Kodingnesia is a place for learning programming & linux in Bahasa Indonesia.
  categories:
    - Blog
    - Programming
    - Technology
  built_by: Frisko Mayufid
  built_by_url: https://frisko.space
- title: ERS HCL Open Source Portal
  url: https://ers-hcl.github.io/
  main_url: https://ers-hcl.github.io/
  description: >
    Official site for ERS-HCL GitHub organizational site. This is a hybrid app with static and dynamic content, providing a details of the open source projects, initiatives, innovation ideas within ERS-HCL. It pulls data from various data sources including GitHub APIs, MDX based blog posts, excel files. It also hosts an ideas app that is based on Firebase.
  categories:
    - Open Source
    - Blog
    - Technology
    - Web Development
    - Community
    - Documentation
  source_url: https://github.com/ERS-HCL/gatsby-ershcl-app
  built_by: Tarun Kumar Sukhu
  built_by_url: https://github.com/tsukhu
- title: Ben Shi
  url: https://hbish.com/
  main_url: https://hbish.com/
  source_url: https://github.com/hbish/hbish.com
  description: >
    A personal website of Ben Shi, a technologist from Sydney, Australia.
  categories:
    - Blog
    - Programming
    - Technology
  built_by: Ben Shi
  built_by_url: https://hbish.com/
  featured: false
- title: Sandbox
  url: https://www.sandboxneu.com/
  main_url: https://www.sandboxneu.com/
  source_url: https://github.com/sandboxneu/sandboxneu.com
  description: >
    Official website of Sandbox, a Northeastern University student group that builds software for researchers.
  categories:
    - Marketing
  built_by: Sandbox at Northeastern
  built_by_url: https://github.com/sandboxneu/
  featured: false
- title: Accessible App
  main_url: https://accessible-app.com
  url: https://accessible-app.com
  source_url: https://github.com/accessible-app/accessible-app_com
  description: >
    Learn how to build inclusive web applications and Single Page Apps in modern JavaScript frameworks. This project collects strategies, links, patterns and plugins for React, Vue and Angular.
  categories:
    - Accessibility
    - Web Development
    - JavaScript
  built_by: Marcus Herrmann
  built_by_url: https://marcus.io
  featured: false
- title: PygmalionPolymorph
  url: https://pygmalionpolymorph.com
  main_url: https://pygmalionpolymorph.com
  source_url: https://github.com/PygmalionPolymorph/portfolio
  description: >
    Portfolio of artist, musician and developer PygmalionPolymorph.
  categories:
    - Portfolio
    - Gallery
    - Music
    - Photography
    - Web Development
  built_by: PygmalionPolymorph
  built_by_url: https://pygmalionpolymorph.com
  featured: false
- title: Gonzalo Nuñez Photographer
  main_url: https://www.gonzalonunez.com
  url: https://www.gonzalonunez.com
  description: >
    Website for Cancun based destination wedding photographer Gonzalo Nuñez. Site built with GatsbyJS, WordPress API and Netlify.
  categories:
    - Photography
    - Portfolio
    - WordPress
  built_by: Miguel Mayo
  built_by_url: https://www.miguelmayo.com
  featured: false
- title: Element 84
  main_url: https://www.element84.com
  url: https://www.element84.com
  description: >
    Element 84 is software engineering and design firm that helps companies and government agencies solve problems using remote sensing, life sciences, and transportation data in the cloud.
  categories:
    - Agency
    - Blog
    - Business
    - Consulting
    - Data
    - Design
    - Government
    - Portfolio
    - Programming
    - Science
    - Technology
    - User Experience
    - Web Development
- title: Raconteur Agency
  main_url: https://www.raconteur.net/agency
  url: https://www.raconteur.net/agency
  description: >
    Raconteur Agency is a London-based content marketing agency for B2B brands. We have rebuilt their site with Gatsby v2 using their existing WordPress backend as the data source. By switching from WordPress to GatsbyJS we have achieved a 200%+ improvement in page load times and went from a Lighthouse performance score of 49 to 100.
  categories:
    - Agency
    - Marketing
    - WordPress
  built_by: Jacob Herper
  built_by_url: https://herper.io
  featured: false
- title: Purple11
  main_url: https://purple11.com/
  url: https://purple11.com/
  description: >
    Purple11 is a site for photography and photo retouching tips and tricks.
  categories:
    - Blog
    - Photography
  built_by: Sébastien Noël
  built_by_url: https://blkfuel.com/
  featured: false
- title: PerfReviews
  main_url: https://perf.reviews/
  url: https://perf.reviews/
  source_url: https://github.com/PerfReviews/PerfReviews
  description: >
    The best content about web performance in spanish language.
  categories:
    - Web Development
  built_by: Joan León & José M. Pérez
  built_by_url: https://perf.reviews/nosotros/
  featured: false
- title: Un Backend - Blog
  main_url: https://www.unbackend.pro/
  url: https://www.unbackend.pro/
  description: >
    The personal website and blog of Camilo Ramírez, a backend developer :).
  categories:
    - Blog
    - Programming
    - Technology
  source_url: https://github.com/camilortte/camilortte.github.com
  built_by: Camilo Ramírez
  built_by_url: https://www.unbackend.pro/about
  featured: false
- title: Hitesh Vaghasiya
  main_url: https://hiteshvaghasiya.com/
  url: https://hiteshvaghasiya.com/
  description: >
    This is Hitesh Vaghasiya's blog. This blog is help you an E-Commerce like Magento, Shopify, and BigCommerce.
  categories:
    - Blog
    - Programming
    - Technology
    - Web Development
  built_by: Hitesh Vaghasiya
  built_by_url: https://hiteshvaghasiya.com/
  featured: false
- title: Aditus
  main_url: https://www.aditus.io
  url: https://www.aditus.io
  description: >
    Aditus is the accessibility tool for your team. We help teams build accessible websites and products.
  categories:
    - Accessibility
    - Education
  built_by: Aditus
  built_by_url: https://www.aditus.io
  featured: false
- title: Ultra Config
  main_url: https://ultraconfig.com.au/
  url: https://ultraconfig.com.au/ultra-config-generator/
  description: >
    Ultra Config Generator is a software application for Network Engineers to efficiently manage their network infrastructure.
  categories:
    - Blog
    - Technology
  built_by: Ultra Config
  built_by_url: https://ultraconfig.com.au/
  featured: false
- title: Malice
  main_url: https://malice.fr/
  url: https://malice.fr/
  description: >
    Malice is a cyber-training  platform for learning, validating and improving security related skills through simulated scenarios and challenges.
  categories:
    - Security
    - Technology
  built_by: Sysdream
  built_by_url: https://sysdream.com/
  featured: false
- title: Nash
  main_url: https://nash.io/
  url: https://nash.io/
  description: >
    Nash is a decentralized platform for trading, payment and other financial services. Our goal is to bring distributed finance to everyone by making blockchain technology fast and easy to use. We employ an off-chain engine to match trades rapidly, but never take control of customers’ assets. Our intuitive interface offers easy access to a range of trading, payment and investment functions.
  categories:
    - Portfolio
    - Security
    - Technology
  built_by: Andrej Gajdos
  built_by_url: https://andrejgajdos.com/
  featured: false
- title: Axel Fuhrmann
  url: https://axelfuhrmann.com
  main_url: https://axelfuhrmann.com
  source_url: https://github.com/afuh/axelfuhrmann.com
  description: >
    Personal portfolio.
  categories:
    - Portfolio
    - Freelance
    - Web Development
  featured: false
- title: Alaina Viau
  url: https://www.alainaviau.com
  main_url: https://www.alainaviau.com
  description: >
    Official website of Canadian opera director, creator, and producer Alaina Viau. Site designed by Stephen Bell.
  categories:
    - Portfolio
    - Music
  built_by: Michael Uloth
  built_by_url: https://www.michaeluloth.com
- title: Alison Moritz
  url: https://www.alisonmoritz.com
  main_url: https://www.alisonmoritz.com
  description: >
    Official website of American stage director Alison Moritz. Site designed by Stephen Bell.
  categories:
    - Portfolio
    - Music
  built_by: Michael Uloth
  built_by_url: https://www.michaeluloth.com
- title: Luke Secomb Digital
  url: https://lukesecomb.digital
  main_url: https://lukesecomb.digital
  source_url: https://github.com/lukethacoder/luke-secomb-simple
  description: >
    A simple portfolio site built using TypeScript, Markdown and React Spring.
  categories:
    - Portfolio
    - Web Development
  built_by: Luke Secomb
  built_by_url: https://lukesecomb.digital
  featured: false
- title: We are Brew
  url: https://www.wearebrew.co.uk
  main_url: https://www.wearebrew.co.uk
  description: >
    Official website for Brew, a Birmingham based Digital Marketing Agency.
  categories:
    - Portfolio
    - Web Development
    - Agency
    - Marketing
  built_by: Brew Digital
  built_by_url: https://www.wearebrew.co.uk
- title: Global City Data
  main_url: https://globalcitydata.com
  url: https://globalcitydata.com
  source_url: https://github.com/globalcitydata/globalcitydata
  description: >
    Global City Data is an open, easily browsable platform to showcase peer-reviewed urban datasets and models created by different research groups.
  categories:
    - Education
    - Open Source
  built_by: Rafi Barash
  built_by_url: https://rafibarash.com
  featured: false
- title: Submittable
  url: https://www.submittable.com
  main_url: https://www.submittable.com
  description: >
    Submissions made simple. Submittalbe is a cloud-based submissions manager that lets you accept, review, and make decisions on any kind of digital content.
  categories:
    - Technology
    - Marketing
  built_by: Genevieve Crow
  built_by_url: https://github.com/g-crow
- title: Appmantle
  main_url: https://appmantle.com
  url: https://appmantle.com
  description: >
    Appmantle is a new way of creating apps. A complete modern app that you build yourself quickly & easily, without programming knowledge.
  categories:
    - App
    - Marketing
    - Landing Page
    - Mobile Development
    - Technology
  built_by: Appmantle
  built_by_url: https://appmantle.com
  featured: false
- title: Acto
  main_url: https://www.acto.dk/
  url: https://www.acto.dk/
  description: >
    Tomorrows solutions - today. Acto is an innovative software engineering company, providing your business with high-quality, scalable and maintainable software solutions, to make your business shine.
  categories:
    - Agency
    - Technology
    - Web Development
    - Mobile Development
  built_by: Acto
  built_by_url: https://www.acto.dk/
- title: Gatsby GitHub Stats
  url: https://gatsby-github-stats.netlify.com
  main_url: https://gatsby-github-stats.netlify.com
  source_url: https://github.com/lannonbr/gatsby-github-stats/
  description: >
    Statistics Dashboard for Gatsby GitHub repository
  categories:
    - Data
  built_by: Benjamin Lannon
  built_by_url: https://lannonbr.com
  featured: false
- title: Graphic Intuitions
  url: https://www.graphicintuitions.com/
  main_url: https://www.graphicintuitions.com/
  description: >
    Digital marketing agency located in Morris, Manitoba.
  categories:
    - Agency
    - Web Development
    - Marketing
  featured: false
- title: Smooper
  url: https://www.smooper.com/
  main_url: https://www.smooper.com/
  description: >
    We connect you with digital marketing experts for 1 on 1 consultation sessions
  categories:
    - Marketing
    - Directory
  featured: false
- title: Lesley Barber
  url: https://www.lesleybarber.com/
  main_url: https://www.lesleybarber.com/
  description: >
    Official website of Canadian film composer Lesley Barber.
  categories:
    - Portfolio
    - Music
  built_by: Michael Uloth
  built_by_url: https://www.michaeluloth.com
- title: Timeline of Terror
  main_url: https://timelineofterror.org/
  url: https://timelineofterror.org/
  source_url: https://github.com/Symbitic/timeline-of-terror
  description: >
    Complete guide to the events of September 11, 2001.
  categories:
    - Directory
    - Government
  built_by: Alex Shaw
  built_by_url: https://github.com/Symbitic/
  featured: false
- title: Pill Club
  url: https://thepillclub.com
  main_url: https://thepillclub.com
  description: >
    Zero Copay With Insurance + Free Shipping + Bonus Gifts + Online Delivery – Birth Control Delivery and Prescription
  categories:
    - Marketing
    - Healthcare
  built_by: Pill Club
  built_by_url: https://thepillclub.com
- title: myweekinjs
  url: https://www.myweekinjs.com/
  main_url: https://www.myweekinjs.com/
  source_url: https://github.com/myweekinjs/public-website
  description: >
    Challenge to create and/or learn something new in JavaScript each week.
  categories:
    - Blog
  built_by: Adriaan Janse van Rensburg
  built_by_url: https://github.com/HurricaneInteractive/
  featured: false
- title: The Edit Suite
  main_url: https://www.theeditsuite.com.au/
  url: https://www.theeditsuite.com.au/
  source_url: https://thriveweb.com.au/portfolio/the-edit-suite/
  description: >-
    The Edit Suite is an award winning video production and photography company based out of our Mermaid Beach studio on the Gold Coast of Australia but we also have the ability to work mobile from any location.
  categories:
    - Photography
    - Marketing
  built_by: Thrive Team - Gold Coast
  built_by_url: https://thriveweb.com.au/
  featured: false
- title: CarineRoitfeld
  main_url: https://www.carineroitfeld.com/
  url: https://www.carineroitfeld.com/
  description: >
    Online shop for Carine Roitfeld parfume
  categories:
    - E-commerce
  built_by: Ask Phill
  built_by_url: https://askphill.com
- title: EngineHub.org
  url: https://enginehub.org
  main_url: https://enginehub.org
  source_url: https://github.com/EngineHub/enginehub-website
  description: >
    The landing pages for EngineHub, the organisation behind WorldEdit, WorldGuard, CraftBook, and more
  categories:
    - Landing Page
    - Technology
    - Open Source
  built_by: Matthew Miller
  built_by_url: https://matthewmiller.dev
- title: Goulburn Physiotherapy
  url: https://www.goulburnphysiotherapy.com.au/
  main_url: https://www.goulburnphysiotherapy.com.au/
  description: >
    Goulburn Physiotherapy is a leader in injury prevention, individual and community health, and workplace health solutions across Central Victoria.
  categories:
    - Blog
    - Healthcare
  built_by: KiwiSprout
  built_by_url: https://kiwisprout.nz/
  featured: false
- title: TomTom Traffic Index
  main_url: https://www.tomtom.com/en_gb/traffic-index/
  url: https://www.tomtom.com/en_gb/traffic-index/
  description: >
    The TomTom Traffic Index provides drivers, city planners, auto manufacturers and policy makers with unbiased statistics and information about congestion levels in 403 cities across 56 countries on 6 continents.
  categories:
    - Travel
    - Data
  built_by: TomTom
  built_by_url: https://tomtom.com
  featured: false
- title: PrintAWorld | A 3D Printing and Fabrication Company
  main_url: https://prtwd.com/
  url: https://prtwd.com/
  description: >
    PrintAWorld is a NYC based fabrication and manufacturing company that specializes in 3D printing, 3D scanning, CAD Design,
    laser cutting, and rapid prototyping. We help artists, agencies and engineers turn their ideas into its physical form.
  categories:
    - Business
  featured: false
- title: Glug-Infinite
  main_url: https://gluginfinite.github.io
  url: https://gluginfinite.github.io
  source_url: https://github.com/crstnmac/glug
  description: >
    This is a website built with Gatsby v2 that is deployed on GitHub using GitHub Pages and Netlify.
  categories:
    - Web Development
    - Blog
    - Portfolio
    - Agency
  built_by: Criston Macarenhas
  built_by_url: https://github.com/crstnmac
  featured: false
- title: The State of CSS Survey
  main_url: https://stateofcss.com/
  url: https://stateofcss.com/
  source_url: https://github.com/StateOfJS/state-of-css-2019
  description: >
    Annual CSS survey, brother of The State of JS Survey.
  categories:
    - Web Development
  built_by: Sacha Greif & Contribs
  built_by_url: https://github.com/StateOfJS
  featured: false
- title: Bytom Blockchain
  url: https://bytom.io/
  main_url: https://bytom.io/
  source_url: https://github.com/bytomlabs/bytom.io
  description: >
    Embrace the New Era of Bytom Blockchain
  categories:
    - Finance
    - Open Source
    - Technology
  built_by: Bytom Foundation
  built_by_url: https://bytom.io/
  featured: false
- title: Oerol Festival
  url: https://www.oerol.nl/nl/
  main_url: https://www.oerol.nl/en/
  description: >
    Oerol is a cultural festival on the island of Terschelling in the Netherlands that is held annually in June.
    The ten-day festival is focused on live, public theatre as well as music and visual arts.
  categories:
    - Event
    - Entertainment
  built_by: Oberon
  built_by_url: https://oberon.nl/
  featured: false
- title: Libra
  main_url: https://libra.org/
  url: https://libra.org/
  description: Libra's mission is to enable a simple global currency and financial infrastructure that empowers billions of people.
  featured: false
  categories:
    - Open Source
    - Technology
    - Finance
- title: Riffy Blog
  main_url: https://blog.rayriffy.com/
  url: https://blog.rayriffy.com/
  source_url: https://github.com/rayriffy/rayriffy-blog
  description: >
    Riffy Blog is async based beautiful highly maintainable site built by using Gatsby v2 with SEO optimized.
  categories:
    - Web Development
    - Blog
    - Open Source
    - Technology
    - Music
    - SEO
  built_by: Phumrapee Limpianchop
  built_by_url: https://rayriffy.com/
  featured: false
- title: The Coffee Collective
  url: https://coffeecollective.dk
  main_url: https://coffeecollective.dk
  description: >
    The Coffee Collective website is a JAM-stack based, multilingual, multi currency website/shop selling coffee, related products and subscriptions.
  categories:
    - E-commerce
    - Food
  built_by: Remotely (Anders Hallundbæk)
  built_by_url: https://remotely.dk
  featured: false
- title: Leadership Development International
  url: https://ldi.global
  main_url: https://ldi.global
  description: >
    A DatoCMS-backed site for an education and training company based in the US, China and the UAE.
  categories:
    - Education
    - Nonprofit
  built_by: Grant Holle
  built_by_url: https://grantholle.com
  featured: false
- title: Canvas 1839
  main_url: https://www.canvas1839.com/
  url: https://www.canvas1839.com/
  description: >-
    Online store for Canvas 1839 products, including pharmacological-grade CBD oil and relief cream.
  categories:
    - E-commerce
    - Marketing
  built_by: Corey Ward
  built_by_url: http://www.coreyward.me/
- title: Sparkle Stories
  main_url: https://app.sparklestories.com/
  url: https://app.sparklestories.com/
  description: >-
    Sparkle Stories is a streaming audio platform for children with over 1,200 original audio stories.
  categories:
    - App
    - Education
  built_by: Corey Ward
  built_by_url: http://www.coreyward.me/
- title: nehalist.io
  main_url: https://nehalist.io
  url: https://nehalist.io
  description: >
    nehalist.io is a blog about software development, technology and all that kind of geeky stuff.
  categories:
    - Blog
    - Web Development
    - Open Source
  built_by: Kevin Hirczy
  built_by_url: https://nehalist.io
  featured: false
- title: March and Ash
  main_url: https://marchandash.com/
  url: https://marchandash.com/
  description: >-
    March and Ash is a customer-focused, licensed cannabis dispensary located in Mission Valley.
  categories:
    - E-commerce
    - Business
    - Blog
  built_by: Blueyellow
  built_by_url: https://blueyellow.io/
  featured: false
- title: T Two Industries
  description: >
    T Two Industries is a manufacturing company specializing in building custom truck decks, truck bodies, and trailers.
  main_url: https://www.ttwo.ca
  url: https://www.ttwo.ca
  categories:
    - Business
  built_by: https://www.t2.ca
  built_by_url: https://www.t2.ca
  featured: false
- title: Cali's Finest Landscaping
  url: https://www.calisfinestlandscaping.com/
  main_url: https://www.calisfinestlandscaping.com/
  description: >
    A team of hard-working, quality-obsessed landscaping professionals looking to take dreams and transform them into reality.
  categories:
    - Business
  built_by: David Krasniy
  built_by_url: http://dkrasniy.com
  featured: false
- title: Vazco
  url: https://www.vazco.eu
  main_url: https://www.vazco.eu
  description: >
    Vazco works for clients from all around the world in future-proof technologies and help them build better products.
  categories:
    - Agency
    - Web Development
    - Blog
    - Business
    - Technology
  built_by: Vazco
  built_by_url: https://www.vazco.eu
  featured: false
- title: Major League Eating
  main_url: https://majorleagueeating.com
  url: https://majorleagueeating.com
  description: >
    Major League Eating is the professional competitive eating organization that runs the Nathan’s Famous Coney Island Hot Dog eating contest on July 4th, among other eating events.
  categories:
    - Entertainment
    - Sports
  built_by: Carmen Cincotti
  built_by_url: https://github.com/ccincotti3
  featured: false
- title: APIs You Won't Hate
  url: https://apisyouwonthate.com/blog
  main_url: https://apisyouwonthate.com
  source_url: https://github.com/apisyouwonthate/apisyouwonthate.com
  description: >
    API development is a topic very close to our hearts. APIs You Won't Hate is a team and community dedicated to learning, writing, sharing ideas and bettering understanding of API practices. Together we can eradicate APIs we hate.
  categories:
    - Blog
    - Education
    - E-commerce
    - API
    - Community
    - Learning
    - Open Source
    - Technology
    - Web Development
  built_by: Mike Bifulco
  built_by_url: https://github.com/mbifulco
  featured: false
- title: Sankarsan Kampa
  main_url: https://traction.one
  url: https://traction.one
  description: Full time programmer, part time gamer, exploring the details of programmable systems and how to stretch their capabilities.
  featured: false
  categories:
    - Portfolio
    - Freelance
- title: AwesomeDocs
  main_url: https://awesomedocs.traction.one/
  url: https://awesomedocs.traction.one/install
  source_url: https://github.com/AwesomeDocs/website
  description: An awesome documentation website generator!
  featured: false
  categories:
    - Open Source
    - Web Development
    - Technology
    - Documentation
  built_by: Sankarsan Kampa
  built_by_url: https://traction.one
- title: Prism Programming Language
  main_url: https://prism.traction.one/
  url: https://prism.traction.one/
  source_url: https://github.com/PrismLang/website
  description: Interpreted, high-level, programming language.
  featured: false
  categories:
    - Programming
    - Open Source
    - Technology
    - Documentation
  built_by: Sankarsan Kampa
  built_by_url: https://traction.one
- title: Arnondora
  main_url: https://arnondora.in.th/
  url: https://arnondora.in.th/
  source_url: https://github.com/arnondora/arnondoraBlog
  description: Arnondora is a personal blog by Arnon Puitrakul
  categories:
    - Blog
    - Programming
    - Technology
  built_by: Arnon Puitrakul
  built_by_url: https://arnondora.in.th/
  featured: false
- title: KingsDesign
  url: https://www.kingsdesign.com.au/
  main_url: https://www.kingsdesign.com.au/
  description: KingsDesign is a Hobart based web design and development company. KingsDesign creates, designs, measures and improves web based solutions for businesses and organisations across Australia.
  categories:
    - Agency
    - Technology
    - Portfolio
    - Consulting
    - User Experience
  built_by: KingsDesign
  built_by_url: https://www.kingsdesign.com.au
- title: EasyFloh | Easy Flows for all
  url: https://www.easyfloh.com
  main_url: https://www.easyfloh.com
  description: >
    EasyFloh is for creating simple flows for your organisation. An organisation
    can design own flows with own stages.
  categories:
    - Business
    - Landing Page
  built_by: Vikram Aroskar
  built_by_url: https://medium.com/@vikramaroskar
  featured: false
- title: Home Alarm Report
  url: https://homealarmreport.com/
  main_url: https://homealarmreport.com/
  description: >
    Home Alarm Report is dedicated to helping consumers make informed decisions
    about home security solutions. The site was easily migrated from a legacy WordPress
    installation and the dev team chose Gatsby for its site speed and SEO capabilities.
  categories:
    - Blog
    - Business
    - SEO
    - Technology
  built_by: Centerfield Media
  built_by_url: https://www.centerfield.com
- title: Just | FX for treasurers
  url: https://www.gojust.com
  main_url: https://www.gojust.com
  description: >
    Just provides a single centralized view of FX for corporate treasurers. See interbank market prices, and access transaction cost analysis.
  categories:
    - Finance
    - Technology
  built_by: Bejamas
  built_by_url: https://bejamas.io/
  featured: false
- title: Bureau for Good | Nonprofit branding, web and print communications
  url: https://www.bureauforgood.com
  main_url: https://www.bureauforgood.com
  description: >
    Bureau for Good helps nonprofits explain why they matter across digital & print media. Bureau for Good crafts purpose-driven identities, websites & print materials for changemakers.
  categories:
    - Nonprofit
    - Agency
    - Design
  built_by: Bejamas
  built_by_url: https://bejamas.io/
  featured: false
- title: Atelier Cartier Blumen
  url: https://www.ateliercartier.ch
  main_url: https://www.ateliercartier.ch
  description: >
    Im schönen Kreis 6 in Zürich kreiert Nicole Cartier Blumenkompositionen anhand Charaktereigenschaften oder Geschichten zur Person an. Für wen ist Dein Blumenstrauss gedacht? Einzigartige Floristik Blumensträusse, Blumenabos, Events, Shootings. Site designed by https://www.stolfo.co
  categories:
    - E-commerce
    - Design
  built_by: Bejamas
  built_by_url: https://bejamas.io/
  featured: false
- title: Veronym – Cloud Security Service Provider
  url: https://www.veronym.com
  main_url: https://www.veronym.com
  description: >
    Veronym is securing your digital transformation. A comprehensive Internet security solution for business. Stay safe no matter how, where and when you connect.
  categories:
    - Security
    - Technology
    - Business
  built_by: Bejamas
  built_by_url: https://bejamas.io/
  featured: false
- title: Devahoy
  url: https://devahoy.com/
  main_url: https://devahoy.com/
  description: >
    Devahoy is a personal blog written in Thai about software development.
  categories:
    - Blog
    - Programming
  built_by: Chai Phonbopit
  built_by_url: https://github.com/phonbopit
  featured: false
- title: Venus Lover
  url: https://venuslover.com
  main_url: https://venuslover.com
  description: >
    Venus Lover is a mobile app for iOS and Android so you can read your daily horoscope and have your natal chart, including the interpretation of the ascendant, planets, houses and aspects.
  categories:
    - App
    - Consulting
    - Education
    - Landing Page
- title: Write/Speak/Code
  url: https://www.writespeakcode.com/
  main_url: https://www.writespeakcode.com/
  description: >
    Write/Speak/Code is a non-profit on a mission to promote the visibility and leadership of technologists with marginalized genders through peer-led professional development.
  categories:
    - Community
    - Nonprofit
    - Open Source
    - Conference
  built_by: Nicola B.
  built_by_url: https://www.linkedin.com/in/nicola-b/
  featured: false
- title: Daniel Spajic
  url: https://danieljs.tech/
  main_url: https://danieljs.tech/
  description: >
    Passionate front-end developer with a deep, yet diverse skillset.
  categories:
    - Portfolio
    - Programming
    - Freelance
  built_by: Daniel Spajic
  featured: false
- title: Cosmotory
  url: https://cosmotory.netlify.com/
  main_url: https://cosmotory.netlify.com/
  description: >
    This is the educational blog containing various courses,learning materials from various authors from all over the world.
  categories:
    - Blog
    - Community
    - Nonprofit
    - Open Source
    - Education
  built_by: Hanishraj B Rao.
  built_by_url: https://hanishrao.netlify.com/
  featured: false
- title: Armorblox | Security Powered by Understanding
  url: https://www.armorblox.com
  main_url: https://www.armorblox.com
  description: >
    Armorblox is a venture-backed stealth cybersecurity startup, on a mission to build a game-changing enterprise security platform.
  categories:
    - Security
    - Technology
    - Business
  built_by: Bejamas
  built_by_url: https://bejamas.io
  featured: false
- title: Mojo
  url: https://www.mojo.is
  main_url: https://www.mojo.is/
  description: >
    We help companies create beautiful digital experiences
  categories:
    - Agency
    - Technology
    - Consulting
    - User Experience
    - Web Development
  featured: false
- title: Marcel Hauri
  url: https://marcelhauri.ch/
  main_url: https://marcelhauri.ch/
  description: >
    Marcel Hauri is an award-winning Magento developer and e-commerce specialist.
  categories:
    - Portfolio
    - Blog
    - Programming
    - Community
    - Open Source
    - E-commerce
  built_by: Marcel Hauri
  built_by_url: https://marcelhauri.ch
  featured: false
- title: Projektmanagementblog
  url: https://www.projektmanagementblog.de
  main_url: https://www.projektmanagementblog.de/
  source_url: https://github.com/StephanWeinhold/pmblog
  description: >
    Thoughts about modern project management. Built with Gatsby and Tachyons, based on Advanced Starter.
  categories:
    - Blog
  built_by: Stephan Weinhold
  built_by_url: https://stephanweinhold.com/
  featured: false
- title: Anthony Boyd Graphics
  url: https://www.anthonyboyd.graphics/
  main_url: https://www.anthonyboyd.graphics/
  description: >
    Free Graphic Design Resources by Anthony Boyd
  categories:
    - Portfolio
  built_by: Anthony Boyd
  built_by_url: https://www.anthonyboyd.com/
  featured: false
- title: Relocation Hero
  url: https://relocationhero.com
  main_url: https://relocationhero.com
  description: >
    Blog with FAQs related to Germany relocation. Built with Gatsby.
  categories:
    - Blog
    - Consulting
    - Community
  featured: false
- title: Zoe Rodriguez
  url: https://zoerodrgz.com
  main_url: https://zoerodrgz.com
  description: >
    Portfolio for Los Angeles-based designer Zoe Rodriguez. Built with Gatsby.
  categories:
    - Portfolio
    - Design
  built_by: Chase Ohlson
  built_by_url: https://chaseohlson.com
  featured: false
- title: TriActive USA
  url: https://triactiveusa.com
  main_url: https://triactiveusa.com
  description: >
    Website and blog for TriActive USA. Built with Gatsby.
  categories:
    - Landing Page
    - Business
  built_by: Chase Ohlson
  built_by_url: https://chaseohlson.com
- title: LaunchDarkly
  url: https://launchdarkly.com/
  main_url: https://launchdarkly.com/
  description: >
    LaunchDarkly is the feature management platform that software teams use to build better software, faster.
  categories:
    - Technology
    - Marketing
  built_by: LaunchDarkly
  built_by_url: https://launchdarkly.com/
  featured: false
- title: Arpit Goyal
  url: https://arpitgoyal.com
  main_url: https://arpitgoyal.com
  source_url: https://github.com/92arpitgoyal/ag-blog
  description: >
    Blog and portfolio website of a Front-end Developer turned Product Manager.
  categories:
    - Blog
    - Portfolio
    - Technology
    - User Experience
  built_by: Arpit Goyal
  built_by_url: https://twitter.com/_arpitgoyal
  featured: false
- title: Portfolio of Cole Townsend
  url: https://twnsnd.co
  main_url: https://twnsnd.co
  description: Portfolio of Cole Townsend, Product Designer
  categories:
    - Portfolio
    - User Experience
    - Web Development
    - Design
  built_by: Cole Townsend
  built_by_url: https://twitter.com/twnsndco
- title: Jana Desomer
  url: https://www.janadesomer.be/
  main_url: https://www.janadesomer.be/
  description: >
    I'm Jana, a digital product designer with coding skills, based in Belgium
  categories:
    - Portfolio
  built_by: Jana Desomer Designer/Developer
  built_by_url: https://www.janadesomer.be/
  featured: false
- title: Carbon8 Regenerative Agriculture
  url: https://www.carbon8.org.au/
  main_url: https://www.carbon8.org.au/
  description: >
    Carbon8 is a Not for Profit charity that supports Aussie farmers to transition to regenerative agriculture practices and rebuild the carbon (organic matter) in their soil from 1% to 8%.
  categories:
    - Nonprofit
    - E-commerce
  built_by: Little & Big
  built_by_url: https://www.littleandbig.com.au/
  featured: false
- title: Reactgo blog
  url: https://reactgo.com/
  main_url: https://reactgo.com/
  description: >
    It provides tutorials & articles about modern open source web technologies such as react,vuejs and gatsby.
  categories:
    - Blog
    - Education
    - Programming
    - Web Development
  built_by: Sai gowtham
  built_by_url: https://twitter.com/saigowthamr
  featured: false
- title: City Springs
  url: https://citysprings.com/
  main_url: https://citysprings.com/
  description: >
    Sandy Springs is a city built on creative thinking and determination. They captured a bold vision for a unified platform to bring together new and existing information systems. To get there, the Sandy Springs communications team partnered with Mediacurrent on a new Drupal 8 decoupled platform architecture with a Gatsbyjs front end to power both the City Springs website and its digital signage network. Now, the Sandy Springs team can create content once and publish it everywhere.
  categories:
    - Community
    - Government
  built_by: Mediacurrent
  built_by_url: https://www.mediacurrent.com
  featured: false
- title: Behalf
  url: https://www.behalf.no/
  main_url: https://www.behalf.no/
  description: >
    Behalf is Norwegian based digital design agency.
  categories:
    - Agency
    - Portfolio
    - Business
    - Consulting
    - Design
    - Design System
    - Marketing
    - Web Development
    - User Experience
  built_by: Behalf
  built_by_url: https://www.behalf.no/
  featured: false
- title: Saxenhammer & Co.
  url: https://saxenhammer-co.com/
  main_url: https://saxenhammer-co.com/
  description: >
    Saxenhammer & Co. is a leading boutique investment bank in Continental Europe. The firm’s strong track record is comprised of the execution of 200 successful transactions across all major industries.
  categories:
    - Consulting
    - Finance
    - Business
  built_by: Axel Fuhrmann
  built_by_url: https://axelfuhrmann.com/
  featured: false
- title: UltronEle
  url: http://ultronele.com
  main_url: https://runbytech.github.io/ueofcweb/
  source_url: https://github.com/runbytech/ueofcweb
  description: >
    UltronEle is a light, fast, simple yet interesting serverless e-learning CMS based on GatsbyJS. It aims to provide a easy-use product for tutors, teachers, instructors from all kinks of fields with near-zero efforts to setup their own authoring tool and content publish website.
  categories:
    - Education
    - Consulting
    - Landing Page
    - Web Development
    - Open Source
    - Learning
  built_by: RunbyTech
  built_by_url: http://runbytech.co
  featured: false
- title: Nick Selvaggio
  url: https://nickgs.com/
  main_url: https://nickgs.com/
  description: >
    The personal website of Nick Selvaggio. Long Island based web developer, teacher, and technologist.
  categories:
    - Consulting
    - Programming
    - Web Development
  featured: false
- title: Free & Open Source Gatsby Themes by LekoArts
  main_url: https://themes.lekoarts.de
  url: https://themes.lekoarts.de
  source_url: https://github.com/LekoArts/gatsby-themes/tree/master/www
  built_by: LekoArts
  built_by_url: https://github.com/LekoArts
  description: >-
    Get high-quality and customizable Gatsby themes to quickly bootstrap your website! Choose from many professionally created and impressive designs with a wide variety of features and customization options. Use Gatsby Themes to take your project to the next level and let you and your customers take advantage of the many benefits Gatsby has to offer.
  categories:
    - Open Source
    - Directory
    - Marketing
    - Landing Page
  featured: false
- title: Lars Roettig
  url: https://larsroettig.dev/
  main_url: https://larsroettig.dev/
  description: >
    Lars Roettig is a Magento Maintainer and e-commerce specialist. On his Blog, he writes Software Architecture and Magento Development.
  categories:
    - Portfolio
    - Blog
    - Programming
    - Community
    - Open Source
    - E-commerce
  built_by: Lars Roettig
  built_by_url: https://larsroettig.dev/
  featured: false
- title: Cade Kynaston
  url: https://cade.codes
  main_url: https://cade.codes
  source_url: https://github.com/cadekynaston/gatsby-portfolio
  description: >
    Cade Kynaston's Portfolio
  categories:
    - Portfolio
  built_by: Cade Kynaston
  built_by_url: https://github.com/cadekynaston
  featured: false
- title: Growable Meetups
  url: https://www.growable.io/
  main_url: https://www.growable.io/
  description: >
    Growable - Events to Accelerate your career in Tech. Made with <3 with Gatsby, React & Netlify by Talent Point in London.
  categories:
    - Event
    - Technology
    - Education
    - Community
    - Conference
  built_by: Talent Point
  built_by_url: https://github.com/talent-point/
  featured: false
- title: Fantastic Metropolis
  main_url: https://fantasticmetropolis.com
  url: https://fantasticmetropolis.com
  description: >
    Fantastic Metropolis ran between 2001 and 2006, highlighting the potential of literary science fiction and fantasy.
  categories:
    - Entertainment
  built_by: Luis Rodrigues
  built_by_url: https://goblindegook.com
  featured: false
- title: Simon Koelewijn
  main_url: https://simonkoelewijn.nl
  url: https://simonkoelewijn.nl
  description: >
    Personal blog of Simon Koelewijn, where he blogs about UX, analytics and web development (in Dutch). Made awesome and fast by using Gatsby 2.x (naturally) and gratefully using Netlify and Netlify CMS.
  categories:
    - Freelance
    - Blog
    - Web Development
    - User Experience
  built_by: Simon Koelewijn
  built_by_url: https://simonkoelewijn.nl
  featured: false
- title: Frankly Steve
  url: https://www.franklysteve.com/
  main_url: https://www.franklysteve.com/
  description: >
    Wedding photography with all the hugs, tears, kisses, smiles, laughter, banter, kids up trees, friends in hedges.
  categories:
    - Photography
    - Portfolio
  built_by: Little & Big
  built_by_url: https://www.littleandbig.com.au/
  featured: false
- title: Eventos orellana
  description: >-
    We are a company dedicated to providing personalized and professional advice
    for the elaboration and coordination of social and business events.
  main_url: https://eventosorellana.com/
  url: https://eventosorellana.com/
  featured: false
  categories:
    - Gallery
  built_by: Ramón Chancay
  built_by_url: https://ramonchancay.me/
- title: DIA Supermercados
  main_url: https://dia.com.br
  url: https://dia.com.br
  description: >-
    Brazilian retailer subsidiary, with more than 1,100 stores in Brazil, focusing on low prices and exclusive DIA Products.
  categories:
    - Business
  built_by: CloudDog
  built_by_url: https://clouddog.com.br
  featured: false
- title: AntdSite
  main_url: https://antdsite.yvescoding.org
  url: https://antdsite.yvescoding.org
  description: >-
    A static docs generator based on Ant Design and GatsbyJs.
  categories:
    - Documentation
  built_by: Yves Wang
  built_by_url: https://antdsite.yvescoding.org
- title: AntV
  main_url: https://antv.vision
  url: https://antv.vision
  description: >-
    AntV is a new generation of data visualization technique from Ant Financial
  categories:
    - Documentation
  built_by: afc163
  built_by_url: https://github.com/afc163
- title: ReactStudy Blog
  url: https://elated-lewin-51cf0d.netlify.com
  main_url: https://elated-lewin-51cf0d.netlify.com
  description: >
    Belong to your own blog by gatsby
  categories:
    - Blog
  built_by: 97thjingba
  built_by_url: https://github.com/97thjingba
  featured: false
- title: George
  main_url: https://kind-mestorf-5a2bc0.netlify.com
  url: https://kind-mestorf-5a2bc0.netlify.com
  description: >
    shiny new web built with Gatsby
  categories:
    - Blog
    - Portfolio
    - Gallery
    - Landing Page
    - Design
    - Web Development
    - Open Source
    - Science
  built_by: George Davituri
  featured: false

- title: CEO amp
  main_url: https://www.ceoamp.com
  url: https://www.ceoamp.com
  description: >
    CEO amp is an executive training programme to amplify a CEO's voice in the media. This site was built with Gatsby v2, Styled-Components, TypeScript and React Spring.
  categories:
    - Consulting
    - Entrepreneurship
    - Marketing
    - Landing Page
  built_by: Jacob Herper
  built_by_url: https://herper.io
  featured: false
- title: QuantumBlack
  main_url: https://www.quantumblack.com/
  url: https://www.quantumblack.com/
  description: >
    We help companies use data to make distinctive, sustainable and significant improvements to their performance.
  categories:
    - Technology
    - Consulting
    - Data
    - Design
  built_by: Richard Westenra
  built_by_url: https://www.richardwestenra.com/
  featured: false
- title: Coffeeshop Creative
  url: https://www.coffeeshopcreative.ca
  main_url: https://www.coffeeshopcreative.ca
  description: >
    Marketing site for a Toronto web design and videography studio.
  categories:
    - Marketing
    - Agency
    - Design
    - Video
    - Web Development
  built_by: Michael Uloth
  built_by_url: https://www.michaeluloth.com
  featured: false
- title: Daily Hacker News
  url: https://dailyhn.com
  main_url: https://dailyhn.com
  description: >
    Daily Hacker News presents the top five stories from Hacker News daily.
  categories:
    - Entertainment
    - Design
    - Web Development
    - Technology
    - Science
  built_by: Joeri Smits
  built_by_url: https://joeri.dev
  featured: false
- title: Grüne Dresden
  main_url: https://ltw19dresden.de
  url: https://ltw19dresden.de
  description: >
    This site was built for the Green Party in Germany (Bündnis 90/Die Grünen) for their local election in Dresden, Saxony. The site was built with Gatsby v2 and Styled-Components.
  categories:
    - Government
    - Nonprofit
  built_by: Jacob Herper
  built_by_url: https://herper.io
- title: Mill3 Studio
  main_url: https://mill3.studio/en/
  url: https://mill3.studio/en/
  description: >
    Our agency specializes in the analysis, strategy and development of digital products.
  categories:
    - Agency
    - Portfolio
  built_by: Mill3
  built_by_url: https://mill3.studio/en/
  featured: false
- title: Zellement
  main_url: https://www.zellement.com
  url: https://www.zellement.com
  description: >
    Online portfolio of Dan Farrow from Nottingham, UK.
  categories:
    - Portfolio
  built_by: Zellement
  built_by_url: https://www.zellement.com
  featured: false
- title: Fullstack HQ
  url: https://fullstackhq.com/
  main_url: https://fullstackhq.com/
  description: >
    Get immediate access to a battle-tested team of designers and developers on a pay-as-you-go monthly subscription.
  categories:
    - Agency
    - Consulting
    - Freelance
    - Marketing
    - Portfolio
    - Web Development
    - App
    - Business
    - Design
    - JavaScript
    - Technology
    - User Experience
    - Web Development
    - E-commerce
    - WordPress
  built_by: Fullstack HQ
  built_by_url: https://fullstackhq.com/
  featured: false
- title: Cantas
  main_url: https://www.cantas.co.jp
  url: https://www.cantas.co.jp
  description: >
    Cantas is digital marketing company in Japan.
  categories:
    - Business
    - Agency
  built_by: Cantas
  built_by_url: https://www.cantas.co.jp
  featured: false
- title: Sheringham Shantymen
  main_url: https://www.shantymen.com/
  url: https://www.shantymen.com/
  description: >
    The Sheringham Shantymen are a sea shanty singing group that raise money for the RNLI in the UK.
  categories:
    - Music
    - Community
    - Entertainment
    - Nonprofit
  built_by: Zellement
  built_by_url: https://www.zellement.com/
  featured: false
- title: WP Spark
  main_url: https://wpspark.io/
  url: https://wpspark.io/
  description: >
    Create blazing fast website with WordPress and our Gatsby themes.
  categories:
    - Agency
    - Community
    - Blog
    - WordPress
  built_by: wpspark
  built_by_url: https://wpspark.io/
- title: Ronald Langeveld
  description: >
    Ronald Langeveld's blog and Web Development portfolio website.
  main_url: https://www.ronaldlangeveld.com
  url: https://www.ronaldlangeveld.com
  categories:
    - Blog
    - Web Development
    - Freelance
    - Portfolio
    - Consulting
  featured: false
- title: Golfonaut
  description: >
    Golfonaut - Golf application for Apple Watch
  main_url: https://golfonaut.io
  url: https://golfonaut.io
  categories:
    - App
    - Sports
  featured: false
- title: Anton Sten - UX Lead/Design
  url: https://www.antonsten.com
  main_url: https://www.antonsten.com
  description: Anton Sten leads UX for design-driven companies.
  categories:
    - User Experience
    - Blog
    - Freelance
    - Portfolio
    - Consulting
    - Agency
    - Design
  featured: false
- title: Rashmi AP - Front-end Developer
  main_url: http://rashmiap.me
  url: http://rashmiap.me
  featured: false
  description: >
    Rashmi AP's Personal Portfolio Website
  source_url: https://github.com/rashmiap/personal-website-react
  categories:
    - Portfolio
    - Open Source
  built_by: Rashmi AP
  built_by_url: http://rashmiap.me
- title: OpenSourceRepos - Blogs for open source repositories
  main_url: https://opensourcerepos.com
  url: https://opensourcerepos.com
  featured: false
  description: >
    Open Source Repos is a blog site for explaining the architecture, code-walkthrough and key takeways for the GitHub repository. Out main aim to is to help more developers contribute to open source projects.
  source_url: https://github.com/opensourcerepos/blogs
  categories:
    - Open Source
    - Design
    - Design System
    - Blog
  built_by: OpenSourceRepos Team
  built_by_url: https://opensourcerepos.com
- title: Sheelah Brennan - Front-End/UX Engineer
  main_url: https://sheelahb.com
  url: https://sheelahb.com
  featured: false
  description: >
    Sheelah Brennan's web development blog
  categories:
    - Blog
    - Web Development
    - Design
    - Freelance
    - Portfolio
  built_by: Sheelah Brennan
- title: Delinx.Digital - Web and Mobile Development Agency based in Sofia, Bulgaria
  main_url: https://delinx.digital
  url: https://delinx.digital/solutions
  description: >
    Delinx.digital is a software development oriented digital agency based in Sofia, Bulgaria. We develop bespoke software solutions using  WordPress, WooCommerce, Shopify, e-commerce, React.js, Node.js, PHP, Laravel and many other technologies.
  categories:
    - Agency
    - Web Development
    - Design
    - E-commerce
    - WordPress
  featured: false
- title: Cameron Nuckols - Articles, Book Notes, and More
  main_url: https://nucks.co
  url: https://nucks.co
  description: >
    This site hosts all of Cameron Nuckols's writing on entrepreneurship, startups, money, fitness, self-education, and self-improvement.
  categories:
    - Blog
    - Entrepreneurship
    - Business
    - Productivity
    - Technology
    - Marketing
  featured: false
- title: Hayato KAJIYAMA - Portfolio
  main_url: https://hyakt.dev
  url: https://hyakt.dev
  source_url: https://github.com/hyakt/hyakt.github.io
  featured: false
  categories:
    - Portfolio
- title: Skirtcraft - Unisex Skirts with Large Pockets
  main_url: https://skirtcraft.com
  url: https://skirtcraft.com/products
  source_url: https://github.com/jqrn/skirtcraft-web
  description: >
    Skirtcraft sells unisex skirts with large pockets, made in the USA. Site built with TypeScript and styled-components, with Tumblr-sourced blog posts.
  categories:
    - E-commerce
    - Blog
  built_by: Joe Quarion
  built_by_url: https://github.com/jqrn
  featured: false
- title: Vermarc Sport
  main_url: https://www.vermarcsport.com/
  url: https://www.vermarcsport.com/
  description: >
    Vermarc Sport offers a wide range of cycle clothing, cycling jerseys, bib shorts, rain gear and accessories, as well for the summer, the mid-season (autumn / spring) and the winter.
  categories:
    - E-commerce
  built_by: BrikL
  built_by_url: https://github.com/Brikl
- title: Cole Ruche
  main_url: https://coleruche.com
  url: https://coleruche.com
  source_url: https://github.com/kingingcole/myblog
  description: >
    The personal website and blog for Emeruche "Cole" Ikenna, front-end web developer from Nigeria.
  categories:
    - Blog
    - Portfolio
  built_by: Emeruche "Cole" Ikenna
  built_by_url: https://twitter.com/cole_ruche
  featured: false
- title: Abhith Rajan - Coder, Blogger, Biker, Full Stack Developer
  main_url: https://www.abhith.net/
  url: https://www.abhith.net/
  source_url: https://github.com/Abhith/abhith.net
  description: >
    abhith.net is a portfolio website of Abhith Rajan, a full stack developer. Sharing blog posts, recommended videos, developer stories and services with the world through this site.
  categories:
    - Portfolio
    - Blog
    - Programming
    - Open Source
    - Technology
  built_by: Abhith Rajan
  built_by_url: https://github.com/Abhith
  featured: false
- title: Mr & Mrs Wilkinson
  url: https://thewilkinsons.netlify.com/
  main_url: https://thewilkinsons.netlify.com/
  source_url: https://github.com/davemullenjnr/the-wilkinsons
  description: >
    A one-page wedding photography showcase using Gatsby Image and featuring a lovely hero and intro section.
  categories:
    - Photography
  built_by: Dave Mullen Jnr
  built_by_url: https://davemullenjnr.co.uk
  featured: false
- title: Gopesh Gopinath - Full Stack JavaScript Developer
  url: https://www.gopeshgopinath.com
  main_url: https://www.gopeshgopinath.com
  source_url: https://github.com/GopeshMedayil/gopeshgopinath.com
  description: >
    Gopesh Gopinath's Personal Portfolio Website
  categories:
    - Portfolio
    - Open Source
  built_by: Gopesh Gopinath
  built_by_url: https://www.gopeshgopinath.com
  featured: false
- title: Misael Taveras - FrontEnd Developer
  url: https://taverasmisael.com
  main_url: https://taverasmisael.com
  source_url: https://github.com/taverasmisael/taverasmisael
  description: >
    Personal site and blogging about learning FrontEnd web development in spanish.
  categories:
    - Portfolio
    - Open Source
    - Blog
    - JavaScript
    - Web Development
  built_by: Misael Taveras
  built_by_url: https://taverasmisael.com
  featured: false
- title: Le Reacteur
  url: https://www.lereacteur.io/
  main_url: https://www.lereacteur.io/
  description: >
    Le Reacteur is the first coding bootcamp dedicated to web and mobile apps development (iOS/Android). We offer intensive sessions to train students in a short time (10 weeks). Our goal is to pass on to our students in less than 3 months what they would have learned in 2 years. To achieve this ambitious challenge, our training is based on learning JavaScript (Node.js, Express, ReactJS, React Native).
  categories:
    - JavaScript
    - Learning
    - Mobile Development
    - Web Development
  built_by: Farid Safi
  built_by_url: https://twitter.com/FaridSafi
  featured: false
- title: Cinch
  url: https://www.cinch.co.uk
  main_url: https://www.cinch.co.uk
  description: >
    Cinch is a hub for car supermarkets and dealers to show off their stock. The site only lists second-hand cars that are seven years old or younger, with less than 70,000 miles on the clock.
  categories:
    - Entrepreneurship
    - Business
  built_by: Somo
  built_by_url: https://www.somoglobal.com
  featured: false
- title: Recetas El Universo
  description: >-
    Recipes and videos with the best of Ecuadorian cuisine.
    Collectable recipes from Diario El Universo.
  main_url: https://recetas-eu.netlify.com/
  url: https://recetas-eu.netlify.com/
  featured: false
  categories:
    - Blog
    - WordPress
    - Food
  built_by: Ramón Chancay
  built_by_url: https://ramonchancay.me/
- title: Third and Grove
  url: https://www.thirdandgrove.com
  main_url: https://www.thirdandgrove.com
  source_url: https://github.com/thirdandgrove/tagd8_gatsby
  description: >
    A digital agency slaying the mundane one pixel at a time.
  categories:
    - Agency
    - Marketing
    - Open Source
    - Technology
  built_by: Third and Grove
  built_by_url: https://www.thirdandgrove.com
  featured: false
- title: Le Bikini
  url: https://lebikini.com
  main_url: https://lebikini.com
  description: >
    New website for Toulouse's most iconic concert hall.
  categories:
    - Music
  built_by: Antoine Rousseau
  built_by_url: https://antoine.rousseau.im
  featured: false
- title: Jimmy Truong's Portfolio
  url: https://jimmytruong.ca
  main_url: https://jimmytruong.ca
  description: >
    This porfolio is a complication of all projects done during my time at BCIT D3 (Digital Design and Development) program and after graduation.
  categories:
    - Portfolio
    - Web Development
  built_by: Jimmy Truong
  built_by_url: https://jimmytruong.ca
  featured: false
- title: Quick Stop Nicaragua
  main_url: https://quickstopnicaragua.com
  url: https://quickstopnicaragua.com
  description: >
    Convenience Store Website
  categories:
    - Food
  built_by: Gerald Martinez
  built_by_url: https://twitter.com/GeraldM_92
  featured: false
- title: XIEL
  main_url: https://xiel.dev
  url: https://xiel.dev
  source_url: https://github.com/xiel/xiel
  description: >
    I'm a freelance front-end developer from Berlin who creates digital experiences that everyone likes to use.
  categories:
    - Portfolio
    - Blog
  built_by: Felix Leupold
  built_by_url: https://twitter.com/xiel
  featured: false
- title: Nicaragua Best Guides
  main_url: https://www.nicaraguasbestguides.com
  url: https://www.nicaraguasbestguides.com
  description: >
    Full-Service Tour Operator and Destination Management Company (DMC)
  categories:
    - Agency
    - Travel
  built_by: Gerald Martinez
  built_by_url: https://twitter.com/GeraldM_92
  featured: false
- title: Thoughts and Stuff
  main_url: http://thoughtsandstuff.com
  url: http://thoughtsandstuff.com
  source_url: https://github.com/robmarshall/gatsby-tns
  description: >
    A simple easy to read blog. Minimalistic, focusing on content over branding. Includes RSS feed.
  categories:
    - Accessibility
    - Blog
    - WordPress
  built_by: Robert Marshall
  built_by_url: https://robertmarshall.dev
  featured: false
- title: Tracli
  url: https://tracli.rootvan.com/
  main_url: https://tracli.rootvan.com/
  source_url: https://github.com/ridvankaradag/tracli-landing
  description: >
    A command line app that tracks your time
  categories:
    - Productivity
    - Technology
    - Landing Page
  built_by: Ridvan Karadag
  built_by_url: http://www.rootvan.com
  featured: false
- title: spon.io
  url: https://www.spon.io
  main_url: https://www.spon.io
  source_url: https://github.com/magicspon/spon.io
  description: >
    Portfolio for frontend web developer, based in Bristol UK
  categories:
    - Portfolio
  built_by: Dave Stockley
  built_by_url: https://www.spon.io
  featured: false
- title: BBS
  url: https://big-boss-studio.com
  main_url: https://big-boss-studio.com
  description: >
    For 11 years, we help great brands in their digital transformation, offering all our expertise for their needs. Technical consulting, UX, design, technical integration and maintenance.
  categories:
    - Agency
    - JavaScript
    - Web Development
  built_by: BBS
  built_by_url: https://big-boss-studio.com
  featured: false
- title: Appes - Meant to evolve
  main_url: https://appes.co
  url: https://appes.co
  description: >
    Appes is all about apps and evolution. We help companies to build mobile and
    web products.
  categories:
    - Agency
    - Mobile Development
    - Web Development
    - Technology
  built_by: Appes
  built_by_url: https://appes.co
  featured: false
- title: Intern
  url: https://intern.imedadel.me
  main_url: https://intern.imedadel.me
  description: >
    Intern is a job board for getting internships in tech, design, marketing, and more. It's built entirely with Gatsby.
  categories:
    - Directory
    - Technology
  built_by: Imed Adel
  built_by_url: https://imedadel.me
  featured: false
- title: Global Citizen Foundation
  main_url: https://www.globalcitizenfoundation.org
  url: https://www.globalcitizenfoundation.org
  description: >
    In the digital economy, we are Global Citizens and the currency is Personal Data
  categories:
    - Nonprofit
  built_by: The Delta Studio
  built_by_url: https://www.thedelta.io
  featured: false
- title: GatsbyFinds
  main_url: https://gatsbyfinds.netlify.com
  url: https://gatsbyfinds.netlify.com
  description: >
    GatsbyFinds is a website built ontop of Gatsby v2 by providing developers with a showcase of all the latest projects made with the beloved GatsbyJS.
  categories:
    - Portfolio
    - Gallery
  built_by: Bvlktech
  built_by_url: https://twitter.com/bvlktech
  featured: false
- title: AFEX Commodities Exchange
  main_url: https://afexnigeria.com
  url: https://afexnigeria.com
  description: >
    AFEX Nigeria strives to transform Nigerian agriculture by creating more bargaining power to smallholder farmers, access to information, and secure storage.
  categories:
    - Blog
    - Business
    - Finance
    - Food
    - WordPress
  built_by: Mayowa Falade
  built_by_url: http://mayowafalade.com
  featured: false
- title: VIA Data
  main_url: https://viadata.io
  url: https://viadata.io
  description: >
    The future of data management
  categories:
    - Data
  built_by: The Delta Studio
  built_by_url: https://www.thedelta.io
  featured: false
- title: Front End Day Event Website
  main_url: https://frontend-day.com/
  url: https://frontend-day.com/
  description: >
    Performant landing page for a front end workshops recurring event / conference.
  categories:
    - Event
    - Conference
    - Web Development
    - Technology
  built_by: Pagepro
  built_by_url: https://pagepro.co
  featured: false
- title: Mutual
  main_url: https://www.madebymutual.com
  url: https://www.madebymutual.com
  description: >
    Mutual is a web design and development agency. Our new website is powered by Gatsby and Craft CMS.
  categories:
    - Blog
    - Portfolio
    - Agency
    - Design
    - Web Development
  built_by: Mutual
  built_by_url: https://twitter.com/madebymutual
  featured: false
- title: Surge 3
  main_url: https://surge3.com
  url: https://surge3.com/
  description: >
    We’re Surge 3 - a premier web development agency. Our company centers around the principles of quality, speed, and service! We are founded using the latest in web technologies and are dedicated to using those exact tools to help our customers achieve their goals.
  categories:
    - Portfolio
    - Blog
    - Agency
    - Web Development
    - Marketing
  built_by: Dillon Browne
  built_by_url: https://dillonbrowne.com
- title: Adaltas
  main_url: https://www.adaltas.com
  url: https://www.adaltas.com
  description: >
    Adaltas is a team of consultants with a focus on Open Source, Big Data and Cloud Computing based in France, Canada and Morocco.
  categories:
    - Consulting
    - Data
    - Design System
    - Programming
    - Learning
  built_by: Adaltas
  built_by_url: https://www.adaltas.com
- title: Themis Attorneys
  main_url: https://themis-attorneys.com
  url: https://themis-attorneys.com
  description: >
    Themis Attorneys is Chennai based lawyers. Their new complete website is made using Gatsby.
  categories:
    - Agency
    - Consulting
    - Portfolio
    - Law
  built_by: Merbin J Anselm
  built_by_url: https://anselm.in
- title: Runlet
  main_url: https://runlet.app
  url: https://runlet.app
  source_url: https://github.com/runletapp/runlet
  description: >
    Runlet is a cloud-based job manager that offers device synchronization and reliable message delivery in a network of connected devices even after connectivity issues. Available for ARM, Linux, Mac and Windows.
  categories:
    - App
    - Landing Page
    - Productivity
    - Technology
  built_by: Vandré Leal
  built_by_url: https://vandreleal.github.io
  featured: false
- title: tiaan.dev
  main_url: https://tiaan.dev
  url: https://tiaan.dev
  featured: false
  categories:
    - Blog
    - Portfolio
    - Web Development
- title: Praveen Bisht
  main_url: https://www.prvnbist.com/
  url: https://www.prvnbist.com/
  source_url: https://github.com/prvnbist/portfolio
  categories:
    - Portfolio
    - Blog
  built_by: Praveen Bisht
  built_by_url: https://www.prvnbist.com/
  featured: false
- title: Jeff Mills The Outer Limits x NTS Radio
  url: https://www.nts.live/projects/jeff-mills-the-outer-limits/
  main_url: https://www.nts.live/projects/jeff-mills-the-outer-limits/
  source_url: https://github.com/ntslive/the-outer-limits
  description: >
    NTS Radio created a minisite for Jeff Mills' 6 part radio series The Outer Limits, including original music production and imagery curated from the NASA online image archive.
  categories:
    - Music
    - Gallery
    - Science
    - Entertainment
  built_by: NTS Radio
  built_by_url: https://www.nts.live
  featured: false
- title: BALAJIRAO676
  main_url: https://thebalajiraoecommerce.netlify.com/
  url: https://thebalajiraoecommerce.netlify.com/
  featured: false
  categories:
    - Blog
    - E-commerce
    - Web Development
- title: Mentimeter
  url: https://www.mentimeter.com/
  main_url: https://www.mentimeter.com/
  categories:
    - Business
  featured: false
- title: HYFN
  url: https://hyfn.com/
  main_url: https://hyfn.com/
  categories:
    - Business
  featured: false
- title: Mozilla India
  main_url: https://mozillaindia.org/
  url: https://mozillaindia.org/
  categories:
    - Open Source
  featured: false
- title: Primer Labs
  main_url: https://www.primerlabs.io
  url: https://www.primerlabs.io
  featured: false
  categories:
    - Education
    - Learning
- title: AJ on Purr-fect Solutions
  url: https://ajonp.com
  main_url: https://ajonp.com
  description: >
    A Community of developers, creating resources for all to use!
  categories:
    - Education
    - Learning
    - Programming
    - Web Development
    - API
    - Blog
    - SEO
  built_by: AJonP
  built_by_url: http://ajonp.com/authors/alex-patterson
- title: blog.kwst.site
  main_url: https://blog.kwst.site
  url: https://blog.kwst.site
  description: A blog of frontend engineer working in Fukuoka
  source_url: https://github.com/SatoshiKawabata/blog
  featured: false
  categories:
    - Blog
    - Technology
    - Web Development
    - JavaScript
- title: Run Leeds
  main_url: http://www.runleeds.co.uk
  url: http://www.runleeds.co.uk
  description: >
    Community running site based in Leeds,UK. Aiming to support those going through a life crisis.
  categories:
    - Accessibility
    - Blog
    - Community
    - Nonprofit
    - Sports
    - WordPress
  built_by: Robert Marshall
  built_by_url: https://www.robertmarshall.dev
- title: Arvind Kumar
  main_url: https://arvind.io
  url: https://arvind.io
  source_url: https://github.com/EnKrypt/arvind.io
  built_by: Arvind Kumar
  built_by_url: https://arvind.io/
  description: >
    A blog about writing code, making music and studying the skies.
  featured: false
  categories:
    - Blog
    - Music
    - Technology
- title: GlobalMoney
  url: https://global24.ua
  main_url: https://global24.ua
  description: >
    Provide payment solution for SMB, eWallet GlobalMoney
  categories:
    - Business
    - Finance
    - Technology
  built_by: NodeArt
  built_by_url: https://NodeArt.io
- title: Women's and Girls' Emergency Centre
  url: https://www.wagec.org.au/
  main_url: https://www.wagec.org.au/
  description: >
    Specialist homelessness service for women and families escaping domestic violence. Based in Redfern, Sydney, Australia.
  categories:
    - Nonprofit
    - Community
    - E-commerce
  built_by: Little & Big
  built_by_url: https://www.littleandbig.com.au/
  featured: false
- title: Guus van de Wal | Drupal Front-end specialist
  url: https://guusvandewal.nl
  main_url: https://guusvandewal.nl
  description: >
    Decoupled portfolio site for guusvandewal.nl, a Drupal and ReactJS front-end developer and designer.
  categories:
    - Open Source
    - Web Development
    - Design
    - Blog
    - Freelance
  built_by: Guus van de Wal
  featured: false
- title: Pixelize Web Design Gold Coast | Web Design and SEO
  url: https://www.pixelize.com.au/
  main_url: https://www.pixelize.com.au/
  description: >
    Pixelize is a tight knit group of professional web developers, graphic designers, and content creators that work together to create high performing, blazing fast, beautiful websites with a strong focus on SEO.
  categories:
    - Agency
    - Web Development
    - Marketing
    - SEO
    - Design
    - Portfolio
    - Blog
  built_by: Pixelize
  built_by_url: https://www.pixelize.com.au
  featured: false
- title: VS Code GitHub Stats
  url: https://vscode-github-stats.netlify.com
  main_url: https://vscode-github-stats.netlify.com
  source_url: https://github.com/lannonbr/vscode-github-stats/
  description: >
    Statistics Dashboard for VS Code GitHub repository
  categories:
    - Data
  built_by: Benjamin Lannon
  built_by_url: https://lannonbr.com
  featured: false
- title: MetaProjection
  main_url: https://www.metaprojection.ca
  url: https://www.metaprojection.ca
  source_url: https://github.com/rosslh/metaprojection
  description: >
    MetaProjection is a website that aggregates multiple Canadian federal electoral projections in order to provide an overview of how the election is playing out, both federally and by district.
  categories:
    - Government
    - Data
    - Open Source
  built_by: Ross Hill
  built_by_url: https://rosshill.ca
  featured: false
- title: Tamarisc VC
  url: https://www.tamarisc.vc
  main_url: https://www.tamarisc.vc
  description: >
    Tamarisc invests in and helps build companies that improve the human habitat through innovating at the intersection of real estate, health, and technology.
  categories:
    - Business
    - Technology
  built_by: Peter Hironaka
  built_by_url: https://peterhironaka.com
  featured: false
- title: Up Your A11y
  url: https://www.upyoura11y.com/
  main_url: https://www.upyoura11y.com/
  source_url: https://www.upyoura11y.com/
  description: >
    A web accessibility toolkit with a React focus, Up Your A11y is a resource for front-end developers to find useful information on how to make your sites more accessible. The topics covered have a React bias, but the principles in each apply to all web development, so please don't be put off if you don't work with React specifically!
  categories:
    - Accessibility
    - Blog
    - Programming
    - JavaScript
    - User Experience
    - Web Development
  built_by: Suzanne Aitchison
  built_by_url: https://twitter.com/s_aitchison
  featured: false
- title: Roman Kravets
  description: >
    Portfolio of Roman Kravets. Web Developer, HTML & CSS Coder.
  main_url: https://romkravets.netlify.com/
  url: https://romkravets.netlify.com/
  categories:
    - Portfolio
    - Open Source
    - Web Development
    - Blog
  built_by: Roman Kravets
  built_by_url: https://github.com/romkravets/dev-page
  featured: false
- title: Phil Tietjen Portfolio
  url: https://www.philtietjen.dev/
  main_url: https://www.philtietjen.dev/
  source_url: https://github.com/Phizzard/phil-portfolio
  description: >
    Portfolio of Phil Tietjen using Gatsby, TailwindCSS, and Emotion/styled
  categories:
    - Portfolio
    - Open Source
    - Web Development
  built_by: Phil Tietjen
  built_by_url: https://github.com/Phizzard
  featured: false
- title: Gatsby Bomb
  description: >
    A fan made version of the website Giantbomb, fully static and powered by Gatsby JS and the GiantBomb API.
  main_url: https://gatsbybomb.netlify.com
  url: https://gatsbybomb.netlify.com
  categories:
    - App
    - Entertainment
    - Media
    - Video
  built_by: Phil Tietjen
  built_by_url: https://github.com/Phizzard
  featured: false
- title: Divyanshu Maithani
  main_url: https://divyanshu013.dev
  url: https://divyanshu013.dev
  source_url: https://github.com/divyanshu013/blog
  description: >
    Personal blog of Divyanshu Maithani. Life, music, code and things in between...
  categories:
    - Blog
    - JavaScript
    - Open Source
    - Music
    - Programming
    - Technology
    - Web Development
  built_by: Divyanshu Maithani
  built_by_url: https://twitter.com/divyanshu013
- title: TFE Energy
  main_url: https://www.tfe.energy
  url: https://www.tfe.energy
  source_url: https://gitlab.com/marcfehrmedia/2019-07-03-tfe-energy
  description: >
    TFE Energy believes in the future. Their new website is programmed with Gatsby, Scrollmagic, Contentful, Cloudify.
  categories:
    - Technology
    - Consulting
    - Video
    - Business
  built_by: Marc Fehr
  built_by_url: https://www.marcfehr.ch
- title: AtomBuild
  url: https://atombuild.github.io/
  main_url: https://atombuild.github.io/
  source_url: https://github.com/AtomBuild/atombuild.github.io
  description: >
    Landing page for the AtomBuild project, offering a curation of Atom packages associated with the project.
  categories:
    - Directory
    - Landing Page
    - Open Source
    - Programming
    - Technology
  built_by: Kepler Sticka-Jones
  built_by_url: https://keplersj.com/
  featured: false
- title: Josh Pensky
  main_url: https://joshpensky.com
  url: https://joshpensky.com
  description: >
    Josh Pensky is an interactive developer based in Boston. He designs and builds refreshing web experiences, packed to the punch with delightful interactions.
  categories:
    - Portfolio
    - Web Development
    - Design
    - SEO
  built_by: Josh Pensky
  built_by_url: https://github.com/joshpensky
  featured: false
- title: AtomLinter
  url: https://atomlinter.github.io/
  main_url: https://atomlinter.github.io/
  source_url: https://github.com/AtomLinter/atomlinter.github.io
  description: >
    Landing page for the AtomLinter project, offering a curation of Atom packages associated with the project.
  categories:
    - Directory
    - Landing Page
    - Open Source
    - Programming
    - Technology
  built_by: Kepler Sticka-Jones
  built_by_url: https://keplersj.com/
  featured: false
- title: Dashbouquet
  url: https://dashbouquet.com/
  main_url: https://dashbouquet.com/
  categories:
    - Agency
    - Blog
    - Business
    - Mobile Development
    - Portfolio
    - Web Development
  built_by: Dashbouquet team
  featured: false
- title: rathes.me
  url: https://rathes.me/
  main_url: https://rathes.me/
  source_url: https://github.com/rathesDot/rathes.me
  description: >
    The Portfolio Website of Rathes Sachchithananthan
  categories:
    - Blog
    - Portfolio
    - Web Development
  built_by: Rathes Sachchithananthan
  built_by_url: https://rathes.me/
- title: viviGuides - Your travel guides
  url: https://vivitravels.com/en/guides/
  main_url: https://vivitravels.com/en/guides/
  description: >
    viviGuides is viviTravels' blog: here you will find travel tips, useful information about the cities and the best guides for your next vacation.
  categories:
    - Travel
    - Blog
  built_by: Kframe Interactive SA
  built_by_url: https://kframeinteractive.com/
  featured: false
- title: KNC Blog
  main_url: https://nagakonada.com
  url: https://nagakonada.com/
  description: >
    Nagakonada is my blogging and portfolio site where I list my projects, experience, capabilities and the blog mostly talks about technical and personal writings.
  categories:
    - Blog
    - Web Development
    - Portfolio
  built_by: Konada, Naga Chaitanya
  built_by_url: https://github.com/ChaituKNag
  featured: false
- title: Vishal Nakum
  url: https://nakum.tech/
  main_url: https://nakum.tech/
  source_url: https://github.com/vishalnakum011/contentful
  description: >
    Portfolio of Vishal Nakum. Made with Gatsby, Contentful. Deployed on Netlify.
  categories:
    - Portfolio
    - Blog
  built_by: Amol Tangade
  built_by_url: https://amoltangade.me/
- title: Sagar Hani Portfolio
  url: http://sagarhani.in/
  main_url: http://sagarhani.in/
  source_url: https://github.com/sagarhani
  description: >
    Sagar Hani is a Software Developer & an Open Source Enthusiast. He blogs about JavaScript, Open Source and his Life experiences.
  categories:
    - Portfolio
    - Blog
    - Web Development
    - Open Source
    - Technology
    - Programming
    - JavaScript
  built_by: Sagar Hani
  built_by_url: http://sagarhani.in/about
- title: Arturo Alviar's Portfolio
  main_url: https://arturoalviar.com
  url: https://arturoalviar.com
  source_url: https://github.com/arturoalviar/portfolio
  categories:
    - Portfolio
    - Open Source
    - Web Development
  built_by: Arturo Alviar
  built_by_url: https://github.com/arturoalviar
  featured: false
- title: Pearly
  url: https://www.pearlyplan.com
  main_url: https://www.pearlyplan.com
  description: >
    Dental Membership Growth Platform
  categories:
    - Technology
    - Healthcare
    - App
  built_by: Sean Emmer and Jeff Cole
- title: MarceloNM
  url: https://marcelonm.com
  main_url: https://marcelonm.com
  description: >
    Personal landing page and blog for MarceloNM, a frontend developer based in Brazil.
  categories:
    - Blog
    - JavaScript
    - Landing Page
    - Programming
    - Web Development
  built_by: Marcelo Nascimento Menezes
  built_by_url: https://github.com/mrcelo
  featured: false
- title: Open Source Galaxy
  main_url: https://www.opensourcegalaxy.com
  url: https://www.opensourcegalaxy.com
  description: >
    Explore the Open Source Galaxy and help other earthlings by contributing to open source.
  categories:
    - Open Source
    - Programming
    - Web Development
  built_by: Justin Juno
  built_by_url: https://www.justinjuno.dev
  featured: false
- title: enBonnet Blog
  url: https://enbonnet.me/
  main_url: https://enbonnet.me/
  source_url: https://github.com/enbonnet
  description: >
    Hola, este es mi sitio personal, estare escribiendo sobre JavaScript, Frontend y Tecnologia que utilice en mi dia a dia.
  categories:
    - Portfolio
    - Blog
    - Web Development
    - Technology
    - Programming
    - JavaScript
  built_by: Ender Bonnet
  built_by_url: https://enbonnet.me/
- title: Edenspiekermann
  url: https://www.edenspiekermann.com/eu/
  main_url: https://www.edenspiekermann.com/eu/
  description: >
    Hello. We are Edenspiekermann, an independent global creative agency.
  categories:
    - Featured
    - Agency
    - Design
    - Portfolio
  featured: true
- title: IBM Design
  url: https://www.ibm.com/design/
  main_url: https://www.ibm.com/design/
  description: >
    At IBM, our design philosophy is to help guide people so they can do their best work. Our human-centered design practices help us deliver on that goal.
  categories:
    - Featured
    - Design
    - Technology
    - Web Development
  built_by: IBM
  featured: true
- title: We Do Plugins
  url: https://wedoplugins.com
  main_url: https://wedoplugins.com
  description: >
    Free & premium WordPress plugins development studio from Wroclaw, Poland.
  categories:
    - Portfolio
    - Agency
    - Open Source
    - Web Development
  built_by: We Do Plugins
  built_by_url: https://wedoplugins.com
- title: Mevish Aslam, business coach
  url: https://mevishaslam.com/
  main_url: https://mevishaslam.com/
  description: >
    Mevish Aslam helps women build a life they love and coaches women to launch and grow businesses.
  categories:
    - Business
    - Consulting
    - Entrepreneurship
    - Freelance
    - Marketing
    - Portfolio
  built_by: Rou Hun Fan
  built_by_url: https://flowen.me
  featured: false
- title: Principles of wealth
  url: https://principlesofwealth.net
  main_url: https://principlesofwealth.net
  source_url: https://github.com/flowen/principlesofwealth
  description: >
    Principles of wealth. How to get rich without being lucky, a summary of Naval Ravikant's tweets and podcast.`
  categories:
    - Business
    - Consulting
    - Education
    - Entrepreneurship
    - Finance
    - Learning
    - Marketing
    - Media
    - Nonprofit
    - Productivity
    - Science
  built_by: Rou Hun Fan
  built_by_url: https://flowen.me
  featured: false
- title: Problem studio
  url: https://problem.studio
  main_url: https://problem.studio
  description: >
    Problem Studio creates unique and fun web experiences. Our enemy is "boring" if ya know what we mean: overused WordPress templates, the top 10 shopify templates, copy of a copy of a copy of a copy. We love to support design and marketing agencies and help realize their creations into a digital product. `
  categories:
    - Agency
    - Business
    - Consulting
    - Design
    - Education
    - Entrepreneurship
    - Freelance
    - Landing Page
    - Marketing
    - Media
    - Portfolio
    - Productivity
    - Web Development
  built_by: Rou Hun Fan & Sander Visser
  built_by_url: https://flowen.me
- title: North X South
  main_url: https://northxsouth.co
  url: https://northxsouth.co
  description: >
    We work with small businesses and non-profits to develop their brands, build an online identity, create stellar designs, and give a voice to their causes.
  categories:
    - Agency
    - Consulting
    - Business
    - Design
    - Web Development
  built_by: North X South
  built_by_url: https://northxsouth.co
- title: Plenty of Fish
  main_url: https://www.pof.com/
  url: https://pof.com
  description: >
    Plenty of Fish is one of the world's largest dating platforms.
  categories:
    - Community
  featured: true
- title: Bitcoin
  main_url: https://www.bitcoin.com/
  url: https://bitcoin.com
  description: >
    One of the largest crypto-currency platforms in the world.
  categories:
    - Technology
    - Finance
  featured: true
- title: Frame.io
  main_url: https://www.frame.io/
  url: https://frame.io
  description: >
    Frame.io is a cloud-based video collaboration platform that allows its users to easily work on media projects together
  categories:
    - Technology
    - Entertainment
    - Media
  featured: true
- title: Sainsbury’s Homepage
  main_url: https://www.sainsburys.co.uk/
  url: https://www.sainsburys.co.uk
  description: >
    Sainsbury’s is an almost 150 year old supermarket chain in the United Kingdom.
  categories:
    - E-commerce
    - Food
  featured: true
- title: Haxzie, Portfolio and Blog
  url: https://haxzie.com/
  main_url: https://haxzie.com/
  source_url: https://github.com/haxzie/haxzie.com
  description: >
    Haxzie.com is the portfolio and personal blog of Musthaq Ahamad, UX Engineer and Visual Designer
  categories:
    - Blog
    - Portfolio
  built_by: Musthaq Ahamad
  built_by_url: https://haxzie.com
  featured: false
- title: Robin Wieruch's Blog
  url: https://www.robinwieruch.de/
  main_url: https://www.robinwieruch.de/
  categories:
    - Blog
    - Education
  featured: false
- title: Roger Ramos Development Journal
  url: https://rogerramos.me/
  main_url: https://rogerramos.me/
  source_url: https://github.com/rogerramosme/rogerramos.me/
  description: >
    Personal development journal made with Netlify CMS
  categories:
    - Blog
  built_by: Roger Ramos
  built_by_url: https://rogerramos.me/
  featured: false
- title: Global Adviser Alpha
  main_url: https://globaladviseralpha.com
  url: https://globaladviseralpha.com
  description: >
    Lead by David Haintz, Global Adviser Alpha transforms advice business into world class firms.
  categories:
    - Business
    - Blog
    - Finance
  built_by: Handsome Creative
  built_by_url: https://www.hellohandsome.com.au
  featured: false
- title: Alcamine
  url: https://alcamine.com/
  main_url: https://alcamine.com/
  description: >
    Never apply to another job online and receive tons of tech jobs in your inbox everyday — all while keeping your information private.
  categories:
    - Blog
    - Technology
  built_by: Caldera Digital
  built_by_url: https://www.calderadigital.com/
  featured: false
- title: Caldera Digital
  url: https://www.calderadigital.com/
  main_url: https://www.calderadigital.com/
  source_url: https://github.com/caldera-digital/platform
  description: >
    Caldera is a product and application development agency that uses innovative technology to bring your vision, brand, and identity to life through user centered design.
  categories:
    - Blog
    - User Experience
    - Consulting
  built_by: Caldera Digital
  built_by_url: https://www.calderadigital.com/
  featured: false
- title: Keycodes
  url: https://www.keycodes.dev
  main_url: https://www.keycodes.dev
  source_url: https://github.com/justinjunodev/keycodes.dev
  description: >
    A developer resource for getting keyboard key codes.
  categories:
    - Programming
    - Productivity
    - Open Source
    - Web Development
  built_by: Justin Juno
  built_by_url: https://www.justinjuno.dev
  featured: false
- title: Utah Pumpkins
  url: https://www.utahpumpkins.com/
  main_url: https://www.utahpumpkins.com/
  source_url: https://github.com/cadekynaston/utah-pumpkins
  description: >
    An awesome pumpkin gallery built using Gatsby and Contentful.
  categories:
    - Gallery
    - Blog
    - Photography
  built_by: Cade Kynaston
  built_by_url: https://cade.codes
- title: diff001a's blog
  main_url: https://diff001a.netlify.com/
  url: https://diff001a.netlify.com/
  description: >
    This is diff001a's blog which contains blogs related to programming.
  categories:
    - Blog
  built_by: diff001a
- title: Rockwong Blog
  main_url: http://rockwong.com/blog/
  url: http://rockwong.com/blog/
  description: >
    Rockwong is a technical blog containing content related to various web technologies.
  categories:
    - Technology
    - Education
    - Blog
- title: RegexGuide
  main_url: https://regex.guide
  url: https://regex.guide/playground
  source_url: https://github.com/pacdiv/regex.guide
  description: >
    The easiest way to learn regular expressions! The RegexGuide is a playground helping developers to discover regular expressions. Trying it is adopting regular expressions!
  categories:
    - App
    - Education
    - JavaScript
    - Nonprofit
    - Open Source
    - Programming
    - Technology
    - Web Development
  built_by: Loïc J.
  built_by_url: https://growthnotes.dev
- title: re:store
  url: https://www.visitrestore.com
  main_url: https://www.visitrestore.com
  description: >
    This is your chance to discover, connect, and shop beyond your feed and get to know the who, how, and why behind your favorite products.
  categories:
    - Marketing
  built_by: The Couch
  built_by_url: https://thecouch.nyc
  featured: false
- title: MyPrograming Steps
  main_url: https://mysteps.netlify.com/
  url: https://mysteps.netlify.com/
  description: >
    FrontEnd Tutorial Information
  featured: false
  categories:
    - Blog
    - Portfolio
  source_url: https://github.com/IoT-Arduino/Gatsby-MySteps
  built_by: Maruo
  built_by_url: https://twitter.com/DengenT
- title: Brent Runs Marathons
  main_url: https://www.brentrunsmarathons.com/
  url: https://www.brentrunsmarathons.com/
  description: >
    Brent Runs Marathons is about the training and race experience for the Comrades Ultra Marathon
  categories:
    - Blog
  built_by: Brent Ingram
  built_by_url: https://www.brentjingram.com/
  featured: false
- title: Pedro LaTorre
  main_url: https://www.pedrolatorre.com/
  url: https://www.pedrolatorre.com/
  source_url: https://github.com/bingr001/pedro-latorre-site
  description: >
    A really awesome website built for the motivational speaker Pedro LaTorre
  categories:
    - Blog
  built_by: Brent Ingram
  built_by_url: https://www.brentjingram.com/
  featured: false
- title: Veryben
  main_url: https://veryben.com/
  url: https://veryben.com/
  description: >
    be water my friend
  categories:
    - Blog
  built_by: anikijiang
  built_by_url: https://twitter.com/anikijiang
  featured: false
- title: kentarom's portfolio
  main_url: https://kentarom.com/
  url: https://kentarom.com/
  source_url: https://github.com/kentaro-m/portfolio-gatsby
  description: >
    The portfolio of kentarom, frontend developer. This site shows recent activities about him.
  categories:
    - Portfolio
    - Technology
    - Web Development
  built_by: kentarom
  built_by_url: https://twitter.com/_kentaro_m
  featured: false
- title: MotionThat
  main_url: https://motionthat.com.au
  url: https://motionthat.com.au
  description: >
    MotionThat was created to fill a void in Tabletop Product shooting, whereby the need for consistency, repetition and flexibility was required to eliminate the many variables and inaccuracies that slow the filming process down.
  categories:
    - Entertainment
    - Food
    - Media
    - Gallery
  built_by: Handsome Creative
  built_by_url: https://www.hellohandsome.com.au
  featured: false
- title: TEN ALPHAS
  main_url: https://tenalphas.com.au
  url: https://tenalphas.com.au
  description: >
    TEN ALPHAS is a content production company based in Sydney and Wollongong, telling stories through moving image and beautiful design.
  categories:
    - Media
    - Entertainment
    - Video
  built_by: Handsome Creative
  built_by_url: https://www.hellohandsome.com.au
  featured: false
- title: SalesGP
  main_url: https://salesgp.io
  url: https://salesgp.io
  description: >
    SalesGP is a specialist Sales and Operations partner offering expert skill-sets and decades of experience to companies entering the Australia, NZ (ANZ) and South East Asian (SEA) markets.
  categories:
    - Business
    - Marketing
    - Consulting
  built_by: Handsome Creative
  built_by_url: https://www.hellohandsome.com.au
  featured: false
- title: Source Separation Systems
  main_url: https://sourceseparationsystems.com.au
  url: https://sourceseparationsystems.com.au
  description: >
    Innovative waste diversion products, designed to connect Australians to a more sustainable world.
  categories:
    - Business
  built_by: Handsome Creative
  built_by_url: https://www.hellohandsome.com.au
- title: Fuzzy String Matching
  main_url: https://fuzzy-string-matching.netlify.com
  url: https://fuzzy-string-matching.netlify.com
  source_url: https://github.com/jdemieville/fuzzyStringMatching
  description: >
    This site is built to assess the performance of various approximate string matching algorithms aka fuzzy string searching.
  categories:
    - JavaScript
    - Learning
    - Programming
  built_by: Jennifer Demieville
  built_by_url: https://demieville-codes.herokuapp.com/portfolio
  featured: false
- title: Open Techiz
  main_url: https://www.opentechiz.com/
  url: https://www.opentechiz.com/
  featured: false
  description: >
    An agile software development company in Vietnam, providing wide range service from e-commerce development, mobile development, automation testing and cloud deployment with kubernets
  categories:
    - Web Development
    - Mobile Development
    - Technology
  built_by: Open Techiz
  built_by_url: https://www.opentechiz.com/
- title: Leave Me Alone
  url: https://leavemealone.app
  main_url: https://leavemealone.app
  description: >
    Leave Me Alone helps you unsubscribe from unwanted emails easily. It's built with Gatsby v2.
  categories:
    - Landing Page
    - Productivity
  built_by: James Ivings
  built_by_url: https://squarecat.io
  featured: false
- title: Oberion
  main_url: https://oberion.io
  url: https://oberion.io
  description: >
    Oberion analyzes your gaming library and gives you personal recommendations based on what you play
  categories:
    - Entertainment
    - Media
  built_by: Thomas Uta
  built_by_url: https://twitter.com/ThomasJanUta
  featured: false
- title: Yoseph.tech
  main_url: https://www.yoseph.tech
  url: https://www.yoseph.tech/compilers
  source_url: https://github.com/radding/yoseph.tech_gatsby
  description: >
    Yoseph.tech is a personal blog centered around technology and software engineering
  categories:
    - Technology
    - Web Development
    - Open Source
  built_by: Yoseph Radding
  built_by_url: https://github.com/radding
  featured: false
- title: Really Fast Sites
  url: https://reallyfastsites.com
  main_url: https://reallyfastsites.com
  description: >
    Really Fast Sites showcases websites that have a speed score of 85 or higher on Google's Page Speed Insights for both mobile and desktop, along with some of the platforms and technologies those sites use.
  categories:
    - Web Development
    - Programming
  built_by: Peter Brady
  built_by_url: https://www.peterbrady.co.uk
  featured: false
- title: Mieke Frouws
  url: https://www.miekefrouws.nl
  main_url: https://www.miekefrouws.nl
  description: >
    Mieke Frouws is a freelance primary and secondary school theatre teacher based in the Netherlands.
  categories:
    - Freelance
    - Education
  built_by: Laurens Kling
  built_by_url: https://www.goedideemedia.nl
  featured: false
- title: Paul de Vries
  url: https://pauldevries1972.nl
  main_url: https://pauldevries1972.nl
  description: >
    Paul de Vries is founder of #DCDW and Spokesperson for Marktplaats Automotive (eBay) - Making the online automotive better!
  categories:
    - Blog
    - Business
    - Consulting
  built_by: Laurens Kling
  built_by_url: https://www.goedideemedia.nl
  featured: false
- title: The Fabulous Lifestyles 不藏私旅行煮藝
  url: https://thefabulouslifestyles.com/
  main_url: https://thefabulouslifestyles.com/
  description: >
    The Fabulous Lifestyles features content about travel and food. It offers practical travel advice that covers trip planning, logistics, and reviews on destination, resort & hotel...etc. Besides travelling, there are step-by-step homemade gourmet recipes that will appeal to everyone's taste buds.
  categories:
    - Blog
    - Food
    - Travel
  built_by: Kevin C Chen
  built_by_url: https://www.linkedin.com/in/kevincychen/
- title: Salexa - Estetica Venezolana
  url: https://peluqueriavenezolana.cl/
  main_url: https://peluqueriavenezolana.cl/
  source_url: https://github.com/enbonnet/salexa-front
  description: >
    Venezuelan beauty and hairdressing salon in Chile
  categories:
    - Marketing
    - Business
  built_by: Ender Bonnet
  built_by_url: https://enbonnet.me/
- title: Akshay Thakur's Portfolio
  main_url: https://akshaythakur.me
  url: https://akshaythakur.me
  categories:
    - Portfolio
    - Web Development
  built_by: Akshay Thakur
  built_by_url: https://akshaythakur.me
- title: Binaria
  description: >
    Digital product connecting technics & creativity.
  main_url: https://binaria.com/en/
  url: https://binaria.com/en/
  categories:
    - Web Development
    - Agency
    - Technology
    - App
    - Consulting
    - User Experience
  built_by: Binaria
  built_by_url: https://binaria.com/
- title: Quema Labs
  url: https://quemalabs.com/
  main_url: https://quemalabs.com/
  description: >
    WordPress themes for these modern times
  categories:
    - Blog
    - Web Development
    - WordPress
    - Portfolio
  built_by: Nico Andrade
  built_by_url: https://nicoandrade.com/
- title: Century 21 Financial
  url: https://century21financial.co.nz/
  main_url: https://century21financial.co.nz/
  description: Website for Century 21's mortgage broker and insurance broker business in New Zealand.
  categories:
    - Real Estate
    - Finance
    - Business
  built_by: Shannon Smith
  built_by_url: https://www.powerboard.co.nz/clients
  featured: false
- title: Base Backpackers
  url: https://www.stayatbase.com/
  main_url: https://www.stayatbase.com/
  description: Base Backpackers is one of Australasia's biggest youth adventure tourism brands. They are super stoked to have one of the fastest websites in the tourism industry.
  categories:
    - Travel
    - Business
  built_by: Shannon Smith
  built_by_url: https://www.powerboard.co.nz/clients
  featured: false
- title: Wealthsimple
  url: https://www.wealthsimple.com/
  main_url: https://www.wealthsimple.com/en-us/
  description: >
    The simple way to grow your money like the world's most sophisticated investors. Zero-maintenance portfolios, expert advisors and low fees.
  categories:
    - App
    - Business
    - Finance
  featured: false
- title: To Be Created
  description: >
    tbc is a London based styling agency that champions a modernised minimal aesthetic for both personal clients and brands.
  main_url: https://to-be-created.com
  url: https://to-be-created.com
  categories:
    - Web Development
    - Agency
    - Portfolio
    - Freelance
  built_by: Sam Goddard
  built_by_url: https://samgoddard.dev/
- title: Kosmos Platform
  main_url: https://kosmosplatform.com
  url: https://kosmosplatform.com
  description: >
    Explore the Kosmos - A new world is here, where every clinician now has the ability to improve cardiothoracic and abdominal assessment, in just a few minutes.
  categories:
    - Marketing
    - Science
    - Video
    - Landing Page
    - Healthcare
    - Technology
  built_by: Bryce Benson via Turnstyle Studio
  built_by_url: https://github.com/brycebenson
- title: B-Engaged
  url: https://b-engaged.se/
  main_url: https://b-engaged.se/
  description: >
    B-Engaged gives a clear picture of the organization and helps you implement the measures that makes difference for the employees. The results of our employee surveys are easily transformed into concrete improvement measures using AI technology.
  categories:
    - Business
    - Human Resources
  featured: false
- title: Rollbar
  url: https://rollbar.com/
  main_url: https://rollbar.com/
  description: >
    Rollbar automates error monitoring and triaging, so developers can fix errors that matter within minutes, and build software quickly and painlessly.
  categories:
    - Programming
    - Web Development
  featured: false
- title: EQX
  url: https://digitalexperience.equinox.com/
  main_url: https://digitalexperience.equinox.com/
  description: >
    The Equinox app, personalized to unlock your full potential.
  categories:
    - Sports
    - App
  featured: false
- title: WagWalking
  url: https://wagwalking.com/
  main_url: https://wagwalking.com/
  description: >
    Paws on the move
  categories:
    - App
  featured: false
- title: FirstBorn
  url: https://www.firstborn.com/
  main_url: https://www.firstborn.com/
  description: >
    We shape modern brands for a connected future.
  categories:
    - Agency
    - Design
- title: Pix4D
  url: https://www.pix4d.com
  main_url: https://www.pix4d.com
  description: >
    A unique suite of photogrammetry software for drone mapping. Capture images with our app, process on desktop or cloud and create maps and 3D models.
  categories:
    - Business
    - Productivity
    - Technology
  featured: false
- title: Bakken & Bæck
  url: https://bakkenbaeck.com
  main_url: https://bakkenbaeck.com
  description: >
    We’re Bakken & Bæck, a digital studio based in Oslo, Bonn and Amsterdam. Ambitious companies call us when they need an experienced team that can transform interesting ideas into powerful products.
  categories:
    - Agency
    - Design
    - Technology
  featured: false
- title: Figma Config
  url: https://config.figma.com/
  main_url: https://config.figma.com/
  description: A one-day conference where Figma users come together to learn from each other.
  categories:
    - Conference
    - Design
    - Event
    - Community
    - Learning
  built_by: Corey Ward
  built_by_url: http://www.coreyward.me/
  featured: false
- title: Anurag Hazra's Portfolio
  url: https://anuraghazra.github.io/
  main_url: https://anuraghazra.github.io/
  source_url: https://github.com/anuraghazra/anuraghazra.github.io
  description: >
    Anurag Hazra's portfolio & personal blog, Creative FrontEnd web developer from india.
  categories:
    - Portfolio
    - Blog
    - Open Source
    - JavaScript
  built_by: Anurag Hazra
  built_by_url: https://github.com/anuraghazra
- title: VeganWorks
  url: https://veganworks.com/
  main_url: https://veganworks.com/
  description: We make delicious vegan snack boxes.
  categories:
    - Food
- title: codesundar
  url: https://codesundar.com
  main_url: https://codesundar.com
  description: >
    Learn PhoneGap, Ionic, Flutter
  categories:
    - Education
    - Technology
    - Web Development
    - Blog
  built_by: codesundar
  built_by_url: https://codesundar.com
  featured: false
- title: Nordic Microfinance Initiative
  url: https://www.nmimicro.no/
  main_url: https://www.nmimicro.no/
  description: Nordic Microfinance Initiative's (NMI) vision is to contribute to the empowerment of poor people in developing countries and to the creation of jobs and wealth on a sustainable basis.
  featured: false
  categories:
    - Finance
    - Business
  built_by: Othermachines
  built_by_url: https://othermachines.com
- title: Subscribe Pro Documentation
  url: https://docs.subscribepro.com/
  main_url: https://docs.subscribepro.com/
  description: >
    Subscribe Pro is a subscription commerce solution that enables brands to quickly add subscription commerce models such as box, subscribe-and-save, autoship and similar to their existing e-commerce websites.
  categories:
    - Documentation
    - E-commerce
    - API
    - Technology
    - Web Development
  built_by: Subscribe Pro
  built_by_url: https://www.subscribepro.com/
- title: Software.com
  main_url: https://www.software.com
  url: https://www.software.com
  description: Our data platform helps developers learn from their data, increase productivity, and code smarter.
  categories:
    - Data
    - Productivity
    - Programming
  built_by: Brett Stevens, Joshua Cheng, Geoff Stevens
  built_by_url: https://github.com/swdotcom/
  featured: false
- title: WTL Studio Website Builder
  main_url: https://wtlstudio.com/
  url: https://wtlstudio.com/
  description: >
    Cloud-based, SEO focused website builder - helping local businesses and startups reach audiences faster.
  featured: false
  categories:
    - E-commerce
    - SEO
    - Business
- title: ToolsDB
  main_url: https://toolsdb.dev
  url: https://toolsdb.dev
  description: List of tools for better software development.
  featured: false
  categories:
    - Technology
    - Web Development
    - Programming
    - Productivity
- title: Eastman Strings
  url: https://www.eastmanstrings.com
  main_url: https://www.eastmanstrings.com
  description: >
    Site was built using GatsbyJS, Cosmic CMS, and Netlify.
  categories:
    - Business
    - Music
  built_by: Tekhaus
  built_by_url: https://www.tekha.us
  featured: false
- title: Lesley Lai
  main_url: https://lesleylai.info
  url: https://lesleylai.info
  source_url: https://github.com/LesleyLai/blog
  description: >
    lesleylai.info is the personal website of Lesley Lai, where he talks mainly about C++ and Computer Graphics.
  categories:
    - Blog
    - Open Source
    - Portfolio
    - Programming
    - Technology
  built_by: Lesley Lai
  built_by_url: https://github.com/LesleyLai
  featured: false
- title: Whipstitch Webwork
  url: https://www.whipstitchwebwork.com
  main_url: https://www.whipstitchwebwork.com
  description: >
    Websites for smart people.
  categories:
    - Agency
    - Web Development
  built_by: Matthew Russell
  featured: false
- title: Vandré Leal
  main_url: https://vandreleal.github.io
  url: https://vandreleal.github.io
  source_url: https://github.com/vandreleal/vandreleal.github.io
  description: >
    Portfolio of Vandré Leal.
  categories:
    - Portfolio
    - Web Development
  built_by: Vandré Leal
  built_by_url: https://vandreleal.github.io
  featured: false
- title: Tarokenlog
  url: https://taroken.dev/
  main_url: https://taroken.dev/
  description: >
    Blog and Gallery
  categories:
    - Blog
    - Portfolio
    - Web Development
    - Photography
  built_by: Kentaro Koga
  built_by_url: https://twitter.com/kentaro_koga
  featured: false
- title: OwlyPixel Blog
  main_url: https://owlypixel.com
  url: https://owlypixel.com
  description: >
    Notes and tutorials on coding, web development, design and other stuff.
  categories:
    - Web Development
    - Blog
    - Education
  built_by: Owlypixel
  built_by_url: https://twitter.com/owlypixel
  featured: false
- title: talkoverflow
  main_url: https://talkoverflow.com
  url: https://talkoverflow.com
  description: Blog on software engineering built with Gatsby themes and theme-ui
  categories:
    - Blog
    - Web Development
    - Technology
  built_by: Patryk Jeziorowski
  built_by_url: https://twitter.com/pjeziorowski
- title: HISTORYTalks
  main_url: https://www.history-talks.com/
  url: https://www.history-talks.com/
  description: Built using Gatsby, JSS and Contentful
  categories:
    - Conference
    - Media
  built_by: A+E Networks
  built_by_url: https://www.aenetworks.com/
- title: HISTORYCon
  main_url: https://www.historycon.com/
  url: https://www.historycon.com/
  description: Built using Gatsby, JSS and Contentful
  categories:
    - Conference
    - Media
  built_by: A+E Networks
  built_by_url: https://www.aenetworks.com/
- title: Kölliker Immobilien
  url: https://koelliker-immobilien.ch/
  main_url: https://koelliker-immobilien.ch/
  description: >
    Built using Gatsby, Netlify and Contentful
  categories:
    - Real Estate
    - Marketing
  built_by: Matthias Gemperli
  built_by_url: https://matthiasgemperli.ch
- title: Lessmess Agency website
  url: https://lessmess.agency/
  main_url: https://lessmess.agency/
  description: >
    Website of Lessmess Agency
  categories:
    - Agency
    - Web Development
  built_by: Ilya Lesik
  built_by_url: https://github.com/ilyalesik
- title: Ezekiel Ekunola Portfolio
  main_url: http://ezekielekunola.com/
  url: http://ezekielekunola.com/
  description: Built using Gatsby, Styled-Components
  categories:
    - Web Development
    - Portfolio
  built_by: Ezekiel Ekunola
  built_by_url: https://github.com/easybuoy/
  featured: false
- title: Gearbox Development
  main_url: https://gearboxbuilt.com
  url: https://gearboxbuilt.com/?no-load-in
  description: >
    Gearbox is a performance website development & optimization company based out of Canada. Built using Gatsby/WordPress.
  categories:
    - Agency
    - Web Development
    - WordPress
    - Portfolio
    - Programming
    - Technology
    - Business
  built_by: Gearbox Development
  built_by_url: https://gearboxbuilt.com
  featured: false
- title: UXWorks
  main_url: https://uxworks.org
  url: https://uxworks.org
  description: Built with Gatsby, Netlify and Markdown
  categories:
    - Web Development
    - Blog
  built_by: Amrish Kushwaha
  built_by_url: https://github.com/isamrish
  featured: false
- title: Jarod Peachey
  main_url: https://jarodpeachey.netlify.com
  url: https://jarodpeachey.netlify.com
  source_url: https://github.com/jarodpeachey/portfolio
  description: >
    Jarod Peachey is a front-end developer focused on building modern and fast websites for everyone.
  categories:
    - Blog
    - JavaScript
    - Mobile Development
    - Portfolio
  built_by: Jarod Peachey
  built_by_url: https://github.com/jarodpeachey
  featured: false
- title: Thomas Maximini
  main_url: https://www.thomasmaximini.com/
  url: https://www.thomasmaximini.com/
  source_url: https://github.com/tmaximini/maxi.io
  description: >
    Thomas Maximini is a full stack web developer from Germany
  categories:
    - Blog
    - JavaScript
    - Photography
    - Portfolio
    - Web Development
  built_by: Thomas Maximini
  built_by_url: https://github.com/tmaximini
  featured: false
- title: Aretha Iskandar
  main_url: https://arethaiskandar.com/
  url: https://arethaiskandar.com/
  source_url: https://github.com/tmaximini/arethaiskandar.com
  description: >
    Aretha Iskandar is a Jazz and Soul Singer / Songwriter from Paris
  categories:
    - Music
  built_by: Thomas Maximini
  built_by_url: https://github.com/tmaximini
  featured: false
- title: Harshil Shah
  url: https://harshil.net
  main_url: https://harshil.net
  description: >
    Harshil Shah is an iOS engineer from Mumbai, India
  categories:
    - Blog
    - Mobile Development
  built_by: Harshil Shah
  built_by_url: https://twitter.com/_HarshilShah
  featured: false
- title: Code Examples
  url: https://codeexamples.dev/
  main_url: https://codeexamples.dev/
  description: >
    Examples about various programming languages like JavaScript, Python, Rust, Angular, React, Vue.js etc.
  categories:
    - Blog
    - Education
    - Programming
    - Web Development
  built_by: Sai gowtham
  built_by_url: https://twitter.com/saigowthamr
  featured: false
- title: Samir Mujanovic
  main_url: https://www.samirmujanovic.com/
  url: https://www.samirmujanovic.com/
  description: >
    I'm a Frontend Developer with 3 years of experience. I describe myself as a developer who loves coding, open-source and web platform.
  categories:
    - Portfolio
    - Web Development
    - Design
  built_by: Samir Mujanovic
  built_by_url: https://github.com/sameerrM
- title: Yearlyglot - Fluent Every Year
  url: https://www.yearlyglot.com/blog
  main_url: https://www.yearlyglot.com
  description: >
    A popular blog on languages, second language acquisition and polyglottery.
  categories:
    - Blog
    - Education
    - Learning
    - Travel
  built_by: Donovan Nagel
  built_by_url: https://www.donovannagel.com
  featured: false
- title: 8fit.com
  url: https://8fit.com/
  main_url: https://8fit.com/
  description: >
    Get personalized workouts, custom meal plans, and nutrition guidance, right in the palm of your hand. Prioritize progress over perfection with the 8fit app!
  categories:
    - App
    - Food
    - Sports
  featured: false
- title: Dispel - Remote Access for Industrial Control Systems
  url: https://dispel.io
  main_url: https://dispel.io
  description: >
    Dispel provides secure, moving target defense networks through which your teams can remotely access industrial control systems in seconds, replacing static-defense products that take 5 to 15 minutes to work through.
  categories:
    - Business
    - Technology
    - Security
  built_by: Anton Aberg
  built_by_url: https://github.com/aaaberg
  featured: false
- title: Geothermal Heat Pump DIY Project
  url: https://diyheatpump.net/
  main_url: https://diyheatpump.net/
  description: Personal project by Yuriy Logvin that demonstrates how you can switch to heating with electricity at a minimal cost. The goal here is to show that everyone can build a geothermal heat pump and start saving money.
  categories:
    - Blog
    - Education
    - Technology
  built_by: Yuriy Logvin
  built_by_url: https://powerwatcher.net
- title: Catalyst Network - Cryptocurrency
  url: https://www.cryptocatalyst.net/
  main_url: https://www.cryptocatalyst.net/
  source_url: https://github.com/n8tb1t/gatsby-starter-cryptocurrency
  description: >
    An All-in-One solution for Modern Transactions.
  categories:
    - Business
    - Technology
  built_by: n8tb1t
  built_by_url: https://github.com/n8tb1t/
  featured: false
- title: SaoBear's-Blog
  main_url: https://saobear.xyz/
  url: https://saobear.xyz/
  source_url: https://github.com/PiccoloYu/SaoBear-is-Blog
  featured: false
  categories:
    - Blog
    - Web Development
- title: Rumaan Khalander - Portfolio
  url: https://www.rumaan.me/
  main_url: https://www.rumaan.me/
  description: >
    Rumaan Khalander is a Full-Stack Dev from Bengaluru who loves to develop for mobile and web.
  categories:
    - Portfolio
  built_by: rumaan
  built_by_url: https://github.com/rumaan/
  featured: false
- title: DigiGov
  main_url: https://digigov.grnet.gr/
  url: https://digigov.grnet.gr/
  description: >
    DigiGov is an initiative for the Digital Transformation of the Greek Public Sector
  categories:
    - Government
  built_by: GRNET
  built_by_url: https://grnet.gr/
  featured: false
- title: Zeek Interactive
  main_url: https://zeek.com
  url: https://zeek.com
  description: >
    Business site for Zeek Interactive. Using WordPress as a data store via the WPGraphQL plugin.
  categories:
    - Blog
    - Web Development
    - Mobile Development
    - WordPress
    - Agency
    - Business
  built_by: Zeek Interactive
  built_by_url: https://zeek.com
  featured: false
- title: Bare Advertising & Communications
  url: https://bare.ca/
  main_url: https://bare.ca/
  description: >
    Bare is a full-service branding and production agency in Vancouver BC with deep experience in digital/traditional communications and strategy. We specialize in building headless WordPress sites with Gatsby.
  categories:
    - WordPress
    - Agency
    - Business
  built_by: Bare Advertising & Communications
  built_by_url: https://www.bare.ca/
  featured: false
- title: The Decking Superstore
  url: https://www.thedeckingsuperstore.com/
  main_url: https://www.thedeckingsuperstore.com/
  description: >
    One of Northern California's largest outdoor decking and siding providers.
  categories:
    - WordPress
    - Business
  built_by: Bare Advertising & Communications
  built_by_url: https://www.bare.ca/
  featured: false
- title: Precision Cedar Products
  url: https://www.precisioncedar.com/
  main_url: https://www.precisioncedar.com/
  description: >
    Western Red Cedar Distributor in Vancouver Canada.
  categories:
    - WordPress
    - Business
  built_by: Bare Advertising & Communications
  built_by_url: https://www.bare.ca/
  featured: false
- title: Circle Restoration
  url: https://www.circlerestoration.com/
  main_url: https://www.circlerestoration.com/
  description: >
    Restoration Services Provider in Vancouver Canada.
  categories:
    - WordPress
    - Business
  built_by: Bare Advertising & Communications
  built_by_url: https://www.bare.ca/
  featured: false
- title: ALS Rally
  url: https://www.alsrally.com/
  main_url: https://www.alsrally.com/
  description: >
    Non profit fundraiser for ALS Research.
  categories:
    - WordPress
    - Nonprofit
    - Event
  built_by: Bare Advertising & Communications
  built_by_url: https://www.bare.ca/
  featured: false
- title: Vancouver Welsh Men's Choir
  url: https://vancouverchoir.ca/
  main_url: https://vancouverchoir.ca/
  description: >
    Vancouver Welsh Men's Choir website for upcoming shows, ticket purchases and online merchandise.
  categories:
    - WordPress
    - Entertainment
    - Event
    - E-commerce
  built_by: Bare Advertising & Communications
  built_by_url: https://www.bare.ca/
  featured: false
- title: Paul Scanlon - Blog
  main_url: https://paulie.dev/
  url: https://paulie.dev/
  source_url: https://github.com/PaulieScanlon/paulie-dev-2019
  description: >
    I'm a React UI developer / UX Engineer. React, GatsbyJs, JavaScript, TypeScript/Flow, StyledComponents, Storybook, TDD (Jest/Enzyme) and a tiny bit of Node.js.
  categories:
    - Blog
    - Web Development
  built_by: Paul Scanlon
  built_by_url: http://www.pauliescanlon.io
  featured: false
- title: EF Design
  main_url: https://ef.design
  url: https://ef.design
  description: >
    Home of everything creative, digital and brand at EF.
  featured: false
  categories:
    - Marketing
    - Design
  built_by: João Matos (Global Creative Studio - Education First)
- title: Codica
  main_url: https://www.codica.com/
  url: https://www.codica.com/
  description: >
    We help startups and established brands with JAMStack, Progressive Web Apps and Marketplaces development.
  categories:
    - Agency
    - Web Development
  built_by: Codica
  built_by_url: https://www.codica.com/
- title: Bhavani Ravi's Portfolio
  url: https://bhavaniravi.com
  main_url: https://bhavaniravi.com
  description: >
    Showcase of Bhavani Ravi's skillset and blogs
  categories:
    - Blog
    - Portfolio
  built_by: Bhavani Ravi
  built_by_url: https://twitter.com/geeky_bhavani
- title: Kotoriyama
  main_url: https://kotoriyama.com/
  url: https://kotoriyama.com/
  description: >
    Japanese Indie Game Creator.
  featured: false
  categories:
    - App
    - Entertainment
    - Mobile Development
  built_by: Motoyoshi Shiine (Kotoriyama)
- title: PWA Shields
  url: https://www.pwa-shields.com
  main_url: https://www.pwa-shields.com
  source_url: https://github.com/richardtaylordawson/pwa-shields
  description: >
    Personalize your app's README with custom, fun, PWA shields in SVG
  categories:
    - Documentation
    - App
    - API
  built_by: Richard Taylor Dawson
  built_by_url: https://richardtaylordawson.com
- title: Zatsuzen
  url: https://zatsuzen.com
  main_url: https://zatsuzen.com
  description: >
    Web developer's portfolio
  categories:
    - Portfolio
  built_by: Akane
  built_by_url: https://twitter.com/akanewz
  featured: false
- title: Reeemoter
  description: >-
    Join thousands of developers from everywhere and access to job
    offers from hundreds of companies worldwide right
    at your inbox for free.
  main_url: https://reeemoter.com/
  url: https://reeemoter.com/
  featured: false
  categories:
    - Technology
    - Web Development
  built_by: Ramón Chancay
  built_by_url: https://ramonchancay.me/
- title: Ananya Neogi
  main_url: https://ananyaneogi.com
  url: https://ananyaneogi.com
  description: >
    Showcases Ananya's work as a frontend developer and comprises of a collection of written articles on web development, programming and, user experience.
  categories:
    - Portfolio
    - Blog
  built_by: Ananya Neogi
  built_by_url: https://ananyaneogi.com
- title: webman.pro
  main_url: https://webman.pro/
  url: https://webman.pro/
  description: >
    webman.pro is an awesome portfolio and technical blog where
    professional Front End engineer Dmytro Chumak shares his thoughts
    and experience to inspire other developers.
  featured: false
  categories:
    - Blog
    - Web Development
    - JavaScript
  built_by: Dmytro Chumak
  built_by_url: https://github.com/wwwebman
- title: borderless
  url: https://junhobaik.github.io
  main_url: https://junhobaik.github.io
  source_url: https://github.com/junhobaik/junhobaik.github.io/tree/develop
  description: >
    Junho Baik's Development Blog
  categories:
    - Blog
    - Web Development
  built_by: Junho Baik
  built_by_url: https://github.com/junhobaik
  featured: false
- title: React Resume Generator
  main_url: https://nimahkh.github.io/nima_habibkhoda
  url: https://nimahkh.github.io/nima_habibkhoda
  source_url: https://github.com/nimahkh/resume_generator
  description: >
    The resume generator is a project to create your own resume web page easily with Gatsby.
  categories:
    - Portfolio
  built_by: Nima Habibkhoda
  featured: false
- title: Thomas Wang's Blog
  main_url: https://www.thomaswang.io
  url: https://www.thomaswang.io
  description: >-
    Technical blog by Thomas Wang
  built_by: Thomas Wang
  built_by_url: https://github.com/thomaswang
  featured: false
  categories:
    - Blog
    - Web Development
- title: The Rebigulator
  main_url: https://www.rebigulator.org/
  source_url: https://github.com/Me4502/Rebigulator/
  url: https://rebigulator.org/
  description: A quote-based via game powered by Frinkiac
  built_by: Matthew Miller
  built_by_url: https://matthewmiller.dev/
  featured: false
  categories:
    - Open Source
    - Entertainment
    - App
- title: madewithlove
  main_url: https://madewithlove.com
  url: https://madewithlove.com
  description: >-
    We build digital products and create the teams around them. We can help with software engineering, product management, managing technical teams, audits and technical consulting.
  built_by: madewithlove
  built_by_url: https://madewithlove.com
  featured: false
  categories:
    - Web Development
    - Blog
    - Agency
    - Business
- title: Sprucehill
  url: https://sprucehill.ca/
  main_url: https://sprucehill.ca/
  description: >
    Sprucehill is a North Vancouver based custom home builder and renovator.
  categories:
    - WordPress
    - Business
  built_by: Bare Advertising & Communications
  built_by_url: https://www.bare.ca/
  featured: false
- title: Nathaniel Ryan Mathew
  url: https://nathanielmathew.me
  main_url: https://nathanielmathew.me
  source_url: https://github.com/nathanielmathew/MyPortfolio
  description: >
    A personal online Portfolio built using GatsbyJS, that showcases Achievements, Projects and Additional information.
  categories:
    - Portfolio
    - Open Source
    - Blog
  built_by: Nathaniel Ryan Mathew
  built_by_url: https://github.com/nathanielmathew
  featured: false
- title: Kanazawa.js Community Page
  main_url: https://kanazawajs.now.sh/
  url: https://kanazawajs.now.sh/
  source_url: https://github.com/kanazawa-js/community-page
  description: >
    Kanazawa.js is a local community for the JSer around Kanazawa to share knowledge about JavaScript.
  categories:
    - Community
    - Programming
    - Web Development
  built_by: Kanazawa.js
  built_by_url: https://twitter.com/knzw_js
  featured: false
- title: monica*dev
  url: https://www.aboutmonica.com/
  main_url: https://www.aboutmonica.com/
  description: >
    Personal site for Monica Powell, a software engineer who is passionate about making open-source more accessible and building community, online & offline.
  categories:
    - Web Development
    - Blog
    - Programming
    - Portfolio
  built_by: Monica Powell
  built_by_url: https://www.aboutmonica.com/
  featured: false
- title: Shivam Sinha
  url: https://www.helloshivam.com/
  main_url: https://www.helloshivam.com/
  description: >
    Portfolio of Shivam Sinha, Graphic Designer and Creative Coder based in New York.
  categories:
    - Portfolio
  built_by: Shivam Sinha
  built_by_url: https://www.helloshivam.com/
  featured: false
- title: Brianna Sharpe - Writer
  main_url: https://www.briannasharpe.com/
  url: https://www.briannasharpe.com/
  source_url: https://github.com/ehowey/briannasharpe
  description: >
    Brianna Sharpe is an Alberta, Canada based freelance writer and journalist focused on health, LGBTQ2S+, parenting, and the environment.
  categories:
    - Portfolio
    - Media
  built_by: Eric Howey
  built_by_url: https://www.erichowey.dev/
  featured: false
- title: Eric Howey Web Development
  main_url: https://www.erichowey.dev/
  url: https://www.erichowey.dev/
  source_url: https://github.com/ehowey/erichoweydev
  description: >
    Personal website and blog for Eric Howey. I am a freelance web developer based in Alberta, Canada specializing in Gatsby, React, WordPress and Theme-UI.
  categories:
    - Portfolio
    - Web Development
    - Freelance
    - Blog
  built_by: Eric Howey
  built_by_url: https://www.erichowey.dev/
- title: Solfej Chord Search
  url: https://www.solfej.io/chords
  main_url: https://www.solfej.io/chords
  description: >
    Solfej Chord Search helps you master every chord imaginable. It shows you notes, intervals, guitar and piano fingerings for 1000s of chords.
  categories:
    - Education
    - Music
  built_by: Shayan Javadi
  built_by_url: https://www.instagram.com/shawnjavadi/
- title: a+ Saúde
  url: https://www.amaissaude.com.br/sp/
  main_url: https://www.amaissaude.com.br/sp/
  description: >
    An even better experience in using health services.
  categories:
    - Healthcare
    - Marketing
    - Blog
  built_by: Grupo Fleury
  built_by_url: http://www.grupofleury.com.br/
  featured: false
- title: Mallikarjun Katakol Photography
  main_url: https://mallik.in
  url: https://mallik.in
  built_by: Arvind Kumar
  built_by_url: https://arvind.io/
  description: >
    Mallikarjun Katakol is an Advertising, Architecture, Editorial, Fashion and Lifestyle Photographer based in Bangalore, India.
    Shoots Corporate & Business headshots, Portfolios for Models and Actors, Documents Projects for Architects, Fashion & Interior Designers
  featured: false
  categories:
    - Gallery
    - Photography
    - Portfolio
- title: gatsby-animate-blog
  url: https://gatsby-animate-blog.luffyzh.now.sh/
  main_url: https://gatsby-animate-blog.luffyzh.now.sh/home
  source_url: https://github.com/luffyZh/gatsby-animate-blog
  description: >
    A simple && cool blog site starter kit by Gatsby.
  categories:
    - Blog
    - Open Source
    - Web Development
  built_by: luffyZh
  built_by_url: https://github.com/luffyZh
  featured: false
- title: LBI Financial
  main_url: https://lbifinancial.com/
  url: https://lbifinancial.com/
  description: >
    We help individuals and businesses with life insurance, disability, long-term care and annuities.
  categories:
    - Business
    - Consulting
    - Finance
  built_by: Pagepro
  built_by_url: https://pagepro.co
  featured: false
- title: GIS-Netzwerk
  url: https://www.gis-netzwerk.com/
  main_url: https://www.gis-netzwerk.com/
  description: >
    Multilingual (i18n) Blog with different URLs for categories, tags and posts depending on the language.
  categories:
    - Blog
    - Data
    - Technology
  built_by: Max Dietrich
  built_by_url: https://www.gis-netzwerk.com/
  featured: false
- title: Krishna Gopinath
  main_url: https://krishnagopinath.me
  url: https://krishnagopinath.me
  source_url: https://github.com/krishnagopinath/website
  description: >
    Website of Krishna Gopinath, software engineer and budding teacher.
  categories:
    - Portfolio
  built_by: Krishna Gopinath
  built_by_url: https://twitter.com/krishwader
  featured: false
- title: Curology
  main_url: https://curology.com
  url: https://curology.com
  description: >
    Curology's mission is to make effective skincare accessible to everyone. We provide customized prescription skincare for our acne and anti-aging patients.
  categories:
    - Healthcare
    - Community
    - Landing Page
  built_by: Curology
  built_by_url: https://curology.com
- title: labelmake.jp
  main_url: https://labelmake.jp/
  url: https://labelmake.jp/
  description: >
    Web Application of Variable Data Printing and Blog.
  categories:
    - App
    - Data
    - Blog
  built_by: hand-dot
  built_by_url: https://twitter.com/hand_dot
  featured: false
- title: Personal website of Maarten Afink
  main_url: https://www.maarten.im/
  url: https://www.maarten.im/
  source_url: https://github.com/maartenafink/personal-website
  description: >
    Personal website of Maarten Afink, digital product designer.
  categories:
    - Portfolio
    - Open Source
    - Blog
    - Music
    - Design
- title: Adam Bowen
  main_url: https://adamcbowen.com/
  url: https://adamcbowen.com/
  source_url: https://github.com/bowenac/my-website
  description: >
    Personal website for Adam Bowen. I am a freelance web developer based in Tacoma, WA specializing in WordPress, Craft CMS, plus a lot more and recently fell in love with Gatsby.
  categories:
    - Portfolio
    - Web Development
    - Freelance
  built_by: Adam Bowen
  built_by_url: https://adamcbowen.com
  featured: false
- title: tqCoders
  main_url: https://tqcoders.com
  url: https://tqcoders.com
  description: >
    tqCoders is a software development company that focuses on the development of the most advanced websites and mobile apps. We use the most advanced technologies to make websites blazing fast, SEO-friendly and responsive for each screen resolution.
  categories:
    - Web Development
    - Mobile Development
    - SEO
    - Design
    - Programming
    - Technology
    - Business
  built_by: tqCoders
  built_by_url: https://tqcoders.com
  featured: false
- title: ErudiCAT
  main_url: https://www.erudicat.com
  url: https://www.erudicat.com
  description: >
    ErudiCAT is an educational platform created to help PMP certification candidates to prepare for the exam. There are 1k+ sample questions and PMP Exam Simulator. Upon completion, there are statistics and performance chart available. Performance reports are saved in users' accounts and may be used later to review questions. The PMP Exam Simulator has a unique feature of Time Acceleration. It makes the Mock Exam even tougher and makes training even more advanced.
  categories:
    - Education
    - Web Development
    - Learning
  built_by: tqCoders
  built_by_url: https://tqcoders.com
  featured: false
- title: Qri.io Website and Docs
  main_url: https://qri.io
  url: https://qri.io/docs
  source_url: https://github.com/qri-io/website
  description: >
    Website and Documentation for Qri, an open source version control system for datasets
  categories:
    - Open Source
    - Community
    - Data
    - Technology
  built_by: Qri, Inc.
  built_by_url: https://qri.io
  featured: false
- title: Jellypepper
  main_url: https://jellypepper.com/
  url: https://jellypepper.com/
  description: >
    Award-winning creative studio for disrupters. We design and build beautiful brands, apps, websites and videos for startups and tech companies.
  categories:
    - Portfolio
    - Agency
  built_by: Jellypepper
  built_by_url: https://jellypepper.com/
- title: Miyamado Jinja
  main_url: https://www.miyamadojinja.com
  url: https://www.miyamadojinja.com
  source_url: https://github.com/mnishiguchi/miyamadojinja
  description: >
    Miyamado Jinja is a Japanese Shinto Shrine in Yokkaichi, Mie, Japan.
  categories:
    - Nonprofit
    - Travel
  built_by: mnishiguchi
  built_by_url: https://mnishiguchi.com
  featured: false
- title: Hear This Idea
  main_url: https://hearthisidea.com
  url: https://hearthisidea.com/episodes/victoria
  source_url: https://github.com/finmoorhouse/podcast
  description: >
    A podcast showcasing new thinking from top academics.
  categories:
    - Podcast
    - Open Source
  built_by: Fin Moorhouse
  built_by_url: https://finmoorhouse.com
  featured: false
- title: Calisthenics Skills
  main_url: https://www.calisthenicsskills.com
  url: https://www.calisthenicsskills.com
  description: >
    A beautiful fitness progress tracker built on Gatsby.
  categories:
    - Sports
  built_by: Andrico Karoulla
  built_by_url: https://andri.co
  featured: false
- title: AutoloadIT
  main_url: https://autoloadit.com/
  url: https://autoloadit.com/
  description: >
    The world's leading Enterprise Automotive imaging solution
  categories:
    - Business
    - Landing Page
  built_by: Pagepro
  built_by_url: https://pagepro.co
  featured: false
- title: Tools of Golf
  main_url: https://toolsof.golf
  url: https://toolsof.golf/titleist-915-d2-driver
  description: >
    Tools of Golf is a community dedicated to golf nerds and gear heads.
  categories:
    - Sports
    - Data
    - Documentation
  built_by: Peter Hironaka
  built_by_url: https://peterhironaka.com
  featured: false
- title: sung.codes
  main_url: https://sung.codes/
  source_url: https://github.com/dance2die/sung.codes
  url: https://sung.codes/
  description: >
    Blog by Sung M. Kim (a.k.a. dance2die)
  categories:
    - Blog
    - Landing Page
  built_by: Sung M. Kim
  built_by_url: https://github.com/dance2die
  featured: false
- title: Choose Tap
  main_url: https://www.choosetap.com.au/
  url: https://www.choosetap.com.au/
  featured: false
  description: >
    Choose Tap aims to improve the health and wellbeing of communities and the environment by promoting tap water as the best choice of hydration for all Australians.
  built_by: Hardhat
  built_by_url: https://www.hardhat.com.au
  categories:
    - Nonprofit
    - Community
- title: Akash Rajpurohit
  main_url: https://akashwho.codes/
  url: https://akashwho.codes/
  description: >
    Personal portfolio website of Akash Rajpurohit made using Gatsby v2, where I  write short blogs related to software development and share my experiences.
  categories:
    - Portfolio
    - Blog
  built_by: Akash Rajpurohit
  built_by_url: https://github.com/AkashRajpurohit
  featured: false
- title: See Kids Dream
  url: https://seekidsdream.org/
  main_url: https://seekidsdream.org/
  description: >
    A not-for-profit organization dedicated to empower youth with the skills, motivation and confidence.
  categories:
    - Nonprofit
    - Education
    - Learning
  built_by: CapTech Consulting
  built_by_url: https://www.captechconsulting.com/
  featured: false
- title: Locale Central
  url: https://localecentral.io/
  main_url: https://localecentral.io/
  description: >
    Locale Central is a web & mobile data collection app that makes it easy to record accurate data out on the field.
  categories:
    - Technology
  built_by: KiwiSprout
  built_by_url: https://kiwisprout.nz/
  featured: false
- title: Cathy O'Shea
  url: https://cathyoshea.co.nz/
  main_url: https://cathyoshea.co.nz/
  categories:
    - Portfolio
    - Real Estate
  built_by: KiwiSprout
  built_by_url: https://kiwisprout.nz/
  featured: false
- title: DG Recruit
  url: https://dgrecruit.com
  main_url: https://dgrecruit.com
  description: >
    DG Recruit is a NYC recruitment agency
  categories:
    - Agency
    - WordPress
  built_by: Waverly Lab
  built_by_url: https://waverlylab.com
  featured: false
- title: Smile
  url: https://reasontosmile.com
  main_url: https://reasontosmile.com
  description: >
    Smile is an online store for buying CBD products that keep you balanced and happy
  categories:
    - E-commerce
    - WordPress
  built_by: Waverly Lab
  built_by_url: https://waverlylab.com
- title: Bold Oak Design
  url: https://boldoak.design/
  main_url: https://boldoak.design/
  description: >
    A Milwaukee-based web design and development studio.
  categories:
    - Blog
    - Business
    - Freelance
    - Portfolio
    - Programming
    - Technology
    - Web Development
  featured: false
- title: Lydia Rose Eiche
  url: https://lydiaroseeiche.com/
  main_url: https://lydiaroseeiche.com/
  description: >
    Lydia Rose Eiche is a soprano, opera singer, and actress based in Milwaukee.
  categories:
    - Music
    - Portfolio
  built_by: Bold Oak Design
  built_by_url: https://boldoak.design/
  featured: false
- title: Chris Otto
  url: https://chrisotto.dev/
  main_url: https://chrisotto.dev/
  source_url: https://github.com/chrisotto6/chrisottodev
  description: >
    Blog, portfolio and website for Chris Otto.
  categories:
    - Blog
    - JavaScript
    - Landing Page
    - Portfolio
    - Programming
    - Technology
    - Web Development
  built_by: Chris Otto
  built_by_url: https://github.com/chrisotto6
  featured: false
- title: Roboto Studio
  url: https://roboto.studio
  main_url: https://roboto.studio
  description: >
    Faster than a speeding bullet Website Development based in sunny old Nottingham
  categories:
    - Agency
    - Blog
    - Business
    - Design
    - Featured
    - Freelance
    - Web Development
  featured: true
- title: Viraj Chavan | Full Stack Software Engineer
  url: http://virajc.tech
  main_url: http://virajc.tech
  source_url: https://github.com/virajvchavan/portfolio
  description: >
    Portfolio and blog of a full stack software engineer from India
  categories:
    - Portfolio
    - Blog
    - Web Development
  built_by: Viraj V Chavan
  built_by_url: https://twitter.com/VirajVChavan
  featured: false
- title: Nexweave
  url: https://www.nexweave.com
  main_url: https://www.nexweave.com
  description: >
    Nexweave is a SaaS platform built by a team of experienced product, design & technology professionals in India. Nexweave allows brands to create personalized & interactive video experiences at scale. We would love for our site to be featured at the gatsby showcase since we have long been appreciating the flexibility and speed of the sites we have created using the same.
  categories:
    - Video
    - API
    - User Experience
    - Marketing
    - Design
    - Data
    - Technology
    - Media
    - Consulting
  built_by: Kashaf S
  built_by_url: https://www.linkedin.com/in/kashaf-shaikh-925117178
  featured: false
- title: Daniel Balloch
  url: https://danielballoch.com
  main_url: https://danielballoch.com
  source_url: https://github.com/danielballoch/danielballoch
  description: >
    Hey, I'm Daniel and this is my portfolio site. Made with Gatsby, React, GraphQL, Styled Emotion & Netlify. Install & local host instructions: 1. git clone https://github.com/danielballoch/danielballoch.git 2. npm install. 3. gatsby develop. Keep in mind I'm still learning myself, so these may not be best practises. If anyone's curious as to how something works flick me a message or if you have advice for me I'd love to hear it, otherwise happy coding!
  categories:
    - Portfolio
    - Business
    - Design
    - Freelance
    - Web Development
  built_by: Daniel Balloch
  built_by_url: https://danielballoch.com
- title: The Rift Metz
  url: http://theriftmetz.com/
  main_url: http://theriftmetz.com/
  description: >
    The Rift is a gaming bar based in Metz (France).
  categories:
    - Landing Page
    - Entertainment
    - Design
    - Blog
    - Food
  built_by: Hugo Torzuoli
  built_by_url: https://github.com/HZooly
  featured: false
- title: Built with Workers
  url: https://workers.cloudflare.com/built-with/
  main_url: https://workers.cloudflare.com/built-with/
  description: >
    Showcasing websites & projects built with Cloudflare Workers
  categories:
    - Portfolio
    - JavaScript
    - Web Development
  built_by: Workers who work at Cloudflare
  built_by_url: https://github.com/cloudflare/built-with-workers/graphs/contributors
- title: WebAnaya Solutions
  url: https://www.webanaya.com
  main_url: https://www.webanaya.com
  description: >
    Full Stack Web Solutions Provider.
  categories:
    - Agency
    - Web Development
    - API
    - Blog
  built_by: Durgesh Gupta
  built_by_url: https://durgeshgupta.com
  featured: false
- title: Artem Sapegin’s Blog
  description: >
    Blog of a Berlin based coffee first frontend engineer who works at Omio, makes photos and hangs out with his dogs.
  main_url: https://blog.sapegin.me/
  url: https://blog.sapegin.me/
  source_url: https://github.com/sapegin/blog.sapegin.me
  categories:
    - Blog
    - Open Source
    - Web Development
    - JavaScript
    - Programming
    - Technology
  built_by: Artem Sapegin
  built_by_url: https://github.com/sapegin
- title: adam.ai
  url: https://adam.ai/
  main_url: https://adam.ai/
  description: >
    Are you ready to make your meetings more productive? Our intelligent meeting management tool can help!
  categories:
    - Business
    - Landing Page
    - Productivity
    - Technology
  built_by: Hazem Osama
  built_by_url: https://github.com/hazem3500
  featured: false
- title: Indra Kusuma Profile Page
  url: https://indrakusuma.web.id/me/
  main_url: https://indrakusuma.web.id/me/
  description: >
    Hi! I'm Indra Kusuma. I am an optimistic and type of person of learn by doing who have an interest in Software Engineering, specifically about Web Development.
  categories:
    - Landing Page
    - Blog
  built_by: Indra Kusuma
  built_by_url: https://github.com/idindrakusuma/me
  featured: false
- title: Lukas Horak
  main_url: https://lukashorak.com
  url: https://lukashorak.com
  description: >
    Lukas Horak's personal website. Full stack JavaScript Developer, working in React on front end and Node.js on back end.
  categories:
    - Blog
    - Portfolio
    - Web Development
  built_by: Lukas Horak
  built_by_url: https://github.com/lhorak
  featured: false
- title: Alexandra Thomas
  main_url: https://alexandracthomas.com/
  url: https://alexandracthomas.com/
  description: >
    A portfolio site for Alexandra Thomas, a front-end developer with creative super powers based in Charlotte, NC.
  categories:
    - Portfolio
    - Blog
    - Web Development
  featured: false
- title: Storto Productions
  main_url: https://www.storto-productions.com/
  url: https://www.storto-productions.com/about/
  featured: false
  description: >
    A portfolio site for a video production company based out of Phoenix, AZ.
  categories:
    - Video
    - Blog
    - Portfolio
    - Business
  built_by: Alexandra Thomas
  built_by_url: https://alexandracthomas.com/
- title: Zatsuzen Blog
  url: https://blog.zatsuzen.com
  main_url: https://blog.zatsuzen.com
  description: >
    Web developer's tech blog
  categories:
    - Blog
  built_by: Akane
  built_by_url: https://twitter.com/akanewz
- title: Matthew Mesa
  url: https://matthewmesa.com
  main_url: https://matthewmesa.com
  description: >
    Portfolio website for freelance digital specialist Matthew Mesa.
  categories:
    - Portfolio
  built_by: Matthew Mesa
  built_by_url: https://matthewmesa.com
- title: Taskade
  main_url: https://taskade.com
  url: https://taskade.com
  description: >
    Taskade is the unified workspace for distributed teams. Collaborate and organize in real-time to get things done, faster and smarter.
  categories:
    - App
    - Business
    - Productivity
  built_by: Taskade
  built_by_url: https://github.com/taskade
  featured: false
- title: PWD
  url: https://pwd.com.au
  main_url: https://pwd.com.au
  description: >
    PWD is a full service web marketing, design, and development agency in Perth, Western Australia.
  categories:
    - Blog
    - Portfolio
    - WordPress
    - Business
  built_by: Alex Moon
  built_by_url: https://moonmeister.net
  featured: false
- title: ramonak.io
  url: https://ramonak.io/
  main_url: https://ramonak.io/
  source_url: https://github.com/KaterinaLupacheva/ramonak.io
  description: >
    Tech blog and portfolio site of a full stack web developer Katsiaryna (Kate) Lupachova
  categories:
    - Blog
    - Portfolio
  built_by: Katsiaryna Lupachova
  built_by_url: https://ramonak.io/
  featured: false
- title: React JS Developer
  main_url: https://reacter.dev/
  url: https://reacter.dev/
  featured: false
  categories:
    - App
    - Web Development
    - Web Development
    - Agency
  built_by: App Design
  built_by_url: https://appdesign.dev/
- title: Guillermo Gómez-Peña
  url: https://www.guillermogomezpena.com/
  main_url: https://www.guillermogomezpena.com/
  description: >
    Personal website for the work of Guillermo Gómez-Peña: performance artist, writer, activist, radical pedagogue and artistic director of the performance troupe La Pocha Nostra. Recipient of the MacArthur Fellow, USA Artists Fellow, and a winner of the Bessie, Guggenheim, and American Book awards.
  categories:
    - Portfolio
    - Gallery
  built_by: Aveling Ray
  built_by_url: https://avelingray.com/
  featured: false
- title: Clinka
  url: https://www.clinka.com.au/
  main_url: https://www.clinka.com.au/
  description: >
    B2B website for an Australian manufacturer of environmentally friendly construction materials.
  categories:
    - Business
  built_by: Aveling Ray
  built_by_url: https://avelingray.com/
- title: Chris Vogt's Blog
  main_url: https://www.chrisvogt.me
  url: https://www.chrisvogt.me
  source_url: https://github.com/chrisvogt/gatsby-theme-private-sphere
  description: >-
    Personal blog of Chris Vogt, a software developer in San Francisco. Showcases
    my latest activity on Instagram, Goodreads, and Spotify using original widgets.
  categories:
    - Blog
    - Open Source
    - Photography
    - Portfolio
  built_by: Chris Vogt
  built_by_url: https://github.com/chrisvogt
- title: Trolley Travel
  main_url: http://trolleytravel.org/
  url: http://trolleytravel.org/
  description: >
    Travel blog website to give tips and informations for many destinations, built with Novella theme
  categories:
    - Blog
    - Travel
  built_by: Pierre Beard
  built_by_url: https://github.com/PBRT
  featured: false
- title: Playlist Detective
  main_url: https://www.playlistdetective.com/
  url: https://www.playlistdetective.com/
  source_url: https://github.com/bobylito/playlistFinder
  description: >
    Playlist Detective is an attempt to ease music discovery with playlists. Back in the days, people were sharing mixtapes - some songs we knew and others we didn't, therefore expanding our musical horizons.

    Playlists are the same, and playlist detective lets you search for songs or artists you like in order to stumble on your new favorite songs.

    It uses Algolia for the search.
  categories:
    - Media
    - Music
  built_by: Alexandre Valsamou-Stanislawski
  built_by_url: https://www.noima.xyz
- title: ProjectManager.tools
  main_url: https://projectmanager.tools/
  url: https://projectmanager.tools/
  featured: false
  categories:
    - App
    - Web Development
    - Design
    - Agency
  built_by: App Design
  built_by_url: https://appdesign.dev/
- title: 1902 Software
  url: https://1902software.com/
  main_url: https://1902software.com/
  description: >
    We are an IT company that specializes in e-commerce and website development on different platforms such as Magento, WordPress, and Umbraco. We are also known for custom software development, web design and mobile app solutions for iOS and Android.
  categories:
    - E-commerce
    - Web Development
    - Programming
    - Mobile Development
    - WordPress
    - Design
    - Business
    - Agency
  built_by: 1902 Software Development Corporation
  built_by_url: https://1902software.com/
  featured: false
- title: Codeful
  url: https://www.codeful.fi/
  main_url: https://www.codeful.fi/
  categories:
    - Agency
    - Consulting
  featured: false
- title: Noima
  url: https://www.noima.xyz
  main_url: https://www.noima.xyz
  categories:
    - Agency
    - Consulting
    - Blog
  featured: false
  built_by: Alexandre Valsamou-Stanislawski
  built_by_url: https://www.noima.xyz
- title: Talent Point
  url: https://talentpoint.co
  main_url: https://talentpoint.co
  description: >
    Talent Point provide the tools that companies need to scale quickly and effectively, bridging the gap between employer brand, HR, and hiring to build teams from within.
  categories:
    - Business
    - Technology
    - Blog
    - Consulting
    - Human Resources
  built_by: Talent Point
  built_by_url: https://talentpoint.co
  featured: false
- title: Marathon Oil
  main_url: https://www.marathonoil.com/
  url: https://www.marathonoil.com/
  featured: false
  categories:
    - Business
    - Marketing
  built_by: Corey Ward
  built_by_url: http://www.coreyward.me/
- title: Gene
  url: https://www.geneglobal.com/work
  main_url: https://www.geneglobal.com
  description: >
    We’re an experience design agency, focused on the future of health
  categories:
    - Agency
    - Technology
    - Healthcare
    - Consulting
    - User Experience
  featured: false
- title: medignition – healthcare innovations
  url: https://medignition.com/
  main_url: https://medignition.com/
  description: >
    medignition builds digital innovations in healthcare.
  categories:
    - Healthcare
    - Education
    - Technology
    - Design
    - Business
    - Portfolio
    - Entrepreneurship
    - Agency
  built_by: medignition
  built_by_url: https://medignition.com/
- title: Dynobase
  url: https://dynobase.dev/
  main_url: https://dynobase.dev/
  description: >
    Professional GUI Client for DynamoDB.
  categories:
    - Data
    - Programming
    - Web Development
  built_by: Rafal Wilinski
  built_by_url: https://rwilinski.me/
  featured: false
- title: Vaktija.eu
  url: https://vaktija.eu
  main_url: https://vaktija.eu
  description: >
    Vaktija.eu gives information about prayer times in germany. (Built with GatsbyJS. Fast in every way that matters.)
  categories:
    - App
    - Community
    - Nonprofit
    - SEO
    - Web Development
  built_by: Rašid Redžić
  built_by_url: https://rasidre.com/
  featured: false
- title: Creative code daily
  main_url: https://www.bobylito.dev/
  url: https://www.bobylito.dev/
  source_url: https://github.com/bobylito/sketches
  description: >
    Creative code daily (CCD) is a personal project for which I build a new animation made out of code every day.
  categories:
    - Blog
    - Programming
    - Gallery
    - Portfolio
  built_by: Alexandre Valsamou-Stanislawski
  built_by_url: https://www.noima.xyz
- title: Messi vs Ronaldo
  description: >
    The biggest debate in football - but who is the best, Messi or Ronaldo? This website provides all the goals and stats to help you reach your own conclusion.
  main_url: https://www.messivsronaldo.app/
  url: https://www.messivsronaldo.app/
  categories:
    - Sports
    - Data
    - App
  built_by: Stephen Greig
  built_by_url: http://ste.digital/
- title: Em Em Recipes
  url: https://ememrecipes.com
  main_url: https://ememrecipes.com
  description: >
    Finally, a recipe website that gets straight to the point.
  categories:
    - Blog
    - Food
  built_by: Matthew Mesa
  built_by_url: https://matthewmesa.com
- title: Yuuniworks Portfolio / Blog
  main_url: https://www.yuuniworks.com/
  url: https://www.yuuniworks.com/
  source_url: https://github.com/junkboy0315/gatsby-portfolio-blog
  featured: false
  categories:
    - Portfolio
    - Web Development
    - Blog
- title: Jun Chen Portfolio
  url: https://www.junchenjun.me
  main_url: https://www.junchenjun.me
  source_url: https://github.com/junchenjun/junchenjun.me
  description: >
    Get to know Jun.
  categories:
    - Portfolio
    - Blog
    - Web Development
  built_by: Jun Chen
  built_by_url: https://www.junchenjun.me
- title: Xavier Mirabelli-Montan
  url: https://xavie.mirmon.co.uk
  main_url: https://xavie.mirmon.co.uk
  source_url: https://github.com/xaviemirmon/xavier-developer-site
  description: >
    The developer portfolio and blog for Xavier Mirabelli-Montan.  Built using TinaCMS Grande hosted on Gatsby Cloud.
  categories:
    - Blog
    - Portfolio
    - Programming
  featured: false
- title: MPG Calculator
  url: https://www.mpg-calculator.co.uk
  main_url: https://www.mpg-calculator.co.uk
  description: >
    A website which allows you to calculate the MPG of your vehicle.
  categories:
    - SEO
    - Accessibility
    - Blog
  built_by: PJ
  built_by_url: https://pjsachdev.me
- title: Softblues
  main_url: https://softblues.io
  url: https://softblues.io
  description: >
    We optimize your project costs and deliver outstanding results by applying relevant technology. Plus, we create our own effective products for businesses and developers all over the world.
  categories:
    - WordPress
    - Portfolio
    - Agency
  built_by: Softblues
  built_by_url: https://softblues.io
- title: Clipchamp
  main_url: https://clipchamp.com/
  url: https://clipchamp.com/en/
  description: >
    Clipchamp is an online video editor, compressor, and converter. The Clipchamp website and blog are powered by Gatsby, Contentful, and Smartling.
  categories:
    - App
    - Blog
    - Landing Page
    - Marketing
    - Video
  featured: false
- title: Mob HQ
  main_url: https://hq.yt-mob.com/
  url: https://hq.yt-mob.com/
  description: >
    Mob HQ is the Headquarters for the World Cup winning Downhill Mountain Bike Race Team, and also a full-time Ride Center for YT bikes.
  categories:
    - Sports
    - Travel
  built_by: Built by Rebels Ltd.
  built_by_url: https://builtbyrebels.com/
  featured: false
- title: OCIUS
  url: https://www.ocius.com.au/
  main_url: https://www.ocius.com.au/
  source_url: https://github.com/ocius/website
  description: >
    Ocius Technology Ltd (formerly Solar Sailor Holdings Ltd) is an Australian public unlisted company with Research and Development facilities at the University of NSW.
  categories:
    - Business
    - Technology
    - Science
  built_by: Sergey Monin
  built_by_url: https://build-in-saratov.com/
- title: Kosmos & Kaos
  main_url: https://www.kosmosogkaos.is/
  url: https://www.kosmosogkaos.is/
  description: >
    A carefully designed user experience is good business.
  categories:
    - Design
    - Consulting
    - Agency
    - Web Development
    - JavaScript
  built_by: Kosmos & Kaos
  built_by_url: https://www.kosmosogkaos.is/
  featured: false
- title: Design Portfolio of Richard Bruskowski
  main_url: https://bruskowski.design/
  url: https://bruskowski.design/
  description: >
    My freelance design portfolio: Visual design, digital products, interactive prototypes, design systems, brand design. Uses MDX, Styled Components, Framer Motion. Started with Gatsby Starter Emilia by LekoArts.
  categories:
    - Design
    - Portfolio
    - User Experience
    - Freelance
    - Photography
  built_by: Richard Bruskowski
  built_by_url: https://github.com/richardbruskowski
- title: Kelvin DeCosta's Website
  url: https://kelvindecosta.com
  main_url: https://kelvindecosta.com
  categories:
    - Blog
    - Portfolio
  built_by: Kelvin DeCosta
  built_by_url: https://github.com/kelvindecosta
  featured: false
- title: Coronavirus (COVID-19) Tracker
  url: https://coronavirus.traction.one/
  main_url: https://coronavirus.traction.one/
  description: >
    This application shows the near real-time status based on data from JHU CSSE.
  categories:
    - Data
    - Directory
  built_by: Sankarsan Kampa
  built_by_url: https://traction.one
  featured: false
- title: Coronavirus COVID-19 Statistics Worldwide
  url: https://maxmaxinechen.github.io/COVID19-Worldwide-Stats/
  main_url: https://maxmaxinechen.github.io/COVID19-Worldwide-Stats/
  source_url: https://github.com/maxMaxineChen/COVID19-Worldwide-Stats
  description: >
    A Coronavirus COVID-19 global data statistics application built by Gatsby + Material UI + Recharts
  categories:
    - Data
    - Open Source
  built_by: Maxine Chen
  built_by_url: https://github.com/maxMaxineChen
  featured: false
- title: Folding@Home Stats
  url: https://folding.traction.one/team?id=246252
  main_url: https://folding.traction.one
  description: >
    Folding@Home Stats Report for Teams.
  categories:
    - Data
    - Science
    - Directory
  built_by: Sankarsan Kampa
  built_by_url: https://traction.one
  featured: false
- title: COVID-19 Tracking and Projections
  url: https://flattenthecurve.co.nz/
  main_url: https://flattenthecurve.co.nz/
  source_url: https://github.com/carlaiau/flatten-the-curve
  description: >
    Allowing non technical users to compare their country with other situations around the world. We present configurable cumulative graph curves. We compare your countries current status with other countries who have already been at your level and show you where they’ve ended up. Data via JHU. Further functionality added daily.
  categories:
    - Data
    - Open Source
  built_by: Carl Aiau
  built_by_url: https://github.com/carlaiau
  featured: false
- title: Takeout Tracker
  main_url: https://www.takeouttracker.com/
  url: https://www.takeouttracker.com/
  featured: false
  categories:
    - Data
    - Open Source
    - Food
    - Directory
    - Nonprofit
  built_by: Corey Ward
  built_by_url: http://www.coreyward.me/
- title: Illustration Hunt
  main_url: https://illustrationhunt.com/
  url: https://illustrationhunt.com/
  featured: false
  categories:
    - Data
    - Design
    - Entertainment
    - Productivity
    - User Experience
    - Programming
    - Gallery
    - Human Resources
    - Library
  built_by: Gilbish Kosma
  built_by_url: https://www.gil20.me/
- title: Monolit
  url: https://monolit.hr
  main_url: https://monolit.hr
  description: >
    Standard business website with sliders and contact form.
  categories:
    - Business
  built_by: Devnet
  built_by_url: https://devnet.hr
  featured: false
- title: Andrew Zeller
  main_url: https://zeller.io
  source_url: https://github.com/ajzeller/zellerio_gatsby
  url: https://zeller.io
  featured: false
  categories:
    - Portfolio
    - Blog
    - Web Development
  built_by: Andrew Zeller
  built_by_url: https://zeller.io
- title: Crushing WFH
  url: https://crushingwfh.com/
  main_url: https://crushingwfh.com/
  source_url: https://github.com/tiagofsanchez/wfh-tools
  description: >
    A directory of tools to help anyone to work from home in a productive manner
  categories:
    - Directory
    - Open Source
  built_by: Tiago Sanchez
  built_by_url: https://www.tiagofsanchez.com/
  featured: false
- title: Martin Container
  main_url: https://www.container.com/
  url: https://www.container.com/
  featured: false
  categories:
    - Business
  built_by: Vincit California
  built_by_url: https://www.vincit.com/
- title: Urban Armor Gear
  main_url: https://www.urbanarmorgear.com/
  url: https://www.urbanarmorgear.com/
  featured: false
  categories:
    - E-commerce
  built_by: Vincit California
  built_by_url: https://www.vincit.com/
- title: Jason Zheng's Portfolio
  main_url: https://jasonzy.com
  url: https://jasonzy.com
  source_url: https://github.com/bilafish/portfolio-site
  description: >
    Hey there, I'm Jason! I'm a front-end web developer from the sunny island
    of Singapore. This is my first Gatsby site developed using Gatsby and
    Netlify CMS. Feel free to get in touch if you're interested to collaborate
    or engage me on any projects. If you just want to say hello, that's cool
    too.
  featured: false
  categories:
    - Portfolio
    - Web Development
  built_by: Jason Zheng
  built_by_url: https://github.com/bilafish
- title: Fluiditype
  url: https://www.fluiditype.com/
  main_url: https://www.fluiditype.com/
  description: >
    Fluditype is small CSS library focusing on pure typographic fluidity. Recommend to be used for blogs, portfolios, documentation & and simplistic text websites.
  categories:
    - Open Source
    - Design
  built_by: Boris Kirov
  built_by_url: https://www.boriskirov.com
  featured: false
- title: Bonsaiilabs
  main_url: https://bonsaiilabs.com/
  url: https://bonsaiilabs.com/
  description: >
    We are a team of two, creating software for startups and enabling learners with our visualize, break, and solve approach.
  featured: false
  categories:
    - Education
    - Consulting
  built_by: Bonsaiilabs Team
  built_by_url: https://bonsaiilabs.com/team
- title: Tyson
  main_url: https://www.tyson.com
  url: https://www.tyson.com
  featured: false
  categories:
    - Food
    - Marketing
  built_by: Tyson Foods, Inc.
- title: Hillshire Farm
  main_url: https://www.hillshirefarm.com
  url: https://www.hillshirefarm.com
  featured: false
  categories:
    - Food
    - Marketing
  built_by: Tyson Foods, Inc.
- title: Hillshire Snacking
  main_url: https://www.hillshiresnacking.com
  url: https://www.hillshiresnacking.com
  featured: false
  categories:
    - Food
    - Marketing
  built_by: Tyson Foods, Inc.
- title: Jimmy Dean
  main_url: https://www.jimmydean.com
  url: https://www.jimmydean.com
  featured: false
  categories:
    - Food
    - Marketing
  built_by: Tyson Foods, Inc.
- title: Aidells
  main_url: https://www.aidells.com
  url: https://www.aidells.com
  featured: false
  categories:
    - Food
    - Marketing
  built_by: Tyson Foods, Inc.
- title: State Fair
  main_url: https://www.corndogs.com
  url: https://www.corndogs.com
  featured: false
  categories:
    - Food
    - Marketing
  built_by: Tyson Foods, Inc.
- title: Nudges
  main_url: https://www.nudgesdogtreats.com
  url: https://www.nudgesdogtreats.com
  featured: false
  categories:
    - Food
    - Marketing
  built_by: Tyson Foods, Inc.
- title: Tyson Ingredient Solutions
  main_url: https://www.tysoningredientsolutions.com
  url: https://www.tysoningredientsolutions.com
  featured: false
  categories:
    - Food
    - Marketing
  built_by: Tyson Foods, Inc.
- title: Wright Brand
  main_url: https://www.wrightbrand.com
  url: https://www.wrightbrand.com
  featured: false
  categories:
    - Food
    - Marketing
  built_by: Tyson Foods, Inc.
- title: TSUKUTTEMITA LAB
  main_url: https://create.kayac.com/
  url: https://create.kayac.com/
  description: KAYAC private works
  featured: false
  categories:
    - Portfolio
    - Technology
    - Entertainment
  built_by: KAYAC inc.
- title: Brad Garropy
  url: https://bradgarropy.com
  main_url: https://bradgarropy.com
  source_url: https://github.com/bradgarropy/bradgarropy.com
  categories:
    - Blog
    - Education
    - Entertainment
    - JavaScript
    - Open Source
    - Portfolio
    - Programming
    - SEO
    - Technology
    - Web Development
  built_by: Brad Garropy
  built_by_url: https://twitter.com/bradgarropy
- title: mrkaluzny
  main_url: https://mrkaluzny.com
  url: https://mrkaluzny.com
  description: >
    Web designer and web developer specializing in providing services for SME sector.
  featured: false
  categories:
    - Web Development
    - Programming
    - Business
    - Portfolio
    - Freelance
  built_by: Wojciech Kaluzny
- title: The COVID Tracking Project
  url: https://covidtracking.com/
  main_url: https://covidtracking.com/
  source_url: https://github.com/COVID19Tracking/website
  description: >
    The COVID Tracking Project collects and publishes the most complete testing data available for US states and territories.
  categories:
    - Media
    - Healthcare
  built_by: The COVID Tracking Project Web Team
  built_by_url: https://github.com/COVID19Tracking/website/graphs/contributors
- title: The Gauntlet Coverage of COVID-19 in Canada
  url: https://covid19.thegauntlet.ca
  main_url: https://covid19.thegauntlet.ca
  description: >
    Tracking The Spread of Coronavirus in Canada
  categories:
    - Media
    - Education
  built_by: Masoud Karimi
  built_by_url: https://github.com/masoudkarimif
- title: Zestard Technologies
  main_url: https://www.zestard.com
  url: https://www.zestard.com
  description: >
    Zestard Technologies is an eCommerce Specialist company focusing on Magento & Shopify as a core expertise.
  categories:
    - Web Development
    - WordPress
    - Technology
    - Agency
    - E-commerce
  built_by: Zestard Technologies
  built_by_url: https://www.zestard.com
- title: Kostas Vrouvas
  main_url: https://kosvrouvas.com
  url: https://kosvrouvas.com
  featured: false
  categories:
    - Blog
    - Portfolio
  built_by: Kostas Vrouvas
- title: Hanare Cafe in Toshijima, Toba, Japan
  main_url: https://hanarecafe.com
  url: https://hanarecafe.com
  source_url: https://github.com/mnishiguchi/hanarecafe-gatsby
  description: >
    A website for a cafe/bakery located in Toshijima, a beautiful sightseeing spot just a 20-minutes ferry ride from downtown Toba, Japan.
  categories:
    - Food
    - Travel
  built_by: Masatoshi Nishiguchi
  built_by_url: https://mnishiguchi.com
  featured: false
- title: WhileNext
  url: https://whilenext.com
  main_url: https://whilenext.com
  description: >
    A Blog on Software Development
  categories:
    - Blog
    - Learning
    - Programming
    - Web Development
  built_by: Masoud Karimi
  built_by_url: https://github.com/masoudkarimif
- title: Jamify.me
  description: >
    We build websites & PWAs with JAMstack. Delivering faster, more secure web.
  main_url: https://jamify.me
  url: https://jamify.me
  categories:
    - Agency
    - Web Development
  featured: false
- title: Shrey Sachdeva
  url: https://www.shreysachdeva.tech/
  main_url: https://www.shreysachdeva.tech/
  source_url: https://github.com/shrey-sachdeva2000/Shrey-Sachdeva
  description: >
    Personal website for Shrey Sachdeva. An abstract thinker who writes code and designs pixel-perfect user-interfaces with industry experience.
  categories:
    - Portfolio
    - Web Development
  built_by: Shrey Sachdeva
  built_by_url: https://www.shreysachdeva.tech/
- title: The Cares Family
  main_url: https://thecaresfamily.org.uk/home
  url: https://thecaresfamily.org.uk/home
  description: >
    The Cares Family helps people find connection and community in a disconnected age. They relaunched their website in Gatsby during the COVID-19 outbreak of 2020 to help connect neighbours.
  categories:
    - Nonprofit
    - Blog
    - Community
  built_by: Mutual
  built_by_url: https://www.madebymutual.com
- title: "Due to COVID-19: Documenting the Signs of the Pandemic"
  url: https://duetocovid19.com
  main_url: https://duetocovid19.com
  description: >
    A project to document all the signs that have gone up on the storefronts of our cities in response to the coronavirus pandemic.
  categories:
    - Photography
    - Community
  built_by: Andrew Louis
  built_by_url: https://hyfen.net
  featured: false
- title: "Besoegsvenner - Visiting Friends for the Elderly"
  main_url: https://www.xn--besgsvenner-igb.dk
  url: https://www.xn--besgsvenner-igb.dk/ruths-historie
  description: >
    50.000 elderly people in Denmark feel lonely. This project seeks to inform people to become visitor friends ("Besøgsven" in Danish) to help fight loneliness and bring new friendships in to the world.
  categories:
    - Marketing
    - Nonprofit
    - Landing Page
  built_by: Hello Great Works
  built_by_url: https://hellogreatworks.com
- title: Interficie Internet Services
  main_url: https://www.interficie.com
  url: https://www.interficie.com/our-work/
  description: >
    Located in Barcelona, we develop innovative websites, ecommerce solutions and software platforms for global brands, startups and organizations.
  categories:
    - E-commerce
    - Web Development
    - Consulting
    - JavaScript
    - Agency
    - Business
  built_by: Interficie Internet Services
  built_by_url: https://github.com/InterficieIS
- title: SofaScore Corporate
  url: https://corporate.sofascore.com
  main_url: https://corporate.sofascore.com
  description: >
    SofaScore is a leading provider of advanced sports insights and content with global coverage of 20+ sports.
  categories:
    - App
    - Data
    - Sports
    - Technology
  built_by: SofaScore
  built_by_url: https://www.sofascore.com
- title: "#compraaospequenos: buy local during Covid-19"
  url: https://compraaospequenos.pt/
  main_url: https://compraaospequenos.pt/
  source_url: https://github.com/marzeelabs/compraaospequenos
  description: >
    Helping local stores survive and thrive during the Covid-19 crisis (Portugal).
  categories:
    - Community
    - Food
    - Data
    - Directory
  built_by: Marzee Labs
  built_by_url: https://marzeelabs.org
  featured: false
- title: Inventia
  main_url: https://inventia.life/
  url: https://inventia.life/
  description: >
    We have developed unique digital bioprinting technology and unleashed it in a complete platform designed to make complex 3D cell biology simple.
  categories:
    - Business
    - Science
  built_by: Jellypepper
  built_by_url: https://jellypepper.com/
- title: Futrli
  main_url: https://www.futrli.com/
  url: https://www.futrli.com/
  description: >
    Keep and find more cash. Grow your business. Futrli is your artificial intelligence small business accountant.
  categories:
    - Business
    - Finance
  built_by: Jellypepper
  built_by_url: https://jellypepper.com/
- title: Hasura
  url: https://hasura.io
  main_url: https://hasura.io
  description: >
    Hasura is an open source engine that connects to your databases & microservices and auto-generates a production-ready GraphQL backend.
  categories:
    - API
    - Web Development
    - Technology
    - Open Source
  featured: false
- title: Jimdo.com
  description: >
    Jimdo is an international tech company and one of the world's leading providers of online services for small and medium businesses (SMBs). The company empowers entrepreneurs to create their own website or store without coding and to digitize their business ideas.
  main_url: https://www.jimdo.com/
  url: https://www.jimdo.com/
  categories:
    - Marketing
    - Technology
    - E-commerce
    - Web Development
    - Business
  built_by: Jimdo GmbH
- title: Resume on the Web
  main_url: https://amruthpillai.com
  url: https://amruthpillai.com
  source_url: https://github.com/AmruthPillai/ResumeOnTheWeb-Gatsby
  description: >
    Everyone needs their own little spot on the interwebs, and this is mine. Welcome to my resume, on the web!
  categories:
    - Blog
    - Design
    - Freelance
    - Gallery
    - JavaScript
    - Landing Page
    - Mobile Development
    - Open Source
    - Photography
    - Portfolio
    - Technology
    - Web Development
  built_by: Amruth Pillai
  built_by_url: https://amruthpillai.com
  featured: false
- title: Landmarks.ro
  main_url: https://landmarks.ro/
  url: https://landmarks.ro/
  description: >
    Lead generation technology for real estate developers
  categories:
    - Real Estate
    - Marketing
    - Technology
    - Web Development
    - Landing Page
  built_by: Horia Miron
  built_by_url: https://github.com/ancashoria
  featured: false
- title: GeneOS
  url: https://geneos.me/
  main_url: https://geneos.me/
  description: >
    GeneOS is a privacy-preserving data monetization protocol for genetic, activity, and medical data.
  categories:
    - Landing Page
    - Business
  built_by: GeneOS Team
- title: COVID KPI
  url: https://covidkpi.com/
  main_url: https://covidkpi.com/
  description: >
    COVID KPI aggregates COVID-19 data from numerous official sources then displays the Key Performance Indicators.
  categories:
    - Data
    - Media
    - Healthcare
  built_by: Albert Chen
  built_by_url: https://github.com/mralbertchen
- title: Most Recommended Books
  url: http://mostrecommendedbooks.com/
  main_url: http://mostrecommendedbooks.com/
  description: >
    Discover credibly powerful books recommendations by billionaires, icons, and world-class performers.
  categories:
    - Blog
    - Entrepreneurship
    - Books
- title: theAnubhav.com
  main_url: https://theanubhav.com/
  url: https://theanubhav.com/
  categories:
    - Web Development
    - Blog
    - Portfolio
  built_by: Anubhav Srivastava
  built_by_url: https://theanubhav.com
- title: WatchKeeper
  url: https://www.watchkeeperintl.com
  main_url: https://www.watchkeeperintl.com
  description: >
    WatchKeeper helps organisations to manage global security risks such as natural disasters, extreme weather and violent incidents.
  categories:
    - Data
    - Business
    - Technology
    - Consulting
    - Security
  built_by: WatchKeeper Engineering
  built_by_url: https://twitter.com/watchkeeper
  featured: false
- title: Sztuka Programowania
  built_by: Piotr Fedorczyk
  built_by_url: https://piotrf.pl
  categories:
    - Event
    - Learning
    - Web Development
  description: >
    Landing page of a series of web development workshops held in Gdańsk, Poland.
  featured: false
  main_url: https://sztuka-programowania.pl/
  url: https://sztuka-programowania.pl/
- title: Rivers Casino
  built_by: WILDLIFE.LA
  built_by_url: https://www.wildlife.la
  categories:
    - Entertainment
    - Food
    - Blog
    - Travel
  description: >
    Rivers Casino offers the very best in casinos, hotels, restaurants, concerts, and entertainment. Visit us in Des Plaines, IL, Philadelphia, PA, Pittsburgh, PA and Schenectady, NY.
  featured: false
  main_url: https://www.riverscasino.com/desplaines/
  url: https://www.riverscasino.com/desplaines/
- title: Mishal Shah
  built_by: Mishal Shah
  built_by_url: https://mishal23.github.io
  categories:
    - Blog
    - Portfolio
    - Open Source
    - Web Development
  description: >
    Hey, I'm Mishal Shah, a passionate developer with interests in Networks, Databases and Web Security. This website is my personal portfolio and blog with the Fresh theme. I love reading engineering articles, contributing to open-source and interacting with communities. Feel free to get in touch if you have an interesting project that you want to collaborate on.
  featured: false
  main_url: https://mishal23.github.io/
  url: https://mishal23.github.io/
- title: Chris Nager
  main_url: https://chrisnager.com
  url: https://chrisnager.com
  source_url: https://github.com/chrisnager/chrisnager-dot-com
  description: >
    Developer and designer in Brooklyn, NY passionate about performance, accessibility, and systematic design.
  categories:
    - Accessibility
    - Blog
    - Design
    - Portfolio
    - User Experience
    - Web Development
  built_by: Chris Nager
  built_by_url: https://twitter.com/chrisnager
- title: Resistbot
  url: https://resist.bot
  main_url: https://resist.bot
  description: >
    A chatbot that helps you contact your representatives, and be an informed citizen.
  categories:
    - Blog
    - Government
    - Nonprofit
- title: SVG to PNG
  url: https://www.svgtopng.me/
  main_url: https://www.svgtopng.me/
  description: >
    Online SVG to PNG batch converter. Upload and convert your SVG files to PNG with the desired size and background color for free, fast and secure.
  categories:
    - App
    - Technology
    - Productivity
    - Design
    - Web Development
  built_by: Illia Achour
  built_by_url: https://github.com/dummyco
- title: St. Jude Cloud
  url: https://www.stjude.cloud
  main_url: https://www.stjude.cloud
  description: >
    Pediatric cancer data sharing ecosystem by St. Jude Children's Research Hospital.
  categories:
    - Science
    - Technology
    - Nonprofit
    - Data
    - Healthcare
  featured: false
- title: Philip Domingo
  url: https://www.prtdomingo.com
  main_url: https://www.prtdomingo.com
  description: >
    Personal website built on top of GatsbyJS, Ghost, and Azure.
  categories:
    - Technology
    - Blog
  featured: false
- title: Vinicius Dias
  built_by: Vinicius Dias
  built_by_url: https://viniciusdias.works/
  categories:
    - Blog
    - Portfolio
    - Open Source
    - Web Development
  description: >
    Hi, I'm Vinicius Dias, a Front-End developer with focus on performance and UX. This is my personal portfolio developed with Gatsby. I'm always learning different things and I consider myself a very curious guy. I feel that it keeps me motivated and creative to solve problems.
  featured: false
  main_url: https://viniciusdias.works/
  url: https://viniciusdias.works/
- title: Cognifide Tech
  url: https://tech.cognifide.com/
  main_url: https://tech.cognifide.com/
  description: >
    Technology HUB that provides useful and specialized technical knowledge created for fellow engineers by engineers from Cognifide.
  categories:
    - Blog
    - Programming
    - Technology
  built_by: Cognifide
  built_by_url: https://www.cognifide.com/
- title: Chandraveena by S Balachander
  url: https://www.chandraveena.com
  main_url: https://www.chandraveena.com
  description: >
    Chandraveena is a contemporary Indian string instrument designed from the traditional Saraswati Veena.
    S Balachander, an Indian classical musician, is the creator and performing artist of Chandraveena.
    Chandraveena has been designed to support a systematic and contemplative exploration of Indian Ragas.
    It is endowed with a deep sustain and a rich sound allowing the artist to create elaborate musical phrases
    and subtle intonations. Visit the website to listen and learn more!
  categories:
    - Music
    - Portfolio
    - Blog
  built_by: Sadharani Music Works
  built_by_url: https://www.sadharani.com
  featured: false
- title: Anong Network
  main_url: https://anong.network
  url: https://anong.network
  description: >
    An app used to quickly identify a network provider in Philippines
  categories:
    - App
    - Directory
  built_by: Jan Harold Diaz
  built_by_url: https://janharold.com
  featured: false
- title: PayMongo
  main_url: https://paymongo.com
  url: https://paymongo.com
  description: >
    The official website of PayMongo Philippines
  categories:
    - Marketing
    - Finance
  built_by: PayMongo
  built_by_url: https://paymongo.com
- title: Zona Digital
  url: https://zonadigital.pt
  main_url: https://zonadigital.pt
  description: >
    We work with startups and small businesses building effective strategies through digital platforms. Based in Porto, Portugal.
  categories:
    - Web Development
    - Programming
    - Technology
    - Design
    - Business
  built_by: Zona Digital
  built_by_url: https://zonadigital.pt
  featured: false
- title: Ofri Lifshitz Design
  url: https://www.ofrilifshitz.com
  main_url: https://www.ofrilifshitz.com
  categories:
    - Portfolio
    - Design
  built_by: Raz Lifshitz
  built_by_url: https://www.linkedin.com/in/raz-lifshitz
- title: Runly
  url: https://www.runly.io/
  main_url: https://www.runly.io/
  description: >
    The easiest way to run background jobs with .NET Core. It's more than background jobs —
    it's an all-in-one platform to create great user experiences.
  categories:
    - API
    - App
    - Landing Page
    - Technology
    - Programming
  built_by: Chad Lee
  built_by_url: https://github.com/chadly
  featured: false
<<<<<<< HEAD
- title: KAIGO in JAPAN
  main_url: https://kaigo-in-japan.jp
  url: https://kaigo-in-japan.jp
  description: >
    KAIGO in JAPAN is a website for those who are planning to work in the care work field in Japan. We built a multilingual site on Gatsby. One of them is a special language called Easy-Japanese with various ruby tags.
  categories:
    - Healthcare
    - Nonprofit
    - Web Development
    - Programming
  built_by: hgw
  built_by_url: https://shunyahagiwara.com/
=======
- title: Dondoko Susumu Website
  url: https://xn--28jma5da5l6e.com/en/
  main_url: https://xn--28jma5da5l6e.com/en/
  source_url: https://github.com/dondoko-susumu/website-v2
  description: >
    The Web site of Dondoko Susumu, a Japanese cartoonist. His cartoons have been posted. It is internationalized into 12 languages.
  categories:
    - Blog
    - Entertainment
    - Gallery
    - Landing Page
  built_by: Dondoko Susumu
  built_by_url: https://xn--28jma5da5l6e.com/en/
- title: Raymond Ware
  url: https://www.raymondware.com
  main_url: https://www.raymondware.com
  description: >
    Seattle web developer portfolio site.
  categories:
    - Portfolio
    - Design
    - Freelance
    - Web Development
  built_by: Raymond Ware
  built_by_url: https://github.com/raymondware
>>>>>>> da097063
  featured: false<|MERGE_RESOLUTION|>--- conflicted
+++ resolved
@@ -10661,7 +10661,6 @@
   built_by: Chad Lee
   built_by_url: https://github.com/chadly
   featured: false
-<<<<<<< HEAD
 - title: KAIGO in JAPAN
   main_url: https://kaigo-in-japan.jp
   url: https://kaigo-in-japan.jp
@@ -10674,7 +10673,6 @@
     - Programming
   built_by: hgw
   built_by_url: https://shunyahagiwara.com/
-=======
 - title: Dondoko Susumu Website
   url: https://xn--28jma5da5l6e.com/en/
   main_url: https://xn--28jma5da5l6e.com/en/
@@ -10700,5 +10698,4 @@
     - Web Development
   built_by: Raymond Ware
   built_by_url: https://github.com/raymondware
->>>>>>> da097063
   featured: false