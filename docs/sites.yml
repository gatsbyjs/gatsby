- title: ReactJS
  main_url: "https://reactjs.org/"
  url: "https://reactjs.org/"
  source_url: "https://github.com/reactjs/reactjs.org"
  featured: true
  categories:
    - Web Development
    - Featured
- title: Flamingo
  main_url: https://www.shopflamingo.com/
  url: https://www.shopflamingo.com/
  description: >
    Online shop for women's body care and hair removal products.
  categories:
    - eCommerce
    - Featured
  featured: true
- title: IDEO
  url: https://www.ideo.com
  main_url: https://www.ideo.com/
  description: >
    A Global design company committed to creating positive impact.
  categories:
    - Agency
    - Technology
    - Featured
    - Consulting
    - User Experience
  featured: true
- title: Airbnb Engineering & Data Science
  description: >
    Creative engineers and data scientists building a world where you can belong
    anywhere
  main_url: "https://airbnb.io/"
  url: "https://airbnb.io/"
  categories:
    - Blog
    - Gallery
    - Featured
  featured: true
- title: Impossible Foods
  main_url: "https://impossiblefoods.com/"
  url: "https://impossiblefoods.com/"
  categories:
    - Food
    - Featured
  featured: true
- title: Braun
  description: >
    Braun offers high performance hair removal and hair care products, including dryers, straighteners, shavers, and more.
  main_url: "https://ca.braun.com/en-ca"
  url: "https://ca.braun.com/en-ca"
  categories:
    - eCommerce
    - Featured
  featured: true
- title: NYC Pride 2019 | WorldPride NYC | Stonewall50
  main_url: "https://2019-worldpride-stonewall50.nycpride.org/"
  url: "https://2019-worldpride-stonewall50.nycpride.org/"
  featured: true
  description: >-
    Join us in 2019 for NYC Pride, as we welcome WorldPride and mark the 50th
    Anniversary of the Stonewall Uprising and a half-century of LGBTQ+
    liberation.
  categories:
    - Education
    - Marketing
    - Nonprofit
    - Featured
  built_by: Canvas United
  built_by_url: "https://www.canvasunited.com/"
- title: The State of European Tech
  main_url: "https://2017.stateofeuropeantech.com/"
  url: "https://2017.stateofeuropeantech.com/"
  featured: true
  categories:
    - Technology
    - Featured
  built_by: Studio Lovelock
  built_by_url: "http://www.studiolovelock.com/"
- title: Hopper
  main_url: "https://www.hopper.com/"
  url: "https://www.hopper.com/"
  built_by: Narative
  built_by_url: "https://www.narative.co/"
  featured: true
  categories:
    - Technology
    - App
    - Featured
- title: GM Capital One
  description: |
    Introducing the new online experience for your GM Rewards Credit Card
  main_url: "https://gm.capitalone.com/"
  url: "https://gm.capitalone.com/"
  categories:
    - Featured
  featured: true
- title: Life Without Barriers | Foster Care
  main_url: "https://www.lwb.org.au/foster-care"
  url: "https://www.lwb.org.au/foster-care"
  featured: true
  description: >-
    We are urgently seeking foster carers all across Australia. Can you open
    your heart and your home to a child in need? There are different types of
    foster care that can suit you. We offer training and 24/7 support.
  categories:
    - Nonprofit
    - Education
    - Documentation
    - Marketing
    - Featured
  built_by: LWB Digital Team
  built_by_url: "https://twitter.com/LWBAustralia"
- title: Figma
  main_url: "https://www.figma.com/"
  url: "https://www.figma.com/"
  featured: true
  categories:
    - Marketing
    - Design
    - Featured
  built_by: Corey Ward
  built_by_url: "http://www.coreyward.me/"
- title: Bejamas - JAM Experts for hire
  main_url: "https://bejamas.io/"
  url: "https://bejamas.io/"
  featured: true
  description: >-
    We help agencies and companies with JAMStack tools. This includes web
    development using Static Site Generators, Headless CMS, CI / CD and CDN
    setup.
  categories:
    - Technology
    - Web Development
    - Agency
    - Marketing
    - Featured
  built_by: Bejamas
  built_by_url: "https://bejamas.io/"
- title: The State of JavaScript
  description: >
    Data from over 20,000 developers, asking them questions on topics ranging
    from frontend frameworks and state management, to build tools and testing
    libraries.
  main_url: "https://stateofjs.com/"
  url: "https://stateofjs.com/"
  source_url: "https://github.com/StateOfJS/StateOfJS"
  categories:
    - Data
    - JavaScript
    - Featured
  built_by: StateOfJS
  built_by_url: "https://github.com/StateOfJS/StateOfJS/graphs/contributors"
  featured: true
- title: DesignSystems.com
  main_url: "https://www.designsystems.com/"
  url: "https://www.designsystems.com/"
  description: |
    A resource for learning, creating and evangelizing design systems.
  categories:
    - Design
    - Blog
    - Technology
    - Featured
  built_by: Corey Ward
  built_by_url: "http://www.coreyward.me/"
  featured: true
- title: Timely
  main_url: "https://timelyapp.com/"
  url: "https://timelyapp.com/"
  description: |
    Fully automatic time tracking. For those who trade in time.
  categories:
    - Productivity
    - Featured
  built_by: Timm Stokke
  built_by_url: "https://timm.stokke.me"
  featured: true
- title: Snap Kit
  main_url: "https://kit.snapchat.com/"
  url: "https://kit.snapchat.com/"
  description: >
    Snap Kit lets developers integrate some of Snapchat’s best features across
    platforms.
  categories:
    - Technology
    - Documentation
    - Featured
  featured: true
- title: SendGrid
  main_url: "https://sendgrid.com/docs/"
  url: "https://sendgrid.com/docs/"
  description: >
    SendGrid delivers your transactional and marketing emails through the
    world's largest cloud-based email delivery platform.
  categories:
    - API
    - Technology
    - Documentation
    - Featured
  featured: true
- title: Kirsten Noelle
  main_url: "https://www.kirstennoelle.com/"
  url: "https://www.kirstennoelle.com/"
  featured: true
  description: >
    Digital portfolio for San Francisco Bay Area photographer Kirsten Noelle Wiemer.
  categories:
    - Photography
    - Portfolio
    - Featured
  built_by: Ryan Wiemer
  built_by_url: "https://www.ryanwiemer.com/"
- title: Cajun Bowfishing
  main_url: "https://cajunbowfishing.com/"
  url: "https://cajunbowfishing.com/"
  featured: false
  categories:
    - eCommerce
    - Sports
  built_by: Escalade Sports
  built_by_url: "https://www.escaladesports.com/"
- title: NEON
  main_url: "http://neonrated.com/"
  url: "http://neonrated.com/"
  featured: false
  categories:
    - Gallery
- title: GraphCMS
  main_url: "https://graphcms.com/"
  url: "https://graphcms.com/"
  featured: false
  categories:
    - Marketing
    - Technology
- title: Bottender Docs
  main_url: "https://bottender.js.org/"
  url: "https://bottender.js.org/"
  source_url: "https://github.com/bottenderjs/bottenderjs.github.io"
  featured: false
  categories:
    - Documentation
    - Web Development
    - Open Source
- title: Ghost Documentation
  main_url: https://docs.ghost.org/
  url: https://docs.ghost.org/
  source_url: "https://github.com/tryghost/docs"
  featured: false
  description: >-
    Ghost is an open source, professional publishing platform built on a modern Node.js technology stack — designed for teams who need power, flexibility and performance.
  categories:
    - Technology
    - Documentation
    - Open Source
  built_by: Ghost Foundation
  built_by_url: https://ghost.org/
- title: Nike - Just Do It
  main_url: "https://justdoit.nike.com/"
  url: "https://justdoit.nike.com/"
  featured: true
  categories:
    - eCommerce
    - Featured
- title: AirBnB Cereal
  main_url: "https://airbnb.design/cereal"
  url: "https://airbnb.design/cereal"
  featured: false
  categories:
    - Marketing
    - Design
- title: Cardiogram
  main_url: "https://cardiogr.am/"
  url: "https://cardiogr.am/"
  featured: false
  categories:
    - Marketing
    - Technology
- title: Hack Club
  main_url: "https://hackclub.com/"
  url: "https://hackclub.com/"
  source_url: "https://github.com/hackclub/site"
  featured: false
  categories:
    - Education
    - Web Development
- title: Matthias Jordan Portfolio
  main_url: "https://iammatthias.com/"
  url: "https://iammatthias.com/"
  source_url: "https://github.com/iammatthias/net"
  description: >-
    Photography portfolio and blog built using Contentful + Netlify + Gatsby V2.
  built_by: Matthias Jordan
  built_by_url: https://github.com/iammatthias
  featured: false
  categories:
    - Photography
    - Portfolio
- title: Investment Calculator
  main_url: "https://investmentcalculator.io/"
  url: "https://investmentcalculator.io/"
  featured: false
  categories:
    - Education
    - Finance
- title: CSS Grid Playground by MozillaDev
  main_url: "https://mozilladevelopers.github.io/playground/"
  url: "https://mozilladevelopers.github.io/playground/"
  source_url: "https://github.com/MozillaDevelopers/playground"
  featured: false
  categories:
    - Education
    - Web Development
- title: Piotr Fedorczyk Portfolio
  built_by: Piotr Fedorczyk
  built_by_url: "https://piotrf.pl"
  categories:
    - Portfolio
    - Web Development
  description: >-
    Portfolio of Piotr Fedorczyk, a digital product designer and full-stack developer specializing in shaping, designing and building news and tools for news.
  featured: false
  main_url: "https://piotrf.pl/"
  url: "https://piotrf.pl/"
- title: unrealcpp
  main_url: "https://unrealcpp.com/"
  url: "https://unrealcpp.com/"
  source_url: "https://github.com/Harrison1/unrealcpp-com"
  featured: false
  categories:
    - Blog
    - Web Development
- title: Andy Slezak
  main_url: "https://www.aslezak.com/"
  url: "https://www.aslezak.com/"
  source_url: "https://github.com/amslezak"
  featured: false
  categories:
    - Web Development
    - Portfolio
- title: Deliveroo.Design
  main_url: "https://www.deliveroo.design/"
  url: "https://www.deliveroo.design/"
  featured: false
  categories:
    - Food
    - Marketing
- title: Dona Rita
  main_url: "https://www.donarita.co.uk/"
  url: "https://www.donarita.co.uk/"
  source_url: "https://github.com/peduarte/dona-rita-website"
  featured: false
  categories:
    - Food
    - Marketing
- title: Fröhlich ∧ Frei
  main_url: "https://www.froehlichundfrei.de/"
  url: "https://www.froehlichundfrei.de/"
  featured: false
  categories:
    - Web Development
    - Blog
    - Open Source
- title: How to GraphQL
  main_url: "https://www.howtographql.com/"
  url: "https://www.howtographql.com/"
  source_url: "https://github.com/howtographql/howtographql"
  featured: false
  categories:
    - Documentation
    - Web Development
    - Open Source
- title: OnCallogy
  main_url: "https://www.oncallogy.com/"
  url: "https://www.oncallogy.com/"
  featured: false
  categories:
    - Marketing
    - Healthcare
- title: Ryan Wiemer's Portfolio
  main_url: "https://www.ryanwiemer.com/"
  url: "https://www.ryanwiemer.com/knw-photography/"
  source_url: "https://github.com/ryanwiemer/rw"
  featured: false
  description: >
    Digital portfolio for Oakland, CA based account manager Ryan Wiemer.
  categories:
    - Portfolio
    - Web Development
    - Design
  built_by: Ryan Wiemer
  built_by_url: "https://www.ryanwiemer.com/"
- title: Ventura Digitalagentur Köln
  main_url: "https://www.ventura-digital.de/"
  url: "https://www.ventura-digital.de/"
  featured: false
  built_by: Ventura Digitalagentur
  categories:
    - Agency
    - Marketing
    - Featured
- title: Azer Koçulu
  main_url: "https://kodfabrik.com/"
  url: "https://kodfabrik.com/photography/"
  featured: false
  categories:
    - Portfolio
    - Photography
    - Web Development
- title: Damir.io
  main_url: "http://damir.io/"
  url: "http://damir.io/"
  source_url: "https://github.com/dvzrd/gatsby-sfiction"
  featured: false
  categories:
    - Blog
- title: Digital Psychology
  main_url: "http://digitalpsychology.io/"
  url: "http://digitalpsychology.io/"
  source_url: "https://github.com/danistefanovic/digitalpsychology.io"
  featured: false
  categories:
    - Education
    - Library
- title: Théâtres Parisiens
  main_url: "http://theatres-parisiens.fr/"
  url: "http://theatres-parisiens.fr/"
  source_url: "https://github.com/phacks/theatres-parisiens"
  featured: false
  categories:
    - Education
    - Entertainment
# - title: William Owen UK Portfolio / Blog
#   main_url: "http://william-owen.co.uk/"
#   url: "http://william-owen.co.uk/"
#   featured: false
#   description: >-
#     Over 20 years experience delivering customer-facing websites, internet-based
#     solutions and creative visual design for a wide range of companies and
#     organisations.
#   categories:
#     - Portfolio
#     - Blog
#   built_by: William Owen
#   built_by_url: "https://twitter.com/twilowen"
- title: A4 纸网
  main_url: "http://www.a4z.cn/"
  url: "http://www.a4z.cn/price"
  source_url: "https://github.com/hiooyUI/hiooyui.github.io"
  featured: false
  categories:
    - eCommerce
- title: Steve Meredith's Portfolio
  main_url: "http://www.stevemeredith.com/"
  url: "http://www.stevemeredith.com/"
  featured: false
  categories:
    - Portfolio
- title: API Platform
  main_url: "https://api-platform.com/"
  url: "https://api-platform.com/"
  source_url: "https://github.com/api-platform/website"
  featured: false
  categories:
    - Documentation
    - Web Development
    - Open Source
    - Library
- title: Artivest
  main_url: "https://artivest.co/"
  url: "https://artivest.co/what-we-do/for-advisors-and-investors/"
  featured: false
  categories:
    - Marketing
    - Blog
    - Documentation
    - Finance
- title: The Audacious Project
  main_url: "https://audaciousproject.org/"
  url: "https://audaciousproject.org/"
  featured: false
  categories:
    - Nonprofit
- title: Dustin Schau's Blog
  main_url: "https://blog.dustinschau.com/"
  url: "https://blog.dustinschau.com/"
  source_url: "https://github.com/dschau/blog"
  featured: false
  categories:
    - Blog
    - Web Development
- title: iContract Blog
  main_url: "https://blog.icontract.co.uk/"
  url: "http://blog.icontract.co.uk/"
  featured: false
  categories:
    - Blog
- title: BRIIM
  main_url: "https://bri.im/"
  url: "https://bri.im/"
  featured: false
  description: >-
    BRIIM is a movement to enable JavaScript enthusiasts and web developers in
    machine learning. Learn about artificial intelligence and data science, two
    fields which are governed by machine learning, in JavaScript. Take it right
    to your browser with WebGL.
  categories:
    - Education
    - Web Development
    - Technology
- title: Calpa's Blog
  main_url: "https://calpa.me/"
  url: "https://calpa.me/"
  source_url: "https://github.com/calpa/blog"
  featured: false
  categories:
    - Blog
    - Web Development
- title: Chocolate Free
  main_url: "https://chocolate-free.com/"
  url: "https://chocolate-free.com/"
  source_url: "https://github.com/Khaledgarbaya/chocolate-free-website"
  featured: false
  description: "A full time foodie \U0001F60D a forever Parisian \"patisserie\" lover and \U0001F382 \U0001F369 \U0001F370 \U0001F36A explorer and finally an under construction #foodblogger #foodblog"
  categories:
    - Blog
    - Food
- title: Code Bushi
  main_url: "https://codebushi.com/"
  url: "https://codebushi.com/"
  featured: false
  description: >-
    Web development resources, trends, & techniques to elevate your coding
    journey.
  categories:
    - Web Development
    - Open Source
    - Blog
  built_by: Hunter Chang
  built_by_url: "https://hunterchang.com/"
- title: Daniel Hollcraft
  main_url: "https://danielhollcraft.com/"
  url: "https://danielhollcraft.com/"
  source_url: "https://github.com/danielbh/danielhollcraft.com"
  featured: false
  categories:
    - Web Development
    - Blog
    - Portfolio
- title: Darren Britton's Portfolio
  main_url: "https://darrenbritton.com/"
  url: "https://darrenbritton.com/"
  source_url: "https://github.com/darrenbritton/darrenbritton.github.io"
  featured: false
  categories:
    - Web Development
    - Portfolio
- title: Dave Lindberg Marketing & Design
  url: "https://davelindberg.com/"
  main_url: "https://davelindberg.com/"
  source_url: "https://github.com/Dave-Lindberg/dl-gatsby"
  featured: false
  description: >-
    My work revolves around solving problems for people in business, using
    integrated design and marketing strategies to improve sales, increase brand
    engagement, generate leads and achieve goals.
  categories:
    - Design
    - Marketing
    - Portfolio
- title: Design Systems Weekly
  main_url: "https://designsystems.email/"
  url: "https://designsystems.email/"
  featured: false
  categories:
    - Education
    - Web Development
- title: Dalbinaco's Website
  main_url: "https://dlbn.co/en/"
  url: "https://dlbn.co/en/"
  source_url: "https://github.com/dalbinaco/dlbn.co"
  featured: false
  categories:
    - Portfolio
    - Web Development
- title: mParticle's Documentation
  main_url: "https://docs.mparticle.com/"
  url: "https://docs.mparticle.com/"
  featured: false
  categories:
    - Web Development
    - Documentation
- title: Doopoll
  main_url: "https://doopoll.co/"
  url: "https://doopoll.co/"
  featured: false
  categories:
    - Marketing
    - Technology
- title: ERC dEX
  main_url: "https://ercdex.com/"
  url: "https://ercdex.com/aqueduct"
  featured: false
  categories:
    - Marketing
- title: Fabian Schultz' Portfolio
  main_url: "https://fabianschultz.com/"
  url: "https://fabianschultz.com/"
  source_url: "https://github.com/fabe/site"
  featured: false
  description: >-
    Hello, I’m Fabian — a product designer and developer based in Potsdam,
    Germany. I’ve been working both as a product designer and frontend developer
    for over 5 years now. I particularly enjoy working with companies that try
    to meet broad and unique user needs.
  categories:
    - Portfolio
    - Web Development
  built_by: Fabian Schultz
  built_by_url: "https://fabianschultz.com/"
- title: CalState House Manager
  description: >
    Home service membership that offers proactive and on-demand maintenance for
    homeowners
  main_url: "https://housemanager.calstate.aaa.com/"
  url: "https://housemanager.calstate.aaa.com/"
  categories:
    - Marketing
- title: The freeCodeCamp Guide
  main_url: "https://guide.freecodecamp.org/"
  url: "https://guide.freecodecamp.org/"
  source_url: "https://github.com/freeCodeCamp/guide"
  featured: false
  categories:
    - Web Development
    - Documentation
- title: High School Hackathons
  main_url: "https://hackathons.hackclub.com/"
  url: "https://hackathons.hackclub.com/"
  source_url: "https://github.com/hackclub/hackathons"
  featured: false
  categories:
    - Education
    - Web Development
- title: Hapticmedia
  main_url: "https://hapticmedia.fr/en/"
  url: "https://hapticmedia.fr/en/"
  featured: false
  categories:
    - Agency
- title: heml.io
  main_url: "https://heml.io/"
  url: "https://heml.io/"
  source_url: "https://github.com/SparkPost/heml.io"
  featured: false
  categories:
    - Documentation
    - Web Development
    - Open Source
- title: Juliette Pretot's Portfolio
  main_url: "https://juliette.sh/"
  url: "https://juliette.sh/"
  featured: false
  categories:
    - Web Development
    - Portfolio
    - Blog
- title: Kris Hedstrom's Portfolio
  main_url: "https://k-create.com/"
  url: "https://k-create.com/portfolio/"
  source_url: "https://github.com/kristofferh/kristoffer"
  featured: false
  description: >-
    Hey. I’m Kris. I’m an interactive designer / developer. I grew up in Umeå,
    in northern Sweden, but I now live in Brooklyn, NY. I am currently enjoying
    a hybrid Art Director + Lead Product Engineer role at a small startup called
    Nomad Health. Before that, I was a Product (Engineering) Manager at Tumblr.
    Before that, I worked at agencies. Before that, I was a baby. I like to
    design things, and then I like to build those things. I occasionally take on
    freelance projects. Feel free to get in touch if you have an interesting
    project that you want to collaborate on. Or if you just want to say hello,
    that’s cool too.
  categories:
    - Portfolio
  built_by: Kris Hedstrom
  built_by_url: "https://k-create.com/"
- title: knpw.rs
  main_url: "https://knpw.rs/"
  url: "https://knpw.rs/"
  source_url: "https://github.com/knpwrs/knpw.rs"
  featured: false
  categories:
    - Blog
    - Web Development
- title: Kostas Bariotis' Blog
  main_url: "https://kostasbariotis.com/"
  url: "https://kostasbariotis.com/"
  source_url: "https://github.com/kbariotis/kostasbariotis.com"
  featured: false
  categories:
    - Blog
    - Portfolio
    - Web Development
- title: LaserTime Clinic
  main_url: "https://lasertime.ru/"
  url: "https://lasertime.ru/"
  source_url: "https://github.com/oleglegun/lasertime"
  featured: false
  categories:
    - Marketing
- title: Jason Lengstorf
  main_url: "https://lengstorf.com"
  url: "https://lengstorf.com"
  source_url: "https://github.com/jlengstorf/lengstorf.com"
  featured: false
  categories:
    - Blog
  built_by: Jason Lengstorf
  built_by_url: "https://github.com/jlengstorf"
- title: Mannequin.io
  main_url: "https://mannequin.io/"
  url: "https://mannequin.io/"
  source_url: "https://github.com/LastCallMedia/Mannequin/tree/master/site"
  featured: false
  categories:
    - Open Source
    - Web Development
    - Documentation
- title: manu.ninja
  main_url: "https://manu.ninja/"
  url: "https://manu.ninja/"
  source_url: "https://github.com/Lorti/manu.ninja"
  featured: false
  description: >-
    manu.ninja is the personal blog of Manuel Wieser, where he talks about
    frontend development, games and digital art
  categories:
    - Blog
    - Technology
    - Web Development
- title: Fabric
  main_url: "https://meetfabric.com/"
  url: "https://meetfabric.com/"
  featured: false
  categories:
    - Marketing
- title: Nexit
  main_url: "https://nexit.sk/"
  url: "https://nexit.sk/references"
  featured: false
  categories:
    - Web Development
- title: Open FDA
  description: >
    Provides APIs and raw download access to a number of high-value, high
    priority and scalable structured datasets, including adverse events, drug
    product labeling, and recall enforcement reports.
  main_url: "https://open.fda.gov/"
  url: "https://open.fda.gov/"
  source_url: "https://github.com/FDA/open.fda.gov"
  featured: false
  categories:
    - Government
    - Open Source
    - Web Development
    - API
    - Data
- title: NYC Planning Labs (New York City Department of City Planning)
  main_url: "https://planninglabs.nyc/"
  url: "https://planninglabs.nyc/about/"
  source_url: "https://github.com/NYCPlanning/"
  featured: false
  description: >-
    We work with New York City's Urban Planners to deliver impactful, modern
    technology tools.
  categories:
    - Open Source
    - Government
- title: Pravdomil
  main_url: "https://pravdomil.com/"
  url: "https://pravdomil.com/"
  source_url: "https://github.com/pravdomil/pravdomil.com"
  featured: false
  description: >-
    I’ve been working both as a product designer and frontend developer for over
    5 years now. I particularly enjoy working with companies that try to meet
    broad and unique user needs.
  categories:
    - Portfolio
- title: Preston Richey Portfolio / Blog
  main_url: "https://prestonrichey.com/"
  url: "https://prestonrichey.com/"
  source_url: "https://github.com/prichey/prestonrichey.com"
  featured: false
  categories:
    - Web Development
    - Portfolio
    - Blog
- title: Landing page of Put.io
  main_url: "https://put.io/"
  url: "https://put.io/"
  featured: false
  categories:
    - eCommerce
    - Technology
- title: The Rick and Morty API
  main_url: "https://rickandmortyapi.com/"
  url: "https://rickandmortyapi.com/"
  built_by: Axel Fuhrmann
  built_by_url: "https://axelfuhrmann.com/"
  featured: false
  categories:
    - Web Development
    - Entertainment
    - Documentation
    - Open Source
    - API
- title: Santa Compañía Creativa
  main_url: "https://santacc.es/"
  url: "https://santacc.es/"
  source_url: "https://github.com/DesarrolloWebSantaCC/santacc-web"
  featured: false
  categories:
    - Agency
- title: Sean Coker's Blog
  main_url: "https://sean.is/"
  url: "https://sean.is/"
  featured: false
  categories:
    - Blog
    - Portfolio
    - Web Development
- title: Several Levels
  main_url: "https://severallevels.io/"
  url: "https://severallevels.io/"
  source_url: "https://github.com/Harrison1/several-levels"
  featured: false
  categories:
    - Agency
    - Web Development
- title: Simply
  main_url: "https://simply.co.za/"
  url: "https://simply.co.za/"
  featured: false
  categories:
    - Marketing
- title: Storybook
  main_url: "https://storybook.js.org/"
  url: "https://storybook.js.org/"
  source_url: "https://github.com/storybooks/storybook"
  featured: false
  categories:
    - Web Development
    - Open Source
- title: Vibert Thio's Portfolio
  main_url: "https://vibertthio.com/portfolio/"
  url: "https://vibertthio.com/portfolio/projects/"
  source_url: "https://github.com/vibertthio/portfolio"
  featured: false
  categories:
    - Portfolio
    - Web Development
- title: VisitGemer
  main_url: "https://visitgemer.sk/"
  url: "https://visitgemer.sk/"
  featured: false
  categories:
    - Marketing
- title: Bricolage.io
  main_url: "https://www.bricolage.io/"
  url: "https://www.bricolage.io/"
  source_url: "https://github.com/KyleAMathews/blog"
  featured: false
  categories:
    - Blog
- title: Charles Pinnix Website
  main_url: "https://www.charlespinnix.com/"
  url: "https://www.charlespinnix.com/"
  featured: false
  description: >-
    I’m a senior frontend engineer with 8 years of experience building websites
    and web applications. I’m interested in leading creative, multidisciplinary
    engineering teams. I’m a creative technologist, merging photography, art,
    and design into engineering and visa versa. I take a pragmatic,
    product-oriented approach to development, allowing me to see the big picture
    and ensuring quality products are completed on time. I have a passion for
    modern frontend JavaScript frameworks such as React and Vue, and I have
    substantial experience on the backend with an interest in Node and
    container based deployment with Docker and AWS.
  categories:
    - Portfolio
    - Web Development
- title: Charlie Harrington's Blog
  main_url: "https://www.charlieharrington.com/"
  url: "https://www.charlieharrington.com/"
  source_url: "https://github.com/whatrocks/blog"
  featured: false
  categories:
    - Blog
    - Web Development
    - Music
- title: Gabriel Adorf's Portfolio
  main_url: "https://www.gabrieladorf.com/"
  url: "https://www.gabrieladorf.com/"
  source_url: "https://github.com/gabdorf/gabriel-adorf-portfolio"
  featured: false
  categories:
    - Portfolio
    - Web Development
- title: greglobinski.com
  main_url: "https://www.greglobinski.com/"
  url: "https://www.greglobinski.com/"
  source_url: "https://github.com/greglobinski/www.greglobinski.com"
  featured: false
  categories:
    - Portfolio
    - Web Development
- title: I am Putra
  main_url: "https://www.iamputra.com/"
  url: "https://www.iamputra.com/"
  featured: false
  categories:
    - Portfolio
    - Web Development
    - Blog
- title: In Sowerby Bridge
  main_url: "https://www.insowerbybridge.co.uk/"
  url: "https://www.insowerbybridge.co.uk/"
  featured: false
  categories:
    - Marketing
    - Government
- title: JavaScript Stuff
  main_url: "https://www.javascriptstuff.com/"
  url: "https://www.javascriptstuff.com/"
  featured: false
  categories:
    - Education
    - Web Development
    - Library
- title: Ledgy
  main_url: "https://www.ledgy.com/"
  url: "https://github.com/morloy/ledgy.com"
  featured: false
  categories:
    - Marketing
    - Finance
- title: Alec Lomas's Portfolio / Blog
  main_url: "https://www.lowmess.com/"
  url: "https://www.lowmess.com/"
  source_url: "https://github.com/lowmess/lowmess"
  featured: false
  categories:
    - Web Development
    - Blog
    - Portfolio
- title: Michele Mazzucco's Portfolio
  main_url: "https://www.michelemazzucco.it/"
  url: "https://www.michelemazzucco.it/"
  source_url: "https://github.com/michelemazzucco/michelemazzucco.it"
  featured: false
  categories:
    - Portfolio
- title: Orbit FM Podcasts
  main_url: "https://www.orbit.fm/"
  url: "https://www.orbit.fm/"
  source_url: "https://github.com/agarrharr/orbit.fm"
  featured: false
  categories:
    - Podcast
- title: Prosecco Springs
  main_url: "https://www.proseccosprings.com/"
  url: "https://www.proseccosprings.com/"
  featured: false
  categories:
    - Food
    - Blog
    - Marketing
- title: Verious
  main_url: "https://www.verious.io/"
  url: "https://www.verious.io/"
  source_url: "https://github.com/cpinnix/verious"
  featured: false
  categories:
    - Web Development
- title: Yisela
  main_url: "https://www.yisela.com/"
  url: "https://www.yisela.com/tetris-against-trauma-gaming-as-therapy/"
  featured: false
  categories:
    - Blog
- title: YouFoundRon.com
  main_url: "https://www.youfoundron.com/"
  url: "https://www.youfoundron.com/"
  source_url: "https://github.com/rongierlach/yfr-dot-com"
  featured: false
  categories:
    - Portfolio
    - Web Development
    - Blog
- title: yerevancoder
  main_url: "https://yerevancoder.com/"
  url: "https://forum.yerevancoder.com/categories"
  source_url: "https://github.com/yerevancoder/yerevancoder.github.io"
  featured: false
  categories:
    - Blog
    - Web Development
- title: Ease
  main_url: "https://www.ease.com/"
  url: "https://www.ease.com/"
  featured: false
  categories:
    - Marketing
    - Healthcare
- title: Policygenius
  main_url: "https://www.policygenius.com/"
  url: "https://www.policygenius.com/"
  featured: false
  categories:
    - Marketing
    - Healthcare
- title: Moteefe
  main_url: "http://www.moteefe.com/"
  url: "http://www.moteefe.com/"
  featured: false
  categories:
    - Marketing
    - Agency
    - Technology
- title: Athelas
  main_url: "http://www.athelas.com/"
  url: "http://www.athelas.com/"
  featured: false
  categories:
    - Marketing
    - Healthcare
- title: Pathwright
  main_url: "http://www.pathwright.com/"
  url: "http://www.pathwright.com/"
  featured: false
  categories:
    - Marketing
    - Education
- title: Lucid
  main_url: "https://www.golucid.co/"
  url: "https://www.golucid.co/"
  featured: false
  categories:
    - Marketing
    - Technology
- title: Bench
  main_url: "http://www.bench.co/"
  url: "http://www.bench.co/"
  featured: false
  categories:
    - Marketing
- title: Union Plus Credit Card
  main_url: "http://www.unionpluscard.com"
  url: "https://unionplus.capitalone.com/"
  featured: false
  categories:
    - Marketing
    - Finance
- title: Gin Lane
  main_url: "http://www.ginlane.com/"
  url: "https://www.ginlane.com/"
  featured: false
  categories:
    - Web Development
    - Agency
- title: Marmelab
  main_url: "https://marmelab.com/en/"
  url: "https://marmelab.com/en/"
  featured: false
  categories:
    - Web Development
    - Agency
- title: Fusion Media Group
  main_url: "http://thefmg.com/"
  url: "http://thefmg.com/"
  featured: false
  categories:
    - Entertainment
- title: Dovetail
  main_url: "https://dovetailapp.com/"
  url: "https://dovetailapp.com/"
  featured: false
  categories:
    - Marketing
    - Technology
- title: F1 Vision
  main_url: "https://www.f1vision.com/"
  url: "https://www.f1vision.com/"
  featured: false
  categories:
    - Marketing
    - Entertainment
    - Technology
    - eCommerce
- title: Yuuniworks Portfolio / Blog
  main_url: "https://www.yuuniworks.com/"
  url: "https://www.yuuniworks.com/"
  source_url: "https://github.com/junkboy0315/yuuni-web"
  featured: false
  categories:
    - Portfolio
    - Web Development
    - Blog
- title: The Bastion Bot
  main_url: "https://bastionbot.org/"
  url: "https://bastionbot.org/"
  source_url: "https://github.com/TheBastionBot/Bastion-Website"
  description: Give awesome perks to your Discord server!
  featured: false
  categories:
    - Open Source
    - Technology
    - Documentation
    - Community
  built_by: Sankarsan Kampa
  built_by_url: "https://sankarsankampa.com"
- title: Smakosh
  main_url: "https://smakosh.com/"
  url: "https://smakosh.com/"
  source_url: "https://github.com/smakosh/smakosh.com"
  featured: false
  categories:
    - Portfolio
    - Web Development
# - title: Philipp Czernitzki - Blog/Website
#   main_url: "http://philippczernitzki.me/"
#   url: "http://philippczernitzki.me/"
#   featured: false
#   categories:
#     - Portfolio
#     - Web Development
#     - Blog
- title: WebGazer
  main_url: "https://www.webgazer.io/"
  url: "https://www.webgazer.io/"
  featured: false
  categories:
    - Marketing
    - Web Development
    - Technology
- title: Joe Seifi's Blog
  main_url: "http://seifi.org/"
  url: "http://seifi.org/"
  featured: false
  categories:
    - Portfolio
    - Web Development
    - Blog
- title: LekoArts
  main_url: "https://www.lekoarts.de"
  url: "https://www.lekoarts.de"
  source_url: "https://github.com/LekoArts/portfolio"
  featured: false
  built_by: LekoArts
  built_by_url: "https://github.com/LekoArts"
  description: >-
    Hi, I'm Lennart — a self-taught and passionate graphic/web designer &
    frontend developer based in Darmstadt, Germany. I love it to realize complex
    projects in a creative manner and face new challenges. Since 6 years I do
    graphic design, my love for frontend development came up 3 years ago. I
    enjoy acquiring new skills and cementing this knowledge by writing blogposts
    and creating tutorials.
  categories:
    - Portfolio
    - Blog
    - Design
    - Web Development
    - Freelance
- title: 杨二小的博客
  main_url: "https://blog.yangerxiao.com/"
  url: "https://blog.yangerxiao.com/"
  source_url: "https://github.com/zerosoul/blog.yangerxiao.com"
  featured: false
  categories:
    - Blog
    - Portfolio
- title: MOTTO x MOTTO
  main_url: "https://mottox2.com"
  url: "https://mottox2.com"
  source_url: "https://github.com/mottox2/website"
  description: Web developer / UI Desinger in Tokyo Japan.
  featured: false
  categories:
    - Blog
    - Portfolio
  built_by: mottox2
  built_by_url: "https://mottox2.com"
- title: Pride of the Meadows
  main_url: "https://www.prideofthemeadows.com/"
  url: "https://www.prideofthemeadows.com/"
  featured: false
  categories:
    - eCommerce
    - Food
    - Blog
- title: Michael Uloth
  main_url: "https://www.michaeluloth.com"
  url: "https://www.michaeluloth.com"
  featured: false
  description: Michael Uloth is a web developer, opera singer, and the creator of Up and Running Tutorials.
  categories:
    - Portfolio
    - Web Development
    - Music
  built_by: Michael Uloth
  built_by_url: "https://www.michaeluloth.com"
- title: Spacetime
  main_url: "https://www.heyspacetime.com/"
  url: "https://www.heyspacetime.com/"
  featured: false
  description: >-
    Spacetime is a Dallas-based digital experience agency specializing in web,
    app, startup, and digital experience creation.
  categories:
    - Marketing
    - Portfolio
    - Agency
  built_by: Spacetime
  built_by_url: "https://www.heyspacetime.com/"
- title: Eric Jinks
  main_url: "https://ericjinks.com/"
  url: "https://ericjinks.com/"
  featured: false
  description: "Software engineer / web developer from the Gold Coast, Australia."
  categories:
    - Portfolio
    - Blog
    - Web Development
    - Technology
  built_by: Eric Jinks
  built_by_url: "https://ericjinks.com/"
- title: GaiAma - We are wildlife
  main_url: "https://www.gaiama.org/"
  url: "https://www.gaiama.org/"
  featured: false
  description: >-
    We founded the GaiAma conservation organization to protect wildlife in Perú
    and to create an example of a permaculture neighborhood, living
    symbiotically with the forest - because reforestation is just the beginning
  categories:
    - Nonprofit
    - Marketing
    - Blog
  source_url: "https://github.com/GaiAma/gaiama.org"
  built_by: GaiAma
  built_by_url: "https://www.gaiama.org/"
- title: Healthcare Logic
  main_url: "https://www.healthcarelogic.com/"
  url: "https://www.healthcarelogic.com/"
  featured: false
  description: >-
    Revolutionary technology that empowers clinical and managerial leaders to
    collaborate with clarity.
  categories:
    - Marketing
    - Healthcare
    - Technology
  built_by: Thrive
  built_by_url: "https://thriveweb.com.au/"
- title: Evergov
  main_url: "https://evergov.com/"
  url: "https://evergov.com/"
  featured: false
  description: Finding local government services made easier.
  categories:
    - Directory
    - Government
    - Technology
  source_url: "https://github.com/WeOpenly/localgov.fyi"
  built_by: Evergov
  built_by_url: "https://evergov.com/about/"
- title: Kata.ai Documentation
  main_url: "https://docs.kata.ai/"
  url: "https://docs.kata.ai/"
  source_url: "https://github.com/kata-ai/kata-platform-docs"
  featured: false
  description: >-
    Documentation website for the Kata Platform, an all-in-one platform for
    building chatbots using AI technologies.
  categories:
    - Documentation
    - Technology
- title: goalgetters
  main_url: "https://goalgetters.space/"
  url: "https://goalgetters.space/"
  featured: false
  description: >-
    goalgetters is a source of inspiration for people who want to change their
    career. We offer articles, success stories and expert interviews on how to
    find a new passion and how to implement change.
  categories:
    - Blog
    - Education
  built_by: "Stephanie Langers (content), Adrian Wenke (development)"
  built_by_url: "https://twitter.com/AdrianWenke"
- title: Zensum
  main_url: "https://zensum.se/"
  url: "https://zensum.se/"
  featured: false
  description: >-
    Borrow money quickly and safely through Zensum. We compare Sweden's leading
    banks and credit institutions. Choose from multiple offers and lower your
    monthly cost. [Translated from Swedish]
  categories:
    - Technology
    - Finance
    - Marketing
  built_by: Bejamas.io
  built_by_url: "https://bejamas.io/"
- title: StatusHub - Easy to use Hosted Status Page Service
  main_url: "https://statushub.com/"
  url: "https://statushub.com/"
  featured: false
  description: >-
    Set up your very own service status page in minutes with StatusHub. Allow
    customers to subscribe to be updated automatically.
  categories:
    - Technology
    - Marketing
  built_by: Bejamas.io
  built_by_url: "https://bejamas.io/"
- title: Matthias Kretschmann Portfolio
  main_url: "https://matthiaskretschmann.com/"
  url: "https://matthiaskretschmann.com/"
  source_url: "https://github.com/kremalicious/portfolio"
  featured: false
  description: Portfolio of designer & developer Matthias Kretschmann.
  categories:
    - Portfolio
    - Web Development
  built_by: Matthias Kretschmann
  built_by_url: "https://matthiaskretschmann.com/"
- title: Iron Cove Solutions
  main_url: "https://ironcovesolutions.com/"
  url: "https://ironcovesolutions.com/"
  description: >-
    Iron Cove Solutions is a cloud based consulting firm. We help companies
    deliver a return on cloud usage by applying best practices
  categories:
    - Technology
    - Web Development
  built_by: Iron Cove Solutions
  built_by_url: "https://ironcovesolutions.com/"
  featured: false
- title: Moetez Chaabene Portfolio / Blog
  main_url: "https://moetez.me/"
  url: "https://moetez.me/"
  source_url: "https://github.com/moetezch/moetez.me"
  featured: false
  description: Portfolio of Moetez Chaabene
  categories:
    - Portfolio
    - Web Development
    - Blog
  built_by: Moetez Chaabene
  built_by_url: "https://twitter.com/moetezch"
- title: Nikita
  description: >-
    Automation of system deployments in Node.js for applications and
    infrastructures.
  main_url: "https://nikita.js.org/"
  url: "https://nikita.js.org/"
  source_url: "https://github.com/adaltas/node-nikita"
  categories:
    - Documentation
    - Open Source
    - Technology
  built_by: David Worms
  built_by_url: "http://www.adaltas.com"
  featured: false
- title: Gourav Sood Blog & Portfolio
  main_url: "https://www.gouravsood.com/"
  url: "https://www.gouravsood.com/"
  featured: false
  categories:
    - Blog
    - Portfolio
  built_by: Gourav Sood
  built_by_url: "https://www.gouravsood.com/"
- title: Jonas Tebbe Portfolio
  description: |
    Hey, I’m Jonas and I create digital products.
  main_url: "https://jonastebbe.com"
  url: "https://jonastebbe.com"
  categories:
    - Portfolio
  built_by: Jonas Tebbe
  built_by_url: "http://twitter.com/jonastebbe"
  featured: false
- title: Parker Sarsfield Portfolio
  description: |
    I'm Parker, a software engineer and sneakerhead.
  main_url: "https://parkersarsfield.com"
  url: "https://parkersarsfield.com"
  categories:
    - Blog
    - Portfolio
  built_by: Parker Sarsfield
  built_by_url: "https://parkersarsfield.com"
- title: Frontend web development with Greg
  description: |
    JavaScript, GatsbyJS, ReactJS, CSS in JS... Let's learn some stuff together.
  main_url: "https://dev.greglobinski.com"
  url: "https://dev.greglobinski.com"
  categories:
    - Blog
    - Web Development
  built_by: Greg Lobinski
  built_by_url: "https://github.com/greglobinski"
- title: Insomnia
  description: |
    Desktop HTTP and GraphQL client for developers
  main_url: "https://insomnia.rest/"
  url: "https://insomnia.rest/"
  categories:
    - Blog
  built_by: Gregory Schier
  built_by_url: "https://schier.co"
  featured: false
- title: Timeline Theme Portfolio
  description: |
    I'm Aman Mittal, a software developer.
  main_url: "https://amanhimself.dev/"
  url: "https://amanhimself.dev/"
  categories:
    - Web Development
    - Portfolio
  built_by: Aman Mittal
  built_by_url: "https://amanhimself.dev/"
- title: Ocean artUp
  description: >
    Science outreach site built using styled-components and Contentful. It
    presents the research project "Ocean artUp" funded by an Advanced Grant of
    the European Research Council to explore the possible benefits of artificial
    uplift of nutrient-rich deep water to the ocean’s sunlit surface layer.
  main_url: "https://ocean-artup.eu"
  url: "https://ocean-artup.eu"
  source_url: "https://github.com/janosh/ocean-artup"
  categories:
    - Science
    - Education
    - Blog
  built_by: Janosh Riebesell
  built_by_url: "https://janosh.io"
  featured: false
- title: Ryan Fitzgerald
  description: |
    Personal portfolio and blog for Ryan Fitzgerald
  main_url: "https://ryanfitzgerald.ca/"
  url: "https://ryanfitzgerald.ca/"
  categories:
    - Web Development
    - Portfolio
  built_by: Ryan Fitzgerald
  built_by_url: "https://github.com/RyanFitzgerald"
  featured: false
- title: Kaizen
  description: |
    Content Marketing, PR & SEO Agency in London
  main_url: "https://www.kaizen.co.uk/"
  url: "https://www.kaizen.co.uk/"
  categories:
    - Agency
    - Blog
    - Design
    - Web Development
    - SEO
  built_by: Bogdan Stanciu
  built_by_url: "https://github.com/b0gd4n"
  featured: false
- title: HackerOne Platform Documentation
  description: |
    HackerOne's Product Documentation Center!
  url: "https://docs.hackerone.com/"
  main_url: "https://docs.hackerone.com/"
  categories:
    - Documentation
    - Security
  featured: false
- title: Mux Video
  description: |
    API to video hosting and streaming
  main_url: "https://mux.com/"
  url: "https://mux.com/"
  categories:
    - Video
    - API
  featured: false
- title: Swapcard
  description: >
    The easiest way for event organizers to instantly connect people, build a
    community of attendees and exhibitors, and increase revenue over time
  main_url: "https://www.swapcard.com/"
  url: "https://www.swapcard.com/"
  categories:
    - Event
    - Community
    - Marketing
  built_by: Swapcard
  built_by_url: "https://www.swapcard.com/"
  featured: false
- title: Kalix
  description: >
    Kalix is perfect for healthcare professionals starting out in private
    practice, to those with an established clinic.
  main_url: "https://www.kalixhealth.com/"
  url: "https://www.kalixhealth.com/"
  categories:
    - Healthcare
  featured: false
- title: Hubba
  description: |
    Buy wholesale products from thousands of independent, verified Brands.
  main_url: "https://join.hubba.com/"
  url: "https://join.hubba.com/"
  categories:
    - eCommerce
  featured: false
- title: HyperPlay
  description: |
    In Asean's 1st Ever LOL Esports X Music Festival
  main_url: "https://hyperplay.leagueoflegends.com/"
  url: "https://hyperplay.leagueoflegends.com/"
  categories:
    - Music
  featured: false
- title: Bad Credit Loans
  description: |
    Get the funds you need, from $250-$5,000
  main_url: "https://www.creditloan.com/"
  url: "https://www.creditloan.com/"
  categories:
    - Finance
  featured: false
- title: Financial Center
  description: >
    Member-owned, not-for-profit, co-operative whose members receive financial
    benefits in the form of lower loan rates, higher savings rates, and lower
    fees than banks.
  main_url: "https://fcfcu.com/"
  url: "https://fcfcu.com/"
  categories:
    - Finance
    - Nonprofit
    - Business
    - Education
  built_by: "https://fcfcu.com/"
  built_by_url: "https://fcfcu.com/"
  featured: false
- title: Office of Institutional Research and Assessment
  description: |
    Good Data, Good Decisions
  main_url: "http://oira.ua.edu/"
  url: "http://oira.ua.edu/"
  categories:
    - Data
  featured: false
- title: The Telegraph Premium
  description: |
    Exclusive stories from award-winning journalists
  main_url: "https://premium.telegraph.co.uk/"
  url: "https://premium.telegraph.co.uk/"
  categories:
    - Media
  featured: false
- title: html2canvas
  description: |
    Screenshots with JavaScript
  main_url: "http://html2canvas.hertzen.com/"
  url: "http://html2canvas.hertzen.com/"
  source_url: "https://github.com/niklasvh/html2canvas/tree/master/www"
  categories:
    - JavaScript
    - Documentation
  built_by: Niklas von Hertzen
  built_by_url: "http://hertzen.com/"
  featured: false
- title: Dato CMS
  description: |
    The API-based CMS your editors will love
  main_url: "https://www.datocms.com/"
  url: "https://www.datocms.com/"
  categories:
    - API
  featured: false
- title: Half Electronics
  description: |
    Personal website
  main_url: "https://www.halfelectronic.com/"
  url: "https://www.halfelectronic.com/"
  categories:
    - Blog
  built_by: Fernando Poumian
  built_by_url: "https://github.com/fpoumian/halfelectronic.com"
  featured: false
- title: Frithir Software Development
  main_url: "https://frithir.com/"
  url: "https://frithir.com/"
  featured: false
  description: "I DRINK COFFEE, WRITE CODE AND IMPROVE MY DEVELOPMENT SKILLS EVERY DAY."
  categories:
    - Design
    - Web Development
  built_by: Frithir
  built_by_url: "https://Frithir.com/"
- title: Unow
  main_url: "https://www.unow.fr/"
  url: "https://www.unow.fr/"
  categories:
    - Education
    - Marketing
  featured: false
- title: Peter Hironaka
  description: |
    Freelance Web Developer based in Los Angeles.
  main_url: "https://peterhironaka.com/"
  url: "https://peterhironaka.com/"
  categories:
    - Portfolio
    - Web Development
  built_by: Peter Hironaka
  built_by_url: "https://github.com/PHironaka"
  featured: false
- title: Michael McQuade
  description: |
    Personal website and blog for Michael McQuade
  main_url: "https://giraffesyo.io"
  url: "https://giraffesyo.io"
  categories:
    - Blog
  built_by: Michael McQuade
  built_by_url: "https://github.com/giraffesyo"
  featured: false
- title: Haacht Brewery
  description: |
    Corporate website for Haacht Brewery. Designed and Developed by Gafas.
  main_url: "https://haacht.com/en/"
  url: "https://haacht.com"
  categories:
    - Marketing
  built_by: Gafas
  built_by_url: "https://gafas.be"
  featured: false
- title: StoutLabs
  description: |
    Portfolio of Daniel Stout, freelance developer in East Tennessee.
  main_url: "https://www.stoutlabs.com/"
  url: "https://www.stoutlabs.com/"
  categories:
    - Web Development
    - Portfolio
  built_by: Daniel Stout
  built_by_url: "https://github.com/stoutlabs"
  featured: false
- title: Chicago Ticket Outcomes By Neighborhood
  description: |
    ProPublica data visualization of traffic ticket court outcomes
  categories:
    - Media
    - Nonprofit
  url: >-
    https://projects.propublica.org/graphics/il/il-city-sticker-tickets-maps/ticket-status/?initialWidth=782
  main_url: >-
    https://projects.propublica.org/graphics/il/il-city-sticker-tickets-maps/ticket-status/?initialWidth=782
  built_by: David Eads
  built_by_url: "https://github.com/eads"
  featured: false
- title: Chicago South Side Traffic Ticketing rates
  description: |
    ProPublica data visualization of traffic ticket rates by community
  main_url: >-
    https://projects.propublica.org/graphics/il/il-city-sticker-tickets-maps/ticket-rate/?initialWidth=782
  url: >-
    https://projects.propublica.org/graphics/il/il-city-sticker-tickets-maps/ticket-rate/?initialWidth=782
  categories:
    - Media
    - Nonprofit
  built_by: David Eads
  built_by_url: "https://github.com/eads"
  featured: false
- title: Otsimo
  description: >
    Otsimo is a special education application for children with autism, down
    syndrome and other developmental disabilities.
  main_url: "https://otsimo.com/en/"
  url: "https://otsimo.com/en/"
  categories:
    - Blog
    - Education
  featured: false
- title: Matt Bagni Portfolio 2018
  description: >
    Mostly the result of playing with Gatsby and learning about react and
    graphql. Using the screenshot plugin to showcase the work done for my
    company in the last 2 years, and a good amount of other experiments.
  main_url: "https://mattbag.github.io"
  url: "https://mattbag.github.io"
  categories:
    - Portfolio
  featured: false
- title: Lisa Ye's Blog
  description: |
    Simple blog/portofolio for a fashion designer. Gatsby_v2 + Netlify cms
  main_url: "https://lisaye.netlify.com/"
  url: "https://lisaye.netlify.com/"
  categories:
    - Blog
    - Portfolio
  featured: false
- title: Artem Sapegin
  description: >
    Little homepage of Artem Sapegin, a frontend developer, passionate
    photographer, coffee drinker and crazy dogs’ owner.
  main_url: "https://sapegin.me/"
  url: "https://sapegin.me/"
  categories:
    - Portfolio
    - Open Source
    - Web Development
  built_by: Artem Sapegin
  built_by_url: "https://github.com/sapegin"
  featured: false
- title: SparkPost Developers
  main_url: "https://developers.sparkpost.com/"
  url: "https://developers.sparkpost.com/"
  source_url: "https://github.com/SparkPost/developers.sparkpost.com"
  categories:
    - Documentation
    - API
  featured: false
- title: Malik Browne Portfolio 2018
  description: >
    The portfolio blog of Malik Browne, a full-stack engineer, foodie, and avid
    blogger/YouTuber.
  main_url: "https://www.malikbrowne.com/about"
  url: "https://www.malikbrowne.com"
  categories:
    - Blog
    - Portfolio
  built_by: Malik Browne
  built_by_url: "https://twitter.com/milkstarz"
  featured: false
- title: Novatics
  description: |
    Digital products that inspire and make a difference
  main_url: "https://www.novatics.com.br"
  url: "https://www.novatics.com.br"
  categories:
    - Portfolio
    - Technology
    - Web Development
  built_by: Novatics
  built_by_url: "https://github.com/Novatics"
  featured: false
- title: Max McKinney
  description: >
    I’m a developer and designer with a focus in web technologies. I build cars
    on the side.
  main_url: "https://maxmckinney.com/"
  url: "https://maxmckinney.com/"
  categories:
    - Portfolio
    - Web Development
    - Design
  built_by: Max McKinney
  featured: false
- title: Stickyard
  description: |
    Make your React component sticky the easy way
  main_url: "https://nihgwu.github.io/stickyard/"
  url: "https://nihgwu.github.io/stickyard/"
  source_url: "https://github.com/nihgwu/stickyard/tree/master/website"
  categories:
    - Web Development
  built_by: Neo Nie
  featured: false
- title: Agata Milik
  description: |
    Website of a Polish psychologist/psychotherapist based in Gdańsk, Poland.
  main_url: "https://agatamilik.pl"
  url: "https://agatamilik.pl"
  categories:
    - Marketing
    - Healthcare
  built_by: Piotr Fedorczyk
  built_by_url: "https://piotrf.pl"
  featured: false
- title: WebPurple
  main_url: "https://www.webpurple.net/"
  url: "https://www.webpurple.net/"
  source_url: "https://github.com/WebPurple/site"
  description: >-
    Site of local (Russia, Ryazan) frontend community. Main purpose is to show
    info about meetups and keep blog.
  categories:
    - Nonprofit
    - Web Development
    - Community
    - Blog
    - Open Source
  built_by: Nikita Kirsanov
  built_by_url: "https://twitter.com/kitos_kirsanov"
  featured: false
- title: Papertrail.io
  description: |
    Inspection Management for the 21st Century
  main_url: "https://www.papertrail.io/"
  url: "https://www.papertrail.io/"
  categories:
    - Marketing
    - Technology
  built_by: Papertrail.io
  built_by_url: "https://www.papertrail.io"
  featured: false
- title: Matt Ferderer
  main_url: "https://mattferderer.com"
  url: "https://mattferderer.com"
  source_url: "https://github.com/mattferderer/gatsbyblog"
  description: >
    {titleofthesite} is a blog built with Gatsby that discusses web related tech
    such as JavaScript, .NET, Blazor & security.
  categories:
    - Blog
    - Web Development
  built_by: Matt Ferderer
  built_by_url: "https://twitter.com/mattferderer"
  featured: false
- title: Sahyadri Open Source Community
  main_url: "https://sosc.org.in"
  url: "https://sosc.org.in"
  source_url: "https://github.com/haxzie/sosc-website"
  description: >
    Official website of Sahyadri Open Source Community for community blog, event
    details and members info.
  categories:
    - Blog
    - Community
    - Open Source
  built_by: Musthaq Ahamad
  built_by_url: "https://github.com/haxzie"
  featured: false
- title: Tech Confessions
  main_url: "https://confessions.tech"
  url: "https://confessions.tech"
  source_url: "https://github.com/JonathanSpeek/tech-confessions"
  description: "A guilt-free place for us to confess our tech sins \U0001F64F\n"
  categories:
    - Community
    - Open Source
  built_by: Jonathan Speek
  built_by_url: "https://speek.design"
  featured: false
- title: Thibault Maekelbergh
  main_url: "https://thibmaek.com"
  url: "https://thibmaek.com"
  source_url: "https://github.com/thibmaek/thibmaek.github.io"
  description: |
    A nice blog about development, Raspberry Pi, plants and probably records.
  categories:
    - Blog
    - Open Source
  built_by: Thibault Maekelbergh
  built_by_url: "https://twitter.com/thibmaek"
  featured: false
- title: LearnReact.design
  main_url: "https://learnreact.design"
  url: "https://learnreact.design"
  description: >
    React Essentials For Designers: A React course tailored for product
    designers, ux designers, ui designers.
  categories:
    - Blog
  built_by: Linton Ye
  built_by_url: "https://twitter.com/lintonye"
- title: Devol’s Dance
  main_url: "https://www.devolsdance.com/"
  url: "https://www.devolsdance.com/"
  description: >
    Devol’s Dance is an invite-only, one-day event celebrating industrial
    robotics, AI, and automation.
  categories:
    - Marketing
    - Technology
  built_by: Corey Ward
  built_by_url: "http://www.coreyward.me/"
  featured: false
- title: Mega House Creative
  main_url: "https://www.megahousecreative.com/"
  url: "https://www.megahousecreative.com/"
  description: >
    Mega House Creative is a digital agency that provides unique goal-oriented
    web marketing solutions.
  categories:
    - Marketing
    - Agency
  built_by: Daniel Robinson
  featured: false
- title: Tobie Marier Robitaille - csc
  main_url: "https://tobiemarierrobitaille.com/"
  url: "https://tobiemarierrobitaille.com/en/"
  description: |
    Portfolio site for director of photography Tobie Marier Robitaille
  categories:
    - Portfolio
    - Gallery
  built_by: Mill3 Studio
  built_by_url: "https://mill3.studio/en/"
  featured: false
- title: Bestvideogame.deals
  main_url: "https://bestvideogame.deals/"
  url: "https://bestvideogame.deals/"
  description: |
    Video game comparison website for the UK, build with GatsbyJS.
  categories:
    - eCommerce
  built_by: Koen Kamphuis
  built_by_url: "https://koenkamphuis.com/"
  featured: false
- title: Mahipat's Portfolio
  main_url: "https://mojaave.com/"
  url: "https://mojaave.com"
  source_url: "https://github.com/mhjadav/mojaave"
  description: >
    mojaave.com is Mahipat's portfolio, I have developed it using Gatsby v2 and
    Bootstrap, To get in touch with people looking for full-stack developer.
  categories:
    - Portfolio
    - Web Development
  built_by: Mahipat Jadav
  built_by_url: "https://mojaave.com/"
  featured: false
- title: Insights
  main_url: "https://justaskusers.com/"
  url: "https://justaskusers.com/"
  description: >
    Insights helps user experience (UX) researchers conduct their research and
    make sense of the findings.
  categories:
    - User Experience
    - Design
  built_by: Just Ask Users
  built_by_url: "https://justaskusers.com/"
  featured: false
- title: Tensiq
  main_url: "https://tensiq.com"
  url: "https://tensiq.com"
  source_url: "https://github.com/Tensiq/tensiq-site"
  description: >
    Tensiq is an e-Residency startup, that provides development in cutting-edge
    technology while delivering secure, resilient, performant solutions.
  categories:
    - Web Development
    - Mobile Development
    - Agency
    - Open Source
  built_by: Jens
  built_by_url: "https://github.com/arrkiin"
  featured: false
- title: Mintfort
  main_url: "https://mintfort.com/"
  url: "https://mintfort.com/"
  source_url: "https://github.com/MintFort/mintfort.com"
  description: >
    Mintfort, the first crypto-friendly bank account. Store and manage assets on
    the blockchain.
  categories:
    - Technology
    - Finance
  built_by: Axel Fuhrmann
  built_by_url: "https://axelfuhrmann.com/"
  featured: false
- title: React Native Explorer
  main_url: "https://react-native-explorer.firebaseapp.com"
  url: "https://react-native-explorer.firebaseapp.com"
  description: |
    Explorer React Native packages and examples effortlessly.
  categories:
    - Education
  featured: false
- title: 500Tech
  main_url: "https://500tech.com/"
  url: "https://500tech.com/"
  featured: false
  categories:
    - Web Development
    - Agency
    - Open Source
- title: eworld
  main_url: "http://eworld.herokuapp.com/"
  url: "http://eworld.herokuapp.com/"
  featured: false
  categories:
    - eCommerce
    - Technology
- title: It's a Date
  description: >
    It's a Date is a dating app that actually involves dating.
  main_url: "https://www.itsadate.app/"
  url: "https://www.itsadate.app/"
  featured: false
  categories:
    - App
    - Blog
- title: Node.js HBase
  description: >
    Asynchronous HBase client for NodeJs using REST.
  main_url: https://hbase.js.org/
  url: https://hbase.js.org/
  source_url: "https://github.com/adaltas/node-hbase"
  categories:
    - Documentation
    - Open Source
    - Technology
  built_by: David Worms
  built_by_url: http://www.adaltas.com
  featured: false
- title: Peter Kroyer - Web Design / Web Development
  main_url: https://www.peterkroyer.at/en/
  url: https://www.peterkroyer.at/en/
  description: >
    Freelance web designer / web developer based in Vienna, Austria (Wien, Österreich).
  categories:
    - Agency
    - Web Development
    - Design
    - Portfolio
    - Freelance
  built_by: Peter Kroyer
  built_by_url: https://www.peterkroyer.at/
  featured: false
- title: Geddski
  main_url: https://gedd.ski
  url: https://gedd.ski
  description: >
    frontend mastery blog - level up your UI game.
  categories:
    - Web Development
    - Education
    - Productivity
    - User Experience
  built_by: Dave Geddes
  built_by_url: https://twitter.com/geddski
  featured: false
- title: Rung
  main_url: "https://rung.com.br/"
  url: "https://rung.com.br/"
  description: >
    Rung alerts you about the exceptionalities of your personal and professional life.
  categories:
    - API
    - Technology
    - Travel
  featured: false
- title: Mokkapps
  main_url: "https://www.mokkapps.de/"
  url: "https://www.mokkapps.de/"
  source_url: "https://github.com/mokkapps/website"
  description: >
    Portfolio website from Michael Hoffmann. Passionate software developer with focus on web-based technologies.
  categories:
    - Blog
    - Portfolio
    - Web Development
    - Mobile Development
  featured: false
- title: Premier Octet
  main_url: "https://www.premieroctet.com/"
  url: "https://www.premieroctet.com/"
  description: >
    Premier Octet is a React-based agency
  categories:
    - Agency
    - Web Development
    - Mobile Development
  featured: false
- title: Thorium
  main_url: "https://www.thoriumsim.com/"
  url: "https://www.thoriumsim.com/"
  source_url: "https://github.com/thorium-sim/thoriumsim.com"
  description: >
    Thorium - Open-source Starship Simulator Controls for Live Action Role Play
  built_by: Alex Anderson
  built_by_url: https://twitter.com/ralex1993
  categories:
    - Blog
    - Portfolio
    - Documentation
    - Marketing
    - Education
    - Entertainment
    - Open Source
    - Web Development
  featured: false
- title: Cameron Maske
  main_url: "https://www.cameronmaske.com/"
  url: "https://www.cameronmaske.com/courses/introduction-to-pytest/"
  source_url: "https://github.com/cameronmaske/cameronmaske.com-v2"
  description: >
    The homepage of Cameron Maske, a freelance full-stack developer, who is currently working on a free pytest video course
  categories:
    - Education
    - Video
    - Portfolio
    - Freelance
  featured: false
- title: Studenten bilden Schüler
  description: >
    Studenten bilden Schüler e.V. is a German student-run nonprofit initiative that aims to
    contribute to more equal educational opportunities by providing free tutoring to refugees
    and children from underprivileged families. The site is built on Gatsby v2, styled-components
    and Contentful. It supports Google Analytics, fluid typography and Algolia search.
  main_url: "https://studenten-bilden-schueler.de"
  url: "https://studenten-bilden-schueler.de"
  source_url: "https://github.com/StudentenBildenSchueler/homepage"
  categories:
    - Education
    - Nonprofit
    - Blog
  built_by: Janosh Riebesell
  built_by_url: "https://janosh.io"
  featured: false
- title: Mike's Remote List
  main_url: "https://www.mikesremotelist.com"
  url: "https://www.mikesremotelist.com"
  description: >
    A list of remote jobs, updated throughout the day. Built on Gatsby v1 and powered by Contentful, Google Sheets, string and sticky tape.
  categories:
    - Marketing
  featured: false
- title: Madvoid
  main_url: "https://madvoid.com/"
  url: "https://madvoid.com/screenshot/"
  featured: false
  description: >
    Madvoid is a team of expert developers dedicated to creating simple, clear, usable and blazing fast web and mobile apps.
    We are coders that help companies and agencies to create social & interactive experiences.
    This includes full-stack development using React, WebGL, Static Site Generators, Ruby On Rails, Phoenix, GraphQL, Chatbots, CI / CD, Docker and more!
  categories:
    - Portfolio
    - Technology
    - Web Development
    - Agency
    - Marketing
  built_by: Jean-Paul Bonnetouche
  built_by_url: https://twitter.com/_jpb
- title: MOMNOTEBOOK.COM
  description: >
    Sharing knowledge and experiences that make childhood and motherhood rich, vibrant and healthy.
  main_url: "https://momnotebook.com/"
  url: "https://momnotebook.com/"
  featured: false
  built_by: Aleksander Hansson
  built_by_url: https://www.linkedin.com/in/aleksanderhansson/
  categories:
    - Blog
- title: Pirate Studios
  description: >
    Reinventing music studios with 24/7 self service rehearsal, DJ & production rooms available around the world.
  main_url: "https://www.piratestudios.co"
  url: "https://www.piratestudios.co"
  featured: false
  built_by: The Pirate Studios team
  built_by_url: https://github.com/piratestudios/
  categories:
    - Music
- title: Aurora EOS
  main_url: "https://www.auroraeos.com/"
  url: "https://www.auroraeos.com/"
  featured: false
  categories:
    - Finance
    - Marketing
    - Blog
  built_by: Corey Ward
  built_by_url: "http://www.coreyward.me/"
- title: MadeComfy
  main_url: "https://madecomfy.com.au/"
  url: "https://madecomfy.com.au/"
  description: >
    Short term rental management startup, using Contentful + Gatsby + CicleCI
  featured: false
  categories:
    - Travel
  built_by: Lucas Vilela
  built_by_url: "https://madecomfy.com.au/"
- title: How To Book Cheap Flights
  description: >
    A travel blog built with Gatsby and adopting the AMP technology.
  main_url: "https://howtobookcheapflights.com"
  url: "https://howtobookcheapflights.com"
  source_url: "https://github.com/flaviolivolsi/howtobookcheapflights"
  featured: false
  categories:
    - Travel
    - Blog
  built_by: Flavio Li Volsi
  built_by_url: "http://github.com/flaviolivolsi"
- title: Tiger Facility Services
  description: >
    Tiger Facility Services combines facility management expertise with state of the art software to offer a sustainable and customer oriented cleaning and facility service.
  main_url: https://www.tigerfacilityservices.com/de-en/
  url: https://www.tigerfacilityservices.com/de-en/
  featured: false
  categories:
    - Marketing
- title: "Luciano Mammino's blog"
  description: >
    Tech & programming blog of Luciano Mammino a.k.a. "loige", Full-Stack Web Developer and International Speaker
  main_url: https://loige.co
  url: https://loige.co
  featured: false
  categories:
    - Blog
    - Web Development
  built_by: Luciano Mammino
  built_by_url: https://loige.co
- title: Wire • Secure collaboration platform
  description: >
    Corporate website of Wire, an open source, end-to-end encrypted collaboration platform
  main_url: "https://wire.com"
  url: "https://wire.com"
  featured: false
  categories:
    - Open Source
    - Productivity
    - Technology
    - Blog
    - App
  built_by: Wire team
  built_by_url: "https://github.com/orgs/wireapp/people"
- title: J. Patrick Raftery
  main_url: "https://www.jpatrickraftery.com"
  url: "https://www.jpatrickraftery.com"
  description: J. Patrick Raftery is an opera singer and voice teacher based in Vancouver, BC.
  categories:
    - Portfolio
    - Music
  built_by: Michael Uloth
  built_by_url: "https://www.michaeluloth.com"
  featured: false
- title: Aria Umezawa
  main_url: "https://www.ariaumezawa.com"
  url: "https://www.ariaumezawa.com"
  description: Aria Umezawa is a director, producer, and writer currently based in San Francisco. Site designed by Stephen Bell.
  categories:
    - Portfolio
    - Music
    - Entertainment
  built_by: Michael Uloth
  built_by_url: "https://www.michaeluloth.com"
  featured: false
- title: Pomegranate Opera
  main_url: "https://www.pomegranateopera.com"
  url: "https://www.pomegranateopera.com"
  description: Pomegranate Opera is a lesbian opera written by Amanda Hale & Kye Marshall. Site designed by Stephen Bell.
  categories:
    - Gallery
    - Music
  built_by: Michael Uloth
  built_by_url: "https://www.michaeluloth.com"
  featured: false
- title: Daniel Cabena
  main_url: "https://www.danielcabena.com"
  url: "https://www.danielcabena.com"
  description: Daniel Cabena is a Canadian countertenor highly regarded in both Canada and Europe for prize-winning performances ranging from baroque to contemporary repertoire. Site designed by Stephen Bell.
  categories:
    - Portfolio
    - Music
  built_by: Michael Uloth
  built_by_url: "https://www.michaeluloth.com"
  featured: false
- title: Artist.Center
  main_url: "https://artistcenter.netlify.com"
  url: "https://artistcenter.netlify.com"
  description: The marketing page for Artist.Center, a soon-to-launch platform designed to connect opera singers to opera companies. Site designed by Stephen Bell.
  categories:
    - Music
  built_by: Michael Uloth
  built_by_url: "https://www.michaeluloth.com"
  featured: false
- title: DG Volo & Company
  main_url: "https://www.dgvolo.com"
  url: "https://www.dgvolo.com"
  description: DG Volo & Company is a Toronto-based investment consultancy. Site designed by Stephen Bell.
  categories:
    - Finance
  built_by: Michael Uloth
  built_by_url: "https://www.michaeluloth.com"
  featured: false
- title: Shawna Lucey
  main_url: "https://www.shawnalucey.com"
  url: "https://www.shawnalucey.com"
  description: Shawna Lucey is an American theater and opera director based in New York City. Site designed by Stephen Bell.
  categories:
    - Portfolio
    - Music
    - Entertainment
  built_by: Michael Uloth
  built_by_url: "https://www.michaeluloth.com"
  featured: false
- title: Leyan Lo
  main_url: https://www.leyanlo.com
  url: https://www.leyanlo.com
  description: >
    Leyan Lo’s personal website
  categories:
    - Portfolio
  built_by: Leyan Lo
  built_by_url: https://www.leyanlo.com
  featured: false
- title: Hawaii National Bank
  url: https://hawaiinational.bank
  main_url: https://hawaiinational.bank
  description: Hawaii National Bank's highly personalized service has helped loyal customers & locally owned businesses achieve their financial dreams for over 50 years.
  categories:
    - Finance
  built_by: Wall-to-Wall Studios
  built_by_url: https://walltowall.com
  featured: false
- title: Coletiv
  url: https://coletiv.com
  main_url: https://coletiv.com
  description: Coletiv teams up with companies of all sizes to design, develop & launch digital products for iOS, Android & the Web.
  categories:
    - Technology
    - Agency
    - Web Development
  built_by: Coletiv
  built_by_url: https://coletiv.com
  featured: false
- title: janosh.io
  description: >
    Personal blog and portfolio of Janosh Riebesell. The site is built with Gatsby v2 and designed
    entirely with styled-components v4. Much of the layout was achieved with CSS grid. It supports
    Google Analytics, fluid typography and Algolia search.
  main_url: "https://janosh.io"
  url: "https://janosh.io"
  source_url: "https://github.com/janosh/janosh.io"
  categories:
    - Portfolio
    - Blog
    - Science
    - Photography
    - Travel
  built_by: Janosh Riebesell
  built_by_url: "https://janosh.io"
  featured: false
- title: Gatsby Manor
  description: >
    We build themes for gatsby. We have themes for all projects including personal,
    portfolio, ecommerce, landing pages and more. We also run an in-house
    web dev and design studio. If you cannot find what you want, we can build it for you!
    Email us at gatsbymanor@gmail.com with questions.
  main_url: "https://www.gatsbymanor.com"
  url: "https://www.gatsbymanor.com"
  source_url: "https://github.com/gatsbymanor"
  categories:
    - Web Development
    - Agency
    - Technology
    - Freelance
  built_by: Steven Natera
  built_by_url: "https://stevennatera.com"
- title: Ema Suriano's Portfolio
  main_url: https://emasuriano.com/
  url: https://emasuriano.com/
  source_url: https://github.com/EmaSuriano/emasuriano.github.io
  description: >
    Ema Suriano's portfolio to display information about him, his projects and what he's writing about.
  categories:
    - Portfolio
    - Technology
    - Web Development
  built_by: Ema Suriano
  built_by_url: https://emasuriano.com/
  featured: false
- title: Luan Orlandi
  main_url: https://luanorlandi.github.io
  url: https://luanorlandi.github.io
  source_url: https://github.com/luanorlandi/luanorlandi.github.io
  description: >
    Luan Orlandi's personal website. Brazilian web developer, enthusiast in React and Gatsby.
  categories:
    - Blog
    - Portfolio
    - Web Development
  built_by: Luan Orlandi
  built_by_url: https://github.com/luanorlandi
- title: Mobius Labs
  main_url: https://mobius.ml
  url: https://mobius.ml
  description: >
    Mobius Labs landing page, a Start-up working on Computer Vision
  categories:
    - Landing Page
    - Marketing
    - Technology
  built_by: sktt
  built_by_url: https://github.com/sktt
- title: EZAgrar
  main_url: https://www.ezagrar.at/en/
  url: https://www.ezagrar.at/en/
  description: >
    EZAgrar.at is the homepage of the biggest agricultural machinery dealership in Austria. In total 8 pages will be built for this client reusing a lot of components between them.
  categories:
    - eCommerce
    - Marketing
  built_by: MangoART
  built_by_url: https://www.mangoart.at
  featured: false
- title: OAsome blog
  main_url: https://oasome.blog/
  url: https://oasome.blog/
  source_url: https://github.com/oorestisime/oasome
  description: >
    Paris-based Cypriot adventurers. A and O. Lovers of life and travel. Want to get a glimpse of the OAsome world?
  categories:
    - Blog
    - Photography
    - Travel
  built_by: Orestis Ioannou
  featured: false
- title: Brittany Chiang
  main_url: https://brittanychiang.com/
  url: https://brittanychiang.com/
  source_url: https://github.com/bchiang7/v4
  description: >
    Personal website and portfolio of Brittany Chiang built with Gatsby v2
  categories:
    - Portfolio
  built_by: Brittany Chiang
  built_by_url: https://github.com/bchiang7
  featured: false
- title: Fitekran
  description: >
    One of the most visited Turkish blogs about health, sports and healthy lifestyle, that has been rebuilt with Gatsby v2 using Wordpress.
  main_url: "https://www.fitekran.com"
  url: "https://www.fitekran.com"
  categories:
    - Science
    - Healthcare
    - Blog
  built_by: Burak Tokak
  built_by_url: "https://www.buraktokak.com"
- title: Serverless
  main_url: https://serverless.com
  url: https://serverless.com
  source_url: https://github.com/serverless/site
  description: >
    Serverless.com – Build web, mobile and IoT applications with serverless architectures using AWS Lambda, Azure Functions, Google CloudFunctions & more!
  categories:
    - Technology
    - Web Development
  built_by: Codebrahma
  built_by_url: https://codebrahma.com
  featured: false
- title: Dive Bell
  main_url: https://divebell.band/
  url: https://divebell.band/
  description: >
    Simple site for a band to list shows dates and videos (499 on lighthouse)
  categories:
    - Music
  built_by: Matt Bagni
  built_by_url: https://mattbag.github.io
  featured: false
- title: Mayer Media Co.
  main_url: https://mayermediaco.com/
  url: https://mayermediaco.com/
  description: >
    Freelance Web Development and Digital Marketing
  categories:
    - Web Development
    - Marketing
    - Blog
  source_url: https://github.com/MayerMediaCo/MayerMediaCo2.0
  built_by: Danny Mayer
  built_by_url: https://twitter.com/mayermediaco
  featured: false
- title: Jan Czizikow Portfolio
  main_url: https://www.janczizikow.com/
  url: https://www.janczizikow.com/
  source_url: https://github.com/janczizikow/janczizikow-portfolio
  description: >
    Simple personal portfolio site built with Gatsby
  categories:
    - Portfolio
    - Freelance
    - Web Development
  built_by: Jan Czizikow
  built_by_url: https://github.com/janczizikow
- title: Carbon Design Systems
  main_url: http://www.carbondesignsystem.com/
  url: http://www.carbondesignsystem.com/
  description: >
    The Carbon Design System is integrating the new IBM Design Ethos and Language. It represents a completely fresh approach to the design of all things at IBM.
  categories:
    - Design System
    - Documentation
  built_by: IBM
  built_by_url: https://www.ibm.com/
  featured: false
- title: Mozilla Mixed Reality
  main_url: https://mixedreality.mozilla.org/
  url: https://mixedreality.mozilla.org/
  description: >
    Virtual Reality for the free and open Web.
  categories:
    - Open Source
  built_by: Mozilla
  built_by_url: https://www.mozilla.org/
  featured: false
- title: Uniform Hudl Design System
  main_url: http://uniform.hudl.com/
  url: http://uniform.hudl.com/
  description: >
    A single design system to ensure every interface feels like Hudl. From the colors we use to the size of our buttons and what those buttons say, Uniform has you covered. Check the guidelines, copy the code and get to building.
  categories:
    - Design System
    - Open Source
    - Design
  built_by: Hudl
  built_by_url: https://www.hudl.com/
- title: Subtle UI
  main_url: "https://subtle-ui.netlify.com/"
  url: "https://subtle-ui.netlify.com/"
  source_url: "https://github.com/ryanwiemer/subtle-ui"
  description: >
    A collection of clever yet understated user interactions found on the web.
  categories:
    - Web Development
    - Open Source
    - User Experience
  built_by: Ryan Wiemer
  built_by_url: "https://www.ryanwiemer.com/"
  featured: false
- title: developer.bitcoin.com
  main_url: "https://developer.bitcoin.com/"
  url: "https://developer.bitcoin.com/"
  description: >
    Bitbox based bitcoin.com developer platform and resources.
  categories:
    - Finance
  featured: false
- title: Barmej
  main_url: "https://app.barmej.com/"
  url: "https://app.barmej.com/"
  description: >
    An interactive platform to learn different programming languages in Arabic for FREE
  categories:
    - Education
    - Programming
    - Learning
  built_by: Obytes
  built_by_url: "https://www.obytes.com/"
  featured: false
- title: Vote Save America
  main_url: "https://votesaveamerica.com"
  url: "https://votesaveamerica.com"
  description: >
    Be a voter. Save America.
  categories:
    - Education
    - Government
  featured: false
  built_by: Jeremy E. Miller
  built_by_url: "https://jeremyemiller.com/"
- title: Emergence
  main_url: https://emcap.com/
  url: https://emcap.com/
  description: >
    Emergence is a top enterprise cloud venture capital firm. We fund early stage ventures focusing on enterprise & SaaS applications. Emergence is one of the top VC firms in Silicon Valley.
  categories:
    - Marketing
    - Blog
  built_by: Upstatement
  built_by_url: https://www.upstatement.com/
  featured: false
- title: FPVtips
  main_url: https://fpvtips.com
  url: https://fpvtips.com
  source_url: https://github.com/jumpalottahigh/fpvtips
  description: >
    FPVtips is all about bringing racing drone pilots closer together, and getting more people into the hobby!
  categories:
    - Community
    - Education
  built_by: Georgi Yanev
  built_by_url: https://twitter.com/jumpalottahigh
  featured: false
- title: Georgi Yanev
  main_url: https://blog.georgi-yanev.com/
  url: https://blog.georgi-yanev.com/
  source_url: https://github.com/jumpalottahigh/blog.georgi-yanev.com
  description: >
    I write articles about FPV quads (building and flying), web development, smart home automation, life-long learning and other topics from my personal experience.
  categories:
    - Blog
  built_by: Georgi Yanev
  built_by_url: https://twitter.com/jumpalottahigh
  featured: false
- title: Bear Archery
  main_url: "https://beararchery.com/"
  url: "https://beararchery.com/"
  categories:
    - eCommerce
    - Sports
  built_by: Escalade Sports
  built_by_url: "https://www.escaladesports.com/"
  featured: false
- title: "attn:"
  main_url: "https://www.attn.com/"
  url: "https://www.attn.com/"
  categories:
    - Media
    - Entertainment
  built_by: "attn:"
  built_by_url: "https://www.attn.com/"
  featured: false
- title: Mirror Conf
  description: >
    Mirror Conf is a conference designed to empower designers and frontend developers who have a thirst for knowledge and want to broaden their horizons.
  main_url: "https://www.mirrorconf.com/"
  url: "https://www.mirrorconf.com/"
  categories:
    - Conference
    - Design
    - Web Development
  featured: false
- title: Startarium
  main_url: https://www.startarium.ro
  url: https://www.startarium.ro
  description: >
    Free entrepreneurship educational portal with more than 20000 users, hundreds of resources, crowdfunding, mentoring and investor pitching events facilitated.
  categories:
    - Education
    - Nonprofit
    - Entrepreneurship
  built_by: Cezar Neaga
  built_by_url: https://twitter.com/cezarneaga
  featured: false
- title: Microlink
  main_url: https://microlink.io/
  url: https://microlink.io/
  description: >
    Extract structured data from any website.
  categories:
    - Web Development
    - API
  built_by: Kiko Beats
  built_by_url: https://kikobeats.com/
  featured: false
- title: Markets.com
  main_url: "https://www.markets.com/"
  url: "https://www.markets.com/"
  featured: false
  categories:
    - Finance
- title: Kevin Legrand
  url: "https://k-legrand.com"
  main_url: "https://k-legrand.com"
  source_url: "https://github.com/Manoz/k-legrand.com"
  description: >
    Personal website and blog built with love with Gatsby v2
  categories:
    - Blog
    - Portfolio
    - Web Development
  built_by: Kevin Legrand
  built_by_url: https://k-legrand.com
  featured: false
- title: David James Portfolio
  main_url: https://dfjames.com/
  url: https://dfjames.com/
  source_url: https://github.com/daviddeejjames/dfjames-gatsby
  description: >
    Portfolio Site using GatsbyJS and headless WordPress
  categories:
    - WordPress
    - Portfolio
    - Blog
  built_by: David James
  built_by_url: https://twitter.com/daviddeejjames
- title: Hypertext Candy
  url: https://www.hypertextcandy.com/
  main_url: https://www.hypertextcandy.com/
  description: >
    Blog about web development. Laravel, Vue.js, etc.
  categories:
    - Blog
    - Web Development
  built_by: Masahiro Harada
  built_by_url: https://twitter.com/_Masahiro_H_
  featured: false
- title: "Maxence Poutord's blog"
  description: >
    Tech & programming blog of Maxence Poutord, Software Engineer, Serial Traveler and Public Speaker
  main_url: https://www.maxpou.fr
  url: https://www.maxpou.fr
  featured: false
  categories:
    - Blog
    - Web Development
  built_by: Maxence Poutord
  built_by_url: https://www.maxpou.fr
- title: "The Noted Project"
  url: https://thenotedproject.org
  main_url: https://thenotedproject.org
  source_url: https://github.com/ianbusko/the-noted-project
  description: >
    Website to showcase the ethnomusicology research for The Noted Project.
  categories:
    - Portfolio
    - Education
    - Gallery
  built_by: Ian Busko
  built_by_url: https://github.com/ianbusko
  featured: false
- title: Got Milk
  main_url: "https://www.gotmilk.com/"
  url: "https://www.gotmilk.com/"
  featured: false
  categories:
    - Food
- title: People For Bikes
  url: "https://2017.peopleforbikes.org/"
  main_url: "https://2017.peopleforbikes.org/"
  categories:
    - Community
    - Sports
    - Gallery
    - Nonprofit
  built_by: PeopleForBikes
  built_by_url: "https://peopleforbikes.org/about-us/who-we-are/staff/"
  featured: false
- title: Wide Eye
  description: >
    Creative agency specializing in interactive design, web development, and digital communications.
  url: https://wideeye.co/
  main_url: https://wideeye.co/
  categories:
    - Design
    - Web Development
  built_by: Wide Eye
  built_by_url: https://wideeye.co/about-us/
  featured: false
- title: CodeSandbox
  description: >
    CodeSandbox is an online editor that helps you create web applications, from prototype to deployment.
  url: https://codesandbox.io/
  main_url: https://codesandbox.io/
  categories:
    - Web Development
  featured: false
- title: Marvel
  description: >
    The all-in-one platform powering design.
  url: https://marvelapp.com/
  main_url: https://marvelapp.com/
  categories:
    - Design
  featured: false
- title: Designcode.io
  description: >
    Learn to design and code React apps.
  url: https://designcode.io
  main_url: https://designcode.io
  categories:
    - Learning
  featured: false
- title: Happy Design
  description: >
    The Brand and Product Team Behind Happy Money
  url: https://design.happymoney.com/
  main_url: https://design.happymoney.com/
  categories:
    - Design
    - Finance
- title: Weihnachtsmarkt.ms
  description: >
    Explore the christmas market in Münster (Westf).
  url: https://weihnachtsmarkt.ms/
  main_url: https://weihnachtsmarkt.ms/
  source_url: https://github.com/codeformuenster/weihnachtsmarkt
  categories:
    - Gallery
    - Food
  built_by: "Code for Münster during #MSHACK18"
  featured: false
- title: Code Championship
  description: >
    Competitive coding competitions for students from 3rd to 8th grade. Code is Sport.
  url: https://www.codechampionship.com
  main_url: https://www.codechampionship.com
  categories:
    - Learning
    - Education
    - Sports
  built_by: Abamath LLC
  built_by_url: https://www.abamath.com
  featured: false
- title: Wieden+Kennedy
  description: >
    Wieden+Kennedy is an independent, global creative company.
  categories:
    - Technology
    - Web Development
    - Agency
    - Marketing
  url: https://www.wk.com
  main_url: https://www.wk.com
  built_by: Wieden Kennedy
  built_by_url: https://www.wk.com/about/
  featured: false
- title: Testing JavaScript
  description: >
    This course will teach you the fundamentals of testing your JavaScript applications using eslint, Flow, Jest, and Cypress.
  url: https://testingjavascript.com/
  main_url: https://testingjavascript.com/
  categories:
    - Learning
    - Education
    - JavaScript
  built_by: Kent C. Dodds
  built_by_url: https://kentcdodds.com/
  featured: false
- title: Use Hooks
  description: >
    One new React Hook recipe every day.
  url: https://usehooks.com/
  main_url: https://usehooks.com/
  categories:
    - Learning
  built_by: Gabe Ragland
  built_by_url: https://twitter.com/gabe_ragland
  featured: false
- title: Disrupting Nate
  description: >
    Ketogenic Diet, Podcasts, and Blockchain.
  url: https://www.disruptingnate.com/
  main_url: https://www.disruptingnate.com/
  categories:
    - Technology
    - Podcast
  built_by: Nathan Olmstead
  built_by_url: https://twitter.com/disruptingnate
  featured: false
- title: Ambassador
  url: https://www.getambassador.io
  main_url: https://www.getambassador.io
  description: >
    Open source, Kubernetes-native API Gateway for microservices built on Envoy.
  categories:
    - Open Source
    - Documentation
    - Technology
  built_by: Datawire
  built_by_url: https://www.datawire.io
  featured: false
- title: Clubhouse
  main_url: https://clubhouse.io
  url: https://clubhouse.io
  description: >
    The intuitive and powerful project management platform loved by software teams of all sizes. Built with Gatsby v2 and Prismic
  categories:
    - Technology
    - Blog
    - Productivity
    - Community
    - Design
    - Open Source
  built_by: Ueno.
  built_by_url: https://ueno.co
  featured: false
- title: Asian Art Collection
  url: http://artmuseum.princeton.edu/asian-art/
  main_url: http://artmuseum.princeton.edu/asian-art/
  description: >
    Princeton University has a branch dealing with state of art.They have showcased ore than 6,000 works of Asian art are presented alongside ongoing curatorial and scholarly research
  categories:
    - Marketing
  featured: false
- title: QHacks
  url: https://qhacks.io
  main_url: https://qhacks.io
  source_url: https://github.com/qhacks/qhacks-website
  description: >
    QHacks is Queen’s University’s annual hackathon! QHacks was founded in 2016 with a mission to advocate and incubate the tech community at Queen’s University and throughout Canada.
  categories:
    - Education
    - Technology
    - Podcast
  featured: false
- title: Tyler McGinnis
  url: https://tylermcginnis.com/
  main_url: https://tylermcginnis.com/
  description: >
    The linear, course based approach to learning web technologies.
  categories:
    - Education
    - Technology
    - Podcast
    - Web Development
  featured: false
- title: a11y with Lindsey
  url: https://www.a11ywithlindsey.com/
  main_url: https://www.a11ywithlindsey.com/
  source_url: https://github.com/lkopacz/a11y-with-lindsey
  description: >
    To help developers navigate accessibility jargon, write better code, and to empower them to make their Internet, Everyone's Internet.
  categories:
    - Education
    - Blog
    - Technology
  built_by: Lindsey Kopacz
  built_by_url: https://twitter.com/littlekope0903
  featured: false
- title: DEKEMA
  url: https://www.dekema.com/
  main_url: https://www.dekema.com/
  description: >
    Worldclass crafting: Furnace, fervor, fullfilment. Delivering highest demand for future craftsmanship. Built using Gatsby v2 and Prismic.
  categories:
    - Healthcare
    - Science
    - Technology
  built_by: Crisp Studio
  built_by_url: https://crisp.studio
  featured: false
- title: FOX Circus
  main_url: "https://www.foxcircus.it/"
  url: "https://www.foxcircus.it/"
  categories:
    - Event
    - Conference
    - Entertainment
  built_by: Kframe Interactive SA
  built_by_url: http://kframeinteractive.com
  featured: false
- title: Ramón Chancay
  description: >-
    Frontend / Backend Developer in Guayaquil Ecuador.
    Currently at Everymundo, previously at El Universo.
    I enjoy teaching and sharing what I know.
    I give professional advice to developers and companies.
    My wife and my children are everything in my life.
  main_url: "https://ramonchancay.me/"
  url: "https://ramonchancay.me/"
  source_url: "https://github.com/devrchancay/personal-site"
  featured: false
  categories:
    - Blog
    - Technology
    - Web Development
  built_by: Codedebug
  built_by_url: "https://codedebug.co/"
- title: BELLHOPS
  main_url: https://www.getbellhops.com/
  url: https://www.getbellhops.com/
  description: >-
    Whether you’re moving someplace new or just want to complete a few projects around your current home, BellHops can arrange the moving services you need—at simple, straightforward rates.
  categories:
    - Business
  built_by: Bellhops, Inc.
  built_by_url: https://www.getbellhops.com/
  featured: false
- title: Acclimate Consulting
  main_url: https://www.acclimate.io/
  url: https://www.acclimate.io/
  description: >-
    Acclimate is a consulting firm that puts organizations back in control with data-driven strategies and full-stack applications.
  categories:
    - Technology
    - Consulting
  built_by: Andrew Wilson
  built_by_url: https://github.com/andwilson
  featured: false
- title: Flyright
  url: https://flyright.co/
  main_url: https://flyright.co/
  description: >-
    Flyright curates everything you need for international travel in one tidy place 💜
  categories:
    - Technology
    - App
  built_by: Ty Hopp
  built_by_url: https://github.com/tyhopp
  featured: false
- title: Vets Who Code
  url: https://vetswhocode.io/
  main_url: https://vetswhocode.io/
  description: >-
    VetsWhoCode is a non-profit organization dedicated to training military veterans & giving them the skills they need transition into tech careers.
  categories:
    - Technology
    - Nonprofit
  featured: false
- title: Patreon Blog
  url: https://blog.patreon.com/
  main_url: https://blog.patreon.com/
  description: >-
    Official blog of Patreon.com
  categories:
    - Blog
  featured: false
- title: Full Beaker
  url: https://fullbeaker.com/
  main_url: https://fullbeaker.com/
  description: >-
    Full Beaker provides independent advice online about careers and home ownership, and connect anyone who asks with companies that can help them.
  categories:
    - Consulting
  featured: false
- title: Citywide Holdup
  url: https://citywideholdup.org/
  main_url: https://citywideholdup.org/
  source_url: https://github.com/killakam3084/citywide-site
  description: >-
    Citywide Holdup is an annual fundraising event held around early November in the city of Austin, TX hosted by the Texas Wranglers benefitting Easter Seals of Central Texas, a non-profit organization that provides exceptional services, education, outreach and advocacy so that people with disabilities can live, learn, work and play in our communities.
  categories:
    - Nonprofit
    - Event
  built_by: Cameron Rison
  built_by_url: https://github.com/killakam3084
  featured: false
- title: Dawn Labs
  url: https://dawnlabs.io
  main_url: https://dawnlabs.io
  description: >-
    Thoughtful products for inspired teams. With a holistic approach to engineering and design, we partner with startups and enterprises to build for the digital era.
  categories:
    - Technology
    - Agency
    - Web Development
  featured: false
- title: COOP by Ryder
  url: https://coop.com/
  main_url: https://coop.com/
  description: >
    COOP is a platform that connects fleet managers that have idle vehicles to businesses that are looking to rent vehicles. COOP simplifies the process and paperwork required to safely share vehicles between business owners.
  categories:
    - Marketing
  built_by: Crispin Porter Bogusky
  built_by_url: http://www.cpbgroup.com/
  featured: false
- title: Domino's Paving for Pizza
  url: https://www.pavingforpizza.com/
  main_url: https://www.pavingforpizza.com/
  description: >
    Nominate your town for a chance to have your rough drive home from Domino's fixed to pizza perfection.
  categories:
    - Marketing
  built_by: Crispin Porter Bogusky
  built_by_url: http://www.cpbgroup.com/
  featured: false
- title: Propapanda
  url: https://propapanda.eu/
  main_url: https://propapanda.eu/
  description: >
    Is a creative production house based in Tallinn, Estonia. We produce music videos, commercials, films and campaigns – from scratch to finish.
  categories:
    - Video
    - Portfolio
    - Agency
    - Media
  built_by: Henry Kehlmann
  built_by_url: https://github.com/madhenry/
  featured: false
- title: JAMstack.paris
  url: https://jamstack.paris/
  main_url: https://jamstack.paris/
  source_url: https://github.com/JAMstack-paris/jamstack.paris
  description: >
    JAMstack-focused, bi-monthly meetup in Paris
  categories:
    - Web Development
  built_by: Matthieu Auger & Nicolas Goutay
  built_by_url: https://github.com/JAMstack-paris
  featured: false
- title: DexWallet - The only Wallet you need by Dexlab
  main_url: "https://www.dexwallet.io/"
  url: "https://www.dexwallet.io/"
  source_url: "https://github.com/dexlab-io/DexWallet-website"
  featured: false
  description: >-
    DexWallet is a secure, multi-chain, mobile wallet with an upcoming one-click exchange for mobile.
  categories:
    - App
    - Open Source
  built_by: DexLab
  built_by_url: "https://github.com/dexlab-io"
- title: Kings Valley Paving
  url: https://kingsvalleypaving.com
  main_url: https://kingsvalleypaving.com
  description: >
    Kings Valley Paving is an asphalt, paving and concrete company serving the commercial, residential and industrial sectors in the Greater Toronto Area. Site designed by Stephen Bell.
  categories:
    - Marketing
  built_by: Michael Uloth
  built_by_url: https://www.michaeluloth.com
  featured: false
- title: Peter Barrett
  url: https://www.peterbarrett.ca
  main_url: https://www.peterbarrett.ca
  description: >
    Peter Barrett is a Canadian baritone from Newfoundland and Labrador who performs opera and concert repertoire in Canada, the U.S. and around the world. Site designed by Stephen Bell.
  categories:
    - Portfolio
    - Music
  built_by: Michael Uloth
  built_by_url: https://www.michaeluloth.com
  featured: false
- title: NARCAN
  main_url: https://www.narcan.com
  url: https://www.narcan.com
  description: >
    NARCAN Nasal Spray is the first and only FDA-approved nasal form of naloxone for the emergency treatment of a known or suspected opioid overdose.
  categories:
    - Healthcare
  built_by: NARCAN
  built_by_url: https://www.narcan.com
  featured: false
- title: Ritual
  main_url: https://ritual.com
  url: https://ritual.com
  description: >
    Ritual started with a simple question, what exactly is in women's multivitamins? This is the story of what happened when our founder Kat started searching for answers — the story of Ritual.
  categories:
    - Healthcare
  built_by: Ritual
  built_by_url: https://ritual.com
  featured: false
- title: Truebill
  main_url: https://www.truebill.com
  url: https://www.truebill.com
  description: >
    Truebill empowers you to take control of your money.
  categories:
    - Finance
  built_by: Truebill
  built_by_url: https://www.truebill.com
  featured: false
- title: Smartling
  main_url: https://www.smartling.com
  url: https://www.smartling.com
  description: >
    Smartling enables you to automate, manage, and professionally translate content so that you can do more with less.
  categories:
    - Marketing
  built_by: Smartling
  built_by_url: https://www.smartling.com
  featured: false
- title: Clear
  main_url: https://www.clearme.com
  url: https://www.clearme.com
  description: >
    At clear, we’re working toward a future where you are your ID, enabling you to lead an unstoppable life.
  categories:
    - Security
  built_by: Clear
  built_by_url: https://www.clearme.com
  featured: false
- title: VS Code Rocks
  main_url: "https://vscode.rocks"
  url: "https://vscode.rocks"
  source_url: "https://github.com/lannonbr/vscode-rocks"
  featured: false
  description: >
    VS Code Rocks is a place for weekly news on the newest features and updates to Visual Studio Code as well as trending extensions and neat tricks to continually improve your VS Code skills.
  categories:
    - Open Source
    - Blog
    - Web Development
  built_by: Benjamin Lannon
  built_by_url: "https://github.com/lannonbr"
- title: Particle
  main_url: "https://www.particle.io"
  url: "https://www.particle.io"
  featured: false
  description: Particle is a fully-integrated IoT platform that offers everything you need to deploy an IoT product.
  categories:
    - Marketing
- title: freeCodeCamp curriculum
  main_url: "https://learn.freecodecamp.org"
  url: "https://learn.freecodecamp.org"
  featured: false
  description: Learn to code with free online courses, programming projects, and interview preparation for developer jobs.
  categories:
    - Web Development
    - Learning
- title: Tandem
  main_url: "https://www.tandem.co.uk"
  url: "https://www.tandem.co.uk"
  description: >
    We're on a mission to free you of money misery. Our app, card and savings account are designed to help you spend less time worrying about money and more time enjoying life.
  categories:
    - Finance
    - App
  built_by: Tandem
  built_by_url: https://github.com/tandembank
  featured: false
- title: Monbanquet.fr
  main_url: "https://monbanquet.fr"
  url: "https://monbanquet.fr"
  description: >
    Give your corporate events the food and quality it deserves, thanks to the know-how of the best local artisans.
  categories:
    - eCommerce
    - Food
    - Event
  built_by: Monbanquet.fr
  built_by_url: https://github.com/monbanquet
  featured: false
- title: The Leaky Cauldron Blog
  url: https://theleakycauldronblog.com
  main_url: https://theleakycauldronblog.com
  source_url: https://github.com/v4iv/theleakycauldronblog
  description: >
    A Brew of Awesomeness with a Pinch of Magic...
  categories:
    - Blog
  built_by: Vaibhav Sharma
  built_by_url: https://github.com/v4iv
  featured: false
- title: Wild Drop Surf Camp
  main_url: "https://wilddropsurfcamp.com"
  url: "https://wilddropsurfcamp.com"
  description: >
    Welcome to Portugal's best kept secret and be amazed with our nature. Here you can explore, surf, taste the world's best gastronomy and wine, feel the North Canyon's power with the biggest waves in the world and so many other amazing things. Find us, discover yourself!
  categories:
    - Travel
  built_by: Samuel Fialho
  built_by_url: https://samuelfialho.com
  featured: false
- title: JoinUp HR chatbot
  url: https://www.joinup.io
  main_url: https://www.joinup.io
  description: Custom HR chatbot for better candidate experience
  categories:
    - App
    - Technology
  featured: false
- title: JDCastro Web Design & Development
  main_url: https://jacobdcastro.com
  url: https://jacobdcastro.com
  source_url: https://github.com/jacobdcastro/personal-site
  featured: false
  description: >
    A small business site for freelance web designer and developer Jacob D. Castro. Includes professional blog, contact forms, and soon-to-come portfolio of sites for clients. Need a new website or an extra developer to share the workload? Feel free to check out the website!
  categories:
    - Blog
    - Portfolio
    - Business
    - Freelance
  built_by: Jacob D. Castro
  built_by_url: https://twitter.com/jacobdcastro
- title: Gatsby Tutorials
  main_url: https://www.gatsbytutorials.com
  url: https://www.gatsbytutorials.com
  source_url: https://github.com/ooloth/gatsby-tutorials
  featured: false
  description: >
    Gatsby Tutorials is a community-updated list of video, audio and written tutorials to help you learn GatsbyJS.
  categories:
    - Web Development
    - Education
    - Open Source
  built_by: Michael Uloth
  built_by_url: "https://www.michaeluloth.com"
- title: Up & Running Tutorials
  main_url: https://www.upandrunningtutorials.com
  url: https://www.upandrunningtutorials.com
  featured: false
  description: >
    Free coding tutorials for web developers. Get your web development career up and running by learning to build better, faster websites.
  categories:
    - Web Development
    - Education
  built_by: Michael Uloth
  built_by_url: "https://www.michaeluloth.com"
- title: Grooovinger
  url: https://www.grooovinger.com
  main_url: https://www.grooovinger.com
  description: >
    Martin Grubinger, a web developer from Austria
  categories:
    - Portfolio
    - Web Development
  built_by: Martin Grubinger
  built_by_url: https://www.grooovinger.com
  featured: false
- title: LXDX - the Crypto Derivatives Exchange
  main_url: https://www.lxdx.co/
  url: https://www.lxdx.co/
  description: >
    LXDX is the world's fastest crypto exchange. Our mission is to bring innovative financial products to retail crypto investors, providing access to the same speed and scalability that institutional investors already depend on us to deliver each and every day.
  categories:
    - Marketing
    - Finance
  built_by: Corey Ward
  built_by_url: http://www.coreyward.me/
  featured: false
- title: Kyle McDonald
  url: https://kylemcd.com
  main_url: https://kylemcd.com
  source_url: https://github.com/kylemcd/personal-site-react
  description: >
    Personal site + blog for Kyle McDonald
  categories:
    - Blog
  built_by: Kyle McDonald
  built_by_url: https://kylemcd.com
  featured: false
- title: VSCode Power User Course
  main_url: https://VSCode.pro
  url: https://VSCode.pro
  description: >
    After 10 years with Sublime, I switched to VSCode. Love it. Spent 1000+ hours building a premium video course to help you switch today. 200+ power user tips & tricks turn you into a VSCode.pro
  categories:
    - Education
    - Learning
    - eCommerce
    - Marketing
    - Technology
    - Web Development
  built_by: Ahmad Awais
  built_by_url: https://twitter.com/MrAhmadAwais/
  featured: false
- title: Thijs Koerselman Portfolio
  main_url: https://www.vauxlab.com
  url: https://www.vauxlab.com
  featured: false
  description: >
    Portfolio of Thijs Koerselman. A freelance software engineer, full-stack web developer and sound designer.
  categories:
    - Portfolio
    - Business
    - Freelance
    - Technology
    - Web Development
    - Music
- title: Ad Hoc Homework
  main_url: https://homework.adhoc.team
  url: https://homework.adhoc.team
  description: >
    Ad Hoc builds government digital services that are fast, efficient, and usable by everyone. Ad Hoc Homework is a collection of coding and design challenges for candidates applying to our open positions.
  categories:
    - Web Development
    - Government
    - Healthcare
    - Programming
  built_by_url: https://adhoc.team
  featured: false
- title: BetterDocs | Discord Themes & Plugins
  main_url: https://betterdocs.us
  url: https://betterdocs.us
  description: >
    All Discord enhancement projects in 1! Free quality Themes and Plugins for Discord and easy installation instructions for BetterDiscord and more!
  categories:
    - Web Development
    - Programming
    - Open Source
  built_by: Christopher R. | Owner
  built_by_url: https://github.com/MrRobotjs/
  featured: false
- title: Birra Napoli
  main_url: http://www.birranapoli.it
  url: http://www.birranapoli.it
  built_by: Ribrain
  built_by_url: https://www.ribrainstudio.com
  featured: false
  description: >
    Birra Napoli official site
  categories:
    - Landing Page
    - Business
    - Food
- title: Satispay
  url: https://www.satispay.com
  main_url: https://www.satispay.com
  categories:
    - Business
    - Finance
    - Technology
  built_by: Satispay
  built_by_url: https://www.satispay.com
  featured: false
- title: The Movie Database - Gatsby
  url: https://tmdb.lekoarts.de
  main_url: https://tmdb.lekoarts.de
  source_url: https://github.com/LekoArts/gatsby-source-tmdb-example
  categories:
    - Open Source
    - Entertainment
    - Gallery
  featured: false
  built_by: LekoArts
  built_by_url: "https://github.com/LekoArts"
  description: >
    Source from The Movie Database (TMDb) API (v3) in Gatsby. This example is built with react-spring, React hooks and react-tabs and showcases the gatsby-source-tmdb plugin. It also has some client-only paths and uses gatsby-image.
- title: LANDR - Creative Tools for Musicians
  url: https://www.landr.com/
  main_url: https://www.landr.com/en/
  categories:
    - Music
    - Technology
    - Business
    - Entrepreneurship
    - Freelance
    - Marketing
    - Media
  featured: false
  built_by: LANDR
  built_by_url: https://twitter.com/landr_music
  description: >
    Marketing website built for LANDR. LANDR is a web application that provides tools for musicians to master their music (using artificial intelligence), collaborate with other musicians, and distribute their music to multiple platforms.
- title: ClinicJS
  url: https://clinicjs.org/
  main_url: https://clinicjs.org/
  categories:
    - Technology
    - Documentation
  featured: false
  built_by: NearForm
  built_by_url: "https://www.nearform.com/"
  description: >
    Tools to help diagnose and pinpoint Node.js performance issues.
- title: KOBIT
  main_url: "https://kobit.in"
  url: "https://kobit.in"
  description: Automated Google Analytics Report with everything you need and more
  featured: false
  categories:
    - Marketing
    - Blog
  built_by: mottox2
  built_by_url: "https://mottox2.com"
- title: Aleksander Hansson
  main_url: https://ahansson.com
  url: https://ahansson.com
  featured: false
  description: >
    Portfolio website for Aleksander Hansson
  categories:
    - Portfolio
    - Business
    - Freelance
    - Technology
    - Web Development
    - Consulting
  built_by: Aleksander Hansson
  built_by_url: https://www.linkedin.com/in/aleksanderhansson/
- title: Surfing Nosara
  main_url: "https://www.surfingnosara.com"
  url: "https://www.surfingnosara.com"
  description: Real estate, vacation, and surf report hub for Nosara, Costa Rica
  featured: false
  categories:
    - Business
    - Blog
    - Gallery
    - Marketing
  built_by: Desarol
  built_by_url: "https://www.desarol.com"
- title: Crispin Porter Bogusky
  url: https://cpbgroup.com/
  main_url: https://cpbgroup.com/
  description: >
    We solve the world’s toughest communications problems with the most quantifiably potent creative assets.
  categories:
    - Agency
    - Design
    - Marketing
  built_by: Crispin Porter Bogusky
  built_by_url: https://cpbgroup.com/
  featured: false
- title: graphene-python
  url: https://graphene-python.org
  main_url: https://graphene-python.org
  description: Graphene is a collaboratively funded project.Graphene-Python is a library for building GraphQL APIs in Python easily.
  categories:
    - Library
    - API
    - Documentation
  featured: false
- title: Engel & Völkers Ibiza Holiday Rentals
  main_url: "https://www.ev-ibiza.com/"
  url: "https://www.ev-ibiza.com/"
  featured: false
  built_by: Ventura Digitalagentur
  description: >
    Engel & Völkers, one of the most successful real estate agencies in the world, offers luxury holiday villas to rent in Ibiza.
  categories:
    - Travel
- title: Sylvain Hamann's personal website
  url: "https://shamann.fr"
  main_url: "https://shamann.fr"
  source_url: "https://github.com/sylvhama/shamann-gatsby/"
  description: >
    Sylvain Hamann, web developer from France
  categories:
    - Portfolio
    - Web Development
  built_by: Sylvain Hamann
  built_by_url: "https://twitter.com/sylvhama"
  featured: false
- title: Luca Crea's portfolio
  main_url: https://lcrea.github.io
  url: https://lcrea.github.io
  description: >
    Portfolio and personal website of Luca Crea, an Italian software engineer.
  categories:
    - Portfolio
  built_by: Luca Crea
  built_by_url: https://github.com/lcrea
  featured: false
- title: Escalade Sports
  main_url: "https://www.escaladesports.com/"
  url: "https://www.escaladesports.com/"
  categories:
    - eCommerce
    - Sports
  built_by: Escalade Sports
  built_by_url: "https://www.escaladesports.com/"
  featured: false
- title: Exposify
  main_url: "https://www.exposify.de/"
  url: "https://www.exposify.de/"
  description: >
    This is our German website built with Gatsby 2.0, Emotion and styled-system.
    Exposify is a proptech startup and builds technology for real estate businesses.
    We provide our customers with an elegant agent software in combination
    with beautifully designed and fast websites.
  categories:
    - Web Development
    - Real Estate
    - Agency
    - Marketing
  built_by: Exposify
  built_by_url: "https://www.exposify.de/"
  featured: false
- title: Steak Point
  main_url: https://www.steakpoint.at/
  url: https://www.steakpoint.at/
  description: >
    Steak Restaurant in Vienna, Austria (Wien, Österreich).
  categories:
    - Food
  built_by: Peter Kroyer
  built_by_url: https://www.peterkroyer.at/
  featured: false
- title: Takumon blog
  main_url: "https://takumon.com"
  url: "https://takumon.com"
  source_url: "https://github.com/Takumon/blog"
  description: Java Engineer's tech blog.
  featured: false
  categories:
    - Blog
  built_by: Takumon
  built_by_url: "https://twitter.com/inouetakumon"
- title: DayThirty
  main_url: "https://daythirty.com"
  url: "https://daythirty.com"
  description: DayThirty - ideas for the new year.
  featured: false
  categories:
    - Marketing
  built_by: Jack Oliver
  built_by_url: "https://twitter.com/mrjackolai"
- title: TheAgencyProject
  main_url: "https://theagencyproject.co"
  url: "https://theagencyproject.co"
  description: Agency model, without agency overhead.
  categories:
    - Agency
  built_by: JV-LA
  built_by_url: https://jv-la.com
- title: Karen Hou's portfolio
  main_url: https://www.karenhou.com/
  url: https://www.karenhou.com/
  categories:
    - Portfolio
  built_by: Karen H. Developer
  built_by_url: https://github.com/karenhou
  featured: false
- title: Jean Luc Ponty
  main_url: "https://ponty.com"
  url: "https://ponty.com"
  description: Official site for Jean Luc Ponty, French virtuoso violinist and jazz composer.
  featured: false
  categories:
    - Music
    - Entertainment
  built_by: Othermachines
  built_by_url: "https://othermachines.com"
- title: Rosewood Family Advisors
  main_url: "https://www.rfallp.com/"
  url: "https://www.rfallp.com/"
  description: Rosewood Family Advisors LLP (Palo Alto) provides a diverse range of family office services customized for ultra high net worth individuals.
  featured: false
  categories:
    - Finance
    - Business
  built_by: Othermachines
  built_by_url: "https://othermachines.com"
- title: Cole Walker's Portfolio
  main_url: "https://www.walkermakes.com"
  url: "https://www.walkermakes.com"
  source_url: "https://github.com/ColeWalker/portfolio"
  description: The portfolio of web developer Cole Walker, built with the help of Gatsby v2, React-Spring, and SASS.
  featured: false
  categories:
    - Portfolio
    - Web Development
  built_by: Cole Walker
  built_by_url: "https://www.walkermakes.com"
- title: Standing By Company
  main_url: "https://standingby.company"
  url: "https://standingby.company"
  description: A brand experience design company led by Scott Mackenzie and Trent Barton.
  featured: false
  categories:
    - Design
    - Web Development
  built_by: Standing By Company
  built_by_url: "https://standingby.company"
- title: Ashley Thouret
  main_url: "https://www.ashleythouret.com"
  url: "https://www.ashleythouret.com"
  description: Official website of Canadian soprano Ashley Thouret. Site designed by Stephen Bell.
  categories:
    - Portfolio
    - Music
  built_by: Michael Uloth
  built_by_url: "https://www.michaeluloth.com"
  featured: false
- title: The AZOOR Society
  main_url: "https://www.theazoorsociety.org"
  url: "https://www.theazoorsociety.org"
  description: The AZOOR Society is a UK-based charity committed to promoting awareness of Acute Zonal Occult Outer Retinopathy and assisting further research. Site designed by Stephen Bell.
  categories:
    - Community
    - Nonprofit
  built_by: Michael Uloth
  built_by_url: "https://www.michaeluloth.com"
  featured: false
- title: Gábor Fűzy pianist
  main_url: "https://pianobar.hu"
  url: "https://pianobar.hu"
  description: Gábor Fűzy pianist's offical website built with Gatsby v2.
  categories:
    - Music
  built_by: Zoltán Bedi
  built_by_url: "https://github.com/B3zo0"
  featured: false
- title: Logicwind
  main_url: "https://logicwind.com"
  url: "https://logicwind.com"
  description: Website of Logicwind - JavaScript experts, Technology development agency & consulting.
  featured: false
  categories:
    - Portfolio
    - Agency
    - Web Development
    - Consulting
  built_by: Logicwind
  built_by_url: "https://www.logicwind.com"
- title: ContactBook.app
  main_url: "https://contactbook.app"
  url: "https://contactbook.app"
  description: Seamlessly share Contacts with G Suite team members
  featured: false
  categories:
    - Landing Page
    - Blog
  built_by: Logicwind
  built_by_url: "https://www.logicwind.com"
- title: npm-bookmarks
  url: https://npm-bookmarks.netlify.com
  main_url: https://npm-bookmarks.netlify.com
  source_url: https://github.com/crstnio/npm-bookmarks
  description: >
    A site to collect personal favorites of NPM packages – sorted by downloads count with a tags filter and search by title. Fork it and bookmark your favorite packages!
  categories:
    - Directory
    - JavaScript
    - Library
    - Open Source
    - Programming
    - Web Development
  built_by: crstnio
  built_by_url: https://github.com/crstnio/
  featured: false
- title: Waterscapes
  main_url: "https://waterscap.es"
  url: "https://waterscap.es/lake-monteynard/"
  source_url: "https://github.com/gaelbillon/Waterscapes-Gatsby-site"
  description: Waterscap.es is a directory of bodies of water (creeks, ponds, waterfalls, lakes, etc) with information about each place such as how to get there, hike time, activities and photos and a map displayed with the Mapbox GL SJ npm package. It was developed with the goal of learning Gatsby. This website is based on the gatsby-contentful-starter and uses Contentful as CMS. It is hosted on Netlify. Hooks are setup with Bitbucket and Contentful to trigger a new build upon code or content changes. The data on Waterscap.es is a mix of original content and informations from the internets gathered and put together.
  categories:
    - Directory
    - Photography
    - Travel
  built_by: Gaël Billon
  built_by_url: "https://gaelbillon.com"
  featured: false
- title: Packrs
  url: "https://www.packrs.co/"
  main_url: "https://www.packrs.co/"
  description: >
    Packrs is a local delivery platform, one spot for all your daily requirements. On a single tap get everything you need at your doorstep.
  categories:
    - Marketing
    - Landing Page
    - Entrepreneurship
  built_by: Vipin Kumar Rawat
  built_by_url: "https://github.com/aesthytik"
  featured: false
- title: HyakuninIsshu
  main_url: "https://hyakuninanki.net"
  url: "https://hyakuninanki.net"
  source_url: "https://github.com/rei-m/web_hyakuninisshu"
  description: >
    HyakuninIsshu is a traditional Japanese card game.
  categories:
    - Education
    - Gallery
    - Entertainment
  built_by: Rei Matsushita
  built_by_url: "https://github.com/rei-m/"
  featured: false
- title: WQU Partners
  main_url: "https://partners.wqu.org/"
  url: "https://partners.wqu.org/"
  featured: false
  categories:
    - Marketing
    - Education
    - Landing Page
  built_by: Corey Ward
  built_by_url: "http://www.coreyward.me/"
- title: Federico Giacone
  url: "https://federico.giac.one/"
  main_url: "https://federico.giac.one"
  source_url: "https://github.com/leopuleo/federico.giac.one"
  description: >
    Digital portfolio for Italian Architect Federico Giacone.
  categories:
    - Portfolio
    - Gallery
  built_by: Leonardo Giacone
  built_by_url: "https://github.com/leopuleo"
  featured: false
- title: Station
  url: "https://getstation.com/"
  main_url: "https://getstation.com/"
  description: Station is the first smart browser for busy people. A single place for all of your web applications.
  categories:
    - Technology
    - Web Development
    - Productivity
  featured: false
- title: Vyron Vasileiadis
  url: "https://fedonman.com/"
  main_url: "https://fedonman.com"
  source_url: "https://github.com/fedonman/fedonman-website"
  description: Personal space of Vyron Vasileiadis aka fedonman, a Web & IoT Developer, Educator and Entrepreneur based in Athens, Greece.
  categories:
    - Portfolio
    - Technology
    - Web Development
    - Education
  built_by: Vyron Vasileiadis
  built_by_url: "https://github.com/fedonman"
- title: Fabien Champigny
  url: "https://www.champigny.name/"
  main_url: "https://www.champigny.name/"
  built_by_url: "https://www.champigny.name/"
  description: Fabien Champigny's personal blog. Entrepreneur, hacker and loves street photo.
  categories:
    - Blog
    - Gallery
    - Photography
    - Productivity
    - Entrepreneurship
  featured: false
- title: Alex Xie - Portfolio
  url: https://alexieyizhe.me/
  main_url: https://alexieyizhe.me/
  source_url: https://github.com/alexieyizhe/alexieyizhe.github.io
  description: >
    Personal website of Alex Yizhe Xie, a University of Waterloo Computer Science student and coding enthusiast.
  categories:
    - Blog
    - Portfolio
    - Web Development
  featured: false
- title: Equithon
  url: https://equithon.org/
  main_url: https://equithon.org/
  source_url: https://github.com/equithon/site-main/
  built_by: Alex Xie
  built_by_url: https://alexieyizhe.me/
  description: >
    Equithon is the largest social innovation hackathon in Waterloo, Canada. It was founded in 2016 to tackle social equity issues and create change.
  categories:
    - Education
    - Event
    - Learning
    - Open Source
    - Nonprofit
    - Technology
  featured: false
- title: Dale Blackburn - Portfolio
  url: https://dakebl.co.uk/
  main_url: https://dakebl.co.uk/
  source_url: https://github.com/dakebl/dakebl.co.uk
  description: >
    Dale Blackburn's personal website and blog.
  categories:
    - Blog
    - Portfolio
    - Web Development
  featured: false
- title: Portfolio of Anthony Wiktor
  url: https://www.anthonydesigner.com/
  main_url: https://www.anthonydesigner.com/
  description: >
    Anthony Wiktor is a Webby Award-Winning Creative Director and Digital Designer twice named Hot 100 by WebDesigner Magazine. Anthony has over a decade of award-winning experience in design and has worked on projects across a diverse set of industries — from entertainment to consumer products to hospitality to technology. Anthony is a frequent lecturer at USC’s Annenberg School for Communication & Journalism and serves on the board of AIGA Los Angeles.
  categories:
    - Portfolio
    - Marketing
  built_by: Maciej Leszczyński
  built_by_url: http://twitter.com/_maciej
  featured: false
- title: Frame.io Workflow Guide
  main_url: https://workflow.frame.io
  url: https://workflow.frame.io
  description: >
    The web’s most comprehensive post-production resource, written by pro filmmakers, for pro filmmakers. Always expanding, always free.
  categories:
    - Education
  built_by: Frame.io
  built_by_url: https://frame.io
  featured: false
- title: MarcySutton.com
  main_url: https://marcysutton.com
  url: https://marcysutton.com
  description: >
    The personal website of web developer and accessibility advocate Marcy Sutton.
  categories:
    - Blog
    - Accessibility
    - Video
    - Photography
  built_by: Marcy Sutton
  built_by_url: https://marcysutton.com
  featured: true
- title: Kepinski.me
  main_url: https://kepinski.me
  url: https://kepinski.me
  description: >
    The personal site of Antoni Kepinski, Node.js Developer.
  categories:
    - Portfolio
    - Open Source
  built_by: Antoni Kepinski
  built_by_url: https://kepinski.me
  featured: false
- title: WPGraphQL Docs
  main_url: https://docs.wpgraphql.com
  url: https://docs.wpgraphql.com
  description: >
    Documentation for WPGraphQL, a free open-source WordPress plugin that provides an extendable GraphQL schema and API for any WordPress site.
  categories:
    - API
    - Documentation
    - Technology
    - Web Development
    - WordPress
  built_by: WPGraphQL
  built_by_url: https://wpgraphql.com
  featured: false
- title: Shine Lawyers
  main_url: https://www.shine.com.au
  url: https://www.shine.com.au
  description: >
    Shine Lawyers is an Australian legal services website built with Gatsby v2, Elasticsearch, Isso, and Geolocation services.
  categories:
    - Business
    - Blog
- title: Parallel Polis Kosice
  url: https://www.paralelnapoliskosice.sk/
  main_url: https://www.paralelnapoliskosice.sk/
  source_url: https://github.com/ParalelnaPolisKE/paralelnapoliskosice.sk
  description: >
    Parallel Polis is a collective of people who want to live in a more opened world. We look for possibilities and technologies (Bitcoin, the blockchain, reputation systems and decentralized technologies in general) that open new ways, make processes easier and remove unnecessary barriers. We want to create an environment that aims at education, discovering and creating better systems for everybody who is interested in freedom and independence.
  categories:
    - Blog
    - Education
    - Technology
  built_by: Roman Vesely
  built_by_url: https://romanvesely.
  featured: false
- title: Unda Solutions
  url: https://unda.com.au
  main_url: https://unda.com.au
  description: >
    A custom web application development company in Perth, WA
  categories:
    - Business
    - Freelance
    - Web Development
    - Technology
  featured: false
- title: BIGBrave
  main_url: https://bigbrave.digital
  url: https://bigbrave.digital
  description: >
    BIGBrave is a strategic design firm. We partner with our clients, big and small, to design & create human-centered brands, products, services and systems that are simple, beautiful and easy to use.
  categories:
    - Agency
    - Web Development
    - Marketing
    - Technology
    - WordPress
  built_by: Francois Brill
  built_by_url: https://bigbrave.digital
  featured: false
- title: KegTracker
  main_url: https://www.kegtracker.co.za
  url: https://www.kegtracker.co.za
  description: >
    Keg Tracker is part of the Beverage Insights family and its sole aim is to provide you with the right data about your kegs to make better decisions. In today’s business landscape having the right information at your finger tips is crucial to the agility of your business.
  categories:
    - Food
    - Business
    - Technology
  built_by: Francois Brill
  built_by_url: https://bigbrave.digital
  featured: false
- title: Mike Nichols
  url: https://www.mikenichols.me
  main_url: https://www.mikenichols.me
  description: >
    Portfolio site of Mike Nichols, a UX designer and product development lead.
  categories:
    - Portfolio
    - Technology
    - Web Development
  built_by: Mike Nichols
  featured: false
- title: Steve Haid
  url: https://www.stevehaid.com
  main_url: https://www.stevehaid.com
  description: >
    Steve Haid is a real estate agent and Professional Financial Planner (PFP) who has been helping clients achieve their investment goals since 2006. Site designed by Stephen Bell.
  categories:
    - Marketing
    - Real Estate
  built_by: Michael Uloth
  built_by_url: "https://www.michaeluloth.com"
- title: Incremental - Loyalty, Rewards and Incentive Programs
  main_url: https://www.incremental.com.au
  url: https://www.incremental.com.au
  description: >
    Sydney-based digital agency specialising in loyalty, rewards and incentive programs. WordPress backend; Cloudinary, YouTube and Hubspot form integration; query data displayed as animated SVG graphs; video background in the header.
  categories:
    - Agency
    - Portfolio
    - WordPress
  built_by: Incremental
  built_by_url: https://www.incremental.com.au
  featured: false
- title: Technica11y
  main_url: https://www.technica11y.org
  url: https://www.technica11y.org
  description: >
    Discussing challenges in technical accessibility.
  categories:
    - Accessibility
    - Education
    - Video
  built_by: Tenon.io
  built_by_url: https://tenon.io
  featured: false
- title: Tenon-UI Documentation
  main_url: https://www.tenon-ui.info
  url: https://www.tenon-ui.info
  description: >
    Documentation site for Tenon-UI: Tenon.io's accessible components library.
  categories:
    - Accessibility
    - Documentation
    - Library
    - Web Development
  built_by: Tenon.io
  built_by_url: https://tenon.io
  featured: false
- title: Matthew Secrist
  main_url: https://www.matthewsecrist.net
  url: https://www.matthewsecrist.net
  source_url: https://github.com/matthewsecrist/v3
  description: >
    Matthew Secrist's personal portfolio using Gatsby, Prismic and Styled-Components.
  categories:
    - Portfolio
    - Technology
    - Web Development
  built_by: Matthew Secrist
  built_by_url: https://www.matthewsecrist.net
  featured: false
- title: Node.js Dev
  main_url: https://nodejs.dev
  url: https://nodejs.dev
  source_url: https://github.com/nodejs/nodejs.dev
  description: >
    Node.js Foundation Website.
  categories:
    - Documentation
    - Web Development
  built_by: Node.js Website Redesign Working Group
  built_by_url: https://github.com/nodejs/website-redesign
  featured: false
- title: Sheffielders
  main_url: https://sheffielders.org
  url: https://sheffielders.org
  source_url: https://github.com/davemullenjnr/sheffielders
  description: >
    A collective of businesses, creatives, and projects based in Sheffield, UK.
  categories:
    - Directory
  built_by: Dave Mullen Jnr
  built_by_url: https://davemullenjnr.co.uk
  featured: false
- title: Stealth Labs
  url: https://stealthlabs.io
  main_url: https://stealthlabs.io
  description: >
    We design and develop for the web, mobile and desktop
  categories:
    - Portfolio
    - Web Development
  built_by: Edvins Antonovs
  built_by_url: https://edvins.io
  featured: false
- title: Constanzia Yurashko
  main_url: https://www.constanziayurashko.com
  url: https://www.constanziayurashko.com
  description: >
    Exclusive women's ready-to-wear fashion by designer Constanzia Yurashko.
  categories:
    - Portfolio
  built_by: Maxim Andries
  featured: false
- title: The Tenon.io blog
  main_url: https://blog.tenon.io/
  url: https://blog.tenon.io/
  description: >
    The Tenon.io blog features articles on accessibility written by some of the industry's leading lights and includes news, guidance, and education.
  categories:
    - Accessibility
    - Blog
    - Education
  built_by: Tenon.io
  built_by_url: https://tenon.io
  featured: false
- title: Algolia
  url: https://algolia.com
  main_url: https://algolia.com
  description: >
    Algolia helps businesses across industries quickly create relevant, scalable, and lightning fast search and discovery experiences.
  categories:
    - Web Development
    - Technology
    - Open Source
    - Featured
  built_by: Algolia
  featured: true
- title: GVD Renovations
  url: https://www.gvdrenovationsinc.com/
  main_url: https://www.gvdrenovationsinc.com/
  description: >
    GVD Renovations is a home improvement contractor with a well known reputation as a professional, quality contractor in California.
  categories:
    - Business
  built_by: David Krasniy
  built_by_url: http://dkrasniy.com
  featured: false
- title: Styled System
  url: https://styled-system.com/
  main_url: https://styled-system.com/
  source_url: https://github.com/styled-system/styled-system/tree/master/docs
  description: >
    Style props for rapid UI development.
  categories:
    - Design System
  built_by: Brent Jackson
  built_by_url: https://jxnblk.com/
- title: Timehacker
  url: https://timehacker.app
  main_url: https://timehacker.app
  description: >
    Procrastination killer, automatic time tracking app to skyrocket your productivity
  categories:
    - Productivity
    - App
    - Technology
    - Marketing
    - Landing Page
  built_by: timehackers
  featured: false
- title: Little & Big
  main_url: "https://www.littleandbig.com.au/"
  url: "https://www.littleandbig.com.au/"
  description: >
    Little & Big exists with the aim to create Websites, Apps, E-commerce stores
    that are consistently unique and thoughtfully crafted, every time.
  categories:
    - Agency
    - Design
    - Web Development
    - Portfolio
  built_by: Little & Big
  built_by_url: "https://www.littleandbig.com.au/"
  featured: false
- title: Cat Knows
  main_url: "https://catnose99.com/"
  url: "https://catnose99.com/"
  description: >
    Personal blog built with Gatsby v2.
  categories:
    - Blog
    - Web Development
  built_by: CatNose
  built_by_url: "https://twitter.com/catnose99"
  featured: false
- title: just some dev
  url: https://www.iamdeveloper.com
  main_url: https://www.iamdeveloper.com
  source_url: https://github.com/nickytonline/www.iamdeveloper.com
  description: >
    Just some software developer writing things ✏️
  categories:
    - Blog
  built_by: Nick Taylor
  built_by_url: https://www.iamdeveloper.com
  featured: false
- title: Keziah Moselle Blog
  url: https://blog.keziahmoselle.fr/
  main_url: https://blog.keziahmoselle.fr/
  source_url: https://github.com/KeziahMoselle/blog.keziahmoselle.fr
  description: >
    ✍️ A place to share my thoughts.
  categories:
    - Blog
  built_by: Keziah Moselle
  built_by_url: https://keziahmoselle.fr/
- title: xfuture's blog
  url: https://www.xfuture-blog.com/
  main_url: https://www.xfuture-blog.com/
  source_url: https://github.com/xFuture603/xfuture-blog
  description: >
    A blog about Devops, Web development, and my insights as a systems engineer.
  categories:
    - Blog
  built_by: Daniel Uhlmann
  built_by_url: https://www.xfuture-blog.com/
- title: Mayne's Blog
  main_url: "https://gine.me/"
  url: "https://gine.me/page/1"
  source_url: "https://github.com/mayneyao/gine-blog"
  featured: false
  categories:
    - Blog
    - Web Development
- title: Bakedbird
  url: https://bakedbird.com
  main_url: https://bakedbird.com
  description: >
    Eleftherios Psitopoulos - A frontend developer from Greece ☕
  categories:
    - Portfolio
    - Blog
  built_by: Eleftherios Psitopoulos
  built_by_url: https://bakedbird.com
- title: Benjamin Lannon
  url: https://lannonbr.com
  main_url: https://lannonbr.com
  source_url: https://github.com/lannonbr/Portfolio-gatsby
  description: >
    Personal portfolio of Benjamin Lannon
  categories:
    - Portfolio
    - Web Development
  built_by: Benjamin Lannon
  built_by_url: https://lannonbr.com
  featured: false
- title: Aravind Balla
  url: https://aravindballa.com
  main_url: https://aravindballa.com
  source_url: https://github.com/aravindballa/website2017
  description: >
    Personal portfolio of Aravind Balla
  categories:
    - Portfolio
    - Blog
    - Web Development
  built_by: Aravind Balla
  built_by_url: https://aravindballa.com
- title: Kaleb McKelvey
  url: https://kalebmckelvey.com
  main_url: https://kalebmckelvey.com
  source_url: https://github.com/avatar-kaleb/kalebmckelvey-site
  description: >
    Personal portfolio of Kaleb McKelvey!
  categories:
    - Blog
    - Portfolio
  built_by: Kaleb McKelvey
  built_by_url: https://kalebmckelvey.com
  featured: false
- title: Michal Czaplinski
  url: https://czaplinski.io
  main_url: https://czaplinski.io
  source_url: https://github.com/michalczaplinski/michalczaplinski.github.io
  description: >
    Michal Czaplinski is a full-stack developer 🚀
  categories:
    - Portfolio
    - Web Development
  built_by: Michal Czaplinski mmczaplinski@gmail.com
  built_by_url: https://czaplinski.io
  featured: false
- title: Interactive Investor (ii)
  url: https://www.ii.co.uk
  main_url: https://www.ii.co.uk
  description: >
    Hybrid (static/dynamic) Gatsby web app for ii's free research, news and analysis, discussion and product marketing site.
  categories:
    - Business
    - Finance
    - Technology
  built_by: Interactive Investor (ii)
  built_by_url: https://www.ii.co.uk
  featured: false
- title: Weingut Goeschl
  url: https://www.weingut-goeschl.at/
  main_url: https://www.weingut-goeschl.at/
  description: >
    Weingut Goeschl is a family winery located in Gols, Burgenland in Austria (Österreich)
  categories:
    - eCommerce
    - Business
  built_by: Peter Kroyer
  built_by_url: https://www.peterkroyer.at/
  featured: false
- title: Hash Tech Guru
  url: https://hashtech.guru
  main_url: https://hashtech.guru
  description: >
    Software Development Training School and Tech Blog
  categories:
    - Blog
    - Education
  built_by: Htet Wai Yan Soe
  built_by_url: https://github.com/johnreginald
- title: AquaGruppen Vattenfilter
  url: https://aquagruppen.se
  main_url: https://aquagruppen.se/
  description: >
    Water filter and water treatment products in Sweden
  categories:
    - Business
    - Technology
  built_by: Johan Eliasson
  built_by_url: https://github.com/elitan
  featured: false
- title: Josef Aidt
  url: https://josefaidt.dev
  main_url: https://josefaidt.dev
  source_url: https://github.com/josefaidt/josefaidt.github.io
  description: >
    Personal website, blog, portfolio for Josef Aidt
  categories:
    - Portfolio
    - Blog
    - Web Development
  built_by: Josef Aidt
  built_by_url: https://twitter.com/garlicbred
- title: How To egghead
  main_url: https://howtoegghead.com/
  url: https://howtoegghead.com/
  source_url: https://github.com/eggheadio/how-to-egghead
  featured: false
  built_by: egghead.io
  built_by_url: https://egghead.io
  description: >
    How to become an egghead instructor or reviewer
  categories:
    - Documentation
    - Education
- title: Sherpalo Ventures
  main_url: "https://www.sherpalo.com/"
  url: "https://www.sherpalo.com/"
  featured: false
  categories:
    - Finance
    - Business
    - Technology
  built_by: Othermachines
  built_by_url: "https://othermachines.com"
- title: WrapCode
  url: https://www.wrapcode.com
  main_url: https://www.wrapcode.com
  description: >
    A full stack blog on Microsoft Azure, JavaScript, DevOps, AI and Bots.
  categories:
    - Blog
    - Technology
    - Web Development
  built_by: Rahul P
  built_by_url: https://twitter.com/_rahulpp
  featured: false
- title: Kirankumar Ambati's Portfolio
  url: https://www.kirankumarambati.me
  main_url: https://www.kirankumarambati.me
  description: >
    Personal website, blog, portfolio of Kirankumar Ambati
  categories:
    - Blog
    - Portfolio
    - Web Development
  built_by: Kirankumar Ambati
  built_by_url: https://github.com/kirankumarambati
  featured: false
- title: Mixkit by Envato
  url: https://mixkit.co
  main_url: https://mixkit.co
  description: >
    Extraordinary free HD videos
  categories:
    - Video
    - Design
    - Gallery
    - Video
  built_by: Envato
  built_by_url: https://github.com/envato
  featured: false
- title: Rou Hun Fan's portfolio
  main_url: https://flowen.me
  url: https://flowen.me
  source_url: https://github.com/flowen/flowen.me/tree/master/2019/v3
  description: >
    Portfolio of creative developer Rou Hun Fan. Built with Gatsby v2 &amp; Greensock drawSVG.
  categories:
    - Portfolio
  built_by: Rou Hun Fan Developer
  built_by_url: https://flowen.me
  featured: false
- title: chadly.net
  url: https://www.chadly.net
  main_url: https://www.chadly.net
  source_url: https://github.com/chadly/chadly.net
  description: >
    Personal tech blog by Chad Lee.
  categories:
    - Blog
    - Technology
    - Web Development
  built_by: Chad Lee
  built_by_url: https://github.com/chadly
  featured: false
- title: CivicSource
  url: https://www.civicsource.com
  main_url: https://www.civicsource.com
  description: >
    Online auction site to purchase tax-distressed properties from local taxing authorities.
  categories:
    - Real Estate
    - Government
  featured: false
- title: SpotYou
  main_url: "https://spotyou.joshglazer.com"
  url: "https://spotyou.joshglazer.com"
  source_url: "https://github.com/joshglazer/spotyou"
  description: >
    SpotYou allows you to watch your favorite music videos on Youtube based on your Spotify Preferences
  categories:
    - Entertainment
    - Music
  built_by: Josh Glazer
  built_by_url: https://linkedin.com/in/joshglazer/
  featured: false
- title: Hesam Kaveh's blog
  description: >
    A blog with great seo that using gatsby-source-wordpress to fetch posts from backend
  main_url: "https://hesamkaveh.com/"
  url: "https://hesamkaveh.com/"
  source_url: "https://github.com/hesamkaveh/sansi"
  featured: false
  categories:
    - Blog
    - WordPress
- title: On Earth Right Now
  main_url: https://oern.tv
  url: https://oern.tv
  source_url: https://github.com/cadejscroggins/oern.tv
  description: >
    A curated list of live video feeds from around the world—built with GatsbyJS.
  categories:
    - Directory
    - Entertainment
    - Gallery
  built_by: Cade Scroggins
  built_by_url: https://cadejs.com
  featured: false
- title: Oliver Gomes Portfolio
  main_url: https://oliver-gomes.github.io/v4/
  url: https://oliver-gomes.github.io/v4/
  description: >
    As an artist and a web designer/developer, I wanted to find a way to present these two portfolios in a way that made sense.  I felt with new found power of speed, Gatsby helped keep my creativity intact with amazing response and versatility. I felt my butter smooth transition felt much better in user perspective and super happy with the power of Gatsby.
  categories:
    - Portfolio
    - Web Development
    - Blog
  built_by: Oliver Gomes
  built_by_url: https://github.com/oliver-gomes
  featured: false
- title: Patrik Szewczyk
  url: https://www.szewczyk.cz/
  main_url: https://www.szewczyk.cz/
  description: >
    Patrik Szewczyk – JavaScript, TypeScript, React, Node.js developer, Redux, Reason
  categories:
    - Portfolio
  built_by: Patrik Szewczyk
  built_by_url: https://linkedin.com/in/thepatriczek/
  featured: false
- title: Patrik Arvidsson's portfolio
  url: https://www.patrikarvidsson.com
  main_url: https://www.patrikarvidsson.com
  source_url: https://github.com/patrikarvidsson/portfolio-gatsby-contentful
  description: >
    Personal portfolio site of Swedish interaction designer Patrik Arvidsson. Built with Gatsby, Tailwind CSS, Emotion JS and Contentful.
  categories:
    - Blog
    - Design
    - Portfolio
    - Web Development
    - Technology
  built_by: Patrik Arvidsson
  built_by_url: https://www.patrikarvidsson.com
  featured: false
- title: Jacob Cofman's Blog
  description: >
    Personal blog / portfolio about Jacob Cofman.
  main_url: "https://jcofman.de/"
  url: "https://jcofman.de/"
  source_url: "https://github.com/JCofman/jc-website"
  featured: false
  categories:
    - Blog
    - Portfolio
- title: re-geo
  description: >
    re-geo is react based geo cities style component.
  main_url: "https://re-geo.netlify.com/"
  url: "https://re-geo.netlify.com/"
  source_url: "https://github.com/sadnessOjisan/re-geo-lp"
  categories:
    - Open Source
  built_by: sadnessOjisan
  built_by_url: https://twitter.com/sadnessOjisan
  featured: false
- title: Luis Cestou Portfolio
  description: >
    Portfolio of graphic + interactive designer Luis Cestou.
  main_url: "https://luiscestou.com"
  url: "https://luiscestou.com"
  source_url: "https://github.com/lcestou/luiscestou.com"
  built_by: Luis Cestou contact@luiscestou.com
  built_by_url: https://luiscestou.com
  featured: false
  categories:
    - Portfolio
    - Web Development
- title: Data Hackers
  url: https://datahackers.com.br/
  main_url: https://datahackers.com.br/
  description: >
    Official website for the biggest portuguese-speaking data science community. Makes use of several data sources such as podcasts from Anchor, messages from Slack, newsletters from MailChimp and blog posts from Medium. The unique visual design also had its hurdles and was quite fun to develop!
  categories:
    - Blog
    - Education
    - Podcast
    - Technology
  built_by: Kaordica
  built_by_url: https://kaordica.design
  featured: false
- title: TROMAQ
  url: https://www.tromaq.com/
  main_url: https://www.tromaq.com/
  description: >
    TROMAQ executes earthmoving services and rents heavy machinery for construction work. Even with the lack of good photography, their new site managed to pass a solid and trustworthy feeling to visitors during testing and they're already seeing the improvement in brand awareness, being the sole player with a modern website in their industry.
  categories:
    - Marketing
  built_by: Kaordica
  built_by_url: https://kaordica.design
  featured: false
- title: Novida Consulting
  url: https://www.novidaconsultoria.com.br
  main_url: https://www.novidaconsultoria.com.br
  description: >
    Novida’s goal was to position itself as a solid, exclusive and trustworthy brand for families looking for a safe financial future… We created a narrative and visual design that highlight their exclusivity.
  categories:
    - Marketing
  built_by: Kaordica
  built_by_url: https://kaordica.design
  featured: false
- title: We Are Clarks
  url: "https://www.weareclarks.com"
  main_url: "https://www.weareclarks.com"
  source_url: "https://github.com/abeaclark/weareclarks"
  description: >
    A family travel blog.
  categories:
    - Blog
    - Travel
  built_by: Abe Clark
  built_by_url: https://www.linkedin.com/in/abrahamclark/
  featured: false
- title: Guillaume Briday's Blog
  main_url: "https://guillaumebriday.fr/"
  url: "https://guillaumebriday.fr/"
  source_url: "https://github.com/guillaumebriday/guillaumebriday.fr"
  description: >
    My personal blog built with Gatsby and Tailwind CSS.
  categories:
    - Blog
    - Web Development
    - Technology
  built_by: Guillaume Briday
  built_by_url: https://guillaumebriday.fr/
  featured: false
- title: SEOmonitor
  main_url: "https://www.seomonitor.com"
  url: "https://www.seomonitor.com"
  description: >
    SEOmonitor is a suite of SEO tools dedicated to agencies.
  categories:
    - Blog
    - Portfolio
    - Agency
  built_by: bejamas
  built_by_url: https://bejamas.io/
  featured: false
- title: Jean Regisser's Portfolio
  main_url: "https://jeanregisser.com/"
  url: "https://jeanregisser.com/"
  source_url: "https://github.com/jeanregisser/jeanregisser.com"
  featured: false
  description: >
    Portfolio of software engineer Jean Regisser.
  categories:
    - Portfolio
    - Mobile Development
  built_by: Jean Regisser
  built_by_url: "https://jeanregisser.com/"
- title: Axcept - Visual Screenshot Testing
  url: https://axcept.io
  main_url: https://axcept.io
  description: >
    Visual Testing for everyone
  categories:
    - Documentation
    - Web Development
  built_by: d:code:it
  built_by_url: https://dcodeit.com
  featured: false
- title: Chase Ohlson
  url: https://chaseohlson.com
  main_url: https://chaseohlson.com
  description: >
    Portfolio of frontend engineer & web developer Chase Ohlson.
  categories:
    - Portfolio
    - Web Development
  built_by: Chase Ohlson
  built_by_url: https://chaseohlson.com
  featured: false
- title: Zach Schnackel
  url: https://zslabs.com
  main_url: https://zslabs.com
  source_url: "https://github.com/zslabs/zslabs.com"
  description: >
    Portfolio site for UI/Motion Developer, Zach Schnackel.
  categories:
    - Portfolio
    - Web Development
  built_by: Zach Schnackel
  built_by_url: "https://zslabs.com"
- title: Gremlin
  url: https://www.gremlin.com
  main_url: https://www.gremlin.com
  description: >
    Gremlin's Failure as a Service finds weaknesses in your system before they cause problems.
  categories:
    - Marketing
- title: Headless.page
  main_url: https://headless.page/
  url: https://headless.page/
  description: >
    Headless.page is a directory of eCommerce sites featuring headless architecture, PWA features and / or the latest JavaScript technology.
  categories:
    - Directory
    - eCommerce
  built_by: Pilon
  built_by_url: https://pilon.io/
  featured: false
- title: Ouracademy
  main_url: https://our-academy.org/
  url: https://our-academy.org/
  source_url: "https://github.com/ouracademy/website"
  description: >
    Ouracademy is an organization that promoves the education in software development throught blog posts & videos smiley.
  categories:
    - Open Source
    - Blog
    - Education
  built_by: Ouracademy
  built_by_url: https://github.com/ouracademy
  featured: false
- title: Tenon.io
  main_url: https://tenon.io
  url: https://tenon.io
  description: >
    Tenon.io is an accessibility tooling, services and consulting company.
  categories:
    - API
    - Accessibility
    - Business
    - Consulting
    - Technology
  built_by: Tenon.io
  built_by_url: https://tenon.io
  featured: false
- title: Projectival
  url: https://www.projectival.de/
  main_url: https://www.projectival.de/
  description: >
    Freelancer Online Marketing & Web Development in Cologne, Germany
  categories:
    - Freelance
    - Marketing
    - Web Development
    - Blog
    - Consulting
    - SEO
    - Business
  built_by: Sascha Klapetz
  built_by_url: https://www.projectival.de/
  featured: false
- title: Herman Starikov
  url: https://starikov.dev
  main_url: https://starikov.dev
  source_url: https://github.com/Hermanya/hermanya.github.io
  description: >
    Web Developer specializing in React, Toronto Canada
  categories:
    - Portfolio
    - Web Development
    - Blog
  built_by: Herman Starikov
  built_by_url: https://github.com/Hermanya
  featured: false
- title: Hetzner Online Community
  main_url: https://community.hetzner.com
  url: https://community.hetzner.com
  description: >
    Hetzner Online Community provides a free collection of high-quality tutorials, which are based on free and open source software, on a variety of topics such as development, system administration, and other web technology.
  categories:
    - Web Development
    - Technology
    - Programming
    - Open Source
    - Community
  built_by: Hetzner Online GmbH
  built_by_url: https://www.hetzner.com/
  featured: false
- title: AGYNAMIX
  url: https://www.agynamix.de/
  main_url: https://www.agynamix.de/
  source_url: https://github.com/tuhlmann/agynamix.de
  description: >
    Full Stack Java, Scala, Clojure, TypeScript, React Developer in Thalheim, Germany
  categories:
    - Freelance
    - Web Development
    - Programming
    - Blog
    - Consulting
    - Portfolio
    - Business
  built_by: Torsten Uhlmann
  built_by_url: https://www.agynamix.de/
  featured: false
- title: syracuse.io
  url: https://syracuse.io
  main_url: https://syracuse.io
  source_url: https://github.com/syracuseio/syracuseio/
  description: >
    Landing page for Syracuse NY Software Development Meetup Groups
  categories:
    - Community
  built_by: Benjamin Lannon
  built_by_url: https://lannonbr.com
- title: Render Documentation
  main_url: https://render.com/docs
  url: https://render.com/docs
  description: >
    Render is the easiest place to host your sites and apps. We use Gatsby for everything on https://render.com, including our documentation. The site is deployed on Render as well! We also have a guide to deploying Gatsby apps on Render: https://render.com/docs/deploy-gatsby.
  categories:
    - Web Development
    - Programming
    - Documentation
    - Technology
  built_by: Render Developers
  built_by_url: https://render.com
  featured: false
- title: prima
  url: https://www.prima.co
  main_url: https://www.prima.co
  description: >
    Discover industry-defining wellness content and trusted organic hemp CBD products safely supporting wellness, stress, mood, skin health, and balance.
  categories:
    - Blog
    - eCommerce
    - Education
  built_by: The Couch
  built_by_url: https://thecouch.nyc
- title: Gatsby Guides
  url: https://gatsbyguides.com/
  main_url: https://gatsbyguides.com/
  description: >
    Free tutorial course about using Gatsby with a CMS.
  categories:
    - Education
    - Documentation
    - Web Development
  built_by: Osio Labs
  built_by_url: https://osiolabs.com/
  featured: false
- title: Architude
  url: https://architudedesign.com
  main_url: https://architudedesign.com
  description: >
    筑冶 Architude International Design Consultants
  categories:
    - Design
    - Landing Page
    - Gallery
  built_by: Neo Nie
  built_by_url: https://github.com/nihgwu
  featured: false
- title: Arctica
  url: https://arctica.io
  main_url: https://arctica.io
  description: >
    Arctica specialises in purpose-built web sites and progressive web applications with user optimal experiences, tailored to meet the objectives of your business.
  categories:
    - Portfolio
    - Agency
    - Design
    - Web Development
  built_by: Arctica
  built_by_url: https://arctica.io
  featured: false
- title: Shard Ventures
  url: https://shard.vc
  main_url: https://shard.vc
  description: >
    Shard is building new online companies from scratch, partnering with other like-minded founders to start and invest in technology companies.
  categories:
    - Finance
    - Technology
    - Portfolio
  built_by: Arctica
  built_by_url: https://arctica.io
  featured: false
- title: David Brookes
  url: https://davidbrookes.me
  main_url: https://davidbrookes.me
  description: >
    Specialising in crafting stylish, high performance websites and applications that get results, using the latest cutting edge web development technologies.
  categories:
    - Portfolio
    - Freelance
    - Web Development
  built_by: Arctica
  built_by_url: https://arctica.io
  featured: false
- title: Dennis Morello
  url: https://morello.dev
  main_url: https://morello.dev
  source_url: https://gitlab.com/dennismorello/dev-blog
  description: >
    morello.dev is a development and techology blog written by Dennis Morello.
  categories:
    - Blog
    - Education
    - Web Development
    - Open Source
    - Technology
  built_by: Dennis Morello
  built_by_url: https://twitter.com/dennismorello
  featured: false
- title: BaseTable
  url: https://autodesk.github.io/react-base-table/
  main_url: https://autodesk.github.io/react-base-table/
  source_url: https://github.com/Autodesk/react-base-table
  description: >
    BaseTable is a react table component to display large data set with high performance and flexibility.
  categories:
    - Web Development
    - Documentation
    - Open Source
  built_by: Neo Nie
  built_by_url: https://github.com/nihgwu
  featured: false
- title: herper.io
  url: https://herper.io
  main_url: https://herper.io
  description: >
    Portfolio website for Jacob Herper - a Front End Web Developer with a passion for all things digital. I have more than 10 years experience working in web development.
  categories:
    - Portfolio
    - Web Development
    - Freelance
    - Design
    - SEO
  built_by: Jacob Herper
  built_by_url: https://github.com/jakeherp
  featured: false
- title: Artem Sapegin Photography
  description: >
    Photography portfolio and blog of Artem Sapegin, an award-losing photographer living in Berlin, Germany. Landscapes, cityscapes and dogs.
  main_url: "https://morning.photos/"
  url: "https://morning.photos/"
  source_url: "https://github.com/sapegin/morning.photos"
  categories:
    - Portfolio
    - Photography
  built_by: Artem Sapegin
  built_by_url: "https://github.com/sapegin"
- title: Pattyrn
  main_url: https://pattyrn.com
  url: https://pattyrn.com
  # optional: short paragraph describing the content and/or purpose of the site that will appear in the modal detail view and permalink views for your site
  description: >
    Pattyrn uses advanced machine learning AI to analyze the platform’s your teams use, making it easy to solve performance problems, reduce bottlenecks, and monitor culture health to optimize your ROI and help boost performance without causing burn out.
  categories:
    - Marketing
    - Technology
  built_by: Pattyrn
  built_by_url: https://twitter.com/Pattyrn4
  featured: false
- title: Intranet Italia Day
  main_url: https://www.intranetitaliaday.it/en
  url: https://www.intranetitaliaday.it/en
  description: >
    The Italian event dedicated to the digital workplace that focuses on planning, governance and company intranet management
  categories:
    - Event
    - Conference
  built_by: Ariadne Digital
  built_by_url: https://www.ariadnedigital.it
  featured: false
- title: Textually Stylo
  main_url: https://www.textually.net
  url: https://www.textually.net
  description: >
    Stylo Markdown writing App marketing/documentation website by Textually Inc.
  categories:
    - Marketing
    - Technology
    - Blog
    - Documentation
  built_by: Sébastien Hamel
  built_by_url: https://www.textually.net
  featured: false
- title: OneDeck
  main_url: https://www.onedeck.co
  url: https://www.onedeck.co
  description: >
    OneDeck is a simple yet powerful tool for creating and sharing your one-page investment summary in under 10 minutes.
  categories:
    - Finance
    - Technology
  built_by: William Neill
  built_by_url: https://twitter.com/williamneill
  featured: false
- title: Assortment
  main_url: https://assortment.io
  url: https://assortment.io
  description: >
    Assortment aims to provide detailed tutorials (and more) for developers of all skill levels within the Web Development Industry. Attempting to cut out the fluff and arm you with the facts.
  categories:
    - Blog
    - Web Development
  built_by: Luke Whitehouse
  built_by_url: https://twitter.com/_lukewh
  featured: false
- title: Mission42
  main_url: https://mission42.zauberware.com
  url: https://mission42.zauberware.com
  description: >
    A landing page for the mobile app Mission42. Mission42 wants to help you learn new skills.
  categories:
    - App
    - Learning
    - Education
    - Landing Page
  built_by: Philipp Siegmund, zauberware
  built_by_url: https://www.zauberware.com
- title: Altstadtdomizil Idstein
  main_url: http://www.altstadtdomizil-idstein.de/
  url: http://www.altstadtdomizil-idstein.de/
  description: >
    A landing page for a holiday apartment in Idstein, Germany.
  categories:
    - Landing Page
    - Travel
    - Real Estate
  built_by: Simon Franzen, zauberware
  built_by_url: https://www.zauberware.com
- title: Gerald Martinez Dev
  main_url: https://gmartinez.dev/
  url: https://gmartinez.dev/
  description: >
    Personal web site for show my skills and my works.
  categories:
    - Web Development
    - Portfolio
  built_by: Gerald Martinez
  built_by_url: https://twitter.com/GeraldM_92
  featured: false
- title: Becreatives
  main_url: "https://becreatives.com"
  url: "https://becreatives.com"
  featured: false
  description: >
    Digital software house. Enlights ideas. Think smart execute harder.
  categories:
    - Technology
    - Web Development
    - Agency
    - Marketing
  built_by: Becreatives
  built_by_url: "https://becreatives.com"
- title: Paul Clifton Photography
  main_url: https://paulcliftonphotography.com
  url: https://paulcliftonphotography.com
  featured: false
  description: >
    A full migration from WordPress to GatsbyJS and DatoCMS. Includes custom cropping on images as viewport changes size and also an infinity scroll that doesn't preload all of the results.
  categories:
    - Blog
    - Portfolio
    - Gallery
    - Photography
  built_by: Little Wolf Studio
  built_by_url: https://littlewolfstudio.co.uk
- title: Atte Juvonen - Blog
  url: https://www.attejuvonen.fi/
  main_url: https://www.attejuvonen.fi/
  source_url: https://github.com/baobabKoodaa/blog
  description: >
    A blog with streamlined design and smooth UX
  categories:
    - Blog
    - Technology
    - Web Development
  featured: false
- title: Kibuk Construction
  url: https://kibukconstruction.com/
  main_url: https://kibukconstruction.com/
  description: >
    Kibuk Construction is a fully licensed and insured contractor specializing in Siding, Decks, Windows & Doors!
  categories:
    - Business
  built_by: David Krasniy
  built_by_url: http://dkrasniy.com
- title: RedCarpetUp
  main_url: https://www.redcarpetup.com
  url: https://www.redcarpetup.com/
  description: >
    RedCarpetUp's home page for a predominantly mobile-only customer base in India with major constraints on bandwidth availability
  categories:
    - Finance
  built_by: RedCarpet Dev Team
  built_by_url: https://www.redcarpetup.com
  featured: false
- title: talita traveler
  url: https://talitatraveler.com/
  main_url: https://talitatraveler.com/
  source_url: https://github.com/afuh/talitatraveler
  description: >
    Talita Traveler's personal blog.
  categories:
    - Blog
  built_by: Axel Fuhrmann
  built_by_url: https://axelfuhrmann.com/
  featured: false
- title: Pastelería el Progreso
  url: https://pasteleriaelprogreso.com/
  main_url: https://pasteleriaelprogreso.com/
  source_url: https://github.com/afuh/elprogreso
  description: >
    Famous bakery in Buenos Aires.
  categories:
    - Food
    - Gallery
  built_by: Axel Fuhrmann
  built_by_url: https://axelfuhrmann.com/
  featured: false
- title: Maitrik's Portfolio
  url: https://www.maitrikpatel.com/
  main_url: https://www.maitrikpatel.com/
  source_url: https://github.com/maitrikjpatel/portfolio
  description: >
    Portfolio of a Front-End Developer / UX Designer who designs and develops pixel perfect user interface, experiences and web applications.
  categories:
    - Portfolio
    - Blog
    - Design
    - Web Development
  built_by: Maitrik Patel
  built_by_url: https://www.maitrikpatel.com/
  featured: false
- title: PicPick
  url: https://picpick.app/
  main_url: https://picpick.app/
  description: >
    All-in-one Graphic Design Tool, Screen Capture Software, Image Editor, Color Picker, Pixel Ruler and More
  categories:
    - Productivity
    - App
    - Technology
  built_by: NGWIN
  built_by_url: https://picpick.app/
  featured: false
- title: Ste O'Neill
  main_url: https://www.steoneill.dev
  url: https://www.steoneill.dev
  description: >
    MVP of a portfolio site for a full stack UK based developer.
  categories:
    - Blog
    - Portfolio
  built_by: Ste O'Neill
  built_by_url: https://steoneill.dev
  featured: false
- title: Filipe Santos Correa's Portfolio
  description: >
    Filipe's Personal About Me / Portfolio.
  main_url: "https://filipesantoscorrea.com/"
  url: "https://filipesantoscorrea.com/"
  source_url: "https://github.com/Safi1012/filipesantoscorrea.com"
  featured: false
  categories:
    - Portfolio
- title: Progressive Massachusetts Legislator Scorecard
  main_url: https://scorecard.progressivemass.com
  url: https://scorecard.progressivemass.com
  featured: false
  source_url: https://github.com/progressivemass/legislator-scorecard
  description: >
    Learn about MA state legislators' voting records through a progressive lens
  categories:
    - Government
    - Education
  built_by: Alex Holachek
  built_by_url: "https://alex.holachek.com/"
- title: Jeff Wolff – Portfolio
  main_url: https://www.jeffwolff.net
  url: https://www.jeffwolff.net
  featured: false
  description: >
    A guy from San Diego who makes websites.
  categories:
    - Blog
    - Portfolio
    - Web Development
- title: Jp Valery – Portfolio
  main_url: https://jpvalery.photo
  url: https://jpvalery.photo
  featured: false
  description: >
    Self-taught photographer documenting spaces and people
  categories:
    - Portfolio
    - Photography
- title: Pantene
  main_url: https://pantene.com
  url: https://pantene.com
  featured: false
  description: >
    Pantene is a Swiss-created American brand of hair care products owned by Procter & Gamble
  categories:
    - Business
- title: Prevue
  main_url: https://www.prevue.io
  url: https://www.prevue.io
  featured: false
  description: >
    All in One Prototyping Tool For Vue Developers
  categories:
    - Open Source
    - Web Development
- title: Gold Medal Flour
  main_url: https://www.goldmedalflour.com
  url: https://www.goldmedalflour.com
  description: >
    Gold Medal Four is a brand of flour products owned by General Mills. The new site was built using Gatsby v2 with data sources from Wordpress and an internal recipe API, and features multifaceted recipe filtering and a modified version of Gatsby Image to support art direction images.
  categories:
    - Food
  built_by: General Mills Branded Sites Dev Team
  built_by_url: https://www.generalmills.com
  featured: false
- title: Fifth Gait Technologies
  main_url: https://5thgait.com
  url: https://5thgait.com
  featured: false
  description: >
    Fifth Gait is a small business in the defense and space industry that is run and owned by physicists and engineers that have worked together for decades. The site was built using Gatsby V2.
  categories:
    - Government
    - Science
    - Technology
  built_by: Jonathan Z. Fisher
  built_by_url: "https://jonzfisher.com"
- title: Sal's Pals
  main_url: https://www.sals-pals.net
  url: https://www.sals-pals.net
  featured: false
  description: >
    Sal's Pals is a professional dog walking and pet sitting service based in Westfield, NJ. New site built with gatsby v2.
  categories:
    - Business
- title: Zuyet Awarmatrip
  main_url: https://www.zuyetawarmatrip.com
  url: https://www.zuyetawarmatrip.com
  featured: false
  description: >
    Zuyet Awarmatrip is a subsidiary identity within the personal ecosystem of Zuyet Awarmatik, focusing on travel and photography.
  categories:
    - Travel
    - Photography
  built_by: Zuyet Awarmatik
- title: nikodemdeja.pl
  main_url: https://nikodemdeja.pl
  url: https://nikodemdeja.pl
  source_url: https://github.com/Norem80/nikodemdeja.pl
  description: >
    Portfolio of Nikodem Deja
  categories:
    - Portfolio
    - Open Source
  built_by: Nikodem Deja
  built_by_url: https://nikodemdeja.pl
  featured: false
- title: manuvel.be
  url: https://www.manuvel.be
  main_url: https://www.manuvel.be
  source_url: https://github.com/riencoertjens/manuvelsite
  description: >
    Cycling themed café coming this april in Sint Niklaas, Belgium. One page with funky css-grid and gatsby-image trickery!
  categories:
    - Food
  built_by: WEBhart
  built_by_url: https://www.web-hart.com
  featured: false
- title: WEBhart
  url: https://www.web-hart.com
  main_url: https://www.web-hart.com
  description: >
    Hi, I'm Rien (pronounced Reen) from Belgium but based in Girona, Spain. I'm an autodidact, committed to learning until the end of time.
  categories:
    - Portfolio
    - Design
    - Web Development
    - Freelance
  built_by: WEBhart
  built_by_url: https://www.web-hart.com
  featured: false
- title: nicdougall.com
  url: https://nicdougall.netlify.com/
  main_url: https://nicdougall.netlify.com/
  source_url: https://github.com/riencoertjens/nicdougall.com
  description: >
    Athlete website with Netlify CMS for blog content.
  categories:
    - Blog
  built_by: WEBhart
  built_by_url: https://www.web-hart.com
  featured: false
- title: het Groeiatelier
  url: https://www.hetgroeiatelier.be/
  main_url: https://www.hetgroeiatelier.be/
  description: >
    Workspace for talent development and logopedics. One page site with basic info and small calendar CMS.
  categories:
    - Marketing
  built_by: WEBhart
  built_by_url: https://www.web-hart.com
  featured: false
- title: Lebuin D'Haese
  url: https://www.lebuindhaese.be/
  main_url: https://www.lebuindhaese.be/
  description: >
    Artist portfolio website. Powered by a super simple Netlify CMS to easily add blog posts or new art pieces.
  categories:
    - Portfolio
    - Blog
  built_by: WEBhart
  built_by_url: https://www.web-hart.com
  featured: false
- title: Iefke Molenstra
  url: https://www.iefke.be/
  main_url: https://www.iefke.be/
  description: >
    Artist portfolio website. Powered by a super simple Netlify CMS to easily add blog posts or new art pieces.
  categories:
    - Portfolio
    - Blog
  built_by: WEBhart
  built_by_url: https://www.web-hart.com
  featured: false
- title: The Broomwagon
  url: https://www.thebroomwagongirona.com/
  main_url: https://www.thebroomwagongirona.com/
  description: >
    foodtruck style coffee by pro cyclist Robert Gesink. The site has a webshop with merchandise and coffee beans.
  categories:
    - eCommerce
  built_by: WEBhart
  built_by_url: https://www.web-hart.com
- title: blog.nikodemdeja.pl
  main_url: https://blog.nikodemdeja.pl
  url: https://blog.nikodemdeja.pl
  source_url: https://github.com/Norem80/blog.nikodemdeja.pl
  description: >
    Personal blog of Nikodem Deja
  categories:
    - Blog
    - Open Source
  built_by: Nikodem Deja
  built_by_url: https://nikodemdeja.pl
  featured: false
- title: Pella Windows and Doors
  main_url: https://www.pella.com
  url: https://www.pella.com
  featured: false
  description: >
    The Pella Corporation is a privately held window and door manufacturing
  categories:
    - Business
- title: tinney.dev
  url: https://tinney.dev
  main_url: https://tinney.dev
  source_url: https://github.com/cdtinney/tinney.dev
  description: >
    Personal portfolio/blog of Colin Tinney
  categories:
    - Blog
    - Portfolio
    - Open Source
  built_by: Colin Tinney
  built_by_url: https://tinney.dev
  featured: false
- title: Monkeywrench Books
  main_url: https://monkeywrenchbooks.org
  url: https://monkeywrenchbooks.org
  description: >
    Monkeywrench Books is an all-volunteer, collectively-run bookstore and event space in Austin, TX
  categories:
    - Business
    - Community
    - Education
  built_by: Monkeywrench Books
  built_by_url: https://monkeywrenchbooks.org
- title: DeepMay.io
  main_url: https://deepmay.io
  url: https://deepmay.io
  description: >
    DeepMay is an experimental new tech bootcamp in the mountains of North Carolina.
  categories:
    - Event
    - Community
    - Technology
    - Marketing
  built_by: DeepMay
  built_by_url: https://twitter.com/deepmay_io
  featured: false
- title: Liferay.Design
  main_url: https://liferay.design
  url: https://liferay.design
  source_url: https://github.com/liferay-design/liferay.design
  description: >
    Liferay.Design is home to some of the freshest open-source designers who love to share articles and other resources for the Design Community.
  categories:
    - Blog
    - Community
    - Design
    - Marketing
    - Open Source
    - Technology
    - User Experience
  built_by: Liferay Designers
  built_by_url: https://twitter.com/liferaydesign
  featured: false
- title: Front End Remote Jobs
  main_url: https://frontendremotejobs.com
  url: https://frontendremotejobs.com
  source_url: https://github.com/benjamingrobertson/remotefrontend
  description: >
    Front End Remote Jobs features fully remote jobs for front end developers.
  categories:
    - WordPress
    - Web Development
  built_by: Ben Robertson
  built_by_url: https://benrobertson.io
  featured: false
- title: Penrose Grand Del Mar
  main_url: https://penroseatthegrand.com
  url: https://penroseatthegrand.com
  description: >
    Penrose Grand Del Mar is a luxury housing project coming soon.
  categories:
    - Real Estate
    - Design
  built_by: Chase Ohlson
  built_by_url: https://chaseohlson.com
- title: JustGraphQL
  url: https://www.justgraphql.com/
  main_url: https://www.justgraphql.com/
  source_url: https://github.com/Novvum/justgraphql
  description: >
    JustGraphQL helps developers quickly search and filter through GraphQL resources, tools, and articles.
  categories:
    - Open Source
    - Web Development
    - Technology
  built_by: Novvum
  built_by_url: https://www.novvum.io/
  featured: false
- title: Peter Macinkovic Personal Blog
  url: https://peter.macinkovic.id.au/
  main_url: https://peter.macinkovic.id.au/
  source_url: https://github.com/inkovic/peter-macinkovic-static-site
  description: >
    Personal Website and Blog of eCommerce SEO Specilaist and Digital Marketer Peter Macinkovic.
  categories:
    - SEO
    - Marketing
    - Blog
  featured: false
- title: NH Hydraulikzylinder
  main_url: https://nh-hydraulikzylinder.com
  url: https://nh-hydraulikzylinder.com
  description: >
    High quality & high performance hydraulic cylinders manufactured in Austria based on the clients requirements
  categories:
    - Business
  built_by: MangoART
  built_by_url: https://www.mangoart.at
  featured: false
- title: Frauennetzwerk Linz-Land
  main_url: https://frauennetzwerk-linzland.net
  url: https://frauennetzwerk-linzland.net
  description: >
    Homepage for the local women's association providing support to people in need offline and online (Livechat integration)
  categories:
    - Nonprofit
  built_by: MangoART
  built_by_url: https://www.mangoart.at
  featured: false
- title: Mein Traktor
  main_url: http://www.mein-traktor.at/
  url: http://www.mein-traktor.at/
  description: >
    Homepage of a the main importer of SAME and Lamborghini Tractors in Austria with customer support area
  categories:
    - Business
    - App
  built_by: MangoART
  built_by_url: https://www.mangoart.at
  featured: false
- title: Lamborghini Traktoren
  main_url: https://lamborghini-traktor.at
  url: https://lamborghini-traktor.at
  description: >
    Lamborghini Tractors - Landing page for the brand in Austria
  categories:
    - Business
  built_by: MangoART
  built_by_url: https://www.mangoart.at
  featured: false
- title: Holly Lodge Community Centre - Highgate, London
  main_url: https://www.hlcchl.org/
  url: https://www.hlcchl.org/
  source_url: https://github.com/eugelogic/hlcchl-gatsby
  description: >
    The Holly Lodge Community Centre - Highgate, London has a shiny new website built with Gatsby v2 that makes important contributions towards a faster, more secure and environmentally friendly web for everyone.
  categories:
    - Community
    - Event
    - Nonprofit
  built_by: Eugene Molari Developer
  built_by_url: https://twitter.com/EugeneMolari
  featured: false
- title: blackcater's blog
  url: https://www.blackcater.win
  main_url: https://www.blackcater.win
  source_url: https://github.com/blackcater/blog
  description: >
    Blog like Medium, for person and team.
  categories:
    - Blog
    - Web Development
  built_by: blackcater
  built_by_url: https://github.com/blackcater
  featured: false
- title: Kenneth Kwakye-Gyamfi Portfolio Site
  url: https://www.kwakye-gyamfi.com
  main_url: https://www.kwakye-gyamfi.com
  source_url: https://github.com/cr05s19xx/cross-site
  description: >
    Personal portfolio site for Kenneth Kwakye-Gyamfi, a mobile and web full stack applications developer currently based in Accra, Ghana.
  categories:
    - SEO
    - Web Development
    - Open Source
    - Portfolio
  featured: false
- title: Gareth Weaver
  url: https://www.garethweaver.com/
  main_url: https://www.garethweaver.com/
  source_url: https://github.com/garethweaver/public-site-react
  description: >
    A personal portofolio of a London based frontend developer built with Gatsby 2, Redux and Sass
  categories:
    - Portfolio
    - Web Development
  built_by: Gareth Weaver
  built_by_url: https://twitter.com/garethdweaver
  featured: false
- title: Mailjet
  url: https://dev.mailjet.com/
  main_url: https://dev.mailjet.com/
  description: >
    Mailjet is an easy-to-use all-in-one e-mail platform.
  categories:
    - API
    - Documentation
  featured: false
- title: Peintagone
  url: https://www.peintagone.be/
  main_url: https://www.peintagone.be/
  description: >
    Peintagone is a superior quality paint brand with Belgian tones.
  categories:
    - Portfolio
    - Gallery
  built_by: Sebastien Crepin
  built_by_url: https://github.com/opeah
  featured: false
- title: Let's Do Dish!
  url: https://letsdodish.com
  main_url: https://letsdodish.com
  description: >
    A new recipe site for people who enjoy cooking great food in their home kitchen. Find some great meal ideas! Let's do dish!
  categories:
    - Blog
    - Food
  built_by: Connerra
  featured: false
- title: AWS Amplify Community
  url: https://amplify.aws/community/
  main_url: https://amplify.aws/community/
  source_url: https://github.com/aws-amplify/community
  description: >
    Amplify Community is a hub for developers building fullstack serverless applications with Amplify to easily access content (such as events, blog posts, videos, sample projects, and tutorials) created by other members of the Amplify community.
  categories:
    - Blog
    - Directory
    - Education
    - Technology
  built_by: Nikhil Swaminathan
  built_by_url: https://github.com/swaminator
  featured: false
- title: Cal State Monterey Bay
  url: https://csumb.edu
  main_url: https://csumb.edu
  source_url: https://github.com/csumb/csumb-gatsby
  description: >
    A website for the entire campus of California State University, Monterey Bay.
  categories:
    - Education
    - Government
  built_by: CSUMB Web Team
  built_by_url: https://csumb.edu/web/team
  featured: false
- title: BestPricingPages.com
  url: https://bestpricingpages.com
  main_url: https://bestpricingpages.com
  source_url: https://github.com/jpvalery/pricingpages/
  description: >
    A repository of the best pricing pages by the best companies. Built in less than a week.
    Inspired by RGE and since pricingpages.xyz no longer exists, I felt such a resource was missing and could be helpful to many people.
  categories:
    - Business
    - Community
    - Entrepreneurship
    - Open Source
    - Technology
  built_by: Jp Valery
  built_by_url: https://jpvalery.me
  featured: false
- title: Lendo Austria
  url: https://lendo.at
  main_url: https://lendo.at
  description: >
    A Comparsion site for best private loan offer from banks in Austria.
  categories:
    - Business
    - Finance
  built_by: Lendo developers
  featured: false
- title: Visual Cloud FX
  url: https://visualcloudfx.com
  main_url: https://visualcloudfx.com
  source_url: https://github.com/jjcav84/visualcloudfx
  description: >
    Basic static site built with MDBootstrap, React, and Gatsby
  categories:
    - Consulting
    - Portfolio
  built_by: Jacob Cavazos
  built_by_url: https://jacobcavazos.com
- title: Matthew Miller (Me4502)
  url: https://matthewmiller.dev
  main_url: https://matthewmiller.dev
  description: >
    The personal site, blog and portfolio of Matthew Miller (Me4502)
  categories:
    - Blog
    - Programming
    - Technology
    - Portfolio
  built_by: Matthew Miller
  featured: false
- title: Årets Kontor
  url: https://aretskontor.newst.se
  main_url: https://aretskontor.newst.se
  description: >
    A swedish competition for "office of the year" in sweden with a focus on design. Built with MDBootstrap and Gatsby.
  categories:
    - Real Estate
    - Marketing
  built_by: Victor Björklund
  built_by_url: https://victorbjorklund.com
  featured: false
- title: Kyma
  url: https://kyma-project.io
  main_url: https://kyma-project.io
  source_url: https://github.com/kyma-project/website
  description: >
    This website holds overview, blog and documentation for Kyma open source project that is a Kubernates based application extensibility framework.
  categories:
    - Documentation
    - Blog
    - Technology
    - Open Source
  built_by: Kyma developers
  built_by_url: https://twitter.com/kymaproject
  featured: false
- title: Verso
  main_url: https://verso.digital
  url: https://verso.digital
  description: >
    Verso is a creative technology studio based in Singapore. Site built with Gatsby and Netlify.
  categories:
    - Agency
    - Consulting
    - Design
    - Technology
  built_by: Verso
  built_by_url: https://verso.digital
  featured: false
- title: Camilo Holguin
  url: https://camiloholguin.me
  main_url: https://camiloholguin.me
  source_url: https://github.com/camiloholguin/gatsby-portfolio
  description: >
    Portfolio site using GatsbyJS and Wordpress REST API.
  categories:
    - WordPress
    - Portfolio
    - Web Development
  built_by: Camilo Holguin
  built_by_url: https://camiloholguin.me
  featured: false
- title: Bennett Hardwick
  url: https://bennetthardwick.com
  main_url: https://bennetthardwick.com
  description: >
    The personal website and blog of Bennett Hardwick, an Australian software developer and human being.
  categories:
    - Blog
    - Programming
    - Technology
  source_url: https://github.com/bennetthardwick/website
  built_by: Bennett Hardwick
  built_by_url: https://bennetthardwick.com
  featured: false
- title: Sindhuka
  url: https://sindhuka.org/
  main_url: https://sindhuka.org/
  description: >
    Official website of the Sindhuka initiative, a sustainable farmers' network in Nepal.
  categories:
    - Business
    - Community
    - Government
    - Marketing
  source_url: https://github.com/Polcius/sindhuka-serif
  built_by: Pol Milian
  built_by_url: https://github.com/Polcius/
  featured: false
- title: ERS HCL Open Source Portal
  url: https://ers-hcl.github.io/
  main_url: https://ers-hcl.github.io/
  description: >
    Official site for ERS-HCL GitHub organizational site. This is a hybrid app with static and dynamic content, providing a details of the open source projects, initiatives, innovation ideas within ERS-HCL. It pulls data from various data sources including GitHub APIs, MDX based blog posts, excel files. It also hosts an ideas app that is based on Firebase.
  categories:
    - Open Source
    - Blog
    - Technology
    - Web Development
    - Community
    - Documentation
  source_url: https://github.com/ERS-HCL/gatsby-ershcl-app
  built_by: Tarun Kumar Sukhu
  built_by_url: https://github.com/tsukhu
- title: Sandbox
  url: https://www.sandboxneu.com/
  main_url: https://www.sandboxneu.com/
  source_url: https://github.com/sandboxneu/sandboxneu.com
  description: >
    Official website of Sandbox, a Northeastern University student group that builds software for researchers.
  categories:
    - Marketing
  built_by: Sandbox at Northeastern
  built_by_url: https://github.com/sandboxneu/
  featured: false
- title: Accessible App
  main_url: https://accessible-app.com
  url: https://accessible-app.com
  source_url: https://github.com/accessible-app/accessible-app_com
  description: >
    Learn how to build inclusive web applications and Single Page Apps in modern JavaScript frameworks. This project collects strategies, links, patterns and plugins for React, Vue and Angular.
  categories:
    - Accessibility
    - Web Development
    - JavaScript
  built_by: Marcus Herrmann
  built_by_url: https://marcus.io
  featured: false
- title: PygmalionPolymorph
  url: https://pygmalionpolymorph.com
  main_url: https://pygmalionpolymorph.com
  source_url: https://github.com/PygmalionPolymorph/portfolio
  description: >
    Portfolio of artist, musician and developer PygmalionPolymorph.
  categories:
    - Portfolio
    - Gallery
    - Music
    - Photography
    - Web Development
  built_by: PygmalionPolymorph
  built_by_url: https://pygmalionpolymorph.com
  featured: false
- title: Gonzalo Nuñez Photographer
  main_url: https://www.gonzalonunez.com
  url: https://www.gonzalonunez.com
  description: >
    Website for Cancun based destination wedding photographer Gonzalo Nuñez. Site built with GatsbyJS, WordPress API and Netlify.
  categories:
    - Photography
    - Portfolio
    - WordPress
  built_by: Miguel Mayo
  built_by_url: https://www.miguelmayo.com
  featured: false
- title: Element 84
  main_url: https://www.element84.com
  url: https://www.element84.com
  description: >
    A software development firm that designs and builds ambitious software products engineered for high scalability.
  categories:
    - Agency
    - Blog
    - Consulting
    - Portfolio
    - Programming
    - Science
    - Technology
    - Web Development
- title: Measures for Justice
  main_url: https://www.measuresforjustice.org
  url: https://www.measuresforjustice.org
  description: >
    Measures for Justice gathers criminal justice data at the county level and makes it available on a free public Data Portal. Site rebuilt from scratch with GatsbyJS.
  categories:
    - Nonprofit
    - Marketing
  featured: false
- title: Raconteur Agency
  main_url: https://www.raconteur.net/agency
  url: https://www.raconteur.net/agency
  description: >
    Raconteur Agency is a London-based content marketing agency for B2B brands. We have rebuilt their site with Gatsby v2 using their existing WordPress backend as the data source. By switching from WordPress to GatsbyJS we have achieved a 200%+ improvement in page load times and went from a Lighthouse performance score of 49 to 100.
  categories:
    - Agency
    - Marketing
    - WordPress
  built_by: Jacob Herper
  built_by_url: https://herper.io
  featured: false
- title: GreenOrbit
  main_url: https://greenorbit.com/
  url: https://greenorbit.com/
  description: >
    Cloud-based intranet software. Get your people going with everything you need, built in.
  categories:
    - Business
    - App
    - Productivity
    - Technology
  built_by: Effective Digital
  built_by_url: https://effective.digital/
- title: Purple11
  main_url: https://purple11.com/
  url: https://purple11.com/
  description: >
    Purple11 is a site for photography and photo retouching tips and tricks.
  categories:
    - Blog
    - Photography
  built_by: Sébastien Noël
  built_by_url: https://blkfuel.com/
  featured: false
- title: PerfReviews
  main_url: https://perf.reviews/
  url: https://perf.reviews/
  source_url: https://github.com/PerfReviews/PerfReviews
  description: >
    The best content about web performance in spanish language.
  categories:
    - Web Development
  built_by: Joan León & José M. Pérez
  built_by_url: https://perf.reviews/nosotros/
  featured: false
- title: Un Backend - Blog
  main_url: https://www.unbackend.pro/
  url: https://www.unbackend.pro/
  description: >
    The personal website and blog of Camilo Ramírez, a backend developer :).
  categories:
    - Blog
    - Programming
    - Technology
  source_url: https://github.com/camilortte/camilortte.github.com
  built_by: Camilo Ramírez
  built_by_url: https://www.unbackend.pro/about
  featured: false
- title: Hitesh Vaghasiya
  main_url: https://hiteshvaghasiya.com/
  url: https://hiteshvaghasiya.com/
  description: >
    This is Hitesh Vaghasiya's blog. This blog is help you an E-Commerce like Magento, Shopify, and BigCommece.
  categories:
    - Blog
    - Programming
    - Technology
    - Web Development
  built_by: Hitesh Vaghasiya
  built_by_url: https://hiteshvaghasiya.com/
  featured: false
- title: Aditus
  main_url: https://www.aditus.io
  url: https://www.aditus.io
  description: >
    Aditus is the accessibility tool for your team. We help teams build accessible websites and products.
  categories:
    - Accessibility
    - Education
  built_by: Aditus
  built_by_url: https://www.aditus.io
  featured: false
- title: Ultra Config
  main_url: https://ultraconfig.com.au/
  url: https://ultraconfig.com.au/ultra-config-generator/
  description: >
    Ultra Config Generator is a software application for Network Engineers to efficiently manage their network infrastructure.
  categories:
    - Blog
    - Technology
  built_by: Ultra Config
  built_by_url: https://ultraconfig.com.au/
  featured: false
- title: Malice
  main_url: https://malice.fr/
  url: https://malice.fr/
  description: >
    Malice is a cyber-training  platform for learning, validating and improving security related skills through simulated scenarios and challenges.
  categories:
    - Security
    - Technology
  built_by: Sysdream
  built_by_url: https://sysdream.com/
  featured: false
- title: Nash
  main_url: https://nash.io/
  url: https://nash.io/
  description: >
    Nash is a decentralized platform for trading, payment and other financial services. Our goal is to bring distributed finance to everyone by making blockchain technology fast and easy to use. We employ an off-chain engine to match trades rapidly, but never take control of customers’ assets. Our intuitive interface offers easy access to a range of trading, payment and investment functions.
  categories:
    - Portfolio
    - Security
    - Technology
  built_by: Andrej Gajdos
  built_by_url: https://andrejgajdos.com/
  featured: false
- title: Axel Fuhrmann
  url: https://axelfuhrmann.com
  main_url: https://axelfuhrmann.com
  source_url: https://github.com/afuh/axelfuhrmann.com
  description: >
    Personal portfolio.
  categories:
    - Portfolio
    - Freelance
    - Web Development
  featured: false
- title: Alaina Viau
  url: https://www.alainaviau.com
  main_url: https://www.alainaviau.com
  description: >
    Official website of Canadian opera director, creator, and producer Alaina Viau. Site designed by Stephen Bell.
  categories:
    - Portfolio
    - Music
  built_by: Michael Uloth
  built_by_url: "https://www.michaeluloth.com"
- title: Alison Moritz
  url: https://www.alisonmoritz.com
  main_url: https://www.alisonmoritz.com
  description: >
    Official website of American stage director Alison Moritz. Site designed by Stephen Bell.
  categories:
    - Portfolio
    - Music
  built_by: Michael Uloth
  built_by_url: "https://www.michaeluloth.com"
- title: Luke Secomb Digital
  url: https://lukesecomb.digital
  main_url: https://lukesecomb.digital
  source_url: https://github.com/lukethacoder/luke-secomb-simple
  description: >
    A simple portfolio site built using TypeScript, Markdown and React Spring.
  categories:
    - Portfolio
    - Web Development
  built_by: Luke Secomb
  built_by_url: https://lukesecomb.digital
  featured: false
- title: We are Brew
  url: https://www.wearebrew.co.uk
  main_url: https://www.wearebrew.co.uk
  description: >
    Official website for Brew, a Birmingham based Digital Marketing Agency.
  categories:
    - Portfolio
    - Web Development
    - Agency
    - Marketing
  built_by: Brew Digital
  built_by_url: https://www.wearebrew.co.uk
- title: Global City Data
  main_url: https://globalcitydata.com
  url: https://globalcitydata.com
  source_url: https://github.com/globalcitydata/globalcitydata
  description: >
    Global City Data is an open, easily browsable platform to showcase peer-reviewed urban datasets and models created by different research groups.
  categories:
    - Education
    - Open Source
  built_by: Rafi Barash
  built_by_url: https://rafibarash.com
  featured: false
- title: Submittable
  url: https://www.submittable.com
  main_url: https://www.submittable.com
  description: >
    Submissions made simple. Submittalbe is a cloud-based submissions manager that lets you accept, review, and make decisions on any kind of digital content.
  categories:
    - Technology
    - Marketing
  built_by: Genevieve Crow
  built_by_url: https://github.com/g-crow
- title: Appmantle
  main_url: https://appmantle.com
  url: https://appmantle.com
  description: >
    Appmantle is a new way of creating apps. A complete modern app that you build yourself quickly & easily, without programming knowledge.
  categories:
    - App
    - Marketing
    - Landing Page
    - Mobile Development
    - Technology
  built_by: Appmantle
  built_by_url: https://appmantle.com
  featured: false
- title: Acto
  main_url: https://www.acto.dk/
  url: https://www.acto.dk/
  description: >
    Tomorrows solutions - today. Acto is an innovative software engineering company, providing your business with high-quality, scalable and maintainable software solutions, to make your business shine.
  categories:
    - Agency
    - Technology
    - Web Development
    - Mobile Development
  built_by: Acto
  built_by_url: https://www.acto.dk/
- title: Gatsby GitHub Stats
  url: https://gatsby-github-stats.netlify.com
  main_url: https://gatsby-github-stats.netlify.com
  source_url: https://github.com/lannonbr/gatsby-github-stats/
  description: >
    Statistics Dashboard for Gatsby GitHub repository
  categories:
    - Data
  built_by: Benjamin Lannon
  built_by_url: https://lannonbr.com
  featured: false
- title: Graphic Intuitions
  url: https://www.graphicintuitions.com/
  main_url: https://www.graphicintuitions.com/
  description: >
    Digital marketing agency located in Morris, Manitoba.
  categories:
    - Agency
    - Web Development
    - Marketing
  featured: false
- title: Smooper
  url: https://www.smooper.com/
  main_url: https://www.smooper.com/
  description: >
    We connect you with digital marketing experts for 1 on 1 consultation sessions
  categories:
    - Marketing
    - Directory
  featured: false
- title: Lesley Barber
  url: https://www.lesleybarber.com/
  main_url: https://www.lesleybarber.com/
  description: >
    Official website of Canadian film composer Lesley Barber.
  categories:
    - Portfolio
    - Music
  built_by: Michael Uloth
  built_by_url: https://www.michaeluloth.com
- title: Timeline of Terror
  main_url: https://timelineofterror.org/
  url: https://timelineofterror.org/
  source_url: https://github.com/Symbitic/timeline-of-terror
  description: >
    Complete guide to the events of September 11, 2001.
  categories:
    - Directory
    - Government
  built_by: Alex Shaw
  built_by_url: https://github.com/Symbitic/
  featured: false
- title: Pill Club
  url: https://thepillclub.com
  main_url: https://thepillclub.com
  description: >
    Zero Copay With Insurance + Free Shipping + Bonus Gifts + Online Delivery – Birth Control Delivery and Prescription
  categories:
    - Marketing
    - Healthcare
  built_by: Pill Club
  built_by_url: https://thepillclub.com
- title: myweekinjs
  url: https://www.myweekinjs.com/
  main_url: https://www.myweekinjs.com/
  source_url: https://github.com/myweekinjs/public-website
  description: >
    Challenge to create and/or learn something new in JavaScript each week.
  categories:
    - Blog
  built_by: Adriaan Janse van Rensburg
  built_by_url: https://github.com/HurricaneInteractive/
  featured: false
- title: The Edit Suite
  main_url: https://www.theeditsuite.com.au/
  url: https://www.theeditsuite.com.au/
  source_url: https://thriveweb.com.au/portfolio/the-edit-suite/
  description: >-
    The Edit Suite is an award winning video production and photography company based out of our Mermaid Beach studio on the Gold Coast of Australia but we also have the ability to work mobile from any location.
  categories:
    - Photography
    - Marketing
  built_by: Thrive Team - Gold Coast
  built_by_url: https://thriveweb.com.au/
  featured: false
- title: CarineRoitfeld
  main_url: https://www.carineroitfeld.com/
  url: https://www.carineroitfeld.com/
  description: >
    Online shop for Carine Roitfeld parfume
  categories:
    - eCommerce
  built_by: Ask Phill
  built_by_url: https://askphill.com
- title: EngineHub.org
  url: https://enginehub.org
  main_url: https://enginehub.org
  source_url: https://github.com/EngineHub/enginehub-website
  description: >
    The landing pages for EngineHub, the organisation behind WorldEdit, WorldGuard, CraftBook, and more
  categories:
    - Landing Page
    - Technology
    - Open Source
  built_by: Matthew Miller
  built_by_url: https://matthewmiller.dev
- title: Goulburn Physiotherapy
  url: https://www.goulburnphysiotherapy.com.au/
  main_url: https://www.goulburnphysiotherapy.com.au/
  description: >
    Goulburn Physiotherapy is a leader in injury prevention, individual and community health, and workplace health solutions across Central Victoria.
  categories:
    - Blog
    - Healthcare
  built_by: KiwiSprout
  built_by_url: https://kiwisprout.nz/
  featured: false
- title: TomTom Traffic Index
  main_url: https://www.tomtom.com/en_gb/traffic-index/
  url: https://www.tomtom.com/en_gb/traffic-index/
  description: >
    The TomTom Traffic Index provides drivers, city planners, auto manufacturers and policy makers with unbiased statistics and information about congestion levels in 403 cities across 56 countries on 6 continents.
  categories:
    - Travel
    - Data
  built_by: TomTom
  built_by_url: https://tomtom.com
  featured: false
- title: PrintAWorld | A 3D Printing and Fabrication Company
  main_url: https://prtwd.com/
  url: https://prtwd.com/
  description: >
    PrintAWorld is a NYC based fabrication and manufacturing company that specializes in 3D printing, 3D scanning, CAD Design,
    laser cutting, and rapid prototyping. We help artists, agencies and engineers turn their ideas into its physical form.
  categories:
    - Business
  featured: false
- title: Asjas
  main_url: https://asjas.co.za
  url: https://asjas.co.za/blog
  source_url: https://github.com/Asjas/Personal-Webpage
  description: >
    This is a website built with Gatsby v2 that uses Netlify CMS and Gatsby-MDX as a blog (incl. portfolio page).
  categories:
    - Web Development
    - Blog
    - Portfolio
  built_by: A-J Roos
  built_by_url: https://twitter.com/_asjas
  featured: false
- title: Glug-Infinite
  main_url: https://gluginfinite.github.io
  url: https://gluginfinite.github.io
  source_url: https://github.com/crstnmac/glug
  description: >
    This is a website built with Gatsby v2 that is deployed on GitHub using GitHub Pages and Netlify.
  categories:
    - Web Development
    - Blog
    - Portfolio
    - Agency
  built_by: Criston Macarenhas
  built_by_url: https://github.com/crstnmac
  featured: false
- title: The State of CSS Survey
  main_url: https://stateofcss.com/
  url: https://stateofcss.com/
  source_url: https://github.com/StateOfJS/state-of-css-2019
  description: >
    Annual CSS survey, brother of The State of JS Survey.
  categories:
    - Web Development
  built_by: Sacha Greif & Contribs
  built_by_url: https://github.com/StateOfJS
  featured: false
- title: Bytom Blockchain
  url: https://bytom.io/
  main_url: https://bytom.io/
  source_url: https://github.com/bytomlabs/bytom.io
  description: >
    Embrace the New Era of Bytom Blockchain
  categories:
    - Finance
    - Open Source
    - Technology
  built_by: Bytom Foundation
  built_by_url: https://bytom.io/
  featured: false
- title: Oerol Festival
  url: https://www.oerol.nl/nl/
  main_url: https://www.oerol.nl/en/
  description: >
    Oerol is a cultural festival on the island of Terschelling in the Netherlands that is held annually in June.
    The ten-day festival is focused on live, public theatre as well as music and visual arts.
  categories:
    - Event
    - Entertainment
  built_by: Oberon
  built_by_url: https://oberon.nl/
  featured: false
- title: Libra
  main_url: "https://libra.org/"
  url: "https://libra.org/"
  description: Libra's mission is to enable a simple global currency and financial infrastructure that empowers billions of people.
  featured: false
  categories:
    - Open Source
    - Technology
    - Finance
- title: Riffy Blog
  main_url: https://blog.rayriffy.com/
  url: https://blog.rayriffy.com/
  source_url: https://github.com/rayriffy/rayriffy-blog
  description: >
    Riffy Blog is async based beautiful highly maintainable site built by using Gatsby v2 with SEO optimized.
  categories:
    - Web Development
    - Blog
    - Open Source
    - Technology
    - Music
    - SEO
  built_by: Phumrapee Limpianchop
  built_by_url: https://rayriffy.com/
  featured: false
- title: The Coffee Collective
  url: https://coffeecollective.dk
  main_url: https://coffeecollective.dk
  description: >
    The Coffee Collective website is a JAM-stack based, multilingual, multi currency website/shop selling coffee, related products and subscriptions.
  categories:
    - eCommerce
    - Food
  built_by: Remotely (Anders Hallundbæk)
  built_by_url: https://remotely.dk
  featured: false
- title: Leadership Development International
  url: https://ldi.global
  main_url: https://ldi.global
  description: >
    A DatoCMS-backed site for an education and training company based in the US, China and the UAE.
  categories:
    - Education
    - Nonprofit
  built_by: Grant Holle
  built_by_url: https://grantholle.com
  featured: false
- title: Canvas 1839
  main_url: "https://www.canvas1839.com/"
  url: "https://www.canvas1839.com/"
  description: >-
    Online store for Canvas 1839 products, including pharmacological-grade CBD oil and relief cream.
  categories:
    - eCommerce
    - Marketing
  built_by: Corey Ward
  built_by_url: "http://www.coreyward.me/"
- title: Sparkle Stories
  main_url: "https://app.sparklestories.com/"
  url: "https://app.sparklestories.com/"
  description: >-
    Sparkle Stories is a streaming audio platform for children with over 1,200 original audio stories.
  categories:
    - App
    - Education
  built_by: Corey Ward
  built_by_url: "http://www.coreyward.me/"
- title: nehalist.io
  main_url: https://nehalist.io
  url: https://nehalist.io
  source_url: https://github.com/nehalist/nehalist.io
  description: >
    nehalist.io is a blog about software development, technology and all that kind of geeky stuff.
  categories:
    - Blog
    - Web Development
    - Open Source
  built_by: Kevin Hirczy
  built_by_url: https://nehalist.io
  featured: false
- title: March and Ash
  main_url: https://marchandash.com/
  url: https://marchandash.com/
  description: >-
    March and Ash is a customer-focused, licensed cannabis dispensary located in Mission Valley.
  categories:
    - eCommerce
    - Business
    - Blog
  built_by: Blueyellow
  built_by_url: https://blueyellow.io/
  featured: false
- title: T Two Industries
  description: >
    T Two Industries is a manufacturing company specializing in building custom truck decks, truck bodies, and trailers.
  main_url: https://www.ttwo.ca
  url: https://www.ttwo.ca
  categories:
    - Business
  built_by: https://www.t2.ca
  built_by_url: https://www.t2.ca
  featured: false
- title: Cali's Finest Landscaping
  url: https://www.calisfinestlandscaping.com/
  main_url: https://www.calisfinestlandscaping.com/
  description: >
    A team of hard-working, quality-obsessed landscaping professionals looking to take dreams and transform them into reality.
  categories:
    - Business
  built_by: David Krasniy
  built_by_url: http://dkrasniy.com
  featured: false
- title: Vazco
  url: https://www.vazco.eu
  main_url: https://www.vazco.eu
  description: >
    Vazco works for clients from all around the world in future-proof technologies and help them build better products.
  categories:
    - Agency
    - Web Development
    - Blog
    - Business
    - Technology
  built_by: Vazco
  built_by_url: https://www.vazco.eu
  featured: false
<<<<<<< HEAD
- title: Major League Eating
  main_url: https://majorleagueeating.com
  url: https://majorleagueeating.com
  description: >
    Major League Eating is the professional competitive eating organization that runs the Nathan’s Famous Coney Island Hot Dog eating contest on July 4th, among other eating events.
  categories:
    - Entertainment
    - Sports
  built_by: Carmen Cincotti
  built_by_url: https://github.com/ccincotti3
  featured: false
=======
- title: APIs You Won't Hate
  url: https://apisyouwonthate.com/blog
  main_url: https://apisyouwonthate.com
  source_url: http://github.com/apisyouwonthate/apisyouwonthate.com
  description: >
    API development is a topic very close to our hearts. APIs You Won't Hate is a team and community dedicated to learning, writing, sharing ideas and bettering understanding of API practices. Together we can erradicate APIs we hate.
  categories:
    - Blog
    - Education
    - eCommerce
    - API
    - Community
    - Learning
    - Open Source
    - Technology
    - Web Development
  built_by: Mike Bifulco
  built_by_url: https://github.com/mbifulco
  featured: false
- title: Sankarsan Kampa
  main_url: "https://traction.one"
  url: "https://traction.one"
  description: Full time programmer, part time gamer, exploring the details of programmable systems and how to stretch their capabilities.
  featured: false
  categories:
    - Portfolio
    - Freelance
- title: AwesomeDocs
  main_url: "https://awesomedocs.traction.one/"
  url: "https://awesomedocs.traction.one/install"
  source_url: "https://github.com/AwesomeDocs/website"
  description: An awesome documentation website generator!
  featured: false
  categories:
    - Open Source
    - Web Development
    - Technology
    - Documentation
  built_by: Sankarsan Kampa
  built_by_url: "https://traction.one"
- title: Prism Programming Language
  main_url: "https://prism.traction.one/"
  url: "https://prism.traction.one/"
  source_url: "https://github.com/PrismLang/website"
  description: Interpreted, high-level, programming language.
  featured: false
  categories:
    - Programming
    - Open Source
    - Technology
    - Documentation
  built_by: Sankarsan Kampa
  built_by_url: "https://traction.one"
>>>>>>> 7c290fe0
<|MERGE_RESOLUTION|>--- conflicted
+++ resolved
@@ -6281,7 +6281,6 @@
   built_by: Vazco
   built_by_url: https://www.vazco.eu
   featured: false
-<<<<<<< HEAD
 - title: Major League Eating
   main_url: https://majorleagueeating.com
   url: https://majorleagueeating.com
@@ -6293,7 +6292,6 @@
   built_by: Carmen Cincotti
   built_by_url: https://github.com/ccincotti3
   featured: false
-=======
 - title: APIs You Won't Hate
   url: https://apisyouwonthate.com/blog
   main_url: https://apisyouwonthate.com
@@ -6346,5 +6344,4 @@
     - Technology
     - Documentation
   built_by: Sankarsan Kampa
-  built_by_url: "https://traction.one"
->>>>>>> 7c290fe0
+  built_by_url: "https://traction.one"