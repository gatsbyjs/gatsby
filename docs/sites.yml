--- conflicted
+++ resolved
@@ -6356,7 +6356,6 @@
   built_by: Remotely (Anders Hallundbæk)
   built_by_url: https://remotely.dk
   featured: false
-<<<<<<< HEAD
 - title: Leadership Development International
   url: https://ldi.global
   main_url: https://ldi.global
@@ -6368,7 +6367,6 @@
   built_by: Grant Holle
   built_by_url: https://grantholle.com
   featured: false
-=======
 - title: Canvas 1839
   main_url: "https://www.canvas1839.com/"
   url: "https://www.canvas1839.com/"
@@ -6393,5 +6391,4 @@
     - Education
     - Streaming
   built_by: Corey Ward
-  built_by_url: "http://www.coreyward.me/"
->>>>>>> 70cfec09
+  built_by_url: "http://www.coreyward.me/"