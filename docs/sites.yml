--- conflicted
+++ resolved
@@ -5815,7 +5815,6 @@
   built_by: Victor Björklund
   built_by_url: https://victorbjorklund.com
   featured: false
-<<<<<<< HEAD
 - title: Verso
   main_url: https://verso.digital
   url: https://verso.digital
@@ -5828,7 +5827,7 @@
     - Technology
   built_by: Verso
   built_by_url: https://verso.digital
-=======
+  featured: false
 - title: Camilo Holguin
   url: https://camiloholguin.me
   main_url: https://camiloholguin.me
@@ -5854,5 +5853,4 @@
   source_url: https://github.com/bennetthardwick/website
   built_by: Bennett Hardwick
   built_by_url: https://bennetthardwick.com
-  featured: false
->>>>>>> 83c27e95
+  featured: false