- title: ReactJS
  main_url: "https://reactjs.org/"
  url: "https://reactjs.org/"
  source_url: "https://github.com/reactjs/reactjs.org"
  featured: true
  categories:
    - Web Development
    - Featured
- title: Flamingo
  main_url: https://www.shopflamingo.com/
  url: https://www.shopflamingo.com/
  description: >
    Online shop for women's body care and hair removal products.
  categories:
    - eCommerce
    - Beauty
    - Featured
  featured: true
- title: IDEO
  url: https://www.ideo.com
  main_url: https://www.ideo.com/
  description: >
    A Global design company committed to creating positive impact.
  categories:
    - Agency
    - Technology
    - Featured
    - Consulting
    - User Experience
  featured: true
- title: Airbnb Engineering & Data Science
  description: >
    Creative engineers and data scientists building a world where you can belong
    anywhere
  main_url: "https://airbnb.io/"
  url: "https://airbnb.io/"
  categories:
    - Blog
    - Gallery
    - Featured
  featured: true
- title: Impossible Foods
  main_url: "https://impossiblefoods.com/"
  url: "https://impossiblefoods.com/"
  categories:
    - Food
    - Featured
  featured: true
- title: Braun
  description: >
    Braun offers high performance hair removal and hair care products, including dryers, straighteners, shavers, and more.
  main_url: "https://ca.braun.com/en-ca"
  url: "https://ca.braun.com/en-ca"
  categories:
    - eCommerce
    - Featured
  featured: true
- title: NYC Pride 2019 | WorldPride NYC | Stonewall50
  main_url: "https://2019-worldpride-stonewall50.nycpride.org/"
  url: "https://2019-worldpride-stonewall50.nycpride.org/"
  featured: true
  description: >-
    Join us in 2019 for NYC Pride, as we welcome WorldPride and mark the 50th
    Anniversary of the Stonewall Uprising and a half-century of LGBTQ+
    liberation.
  categories:
    - Education
    - Marketing
    - Nonprofit
    - Featured
  built_by: Canvas United
  built_by_url: "https://www.canvasunited.com/"
- title: The State of European Tech
  main_url: "https://2017.stateofeuropeantech.com/"
  url: "https://2017.stateofeuropeantech.com/"
  featured: true
  categories:
    - Technology
    - Featured
  built_by: Studio Lovelock
  built_by_url: "http://www.studiolovelock.com/"
- title: Hopper
  main_url: "https://www.hopper.com/"
  url: "https://www.hopper.com/"
  built_by: Narative
  built_by_url: "https://www.narative.co/"
  featured: true
  categories:
    - Technology
    - App
    - Featured
- title: GM Capital One
  description: |
    Introducing the new online experience for your GM Rewards Credit Card
  main_url: "https://gm.capitalone.com/"
  url: "https://gm.capitalone.com/"
  categories:
    - Credit Card
    - Featured
  featured: true
- title: Life Without Barriers | Foster Care
  main_url: "https://www.lwb.org.au/foster-care"
  url: "https://www.lwb.org.au/foster-care"
  featured: true
  description: >-
    We are urgently seeking foster carers all across Australia. Can you open
    your heart and your home to a child in need? There are different types of
    foster care that can suit you. We offer training and 24/7 support.
  categories:
    - Nonprofit
    - Education
    - Documentation
    - Marketing
    - Featured
  built_by: LWB Digital Team
  built_by_url: "https://twitter.com/LWBAustralia"
- title: Figma
  main_url: "https://www.figma.com/"
  url: "https://www.figma.com/"
  featured: true
  categories:
    - Marketing
    - Design
    - Featured
  built_by: Corey Ward
  built_by_url: "http://www.coreyward.me/"
- title: Bejamas - JAM Experts for hire
  main_url: "https://bejamas.io/"
  url: "https://bejamas.io/"
  featured: true
  description: >-
    We help agencies and companies with JAMStack tools. This includes web
    development using Static Site Generators, Headless CMS, CI / CD and CDN
    setup.
  categories:
    - Technology
    - Web Development
    - Agency
    - Marketing
    - Featured
  built_by: Bejamas
  built_by_url: "https://bejamas.io/"
- title: The State of JavaScript
  description: >
    Data from over 20,000 developers, asking them questions on topics ranging
    from frontend frameworks and state management, to build tools and testing
    libraries.
  main_url: "https://stateofjs.com/"
  url: "https://stateofjs.com/"
  source_url: "https://github.com/StateOfJS/StateOfJS"
  categories:
    - Data
    - JavaScript
    - Featured
  built_by: StateOfJS
  built_by_url: "https://github.com/StateOfJS/StateOfJS/graphs/contributors"
  featured: true
- title: DesignSystems.com
  main_url: "https://www.designsystems.com/"
  url: "https://www.designsystems.com/"
  description: |
    A resource for learning, creating and evangelizing design systems.
  categories:
    - Design
    - Blog
    - Technology
    - Featured
  built_by: Corey Ward
  built_by_url: "http://www.coreyward.me/"
  featured: true
- title: Timely
  main_url: "https://timelyapp.com/"
  url: "https://timelyapp.com/"
  description: |
    Fully automatic time tracking. For those who trade in time.
  categories:
    - Productivity
    - Featured
  built_by: Timm Stokke
  built_by_url: "https://timm.stokke.me"
  featured: true
- title: Snap Kit
  main_url: "https://kit.snapchat.com/"
  url: "https://kit.snapchat.com/"
  description: >
    Snap Kit lets developers integrate some of Snapchat’s best features across
    platforms.
  categories:
    - Technology
    - Documentation
    - Featured
  featured: true
- title: SendGrid
  main_url: "https://sendgrid.com/docs/"
  url: "https://sendgrid.com/docs/"
  description: >
    SendGrid delivers your transactional and marketing emails through the
    world's largest cloud-based email delivery platform.
  categories:
    - API
    - Technology
    - Documentation
    - Featured
  featured: true
- title: Kirsten Noelle
  main_url: "https://www.kirstennoelle.com/"
  url: "https://www.kirstennoelle.com/"
  featured: true
  description: >
    Digital portfolio for San Francisco Bay Area photographer Kirsten Noelle Wiemer.
  categories:
    - Photography
    - Portfolio
    - Featured
  built_by: Ryan Wiemer
  built_by_url: "https://www.ryanwiemer.com/"
- title: Cajun Bowfishing
  main_url: "https://cajunbowfishing.com/"
  url: "https://cajunbowfishing.com/"
  featured: false
  categories:
    - eCommerce
    - Sports
  built_by: Escalade Sports
  built_by_url: "https://www.escaladesports.com/"
- title: NEON
  main_url: "http://neonrated.com/"
  url: "http://neonrated.com/"
  featured: false
  categories:
    - Gallery
    - Cinema
- title: GraphCMS
  main_url: "https://graphcms.com/"
  url: "https://graphcms.com/"
  featured: false
  categories:
    - Marketing
    - Technology
- title: Bottender Docs
  main_url: "https://bottender.js.org/"
  url: "https://bottender.js.org/"
  source_url: "https://github.com/bottenderjs/bottenderjs.github.io"
  featured: false
  categories:
    - Documentation
    - Web Development
    - Open Source
- title: Ghost Documentation
  main_url: https://docs.ghost.org/
  url: https://docs.ghost.org/
  source_url: "https://github.com/tryghost/docs"
  featured: false
  description: >-
    Ghost is an open source, professional publishing platform built on a modern Node.js technology stack — designed for teams who need power, flexibility and performance.
  categories:
    - Publishing
    - Technology
    - Documentation
    - Open Source
  built_by: Ghost Foundation
  built_by_url: https://ghost.org/
- title: Nike - Just Do It
  main_url: "https://justdoit.nike.com/"
  url: "https://justdoit.nike.com/"
  featured: true
  categories:
    - eCommerce
    - Featured
- title: AirBnB Cereal
  main_url: "https://airbnb.design/cereal"
  url: "https://airbnb.design/cereal"
  featured: false
  categories:
    - Marketing
    - Design
- title: Cardiogram
  main_url: "https://cardiogr.am/"
  url: "https://cardiogr.am/"
  featured: false
  categories:
    - Marketing
    - Technology
- title: Hack Club
  main_url: "https://hackclub.com/"
  url: "https://hackclub.com/"
  source_url: "https://github.com/hackclub/site"
  featured: false
  categories:
    - Education
    - Web Development
- title: Matthias Jordan Portfolio
  main_url: "https://iammatthias.com/"
  url: "https://iammatthias.com/"
  source_url: "https://github.com/iammatthias/net"
  description: >-
    Photography portfolio and blog built using Contentful + Netlify + Gatsby V2.
  built_by: Matthias Jordan
  built_by_url: https://github.com/iammatthias
  featured: false
  categories:
    - Photography
    - Portfolio
- title: Investment Calculator
  main_url: "https://investmentcalculator.io/"
  url: "https://investmentcalculator.io/"
  featured: false
  categories:
    - Education
    - Finance
- title: CSS Grid Playground by MozillaDev
  main_url: "https://mozilladevelopers.github.io/playground/"
  url: "https://mozilladevelopers.github.io/playground/"
  source_url: "https://github.com/MozillaDevelopers/playground"
  featured: false
  categories:
    - Education
    - Web Development
- title: Piotr Fedorczyk Portfolio
  built_by: Piotr Fedorczyk
  built_by_url: "https://piotrf.pl"
  categories:
    - Portfolio
    - Web Development
  description: >-
    Portfolio of Piotr Fedorczyk, a digital product designer and full-stack developer specializing in shaping, designing and building news and tools for news.
  featured: false
  main_url: "https://piotrf.pl/"
  url: "https://piotrf.pl/"
- title: unrealcpp
  main_url: "https://unrealcpp.com/"
  url: "https://unrealcpp.com/"
  source_url: "https://github.com/Harrison1/unrealcpp-com"
  featured: false
  categories:
    - Blog
    - Web Development
- title: Andy Slezak
  main_url: "https://www.aslezak.com/"
  url: "https://www.aslezak.com/"
  source_url: "https://github.com/amslezak"
  featured: false
  categories:
    - Web Development
    - Portfolio
- title: Deliveroo.Design
  main_url: "https://www.deliveroo.design/"
  url: "https://www.deliveroo.design/"
  featured: false
  categories:
    - Food
    - Marketing
- title: Dona Rita
  main_url: "https://www.donarita.co.uk/"
  url: "https://www.donarita.co.uk/"
  source_url: "https://github.com/peduarte/dona-rita-website"
  featured: false
  categories:
    - Food
    - Marketing
- title: Fröhlich ∧ Frei
  main_url: "https://www.froehlichundfrei.de/"
  url: "https://www.froehlichundfrei.de/"
  featured: false
  categories:
    - Web Development
    - Blog
    - Open Source
- title: How to GraphQL
  main_url: "https://www.howtographql.com/"
  url: "https://www.howtographql.com/"
  source_url: "https://github.com/howtographql/howtographql"
  featured: false
  categories:
    - Documentation
    - Web Development
    - Open Source
- title: OnCallogy
  main_url: "https://www.oncallogy.com/"
  url: "https://www.oncallogy.com/"
  featured: false
  categories:
    - Marketing
    - Healthcare
- title: Ryan Wiemer's Portfolio
  main_url: "https://www.ryanwiemer.com/"
  url: "https://www.ryanwiemer.com/knw-photography/"
  source_url: "https://github.com/ryanwiemer/rw"
  featured: false
  description: >
    Digital portfolio for Oakland, CA based account manager Ryan Wiemer.
  categories:
    - Portfolio
    - Web Development
    - Design
  built_by: Ryan Wiemer
  built_by_url: "https://www.ryanwiemer.com/"
- title: Ventura Digitalagentur Köln
  main_url: "https://www.ventura-digital.de/"
  url: "https://www.ventura-digital.de/"
  featured: false
  built_by: Ventura Digitalagentur
  categories:
    - Agency
    - Marketing
    - Featured
- title: Azer Koçulu
  main_url: "https://kodfabrik.com/"
  url: "https://kodfabrik.com/photography/"
  featured: false
  categories:
    - Portfolio
    - Photography
    - Web Development
- title: Damir.io
  main_url: "http://damir.io/"
  url: "http://damir.io/"
  source_url: "https://github.com/dvzrd/gatsby-sfiction"
  featured: false
  categories:
    - Blog
- title: Digital Psychology
  main_url: "http://digitalpsychology.io/"
  url: "http://digitalpsychology.io/"
  source_url: "https://github.com/danistefanovic/digitalpsychology.io"
  featured: false
  categories:
    - Education
    - Library
- title: Théâtres Parisiens
  main_url: "http://theatres-parisiens.fr/"
  url: "http://theatres-parisiens.fr/"
  source_url: "https://github.com/phacks/theatres-parisiens"
  featured: false
  categories:
    - Education
    - Entertainment
# - title: William Owen UK Portfolio / Blog
#   main_url: "http://william-owen.co.uk/"
#   url: "http://william-owen.co.uk/"
#   featured: false
#   description: >-
#     Over 20 years experience delivering customer-facing websites, internet-based
#     solutions and creative visual design for a wide range of companies and
#     organisations.
#   categories:
#     - Portfolio
#     - Blog
#   built_by: William Owen
#   built_by_url: "https://twitter.com/twilowen"
- title: A4 纸网
  main_url: "http://www.a4z.cn/"
  url: "http://www.a4z.cn/price"
  source_url: "https://github.com/hiooyUI/hiooyui.github.io"
  featured: false
  categories:
    - eCommerce
- title: Steve Meredith's Portfolio
  main_url: "http://www.stevemeredith.com/"
  url: "http://www.stevemeredith.com/"
  featured: false
  categories:
    - Portfolio
- title: API Platform
  main_url: "https://api-platform.com/"
  url: "https://api-platform.com/"
  source_url: "https://github.com/api-platform/website"
  featured: false
  categories:
    - Documentation
    - Web Development
    - Open Source
    - Library
- title: Artivest
  main_url: "https://artivest.co/"
  url: "https://artivest.co/what-we-do/for-advisors-and-investors/"
  featured: false
  categories:
    - Marketing
    - Blog
    - Documentation
    - Finance
- title: The Audacious Project
  main_url: "https://audaciousproject.org/"
  url: "https://audaciousproject.org/"
  featured: false
  categories:
    - Nonprofit
- title: Dustin Schau's Blog
  main_url: "https://blog.dustinschau.com/"
  url: "https://blog.dustinschau.com/"
  source_url: "https://github.com/dschau/blog"
  featured: false
  categories:
    - Blog
    - Web Development
- title: iContract Blog
  main_url: "https://blog.icontract.co.uk/"
  url: "http://blog.icontract.co.uk/"
  featured: false
  categories:
    - Blog
- title: BRIIM
  main_url: "https://bri.im/"
  url: "https://bri.im/"
  featured: false
  description: >-
    BRIIM is a movement to enable JavaScript enthusiasts and web developers in
    machine learning. Learn about artificial intelligence and data science, two
    fields which are governed by machine learning, in JavaScript. Take it right
    to your browser with WebGL.
  categories:
    - Education
    - Web Development
    - Technology
- title: Caddy Smells Like Trees
  main_url: "https://caddysmellsliketrees.ru"
  url: "https://caddysmellsliketrees.ru/en"
  source_url: "https://github.com/podabed/caddysmellsliketrees.github.io"
  description: >-
    We play soul-searching songs for every day. They are merging in our forests
    in such a way that it is difficult to separate them from each other, and
    between them bellow bold deer poems.
  categories:
    - Music
    - Gallery
  built_by: Dmitrij Podabed, Alexander Nikitin
  built_by_url: https://podabed.org
  featured: false
- title: Calpa's Blog
  main_url: "https://calpa.me/"
  url: "https://calpa.me/"
  source_url: "https://github.com/calpa/blog"
  featured: false
  categories:
    - Blog
    - Web Development
- title: Chocolate Free
  main_url: "https://chocolate-free.com/"
  url: "https://chocolate-free.com/"
  source_url: "https://github.com/Khaledgarbaya/chocolate-free-website"
  featured: false
  description: "A full time foodie \U0001F60D a forever Parisian \"patisserie\" lover and \U0001F382 \U0001F369 \U0001F370 \U0001F36A explorer and finally an under construction #foodblogger #foodblog"
  categories:
    - Blog
    - Food
- title: Code Bushi
  main_url: "https://codebushi.com/"
  url: "https://codebushi.com/"
  featured: false
  description: >-
    Web development resources, trends, & techniques to elevate your coding
    journey.
  categories:
    - Web Development
    - Open Source
    - Blog
  built_by: Hunter Chang
  built_by_url: "https://hunterchang.com/"
- title: Daniel Hollcraft
  main_url: "https://danielhollcraft.com/"
  url: "https://danielhollcraft.com/"
  source_url: "https://github.com/danielbh/danielhollcraft.com"
  featured: false
  categories:
    - Web Development
    - Blog
    - Portfolio
- title: Darren Britton's Portfolio
  main_url: "https://darrenbritton.com/"
  url: "https://darrenbritton.com/"
  source_url: "https://github.com/darrenbritton/darrenbritton.github.io"
  featured: false
  categories:
    - Web Development
    - Portfolio
- title: Dave Lindberg Marketing & Design
  url: "https://davelindberg.com/"
  main_url: "https://davelindberg.com/"
  source_url: "https://github.com/Dave-Lindberg/dl-gatsby"
  featured: false
  description: >-
    My work revolves around solving problems for people in business, using
    integrated design and marketing strategies to improve sales, increase brand
    engagement, generate leads and achieve goals.
  categories:
    - Design
    - Featured
    - Marketing
    - Portfolio
- title: Design Systems Weekly
  main_url: "https://designsystems.email/"
  url: "https://designsystems.email/"
  featured: false
  categories:
    - Education
    - Web Development
- title: Dalbinaco's Website
  main_url: "https://dlbn.co/en/"
  url: "https://dlbn.co/en/"
  source_url: "https://github.com/dalbinaco/dlbn.co"
  featured: false
  categories:
    - Portfolio
    - Web Development
- title: mParticle's Documentation
  main_url: "https://docs.mparticle.com/"
  url: "https://docs.mparticle.com/"
  featured: false
  categories:
    - Web Development
    - Documentation
- title: Doopoll
  main_url: "https://doopoll.co/"
  url: "https://doopoll.co/"
  featured: false
  categories:
    - Marketing
    - Technology
- title: ERC dEX
  main_url: "https://ercdex.com/"
  url: "https://ercdex.com/aqueduct"
  featured: false
  categories:
    - Marketing
- title: Fabian Schultz' Portfolio
  main_url: "https://fabianschultz.com/"
  url: "https://fabianschultz.com/"
  source_url: "https://github.com/fabe/site"
  featured: false
  description: >-
    Hello, I’m Fabian — a product designer and developer based in Potsdam,
    Germany. I’ve been working both as a product designer and frontend developer
    for over 5 years now. I particularly enjoy working with companies that try
    to meet broad and unique user needs.
  categories:
    - Portfolio
    - Web Development
  built_by: Fabian Schultz
  built_by_url: "https://fabianschultz.com/"
- title: CalState House Manager
  description: >
    Home service membership that offers proactive and on-demand maintenance for
    homeowners
  main_url: "https://housemanager.calstate.aaa.com/"
  url: "https://housemanager.calstate.aaa.com/"
  categories:
    - Insurance
- title: The freeCodeCamp Guide
  main_url: "https://guide.freecodecamp.org/"
  url: "https://guide.freecodecamp.org/"
  source_url: "https://github.com/freeCodeCamp/guide"
  featured: false
  categories:
    - Web Development
    - Documentation
- title: High School Hackathons
  main_url: "https://hackathons.hackclub.com/"
  url: "https://hackathons.hackclub.com/"
  source_url: "https://github.com/hackclub/hackathons"
  featured: false
  categories:
    - Education
    - Web Development
- title: Hapticmedia
  main_url: "https://hapticmedia.fr/en/"
  url: "https://hapticmedia.fr/en/"
  featured: false
  categories:
    - Agency
- title: heml.io
  main_url: "https://heml.io/"
  url: "https://heml.io/"
  source_url: "https://github.com/SparkPost/heml.io"
  featured: false
  categories:
    - Documentation
    - Web Development
    - Open Source
- title: Juliette Pretot's Portfolio
  main_url: "https://juliette.sh/"
  url: "https://juliette.sh/"
  featured: false
  categories:
    - Web Development
    - Portfolio
    - Blog
- title: Kris Hedstrom's Portfolio
  main_url: "https://k-create.com/"
  url: "https://k-create.com/portfolio/"
  source_url: "https://github.com/kristofferh/kristoffer"
  featured: false
  description: >-
    Hey. I’m Kris. I’m an interactive designer / developer. I grew up in Umeå,
    in northern Sweden, but I now live in Brooklyn, NY. I am currently enjoying
    a hybrid Art Director + Lead Product Engineer role at a small startup called
    Nomad Health. Before that, I was a Product (Engineering) Manager at Tumblr.
    Before that, I worked at agencies. Before that, I was a baby. I like to
    design things, and then I like to build those things. I occasionally take on
    freelance projects. Feel free to get in touch if you have an interesting
    project that you want to collaborate on. Or if you just want to say hello,
    that’s cool too.
  categories:
    - Portfolio
  built_by: Kris Hedstrom
  built_by_url: "https://k-create.com/"
- title: knpw.rs
  main_url: "https://knpw.rs/"
  url: "https://knpw.rs/"
  source_url: "https://github.com/knpwrs/knpw.rs"
  featured: false
  categories:
    - Blog
    - Web Development
- title: Kostas Bariotis' Blog
  main_url: "https://kostasbariotis.com/"
  url: "https://kostasbariotis.com/"
  source_url: "https://github.com/kbariotis/kostasbariotis.com"
  featured: false
  categories:
    - Blog
    - Portfolio
    - Web Development
- title: LaserTime Clinic
  main_url: "https://lasertime.ru/"
  url: "https://lasertime.ru/"
  source_url: "https://github.com/oleglegun/lasertime"
  featured: false
  categories:
    - Marketing
- title: Jason Lengstorf
  main_url: "https://lengstorf.com"
  url: "https://lengstorf.com"
  source_url: "https://github.com/jlengstorf/lengstorf.com"
  featured: false
  categories:
    - Blog
  built_by: Jason Lengstorf
  built_by_url: "https://github.com/jlengstorf"
- title: Mannequin.io
  main_url: "https://mannequin.io/"
  url: "https://mannequin.io/"
  source_url: "https://github.com/LastCallMedia/Mannequin/tree/master/site"
  featured: false
  categories:
    - Open Source
    - Web Development
    - Documentation
- title: manu.ninja
  main_url: "https://manu.ninja/"
  url: "https://manu.ninja/"
  source_url: "https://github.com/Lorti/manu.ninja"
  featured: false
  description: >-
    manu.ninja is the personal blog of Manuel Wieser, where he talks about
    frontend development, games and digital art
  categories:
    - Blog
    - Technology
    - Web Development
- title: Fabric
  main_url: "https://meetfabric.com/"
  url: "https://meetfabric.com/"
  featured: false
  categories:
    - Marketing
    - Insurance
- title: Nexit
  main_url: "https://nexit.sk/"
  url: "https://nexit.sk/references"
  featured: false
  categories:
    - Web Development
- title: Open FDA
  description: >
    Provides APIs and raw download access to a number of high-value, high
    priority and scalable structured datasets, including adverse events, drug
    product labeling, and recall enforcement reports.
  main_url: "https://open.fda.gov/"
  url: "https://open.fda.gov/"
  source_url: "https://github.com/FDA/open.fda.gov"
  featured: false
  categories:
    - Government
    - Open Source
    - Web Development
    - API
    - Data
- title: NYC Planning Labs (New York City Department of City Planning)
  main_url: "https://planninglabs.nyc/"
  url: "https://planninglabs.nyc/about/"
  source_url: "https://github.com/NYCPlanning/"
  featured: false
  description: >-
    We work with New York City's Urban Planners to deliver impactful, modern
    technology tools.
  categories:
    - Open Source
    - Government
- title: Pravdomil
  main_url: "https://pravdomil.com/"
  url: "https://pravdomil.com/"
  source_url: "https://github.com/pravdomil/pravdomil.com"
  featured: false
  description: >-
    I’ve been working both as a product designer and frontend developer for over
    5 years now. I particularly enjoy working with companies that try to meet
    broad and unique user needs.
  categories:
    - Portfolio
- title: Preston Richey Portfolio / Blog
  main_url: "https://prestonrichey.com/"
  url: "https://prestonrichey.com/"
  source_url: "https://github.com/prichey/prestonrichey.com"
  featured: false
  categories:
    - Web Development
    - Portfolio
    - Blog
- title: Landing page of Put.io
  main_url: "https://put.io/"
  url: "https://put.io/"
  featured: false
  categories:
    - eCommerce
    - Technology
- title: The Rick and Morty API
  main_url: "https://rickandmortyapi.com/"
  url: "https://rickandmortyapi.com/"
  built_by: Axel Fuhrmann
  built_by_url: "https://axelfuhrmann.com/"
  featured: false
  categories:
    - Web Development
    - Entertainment
    - Documentation
    - Open Source
    - API
- title: Santa Compañía Creativa
  main_url: "https://santacc.es/"
  url: "https://santacc.es/"
  source_url: "https://github.com/DesarrolloWebSantaCC/santacc-web"
  featured: false
  categories:
    - Agency
- title: Sean Coker's Blog
  main_url: "https://sean.is/"
  url: "https://sean.is/"
  featured: false
  categories:
    - Blog
    - Portfolio
    - Web Development
- title: Several Levels
  main_url: "https://severallevels.io/"
  url: "https://severallevels.io/"
  source_url: "https://github.com/Harrison1/several-levels"
  featured: false
  categories:
    - Agency
    - Web Development
- title: Simply
  main_url: "https://simply.co.za/"
  url: "https://simply.co.za/"
  featured: false
  categories:
    - Marketing
    - Insurance
- title: Storybook
  main_url: "https://storybook.js.org/"
  url: "https://storybook.js.org/"
  source_url: "https://github.com/storybooks/storybook"
  featured: false
  categories:
    - Web Development
    - Open Source
- title: Vibert Thio's Portfolio
  main_url: "https://vibertthio.com/portfolio/"
  url: "https://vibertthio.com/portfolio/projects/"
  source_url: "https://github.com/vibertthio/portfolio"
  featured: false
  categories:
    - Portfolio
    - Web Development
- title: VisitGemer
  main_url: "https://visitgemer.sk/"
  url: "https://visitgemer.sk/"
  featured: false
  categories:
    - Marketing
- title: Bricolage.io
  main_url: "https://www.bricolage.io/"
  url: "https://www.bricolage.io/"
  source_url: "https://github.com/KyleAMathews/blog"
  featured: false
  categories:
    - Blog
- title: Charles Pinnix Website
  main_url: "https://www.charlespinnix.com/"
  url: "https://www.charlespinnix.com/"
  featured: false
  description: >-
    I’m a senior frontend engineer with 8 years of experience building websites
    and web applications. I’m interested in leading creative, multidisciplinary
    engineering teams. I’m a creative technologist, merging photography, art,
    and design into engineering and visa versa. I take a pragmatic,
    product-oriented approach to development, allowing me to see the big picture
    and ensuring quality products are completed on time. I have a passion for
    modern frontend JavaScript frameworks such as React and Vue, and I have
    substantial experience on the backend with an interest in Node and
    container based deployment with Docker and AWS.
  categories:
    - Portfolio
    - Web Development
- title: Charlie Harrington's Blog
  main_url: "https://www.charlieharrington.com/"
  url: "https://www.charlieharrington.com/"
  source_url: "https://github.com/whatrocks/blog"
  featured: false
  categories:
    - Blog
    - Web Development
    - Music
- title: Developer Ecosystem
  main_url: "https://www.developerecosystem.com/"
  url: "https://www.developerecosystem.com/"
  featured: false
  categories:
    - Blog
    - Web Development
- title: Gabriel Adorf's Portfolio
  main_url: "https://www.gabrieladorf.com/"
  url: "https://www.gabrieladorf.com/"
  source_url: "https://github.com/gabdorf/gabriel-adorf-portfolio"
  featured: false
  categories:
    - Portfolio
    - Web Development
- title: greglobinski.com
  main_url: "https://www.greglobinski.com/"
  url: "https://www.greglobinski.com/"
  source_url: "https://github.com/greglobinski/www.greglobinski.com"
  featured: false
  categories:
    - Portfolio
    - Web Development
- title: I am Putra
  main_url: "https://www.iamputra.com/"
  url: "https://www.iamputra.com/"
  featured: false
  categories:
    - Portfolio
    - Web Development
    - Blog
- title: In Sowerby Bridge
  main_url: "https://www.insowerbybridge.co.uk/"
  url: "https://www.insowerbybridge.co.uk/"
  featured: false
  categories:
    - Marketing
    - Government
- title: JavaScript Stuff
  main_url: "https://www.javascriptstuff.com/"
  url: "https://www.javascriptstuff.com/"
  featured: false
  categories:
    - Education
    - Web Development
    - Library
- title: Ledgy
  main_url: "https://www.ledgy.com/"
  url: "https://github.com/morloy/ledgy.com"
  featured: false
  categories:
    - Marketing
    - Finance
- title: Alec Lomas's Portfolio / Blog
  main_url: "https://www.lowmess.com/"
  url: "https://www.lowmess.com/"
  source_url: "https://github.com/lowmess/lowmess"
  featured: false
  categories:
    - Web Development
    - Blog
    - Portfolio
- title: Michele Mazzucco's Portfolio
  main_url: "https://www.michelemazzucco.it/"
  url: "https://www.michelemazzucco.it/"
  source_url: "https://github.com/michelemazzucco/michelemazzucco.it"
  featured: false
  categories:
    - Portfolio
- title: Orbit FM Podcasts
  main_url: "https://www.orbit.fm/"
  url: "https://www.orbit.fm/"
  source_url: "https://github.com/agarrharr/orbit.fm"
  featured: false
  categories:
    - Podcast
- title: Prosecco Springs
  main_url: "https://www.proseccosprings.com/"
  url: "https://www.proseccosprings.com/"
  featured: false
  categories:
    - Food
    - Blog
    - Marketing
- title: Verious
  main_url: "https://www.verious.io/"
  url: "https://www.verious.io/"
  source_url: "https://github.com/cpinnix/verious"
  featured: false
  categories:
    - Web Development
- title: Yisela
  main_url: "https://www.yisela.com/"
  url: "https://www.yisela.com/tetris-against-trauma-gaming-as-therapy/"
  featured: false
  categories:
    - Blog
- title: YouFoundRon.com
  main_url: "https://www.youfoundron.com/"
  url: "https://www.youfoundron.com/"
  source_url: "https://github.com/rongierlach/yfr-dot-com"
  featured: false
  categories:
    - Portfolio
    - Web Development
    - Blog
- title: yerevancoder
  main_url: "https://yerevancoder.com/"
  url: "https://forum.yerevancoder.com/categories"
  source_url: "https://github.com/yerevancoder/yerevancoder.github.io"
  featured: false
  categories:
    - Blog
    - Web Development
- title: Ease
  main_url: "https://www.ease.com/"
  url: "https://www.ease.com/"
  featured: false
  categories:
    - Marketing
    - Healthcare
- title: Policygenius
  main_url: "https://www.policygenius.com/"
  url: "https://www.policygenius.com/"
  featured: false
  categories:
    - Marketing
    - Healthcare
- title: Moteefe
  main_url: "http://www.moteefe.com/"
  url: "http://www.moteefe.com/"
  featured: false
  categories:
    - Marketing
    - Agency
    - Technology
- title: Athelas
  main_url: "http://www.athelas.com/"
  url: "http://www.athelas.com/"
  featured: false
  categories:
    - Marketing
    - Healthcare
- title: Pathwright
  main_url: "http://www.pathwright.com/"
  url: "http://www.pathwright.com/"
  featured: false
  categories:
    - Marketing
    - Education
- title: Lucid
  main_url: "https://www.golucid.co/"
  url: "https://www.golucid.co/"
  featured: false
  categories:
    - Marketing
    - Technology
- title: Bench
  main_url: "http://www.bench.co/"
  url: "http://www.bench.co/"
  featured: false
  categories:
    - Marketing
- title: Union Plus Credit Card
  main_url: "http://www.unionpluscard.com"
  url: "https://unionplus.capitalone.com/"
  featured: false
  categories:
    - Marketing
    - Finance
- title: Gin Lane
  main_url: "http://www.ginlane.com/"
  url: "https://www.ginlane.com/"
  featured: false
  categories:
    - Web Development
    - Agency
- title: Marmelab
  main_url: "https://marmelab.com/en/"
  url: "https://marmelab.com/en/"
  featured: false
  categories:
    - Web Development
    - Agency
- title: Fusion Media Group
  main_url: "http://thefmg.com/"
  url: "http://thefmg.com/"
  featured: false
  categories:
    - Entertainment
    - News
- title: Dovetail
  main_url: "https://dovetailapp.com/"
  url: "https://dovetailapp.com/"
  featured: false
  categories:
    - Marketing
    - Technology
- title: F1 Vision
  main_url: "https://www.f1vision.com/"
  url: "https://www.f1vision.com/"
  featured: false
  categories:
    - Marketing
    - Entertainment
    - Technology
    - eCommerce
- title: Yuuniworks Portfolio / Blog
  main_url: "https://www.yuuniworks.com/"
  url: "https://www.yuuniworks.com/"
  source_url: "https://github.com/junkboy0315/yuuni-web"
  featured: false
  categories:
    - Portfolio
    - Web Development
    - Blog
- title: The Bastion Bot
  main_url: "https://bastionbot.org/"
  url: "https://bastionbot.org/"
  source_url: "https://github.com/TheBastionBot/Bastion-Website"
  description: Give awesome perks to your Discord server!
  featured: false
  categories:
    - Open Source
    - Technology
    - Documentation
    - Bot
    - Community
  built_by: Sankarsan Kampa
  built_by_url: "https://sankarsankampa.com"
- title: Smakosh
  main_url: "https://smakosh.com/"
  url: "https://smakosh.com/"
  source_url: "https://github.com/smakosh/smakosh.com"
  featured: false
  categories:
    - Portfolio
    - Web Development
# - title: Philipp Czernitzki - Blog/Website
#   main_url: "http://philippczernitzki.me/"
#   url: "http://philippczernitzki.me/"
#   featured: false
#   categories:
#     - Portfolio
#     - Web Development
#     - Blog
- title: WebGazer
  main_url: "https://www.webgazer.io/"
  url: "https://www.webgazer.io/"
  featured: false
  categories:
    - Marketing
    - Web Development
    - Technology
- title: Joe Seifi's Blog
  main_url: "http://seifi.org/"
  url: "http://seifi.org/"
  featured: false
  categories:
    - Portfolio
    - Web Development
    - Blog

- title: LekoArts
  main_url: "https://www.lekoarts.de"
  url: "https://www.lekoarts.de"
  source_url: "https://github.com/LekoArts/portfolio"
  featured: false
  built_by: LekoArts
  built_by_url: "https://github.com/LekoArts"
  description: >-
    Hi, I'm Lennart — a self-taught and passionate graphic/web designer &
    frontend developer based in Darmstadt, Germany. I love it to realize complex
    projects in a creative manner and face new challenges. Since 6 years I do
    graphic design, my love for frontend development came up 3 years ago. I
    enjoy acquiring new skills and cementing this knowledge by writing blogposts
    and creating tutorials.
  categories:
    - Portfolio
    - Blog
    - Design
    - Web Development
    - Freelance
- title: 杨二小的博客
  main_url: "https://blog.yangerxiao.com/"
  url: "https://blog.yangerxiao.com/"
  source_url: "https://github.com/zerosoul/blog.yangerxiao.com"
  featured: false
  categories:
    - Blog
    - Portfolio
- title: MOTTO x MOTTO
  main_url: "https://mottox2.com"
  url: "https://mottox2.com"
  source_url: "https://github.com/mottox2/website"
  description: Web developer / UI Desinger in Tokyo Japan.
  featured: false
  categories:
    - Blog
    - Portfolio
  built_by: mottox2
  built_by_url: "https://mottox2.com"
- title: Pride of the Meadows
  main_url: "https://www.prideofthemeadows.com/"
  url: "https://www.prideofthemeadows.com/"
  featured: false
  categories:
    - eCommerce
    - Food
    - Blog
- title: Michael Uloth
  main_url: "https://www.michaeluloth.com"
  url: "https://www.michaeluloth.com"
  featured: false
  description: Michael Uloth is a web developer, opera singer, and the creator of Up and Running Tutorials.
  categories:
    - Portfolio
    - Web Development
    - Music
  built_by: Michael Uloth
  built_by_url: "https://www.michaeluloth.com"
- title: Spacetime
  main_url: "https://www.heyspacetime.com/"
  url: "https://www.heyspacetime.com/"
  featured: false
  description: >-
    Spacetime is a Dallas-based digital experience agency specializing in web,
    app, startup, and digital experience creation.
  categories:
    - Marketing
    - Portfolio
    - Agency
    - Featured
  built_by: Spacetime
  built_by_url: "https://www.heyspacetime.com/"
- title: Eric Jinks
  main_url: "https://ericjinks.com/"
  url: "https://ericjinks.com/"
  featured: false
  description: "Software engineer / web developer from the Gold Coast, Australia."
  categories:
    - Portfolio
    - Blog
    - Web Development
    - Technology
  built_by: Eric Jinks
  built_by_url: "https://ericjinks.com/"
- title: GaiAma - We are wildlife
  main_url: "https://www.gaiama.org/"
  url: "https://www.gaiama.org/"
  featured: false
  description: >-
    We founded the GaiAma conservation organization to protect wildlife in Perú
    and to create an example of a permaculture neighborhood, living
    symbiotically with the forest - because reforestation is just the beginning
  categories:
    - Nonprofit
    - Marketing
    - Blog
  source_url: "https://github.com/GaiAma/gaiama.org"
  built_by: GaiAma
  built_by_url: "https://www.gaiama.org/"
- title: Healthcare Logic
  main_url: "https://www.healthcarelogic.com/"
  url: "https://www.healthcarelogic.com/"
  featured: false
  description: >-
    Revolutionary technology that empowers clinical and managerial leaders to
    collaborate with clarity.
  categories:
    - Marketing
    - Healthcare
    - Technology
  built_by: Thrive
  built_by_url: "https://thriveweb.com.au/"
- title: Evergov
  main_url: "https://evergov.com/"
  url: "https://evergov.com/"
  featured: false
  description: Finding local government services made easier.
  categories:
    - Directory
    - Government
    - Technology
  source_url: "https://github.com/WeOpenly/localgov.fyi"
  built_by: Evergov
  built_by_url: "https://evergov.com/about/"
- title: Kata.ai Documentation
  main_url: "https://docs.kata.ai/"
  url: "https://docs.kata.ai/"
  source_url: "https://github.com/kata-ai/kata-platform-docs"
  featured: false
  description: >-
    Documentation website for the Kata Platform, an all-in-one platform for
    building chatbots using AI technologies.
  categories:
    - Documentation
    - Technology
- title: goalgetters
  main_url: "https://goalgetters.space/"
  url: "https://goalgetters.space/"
  featured: false
  description: >-
    goalgetters is a source of inspiration for people who want to change their
    career. We offer articles, success stories and expert interviews on how to
    find a new passion and how to implement change.
  categories:
    - Blog
    - Education
    - Personal Development
  built_by: "Stephanie Langers (content), Adrian Wenke (development)"
  built_by_url: "https://twitter.com/AdrianWenke"
- title: Zensum
  main_url: "https://zensum.se/"
  url: "https://zensum.se/"
  featured: false
  description: >-
    Borrow money quickly and safely through Zensum. We compare Sweden's leading
    banks and credit institutions. Choose from multiple offers and lower your
    monthly cost. [Translated from Swedish]
  categories:
    - Technology
    - Finance
    - Marketing
  built_by: Bejamas.io
  built_by_url: "https://bejamas.io/"
- title: StatusHub - Easy to use Hosted Status Page Service
  main_url: "https://statushub.com/"
  url: "https://statushub.com/"
  featured: false
  description: >-
    Set up your very own service status page in minutes with StatusHub. Allow
    customers to subscribe to be updated automatically.
  categories:
    - Technology
    - Marketing
  built_by: Bejamas.io
  built_by_url: "https://bejamas.io/"
- title: Matthias Kretschmann Portfolio
  main_url: "https://matthiaskretschmann.com/"
  url: "https://matthiaskretschmann.com/"
  source_url: "https://github.com/kremalicious/portfolio"
  featured: false
  description: Portfolio of designer & developer Matthias Kretschmann.
  categories:
    - Portfolio
    - Web Development
  built_by: Matthias Kretschmann
  built_by_url: "https://matthiaskretschmann.com/"
- title: Iron Cove Solutions
  main_url: "https://ironcovesolutions.com/"
  url: "https://ironcovesolutions.com/"
  description: >-
    Iron Cove Solutions is a cloud based consulting firm. We help companies
    deliver a return on cloud usage by applying best practices
  categories:
    - Technology
    - Web Development
  built_by: Iron Cove Solutions
  built_by_url: "https://ironcovesolutions.com/"
  featured: false
- title: Eventos orellana
  description: >-
    Somos una empresa dedicada a brindar asesoría personalizada y profesional
    para la elaboración y coordinación de eventos sociales y empresariales.
  main_url: "https://eventosorellana.com/"
  url: "https://eventosorellana.com/"
  featured: false
  categories:
    - Gallery
  built_by: Codedebug
  built_by_url: "https://codedebug.co/"
- title: Moetez Chaabene Portfolio / Blog
  main_url: "https://moetez.me/"
  url: "https://moetez.me/"
  source_url: "https://github.com/moetezch/moetez.me"
  featured: false
  description: Portfolio of Moetez Chaabene
  categories:
    - Portfolio
    - Web Development
    - Blog
  built_by: Moetez Chaabene
  built_by_url: "https://twitter.com/moetezch"
- title: Nikita
  description: >-
    Automation of system deployments in Node.js for applications and
    infrastructures.
  main_url: "https://nikita.js.org/"
  url: "https://nikita.js.org/"
  source_url: "https://github.com/adaltas/node-nikita"
  categories:
    - Documentation
    - Open Source
    - Technology
  built_by: David Worms
  built_by_url: "http://www.adaltas.com"
  featured: false
- title: Gourav Sood Blog & Portfolio
  main_url: "https://www.gouravsood.com/"
  url: "https://www.gouravsood.com/"
  featured: false
  categories:
    - Blog
    - Portfolio
  built_by: Gourav Sood
  built_by_url: "https://www.gouravsood.com/"
- title: Jonas Tebbe Portfolio
  description: |
    Hey, I’m Jonas and I create digital products.
  main_url: "https://jonastebbe.com"
  url: "https://jonastebbe.com"
  categories:
    - Portfolio
  built_by: Jonas Tebbe
  built_by_url: "http://twitter.com/jonastebbe"
  featured: false
- title: Parker Sarsfield Portfolio
  description: |
    I'm Parker, a software engineer and sneakerhead.
  main_url: "https://parkersarsfield.com"
  url: "https://parkersarsfield.com"
  categories:
    - Blog
    - Portfolio
  built_by: Parker Sarsfield
  built_by_url: "https://parkersarsfield.com"
- title: Frontend web development with Greg
  description: |
    JavaScript, GatsbyJS, ReactJS, CSS in JS... Let's learn some stuff together.
  main_url: "https://dev.greglobinski.com"
  url: "https://dev.greglobinski.com"
  categories:
    - Blog
    - Web Development
  built_by: Greg Lobinski
  built_by_url: "https://github.com/greglobinski"
- title: Insomnia
  description: |
    Desktop HTTP and GraphQL client for developers
  main_url: "https://insomnia.rest/"
  url: "https://insomnia.rest/"
  categories:
    - Blog
  built_by: Gregory Schier
  built_by_url: "https://schier.co"
  featured: false
- title: Timeline Theme Portfolio
  description: |
    I'm Aman Mittal, a software developer.
  main_url: "https://amanhimself.dev/"
  url: "https://amanhimself.dev/"
  categories:
    - Web Development
    - Portfolio
  built_by: Aman Mittal
  built_by_url: "https://amanhimself.dev/"
- title: Ocean artUp
  description: >
    Science outreach site built using styled-components and Contentful. It
    presents the research project "Ocean artUp" funded by an Advanced Grant of
    the European Research Council to explore the possible benefits of artificial
    uplift of nutrient-rich deep water to the ocean’s sunlit surface layer.
  main_url: "https://ocean-artup.eu"
  url: "https://ocean-artup.eu"
  source_url: "https://github.com/janosh/ocean-artup"
  categories:
    - Science
    - Education
    - Blog
  built_by: Janosh Riebesell
  built_by_url: "https://janosh.io"
  featured: false
- title: Ryan Fitzgerald
  description: |
    Personal portfolio and blog for Ryan Fitzgerald
  main_url: "https://ryanfitzgerald.ca/"
  url: "https://ryanfitzgerald.ca/"
  categories:
    - Web Development
    - Portfolio
  built_by: Ryan Fitzgerald
  built_by_url: "https://github.com/RyanFitzgerald"
  featured: false
- title: Kaizen
  description: |
    Content Marketing, PR & SEO Agency in London
  main_url: "https://www.kaizen.co.uk/"
  url: "https://www.kaizen.co.uk/"
  categories:
    - Agency
    - Blog
    - Design
    - Web Development
    - SEO
  built_by: Bogdan Stanciu
  built_by_url: "https://github.com/b0gd4n"
  featured: false
- title: HackerOne Platform Documentation
  description: |
    HackerOne's Product Documentation Center!
  url: "https://docs.hackerone.com/"
  main_url: "https://docs.hackerone.com/"
  categories:
    - Documentation
    - Security
  featured: false
- title: Patreon Partners
  description: |
    Resources and products to help you do more with Patreon.
  url: "https://partners.patreon.com/"
  main_url: "https://partners.patreon.com/"
  categories:
    - Directory
  featured: false
- title: Curbside
  description: |
    Connecting Stores with Mobile Customers
  main_url: "https://curbside.com/"
  url: "https://curbside.com/"
  categories:
    - Mobile Commerce
  featured: false
- title: Mux Video
  description: |
    API to video hosting and streaming
  main_url: "https://mux.com/"
  url: "https://mux.com/"
  categories:
    - Video
    - Hosting
    - Streaming
    - API
  featured: false
- title: Swapcard
  description: >
    The easiest way for event organizers to instantly connect people, build a
    community of attendees and exhibitors, and increase revenue over time
  main_url: "https://www.swapcard.com/"
  url: "https://www.swapcard.com/"
  categories:
    - Event
    - Community
    - Personal Training
    - Marketing
  built_by: Swapcard
  built_by_url: "https://www.swapcard.com/"
  featured: false
- title: Kalix
  description: >
    Kalix is perfect for healthcare professionals starting out in private
    practice, to those with an established clinic.
  main_url: "https://www.kalixhealth.com/"
  url: "https://www.kalixhealth.com/"
  categories:
    - Healthcare
  featured: false
- title: Hubba
  description: |
    Buy wholesale products from thousands of independent, verified Brands.
  main_url: "https://join.hubba.com/"
  url: "https://join.hubba.com/"
  categories:
    - eCommerce
  featured: false
- title: HyperPlay
  description: |
    In Asean's 1st Ever LOL Esports X Music Festival
  main_url: "https://hyperplay.leagueoflegends.com/"
  url: "https://hyperplay.leagueoflegends.com/"
  categories:
    - Video Games
    - Music
  featured: false
- title: Bad Credit Loans
  description: |
    Get the funds you need, from $250-$5,000
  main_url: "https://www.creditloan.com/"
  url: "https://www.creditloan.com/"
  categories:
    - Loans
  featured: false
- title: Financial Center
  description: >
    Member-owned, not-for-profit, co-operative whose members receive financial
    benefits in the form of lower loan rates, higher savings rates, and lower
    fees than banks.
  main_url: "https://fcfcu.com/"
  url: "https://fcfcu.com/"
  categories:
    - Loans
    - Finance
    - Nonprofit
    - Banking
    - Business
    - Education
  built_by: "https://fcfcu.com/"
  built_by_url: "https://fcfcu.com/"
  featured: false
- title: Office of Institutional Research and Assessment
  description: |
    Good Data, Good Decisions
  main_url: "http://oira.ua.edu/"
  url: "http://oira.ua.edu/"
  categories:
    - Data
  featured: false
- title: The Telegraph Premium
  description: |
    Exclusive stories from award-winning journalists
  main_url: "https://premium.telegraph.co.uk/"
  url: "https://premium.telegraph.co.uk/"
  categories:
    - Newspaper
  featured: false
- title: html2canvas
  description: |
    Screenshots with JavaScript
  main_url: "http://html2canvas.hertzen.com/"
  url: "http://html2canvas.hertzen.com/"
  source_url: "https://github.com/niklasvh/html2canvas/tree/master/www"
  categories:
    - JavaScript
    - Documentation
  built_by: Niklas von Hertzen
  built_by_url: "http://hertzen.com/"
  featured: false
- title: Dato CMS
  description: |
    The API-based CMS your editors will love
  main_url: "https://www.datocms.com/"
  url: "https://www.datocms.com/"
  categories:
    - CMS
    - API
  featured: false
- title: Half Electronics
  description: |
    Personal website
  main_url: "https://www.halfelectronic.com/"
  url: "https://www.halfelectronic.com/"
  categories:
    - Blog
    - Electronics
  built_by: Fernando Poumian
  built_by_url: "https://github.com/fpoumian/halfelectronic.com"
  featured: false
- title: Frithir Software Development
  main_url: "https://frithir.com/"
  url: "https://frithir.com/"
  featured: false
  description: "I DRINK COFFEE, WRITE CODE AND IMPROVE MY DEVELOPMENT SKILLS EVERY DAY."
  categories:
    - Design
    - Web Development
  built_by: Frithir
  built_by_url: "https://Frithir.com/"
- title: Unow
  main_url: "https://www.unow.fr/"
  url: "https://www.unow.fr/"
  categories:
    - Education
    - Marketing
  featured: false
- title: Peter Hironaka
  description: |
    Freelance Web Developer based in Los Angeles.
  main_url: "https://peterhironaka.com/"
  url: "https://peterhironaka.com/"
  categories:
    - Portfolio
    - Web Development
  built_by: Peter Hironaka
  built_by_url: "https://github.com/PHironaka"
  featured: false
- title: Michael McQuade
  description: |
    Personal website and blog for Michael McQuade
  main_url: "https://giraffesyo.io"
  url: "https://giraffesyo.io"
  categories:
    - Blog
  built_by: Michael McQuade
  built_by_url: "https://github.com/giraffesyo"
  featured: false
- title: Haacht Brewery
  description: |
    Corporate website for Haacht Brewery. Designed and Developed by Gafas.
  main_url: "https://haacht.com/en/"
  url: "https://haacht.com"
  categories:
    - Brewery
  built_by: Gafas
  built_by_url: "https://gafas.be"
  featured: false
- title: StoutLabs
  description: |
    Portfolio of Daniel Stout, freelance developer in East Tennessee.
  main_url: "https://www.stoutlabs.com/"
  url: "https://www.stoutlabs.com/"
  categories:
    - Web Development
    - Portfolio
  built_by: Daniel Stout
  built_by_url: "https://github.com/stoutlabs"
  featured: false
- title: Chicago Ticket Outcomes By Neighborhood
  description: |
    ProPublica data visualization of traffic ticket court outcomes
  categories:
    - News
    - Nonprofit
    - Visualization
  url: >-
    https://projects.propublica.org/graphics/il/il-city-sticker-tickets-maps/ticket-status/?initialWidth=782
  main_url: >-
    https://projects.propublica.org/graphics/il/il-city-sticker-tickets-maps/ticket-status/?initialWidth=782
  built_by: David Eads
  built_by_url: "https://github.com/eads"
  featured: false
- title: Chicago South Side Traffic Ticketing rates
  description: |
    ProPublica data visualization of traffic ticket rates by community
  main_url: >-
    https://projects.propublica.org/graphics/il/il-city-sticker-tickets-maps/ticket-rate/?initialWidth=782
  url: >-
    https://projects.propublica.org/graphics/il/il-city-sticker-tickets-maps/ticket-rate/?initialWidth=782
  categories:
    - News
    - Nonprofit
    - Visualization
  built_by: David Eads
  built_by_url: "https://github.com/eads"
  featured: false
- title: Otsimo
  description: >
    Otsimo is a special education application for children with autism, down
    syndrome and other developmental disabilities.
  main_url: "https://otsimo.com/en/"
  url: "https://otsimo.com/en/"
  categories:
    - Blog
    - Education
  featured: false
- title: Matt Bagni Portfolio 2018
  description: >
    Mostly the result of playing with Gatsby and learning about react and
    graphql. Using the screenshot plugin to showcase the work done for my
    company in the last 2 years, and a good amount of other experiments.
  main_url: "https://mattbag.github.io"
  url: "https://mattbag.github.io"
  categories:
    - Portfolio
  featured: false
- title: Lisa Ye's Blog
  description: |
    Simple blog/portofolio for a fashion designer. Gatsby_v2 + Netlify cms
  main_url: "https://lisaye.netlify.com/"
  url: "https://lisaye.netlify.com/"
  categories:
    - Blog
    - Portfolio
    - Fashion
  featured: false
- title: Artem Sapegin
  description: >
    Little homepage of Artem Sapegin, a frontend developer, passionate
    photographer, coffee drinker and crazy dogs’ owner.
  main_url: "https://sapegin.me/"
  url: "https://sapegin.me/"
  categories:
    - Portfolio
    - Open Source
    - Web Development
  built_by: Artem Sapegin
  built_by_url: "https://github.com/sapegin"
  featured: false
- title: SparkPost Developers
  main_url: "https://developers.sparkpost.com/"
  url: "https://developers.sparkpost.com/"
  source_url: "https://github.com/SparkPost/developers.sparkpost.com"
  categories:
    - Documentation
    - API
  featured: false
- title: Malik Browne Portfolio 2018
  description: >
    The portfolio blog of Malik Browne, a full-stack engineer, foodie, and avid
    blogger/YouTuber.
  main_url: "https://www.malikbrowne.com/about"
  url: "https://www.malikbrowne.com"
  categories:
    - Blog
    - Portfolio
  built_by: Malik Browne
  built_by_url: "https://twitter.com/milkstarz"
  featured: false
- title: Novatics
  description: |
    Digital products that inspire and make a difference
  main_url: "https://www.novatics.com.br"
  url: "https://www.novatics.com.br"
  categories:
    - Portfolio
    - Technology
    - Web Development
  built_by: Novatics
  built_by_url: "https://github.com/Novatics"
  featured: false
- title: Max McKinney
  description: >
    I’m a developer and designer with a focus in web technologies. I build cars
    on the side.
  main_url: "https://maxmckinney.com/"
  url: "https://maxmckinney.com/"
  categories:
    - Portfolio
    - Web Development
    - Design
  built_by: Max McKinney
  featured: false
- title: Stickyard
  description: |
    Make your React component sticky the easy way
  main_url: "https://nihgwu.github.io/stickyard/"
  url: "https://nihgwu.github.io/stickyard/"
  source_url: "https://github.com/nihgwu/stickyard/tree/master/website"
  categories:
    - Web Development
  built_by: Neo Nie
  featured: false
- title: Agata Milik
  description: |
    Website of a Polish psychologist/psychotherapist based in Gdańsk, Poland.
  main_url: "https://agatamilik.pl"
  url: "https://agatamilik.pl"
  categories:
    - Marketing
    - Healthcare
  built_by: Piotr Fedorczyk
  built_by_url: "https://piotrf.pl"
  featured: false
- title: WebPurple
  main_url: "https://www.webpurple.net/"
  url: "https://www.webpurple.net/"
  source_url: "https://github.com/WebPurple/site"
  description: >-
    Site of local (Russia, Ryazan) frontend community. Main purpose is to show
    info about meetups and keep blog.
  categories:
    - Nonprofit
    - Web Development
    - Community
    - Blog
    - Open Source
  built_by: Nikita Kirsanov
  built_by_url: "https://twitter.com/kitos_kirsanov"
  featured: false
- title: Papertrail.io
  description: |
    Inspection Management for the 21st Century
  main_url: "https://www.papertrail.io/"
  url: "https://www.papertrail.io/"
  categories:
    - Marketing
    - Technology
  built_by: Papertrail.io
  built_by_url: "https://www.papertrail.io"
  featured: false
- title: Matt Ferderer
  main_url: "https://mattferderer.com"
  url: "https://mattferderer.com"
  source_url: "https://github.com/mattferderer/gatsbyblog"
  description: >
    {titleofthesite} is a blog built with Gatsby that discusses web related tech
    such as JavaScript, .NET, Blazor & security.
  categories:
    - Blog
    - Web Development
  built_by: Matt Ferderer
  built_by_url: "https://twitter.com/mattferderer"
  featured: false
- title: Sahyadri Open Source Community
  main_url: "https://sosc.org.in"
  url: "https://sosc.org.in"
  source_url: "https://github.com/haxzie/sosc-website"
  description: >
    Official website of Sahyadri Open Source Community for community blog, event
    details and members info.
  categories:
    - Blog
    - Community
    - Open Source
  built_by: Musthaq Ahamad
  built_by_url: "https://github.com/haxzie"
  featured: false
- title: Tech Confessions
  main_url: "https://confessions.tech"
  url: "https://confessions.tech"
  source_url: "https://github.com/JonathanSpeek/tech-confessions"
  description: "A guilt-free place for us to confess our tech sins \U0001F64F\n"
  categories:
    - Community
    - Open Source
  built_by: Jonathan Speek
  built_by_url: "https://speek.design"
  featured: false
- title: Thibault Maekelbergh
  main_url: "https://thibmaek.com"
  url: "https://thibmaek.com"
  source_url: "https://github.com/thibmaek/thibmaek.github.io"
  description: |
    A nice blog about development, Raspberry Pi, plants and probably records.
  categories:
    - Blog
    - Open Source
  built_by: Thibault Maekelbergh
  built_by_url: "https://twitter.com/thibmaek"
  featured: false
- title: LearnReact.design
  main_url: "https://learnreact.design"
  url: "https://learnreact.design"
  description: >
    React Essentials For Designers: A React course tailored for product
    designers, ux designers, ui designers.
  categories:
    - Blog
  built_by: Linton Ye
  built_by_url: "https://twitter.com/lintonye"
- title: Devol’s Dance
  main_url: "https://www.devolsdance.com/"
  url: "https://www.devolsdance.com/"
  description: >
    Devol’s Dance is an invite-only, one-day event celebrating industrial
    robotics, AI, and automation.
  categories:
    - Marketing
    - Technology
  built_by: Corey Ward
  built_by_url: "http://www.coreyward.me/"
  featured: false
- title: Mega House Creative
  main_url: "https://www.megahousecreative.com/"
  url: "https://www.megahousecreative.com/"
  description: >
    Mega House Creative is a digital agency that provides unique goal-oriented
    web marketing solutions.
  categories:
    - Marketing
    - Agency
  built_by: Daniel Robinson
  featured: false
- title: Tobie Marier Robitaille - csc
  main_url: "https://tobiemarierrobitaille.com/"
  url: "https://tobiemarierrobitaille.com/en/"
  description: |
    Portfolio site for director of photography Tobie Marier Robitaille
  categories:
    - Portfolio
    - Gallery
  built_by: Mill3 Studio
  built_by_url: "https://mill3.studio/en/"
  featured: false
- title: Bestvideogame.deals
  main_url: "https://bestvideogame.deals/"
  url: "https://bestvideogame.deals/"
  description: |
    Video game comparison website for the UK, build with GatsbyJS.
  categories:
    - eCommerce
    - Video Games
  built_by: Koen Kamphuis
  built_by_url: "https://koenkamphuis.com/"
  featured: false
- title: Mahipat's Portfolio
  main_url: "https://mojaave.com/"
  url: "https://mojaave.com"
  source_url: "https://github.com/mhjadav/mojaave"
  description: >
    mojaave.com is Mahipat's portfolio, I have developed it using Gatsby v2 and
    Bootstrap, To get in touch with people looking for full-stack developer.
  categories:
    - Portfolio
    - Web Development
  built_by: Mahipat Jadav
  built_by_url: "https://mojaave.com/"
  featured: false
- title: Insights
  main_url: "https://justaskusers.com/"
  url: "https://justaskusers.com/"
  description: >
    Insights helps user experience (UX) researchers conduct their research and
    make sense of the findings.
  categories:
    - User Experience
    - Design
  built_by: Just Ask Users
  built_by_url: "https://justaskusers.com/"
  featured: false
- title: Tensiq
  main_url: "https://tensiq.com"
  url: "https://tensiq.com"
  source_url: "https://github.com/Tensiq/tensiq-site"
  description: >
    Tensiq is an e-Residency startup, that provides development in cutting-edge
    technology while delivering secure, resilient, performant solutions.
  categories:
    - Game Development
    - Web Development
    - Mobile Development
    - Agency
    - Open Source
  built_by: Jens
  built_by_url: "https://github.com/arrkiin"
  featured: false
- title: Mintfort
  main_url: "https://mintfort.com/"
  url: "https://mintfort.com/"
  source_url: "https://github.com/MintFort/mintfort.com"
  description: >
    Mintfort, the first crypto-friendly bank account. Store and manage assets on
    the blockchain.
  categories:
    - Technology
    - Banking
  built_by: Axel Fuhrmann
  built_by_url: "https://axelfuhrmann.com/"
  featured: false
- title: React Native Explorer
  main_url: "https://react-native-explorer.firebaseapp.com"
  url: "https://react-native-explorer.firebaseapp.com"
  description: |
    Explorer React Native packages and examples effortlessly.
  categories:
    - React Native
  featured: false
- title: 500Tech
  main_url: "https://500tech.com/"
  url: "https://500tech.com/"
  featured: false
  categories:
    - Web Development
    - Agency
    - Open Source
- title: eworld
  main_url: "http://eworld.herokuapp.com/"
  url: "http://eworld.herokuapp.com/"
  featured: false
  categories:
    - eCommerce
    - Technology
- title: It's a Date
  description: >
    It's a Date is a dating app that actually involves dating.
  main_url: "https://www.itsadate.app/"
  url: "https://www.itsadate.app/"
  featured: false
  categories:
    - App
    - Blog
- title: Node.js HBase
  description: >
    Asynchronous HBase client for NodeJs using REST.
  main_url: https://hbase.js.org/
  url: https://hbase.js.org/
  source_url: "https://github.com/adaltas/node-hbase"
  categories:
    - Documentation
    - Open Source
    - Technology
  built_by: David Worms
  built_by_url: http://www.adaltas.com
  featured: false
- title: Peter Kroyer - Web Design / Web Development
  main_url: https://www.peterkroyer.at/en/
  url: https://www.peterkroyer.at/en/
  description: >
    Freelance web designer / web developer based in Vienna, Austria (Wien, Österreich).
  categories:
    - Agency
    - Web Development
    - Design
    - Portfolio
    - Freelance
  built_by: Peter Kroyer
  built_by_url: https://www.peterkroyer.at/
  featured: false
- title: Geddski
  main_url: https://gedd.ski
  url: https://gedd.ski
  description: >
    frontend mastery blog - level up your UI game.
  categories:
    - Web Development
    - Education
    - Productivity
    - User Experience
  built_by: Dave Geddes
  built_by_url: https://twitter.com/geddski
  featured: false
- title: Rung
  main_url: "https://rung.com.br/"
  url: "https://rung.com.br/"
  description: >
    Rung alerts you about the exceptionalities of your personal and professional life.
  categories:
    - API
    - Technology
    - Travel
    - Bot
  featured: false
- title: Mokkapps
  main_url: "https://www.mokkapps.de/"
  url: "https://www.mokkapps.de/"
  source_url: "https://github.com/mokkapps/website"
  description: >
    Portfolio website from Michael Hoffmann. Passionate software developer with focus on web-based technologies.
  categories:
    - Blog
    - Portfolio
    - Web Development
    - Mobile Development
  featured: false
- title: Premier Octet
  main_url: "https://www.premieroctet.com/"
  url: "https://www.premieroctet.com/"
  description: >
    Premier Octet is a React-based agency
  categories:
    - Agency
    - Web Development
    - Mobile Development
    - React Native
  featured: false
- title: Thorium
  main_url: "https://www.thoriumsim.com/"
  url: "https://www.thoriumsim.com/"
  source_url: "https://github.com/thorium-sim/thoriumsim.com"
  description: >
    Thorium - Open-source Starship Simulator Controls for Live Action Role Play
  built_by: Alex Anderson
  built_by_url: https://twitter.com/ralex1993
  categories:
    - Blog
    - Portfolio
    - Documentation
    - Marketing
    - Education
    - Entertainment
    - Open Source
    - Web Development
  featured: false
- title: Cameron Maske
  main_url: "https://www.cameronmaske.com/"
  url: "https://www.cameronmaske.com/courses/introduction-to-pytest/"
  source_url: "https://github.com/cameronmaske/cameronmaske.com-v2"
  description: >
    The homepage of Cameron Maske, a freelance full-stack developer, who is currently working on a free pytest video course
  categories:
    - Education
    - Video
    - Portfolio
    - Freelance
  featured: false
- title: Studenten bilden Schüler
  description: >
    Studenten bilden Schüler e.V. is a German student-run nonprofit initiative that aims to
    contribute to more equal educational opportunities by providing free tutoring to refugees
    and children from underprivileged families. The site is built on Gatsby v2, styled-components
    and Contentful. It supports Google Analytics, fluid typography and Algolia search.
  main_url: "https://studenten-bilden-schueler.de"
  url: "https://studenten-bilden-schueler.de"
  source_url: "https://github.com/StudentenBildenSchueler/homepage"
  categories:
    - Education
    - Nonprofit
    - Blog
  built_by: Janosh Riebesell
  built_by_url: "https://janosh.io"
  featured: false
- title: Joseph Chambers
  main_url: "https://joseph.michael-chambers.com/"
  url: "https://joseph.michael-chambers.com/"
  description: >
    The homepage of Joseph Chambers, a freelance full-stack developer, who is currently looking for work.
  categories:
    - Portfolio
    - Freelance
    - Web Development
  built_by: Joseph Chambers
  built_by_url: https://twitter.com/imcodingideas
  featured: false
- title: Mike's Remote List
  main_url: "https://www.mikesremotelist.com"
  url: "https://www.mikesremotelist.com"
  description: >
    A list of remote jobs, updated throughout the day. Built on Gatsby v1 and powered by Contentful, Google Sheets, string and sticky tape.
  categories:
    - Job Board
  featured: false
- title: Madvoid
  main_url: "https://madvoid.com/"
  url: "https://madvoid.com/screenshot/"
  featured: false
  description: >
    Madvoid is a team of expert developers dedicated to creating simple, clear, usable and blazing fast web and mobile apps.
    We are coders that help companies and agencies to create social & interactive experiences.
    This includes full-stack development using React, WebGL, Static Site Generators, Ruby On Rails, Phoenix, GraphQL, Chatbots, CI / CD, Docker and more!
  categories:
    - Portfolio
    - Technology
    - Web Development
    - Agency
    - Marketing
  built_by: Jean-Paul Bonnetouche
  built_by_url: https://twitter.com/_jpb
- title: MOMNOTEBOOK.COM
  description: >
    Sharing knowledge and experiences that make childhood and motherhood rich, vibrant and healthy.
  main_url: "https://momnotebook.com/"
  url: "https://momnotebook.com/"
  featured: false
  built_by: Aleksander Hansson
  built_by_url: https://www.linkedin.com/in/aleksanderhansson/
  categories:
    - Blog
- title: Pirate Studios
  description: >
    Reinventing music studios with 24/7 self service rehearsal, DJ & production rooms available around the world.
  main_url: "https://www.piratestudios.co"
  url: "https://www.piratestudios.co"
  featured: false
  built_by: The Pirate Studios team
  built_by_url: https://github.com/piratestudios/
  categories:
    - Music
- title: Aurora EOS
  main_url: "https://www.auroraeos.com/"
  url: "https://www.auroraeos.com/"
  featured: false
  categories:
    - Blockchain
    - Marketing
    - Blog
  built_by: Corey Ward
  built_by_url: "http://www.coreyward.me/"
- title: MadeComfy
  main_url: "https://madecomfy.com.au/"
  url: "https://madecomfy.com.au/"
  description: >
    Short term rental management startup, using Contentful + Gatsby + CicleCI
  featured: false
  categories:
    - Travel
  built_by: Lucas Vilela
  built_by_url: "https://madecomfy.com.au/"
- title: How To Book Cheap Flights
  description: >
    A travel blog built with Gatsby and adopting the AMP technology.
  main_url: "https://howtobookcheapflights.com"
  url: "https://howtobookcheapflights.com"
  source_url: "https://github.com/flaviolivolsi/howtobookcheapflights"
  featured: false
  categories:
    - Travel
    - Blog
  built_by: Flavio Li Volsi
  built_by_url: "http://github.com/flaviolivolsi"
- title: Tiger Facility Services
  description: >
    Tiger Facility Services combines facility management expertise with state of the art software to offer a sustainable and customer oriented cleaning and facility service.
  main_url: https://www.tigerfacilityservices.com/de-en/
  url: https://www.tigerfacilityservices.com/de-en/
  featured: false
  categories:
    - B2B Services
- title: "Luciano Mammino's blog"
  description: >
    Tech & programming blog of Luciano Mammino a.k.a. "loige", Full-Stack Web Developer and International Speaker
  main_url: https://loige.co
  url: https://loige.co
  featured: false
  categories:
    - Blog
    - Web Development
  built_by: Luciano Mammino
  built_by_url: https://loige.co
- title: Wire • Secure collaboration platform
  description: >
    Corporate website of Wire, an open source, end-to-end encrypted collaboration platform
  main_url: "https://wire.com"
  url: "https://wire.com"
  featured: false
  categories:
    - Open Source
    - Productivity
    - Technology
    - Blog
    - App
  built_by: Wire team
  built_by_url: "https://github.com/orgs/wireapp/people"
- title: J. Patrick Raftery
  main_url: "https://www.jpatrickraftery.com"
  url: "https://www.jpatrickraftery.com"
  description: J. Patrick Raftery is an opera singer and voice teacher based in Vancouver, BC.
  categories:
    - Portfolio
    - Music
  built_by: Michael Uloth
  built_by_url: "https://www.michaeluloth.com"
  featured: false
- title: Aria Umezawa
  main_url: "https://www.ariaumezawa.com"
  url: "https://www.ariaumezawa.com"
  description: Aria Umezawa is a director, producer, and writer currently based in San Francisco. Site designed by Stephen Bell.
  categories:
    - Portfolio
    - Music
    - Entertainment
  built_by: Michael Uloth
  built_by_url: "https://www.michaeluloth.com"
  featured: false
- title: Pomegranate Opera
  main_url: "https://www.pomegranateopera.com"
  url: "https://www.pomegranateopera.com"
  description: Pomegranate Opera is a lesbian opera written by Amanda Hale & Kye Marshall. Site designed by Stephen Bell.
  categories:
    - Gallery
    - Music
  built_by: Michael Uloth
  built_by_url: "https://www.michaeluloth.com"
  featured: false
- title: Daniel Cabena
  main_url: "https://www.danielcabena.com"
  url: "https://www.danielcabena.com"
  description: Daniel Cabena is a Canadian countertenor highly regarded in both Canada and Europe for prize-winning performances ranging from baroque to contemporary repertoire. Site designed by Stephen Bell.
  categories:
    - Portfolio
    - Music
  built_by: Michael Uloth
  built_by_url: "https://www.michaeluloth.com"
  featured: false
- title: Artist.Center
  main_url: "https://artistcenter.netlify.com"
  url: "https://artistcenter.netlify.com"
  description: The marketing page for Artist.Center, a soon-to-launch platform designed to connect opera singers to opera companies. Site designed by Stephen Bell.
  categories:
    - Music
  built_by: Michael Uloth
  built_by_url: "https://www.michaeluloth.com"
  featured: false
- title: DG Volo & Company
  main_url: "https://www.dgvolo.com"
  url: "https://www.dgvolo.com"
  description: DG Volo & Company is a Toronto-based investment consultancy. Site designed by Stephen Bell.
  categories:
    - Finance
  built_by: Michael Uloth
  built_by_url: "https://www.michaeluloth.com"
  featured: false
- title: Shawna Lucey
  main_url: "https://www.shawnalucey.com"
  url: "https://www.shawnalucey.com"
  description: Shawna Lucey is an American theater and opera director based in New York City. Site designed by Stephen Bell.
  categories:
    - Portfolio
    - Music
    - Entertainment
  built_by: Michael Uloth
  built_by_url: "https://www.michaeluloth.com"
  featured: false
- title: Leyan Lo
  main_url: https://www.leyanlo.com
  url: https://www.leyanlo.com
  description: >
    Leyan Lo’s personal website
  categories:
    - Portfolio
  built_by: Leyan Lo
  built_by_url: https://www.leyanlo.com
  featured: false
- title: Hawaii National Bank
  url: https://hawaiinational.bank
  main_url: https://hawaiinational.bank
  description: Hawaii National Bank's highly personalized service has helped loyal customers & locally owned businesses achieve their financial dreams for over 50 years.
  categories:
    - Banking
  built_by: Wall-to-Wall Studios
  built_by_url: https://walltowall.com
  featured: false
- title: Coletiv
  url: https://coletiv.com
  main_url: https://coletiv.com
  description: Coletiv teams up with companies of all sizes to design, develop & launch digital products for iOS, Android & the Web.
  categories:
    - Technology
    - Agency
    - Web Development
  built_by: Coletiv
  built_by_url: https://coletiv.com
  featured: false
- title: janosh.io
  description: >
    Personal blog and portfolio of Janosh Riebesell. The site is built with Gatsby v2 and designed
    entirely with styled-components v4. Much of the layout was achieved with CSS grid. It supports
    Google Analytics, fluid typography and Algolia search.
  main_url: "https://janosh.io"
  url: "https://janosh.io"
  source_url: "https://github.com/janosh/janosh.io"
  categories:
    - Portfolio
    - Blog
    - Science
    - Photography
    - Travel
  built_by: Janosh Riebesell
  built_by_url: "https://janosh.io"
  featured: false
- title: Gatsby Manor
  description: >
    We build themes for gatsby. We have themes for all projects including personal,
    portfolio, ecommerce, landing pages and more. We also run an in-house
    web dev and design studio. If you cannot find what you want, we can build it for you!
    Email us at gatsbymanor@gmail.com with questions.
  main_url: "https://www.gatsbymanor.com"
  url: "https://www.gatsbymanor.com"
  source_url: "https://github.com/gatsbymanor"
  categories:
    - Web Development
    - Themes
    - Agency
    - Technology
    - Freelance
  built_by: Steven Natera
  built_by_url: "https://stevennatera.com"
- title: Ema Suriano's Portfolio
  main_url: https://emasuriano.com/
  url: https://emasuriano.com/
  source_url: https://github.com/EmaSuriano/emasuriano.github.io
  description: >
    Ema Suriano's portfolio to display information about him, his projects and what he's writing about.
  categories:
    - Portfolio
    - Technology
    - Web Development
  built_by: Ema Suriano
  built_by_url: https://emasuriano.com/
  featured: false
- title: Luan Orlandi
  main_url: https://luanorlandi.github.io
  url: https://luanorlandi.github.io
  source_url: https://github.com/luanorlandi/luanorlandi.github.io
  description: >
    Luan Orlandi's personal website. Brazilian web developer, enthusiast in React and Gatsby.
  categories:
    - Blog
    - Portfolio
    - Web Development
  built_by: Luan Orlandi
  built_by_url: https://github.com/luanorlandi
- title: Mobius Labs
  main_url: https://mobius.ml
  url: https://mobius.ml
  description: >
    Mobius Labs landing page, a Start-up working on Computer Vision
  categories:
    - Landing Page
    - Marketing
    - Technology
    - AI
  built_by: sktt
  built_by_url: https://github.com/sktt
- title: EZAgrar
  main_url: https://www.ezagrar.at/en/
  url: https://www.ezagrar.at/en/
  description: >
    EZAgrar.at is the homepage of the biggest agricultural machinery dealership in Austria. In total 8 pages will be built for this client reusing a lot of components between them.
  categories:
    - eCommerce
    - Marketing
    - Multilingual
  built_by: MangoART
  built_by_url: https://www.mangoart.at
  featured: false
- title: OAsome blog
  main_url: https://oasome.blog/
  url: https://oasome.blog/
  source_url: https://github.com/oorestisime/oasome
  description: >
    Paris-based Cypriot adventurers. A and O. Lovers of life and travel. Want to get a glimpse of the OAsome world?
  categories:
    - Blog
    - Photography
    - Travel
  built_by: Orestis Ioannou
  featured: false
- title: Brittany Chiang
  main_url: https://brittanychiang.com/
  url: https://brittanychiang.com/
  source_url: https://github.com/bchiang7/v4
  description: >
    Personal website and portfolio of Brittany Chiang built with Gatsby v2
  categories:
    - Portfolio
  built_by: Brittany Chiang
  built_by_url: https://github.com/bchiang7
  featured: false
- title: Fitekran
  description: >
    One of the most visited Turkish blogs about health, sports and healthy lifestyle, that has been rebuilt with Gatsby v2 using Wordpress.
  main_url: "https://www.fitekran.com"
  url: "https://www.fitekran.com"
  categories:
    - Science
    - Healthcare
    - Blog
  built_by: Burak Tokak
  built_by_url: "https://www.buraktokak.com"
- title: Serverless
  main_url: https://serverless.com
  url: https://serverless.com
  source_url: https://github.com/serverless/site
  description: >
    Serverless.com – Build web, mobile and IoT applications with serverless architectures using AWS Lambda, Azure Functions, Google CloudFunctions & more!
  categories:
    - Technology
    - Web Development
  built_by: Codebrahma
  built_by_url: https://codebrahma.com
  featured: false
- title: Dive Bell
  main_url: https://divebell.band/
  url: https://divebell.band/
  description: >
    Simple site for a band to list shows dates and videos (499 on lighthouse)
  categories:
    - Music
  built_by: Matt Bagni
  built_by_url: https://mattbag.github.io
  featured: false
- title: Mayer Media Co.
  main_url: https://mayermediaco.com/
  url: https://mayermediaco.com/
  description: >
    Freelance Web Development and Digital Marketing
  categories:
    - Web Development
    - Marketing
    - Blog
  source_url: https://github.com/MayerMediaCo/MayerMediaCo2.0
  built_by: Danny Mayer
  built_by_url: https://twitter.com/mayermediaco
  featured: false
- title: Jan Czizikow Portfolio
  main_url: https://www.janczizikow.com/
  url: https://www.janczizikow.com/
  source_url: https://github.com/janczizikow/janczizikow-portfolio
  description: >
    Simple personal portfolio site built with Gatsby
  categories:
    - Portfolio
    - Freelance
    - Web Development
  built_by: Jan Czizikow
  built_by_url: https://github.com/janczizikow
- title: Carbon Design Systems
  main_url: http://www.carbondesignsystem.com/
  url: http://www.carbondesignsystem.com/
  description: >
    The Carbon Design System is integrating the new IBM Design Ethos and Language. It represents a completely fresh approach to the design of all things at IBM.
  categories:
    - Design System
    - Documentation
  built_by: IBM
  built_by_url: https://www.ibm.com/
  featured: false
- title: McDonald's Design System
  main_url: https://design.mcdonalds.com/
  url: https://design.mcdonalds.com/
  description: >
    McDonald's Design System
  categories:
    - Design
    - Design System
  built_by: McDonald's
  built_by_url: https://www.mcdonalds.com/us/en-us.html
  featured: false
- title: Mozilla Mixed Reality
  main_url: https://mixedreality.mozilla.org/
  url: https://mixedreality.mozilla.org/
  description: >
    Virtual Reality for the free and open Web.
  categories:
    - Virtual Reality
    - Open Source
  built_by: Mozilla
  built_by_url: https://www.mozilla.org/
  featured: false
- title: Uniform Hudl Design System
  main_url: http://uniform.hudl.com/
  url: http://uniform.hudl.com/
  description: >
    A single design system to ensure every interface feels like Hudl. From the colors we use to the size of our buttons and what those buttons say, Uniform has you covered. Check the guidelines, copy the code and get to building.
  categories:
    - Design System
    - Open Source
    - Design
  built_by: Hudl
  built_by_url: https://www.hudl.com/
- title: Subtle UI
  main_url: "https://subtle-ui.netlify.com/"
  url: "https://subtle-ui.netlify.com/"
  source_url: "https://github.com/ryanwiemer/subtle-ui"
  description: >
    A collection of clever yet understated user interactions found on the web.
  categories:
    - Web Development
    - Open Source
    - User Experience
  built_by: Ryan Wiemer
  built_by_url: "https://www.ryanwiemer.com/"
  featured: false
- title: developer.bitcoin.com
  main_url: "https://developer.bitcoin.com/"
  url: "https://developer.bitcoin.com/"
  description: >
    Bitbox based bitcoin.com developer platform and resources.
  categories:
    - Blockchain
  featured: false
- title: Barmej
  main_url: "https://app.barmej.com/"
  url: "https://app.barmej.com/"
  description: >
    An interactive platform to learn different programming languages in Arabic for FREE
  categories:
    - Education
    - Programming
    - Learning
  built_by: Obytes
  built_by_url: "https://www.obytes.com/"
  featured: false
- title: Vote Save America
  main_url: "https://votesaveamerica.com"
  url: "https://votesaveamerica.com"
  description: >
    Be a voter. Save America.
  categories:
    - Education
    - Government
  featured: false
  built_by: Jeremy E. Miller
  built_by_url: "https://jeremyemiller.com/"
- title: Emergence
  main_url: https://emcap.com/
  url: https://emcap.com/
  description: >
    Emergence is a top enterprise cloud venture capital firm. We fund early stage ventures focusing on enterprise & SaaS applications. Emergence is one of the top VC firms in Silicon Valley.
  categories:
    - Marketing
    - Blog
  built_by: Upstatement
  built_by_url: https://www.upstatement.com/
  featured: false
- title: FPVtips
  main_url: https://fpvtips.com
  url: https://fpvtips.com
  source_url: https://github.com/jumpalottahigh/fpvtips
  description: >
    FPVtips is all about bringing racing drone pilots closer together, and getting more people into the hobby!
  categories:
    - Community
    - Education
    - Drones
  built_by: Georgi Yanev
  built_by_url: https://twitter.com/jumpalottahigh
  featured: false
- title: Georgi Yanev
  main_url: https://blog.georgi-yanev.com/
  url: https://blog.georgi-yanev.com/
  source_url: https://github.com/jumpalottahigh/blog.georgi-yanev.com
  description: >
    I write articles about FPV quads (building and flying), web development, smart home automation, life-long learning and other topics from my personal experience.
  categories:
    - Blog
    - Electronics
    - Drones
  built_by: Georgi Yanev
  built_by_url: https://twitter.com/jumpalottahigh
  featured: false
- title: Bear Archery
  main_url: "https://beararchery.com/"
  url: "https://beararchery.com/"
  categories:
    - eCommerce
    - Sports
  built_by: Escalade Sports
  built_by_url: "https://www.escaladesports.com/"
  featured: false
- title: "attn:"
  main_url: "https://www.attn.com/"
  url: "https://www.attn.com/"
  categories:
    - Media
    - Entertainment
  built_by: "attn:"
  built_by_url: "https://www.attn.com/"
  featured: false
- title: Mirror Conf
  description: >
    Mirror Conf is a conference designed to empower designers and frontend developers who have a thirst for knowledge and want to broaden their horizons.
  main_url: "https://www.mirrorconf.com/"
  url: "https://www.mirrorconf.com/"
  categories:
    - Conference
    - Design
    - Web Development
  featured: false
- title: Startarium
  main_url: https://www.startarium.ro
  url: https://www.startarium.ro
  description: >
    Free entrepreneurship educational portal with more than 20000 users, hundreds of resources, crowdfunding, mentoring and investor pitching events facilitated.
  categories:
    - Education
    - Crowdfunding
    - Nonprofit
    - Entrepreneurship
  built_by: Cezar Neaga
  built_by_url: https://twitter.com/cezarneaga
  featured: false
- title: Microlink
  main_url: https://microlink.io/
  url: https://microlink.io/
  description: >
    Extract structured data from any website.
  categories:
    - Web Development
    - API
    - SDK
  built_by: Kiko Beats
  built_by_url: https://kikobeats.com/
  featured: false
- title: Markets.com
  main_url: "https://www.markets.com/"
  url: "https://www.markets.com/"
  featured: false
  categories:
    - Finance
- title: Kevin Legrand
  url: "https://k-legrand.com"
  main_url: "https://k-legrand.com"
  source_url: "https://github.com/Manoz/k-legrand.com"
  description: >
    Personal website and blog built with love with Gatsby v2
  categories:
    - Blog
    - Portfolio
    - Web Development
  built_by: Kevin Legrand
  built_by_url: https://k-legrand.com
  featured: false
- title: David James Portfolio
  main_url: https://dfjames.com/
  url: https://dfjames.com/
  source_url: https://github.com/daviddeejjames/dfjames-gatsby
  description: >
    Portfolio Site using GatsbyJS and headless WordPress
  categories:
    - WordPress
    - Portfolio
    - Blog
  built_by: David James
  built_by_url: https://twitter.com/daviddeejjames
- title: Hypertext Candy
  url: https://www.hypertextcandy.com/
  main_url: https://www.hypertextcandy.com/
  description: >
    Blog about web development. Laravel, Vue.js, etc.
  categories:
    - Blog
    - Web Development
  built_by: Masahiro Harada
  built_by_url: https://twitter.com/_Masahiro_H_
  featured: false
- title: "Maxence Poutord's blog"
  description: >
    Tech & programming blog of Maxence Poutord, Software Engineer, Serial Traveler and Public Speaker
  main_url: https://www.maxpou.fr
  url: https://www.maxpou.fr
  featured: false
  categories:
    - Blog
    - Web Development
  built_by: Maxence Poutord
  built_by_url: https://www.maxpou.fr
- title: "The Noted Project"
  url: https://thenotedproject.org
  main_url: https://thenotedproject.org
  source_url: https://github.com/ianbusko/the-noted-project
  description: >
    Website to showcase the ethnomusicology research for The Noted Project.
  categories:
    - Portfolio
    - Education
    - Gallery
  built_by: Ian Busko
  built_by_url: https://github.com/ianbusko
  featured: false
- title: Got Milk
  main_url: "https://www.gotmilk.com/"
  url: "https://www.gotmilk.com/"
  featured: false
  categories:
    - Food
- title: People For Bikes
  url: "https://2017.peopleforbikes.org/"
  main_url: "https://2017.peopleforbikes.org/"
  categories:
    - Community
    - Sports
    - Gallery
    - Nonprofit
  built_by: PeopleForBikes
  built_by_url: "https://peopleforbikes.org/about-us/who-we-are/staff/"
  featured: false
- title: Wide Eye
  description: >
    Creative agency specializing in interactive design, web development, and digital communications.
  url: https://wideeye.co/
  main_url: https://wideeye.co/
  categories:
    - Design
    - Web Development
  built_by: Wide Eye
  built_by_url: https://wideeye.co/about-us/
  featured: false
- title: CodeSandbox
  description: >
    CodeSandbox is an online editor that helps you create web applications, from prototype to deployment.
  url: https://codesandbox.io/
  main_url: https://codesandbox.io/
  categories:
    - Web Development
  featured: false
- title: Marvel
  description: >
    The all-in-one platform powering design.
  url: https://marvelapp.com/
  main_url: https://marvelapp.com/
  categories:
    - Design
  featured: false
- title: Designcode.io
  description: >
    Learn to design and code React apps.
  url: https://designcode.io
  main_url: https://designcode.io
  categories:
    - Learning
  featured: false
- title: Happy Design
  description: >
    The Brand and Product Team Behind Happy Money
  url: https://design.happymoney.com/
  main_url: https://design.happymoney.com/
  categories:
    - Design
    - Finance
- title: Weihnachtsmarkt.ms
  description: >
    Explore the christmas market in Münster (Westf).
  url: https://weihnachtsmarkt.ms/
  main_url: https://weihnachtsmarkt.ms/
  source_url: https://github.com/codeformuenster/weihnachtsmarkt
  categories:
    - Gallery
    - Food
  built_by: "Code for Münster during #MSHACK18"
  featured: false
- title: Code Championship
  description: >
    Competitive coding competitions for students from 3rd to 8th grade. Code is Sport.
  url: https://www.codechampionship.com
  main_url: https://www.codechampionship.com
  categories:
    - Learning
    - Education
    - Sports
  built_by: Abamath LLC
  built_by_url: https://www.abamath.com
  featured: false
- title: Wieden+Kennedy
  description: >
    Wieden+Kennedy is an independent, global creative company.
  categories:
    - Technology
    - Web Development
    - Agency
    - Marketing
  url: https://www.wk.com
  main_url: https://www.wk.com
  built_by: Wieden Kennedy
  built_by_url: https://www.wk.com/about/
  featured: false
- title: Testing JavaScript
  description: >
    This course will teach you the fundamentals of testing your JavaScript applications using eslint, Flow, Jest, and Cypress.
  url: https://testingjavascript.com/
  main_url: https://testingjavascript.com/
  categories:
    - Learning
    - Education
    - Testing
    - JavaScript
  built_by: Kent C. Dodds
  built_by_url: https://kentcdodds.com/
  featured: false
- title: Use Hooks
  description: >
    One new React Hook recipe every day.
  url: https://usehooks.com/
  main_url: https://usehooks.com/
  categories:
    - Learning
    - Tips
    - React
  built_by: Gabe Ragland
  built_by_url: https://twitter.com/gabe_ragland
  featured: false
- title: Disrupting Nate
  description: >
    Ketogenic Diet, Podcasts, and Blockchain.
  url: https://www.disruptingnate.com/
  main_url: https://www.disruptingnate.com/
  categories:
    - Technology
    - Podcast
  built_by: Nathan Olmstead
  built_by_url: https://twitter.com/disruptingnate
  featured: false
- title: Ambassador
  url: https://www.getambassador.io
  main_url: https://www.getambassador.io
  description: >
    Open source, Kubernetes-native API Gateway for microservices built on Envoy.
  categories:
    - Open Source
    - Documentation
    - Technology
  built_by: Datawire
  built_by_url: https://www.datawire.io
  featured: false
- title: Clubhouse
  main_url: https://clubhouse.io
  url: https://clubhouse.io
  description: >
    The intuitive and powerful project management platform loved by software teams of all sizes. Built with Gatsby v2 and Prismic
  categories:
    - Technology
    - Project Management
    - Blog
    - Productivity
    - B2B Services
    - Community
    - Design
    - Open Source
  built_by: Ueno.
  built_by_url: https://ueno.co
  featured: false
- title: Asian Art Collection
  url: http://artmuseum.princeton.edu/asian-art/
  main_url: http://artmuseum.princeton.edu/asian-art/
  description: >
    Princeton University has a branch dealing with state of art.They have showcased ore than 6,000 works of Asian art are presented alongside ongoing curatorial and scholarly research
  categories:
    - Art
    - History
    - Models
  featured: false
- title: QHacks
  url: https://qhacks.io
  main_url: https://qhacks.io
  source_url: https://github.com/qhacks/qhacks-website
  description: >
    QHacks is Queen’s University’s annual hackathon! QHacks was founded in 2016 with a mission to advocate and incubate the tech community at Queen’s University and throughout Canada.
  categories:
    - Hackathon
    - Education
    - Technology
    - Podcast
  featured: false
- title: Tyler McGinnis
  url: https://tylermcginnis.com/
  main_url: https://tylermcginnis.com/
  description: >
    The linear, course based approach to learning web technologies.
  categories:
    - Education
    - Technology
    - Podcast
    - Web Development
  featured: false
- title: a11y with Lindsey
  url: https://www.a11ywithlindsey.com/
  main_url: https://www.a11ywithlindsey.com/
  source_url: https://github.com/lkopacz/a11y-with-lindsey
  description: >
    To help developers navigate accessibility jargon, write better code, and to empower them to make their Internet, Everyone's Internet.
  categories:
    - Education
    - Blog
    - Technology
  built_by: Lindsey Kopacz
  built_by_url: https://twitter.com/littlekope0903
  featured: false
- title: DEKEMA
  url: https://www.dekema.com/
  main_url: https://www.dekema.com/
  description: >
    Worldclass crafting: Furnace, fervor, fullfilment. Delivering highest demand for future craftsmanship. Built using Gatsby v2 and Prismic.
  categories:
    - Healthcare
    - Science
    - Technology
  built_by: Crisp Studio
  built_by_url: https://crisp.studio
  featured: false
- title: FOX Circus
  main_url: "https://www.foxcircus.it/"
  url: "https://www.foxcircus.it/"
  categories:
    - Event
    - Conference
    - Entertainment
  built_by: Kframe Interactive SA
  built_by_url: http://kframeinteractive.com
  featured: false
- title: Ramón Chancay
  description: >-
    Frontend / Backend Developer in Guayaquil Ecuador.
    Currently at Everymundo, previously at El Universo.
    I enjoy teaching and sharing what I know.
    I give professional advice to developers and companies.
    My wife and my children are everything in my life.
  main_url: "https://ramonchancay.me/"
  url: "https://ramonchancay.me/"
  source_url: "https://github.com/devrchancay/personal-site"
  featured: false
  categories:
    - Blog
    - Technology
    - Web Development
  built_by: Codedebug
  built_by_url: "https://codedebug.co/"
- title: BELLHOPS
  main_url: https://www.getbellhops.com/
  url: https://www.getbellhops.com/
  description: >-
    Whether you’re moving someplace new or just want to complete a few projects around your current home, BellHops can arrange the moving services you need—at simple, straightforward rates.
  categories:
    - Business
  built_by: Bellhops, Inc.
  built_by_url: https://www.getbellhops.com/
  featured: false
- title: Acclimate Consulting
  main_url: https://www.acclimate.io/
  url: https://www.acclimate.io/
  description: >-
    Acclimate is a consulting firm that puts organizations back in control with data-driven strategies and full-stack applications.
  categories:
    - AI
    - Technology
    - Consulting
  built_by: Andrew Wilson
  built_by_url: https://github.com/andwilson
  featured: false
- title: Flyright
  url: https://flyright.co/
  main_url: https://flyright.co/
  description: >-
    Flyright curates everything you need for international travel in one tidy place 💜
  categories:
    - Technology
    - App
  built_by: Ty Hopp
  built_by_url: https://github.com/tyhopp
  featured: false
- title: Vets Who Code
  url: https://vetswhocode.io/
  main_url: https://vetswhocode.io/
  description: >-
    VetsWhoCode is a non-profit organization dedicated to training military veterans & giving them the skills they need transition into tech careers.
  categories:
    - Technology
    - Nonprofit
  featured: false
- title: Patreon Blog
  url: https://blog.patreon.com/
  main_url: https://blog.patreon.com/
  description: >-
    Official blog of Patreon.com
  categories:
    - Blog
  featured: false
- title: Full Beaker
  url: https://fullbeaker.com/
  main_url: https://fullbeaker.com/
  description: >-
    Full Beaker provides independent advice online about careers and home ownership, and connect anyone who asks with companies that can help them.
  categories:
    - Consulting
  featured: false
- title: Citywide Holdup
  url: https://citywideholdup.org/
  main_url: https://citywideholdup.org/
  source_url: https://github.com/killakam3084/citywide-site
  description: >-
    Citywide Holdup is an annual fundraising event held around early November in the city of Austin, TX hosted by the Texas Wranglers benefitting Easter Seals of Central Texas, a non-profit organization that provides exceptional services, education, outreach and advocacy so that people with disabilities can live, learn, work and play in our communities.
  categories:
    - Fundraising
    - Nonprofit
    - Event
  built_by: Cameron Rison
  built_by_url: https://github.com/killakam3084
  featured: false
- title: Dawn Labs
  url: https://dawnlabs.io
  main_url: https://dawnlabs.io
  description: >-
    Thoughtful products for inspired teams. With a holistic approach to engineering and design, we partner with startups and enterprises to build for the digital era.
  categories:
    - Technology
    - Agency
    - Web Development
  featured: false
- title: COOP by Ryder
  url: https://coop.com/
  main_url: https://coop.com/
  description: >
    COOP is a platform that connects fleet managers that have idle vehicles to businesses that are looking to rent vehicles. COOP simplifies the process and paperwork required to safely share vehicles between business owners.
  categories:
    - Marketing
    - Asset Sharing
  built_by: Crispin Porter Bogusky
  built_by_url: http://www.cpbgroup.com/
  featured: false
- title: Domino's Paving for Pizza
  url: https://www.pavingforpizza.com/
  main_url: https://www.pavingforpizza.com/
  description: >
    Nominate your town for a chance to have your rough drive home from Domino's fixed to pizza perfection.
  categories:
    - Marketing
  built_by: Crispin Porter Bogusky
  built_by_url: http://www.cpbgroup.com/
  featured: false
- title: Propapanda
  url: https://propapanda.eu/
  main_url: https://propapanda.eu/
  description: >
    Is a creative production house based in Tallinn, Estonia. We produce music videos, commercials, films and campaigns – from scratch to finish.
  categories:
    - Cinema
    - Video
    - Portfolio
    - Agency
    - Media
  built_by: Henry Kehlmann
  built_by_url: https://github.com/madhenry/
  featured: false
- title: JAMstack.paris
  url: https://jamstack.paris/
  main_url: https://jamstack.paris/
  source_url: https://github.com/JAMstack-paris/jamstack.paris
  description: >
    JAMstack-focused, bi-monthly meetup in Paris
  categories:
    - Web Development
  built_by: Matthieu Auger & Nicolas Goutay
  built_by_url: https://github.com/JAMstack-paris
  featured: false
- title: DexWallet - The only Wallet you need by Dexlab
  main_url: "https://www.dexwallet.io/"
  url: "https://www.dexwallet.io/"
  source_url: "https://github.com/dexlab-io/DexWallet-website"
  featured: false
  description: >-
    DexWallet is a secure, multi-chain, mobile wallet with an upcoming one-click exchange for mobile.
  categories:
    - Blockchain
    - App
    - Open Source
    - React Native
  built_by: DexLab
  built_by_url: "https://github.com/dexlab-io"
- title: Kings Valley Paving
  url: https://kingsvalleypaving.com
  main_url: https://kingsvalleypaving.com
  description: >
    Kings Valley Paving is an asphalt, paving and concrete company serving the commercial, residential and industrial sectors in the Greater Toronto Area. Site designed by Stephen Bell.
  categories:
    - Marketing
    - Construction
  built_by: Michael Uloth
  built_by_url: https://www.michaeluloth.com
  featured: false
- title: Peter Barrett
  url: https://www.peterbarrett.ca
  main_url: https://www.peterbarrett.ca
  description: >
    Peter Barrett is a Canadian baritone from Newfoundland and Labrador who performs opera and concert repertoire in Canada, the U.S. and around the world. Site designed by Stephen Bell.
  categories:
    - Portfolio
    - Music
  built_by: Michael Uloth
  built_by_url: https://www.michaeluloth.com
  featured: false
- title: NARCAN
  main_url: https://www.narcan.com
  url: https://www.narcan.com
  description: >
    NARCAN Nasal Spray is the first and only FDA-approved nasal form of naloxone for the emergency treatment of a known or suspected opioid overdose.
  categories:
    - Healthcare
  built_by: NARCAN
  built_by_url: https://www.narcan.com
  featured: false
- title: Ritual
  main_url: https://ritual.com
  url: https://ritual.com
  description: >
    Ritual started with a simple question, what exactly is in women's multivitamins? This is the story of what happened when our founder Kat started searching for answers — the story of Ritual.
  categories:
    - Healthcare
  built_by: Ritual
  built_by_url: https://ritual.com
  featured: false
- title: Truebill
  main_url: https://www.truebill.com
  url: https://www.truebill.com
  description: >
    Truebill empowers you to take control of your money.
  categories:
    - Finance
  built_by: Truebill
  built_by_url: https://www.truebill.com
  featured: false
- title: Smartling
  main_url: https://www.smartling.com
  url: https://www.smartling.com
  description: >
    Smartling enables you to automate, manage, and professionally translate content so that you can do more with less.
  categories:
    - Marketing
  built_by: Smartling
  built_by_url: https://www.smartling.com
  featured: false
- title: Clear
  main_url: https://www.clearme.com
  url: https://www.clearme.com
  description: >
    At clear, we’re working toward a future where you are your ID, enabling you to lead an unstoppable life.
  categories:
    - Security
  built_by: Clear
  built_by_url: https://www.clearme.com
  featured: false
- title: VS Code Rocks
  main_url: "https://vscode.rocks"
  url: "https://vscode.rocks"
  source_url: "https://github.com/lannonbr/vscode-rocks"
  featured: false
  description: >
    VS Code Rocks is a place for weekly news on the newest features and updates to Visual Studio Code as well as trending extensions and neat tricks to continually improve your VS Code skills.
  categories:
    - Open Source
    - Blog
    - Web Development
  built_by: Benjamin Lannon
  built_by_url: "https://github.com/lannonbr"
- title: Particle
  main_url: "https://www.particle.io"
  url: "https://www.particle.io"
  featured: false
  description: Particle is a fully-integrated IoT platform that offers everything you need to deploy an IoT product.
  categories:
    - Marketing
    - IOT
- title: freeCodeCamp curriculum
  main_url: "https://learn.freecodecamp.org"
  url: "https://learn.freecodecamp.org"
  featured: false
  description: Learn to code with free online courses, programming projects, and interview preparation for developer jobs.
  categories:
    - Web Development
    - Learning
- title: Tandem
  main_url: "https://tandem.co.uk"
  url: "https://tandem.co.uk/the-app"
  description: >
    We're on a mission to free you of money misery. Our app, card and savings account are designed to help you spend less time worrying about money and more time enjoying life.
  categories:
    - Finance
    - App
  built_by: Tandem
  built_by_url: https://github.com/tandembank
  featured: false
- title: Monbanquet.fr
  main_url: "https://monbanquet.fr"
  url: "https://monbanquet.fr"
  description: >
    Give your corporate events the food and quality it deserves, thanks to the know-how of the best local artisans.
  categories:
    - eCommerce
    - Food
    - Event
  built_by: Monbanquet.fr
  built_by_url: https://github.com/monbanquet
  featured: false
- title: The Leaky Cauldron Blog
  url: https://theleakycauldronblog.com
  main_url: https://theleakycauldronblog.com
  source_url: https://github.com/v4iv/theleakycauldronblog
  description: >
    A Brew of Awesomeness with a Pinch of Magic...
  categories:
    - Blog
  built_by: Vaibhav Sharma
  built_by_url: https://github.com/v4iv
  featured: false
- title: Wild Drop Surf Camp
  main_url: "https://wilddropsurfcamp.com"
  url: "https://wilddropsurfcamp.com"
  description: >
    Welcome to Portugal's best kept secret and be amazed with our nature. Here you can explore, surf, taste the world's best gastronomy and wine, feel the North Canyon's power with the biggest waves in the world and so many other amazing things. Find us, discover yourself!
  categories:
    - Tourism
    - Travel
  built_by: Samuel Fialho
  built_by_url: https://samuelfialho.com
  featured: false
- title: JoinUp HR chatbot
  url: https://www.joinup.io
  main_url: https://www.joinup.io
  description: Custom HR chatbot for better candidate experience
  categories:
    - App
    - Bot
    - HR
    - Technology
  featured: false
- title: JDCastro Web Design & Development
  main_url: https://jacobdcastro.com
  url: https://jacobdcastro.com
  source_url: https://github.com/jacobdcastro/personal-site
  featured: false
  description: >
    A small business site for freelance web designer and developer Jacob D. Castro. Includes professional blog, contact forms, and soon-to-come portfolio of sites for clients. Need a new website or an extra developer to share the workload? Feel free to check out the website!
  categories:
    - Blog
    - Portfolio
    - Business
    - Freelance
  built_by: Jacob D. Castro
  built_by_url: https://twitter.com/jacobdcastro
- title: Gatsby Tutorials
  main_url: https://www.gatsbytutorials.com
  url: https://www.gatsbytutorials.com
  source_url: https://github.com/ooloth/gatsby-tutorials
  featured: false
  description: >
    Gatsby Tutorials is a community-updated list of video, audio and written tutorials to help you learn GatsbyJS.
  categories:
    - Web Development
    - Education
    - Open Source
  built_by: Michael Uloth
  built_by_url: "https://www.michaeluloth.com"
- title: Up & Running Tutorials
  main_url: https://www.upandrunningtutorials.com
  url: https://www.upandrunningtutorials.com
  featured: false
  description: >
    Free coding tutorials for web developers. Get your web development career up and running by learning to build better, faster websites.
  categories:
    - Web Development
    - Education
  built_by: Michael Uloth
  built_by_url: "https://www.michaeluloth.com"
- title: Grooovinger
  url: https://www.grooovinger.com
  main_url: https://www.grooovinger.com
  description: >
    Martin Grubinger, a web developer from Austria
  categories:
    - Portfolio
    - Web Development
  built_by: Martin Grubinger
  built_by_url: https://www.grooovinger.com
  featured: false
- title: LXDX - the Crypto Derivatives Exchange
  main_url: https://www.lxdx.co/
  url: https://www.lxdx.co/
  description: >
    LXDX is the world's fastest crypto exchange. Our mission is to bring innovative financial products to retail crypto investors, providing access to the same speed and scalability that institutional investors already depend on us to deliver each and every day.
  categories:
    - Marketing
    - Blockchain
    - Finance
  built_by: Corey Ward
  built_by_url: http://www.coreyward.me/
  featured: false
- title: Kyle McDonald
  url: https://kylemcd.com
  main_url: https://kylemcd.com
  source_url: https://github.com/kylemcd/personal-site-react
  description: >
    Personal site + blog for Kyle McDonald
  categories:
    - Blog
  built_by: Kyle McDonald
  built_by_url: https://kylemcd.com
  featured: false
- title: VSCode Power User Course
  main_url: https://VSCode.pro
  url: https://VSCode.pro
  description: >
    After 10 years with Sublime, I switched to VSCode. Love it. Spent 1000+ hours building a premium video course to help you switch today. 200+ power user tips & tricks turn you into a VSCode.pro
  categories:
    - Education
    - Learning
    - eCommerce
    - Marketing
    - VSCode
    - Technology
    - Web Development
  built_by: Ahmad Awais
  built_by_url: https://twitter.com/MrAhmadAwais/
  featured: false
- title: Thijs Koerselman Portfolio
  main_url: https://www.vauxlab.com
  url: https://www.vauxlab.com
  featured: false
  description: >
    Portfolio of Thijs Koerselman. A freelance software engineer, full-stack web developer and sound designer.
  categories:
    - Portfolio
    - Business
    - Freelance
    - Technology
    - Web Development
    - React Native
    - Music
- title: Ad Hoc Homework
  main_url: https://homework.adhoc.team
  url: https://homework.adhoc.team
  description: >
    Ad Hoc builds government digital services that are fast, efficient, and usable by everyone. Ad Hoc Homework is a collection of coding and design challenges for candidates applying to our open positions.
  categories:
    - Web Development
    - Government
    - Healthcare
    - Programming
  built_by_url: https://adhoc.team
  featured: false
- title: BetterDocs | Discord Themes & Plugins
  main_url: https://betterdocs.us
  url: https://betterdocs.us
  description: >
    All Discord enhancement projects in 1! Free quality Themes and Plugins for Discord and easy installation instructions for BetterDiscord and more!
  categories:
    - Web Development
    - Programming
    - Open Source
  built_by: Christopher R. | Owner
  built_by_url: https://github.com/MrRobotjs/
  featured: false
- title: Birra Napoli
  main_url: http://www.birranapoli.it
  url: http://www.birranapoli.it
  built_by: Ribrain
  built_by_url: https://www.ribrainstudio.com
  featured: false
  description: >
    Birra Napoli official site
  categories:
    - Landing Page
    - Business
    - Food
    - Beverage
- title: Satispay
  url: https://www.satispay.com
  main_url: https://www.satispay.com
  categories:
    - Business
    - Finance
    - Technology
  built_by: Satispay
  built_by_url: https://www.satispay.com
  featured: false
- title: The Movie Database - Gatsby
  url: https://tmdb.lekoarts.de
  main_url: https://tmdb.lekoarts.de
  source_url: https://github.com/LekoArts/gatsby-source-tmdb-example
  categories:
    - Open Source
    - Entertainment
    - Gallery
  featured: false
  built_by: LekoArts
  built_by_url: "https://github.com/LekoArts"
  description: >
    Source from The Movie Database (TMDb) API (v3) in Gatsby. This example is built with react-spring, React hooks and react-tabs and showcases the gatsby-source-tmdb plugin. It also has some client-only paths and uses gatsby-image.
- title: LANDR - Creative Tools for Musicians
  url: https://www.landr.com/
  main_url: https://www.landr.com/en/
  categories:
    - Music
    - Technology
    - AI
    - Business
    - Entrepreneurship
    - Freelance
    - Marketing
    - Media
  featured: false
  built_by: LANDR
  built_by_url: https://twitter.com/landr_music
  description: >
    Marketing website built for LANDR. LANDR is a web application that provides tools for musicians to master their music (using artificial intelligence), collaborate with other musicians, and distribute their music to multiple platforms.
- title: ClinicJS
  url: https://clinicjs.org/
  main_url: https://clinicjs.org/
  categories:
    - Performance
    - Technology
    - Documentation
  featured: false
  built_by: NearForm
  built_by_url: "https://www.nearform.com/"
  description: >
    Tools to help diagnose and pinpoint Node.js performance issues.
- title: KOBIT
  main_url: "https://kobit.in"
  url: "https://kobit.in"
  description: Automated Google Analytics Report with everything you need and more
  featured: false
  categories:
    - Marketing
    - Blog
  built_by: mottox2
  built_by_url: "https://mottox2.com"
- title: Aleksander Hansson
  main_url: https://ahansson.com
  url: https://ahansson.com
  featured: false
  description: >
    Portfolio website for Aleksander Hansson
  categories:
    - Portfolio
    - Business
    - Freelance
    - Technology
    - Web Development
    - Consulting
  built_by: Aleksander Hansson
  built_by_url: https://www.linkedin.com/in/aleksanderhansson/
- title: Surfing Nosara
  main_url: "https://www.surfingnosara.com"
  url: "https://www.surfingnosara.com"
  description: Real estate, vacation, and surf report hub for Nosara, Costa Rica
  featured: false
  categories:
    - Business
    - Blog
    - Gallery
    - Marketing
  built_by: Desarol
  built_by_url: "https://www.desarol.com"
- title: Crispin Porter Bogusky
  url: https://cpbgroup.com/
  main_url: https://cpbgroup.com/
  description: >
    We solve the world’s toughest communications problems with the most quantifiably potent creative assets.
  categories:
    - Agency
    - Advertising
    - Design
    - Marketing
  built_by: Crispin Porter Bogusky
  built_by_url: https://cpbgroup.com/
  featured: false
- title: graphene-python
  url: https://graphene-python.org
  main_url: https://graphene-python.org
  description: Graphene is a collaboratively funded project.Graphene-Python is a library for building GraphQL APIs in Python easily.
  categories:
    - Library
    - API
    - Documentation
  featured: false
- title: Song Wang's Blog
  main_url: "https://songwang.io/"
  url: "https://songwang.io/"
  source_url: "https://github.com/wangsongiam/songwang.io/"
  description: >
    The website about Song Wang.
  categories:
    - Blog
    - Technology
    - Web Development
  built_by: Song Wang
  built_by_url: "https://github.com/wangsongiam/"
  featured: false
- title: Engel & Völkers Ibiza Holiday Rentals
  main_url: "https://www.ev-ibiza.com/"
  url: "https://www.ev-ibiza.com/"
  featured: false
  built_by: Ventura Digitalagentur
  description: >
    Engel & Völkers, one of the most successful real estate agencies in the world, offers luxury holiday villas to rent in Ibiza.
  categories:
    - Tourism
    - Travel
- title: Sylvain Hamann's personal website
  url: "https://shamann.fr"
  main_url: "https://shamann.fr"
  source_url: "https://github.com/sylvhama/shamann-gatsby/"
  description: >
    Sylvain Hamann, web developer from France
  categories:
    - Portfolio
    - Web Development
  built_by: Sylvain Hamann
  built_by_url: "https://twitter.com/sylvhama"
  featured: false
- title: Jane Manchun Wong's Personal Website
  main_url: "https://wongmjane.com/"
  url: "https://wongmjane.com/"
  description: >
    Jane Manchun Wong's Personal Website is where she posts bug bounty write-ups, discoveries from reverse engineering apps and personal thoughts. This site is built on Gatsby v2 and it leverages the ecosystem to provide PWA features such as offline support.
  categories:
    - Blog
    - Portfolio
    - Security
  built_by: Jane Manchun Wong
  built_by_url: "https://twitter.com/wongmjane"
  featured: false
- title: Luca Crea's portfolio
  main_url: https://lcrea.github.io
  url: https://lcrea.github.io
  description: >
    Portfolio and personal website of Luca Crea, an Italian software engineer.
  categories:
    - Portfolio
  built_by: Luca Crea
  built_by_url: https://github.com/lcrea
  featured: false
- title: Escalade Sports
  main_url: "https://www.escaladesports.com/"
  url: "https://www.escaladesports.com/"
  categories:
    - eCommerce
    - Sports
  built_by: Escalade Sports
  built_by_url: "https://www.escaladesports.com/"
  featured: false
- title: Exposify
  main_url: "https://www.exposify.de/"
  url: "https://www.exposify.de/"
  description: >
    This is our German website built with Gatsby 2.0, Emotion and styled-system.
    Exposify is a proptech startup and builds technology for real estate businesses.
    We provide our customers with an elegant agent software in combination
    with beautifully designed and fast websites.
  categories:
    - Web Development
    - Real Estate
    - Agency
    - Marketing
  built_by: Exposify
  built_by_url: "https://www.exposify.de/"
  featured: false
- title: Steak Point
  main_url: https://www.steakpoint.at/
  url: https://www.steakpoint.at/
  description: >
    Steak Restaurant in Vienna, Austria (Wien, Österreich).
  categories:
    - Restaurant
    - Food
  built_by: Peter Kroyer
  built_by_url: https://www.peterkroyer.at/
  featured: false
- title: Takumon blog
  main_url: "https://takumon.com"
  url: "https://takumon.com"
  source_url: "https://github.com/Takumon/blog"
  description: Java Engineer's tech blog.
  featured: false
  categories:
    - Blog
  built_by: Takumon
  built_by_url: "https://twitter.com/inouetakumon"
- title: DayThirty
  main_url: "https://daythirty.com"
  url: "https://daythirty.com"
  description: DayThirty - ideas for the new year.
  featured: false
  categories:
    - Health & Wellness
  built_by: Jack Oliver
  built_by_url: "https://twitter.com/mrjackolai"
- title: TheAgencyProject
  main_url: "https://theagencyproject.co"
  url: "https://theagencyproject.co"
  description: Agency model, without agency overhead.
  categories:
    - Agency
  built_by: JV-LA
  built_by_url: https://jv-la.com
- title: Karen Hou's portfolio
  main_url: https://www.karenhou.com/
  url: https://www.karenhou.com/
  categories:
    - Portfolio
  built_by: Karen H. Developer
  built_by_url: https://github.com/karenhou
  featured: false
- title: Jean Luc Ponty
  main_url: "https://ponty.com"
  url: "https://ponty.com"
  description: Official site for Jean Luc Ponty, French virtuoso violinist and jazz composer.
  featured: false
  categories:
    - Music
    - Entertainment
  built_by: Othermachines
  built_by_url: "https://othermachines.com"
- title: Rosewood Family Advisors
  main_url: "https://www.rfallp.com/"
  url: "https://www.rfallp.com/"
  description: Rosewood Family Advisors LLP (Palo Alto) provides a diverse range of family office services customized for ultra high net worth individuals.
  featured: false
  categories:
    - Finance
    - Business
  built_by: Othermachines
  built_by_url: "https://othermachines.com"
- title: Cole Walker's Portfolio
  main_url: "https://www.walkermakes.com"
  url: "https://www.walkermakes.com"
  source_url: "https://github.com/ColeWalker/portfolio"
  description: The portfolio of web developer Cole Walker, built with the help of Gatsby v2, React-Spring, and SASS.
  featured: false
  categories:
    - Portfolio
    - Web Development
  built_by: Cole Walker
  built_by_url: "https://www.walkermakes.com"
- title: Standing By Company
  main_url: "https://standingby.company"
  url: "https://standingby.company"
  description: A brand experience design company led by Scott Mackenzie and Trent Barton.
  featured: false
  categories:
    - Design
    - Web Development
  built_by: Standing By Company
  built_by_url: "https://standingby.company"
- title: Ashley Thouret
  main_url: "https://www.ashleythouret.com"
  url: "https://www.ashleythouret.com"
  description: Official website of Canadian soprano Ashley Thouret. Site designed by Stephen Bell.
  categories:
    - Portfolio
    - Music
  built_by: Michael Uloth
  built_by_url: "https://www.michaeluloth.com"
  featured: false
- title: The AZOOR Society
  main_url: "https://www.theazoorsociety.org"
  url: "https://www.theazoorsociety.org"
  description: The AZOOR Society is a UK-based charity committed to promoting awareness of Acute Zonal Occult Outer Retinopathy and assisting further research. Site designed by Stephen Bell.
  categories:
    - Health & Wellness
    - Community
    - Nonprofit
  built_by: Michael Uloth
  built_by_url: "https://www.michaeluloth.com"
  featured: false
- title: Gábor Fűzy pianist
  main_url: "https://pianobar.hu"
  url: "https://pianobar.hu"
  description: Gábor Fűzy pianist's offical website built with Gatsby v2.
  categories:
    - Music
  built_by: Zoltán Bedi
  built_by_url: "https://github.com/B3zo0"
  featured: false
- title: Logicwind
  main_url: "https://logicwind.com"
  url: "https://logicwind.com"
  description: Website of Logicwind - JavaScript experts, Technology development agency & consulting.
  featured: false
  categories:
    - Portfolio
    - Agency
    - Web Development
    - Consulting
  built_by: Logicwind
  built_by_url: "https://www.logicwind.com"
- title: ContactBook.app
  main_url: "https://contactbook.app"
  url: "https://contactbook.app"
  description: Seamlessly share Contacts with G Suite team members
  featured: false
  categories:
    - Landing Page
    - Blog
  built_by: Logicwind
  built_by_url: "https://www.logicwind.com"
- title: npm-bookmarks
  url: https://npm-bookmarks.netlify.com
  main_url: https://npm-bookmarks.netlify.com
  source_url: https://github.com/crstnio/npm-bookmarks
  description: >
    A site to collect personal favorites of NPM packages – sorted by downloads count with a tags filter and search by title. Fork it and bookmark your favorite packages!
  categories:
    - Directory
    - JavaScript
    - Library
    - Open Source
    - Programming
    - Web Development
  built_by: crstnio
  built_by_url: https://github.com/crstnio/
  featured: false
- title: Waterscapes
  main_url: "https://waterscap.es"
  url: "https://waterscap.es/lake-monteynard/"
  source_url: "https://github.com/gaelbillon/Waterscapes-Gatsby-site"
  description: Waterscap.es is a directory of bodies of water (creeks, ponds, waterfalls, lakes, etc) with information about each place such as how to get there, hike time, activities and photos and a map displayed with the Mapbox GL SJ npm package. It was developed with the goal of learning Gatsby. This website is based on the gatsby-contentful-starter and uses Contentful as CMS. It is hosted on Netlify. Hooks are setup with Bitbucket and Contentful to trigger a new build upon code or content changes. The data on Waterscap.es is a mix of original content and informations from the internets gathered and put together.
  categories:
    - Directory
    - Photography
    - Travel
  built_by: Gaël Billon
  built_by_url: "https://gaelbillon.com"
  featured: false
- title: Packrs
  url: "https://www.packrs.co/"
  main_url: "https://www.packrs.co/"
  description: >
    Packrs is a local delivery platform, one spot for all your daily requirements. On a single tap get everything you need at your doorstep.
  categories:
    - Marketing
    - Landing Page
    - Entrepreneurship
  built_by: Vipin Kumar Rawat
  built_by_url: "https://github.com/aesthytik"
  featured: false
- title: HyakuninIsshu
  main_url: "https://hyakuninanki.net"
  url: "https://hyakuninanki.net"
  source_url: "https://github.com/rei-m/web_hyakuninisshu"
  description: >
    HyakuninIsshu is a traditional Japanese card game.
  categories:
    - Education
    - Gallery
    - Entertainment
  built_by: Rei Matsushita
  built_by_url: "https://github.com/rei-m/"
  featured: false
- title: WQU Partners
  main_url: "https://partners.wqu.org/"
  url: "https://partners.wqu.org/"
  featured: false
  categories:
    - Marketing
    - Education
    - Landing Page
  built_by: Corey Ward
  built_by_url: "http://www.coreyward.me/"
- title: Federico Giacone
  url: "https://federico.giac.one/"
  main_url: "https://federico.giac.one"
  source_url: "https://github.com/leopuleo/federico.giac.one"
  description: >
    Digital portfolio for Italian Architect Federico Giacone.
  categories:
    - Portfolio
    - Gallery
  built_by: Leonardo Giacone
  built_by_url: "https://github.com/leopuleo"
  featured: false
- title: Station
  url: "https://getstation.com/"
  main_url: "https://getstation.com/"
  description: Station is the first smart browser for busy people. A single place for all of your web applications.
  categories:
    - Technology
    - Web Development
    - Productivity
  featured: false
- title: Vyron Vasileiadis
  url: "https://fedonman.com/"
  main_url: "https://fedonman.com"
  source_url: "https://github.com/fedonman/fedonman-website"
  description: Personal space of Vyron Vasileiadis aka fedonman, a Web & IoT Developer, Educator and Entrepreneur based in Athens, Greece.
  categories:
    - Portfolio
    - Technology
    - Web Development
    - Education
  built_by: Vyron Vasileiadis
  built_by_url: "https://github.com/fedonman"
- title: Fabien Champigny
  url: "https://www.champigny.name/"
  main_url: "https://www.champigny.name/"
  built_by_url: "https://www.champigny.name/"
  description: Fabien Champigny's personal blog. Entrepreneur, hacker and loves street photo.
  categories:
    - Blog
    - Gallery
    - Photography
    - Productivity
    - Entrepreneurship
  featured: false
- title: Alex Xie - Portfolio
  url: https://alexieyizhe.me/
  main_url: https://alexieyizhe.me/
  source_url: https://github.com/alexieyizhe/alexieyizhe.github.io
  description: >
    Personal website of Alex Yizhe Xie, a University of Waterloo Computer Science student and coding enthusiast.
  categories:
    - Blog
    - Portfolio
    - Web Development
  featured: false
- title: Equithon
  url: https://equithon.org/
  main_url: https://equithon.org/
  source_url: https://github.com/equithon/site-main/
  built_by: Alex Xie
  built_by_url: https://alexieyizhe.me/
  description: >
    Equithon is the largest social innovation hackathon in Waterloo, Canada. It was founded in 2016 to tackle social equity issues and create change.
  categories:
    - Education
    - Event
    - Hackathon
    - Learning
    - Open Source
    - Nonprofit
    - Technology
  featured: false
- title: Dale Blackburn - Portfolio
  url: https://dakebl.co.uk/
  main_url: https://dakebl.co.uk/
  source_url: https://github.com/dakebl/dakebl.co.uk
  description: >
    Dale Blackburn's personal website and blog.
  categories:
    - Blog
    - Portfolio
    - Web Development
  featured: false
- title: Portfolio of Anthony Wiktor
  url: https://www.anthonydesigner.com/
  main_url: https://www.anthonydesigner.com/
  description: >
    Anthony Wiktor is a Webby Award-Winning Creative Director and Digital Designer twice named Hot 100 by WebDesigner Magazine. Anthony has over a decade of award-winning experience in design and has worked on projects across a diverse set of industries — from entertainment to consumer products to hospitality to technology. Anthony is a frequent lecturer at USC’s Annenberg School for Communication & Journalism and serves on the board of AIGA Los Angeles.
  categories:
    - Portfolio
    - Marketing
  built_by: Maciej Leszczyński
  built_by_url: http://twitter.com/_maciej
  featured: false
- title: Frame.io Workflow Guide
  main_url: https://workflow.frame.io
  url: https://workflow.frame.io
  description: >
    The web’s most comprehensive post-production resource, written by pro filmmakers, for pro filmmakers. Always expanding, always free.
  categories:
    - Education
    - Cinema
  built_by: Frame.io
  built_by_url: https://frame.io
  featured: false
- title: MarcySutton.com
  main_url: https://marcysutton.com
  url: https://marcysutton.com
  description: >
    The personal website of web developer and accessibility advocate Marcy Sutton.
  categories:
    - Blog
    - Accessibility
    - Video
    - Photography
  built_by: Marcy Sutton
  built_by_url: https://marcysutton.com
  featured: true
- title: Kepinski.me
  main_url: https://kepinski.me
  url: https://kepinski.me
  description: >
    The personal site of Antoni Kepinski, Node.js Developer.
  categories:
    - Portfolio
    - Open Source
  built_by: Antoni Kepinski
  built_by_url: https://kepinski.me
  featured: false
- title: WPGraphQL Docs
  main_url: https://docs.wpgraphql.com
  url: https://docs.wpgraphql.com
  description: >
    Documentation for WPGraphQL, a free open-source WordPress plugin that provides an extendable GraphQL schema and API for any WordPress site.
  categories:
    - API
    - CMS
    - Documentation
    - GraphQL
    - Technology
    - Web Development
    - WordPress
  built_by: WPGraphQL
  built_by_url: https://wpgraphql.com
  featured: false
- title: Shine Lawyers
  main_url: https://www.shine.com.au
  url: https://www.shine.com.au
  description: >
    Shine Lawyers is an Australian legal services website built with Gatsby v2, Elasticsearch, Isso, and Geolocation services.
  categories:
    - Legal
    - Business
    - Blog
- title: Parallel Polis Kosice
  url: https://www.paralelnapoliskosice.sk/
  main_url: https://www.paralelnapoliskosice.sk/
  source_url: https://github.com/ParalelnaPolisKE/paralelnapoliskosice.sk
  description: >
    Parallel Polis is a collective of people who want to live in a more opened world. We look for possibilities and technologies (Bitcoin, the blockchain, reputation systems and decentralized technologies in general) that open new ways, make processes easier and remove unnecessary barriers. We want to create an environment that aims at education, discovering and creating better systems for everybody who is interested in freedom and independence.
  categories:
    - Blog
    - Education
    - Technology
    - Blockchain
  built_by: Roman Vesely
  built_by_url: https://romanvesely.
  featured: false
- title: Unda Solutions
  url: https://unda.com.au
  main_url: https://unda.com.au
  description: >
    A custom web application development company in Perth, WA
  categories:
    - Business
    - Freelance
    - Web Development
    - Technology
  featured: false
- title: BIGBrave
  main_url: https://bigbrave.digital
  url: https://bigbrave.digital
  description: >
    BIGBrave is a strategic design firm. We partner with our clients, big and small, to design & create human-centered brands, products, services and systems that are simple, beautiful and easy to use.
  categories:
    - Agency
    - Web Development
    - Marketing
    - Technology
    - WordPress
  built_by: Francois Brill
  built_by_url: https://bigbrave.digital
  featured: false
- title: KegTracker
  main_url: https://www.kegtracker.co.za
  url: https://www.kegtracker.co.za
  description: >
    Keg Tracker is part of the Beverage Insights family and its sole aim is to provide you with the right data about your kegs to make better decisions. In today’s business landscape having the right information at your finger tips is crucial to the agility of your business.
  categories:
    - Food
    - Business
    - Technology
  built_by: Francois Brill
  built_by_url: https://bigbrave.digital
  featured: false
- title: Mike Nichols
  url: https://www.mikenichols.me
  main_url: https://www.mikenichols.me
  description: >
    Portfolio site of Mike Nichols, a UX designer and product development lead.
  categories:
    - Portfolio
    - Technology
    - Web Development
  built_by: Mike Nichols
  featured: false
- title: Steve Haid
  url: https://www.stevehaid.com
  main_url: https://www.stevehaid.com
  description: >
    Steve Haid is a real estate agent and Professional Financial Planner (PFP) who has been helping clients achieve their investment goals since 2006. Site designed by Stephen Bell.
  categories:
    - Marketing
    - Real Estate
  built_by: Michael Uloth
  built_by_url: "https://www.michaeluloth.com"
- title: Incremental - Loyalty, Rewards and Incentive Programs
  main_url: https://www.incremental.com.au
  url: https://www.incremental.com.au
  description: >
    Sydney-based digital agency specialising in loyalty, rewards and incentive programs. WordPress backend; Cloudinary, YouTube and Hubspot form integration; query data displayed as animated SVG graphs; video background in the header.
  categories:
    - Agency
    - Portfolio
    - WordPress
  built_by: Incremental
  built_by_url: https://www.incremental.com.au
  featured: false
- title: Technica11y
  main_url: https://www.technica11y.org
  url: https://www.technica11y.org
  description: >
    Discussing challenges in technical accessibility.
  categories:
    - Accessibility
    - Education
    - Video
  built_by: Tenon.io
  built_by_url: https://tenon.io
  featured: false
- title: Tenon-UI Documentation
  main_url: https://www.tenon-ui.info
  url: https://www.tenon-ui.info
  description: >
    Documentation site for Tenon-UI: Tenon.io's accessible components library.
  categories:
    - Accessibility
    - Documentation
    - Library
    - Web Development
  built_by: Tenon.io
  built_by_url: https://tenon.io
  featured: false
- title: Matthew Secrist
  main_url: https://www.matthewsecrist.net
  url: https://www.matthewsecrist.net
  source_url: https://github.com/matthewsecrist/v3
  description: >
    Matthew Secrist's personal portfolio using Gatsby, Prismic and Styled-Components.
  categories:
    - Portfolio
    - Technology
    - Web Development
  built_by: Matthew Secrist
  built_by_url: https://www.matthewsecrist.net
  featured: false
- title: Node.js Dev
  main_url: https://nodejs.dev
  url: https://nodejs.dev
  source_url: https://github.com/nodejs/nodejs.dev
  description: >
    Node.js Foundation Website.
  categories:
    - Node.js
    - Documentation
    - Web Development
  built_by: Node.js Website Redesign Working Group
  built_by_url: https://github.com/nodejs/website-redesign
  featured: false
- title: Sheffielders
  main_url: https://sheffielders.org
  url: https://sheffielders.org
  source_url: https://github.com/davemullenjnr/sheffielders
  description: >
    A collective of businesses, creatives, and projects based in Sheffield, UK.
  categories:
    - Directory
  built_by: Dave Mullen Jnr
  built_by_url: https://davemullenjnr.co.uk
  featured: false
- title: Stealth Labs
  url: https://stealthlabs.io
  main_url: https://stealthlabs.io
  description: >
    We design and develop for the web, mobile and desktop
  categories:
    - Portfolio
    - Web Development
  built_by: Edvins Antonovs
  built_by_url: https://edvins.io
  featured: false
- title: Constanzia Yurashko
  main_url: https://www.constanziayurashko.com
  url: https://www.constanziayurashko.com
  description: >
    Exclusive women's ready-to-wear fashion by designer Constanzia Yurashko.
  categories:
    - Fashion
    - Portfolio
  built_by: Maxim Andries
  featured: false
- title: The Tenon.io blog
  main_url: https://blog.tenon.io/
  url: https://blog.tenon.io/
  description: >
    The Tenon.io blog features articles on accessibility written by some of the industry's leading lights and includes news, guidance, and education.
  categories:
    - Accessibility
    - Blog
    - Education
  built_by: Tenon.io
  built_by_url: https://tenon.io
  featured: false
- title: Algolia
  url: https://algolia.com
  main_url: https://algolia.com
  description: >
    Algolia helps businesses across industries quickly create relevant, scalable, and lightning fast search and discovery experiences.
  categories:
    - Web Development
    - Technology
    - Open Source
    - Featured
  built_by: Algolia
  featured: true
- title: GVD Renovations
  url: https://www.gvdrenovations.com/
  main_url: https://www.gvdrenovations.com/
  description: >
    GVD Renovations is a home improvement contractor with a well known reputation as a professional, quality contractor in California.
  categories:
    - Construction
    - Business
  built_by: David Krasniy
  built_by_url: http://dkrasniy.com
  featured: false
- title: Styled System
  url: https://styled-system.com/
  main_url: https://styled-system.com/
  source_url: https://github.com/styled-system/styled-system/tree/master/docs
  description: >
    Style props for rapid UI development.
  categories:
    - Design System
    - Styles
    - Type Scale
    - Responsive Design
  built_by: Brent Jackson
  built_by_url: https://jxnblk.com/
- title: Timehacker
  url: https://timehacker.app
  main_url: https://timehacker.app
  description: >
    Procrastination killer, automatic time tracking app to skyrocket your productivity
  categories:
    - Productivity
    - App
    - Technology
    - Marketing
    - Landing Page
  built_by: timehackers
  featured: false
- title: Little & Big
  main_url: "https://www.littleandbig.com.au/"
  url: "https://www.littleandbig.com.au/"
  description: >
    Little & Big exists with the aim to create Websites, Apps, E-commerce stores
    that are consistently unique and thoughtfully crafted, every time.
  categories:
    - Agency
    - Design
    - Web Development
    - Portfolio
  built_by: Little & Big
  built_by_url: "https://www.littleandbig.com.au/"
  featured: false
- title: Cat Knows
  main_url: "https://catnose99.com/"
  url: "https://catnose99.com/"
  description: >
    Personal blog built with Gatsby v2.
  categories:
    - Blog
    - Web Development
  built_by: CatNose
  built_by_url: "https://twitter.com/catnose99"
  featured: false
- title: just some dev
  url: https://www.iamdeveloper.com
  main_url: https://www.iamdeveloper.com
  source_url: https://github.com/nickytonline/www.iamdeveloper.com
  description: >
    Just some software developer writing things ✏️
  categories:
    - Blog
  built_by: Nick Taylor
  built_by_url: https://www.iamdeveloper.com
  featured: false
- title: Keziah Moselle Blog
  url: https://blog.keziahmoselle.fr/
  main_url: https://blog.keziahmoselle.fr/
  source_url: https://github.com/KeziahMoselle/blog.keziahmoselle.fr
  description: >
    ✍️ A place to share my thoughts.
  categories:
    - Blog
  built_by: Keziah Moselle
  built_by_url: https://keziahmoselle.fr/
- title: xfuture's blog
  url: https://www.xfuture-blog.com/
  main_url: https://www.xfuture-blog.com/
  source_url: https://github.com/xFuture603/xfuture-blog
  description: >
    A blog about Devops, Web development, and my insights as a systems engineer.
  categories:
    - Blog
  built_by: Daniel Uhlmann
  built_by_url: https://www.xfuture-blog.com/
- title: Mayne's Blog
  main_url: "https://gine.me/"
  url: "https://gine.me/page/1"
  source_url: "https://github.com/mayneyao/gine-blog"
  featured: false
  categories:
    - Blog
    - Web Development
- title: Bakedbird
  url: https://bakedbird.com
  main_url: https://bakedbird.com
  description: >
    Eleftherios Psitopoulos - A frontend developer from Greece ☕
  categories:
    - Portfolio
    - Blog
  built_by: Eleftherios Psitopoulos
  built_by_url: https://bakedbird.com
- title: Benjamin Lannon
  url: https://lannonbr.com
  main_url: https://lannonbr.com
  source_url: https://github.com/lannonbr/Portfolio-gatsby
  description: >
    Personal portfolio of Benjamin Lannon
  categories:
    - Portfolio
    - Web Development
  built_by: Benjamin Lannon
  built_by_url: https://lannonbr.com
  featured: false
- title: Aravind Balla
  url: https://aravindballa.com
  main_url: https://aravindballa.com
  source_url: https://github.com/aravindballa/website2017
  description: >
    Personal portfolio of Aravind Balla
  categories:
    - Portfolio
    - Blog
    - Web Development
  built_by: Aravind Balla
  built_by_url: https://aravindballa.com
- title: Kaleb McKelvey
  url: https://kalebmckelvey.com
  main_url: https://kalebmckelvey.com
  source_url: https://github.com/avatar-kaleb/kalebmckelvey-site
  description: >
    Personal portfolio of Kaleb McKelvey!
  categories:
    - Blog
    - Portfolio
  built_by: Kaleb McKelvey
  built_by_url: https://kalebmckelvey.com
  featured: false
- title: Michal Czaplinski
  url: https://czaplinski.io
  main_url: https://czaplinski.io
  source_url: https://github.com/michalczaplinski/michalczaplinski.github.io
  description: >
    Michal Czaplinski is a full-stack developer 🚀
  categories:
    - Portfolio
    - Web Development
  built_by: Michal Czaplinski mmczaplinski@gmail.com
  built_by_url: https://czaplinski.io
  featured: false
- title: Interactive Investor (ii)
  url: https://www.ii.co.uk
  main_url: https://www.ii.co.uk
  description: >
    Hybrid (static/dynamic) Gatsby web app for ii's free research, news and analysis, discussion and product marketing site.
  categories:
    - Banking
    - Business
    - Finance
    - Technology
  built_by: Interactive Investor (ii)
  built_by_url: https://www.ii.co.uk
  featured: false
- title: Weingut Goeschl
  url: https://www.weingut-goeschl.at/
  main_url: https://www.weingut-goeschl.at/
  description: >
    Weingut Goeschl is a family winery located in Gols, Burgenland in Austria (Österreich)
  categories:
    - eCommerce
    - Beverage
    - Business
  built_by: Peter Kroyer
  built_by_url: https://www.peterkroyer.at/
  featured: false
- title: Josef Aidt
  url: https://josefaidt.me
  main_url: https://josefaidt.me
  source_url: https://github.com/josefaidt/josefaidt.github.io
  description: >
    Personal website, blog, portfolio for Josef Aidt
  categories:
    - Portfolio
    - Blog
    - Web Development
  built_by: Josef Aidt
  built_by_url: https://twitter.com/garlicbred
- title: Hash Tech Guru
  url: https://hashtech.guru
  main_url: https://hashtech.guru
  description: >
    Software Development Training School and Tech Blog
  categories:
    - Blog
    - Education
  built_by: Htet Wai Yan Soe
  built_by_url: https://github.com/johnreginald
- title: AquaGruppen Vattenfilter
  url: https://aquagruppen.se
  main_url: https://aquagruppen.se/
  description: >
    Water filter and water treatment products in Sweden
  categories:
    - Business
    - Technology
  built_by: Johan Eliasson
  built_by_url: https://github.com/elitan
  featured: false
- title: How To egghead
  main_url: https://howtoegghead.com/
  url: https://howtoegghead.com/
  source_url: https://github.com/eggheadio/how-to-egghead
  featured: false
  built_by: egghead.io
  built_by_url: https://egghead.io
  description: >
    How to become an egghead instructor or reviewer
  categories:
    - Documentation
    - Education
- title: Sherpalo Ventures
  main_url: "https://www.sherpalo.com/"
  url: "https://www.sherpalo.com/"
  featured: false
  categories:
    - Finance
    - Business
    - Technology
  built_by: Othermachines
  built_by_url: "https://othermachines.com"
- title: WrapCode
  url: https://www.wrapcode.com
  main_url: https://www.wrapcode.com
  description: >
    A full stack blog on Microsoft Azure, JavaScript, DevOps, AI and Bots.
  categories:
    - Blog
    - Technology
    - Web Development
  built_by: Rahul P
  built_by_url: https://twitter.com/_rahulpp
  featured: false
- title: Kirankumar Ambati's Portfolio
  url: https://www.kirankumarambati.me
  main_url: https://www.kirankumarambati.me
  description: >
    Personal website, blog, portfolio of Kirankumar Ambati
  categories:
    - Blog
    - Portfolio
    - Web Development
  built_by: Kirankumar Ambati
  built_by_url: https://github.com/kirankumarambati
  featured: false
- title: Mixkit by Envato
  url: https://mixkit.co
  main_url: https://mixkit.co
  description: >
    Extraordinary free HD videos
  categories:
    - Video
    - Art
    - Design
    - Gallery
    - Video
  built_by: Envato
  built_by_url: https://github.com/envato
  featured: false
- title: Rou Hun Fan's portfolio
  main_url: https://flowen.me
  url: https://flowen.me
  source_url: https://github.com/flowen/flowen.me/tree/master/2019/v3
  description: >
    Portfolio of creative developer Rou Hun Fan. Built with Gatsby v2 &amp; Greensock drawSVG.
  categories:
    - Portfolio
  built_by: Rou Hun Fan Developer
  built_by_url: https://flowen.me
  featured: false
- title: chadly.net
  url: https://www.chadly.net
  main_url: https://www.chadly.net
  source_url: https://github.com/chadly/chadly.net
  description: >
    Personal tech blog by Chad Lee.
  categories:
    - Blog
    - Technology
    - Web Development
  built_by: Chad Lee
  built_by_url: https://github.com/chadly
  featured: false
- title: CivicSource
  url: https://www.civicsource.com
  main_url: https://www.civicsource.com
  description: >
    Online auction site to purchase tax-distressed properties from local taxing authorities.
  categories:
    - Auction
    - Real Estate
    - Government
  featured: false
- title: SpotYou
  main_url: "https://spotyou.joshglazer.com"
  url: "https://spotyou.joshglazer.com"
  source_url: "https://github.com/joshglazer/spotyou"
  description: >
    SpotYou allows you to watch your favorite music videos on Youtube based on your Spotify Preferences
  categories:
    - Entertainment
    - Music
  built_by: Josh Glazer
  built_by_url: https://linkedin.com/in/joshglazer/
  featured: false
- title: Hesam Kaveh's blog
  description: >
    A blog with great seo that using gatsby-source-wordpress to fetch posts from backend
  main_url: "https://hesamkaveh.com/"
  url: "https://hesamkaveh.com/"
  source_url: "https://github.com/hesamkaveh/sansi"
  featured: false
  categories:
    - Blog
    - WordPress
- title: On Earth Right Now
  main_url: https://oern.tv
  url: https://oern.tv
  source_url: https://github.com/cadejscroggins/oern.tv
  description: >
    A curated list of live video feeds from around the world—built with GatsbyJS.
  categories:
    - Directory
    - Entertainment
    - Gallery
  built_by: Cade Scroggins
  built_by_url: https://cadejs.com
  featured: false
- title: Oliver Gomes Portfolio
  main_url: https://oliver-gomes.github.io/v4/
  url: https://oliver-gomes.github.io/v4/
  description: >
    As an artist and a web designer/developer, I wanted to find a way to present these two portfolios in a way that made sense.  I felt with new found power of speed, Gatsby helped keep my creativity intact with amazing response and versatility. I felt my butter smooth transition felt much better in user perspective and super happy with the power of Gatsby.
  categories:
    - Portfolio
    - Web Development
    - Blog
  built_by: Oliver Gomes
  built_by_url: https://github.com/oliver-gomes
  featured: false
- title: Patrik Szewczyk
  url: https://www.szewczyk.cz/
  main_url: https://www.szewczyk.cz/
  description: >
    Patrik Szewczyk – JavaScript, TypeScript, React, Node.js developer, Redux, Reason
  categories:
    - Portfolio
  built_by: Patrik Szewczyk
  built_by_url: https://linkedin.com/in/thepatriczek/
  featured: false
- title: Patrik Arvidsson's portfolio
  url: https://www.patrikarvidsson.com
  main_url: https://www.patrikarvidsson.com
  source_url: https://github.com/patrikarvidsson/portfolio-gatsby-contentful
  description: >
    Personal portfolio site of Swedish interaction designer Patrik Arvidsson. Built with Gatsby, Tailwind CSS, Emotion JS and Contentful.
  categories:
    - Blog
    - Design
    - Portfolio
    - Web Development
    - Technology
  built_by: Patrik Arvidsson
  built_by_url: https://www.patrikarvidsson.com
  featured: false
- title: Jacob Cofman's Blog
  description: >
    Personal blog / portfolio about Jacob Cofman.
  main_url: "https://jcofman.de/"
  url: "https://jcofman.de/"
  source_url: "https://github.com/JCofman/jc-website"
  featured: false
  categories:
    - Blog
    - Portfolio
- title: re-geo
  description: >
    re-geo is react based geo cities style component.
  main_url: "https://re-geo.netlify.com/"
  url: "https://re-geo.netlify.com/"
  source_url: "https://github.com/sadnessOjisan/re-geo-lp"
  categories:
    - Open Source
    - Joke
  built_by: sadnessOjisan
  built_by_url: https://twitter.com/sadnessOjisan
  featured: false
- title: Luis Cestou Portfolio
  description: >
    Portfolio of graphic + interactive designer Luis Cestou.
  main_url: "https://luiscestou.com"
  url: "https://luiscestou.com"
  source_url: "https://github.com/lcestou/luiscestou.com"
  built_by: Luis Cestou contact@luiscestou.com
  built_by_url: https://luiscestou.com
  featured: false
  categories:
    - Portfolio
    - Web Development
- title: Data Hackers
  url: https://datahackers.com.br/
  main_url: https://datahackers.com.br/
  description: >
    Official website for the biggest portuguese-speaking data science community. Makes use of several data sources such as podcasts from Anchor, messages from Slack, newsletters from MailChimp and blog posts from Medium. The unique visual design also had its hurdles and was quite fun to develop!
  categories:
    - Blog
    - Education
    - Podcast
    - Technology
  built_by: Kaordica
  built_by_url: https://kaordica.design
  featured: false
- title: TROMAQ
  url: https://www.tromaq.com/
  main_url: https://www.tromaq.com/
  description: >
    TROMAQ executes earthmoving services and rents heavy machinery for construction work. Even with the lack of good photography, their new site managed to pass a solid and trustworthy feeling to visitors during testing and they're already seeing the improvement in brand awareness, being the sole player with a modern website in their industry.
  categories:
    - Marketing
  built_by: Kaordica
  built_by_url: https://kaordica.design
  featured: false
- title: Novida Consulting
  url: https://www.novidaconsultoria.com.br
  main_url: https://www.novidaconsultoria.com.br
  description: >
    Novida’s goal was to position itself as a solid, exclusive and trustworthy brand for families looking for a safe financial future… We created a narrative and visual design that highlight their exclusivity.
  categories:
    - Marketing
  built_by: Kaordica
  built_by_url: https://kaordica.design
  featured: false
- title: We Are Clarks
  url: "https://www.weareclarks.com"
  main_url: "https://www.weareclarks.com"
  source_url: "https://github.com/abeaclark/weareclarks"
  description: >
    A family travel blog.
  categories:
    - Blog
    - Travel
  built_by: Abe Clark
  built_by_url: https://www.linkedin.com/in/abrahamclark/
  featured: false
- title: Guillaume Briday's Blog
  main_url: "https://guillaumebriday.fr/"
  url: "https://guillaumebriday.fr/"
  source_url: "https://github.com/guillaumebriday/guillaumebriday.fr"
  description: >
    My personal blog built with Gatsby and Tailwind CSS.
  categories:
    - Blog
    - Web Development
    - Technology
  built_by: Guillaume Briday
  built_by_url: https://guillaumebriday.fr/
  featured: false
- title: SEOmonitor
  main_url: "https://www.seomonitor.com"
  url: "https://www.seomonitor.com"
  description: >
    SEOmonitor is a suite of SEO tools dedicated to agencies.
  categories:
    - Blog
    - Portfolio
    - Agency
  built_by: bejamas
  built_by_url: https://bejamas.io/
  featured: false
- title: Jean Regisser's Portfolio
  main_url: "https://jeanregisser.com/"
  url: "https://jeanregisser.com/"
  source_url: "https://github.com/jeanregisser/jeanregisser.com"
  featured: false
  description: >
    Portfolio of software engineer Jean Regisser.
  categories:
    - Portfolio
    - Mobile Development
    - React Native
  built_by: Jean Regisser
  built_by_url: "https://jeanregisser.com/"
- title: Axcept - Visual Screenshot Testing
  url: https://axcept.io
  main_url: https://axcept.io
  description: >
    Visual Testing for everyone
  categories:
    - Documentation
    - Testing
    - Web Development
  built_by: d:code:it
  built_by_url: https://dcodeit.com
  featured: false
- title: Chase Ohlson
  url: https://chaseohlson.com
  main_url: https://chaseohlson.com
  description: >
    Portfolio of frontend engineer & web developer Chase Ohlson.
  categories:
    - Portfolio
    - React
    - Web Development
  built_by: Chase Ohlson
  built_by_url: https://chaseohlson.com
  featured: false
- title: Zach Schnackel
  url: https://zslabs.com
  main_url: https://zslabs.com
  source_url: "https://github.com/zslabs/zslabs.com"
  description: >
    Portfolio site for UI/Motion Developer, Zach Schnackel.
  categories:
    - Portfolio
    - React
    - Web Development
  built_by: Zach Schnackel
  built_by_url: "https://zslabs.com"
- title: Gremlin
  url: https://www.gremlin.com
  main_url: https://www.gremlin.com
  description: >
    Gremlin's Failure as a Service finds weaknesses in your system before they cause problems.
  categories:
    - Marketing
    - Chaos Engineering
- title: Headless.page
  main_url: https://headless.page/
  url: https://headless.page/
  description: >
    Headless.page is a directory of eCommerce sites featuring headless architecture, PWA features and / or the latest JavaScript technology.
  categories:
    - Directory
    - eCommerce
  built_by: Pilon
  built_by_url: https://pilon.io/
  featured: false
- title: Ouracademy
  main_url: https://our-academy.org/
  url: https://our-academy.org/
  source_url: "https://github.com/ouracademy/website"
  description: >
    Ouracademy is an organization that promoves the education in software development throught blog posts & videos smiley.
  categories:
    - Open Source
    - Blog
    - Education
  built_by: Ouracademy
  built_by_url: https://github.com/ouracademy
  featured: false
- title: Tenon.io
  main_url: https://tenon.io
  url: https://tenon.io
  description: >
    Tenon.io is an accessibility tooling, services and consulting company.
  categories:
    - API
    - Accessibility
    - Business
    - Consulting
    - Technology
  built_by: Tenon.io
  built_by_url: https://tenon.io
  featured: false
- title: Projectival
  url: https://www.projectival.de/
  main_url: https://www.projectival.de/
  description: >
    Freelancer Online Marketing & Web Development in Cologne, Germany
  categories:
    - Freelance
    - Marketing
    - Web Development
    - Blog
    - Consulting
    - SEO
    - Business
  built_by: Sascha Klapetz
  built_by_url: https://www.projectival.de/
  featured: false
- title: Herman Starikov
  url: https://starikov.dev
  main_url: https://starikov.dev
  source_url: https://github.com/Hermanya/hermanya.github.io
  description: >
    Web Developer specializing in React, Toronto Canada
  categories:
    - Portfolio
    - Web Development
    - Blog
  built_by: Herman Starikov
  built_by_url: https://github.com/Hermanya
  featured: false
- title: Hetzner Online Community
  main_url: https://community.hetzner.com
  url: https://community.hetzner.com
  description: >
    Hetzner Online Community provides a free collection of high-quality tutorials, which are based on free and open source software, on a variety of topics such as development, system administration, and other web technology.
  categories:
    - Web Development
    - Technology
    - Programming
    - Open Source
    - Community
    - Tutorials
  built_by: Hetzner Online GmbH
  built_by_url: https://www.hetzner.com/
  featured: false
- title: AGYNAMIX
  url: https://www.agynamix.de/
  main_url: https://www.agynamix.de/
  source_url: https://github.com/tuhlmann/agynamix.de
  description: >
    Full Stack Java, Scala, Clojure, TypeScript, React Developer in Thalheim, Germany
  categories:
    - Freelance
    - Web Development
    - Programming
    - Blog
    - Consulting
    - Portfolio
    - Business
  built_by: Torsten Uhlmann
  built_by_url: https://www.agynamix.de/
  featured: false
- title: syracuse.io
  url: https://syracuse.io
  main_url: https://syracuse.io
  source_url: https://github.com/syracuseio/syracuseio/
  description: >
    Landing page for Syracuse NY Software Development Meetup Groups
  categories:
    - Community
  built_by: Benjamin Lannon
  built_by_url: https://lannonbr.com
- title: Render Documentation
  main_url: https://render.com/docs
  url: https://render.com/docs
  description: >
    Render is the easiest place to host your sites and apps. We use Gatsby for everything on https://render.com, including our documentation. The site is deployed on Render as well! We also have a guide to deploying Gatsby apps on Render: https://render.com/docs/deploy-gatsby.
  categories:
    - Web Development
    - Programming
    - Documentation
    - Hosting
    - Technology
  built_by: Render Developers
  built_by_url: https://render.com
  featured: false
- title: prima
  url: https://www.prima.co
  main_url: https://www.prima.co
  description: >
    Discover industry-defining wellness content and trusted organic hemp CBD products safely supporting wellness, stress, mood, skin health, and balance.
  categories:
    - Blog
    - eCommerce
    - Education
  built_by: The Couch
  built_by_url: https://thecouch.nyc
- title: Gatsby Guides
  url: https://gatsbyguides.com/
  main_url: https://gatsbyguides.com/
  description: >
    Free tutorial course about using Gatsby with a CMS.
  categories:
    - Education
    - Documentation
    - Web Development
  built_by: Osio Labs
  built_by_url: https://osiolabs.com/
  featured: false
- title: Architude
  url: https://architudedesign.com
  main_url: https://architudedesign.com
  description: >
    筑冶 Architude International Design Consultants
  categories:
    - Design
    - Landing Page
    - Gallery
  built_by: Neo Nie
  built_by_url: https://github.com/nihgwu
  featured: false
- title: Arctica
  url: https://arctica.io
  main_url: https://arctica.io
  description: >
    Arctica specialises in purpose-built web sites and progressive web applications with user optimal experiences, tailored to meet the objectives of your business.
  categories:
    - Portfolio
    - Agency
    - Design
    - Web Development
  built_by: Arctica
  built_by_url: https://arctica.io
  featured: false
- title: Shard Ventures
  url: https://shard.vc
  main_url: https://shard.vc
  description: >
    Shard is building new online companies from scratch, partnering with other like-minded founders to start and invest in technology companies.
  categories:
    - Finance
    - Technology
    - Portfolio
  built_by: Arctica
  built_by_url: https://arctica.io
  featured: false
- title: David Brookes
  url: https://davidbrookes.me
  main_url: https://davidbrookes.me
  description: >
    Specialising in crafting stylish, high performance websites and applications that get results, using the latest cutting edge web development technologies.
  categories:
    - Portfolio
    - Freelance
    - Web Development
  built_by: Arctica
  built_by_url: https://arctica.io
  featured: false
- title: Dennis Morello
  url: https://morello.dev
  main_url: https://morello.dev
  source_url: https://gitlab.com/dennismorello/dev-blog
  description: >
    morello.dev is a development and techology blog written by Dennis Morello.
  categories:
    - Blog
    - Education
    - Web Development
    - Open Source
    - Technology
  built_by: Dennis Morello
  built_by_url: https://twitter.com/dennismorello
  featured: false
- title: BaseTable
  url: https://autodesk.github.io/react-base-table/
  main_url: https://autodesk.github.io/react-base-table/
  source_url: https://github.com/Autodesk/react-base-table
  description: >
    BaseTable is a react table component to display large data set with high performance and flexibility.
  categories:
    - Web Development
    - Documentation
    - Open Source
  built_by: Neo Nie
  built_by_url: https://github.com/nihgwu
  featured: false
- title: herper.io
  url: https://herper.io
  main_url: https://herper.io
  description: >
    Portfolio website for Jacob Herper - a Front End Web Developer with a passion for all things digital. I have more than 10 years experience working in web development.
  categories:
    - Portfolio
    - Web Development
    - Freelance
    - Design
    - SEO
  built_by: Jacob Herper
  built_by_url: https://github.com/jakeherp
  featured: false
- title: Artem Sapegin Photography
  description: >
    Photography portfolio and blog of Artem Sapegin, an award-losing photographer living in Berlin, Germany. Landscapes, cityscapes and dogs.
  main_url: "https://morning.photos/"
  url: "https://morning.photos/"
  source_url: "https://github.com/sapegin/morning.photos"
  categories:
    - Portfolio
    - Photography
  built_by: Artem Sapegin
  built_by_url: "https://github.com/sapegin"
- title: Pattyrn
  main_url: https://pattyrn.com
  url: https://pattyrn.com
  # optional: short paragraph describing the content and/or purpose of the site that will appear in the modal detail view and permalink views for your site
  description: >
    Pattyrn uses advanced machine learning AI to analyze the platform’s your teams use, making it easy to solve performance problems, reduce bottlenecks, and monitor culture health to optimize your ROI and help boost performance without causing burn out.
  categories:
    - Marketing
    - Technology
  built_by: Pattyrn
  built_by_url: https://twitter.com/Pattyrn4
  featured: false
- title: Intranet Italia Day
  main_url: https://www.intranetitaliaday.it/en
  url: https://www.intranetitaliaday.it/en
  description: >
    The Italian event dedicated to the digital workplace that focuses on planning, governance and company intranet management
  categories:
    - Event
    - Conference
  built_by: Ariadne Digital
  built_by_url: https://www.ariadnedigital.it
  featured: false
- title: Textually Stylo
  main_url: https://www.textually.net
  url: https://www.textually.net
  description: >
    Stylo Markdown writing App marketing/documentation website by Textually Inc.
  categories:
    - Marketing
    - Technology
    - Blog
    - Documentation
  built_by: Sébastien Hamel
  built_by_url: https://www.textually.net
  featured: false
- title: OneDeck
  main_url: https://www.onedeck.co
  url: https://www.onedeck.co
  description: >
    OneDeck is a simple yet powerful tool for creating and sharing your one-page investment summary in under 10 minutes.
  categories:
    - Finance
    - Technology
  built_by: William Neill
  built_by_url: https://twitter.com/williamneill
  featured: false
- title: Assortment
  main_url: https://assortment.io
  url: https://assortment.io
  description: >
    Assortment aims to provide detailed tutorials (and more) for developers of all skill levels within the Web Development Industry. Attempting to cut out the fluff and arm you with the facts.
  categories:
    - Blog
    - Web Development
  built_by: Luke Whitehouse
  built_by_url: https://twitter.com/_lukewh
  featured: false
- title: Mission42
  main_url: https://mission42.zauberware.com
  url: https://mission42.zauberware.com
  description: >
    A landing page for the mobile app Mission42. Mission42 wants to help you learn new skills.
  categories:
    - App
    - Tutorials
    - Personal Training
    - Learning
    - Education
    - Landing Page
  built_by: Philipp Siegmund, zauberware
  built_by_url: https://www.zauberware.com
- title: Altstadtdomizil Idstein
  main_url: https://www.altstadtdomizil-idstein.de/
  url: https://www.altstadtdomizil-idstein.de/
  description: >
    A landing page for a holiday apartment in Idstein, Germany.
  categories:
    - Landing Page
    - Travel
    - Tourism
    - Real Estate
  built_by: Simon Franzen, zauberware
  built_by_url: https://www.zauberware.com
- title: Gerald Martinez Dev
  main_url: https://gmartinez.dev/
  url: https://gmartinez.dev/
  description: >
    Personal web site for show my skills and my works.
  categories:
    - Web Development
    - Portfolio
  built_by: Gerald Martinez
  built_by_url: https://twitter.com/GeraldM_92
  featured: false
- title: Becreatives
  main_url: "https://becreatives.com"
  url: "https://becreatives.com"
  featured: false
  description: >
    Digital software house. Enlights ideas. Think smart execute harder.
  categories:
    - Technology
    - Web Development
    - Agency
    - Marketing
  built_by: Becreatives
  built_by_url: "https://becreatives.com"
- title: Paul Clifton Photography
  main_url: https://paulcliftonphotography.com
  url: https://paulcliftonphotography.com
  featured: false
  description: >
    A full migration from WordPress to GatsbyJS and DatoCMS. Includes custom cropping on images as viewport changes size and also an infinity scroll that doesn't preload all of the results.
  categories:
    - Blog
    - Portfolio
    - Gallery
    - Photography
  built_by: Little Wolf Studio
  built_by_url: https://littlewolfstudio.co.uk
- title: Atte Juvonen - Blog
  url: https://www.attejuvonen.fi/
  main_url: https://www.attejuvonen.fi/
  source_url: https://github.com/baobabKoodaa/blog
  description: >
    A blog with streamlined design and smooth UX
  categories:
    - Blog
    - Technology
    - Web Development
  featured: false
- title: Kibuk Construction
  url: https://kibukconstruction.com/
  main_url: https://kibukconstruction.com/
  description: >
    Kibuk Construction is a fully licensed and insured contractor specializing in Siding, Decks, Windows & Doors!
  categories:
    - Construction
    - Business
  built_by: David Krasniy
  built_by_url: http://dkrasniy.com
- title: RedCarpetUp
  main_url: https://www.redcarpetup.com
  url: https://www.redcarpetup.com/
  description: >
    RedCarpetUp's home page for a predominantly mobile-only customer base in India with major constraints on bandwidth availability
  categories:
    - Finance
    - Loans
    - Credit Card
  built_by: RedCarpet Dev Team
  built_by_url: https://www.redcarpetup.com
  featured: false
- title: talita traveler
  url: https://talitatraveler.com/
  main_url: https://talitatraveler.com/
  source_url: https://github.com/afuh/talitatraveler
  description: >
    Talita Traveler's personal blog.
  categories:
    - Blog
  built_by: Axel Fuhrmann
  built_by_url: https://axelfuhrmann.com/
  featured: false
- title: Pastelería el Progreso
  url: https://pasteleriaelprogreso.com/
  main_url: https://pasteleriaelprogreso.com/
  source_url: https://github.com/afuh/elprogreso
  description: >
    Famous bakery in Buenos Aires.
  categories:
    - Food
    - Gallery
  built_by: Axel Fuhrmann
  built_by_url: https://axelfuhrmann.com/
  featured: false
- title: Maitrik's Portfolio
  url: https://www.maitrikpatel.com/
  main_url: https://www.maitrikpatel.com/
  source_url: https://github.com/maitrikjpatel/portfolio
  description: >
    Portfolio of a Front-End Developer / UX Designer who designs and develops pixel perfect user interface, experiences and web applications.
  categories:
    - Portfolio
    - Blog
    - Design
    - Web Development
  built_by: Maitrik Patel
  built_by_url: https://www.maitrikpatel.com/
  featured: false
- title: PicPick
  url: https://picpick.app/
  main_url: https://picpick.app/
  description: >
    All-in-one Graphic Design Tool, Screen Capture Software, Image Editor, Color Picker, Pixel Ruler and More
  categories:
    - Productivity
    - App
    - Technology
  built_by: NGWIN
  built_by_url: https://picpick.app/
  featured: false
- title: Ste O'Neill
  main_url: https://www.steoneill.dev
  url: https://www.steoneill.dev
  description: >
    MVP of a portfolio site for a full stack UK based developer.
  categories:
    - Blog
    - Portfolio
  built_by: Ste O'Neill
  built_by_url: https://steoneill.dev
  featured: false
- title: Filipe Santos Correa's Portfolio
  description: >
    Filipe's Personal About Me / Portfolio.
  main_url: "https://filipesantoscorrea.com/"
  url: "https://filipesantoscorrea.com/"
  source_url: "https://github.com/Safi1012/filipesantoscorrea.com"
  featured: false
  categories:
    - Portfolio
- title: Progressive Massachusetts Legislator Scorecard
  main_url: https://scorecard.progressivemass.com
  url: https://scorecard.progressivemass.com
  featured: false
  source_url: https://github.com/progressivemass/legislator-scorecard
  description: >
    Learn about MA state legislators' voting records through a progressive lens
  categories:
    - Government
    - Education
  built_by: Alex Holachek
  built_by_url: "https://alex.holachek.com/"
- title: Jeff Wolff – Portfolio
  main_url: https://www.jeffwolff.net
  url: https://www.jeffwolff.net
  featured: false
  description: >
    A guy from San Diego who makes websites.
  categories:
    - Blog
    - Portfolio
    - Web Development
- title: Jp Valery – Portfolio
  main_url: https://jpvalery.photo
  url: https://jpvalery.photo
  featured: false
  description: >
    Self-taught photographer documenting spaces and people
  categories:
    - Portfolio
    - Photography
- title: Pantene
  main_url: https://pantene.com
  url: https://pantene.com
  featured: false
  description: >
    Pantene is a Swiss-created American brand of hair care products owned by Procter & Gamble
  categories:
    - Beauty
    - Business
- title: Prevue
  main_url: https://www.prevue.io
  url: https://www.prevue.io
  featured: false
  description: >
    All in One Prototyping Tool For Vue Developers
  categories:
    - Open Source
    - Web Development
- title: Gold Medal Flour
  main_url: https://www.goldmedalflour.com
  url: https://www.goldmedalflour.com
  description: >
    Gold Medal Four is a brand of flour products owned by General Mills. The new site was built using Gatsby v2 with data sources from Wordpress and an internal recipe API, and features multifaceted recipe filtering and a modified version of Gatsby Image to support art direction images.
  categories:
    - Food
  built_by: General Mills Branded Sites Dev Team
  built_by_url: https://www.generalmills.com
  featured: false
- title: Fifth Gait Technologies
  main_url: https://5thgait.com
  url: https://5thgait.com
  featured: false
  description: >
    Fifth Gait is a small business in the defense and space industry that is run and owned by physicists and engineers that have worked together for decades. The site was built using Gatsby V2.
  categories:
    - Government
    - Science
    - Technology
    - Space
  built_by: Jonathan Z. Fisher
  built_by_url: "https://jonzfisher.com"
- title: Sal's Pals
  main_url: https://www.sals-pals.net
  url: https://www.sals-pals.net
  featured: false
  description: >
    Sal's Pals is a professional dog walking and pet sitting service based in Westfield, NJ. New site built with gatsby v2.
  categories:
    - Business
- title: Zuyet Awarmatrip
  main_url: https://www.zuyetawarmatrip.com
  url: https://www.zuyetawarmatrip.com
  featured: false
  description: >
    Zuyet Awarmatrip is a subsidiary identity within the personal ecosystem of Zuyet Awarmatik, focusing on travel and photography.
  categories:
    - Travel
    - Photography
  built_by: Zuyet Awarmatik
- title: nikodemdeja.pl
  main_url: https://nikodemdeja.pl
  url: https://nikodemdeja.pl
  source_url: https://github.com/Norem80/nikodemdeja.pl
  description: >
    Portfolio of Nikodem Deja
  categories:
    - Portfolio
    - Open Source
  built_by: Nikodem Deja
  built_by_url: https://nikodemdeja.pl
  featured: false
- title: manuvel.be
  url: https://www.manuvel.be
  main_url: https://www.manuvel.be
  source_url: https://github.com/riencoertjens/manuvelsite
  description: >
    Cycling themed café coming this april in Sint Niklaas, Belgium. One page with funky css-grid and gatsby-image trickery!
  categories:
    - Coffee
    - Food
    - Instagram
  built_by: WEBhart
  built_by_url: https://www.web-hart.com
  featured: false
- title: WEBhart
  url: https://www.web-hart.com
  main_url: https://www.web-hart.com
  description: >
    Hi, I'm Rien (pronounced Reen) from Belgium but based in Girona, Spain. I'm an autodidact, committed to learning until the end of time.
  categories:
    - Portfolio
    - Design
    - Web Development
    - Freelance
  built_by: WEBhart
  built_by_url: https://www.web-hart.com
  featured: false
- title: nicdougall.com
  url: https://nicdougall.netlify.com/
  main_url: https://nicdougall.netlify.com/
  source_url: https://github.com/riencoertjens/nicdougall.com
  description: >
    Athlete website with Netlify CMS for blog content.
  categories:
    - Athlete
    - Blog
  built_by: WEBhart
  built_by_url: https://www.web-hart.com
  featured: false
- title: het Groeiatelier
  url: https://www.hetgroeiatelier.be/
  main_url: https://www.hetgroeiatelier.be/
  description: >
    Workspace for talent development and logopedics. One page site with basic info and small calendar CMS.
  categories:
    - Personal Development
    - One Page
  built_by: WEBhart
  built_by_url: https://www.web-hart.com
  featured: false
- title: Lebuin D'Haese
  url: https://www.lebuindhaese.be/
  main_url: https://www.lebuindhaese.be/
  description: >
    Artist portfolio website. Powered by a super simple Netlify CMS to easily add blog posts or new art pieces.
  categories:
    - Portfolio
    - Artist
    - Blog
  built_by: WEBhart
  built_by_url: https://www.web-hart.com
  featured: false
- title: Iefke Molenstra
  url: https://www.iefke.be/
  main_url: https://www.iefke.be/
  description: >
    Artist portfolio website. Powered by a super simple Netlify CMS to easily add blog posts or new art pieces.
  categories:
    - Portfolio
    - Artist
    - Blog
  built_by: WEBhart
  built_by_url: https://www.web-hart.com
  featured: false
- title: The Broomwagon
  url: https://www.thebroomwagongirona.com/
  main_url: https://www.thebroomwagongirona.com/
  description: >
    foodtruck style coffee by pro cyclist Robert Gesink. The site has a webshop with merchandise and coffee beans.
  categories:
    - eCommerce
    - Coffee
  built_by: WEBhart
  built_by_url: https://www.web-hart.com
- title: blog.nikodemdeja.pl
  main_url: https://blog.nikodemdeja.pl
  url: https://blog.nikodemdeja.pl
  source_url: https://github.com/Norem80/blog.nikodemdeja.pl
  description: >
    Personal blog of Nikodem Deja
  categories:
    - Blog
    - Open Source
  built_by: Nikodem Deja
  built_by_url: https://nikodemdeja.pl
  featured: false
- title: Pella Windows and Doors
  main_url: https://www.pella.com
  url: https://www.pella.com
  featured: false
  description: >
    The Pella Corporation is a privately held window and door manufacturing
  categories:
    - Construction
    - Business
- title: tinney.dev
  url: https://tinney.dev
  main_url: https://tinney.dev
  source_url: https://github.com/cdtinney/tinney.dev
  description: >
    Personal portfolio/blog of Colin Tinney
  categories:
    - Blog
    - Portfolio
    - Open Source
  built_by: Colin Tinney
  built_by_url: https://tinney.dev
  featured: false
- title: Monkeywrench Books
  main_url: https://monkeywrenchbooks.org
  url: https://monkeywrenchbooks.org
  description: >
    Monkeywrench Books is an all-volunteer, collectively-run bookstore and event space in Austin, TX
  categories:
    - Business
    - Community
    - Education
  built_by: Monkeywrench Books
  built_by_url: https://monkeywrenchbooks.org
- title: DeepMay.io
  main_url: https://deepmay.io
  url: https://deepmay.io
  description: >
    DeepMay is an experimental new tech bootcamp in the mountains of North Carolina.
  categories:
    - Event
    - Community
    - Technology
    - Marketing
  built_by: DeepMay
  built_by_url: https://twitter.com/deepmay_io
  featured: false
- title: Liferay.Design
  main_url: https://liferay.design
  url: https://liferay.design
  source_url: https://github.com/liferay-design/liferay.design
  description: >
    Liferay.Design is home to some of the freshest open-source designers who love to share articles and other resources for the Design Community.
  categories:
    - Blog
    - Community
    - Design
    - Marketing
    - Open Source
    - Technology
    - User Experience
  built_by: Liferay Designers
  built_by_url: https://twitter.com/liferaydesign
  featured: false
- title: Front End Remote Jobs
  main_url: https://frontendremotejobs.com
  url: https://frontendremotejobs.com
  source_url: https://github.com/benjamingrobertson/remotefrontend
  description: >
    Front End Remote Jobs features fully remote jobs for front end developers.
  categories:
    - Job Board
    - WordPress
    - Web Development
  built_by: Ben Robertson
  built_by_url: https://benrobertson.io
  featured: false
- title: Penrose Grand Del Mar
  main_url: https://penroseatthegrand.com
  url: https://penroseatthegrand.com
  description: >
    Penrose Grand Del Mar is a luxury housing project coming soon.
  categories:
    - Real Estate
    - Contentful
    - Netlify
    - Design
    - Animation
  built_by: Chase Ohlson
  built_by_url: https://chaseohlson.com
- title: JustGraphQL
  url: https://www.justgraphql.com/
  main_url: https://www.justgraphql.com/
  source_url: https://github.com/Novvum/justgraphql
  description: >
    JustGraphQL helps developers quickly search and filter through GraphQL resources, tools, and articles.
  categories:
    - Open Source
    - Web Development
    - Technology
  built_by: Novvum
  built_by_url: https://www.novvum.io/
  featured: false
- title: Peter Macinkovic Personal Blog
  url: https://peter.macinkovic.id.au/
  main_url: https://peter.macinkovic.id.au/
  source_url: https://github.com/inkovic/peter-macinkovic-static-site
  description: >
    Personal Website and Blog of eCommerce SEO Specilaist and Digital Marketer Peter Macinkovic.
  categories:
    - SEO
    - Marketing
    - Blog
  featured: false
- title: NH Hydraulikzylinder
  main_url: https://nh-hydraulikzylinder.com
  url: https://nh-hydraulikzylinder.com
  description: >
    High quality & high performance hydraulic cylinders manufactured in Austria based on the clients requirements
  categories:
    - Business
  built_by: MangoART
  built_by_url: https://www.mangoart.at
  featured: false
- title: Frauennetzwerk Linz-Land
  main_url: https://frauennetzwerk-linzland.net
  url: https://frauennetzwerk-linzland.net
  description: >
    Homepage for the local women's association providing support to people in need offline and online (Livechat integration)
  categories:
    - Nonprofit
  built_by: MangoART
  built_by_url: https://www.mangoart.at
  featured: false
- title: Mein Traktor
  main_url: http://www.mein-traktor.at/
  url: http://www.mein-traktor.at/
  description: >
    Homepage of a the main importer of SAME and Lamborghini Tractors in Austria with customer support area
  categories:
    - Business
    - App
  built_by: MangoART
  built_by_url: https://www.mangoart.at
  featured: false
- title: Lamborghini Traktoren
  main_url: https://lamborghini-traktor.at
  url: https://lamborghini-traktor.at
  description: >
    Lamborghini Tractors - Landing page for the brand in Austria
  categories:
    - Business
  built_by: MangoART
  built_by_url: https://www.mangoart.at
  featured: false
- title: Holly Lodge Community Centre - Highgate, London
  main_url: https://www.hlcchl.org/
  url: https://www.hlcchl.org/
  source_url: https://github.com/eugelogic/hlcchl-gatsby
  description: >
    The Holly Lodge Community Centre - Highgate, London has a shiny new website built with Gatsby v2 that makes important contributions towards a faster, more secure and environmentally friendly web for everyone.
  categories:
    - Charity
    - Community
    - Event
    - Nonprofit
  built_by: Eugene Molari Developer
  built_by_url: https://twitter.com/EugeneMolari
  featured: false
- title: blackcater's blog
  url: https://www.blackcater.win
  main_url: https://www.blackcater.win
  source_url: https://github.com/blackcater/blog
  description: >
    Blog like Medium, for person and team.
  categories:
    - Blog
    - Web Development
  built_by: blackcater
  built_by_url: https://github.com/blackcater
  featured: false
- title: Kenneth Kwakye-Gyamfi Portfolio Site
  url: https://www.kwakye-gyamfi.com
  main_url: https://www.kwakye-gyamfi.com
  source_url: https://github.com/cr05s19xx/cross-site
  description: >
    Personal portfolio site for Kenneth Kwakye-Gyamfi, a mobile and web full stack applications developer currently based in Accra, Ghana.
  categories:
    - SEO
    - Web Development
    - Open Source
    - Portfolio
  featured: false
- title: Gareth Weaver
  url: https://www.garethweaver.com/
  main_url: https://www.garethweaver.com/
  source_url: https://github.com/garethweaver/public-site-react
  description: >
    A personal portofolio of a London based frontend developer built with Gatsby 2, Redux and Sass
  categories:
    - Portfolio
    - Web Development
  built_by: Gareth Weaver
  built_by_url: https://twitter.com/garethdweaver
  featured: false
- title: Mailjet
  url: https://dev.mailjet.com/
  main_url: https://dev.mailjet.com/
  description: >
    Mailjet is an easy-to-use all-in-one e-mail platform.
  categories:
    - API
    - Documentation
  featured: false
- title: Peintagone
  url: https://www.peintagone.be/
  main_url: https://www.peintagone.be/
  description: >
    Peintagone is a superior quality paint brand with Belgian tones.
  categories:
    - Portfolio
    - Gallery
    - Landing
  built_by: Sebastien Crepin
  built_by_url: https://github.com/opeah
  featured: false
- title: Let's Do Dish!
  url: https://letsdodish.com
  main_url: https://letsdodish.com
  description: >
    A new recipe site for people who enjoy cooking great food in their home kitchen. Find some great meal ideas! Let's do dish!
  categories:
    - Blog
    - Food
  built_by: Connerra
  featured: false
- title: AWS Amplify Community
  url: https://amplify.aws/community/
  main_url: https://amplify.aws/community/
  source_url: https://github.com/aws-amplify/community
  description: >
    Amplify Community is a hub for developers building fullstack serverless applications with Amplify to easily access content (such as events, blog posts, videos, sample projects, and tutorials) created by other members of the Amplify community.
  categories:
    - Blog
    - Directory
    - Education
    - Technology
  built_by: Nikhil Swaminathan
  built_by_url: https://github.com/swaminator
  featured: false
- title: Cal State Monterey Bay
  url: https://csumb.edu
  main_url: https://csumb.edu
  source_url: https://github.com/csumb/csumb-gatsby
  description: >
    A website for the entire campus of California State University, Monterey Bay.
  categories:
    - Education
    - Government
  built_by: CSUMB Web Team
  built_by_url: https://csumb.edu/web/team
  featured: false
- title: BestPricingPages.com
  url: https://bestpricingpages.com
  main_url: https://bestpricingpages.com
  source_url: https://github.com/jpvalery/pricingpages/
  description: >
    A repository of the best pricing pages by the best companies. Built in less than a week.
    Inspired by RGE and since pricingpages.xyz no longer exists, I felt such a resource was missing and could be helpful to many people.
  categories:
    - Business
    - Community
    - Entrepreneurship
    - Open Source
    - Technology
    - Resource
  built_by: Jp Valery
  built_by_url: https://jpvalery.me
  featured: false
- title: Lendo Austria
  url: https://lendo.at
  main_url: https://lendo.at
  description: >
    A Comparsion site for best private loan offer from banks in Austria.
  categories:
    - Business
    - Finance
    - Loans
  built_by: Lendo developers
  featured: false
- title: Visual Cloud FX
  url: https://visualcloudfx.com
  main_url: https://visualcloudfx.com
  source_url: https://github.com/jjcav84/visualcloudfx
  description: >
    Basic static site built with MDBootstrap, React, and Gatsby
  categories:
    - Consulting
    - Portfolio
  built_by: Jacob Cavazos
  built_by_url: https://jacobcavazos.com
- title: Matthew Miller (Me4502)
  url: https://matthewmiller.dev
  main_url: https://matthewmiller.dev
  description: >
    The personal site, blog and portfolio of Matthew Miller (Me4502)
  categories:
    - Blog
    - Programming
    - Technology
    - Portfolio
  built_by: Matthew Miller
  featured: false
- title: Årets Kontor
  url: https://aretskontor.newst.se
  main_url: https://aretskontor.newst.se
  description: >
    A swedish competition for "office of the year" in sweden with a focus on design. Built with MDBootstrap and Gatsby.
  categories:
    - Real Estate
    - Marketing
  built_by: Victor Björklund
  built_by_url: https://victorbjorklund.com
  featured: false
- title: Kyma
  url: https://kyma-project.io
  main_url: https://kyma-project.io
  source_url: https://github.com/kyma-project/website
  description: >
    This website holds overview, blog and documentation for Kyma open source project that is a Kubernates based application extensibility framework.
  categories:
    - Documentation
    - Blog
    - Technology
    - Open Source
  built_by: Kyma developers
  built_by_url: https://twitter.com/kymaproject
  featured: false
- title: Verso
  main_url: https://verso.digital
  url: https://verso.digital
  description: >
    Verso is a creative technology studio based in Singapore. Site built with Gatsby and Netlify.
  categories:
    - Agency
    - Consulting
    - Design
    - Technology
  built_by: Verso
  built_by_url: https://verso.digital
  featured: false
- title: Camilo Holguin
  url: https://camiloholguin.me
  main_url: https://camiloholguin.me
  source_url: https://github.com/camiloholguin/gatsby-portfolio
  description: >
    Portfolio site using GatsbyJS and Wordpress REST API.
  categories:
    - WordPress
    - Portfolio
    - Web Development
  built_by: Camilo Holguin
  built_by_url: https://camiloholguin.me
  featured: false
- title: Bennett Hardwick
  url: https://bennetthardwick.com
  main_url: https://bennetthardwick.com
  description: >
    The personal website and blog of Bennett Hardwick, an Australian software developer and human being.
  categories:
    - Blog
    - Programming
    - Technology
  source_url: https://github.com/bennetthardwick/website
  built_by: Bennett Hardwick
  built_by_url: https://bennetthardwick.com
  featured: false
- title: Sindhuka
  url: https://sindhuka.org/
  main_url: https://sindhuka.org/
  description: >
    Official website of the Sindhuka initiative, a sustainable farmers' network in Nepal.
  categories:
    - Business
    - Community
    - Government
    - Landing
    - Marketing
  source_url: https://github.com/Polcius/sindhuka-serif
  built_by: Pol Milian
  built_by_url: https://github.com/Polcius/
  featured: false
- title: ERS HCL Open Source Portal
  url: https://ers-hcl.github.io/
  main_url: https://ers-hcl.github.io/
  description: >
    Official site for ERS-HCL github organizational site. This is a hybrid app with static and dynamic content, providing a details of the open source projects, initiatives, innovation ideas within ERS-HCL. It pulls data from various data sources including github APIs, MDX based blog posts, excel files. It also hosts an ideas app that is based on Firebase.
  categories:
    - Open Source
    - Blog
    - Technology
    - Web Development
    - Community
    - Documentation
  source_url: https://github.com/ERS-HCL/gatsby-ershcl-app
  built_by: Tarun Kumar Sukhu
  built_by_url: https://github.com/tsukhu
- title: Sandbox
  url: https://www.sandboxneu.com/
  main_url: https://www.sandboxneu.com/
  source_url: https://github.com/sandboxneu/sandboxneu.com
  description: >
    Official website of Sandbox, a Northeastern University student group that builds software for researchers.
  categories:
    - Marketing
    - Research
    - Student
  built_by: Sandbox at Northeastern
  built_by_url: https://github.com/sandboxneu/
  featured: false
- title: Accessible App
  main_url: https://accessible-app.com
  url: https://accessible-app.com
  source_url: https://github.com/accessible-app/accessible-app_com
  description: >
    Learn how to build inclusive web applications and Single Page Apps in modern JavaScript frameworks. This project collects strategies, links, patterns and plugins for React, Vue and Angular.
  categories:
    - Accessibility
    - Web Development
    - Tutorial
    - JavaScript
  built_by: Marcus Herrmann
  built_by_url: https://marcus.io
  featured: false
- title: PygmalionPolymorph
  url: https://pygmalionpolymorph.com
  main_url: https://pygmalionpolymorph.com
  source_url: https://github.com/PygmalionPolymorph/portfolio
  description: >
    Portfolio of artist, musician and developer PygmalionPolymorph.
  categories:
    - Portfolio
    - Gallery
    - Music
    - Photography
    - Web Development
  built_by: PygmalionPolymorph
  built_by_url: https://pygmalionpolymorph.com
  featured: false
- title: Gonzalo Nuñez Photographer
  main_url: https://www.gonzalonunez.com
  url: https://www.gonzalonunez.com
  description: >
    Website for Cancun based destination wedding photographer Gonzalo Nuñez. Site built with GatsbyJS, WordPress API and Netlify.
  categories:
    - Photography
    - Portfolio
    - WordPress
  built_by: Miguel Mayo
  built_by_url: https://www.miguelmayo.com
  featured: false
- title: Element 84
  main_url: https://www.element84.com
  url: https://www.element84.com
  description: >
    A software development firm that designs and builds ambitious software products engineered for high scalability.
  categories:
    - Agency
    - Blog
    - Consulting
    - Portfolio
    - Programming
    - Science
    - Space
    - Technology
    - Web Development
- title: Measures for Justice
  main_url: https://www.measuresforjustice.org
  url: https://www.measuresforjustice.org
  description: >
    Measures for Justice gathers criminal justice data at the county level and makes it available on a free public Data Portal. Site rebuilt from scratch with GatsbyJS.
  categories:
    - Nonprofit
    - Marketing
  featured: false
- title: Raconteur Agency
  main_url: https://www.raconteur.net/agency
  url: https://www.raconteur.net/agency
  description: >
    Raconteur Agency is a London-based content marketing agency for B2B brands. We have rebuilt their site with Gatsby v2 using their existing WordPress backend as the data source. By switching from WordPress to GatsbyJS we have achieved a 200%+ improvement in page load times and went from a Lighthouse performance score of 49 to 100.
  categories:
    - Agency
    - Publishing
    - Advertising
    - Marketing
    - WordPress
  built_by: Jacob Herper
  built_by_url: https://herper.io
  featured: false
- title: GreenOrbit
  main_url: https://www.greenorbit.com/
  url: https://www.greenorbit.com/
  description: >
    Cloud-based intranet software. Get your people going with everything you need, built in.
  categories:
    - B2B Services
    - Business
    - App
    - Productivity
    - Technology
    - CMS
  built_by: Effective Digital
  built_by_url: https://effective.digital/
- title: Purple11
  main_url: https://purple11.com/
  url: https://purple11.com/
  description: >
    Purple11 is a site for photography and photo retouching tips and tricks.
  categories:
    - Blog
    - Photography
  built_by: Sébastien Noël
  built_by_url: https://blkfuel.com/
  featured: false
- title: PerfReviews
  main_url: https://perf.reviews/
  url: https://perf.reviews/
  source_url: https://github.com/PerfReviews/PerfReviews
  description: >
    The best content about web performance in spanish language.
  categories:
    - Performance
    - Spanish
  built_by: Joan León & José M. Pérez
  built_by_url: https://perf.reviews/nosotros/
  featured: false
- title: Un Backend - Blog
  main_url: https://www.unbackend.pro/
  url: https://www.unbackend.pro/
  description: >
    The personal website and blog of Camilo Ramírez, a backend developer :).
  categories:
    - Blog
    - Programming
    - Technology
  source_url: https://github.com/camilortte/camilortte.github.com
  built_by: Camilo Ramírez
  built_by_url: https://www.unbackend.pro/about
  featured: false
- title: Hitesh Vaghasiya
  main_url: https://hiteshvaghasiya.com/
  url: https://hiteshvaghasiya.com/
  description: >
    This is Hitesh Vaghasiya's blog. This blog is help you an E-Commerce like Magento, Shopify, and BigCommece.
  categories:
    - Blog
    - Programming
    - Technology
    - Web Development
  built_by: Hitesh Vaghasiya
  built_by_url: https://hiteshvaghasiya.com/
  featured: false
- title: Aditus
  main_url: https://www.aditus.io
  url: https://www.aditus.io
  description: >
    Aditus is the accessibility tool for your team. We help teams build accessible websites and products.
  categories:
    - Accessibility
    - Education
  built_by: Aditus
  built_by_url: https://www.aditus.io
  featured: false
- title: Ultra Config
  main_url: https://ultraconfig.com.au/
  url: https://ultraconfig.com.au/ultra-config-generator/
  description: >
    Ultra Config Generator is a software application for Network Engineers to efficiently manage their network infrastructure.
  categories:
    - Blog
    - Technology
  built_by: Ultra Config
  built_by_url: https://ultraconfig.com.au/
  featured: false
- title: Malice
  main_url: https://malice.fr/
  url: https://malice.fr/
  description: >
    Malice is a cyber-training  platform for learning, validating and improving security related skills through simulated scenarios and challenges.
  categories:
    - Security
    - Technology
  built_by: Sysdream
  built_by_url: https://sysdream.com/
  featured: false
- title: Nash
  main_url: https://nash.io/
  url: https://nash.io/
  description: >
    Nash is a decentralized platform for trading, payment and other financial services. Our goal is to bring distributed finance to everyone by making blockchain technology fast and easy to use. We employ an off-chain engine to match trades rapidly, but never take control of customers’ assets. Our intuitive interface offers easy access to a range of trading, payment and investment functions.
  categories:
    - Portfolio
    - Security
    - Technology
  built_by: Andrej Gajdos
  built_by_url: https://andrejgajdos.com/
  featured: false
- title: Axel Fuhrmann
  url: https://axelfuhrmann.com
  main_url: https://axelfuhrmann.com
  source_url: https://github.com/afuh/axelfuhrmann.com
  description: >
    Personal portfolio.
  categories:
    - Portfolio
    - Freelance
    - Web Development
  featured: false
- title: Alaina Viau
  url: https://www.alainaviau.com
  main_url: https://www.alainaviau.com
  description: >
    Official website of Canadian opera director, creator, and producer Alaina Viau. Site designed by Stephen Bell.
  categories:
    - Portfolio
    - Music
  built_by: Michael Uloth
  built_by_url: "https://www.michaeluloth.com"
- title: Alison Moritz
  url: https://www.alisonmoritz.com
  main_url: https://www.alisonmoritz.com
  description: >
    Official website of American stage director Alison Moritz. Site designed by Stephen Bell.
  categories:
    - Portfolio
    - Music
  built_by: Michael Uloth
  built_by_url: "https://www.michaeluloth.com"
- title: Luke Secomb Digital
  url: https://lukesecomb.digital
  main_url: https://lukesecomb.digital
  source_url: https://github.com/lukethacoder/luke-secomb-simple
  description: >
    A simple portfolio site built using TypeScript, Markdown and React Spring.
  categories:
    - Portfolio
    - Web Development
  built_by: Luke Secomb
  built_by_url: https://lukesecomb.digital
  featured: false
- title: We are Brew
  url: https://www.wearebrew.co.uk
  main_url: https://www.wearebrew.co.uk
  description: >
    Official website for Brew, a Birmingham based Digital Marketing Agency.
  categories:
    - Portfolio
    - Web Development
    - Agency
    - Marketing
  built_by: Brew Digital
  built_by_url: https://www.wearebrew.co.uk
- title: Global City Data
  main_url: https://globalcitydata.com
  url: https://globalcitydata.com
  source_url: https://github.com/globalcitydata/globalcitydata
  description: >
    Global City Data is an open, easily browsable platform to showcase peer-reviewed urban datasets and models created by different research groups.
  categories:
    - Research
    - Education
    - Open Source
  built_by: Rafi Barash
  built_by_url: https://rafibarash.com
  featured: false
- title: Submittable
  url: https://www.submittable.com
  main_url: https://www.submittable.com
  description: >
    Submissions made simple. Submittalbe is a cloud-based submissions manager that lets you accept, review, and make decisions on any kind of digital content.
  categories:
    - Technology
    - Marketing
  built_by: Genevieve Crow
  built_by_url: https://github.com/g-crow
- title: Appmantle
  main_url: https://appmantle.com
  url: https://appmantle.com
  description: >
    Appmantle is a new way of creating apps. A complete modern app that you build yourself quickly & easily, without programming knowledge.
  categories:
    - App
    - Marketing
    - Landing Page
    - Mobile Development
    - Technology
  built_by: Appmantle
  built_by_url: https://appmantle.com
  featured: false
- title: Acto
  main_url: https://www.acto.dk/
  url: https://www.acto.dk/
  description: >
    Tomorrows solutions - today. Acto is an innovative software engineering company, providing your business with high-quality, scalable and maintainable software solutions, to make your business shine.
  categories:
    - Agency
    - Technology
    - Web Development
    - Software Engineering
    - Mobile Development
  built_by: Acto
  built_by_url: https://www.acto.dk/
- title: Gatsby GitHub Stats
  url: https://gatsby-github-stats.netlify.com
  main_url: https://gatsby-github-stats.netlify.com
  source_url: https://github.com/lannonbr/gatsby-github-stats/
  description: >
    Statistics Dashboard for Gatsby GitHub repository
  categories:
    - Data
  built_by: Benjamin Lannon
  built_by_url: https://lannonbr.com
  featured: false
- title: Graphic Intuitions
  url: https://www.graphicintuitions.com/
  main_url: https://www.graphicintuitions.com/
  description: >
    Digital marketing agency located in Morris, Manitoba.
  categories:
    - Agency
    - Web Development
    - Marketing
  featured: false
- title: Smooper
  url: https://www.smooper.com/
  main_url: https://www.smooper.com/
  description: >
    We connect you with digital marketing experts for 1 on 1 consultation sessions
  categories:
    - Marketing
    - Directory
  featured: false
- title: Lesley Barber
  url: https://www.lesleybarber.com/
  main_url: https://www.lesleybarber.com/
  description: >
    Official website of Canadian film composer Lesley Barber.
  categories:
    - Portfolio
    - Music
  built_by: Michael Uloth
  built_by_url: https://www.michaeluloth.com
- title: Timeline of Terror
  main_url: https://timelineofterror.org/
  url: https://timelineofterror.org/
  source_url: https://github.com/Symbitic/timeline-of-terror
  description: >
    Complete guide to the events of September 11, 2001.
  categories:
    - Directory
    - Government
    - History
  built_by: Alex Shaw
  built_by_url: https://github.com/Symbitic/
  featured: false
<<<<<<< HEAD
- title: Pill Club
  url: https://thepillclub.com
  main_url: https://thepillclub.com
  description: >
    Zero Copay With Insurance + Free Shipping + Bonus Gifts + Online Delivery – Birth Control Delivery and Prescription
  categories:
    - Marketing
    - Healthcare
  built_by: Pill Club
  built_by_url: https://thepillclub.com
=======
- title: myweekinjs
  url: https://www.myweekinjs.com/
  main_url: https://www.myweekinjs.com/
  source_url: https://github.com/myweekinjs/public-website
  description: >
    Challenge to create and/or learn something new in JavaScript each week.
  categories:
    - Challenge
    - Blog
    - Personal Development
  built_by: Adriaan Janse van Rensburg
  built_by_url: https://github.com/HurricaneInteractive/
>>>>>>> 7994d7c4
  featured: false<|MERGE_RESOLUTION|>--- conflicted
+++ resolved
@@ -6229,7 +6229,6 @@
   built_by: Alex Shaw
   built_by_url: https://github.com/Symbitic/
   featured: false
-<<<<<<< HEAD
 - title: Pill Club
   url: https://thepillclub.com
   main_url: https://thepillclub.com
@@ -6240,7 +6239,6 @@
     - Healthcare
   built_by: Pill Club
   built_by_url: https://thepillclub.com
-=======
 - title: myweekinjs
   url: https://www.myweekinjs.com/
   main_url: https://www.myweekinjs.com/
@@ -6253,5 +6251,4 @@
     - Personal Development
   built_by: Adriaan Janse van Rensburg
   built_by_url: https://github.com/HurricaneInteractive/
->>>>>>> 7994d7c4
   featured: false