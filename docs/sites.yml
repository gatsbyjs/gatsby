--- conflicted
+++ resolved
@@ -3769,21 +3769,6 @@
   built_by_url: "https://www.nearform.com/"
   description: >
     Tools to help diagnose and pinpoint Node.js performance issues.
-<<<<<<< HEAD
-- title: Crispin Porter Bogusky
-  url: https://cpbgroup.com/
-  main_url: https://cpbgroup.com/
-  description: >
-    We solve the world’s toughest communications problems with the most quantifiably potent creative assets.
-  categories:
-    - Creative
-    - Advertising
-    - Experience Design
-    - Marketing
-  built_by: Crispin Porter Bogusky
-  built_by_url: http://cpbgroup.com/
-  featured: false
-=======
 - title: KOBIT
   main_url: "https://kobit.in"
   url: "https://kobit.in"
@@ -3822,4 +3807,16 @@
     - Marketing
   built_by: Desarol
   built_by_url: "https://www.desarol.com"
->>>>>>> 898292a2
+- title: Crispin Porter Bogusky
+  url: https://cpbgroup.com/
+  main_url: https://cpbgroup.com/
+  description: >
+    We solve the world’s toughest communications problems with the most quantifiably potent creative assets.
+  categories:
+    - Creative
+    - Advertising
+    - Experience Design
+    - Marketing
+  built_by: Crispin Porter Bogusky
+  built_by_url: http://cpbgroup.com/
+  featured: false