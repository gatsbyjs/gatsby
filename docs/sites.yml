--- conflicted
+++ resolved
@@ -8382,7 +8382,6 @@
     - User Experience
   built_by: Binaria
   built_by_url: "https://binaria.com/"
-<<<<<<< HEAD
 - title: Quema Labs
   url: https://quemalabs.com/
   main_url: https://quemalabs.com/
@@ -8395,7 +8394,6 @@
     - Portfolio
   built_by: Nico Andrade
   built_by_url: https://nicoandrade.com/
-=======
 - title: Century 21 Financial
   url: https://century21financial.co.nz/
   main_url: https://century21financial.co.nz/
@@ -8447,5 +8445,4 @@
   categories:
     - Business
     - Human Resources
-  featured: false
->>>>>>> bf7daefb
+  featured: false