- title: MobileUI
  main_url: https://mobileui.dev
  url: https://mobileui.dev
  description: >
    A java-based framework for cross-platform app development with Java and Kotlin.
  categories:
    - Mobile Development
    - Technology
    - Programming
    - Landing Page
    - Blog
    - WordPress
    - E-commerce
  built_by: NeverNull GmbH
  built_by_url: https://nevernull.io
  featured: false
- title: ReactJS
  main_url: https://reactjs.org/
  url: https://reactjs.org/
  source_url: https://github.com/reactjs/reactjs.org
  featured: true
  categories:
    - Web Development
    - Featured
    - Documentation
- title: Spotify.Design
  main_url: https://spotify.design/
  url: https://spotify.design/
  description: >
    Spotify Design's team site! Read their blog and meet Spotify designers.
  featured: true
  categories:
    - Featured
    - Music
    - Blog
- title: Flamingo
  main_url: https://www.shopflamingo.com/
  url: https://www.shopflamingo.com/
  description: >
    Online shop for women's body care and hair removal products.
  categories:
    - E-commerce
    - Featured
  featured: true
- title: IDEO
  url: https://www.ideo.com
  main_url: https://www.ideo.com/
  description: >
    A Global design company committed to creating positive impact.
  categories:
    - Agency
    - Technology
    - Featured
    - Consulting
    - User Experience
  featured: true
- title: Airbnb Engineering & Data Science
  description: >
    Creative engineers and data scientists building a world where you can belong
    anywhere
  main_url: https://airbnb.io/
  url: https://airbnb.io/
  categories:
    - Blog
    - Gallery
    - Featured
  featured: true
- title: Impossible Foods
  main_url: https://impossiblefoods.com/
  url: https://impossiblefoods.com/
  categories:
    - Food
    - Featured
  featured: true
- title: Braun
  description: >
    Braun offers high performance hair removal and hair care products, including dryers, straighteners, shavers, and more.
  main_url: https://ca.braun.com/en-ca
  url: https://ca.braun.com/en-ca
  categories:
    - E-commerce
    - Featured
  featured: true
- title: NYC Pride 2019 | WorldPride NYC | Stonewall50
  main_url: https://2019-worldpride-stonewall50.nycpride.org/
  url: https://2019-worldpride-stonewall50.nycpride.org/
  featured: true
  description: >-
    Join us in 2019 for NYC Pride, as we welcome WorldPride and mark the 50th
    Anniversary of the Stonewall Uprising and a half-century of LGBTQ+
    liberation.
  categories:
    - Education
    - Marketing
    - Nonprofit
    - Featured
  built_by: Canvas United
  built_by_url: https://www.canvasunited.com/
- title: The State of European Tech
  main_url: https://2017.stateofeuropeantech.com/
  url: https://2017.stateofeuropeantech.com/
  featured: true
  categories:
    - Technology
    - Featured
  built_by: Studio Lovelock
  built_by_url: http://www.studiolovelock.com/
- title: Hopper
  main_url: https://www.hopper.com/
  url: https://www.hopper.com/
  built_by: Narative
  built_by_url: https://www.narative.co/
  featured: true
  categories:
    - Technology
    - App
    - Featured
- title: Theodora Warre
  main_url: https://theodorawarre.eu
  url: https://theodorawarre.eu
  description: >-
    E-commerce site for jewellery designer Theodora Warre, built using Gatsby + 
    + Prismic + Matter.js
  categories:
    - E-commerce
    - Marketing
  built_by: Pierre Nel
  built_by_url: https://pierre.io
  featured: false
- title: Life Without Barriers | Foster Care
  main_url: https://www.lwb.org.au/foster-care
  url: https://www.lwb.org.au/foster-care
  featured: true
  description: >-
    We are urgently seeking foster carers all across Australia. Can you open
    your heart and your home to a child in need? There are different types of
    foster care that can suit you. We offer training and 24/7 support.
  categories:
    - Nonprofit
    - Education
    - Documentation
    - Marketing
    - Featured
  built_by: LWB Digital Team
  built_by_url: https://twitter.com/LWBAustralia
- title: Figma
  main_url: https://www.figma.com/
  url: https://www.figma.com/
  featured: true
  categories:
    - Marketing
    - Design
    - Featured
  built_by: Corey Ward
  built_by_url: http://www.coreyward.me/
- title: Bejamas - JAM Experts for hire
  main_url: https://bejamas.io/
  url: https://bejamas.io/
  featured: true
  description: >-
    We help agencies and companies with JAMStack tools. This includes web
    development using Static Site Generators, Headless CMS, CI / CD and CDN
    setup.
  categories:
    - Technology
    - Web Development
    - Agency
    - Marketing
    - Featured
  built_by: Bejamas
  built_by_url: https://bejamas.io/
- title: The State of JavaScript
  description: >
    Data from over 20,000 developers, asking them questions on topics ranging
    from frontend frameworks and state management, to build tools and testing
    libraries.
  main_url: https://stateofjs.com/
  url: https://stateofjs.com/
  source_url: https://github.com/StateOfJS/StateOfJS
  categories:
    - Data
    - JavaScript
    - Featured
  built_by: StateOfJS
  built_by_url: https://github.com/StateOfJS/StateOfJS/graphs/contributors
  featured: true
- title: DesignSystems.com
  main_url: https://www.designsystems.com/
  url: https://www.designsystems.com/
  description: |
    A resource for learning, creating and evangelizing design systems.
  categories:
    - Design
    - Blog
    - Technology
    - Featured
  built_by: Corey Ward
  built_by_url: http://www.coreyward.me/
  featured: true
- title: Snap Kit
  main_url: https://kit.snapchat.com/
  url: https://kit.snapchat.com/
  description: >
    Snap Kit lets developers integrate some of Snapchat’s best features across
    platforms.
  categories:
    - Technology
    - Documentation
    - Featured
  featured: true
- title: SendGrid
  main_url: https://sendgrid.com/docs/
  url: https://sendgrid.com/docs/
  description: >
    SendGrid delivers your transactional and marketing emails through the
    world's largest cloud-based email delivery platform.
  categories:
    - API
    - Technology
    - Documentation
    - Featured
  featured: true
- title: Kirsten Noelle
  main_url: https://www.kirstennoelle.com/
  url: https://www.kirstennoelle.com/
  featured: true
  description: >
    Digital portfolio for San Francisco Bay Area photographer Kirsten Noelle Wiemer.
  categories:
    - Photography
    - Portfolio
    - Featured
  built_by: Ryan Wiemer
  built_by_url: https://www.ryanwiemer.com/
- title: Cajun Bowfishing
  main_url: https://cajunbowfishing.com/
  url: https://cajunbowfishing.com/
  featured: false
  categories:
    - E-commerce
    - Sports
  built_by: Escalade Sports
  built_by_url: https://www.escaladesports.com/
- title: GraphCMS
  main_url: https://graphcms.com/
  url: https://graphcms.com/
  featured: false
  categories:
    - Marketing
    - Technology
- title: Ghost Documentation
  main_url: https://docs.ghost.org/
  url: https://docs.ghost.org/
  source_url: https://github.com/tryghost/docs
  featured: false
  description: >-
    Ghost is an open source, professional publishing platform built on a modern Node.js technology stack — designed for teams who need power, flexibility and performance.
  categories:
    - Technology
    - Documentation
    - Open Source
  built_by: Ghost Foundation
  built_by_url: https://ghost.org/
- title: Nike - Just Do It
  main_url: https://justdoit.nike.com/
  url: https://justdoit.nike.com/
  featured: true
  categories:
    - E-commerce
    - Featured
- title: AirBnB Cereal
  main_url: https://airbnb.design/cereal
  url: https://airbnb.design/cereal
  featured: false
  categories:
    - Marketing
    - Design
- title: Cardiogram
  main_url: https://cardiogr.am/
  url: https://cardiogr.am/
  featured: false
  categories:
    - Marketing
    - Technology
- title: Matthias Jordan Portfolio
  main_url: https://iammatthias.com/
  url: https://iammatthias.com/
  source_url: https://github.com/iammatthias/.com
  description: >-
    Photography portfolio of content creator and digital marketer Matthias Jordan
  built_by: Matthias Jordan
  built_by_url: https://github.com/iammatthias
  featured: false
  categories:
    - Photography
    - Portfolio
    - Blog
    - Gallery
- title: Investment Calculator
  main_url: https://investmentcalculator.io/
  url: https://investmentcalculator.io/
  featured: false
  categories:
    - Education
    - Finance
- title: CSS Grid Playground by MozillaDev
  main_url: https://mozilladevelopers.github.io/playground/
  url: https://mozilladevelopers.github.io/playground/
  source_url: https://github.com/MozillaDevelopers/playground
  featured: false
  categories:
    - Education
    - Web Development
- title: Piotr Fedorczyk Portfolio
  built_by: Piotr Fedorczyk
  built_by_url: https://piotrf.pl
  categories:
    - Portfolio
    - Web Development
  description: >-
    Portfolio of Piotr Fedorczyk, a digital product designer and full-stack developer specializing in shaping, designing and building news and tools for news.
  featured: false
  main_url: https://piotrf.pl/
  url: https://piotrf.pl/
- title: unrealcpp
  main_url: https://unrealcpp.com/
  url: https://unrealcpp.com/
  source_url: https://github.com/Harrison1/unrealcpp-com
  featured: false
  categories:
    - Blog
    - Web Development
- title: Andy Slezak
  main_url: https://www.aslezak.com/
  url: https://www.aslezak.com/
  source_url: https://github.com/amslezak
  featured: false
  categories:
    - Web Development
    - Portfolio
- title: Deliveroo.Design
  main_url: https://www.deliveroo.design/
  url: https://www.deliveroo.design/
  featured: false
  categories:
    - Food
    - Marketing
- title: Dona Rita
  main_url: https://www.donarita.co.uk/
  url: https://www.donarita.co.uk/
  source_url: https://github.com/peduarte/dona-rita-website
  featured: false
  categories:
    - Food
    - Marketing
- title: Fröhlich ∧ Frei
  main_url: https://www.froehlichundfrei.de/
  url: https://www.froehlichundfrei.de/
  featured: false
  categories:
    - Web Development
    - Blog
    - Open Source
- title: How to GraphQL
  main_url: https://www.howtographql.com/
  url: https://www.howtographql.com/
  source_url: https://github.com/howtographql/howtographql
  featured: false
  categories:
    - Documentation
    - Web Development
    - Open Source
- title: OnCallogy
  main_url: https://www.oncallogy.com/
  url: https://www.oncallogy.com/
  featured: false
  categories:
    - Marketing
    - Healthcare
- title: Ryan Wiemer's Portfolio
  main_url: https://www.ryanwiemer.com/
  url: https://www.ryanwiemer.com/knw-photography/
  source_url: https://github.com/ryanwiemer/rw
  featured: false
  description: >
    Digital portfolio for Oakland, CA based account manager Ryan Wiemer.
  categories:
    - Portfolio
    - Web Development
    - Design
  built_by: Ryan Wiemer
  built_by_url: https://www.ryanwiemer.com/
- title: Ventura Digitalagentur Köln
  main_url: https://www.ventura-digital.de/
  url: https://www.ventura-digital.de/
  featured: false
  built_by: Ventura Digitalagentur
  categories:
    - Agency
    - Marketing
    - Featured
- title: Azer Koçulu
  main_url: https://kodfabrik.com/
  url: https://kodfabrik.com/photography/
  featured: false
  categories:
    - Portfolio
    - Photography
    - Web Development
- title: Damir.io
  main_url: http://damir.io/
  url: http://damir.io/
  source_url: https://github.com/dvzrd/gatsby-sfiction
  featured: false
  categories:
    - Blog
- title: Digital Psychology
  main_url: http://digitalpsychology.io/
  url: http://digitalpsychology.io/
  source_url: https://github.com/danistefanovic/digitalpsychology.io
  featured: false
  categories:
    - Education
    - Library
- title: Théâtres Parisiens
  main_url: http://theatres-parisiens.fr/
  url: http://theatres-parisiens.fr/
  source_url: https://github.com/phacks/theatres-parisiens
  featured: false
  categories:
    - Education
    - Entertainment
- title: A4 纸网
  main_url: http://www.a4z.cn/
  url: http://www.a4z.cn/price
  source_url: https://github.com/hiooyUI/hiooyui.github.io
  featured: false
  categories:
    - E-commerce
- title: Steve Meredith's Portfolio
  main_url: http://www.stevemeredith.com/
  url: http://www.stevemeredith.com/
  featured: false
  categories:
    - Portfolio
- title: API Platform
  main_url: https://api-platform.com/
  url: https://api-platform.com/
  source_url: https://github.com/api-platform/website
  featured: false
  categories:
    - Documentation
    - Web Development
    - Open Source
    - Library
- title: The Audacious Project
  main_url: https://audaciousproject.org/
  url: https://audaciousproject.org/
  featured: false
  categories:
    - Nonprofit
- title: Dustin Schau's Blog
  main_url: https://blog.dustinschau.com/
  url: https://blog.dustinschau.com/
  source_url: https://github.com/dschau/blog
  featured: false
  categories:
    - Blog
    - Web Development
- title: iContract Blog
  main_url: https://blog.icontract.co.uk/
  url: http://blog.icontract.co.uk/
  featured: false
  categories:
    - Blog
- title: BRIIM
  main_url: https://bri.im/
  url: https://bri.im/
  featured: false
  description: >-
    BRIIM is a movement to enable JavaScript enthusiasts and web developers in
    machine learning. Learn about artificial intelligence and data science, two
    fields which are governed by machine learning, in JavaScript. Take it right
    to your browser with WebGL.
  categories:
    - Education
    - Web Development
    - Technology
- title: Calpa's Blog
  main_url: https://calpa.me/
  url: https://calpa.me/
  source_url: https://github.com/calpa/blog
  featured: false
  categories:
    - Blog
    - Web Development
- title: Code Bushi
  main_url: https://codebushi.com/
  url: https://codebushi.com/
  featured: false
  description: >-
    Web development resources, trends, & techniques to elevate your coding
    journey.
  categories:
    - Web Development
    - Open Source
    - Blog
  built_by: Hunter Chang
  built_by_url: https://hunterchang.com/
- title: Daniel Hollcraft
  main_url: https://danielhollcraft.com/
  url: https://danielhollcraft.com/
  source_url: https://github.com/danielbh/danielhollcraft.com
  featured: false
  categories:
    - Web Development
    - Blog
    - Portfolio
- title: Darren Britton's Portfolio
  main_url: https://darrenbritton.com/
  url: https://darrenbritton.com/
  source_url: https://github.com/darrenbritton/darrenbritton.github.io
  featured: false
  categories:
    - Web Development
    - Portfolio
- title: Dave Lindberg Marketing & Design
  url: https://davelindberg.com/
  main_url: https://davelindberg.com/
  source_url: https://github.com/Dave-Lindberg/dl-gatsby
  featured: false
  description: >-
    My work revolves around solving problems for people in business, using
    integrated design and marketing strategies to improve sales, increase brand
    engagement, generate leads and achieve goals.
  categories:
    - Design
    - Marketing
    - Portfolio
- title: Dalbinaco's Website
  main_url: https://dlbn.co/en/
  url: https://dlbn.co/en/
  source_url: https://github.com/dalbinaco/dlbn.co
  featured: false
  categories:
    - Portfolio
    - Web Development
- title: mParticle's Documentation
  main_url: https://docs.mparticle.com/
  url: https://docs.mparticle.com/
  featured: false
  categories:
    - Web Development
    - Documentation
- title: Doopoll
  main_url: https://doopoll.co/
  url: https://doopoll.co/
  featured: false
  categories:
    - Marketing
    - Technology
- title: ERC dEX
  main_url: https://ercdex.com/
  url: https://ercdex.com/aqueduct
  featured: false
  categories:
    - Marketing
- title: CalState House Manager
  description: >
    Home service membership that offers proactive and on-demand maintenance for
    homeowners
  main_url: https://housemanager.calstate.aaa.com/
  url: https://housemanager.calstate.aaa.com/
  categories:
    - Marketing
- title: Hapticmedia
  main_url: https://hapticmedia.fr/en/
  url: https://hapticmedia.fr/en/
  featured: false
  categories:
    - Agency
- title: heml.io
  main_url: https://heml.io/
  url: https://heml.io/
  source_url: https://github.com/SparkPost/heml.io
  featured: false
  categories:
    - Documentation
    - Web Development
    - Open Source
- title: Juliette Pretot's Portfolio
  main_url: https://juliette.sh/
  url: https://juliette.sh/
  featured: false
  categories:
    - Web Development
    - Portfolio
    - Blog
- title: Kris Hedstrom's Portfolio
  main_url: https://k-create.com/
  url: https://k-create.com/portfolio/
  source_url: https://github.com/kristofferh/kristoffer
  featured: false
  description: >-
    Hey. I’m Kris. I’m an interactive designer / developer. I grew up in Umeå,
    in northern Sweden, but I now live in Brooklyn, NY. I am currently enjoying
    a hybrid Art Director + Lead Product Engineer role at a small startup called
    Nomad Health. Before that, I was a Product (Engineering) Manager at Tumblr.
    Before that, I worked at agencies. Before that, I was a baby. I like to
    design things, and then I like to build those things. I occasionally take on
    freelance projects. Feel free to get in touch if you have an interesting
    project that you want to collaborate on. Or if you just want to say hello,
    that’s cool too.
  categories:
    - Portfolio
  built_by: Kris Hedstrom
  built_by_url: https://k-create.com/
- title: knpw.rs
  main_url: https://knpw.rs/
  url: https://knpw.rs/
  source_url: https://github.com/knpwrs/knpw.rs
  featured: false
  categories:
    - Blog
    - Web Development
- title: Kostas Bariotis' Blog
  main_url: https://kostasbariotis.com/
  url: https://kostasbariotis.com/
  source_url: https://github.com/kbariotis/kostasbariotis.com
  featured: false
  categories:
    - Blog
    - Portfolio
    - Web Development
- title: LaserTime Clinic
  main_url: https://lasertime.ru/
  url: https://lasertime.ru/
  source_url: https://github.com/oleglegun/lasertime
  featured: false
  categories:
    - Marketing
- title: Jason Lengstorf
  main_url: https://lengstorf.com
  url: https://lengstorf.com
  source_url: https://github.com/jlengstorf/lengstorf.com
  featured: false
  categories:
    - Blog
  built_by: Jason Lengstorf
  built_by_url: https://github.com/jlengstorf
- title: Mannequin.io
  main_url: https://mannequin.io/
  url: https://mannequin.io/
  source_url: https://github.com/LastCallMedia/Mannequin/tree/master/site
  featured: false
  categories:
    - Open Source
    - Web Development
    - Documentation
- title: Fabric
  main_url: https://meetfabric.com/
  url: https://meetfabric.com/
  featured: false
  categories:
    - Marketing
- title: Nexit
  main_url: https://nexit.sk/
  url: https://nexit.sk/references
  featured: false
  categories:
    - Web Development
- title: Open FDA
  description: >
    Provides APIs and raw download access to a number of high-value, high
    priority and scalable structured datasets, including adverse events, drug
    product labeling, and recall enforcement reports.
  main_url: https://open.fda.gov/
  url: https://open.fda.gov/
  source_url: https://github.com/FDA/open.fda.gov
  featured: false
  categories:
    - Government
    - Open Source
    - Web Development
    - API
    - Data
- title: NYC Planning Labs (New York City Department of City Planning)
  main_url: https://planninglabs.nyc/
  url: https://planninglabs.nyc/about/
  source_url: https://github.com/NYCPlanning/
  featured: false
  description: >-
    We work with New York City's Urban Planners to deliver impactful, modern
    technology tools.
  categories:
    - Open Source
    - Government
- title: Preston Richey Portfolio / Blog
  main_url: https://prestonrichey.com/
  url: https://prestonrichey.com/
  source_url: https://github.com/prichey/prestonrichey.com
  featured: false
  categories:
    - Web Development
    - Portfolio
    - Blog
- title: Landing page of Put.io
  main_url: https://put.io/
  url: https://put.io/
  featured: false
  categories:
    - E-commerce
    - Technology
- title: The Rick and Morty API
  main_url: https://rickandmortyapi.com/
  url: https://rickandmortyapi.com/
  built_by: Axel Fuhrmann
  built_by_url: https://axelfuhrmann.com/
  featured: false
  categories:
    - Web Development
    - Entertainment
    - Documentation
    - Open Source
    - API
- title: Santa Compañía Creativa
  main_url: https://santacc.es/
  url: https://santacc.es/
  source_url: https://github.com/DesarrolloWebSantaCC/santacc-web
  featured: false
  categories:
    - Agency
- title: Sean Coker's Blog
  main_url: https://sean.is/
  url: https://sean.is/
  featured: false
  categories:
    - Blog
    - Portfolio
    - Web Development
- title: Several Levels
  main_url: https://severallevels.io/
  url: https://severallevels.io/
  source_url: https://github.com/Harrison1/several-levels
  featured: false
  categories:
    - Agency
    - Web Development
- title: Simply
  main_url: https://simply.co.za/
  url: https://simply.co.za/
  featured: false
  categories:
    - Marketing
- title: Storybook
  main_url: https://storybook.js.org/
  url: https://storybook.js.org/
  source_url: https://github.com/storybooks/storybook
  featured: false
  categories:
    - Web Development
    - Open Source
- title: Vibert Thio's Portfolio
  main_url: https://vibertthio.com/portfolio/
  url: https://vibertthio.com/portfolio/projects/
  source_url: https://github.com/vibertthio/portfolio
  featured: false
  categories:
    - Portfolio
    - Web Development
- title: VisitGemer
  main_url: https://visitgemer.sk/
  url: https://visitgemer.sk/
  featured: false
  categories:
    - Marketing
- title: Bricolage.io
  main_url: https://www.bricolage.io/
  url: https://www.bricolage.io/
  source_url: https://github.com/KyleAMathews/blog
  featured: false
  categories:
    - Blog
- title: Charles Pinnix Website
  main_url: https://www.charlespinnix.com/
  url: https://www.charlespinnix.com/
  featured: false
  description: >-
    I’m a senior frontend engineer with 8 years of experience building websites
    and web applications. I’m interested in leading creative, multidisciplinary
    engineering teams. I’m a creative technologist, merging photography, art,
    and design into engineering and visa versa. I take a pragmatic,
    product-oriented approach to development, allowing me to see the big picture
    and ensuring quality products are completed on time. I have a passion for
    modern frontend JavaScript frameworks such as React and Vue, and I have
    substantial experience on the backend with an interest in Node and
    container based deployment with Docker and AWS.
  categories:
    - Portfolio
    - Web Development
- title: Charlie Harrington's Blog
  main_url: https://www.charlieharrington.com/
  url: https://www.charlieharrington.com/
  source_url: https://github.com/whatrocks/blog
  featured: false
  categories:
    - Blog
    - Web Development
    - Music
- title: Gabriel Adorf's Portfolio
  main_url: https://www.gabrieladorf.com/
  url: https://www.gabrieladorf.com/
  source_url: https://github.com/gabdorf/gabriel-adorf-portfolio
  featured: false
  categories:
    - Portfolio
    - Web Development
- title: greglobinski.com
  main_url: https://www.greglobinski.com/
  url: https://www.greglobinski.com/
  source_url: https://github.com/greglobinski/www.greglobinski.com
  featured: false
  categories:
    - Portfolio
    - Web Development
- title: I am Putra
  main_url: https://www.iamputra.com/
  url: https://www.iamputra.com/
  featured: false
  categories:
    - Portfolio
    - Web Development
    - Blog
- title: In Sowerby Bridge
  main_url: https://www.insowerbybridge.co.uk/
  url: https://www.insowerbybridge.co.uk/
  featured: false
  categories:
    - Marketing
    - Government
- title: JavaScript Stuff
  main_url: https://www.javascriptstuff.com/
  url: https://www.javascriptstuff.com/
  featured: false
  categories:
    - Education
    - Web Development
    - Library
- title: Ledgy
  main_url: https://www.ledgy.com/
  url: https://github.com/morloy/ledgy.com
  featured: false
  categories:
    - Marketing
    - Finance
- title: Alec Lomas's Portfolio / Blog
  main_url: https://www.lowmess.com/
  url: https://www.lowmess.com/
  source_url: https://github.com/lowmess/lowmess
  featured: false
  categories:
    - Web Development
    - Blog
    - Portfolio
- title: Michele Mazzucco's Portfolio
  main_url: https://www.michelemazzucco.it/
  url: https://www.michelemazzucco.it/
  source_url: https://github.com/michelemazzucco/michelemazzucco.it
  featured: false
  categories:
    - Portfolio
- title: Orbit FM Podcasts
  main_url: https://www.orbit.fm/
  url: https://www.orbit.fm/
  source_url: https://github.com/agarrharr/orbit.fm
  featured: false
  categories:
    - Podcast
- title: Prosecco Springs
  main_url: https://www.proseccosprings.com/
  url: https://www.proseccosprings.com/
  featured: false
  categories:
    - Food
    - Blog
    - Marketing
- title: Verious
  main_url: https://www.verious.io/
  url: https://www.verious.io/
  source_url: https://github.com/cpinnix/verious
  featured: false
  categories:
    - Web Development
- title: Yisela
  main_url: https://www.yisela.com/
  url: https://www.yisela.com/tetris-against-trauma-gaming-as-therapy/
  featured: false
  categories:
    - Blog
- title: YouFoundRon.com
  main_url: https://www.youfoundron.com/
  url: https://www.youfoundron.com/
  source_url: https://github.com/rongierlach/yfr-dot-com
  featured: false
  categories:
    - Portfolio
    - Web Development
    - Blog
- title: Ease
  main_url: https://www.ease.com/
  url: https://www.ease.com/
  featured: false
  categories:
    - Marketing
    - Healthcare
- title: Policygenius
  main_url: https://www.policygenius.com/
  url: https://www.policygenius.com/
  featured: false
  categories:
    - Marketing
    - Healthcare
- title: Moteefe
  main_url: https://www.moteefe.com/
  url: https://www.moteefe.com/
  featured: false
  categories:
    - Marketing
    - Agency
    - Technology
- title: Athelas
  main_url: http://www.athelas.com/
  url: http://www.athelas.com/
  featured: false
  categories:
    - Marketing
    - Healthcare
- title: Pathwright
  main_url: http://www.pathwright.com/
  url: http://www.pathwright.com/
  featured: false
  categories:
    - Marketing
    - Education
- title: Lucid
  main_url: https://www.golucid.co/
  url: https://www.golucid.co/
  featured: false
  categories:
    - Marketing
    - Technology
- title: Bench
  main_url: http://www.bench.co/
  url: http://www.bench.co/
  featured: false
  categories:
    - Marketing
- title: Gin Lane
  main_url: http://www.ginlane.com/
  url: https://www.ginlane.com/
  featured: false
  categories:
    - Web Development
    - Agency
- title: Marmelab
  main_url: https://marmelab.com/en/
  url: https://marmelab.com/en/
  featured: false
  categories:
    - Web Development
    - Agency
- title: Dovetail
  main_url: https://dovetailapp.com/
  url: https://dovetailapp.com/
  featured: false
  categories:
    - Marketing
    - Technology
- title: The Bastion Bot
  main_url: https://bastionbot.org/
  url: https://bastionbot.org/
  description: Give awesome perks to your Discord server!
  featured: false
  categories:
    - Open Source
    - Technology
    - Documentation
    - Community
  built_by: Sankarsan Kampa
  built_by_url: https://traction.one
- title: Smakosh
  main_url: https://smakosh.com/
  url: https://smakosh.com/
  source_url: https://github.com/smakosh/smakosh.com
  featured: false
  categories:
    - Portfolio
    - Web Development
- title: WebGazer
  main_url: https://www.webgazer.io/
  url: https://www.webgazer.io/
  featured: false
  categories:
    - Marketing
    - Web Development
    - Technology
- title: Joe Seifi's Blog
  main_url: http://seifi.org/
  url: http://seifi.org/
  featured: false
  categories:
    - Portfolio
    - Web Development
    - Blog
- title: LekoArts — Graphic Designer & Front-End Developer
  main_url: https://www.lekoarts.de
  url: https://www.lekoarts.de
  source_url: https://github.com/LekoArts/portfolio
  featured: false
  built_by: LekoArts
  built_by_url: https://github.com/LekoArts
  description: >-
    Hi, I'm Lennart — a self-taught and passionate graphic/web designer &
    frontend developer based in Darmstadt, Germany. I love it to realize complex
    projects in a creative manner and face new challenges. Since 6 years I do
    graphic design, my love for frontend development came up 3 years ago. I
    enjoy acquiring new skills and cementing this knowledge by writing blogposts
    and creating tutorials.
  categories:
    - Portfolio
    - Blog
    - Design
    - Web Development
    - Freelance
    - Open Source
- title: 杨二小的博客
  main_url: https://blog.yangerxiao.com/
  url: https://blog.yangerxiao.com/
  source_url: https://github.com/zerosoul/blog.yangerxiao.com
  featured: false
  categories:
    - Blog
    - Portfolio
- title: MOTTO x MOTTO
  main_url: https://mottox2.com
  url: https://mottox2.com
  source_url: https://github.com/mottox2/website
  description: Web developer / UI Designer in Tokyo Japan.
  featured: false
  categories:
    - Blog
    - Portfolio
  built_by: mottox2
  built_by_url: https://mottox2.com
- title: Pride of the Meadows
  main_url: https://www.prideofthemeadows.com/
  url: https://www.prideofthemeadows.com/
  featured: false
  categories:
    - E-commerce
    - Food
    - Blog
  built_by: Caldera Digital
  built_by_url: https://www.calderadigital.com/
- title: Michael Uloth
  main_url: https://www.michaeluloth.com
  url: https://www.michaeluloth.com
  featured: false
  description: Michael Uloth is a web developer, opera singer, and the creator of Up and Running Tutorials.
  categories:
    - Portfolio
    - Web Development
    - Music
  built_by: Michael Uloth
  built_by_url: https://www.michaeluloth.com
- title: Spacetime
  main_url: https://www.heyspacetime.com/
  url: https://www.heyspacetime.com/
  featured: false
  description: >-
    Spacetime is a Dallas-based digital experience agency specializing in web,
    app, startup, and digital experience creation.
  categories:
    - Marketing
    - Portfolio
    - Agency
  built_by: Spacetime
  built_by_url: https://www.heyspacetime.com/
- title: Eric Jinks
  main_url: https://ericjinks.com/
  url: https://ericjinks.com/
  featured: false
  description: Software engineer / web developer from the Gold Coast, Australia.
  categories:
    - Portfolio
    - Blog
    - Web Development
    - Technology
  built_by: Eric Jinks
  built_by_url: https://ericjinks.com/
- title: GaiAma - We are wildlife
  main_url: https://www.gaiama.org/
  url: https://www.gaiama.org/
  featured: false
  description: >-
    We founded the GaiAma conservation organization to protect wildlife in Perú
    and to create an example of a permaculture neighborhood, living
    symbiotically with the forest - because reforestation is just the beginning
  categories:
    - Nonprofit
    - Marketing
    - Blog
  source_url: https://github.com/GaiAma/gaiama.org
  built_by: GaiAma
  built_by_url: https://www.gaiama.org/
- title: Healthcare Logic
  main_url: https://www.healthcarelogic.com/
  url: https://www.healthcarelogic.com/
  featured: false
  description: >-
    Revolutionary technology that empowers clinical and managerial leaders to
    collaborate with clarity.
  categories:
    - Marketing
    - Healthcare
    - Technology
  built_by: Thrive
  built_by_url: https://thriveweb.com.au/
- title: Papergov
  main_url: https://papergov.com/
  url: https://papergov.com/
  featured: false
  description: Manage all your government services in a single place
  categories:
    - Directory
    - Government
    - Technology
  source_url: https://github.com/WeOpenly/localgov.fyi
  built_by: Openly Technologies
  built_by_url: https://papergov.com/about/
- title: Kata.ai Documentation
  main_url: https://docs.kata.ai/
  url: https://docs.kata.ai/
  source_url: https://github.com/kata-ai/kata-platform-docs
  featured: false
  description: >-
    Documentation website for the Kata Platform, an all-in-one platform for
    building chatbots using AI technologies.
  categories:
    - Documentation
    - Technology
- title: goalgetters
  main_url: https://goalgetters.space/
  url: https://goalgetters.space/
  featured: false
  description: >-
    goalgetters is a source of inspiration for people who want to change their
    career. We offer articles, success stories and expert interviews on how to
    find a new passion and how to implement change.
  categories:
    - Blog
    - Education
  built_by: Stephanie Langers (content), Adrian Wenke (development)
  built_by_url: https://twitter.com/AdrianWenke
- title: StatusHub - Easy to use Hosted Status Page Service
  main_url: https://statushub.com/
  url: https://statushub.com/
  featured: false
  description: >-
    Set up your very own service status page in minutes with StatusHub. Allow
    customers to subscribe to be updated automatically.
  categories:
    - Technology
    - Marketing
  built_by: Bejamas
  built_by_url: https://bejamas.io/
- title: Mambu
  main_url: https://www.mambu.com/
  url: https://www.mambu.com/
  featured: false
  description: >-
    Mambu is the cloud platform for banking and lending businesses that
    puts customer relationships first.
  categories:
    - Technology
    - Finance
  built_by: Bejamas
  built_by_url: https://bejamas.io/
- title: Avenues
  main_url: https://www.avenues.org
  url: https://www.avenues.org
  featured: false
  description: >-
    One school with many campuses, providing transformative,
    world-focused learning experiences to students around the globe
  categories:
    - Education
  built_by: Bejamas
  built_by_url: https://bejamas.io/
- title: Multicoin Capital
  main_url: https://multicoin.capital
  url: https://multicoin.capital
  featured: false
  description: >-
    Multicoin Capital is a thesis-driven investment firm that
    invests in cryptocurrencies, tokens, and blockchain
    companies reshaping trillion-dollar markets.
  categories:
    - Technology
    - Finance
  built_by: Bejamas
  built_by_url: https://bejamas.io/
- title: Argent
  main_url: https://www.argent.xyz/
  url: https://www.argent.xyz/
  featured: false
  description: Argent is the simplest and safest Ethereum wallet for DeFi.
  categories:
    - Technology
    - Finance
  built_by: Bejamas
  built_by_url: https://bejamas.io/
- title: Meet Flo
  main_url: https://meetflo.com/
  url: https://meetflo.com/
  featured: false
  description: >-
    The Flo by Moen Smart Water Shutoff is a comprehensive
    water monitoringand shut-off system with leak detection
    and proactive leak prevention technologies.
  categories:
    - E-commerce
  built_by: Bejamas
  built_by_url: https://bejamas.io/
- title: Matthias Kretschmann Portfolio
  main_url: https://matthiaskretschmann.com/
  url: https://matthiaskretschmann.com/
  source_url: https://github.com/kremalicious/portfolio
  featured: false
  description: Portfolio of designer & developer Matthias Kretschmann.
  categories:
    - Portfolio
    - Web Development
  built_by: Matthias Kretschmann
  built_by_url: https://matthiaskretschmann.com/
- title: Iron Cove Solutions
  main_url: https://ironcovesolutions.com/
  url: https://ironcovesolutions.com/
  description: >-
    Iron Cove Solutions is a cloud based consulting firm. We help companies
    deliver a return on cloud usage by applying best practices
  categories:
    - Technology
    - Web Development
  built_by: Iron Cove Solutions
  built_by_url: https://ironcovesolutions.com/
  featured: false
- title: Moetez Chaabene Portfolio / Blog
  main_url: https://moetez.me/
  url: https://moetez.me/
  source_url: https://github.com/moetezch/moetez.me
  featured: false
  description: Portfolio of Moetez Chaabene
  categories:
    - Portfolio
    - Web Development
    - Blog
  built_by: Moetez Chaabene
  built_by_url: https://twitter.com/moetezch
- title: Nikita
  description: >-
    Automation of system deployments in Node.js for applications and
    infrastructures.
  main_url: https://nikita.js.org/
  url: https://nikita.js.org/
  source_url: https://github.com/adaltas/node-nikita
  categories:
    - Documentation
    - Open Source
    - Technology
  built_by: Adaltas
  built_by_url: https://www.adaltas.com
  featured: false
- title: Gourav Sood Blog & Portfolio
  main_url: https://www.gouravsood.com/
  url: https://www.gouravsood.com/
  featured: false
  categories:
    - Blog
    - Portfolio
  built_by: Gourav Sood
  built_by_url: https://www.gouravsood.com/
- title: Jonas Tebbe Portfolio
  description: |
    Hey, I’m Jonas and I create digital products.
  main_url: https://jonastebbe.com
  url: https://jonastebbe.com
  categories:
    - Portfolio
  built_by: Jonas Tebbe
  built_by_url: https://twitter.com/jonastebbe
  featured: false
- title: Parker Sarsfield
  description: |
    I'm Parker, a software engineer.
  main_url: https://sarsfield.io
  url: https://sarsfield.io
  categories:
    - Blog
    - Portfolio
  built_by: Parker Sarsfield
  built_by_url: https://sarsfield.io
- title: Frontend web development with Greg
  description: |
    JavaScript, GatsbyJS, ReactJS, CSS in JS... Let's learn some stuff together.
  main_url: https://dev.greglobinski.com
  url: https://dev.greglobinski.com
  categories:
    - Blog
    - Web Development
  built_by: Greg Lobinski
  built_by_url: https://github.com/greglobinski
- title: Insomnia
  description: |
    Desktop HTTP and GraphQL client for developers
  main_url: https://insomnia.rest/
  url: https://insomnia.rest/
  categories:
    - Blog
  built_by: Gregory Schier
  built_by_url: https://schier.co
  featured: false
- title: Timeline Theme Portfolio
  description: |
    I'm Aman Mittal, a software developer.
  main_url: https://amanhimself.dev/
  url: https://amanhimself.dev/
  categories:
    - Web Development
    - Portfolio
  built_by: Aman Mittal
  built_by_url: https://amanhimself.dev/
- title: Ocean artUp
  description: >
    Science outreach site built using styled-components and Contentful. It
    presents the research project "Ocean artUp" funded by an Advanced Grant of
    the European Research Council to explore the possible benefits of artificial
    uplift of nutrient-rich deep water to the ocean’s sunlit surface layer.
  main_url: https://ocean-artup.eu
  url: https://ocean-artup.eu
  source_url: https://github.com/janosh/ocean-artup
  categories:
    - Science
    - Education
    - Blog
  built_by: Janosh Riebesell
  built_by_url: https://janosh.io
  featured: false
- title: Ryan Fitzgerald
  description: |
    Personal portfolio and blog for Ryan Fitzgerald
  main_url: https://ryanfitzgerald.ca/
  url: https://ryanfitzgerald.ca/
  categories:
    - Web Development
    - Portfolio
  built_by: Ryan Fitzgerald
  built_by_url: https://github.com/RyanFitzgerald
  featured: false
- title: Kaizen
  description: |
    Content Marketing, PR & SEO Agency in London
  main_url: https://www.kaizen.co.uk/
  url: https://www.kaizen.co.uk/
  categories:
    - Agency
    - Blog
    - Design
    - Web Development
    - SEO
  built_by: Bogdan Stanciu
  built_by_url: https://github.com/b0gd4n
  featured: false
- title: HackerOne Platform Documentation
  description: |
    HackerOne's Product Documentation Center!
  url: https://docs.hackerone.com/
  main_url: https://docs.hackerone.com/
  categories:
    - Documentation
    - Security
  featured: false
- title: Mux Video
  description: |
    API to video hosting and streaming
  main_url: https://mux.com/
  url: https://mux.com/
  categories:
    - Video
    - API
  featured: false
- title: Swapcard
  description: >
    The easiest way for event organizers to instantly connect people, build a
    community of attendees and exhibitors, and increase revenue over time
  main_url: https://www.swapcard.com/
  url: https://www.swapcard.com/
  categories:
    - Event
    - Community
    - Marketing
  built_by: Swapcard
  built_by_url: https://www.swapcard.com/
  featured: false
- title: Kalix
  description: >
    Kalix is perfect for healthcare professionals starting out in private
    practice, to those with an established clinic.
  main_url: https://www.kalixhealth.com/
  url: https://www.kalixhealth.com/
  categories:
    - Healthcare
  featured: false
- title: Bad Credit Loans
  description: |
    Get the funds you need, from $250-$5,000
  main_url: https://www.creditloan.com/
  url: https://www.creditloan.com/
  categories:
    - Finance
  featured: false
- title: Financial Center
  description: >
    Member-owned, not-for-profit, co-operative whose members receive financial
    benefits in the form of lower loan rates, higher savings rates, and lower
    fees than banks.
  main_url: https://fcfcu.com/
  url: https://fcfcu.com/
  categories:
    - Finance
    - Nonprofit
    - Business
    - Education
  built_by: https://fcfcu.com/
  built_by_url: https://fcfcu.com/
  featured: false
- title: Office of Institutional Research and Assessment
  description: |
    Good Data, Good Decisions
  main_url: http://oira.ua.edu/
  url: http://oira.ua.edu/
  categories:
    - Data
  featured: false
- title: The Telegraph Premium
  description: |
    Exclusive stories from award-winning journalists
  main_url: https://premium.telegraph.co.uk/
  url: https://premium.telegraph.co.uk/
  categories:
    - Media
  featured: false
- title: html2canvas
  description: |
    Screenshots with JavaScript
  main_url: http://html2canvas.hertzen.com/
  url: http://html2canvas.hertzen.com/
  source_url: https://github.com/niklasvh/html2canvas/tree/master/www
  categories:
    - JavaScript
    - Documentation
  built_by: Niklas von Hertzen
  built_by_url: http://hertzen.com/
  featured: false
- title: Half Electronics
  description: |
    Personal website
  main_url: https://www.halfelectronic.com/
  url: https://www.halfelectronic.com/
  categories:
    - Blog
  built_by: Fernando Poumian
  built_by_url: https://github.com/fpoumian/halfelectronic.com
  featured: false
- title: Frithir Software Development
  main_url: https://frithir.com/
  url: https://frithir.com/
  featured: false
  description: I DRINK COFFEE, WRITE CODE AND IMPROVE MY DEVELOPMENT SKILLS EVERY DAY.
  categories:
    - Design
    - Web Development
  built_by: Frithir
  built_by_url: https://Frithir.com/
- title: Unow
  main_url: https://www.unow.fr/
  url: https://www.unow.fr/
  categories:
    - Education
    - Marketing
  featured: false
- title: Peter Hironaka
  description: |
    Freelance Web Developer based in Los Angeles.
  main_url: https://peterhironaka.com/
  url: https://peterhironaka.com/
  categories:
    - Portfolio
    - Web Development
  built_by: Peter Hironaka
  built_by_url: https://github.com/PHironaka
  featured: false
- title: Michael McQuade
  description: |
    Personal website and blog for Michael McQuade
  main_url: https://giraffesyo.io
  url: https://giraffesyo.io
  categories:
    - Blog
  built_by: Michael McQuade
  built_by_url: https://github.com/giraffesyo
  featured: false
- title: Haacht Brewery
  description: |
    Corporate website for Haacht Brewery. Designed and Developed by Gafas.
  main_url: https://haacht.com/en/
  url: https://haacht.com
  categories:
    - Marketing
  built_by: Gafas
  built_by_url: https://gafas.be
  featured: false
- title: StoutLabs
  description: |
    Portfolio of Daniel Stout, freelance developer in East Tennessee.
  main_url: https://www.stoutlabs.com/
  url: https://www.stoutlabs.com/
  categories:
    - Web Development
    - Portfolio
  built_by: Daniel Stout
  built_by_url: https://github.com/stoutlabs
  featured: false
- title: Chicago Ticket Outcomes By Neighborhood
  description: |
    ProPublica data visualization of traffic ticket court outcomes
  categories:
    - Media
    - Nonprofit
  url: >-
    https://projects.propublica.org/graphics/il/il-city-sticker-tickets-maps/ticket-status/?initialWidth=782
  main_url: >-
    https://projects.propublica.org/graphics/il/il-city-sticker-tickets-maps/ticket-status/?initialWidth=782
  built_by: David Eads
  built_by_url: https://github.com/eads
  featured: false
- title: Chicago South Side Traffic Ticketing rates
  description: |
    ProPublica data visualization of traffic ticket rates by community
  main_url: >-
    https://projects.propublica.org/graphics/il/il-city-sticker-tickets-maps/ticket-rate/?initialWidth=782
  url: >-
    https://projects.propublica.org/graphics/il/il-city-sticker-tickets-maps/ticket-rate/?initialWidth=782
  categories:
    - Media
    - Nonprofit
  built_by: David Eads
  built_by_url: https://github.com/eads
  featured: false
- title: Otsimo
  description: >
    Otsimo is a special education application for children with autism, down
    syndrome and other developmental disabilities.
  main_url: https://otsimo.com/en/
  url: https://otsimo.com/en/
  categories:
    - Blog
    - Education
  featured: false
- title: Matt Bagni Portfolio 2018
  description: >
    Mostly the result of playing with Gatsby and learning about react and
    graphql. Using the screenshot plugin to showcase the work done for my
    company in the last 2 years, and a good amount of other experiments.
  main_url: https://mattbag.github.io
  url: https://mattbag.github.io
  categories:
    - Portfolio
  featured: false
- title: Lisa Ye's Blog
  description: |
    Simple blog/portofolio for a fashion designer. Gatsby_v2 + Netlify cms
  main_url: https://lisaye.netlify.app/
  url: https://lisaye.netlify.app/
  categories:
    - Blog
    - Portfolio
  featured: false
- title: Artem Sapegin
  description: >
    Little homepage of Artem Sapegin, a frontend developer, passionate
    photographer, coffee drinker and crazy dogs’ owner.
  main_url: https://sapegin.me/
  url: https://sapegin.me/
  categories:
    - Portfolio
    - Open Source
    - Web Development
  built_by: Artem Sapegin
  built_by_url: https://github.com/sapegin
  featured: false
- title: SparkPost Developers
  main_url: https://developers.sparkpost.com/
  url: https://developers.sparkpost.com/
  source_url: https://github.com/SparkPost/developers.sparkpost.com
  categories:
    - Documentation
    - API
  featured: false
- title: Malik Browne Portfolio 2018
  description: >
    The portfolio blog of Malik Browne, a full-stack engineer, foodie, and avid
    blogger/YouTuber.
  main_url: https://www.malikbrowne.com/about
  url: https://www.malikbrowne.com
  categories:
    - Blog
    - Portfolio
  built_by: Malik Browne
  built_by_url: https://twitter.com/milkstarz
  featured: false
- title: Novatics
  description: |
    Digital products that inspire and make a difference
  main_url: https://www.novatics.com.br
  url: https://www.novatics.com.br
  categories:
    - Portfolio
    - Technology
    - Web Development
  built_by: Novatics
  built_by_url: https://github.com/Novatics
  featured: false
- title: Max McKinney
  description: >
    I’m a developer and designer with a focus in web technologies. I build cars
    on the side.
  main_url: https://maxmckinney.com/
  url: https://maxmckinney.com/
  categories:
    - Portfolio
    - Web Development
    - Design
  built_by: Max McKinney
  featured: false
- title: Stickyard
  description: |
    Make your React component sticky the easy way
  main_url: https://nihgwu.github.io/stickyard/
  url: https://nihgwu.github.io/stickyard/
  source_url: https://github.com/nihgwu/stickyard/tree/master/website
  categories:
    - Web Development
  built_by: Neo Nie
  featured: false
- title: Agata Milik
  description: |
    Website of a Polish psychologist/psychotherapist based in Gdańsk, Poland.
  main_url: https://agatamilik.pl
  url: https://agatamilik.pl
  categories:
    - Marketing
    - Healthcare
  built_by: Piotr Fedorczyk
  built_by_url: https://piotrf.pl
  featured: false
- title: WebPurple
  main_url: https://www.webpurple.net/
  url: https://www.webpurple.net/
  source_url: https://github.com/WebPurple/site
  description: >-
    Site of local (Russia, Ryazan) frontend community. Main purpose is to show
    info about meetups and keep blog.
  categories:
    - Nonprofit
    - Web Development
    - Community
    - Blog
    - Open Source
  built_by: Nikita Kirsanov
  built_by_url: https://twitter.com/kitos_kirsanov
  featured: false
- title: Papertrail.io
  description: |
    Inspection Management for the 21st Century
  main_url: https://www.papertrail.io/
  url: https://www.papertrail.io/
  categories:
    - Marketing
    - Technology
  built_by: Papertrail.io
  built_by_url: https://www.papertrail.io
  featured: false
- title: Matt Ferderer
  main_url: https://mattferderer.com
  url: https://mattferderer.com
  source_url: https://github.com/mattferderer/gatsbyblog
  description: >
    A blog built with Gatsby that discusses web related tech
    such as JavaScript, .NET, Blazor & security.
  categories:
    - Blog
    - Web Development
  built_by: Matt Ferderer
  built_by_url: https://twitter.com/mattferderer
  featured: false
- title: Sahyadri Open Source Community
  main_url: https://sosc.org.in
  url: https://sosc.org.in
  source_url: https://github.com/haxzie/sosc-website
  description: >
    Official website of Sahyadri Open Source Community for community blog, event
    details and members info.
  categories:
    - Blog
    - Community
    - Open Source
  built_by: Musthaq Ahamad
  built_by_url: https://github.com/haxzie
  featured: false
- title: Tech Confessions
  main_url: https://confessions.tech
  url: https://confessions.tech
  source_url: https://github.com/JonathanSpeek/tech-confessions
  description: A guilt-free place for us to confess our tech sins \U0001F64F\n
  categories:
    - Community
    - Open Source
  built_by: Jonathan Speek
  built_by_url: https://speek.design
  featured: false
- title: Thibault Maekelbergh
  main_url: https://thibmaek.com
  url: https://thibmaek.com
  source_url: https://github.com/thibmaek/thibmaek.github.io
  description: |
    A nice blog about development, Raspberry Pi, plants and probably records.
  categories:
    - Blog
    - Open Source
  built_by: Thibault Maekelbergh
  built_by_url: https://twitter.com/thibmaek
  featured: false
- title: LearnReact.design
  main_url: https://learnreact.design
  url: https://learnreact.design
  description: >
    React Essentials For Designers: A React course tailored for product
    designers, ux designers, ui designers.
  categories:
    - Blog
  built_by: Linton Ye
  built_by_url: https://twitter.com/lintonye
- title: Mega House Creative
  main_url: https://www.megahousecreative.com/
  url: https://www.megahousecreative.com/
  description: >
    Mega House Creative is a digital agency that provides unique goal-oriented
    web marketing solutions.
  categories:
    - Marketing
    - Agency
  built_by: Daniel Robinson
  featured: false
- title: Tobie Marier Robitaille - csc
  main_url: https://tobiemarierrobitaille.com/
  url: https://tobiemarierrobitaille.com/en/
  description: |
    Portfolio site for director of photography Tobie Marier Robitaille
  categories:
    - Portfolio
    - Gallery
  built_by: Mill3 Studio
  built_by_url: https://mill3.studio/en/
  featured: false
- title: Mahipat's Portfolio
  main_url: https://mojaave.com/
  url: https://mojaave.com
  source_url: https://github.com/mhjadav/mojaave
  description: >
    mojaave.com is Mahipat's portfolio, I have developed it using Gatsby v2 and
    Bootstrap, To get in touch with people looking for full-stack developer.
  categories:
    - Portfolio
    - Web Development
  built_by: Mahipat Jadav
  built_by_url: https://mojaave.com/
  featured: false
- title: Mintfort
  main_url: https://mintfort.com/
  url: https://mintfort.com/
  source_url: https://github.com/MintFort/mintfort.com
  description: >
    Mintfort, the first crypto-friendly bank account. Store and manage assets on
    the blockchain.
  categories:
    - Technology
    - Finance
  built_by: Axel Fuhrmann
  built_by_url: https://axelfuhrmann.com/
  featured: false
- title: React Native Explorer
  main_url: https://react-native-explorer.firebaseapp.com
  url: https://react-native-explorer.firebaseapp.com
  description: |
    Explorer React Native packages and examples effortlessly.
  categories:
    - Education
  featured: false
- title: 500Tech
  main_url: https://500tech.com/
  url: https://500tech.com/
  featured: false
  categories:
    - Web Development
    - Agency
    - Open Source
- title: eworld
  main_url: https://eworld.herokuapp.com/
  url: https://eworld.herokuapp.com/
  featured: false
  categories:
    - E-commerce
    - Technology
- title: It's a Date
  description: >
    It's a Date is a dating app that actually involves dating.
  main_url: https://www.itsadate.app/
  url: https://www.itsadate.app/
  featured: false
  categories:
    - App
    - Blog
- title: Node.js HBase
  description: >
    Asynchronous HBase client for NodeJs using REST.
  main_url: https://hbase.js.org/
  url: https://hbase.js.org/
  source_url: https://github.com/adaltas/node-hbase
  categories:
    - Documentation
    - Open Source
    - Technology
  built_by: David Worms
  built_by_url: http://www.adaltas.com
  featured: false
- title: Peter Kroyer - Web Design / Web Development
  main_url: https://www.peterkroyer.at/en/
  url: https://www.peterkroyer.at/en/
  description: >
    Freelance web designer / web developer based in Vienna, Austria (Wien, Österreich).
  categories:
    - Agency
    - Web Development
    - Design
    - Portfolio
    - Freelance
  built_by: Peter Kroyer
  built_by_url: https://www.peterkroyer.at/
  featured: false
- title: Geddski
  main_url: https://gedd.ski
  url: https://gedd.ski
  description: >
    frontend mastery blog - level up your UI game.
  categories:
    - Web Development
    - Education
    - Productivity
    - User Experience
  built_by: Dave Geddes
  built_by_url: https://twitter.com/geddski
  featured: false
- title: Rung
  main_url: https://rung.com.br/
  url: https://rung.com.br/
  description: >
    Rung alerts you about the exceptionalities of your personal and professional life.
  categories:
    - API
    - Technology
    - Travel
  featured: false
- title: Mokkapps
  main_url: https://www.mokkapps.de/
  url: https://www.mokkapps.de/
  source_url: https://github.com/mokkapps/website
  description: >
    Portfolio website from Michael Hoffmann. Passionate software developer with focus on web-based technologies.
  categories:
    - Blog
    - Portfolio
    - Web Development
    - Mobile Development
  featured: false
- title: Premier Octet
  main_url: https://www.premieroctet.com/
  url: https://www.premieroctet.com/
  description: >
    Premier Octet is a React-based agency
  categories:
    - Agency
    - Web Development
    - Mobile Development
  featured: false
- title: Thorium
  main_url: https://www.thoriumsim.com/
  url: https://www.thoriumsim.com/
  source_url: https://github.com/thorium-sim/thoriumsim.com
  description: >
    Thorium - Open-source Starship Simulator Controls for Live Action Role Play
  built_by: Alex Anderson
  built_by_url: https://twitter.com/ralex1993
  categories:
    - Blog
    - Portfolio
    - Documentation
    - Marketing
    - Education
    - Entertainment
    - Open Source
    - Web Development
  featured: false
- title: Cameron Maske
  main_url: https://www.cameronmaske.com/
  url: https://www.cameronmaske.com/courses/introduction-to-pytest/
  source_url: https://github.com/cameronmaske/cameronmaske.com-v2
  description: >
    The homepage of Cameron Maske, a freelance full-stack developer, who is currently working on a free pytest video course
  categories:
    - Education
    - Video
    - Portfolio
    - Freelance
  featured: false
- title: Studenten bilden Schüler
  description: >
    Studenten bilden Schüler e.V. is a German student-run nonprofit initiative that aims to
    contribute to more equal educational opportunities by providing free tutoring to refugees
    and children from underprivileged families. The site is built on Gatsby v2, styled-components
    and Contentful. It supports Google Analytics, fluid typography and Algolia search.
  main_url: https://studenten-bilden-schueler.de
  url: https://studenten-bilden-schueler.de
  source_url: https://github.com/StudentenBildenSchueler/homepage
  categories:
    - Education
    - Nonprofit
    - Blog
  built_by: Janosh Riebesell
  built_by_url: https://janosh.io
  featured: false
- title: Mike's Remote List
  main_url: https://www.mikesremotelist.com
  url: https://www.mikesremotelist.com
  description: >
    A list of remote jobs, updated throughout the day. Built on Gatsby v1 and powered by Contentful, Google Sheets, string and sticky tape.
  categories:
    - Marketing
  featured: false
- title: Madvoid
  main_url: https://madvoid.com/
  url: https://madvoid.com/screenshot/
  featured: false
  description: >
    Madvoid is a team of expert developers dedicated to creating simple, clear, usable and blazing fast web and mobile apps.
    We are coders that help companies and agencies to create social & interactive experiences.
    This includes full-stack development using React, WebGL, Static Site Generators, Ruby On Rails, Phoenix, GraphQL, Chatbots, CI / CD, Docker and more!
  categories:
    - Portfolio
    - Technology
    - Web Development
    - Agency
    - Marketing
  built_by: Jean-Paul Bonnetouche
  built_by_url: https://twitter.com/_jpb
- title: MOMNOTEBOOK.COM
  description: >
    Sharing knowledge and experiences that make childhood and motherhood rich, vibrant and healthy.
  main_url: https://momnotebook.com/
  url: https://momnotebook.com/
  featured: false
  built_by: Aleksander Hansson
  built_by_url: https://www.linkedin.com/in/aleksanderhansson/
  categories:
    - Blog
- title: Pirate Studios
  description: >
    Reinventing music studios with 24/7 self service rehearsal, DJ & production rooms available around the world.
  main_url: https://www.piratestudios.co
  url: https://www.piratestudios.co
  featured: false
  built_by: The Pirate Studios team
  built_by_url: https://github.com/piratestudios/
  categories:
    - Music
- title: Aurora EOS
  main_url: https://www.auroraeos.com/
  url: https://www.auroraeos.com/
  featured: false
  categories:
    - Finance
    - Marketing
    - Blog
  built_by: Corey Ward
  built_by_url: http://www.coreyward.me/
- title: MadeComfy
  main_url: https://madecomfy.com.au/
  url: https://madecomfy.com.au/
  description: >
    Short term rental management startup, using Contentful + Gatsby + CircleCI
  featured: false
  categories:
    - Travel
  built_by: Lucas Vilela
  built_by_url: https://madecomfy.com.au/
- title: Tiger Facility Services
  description: >
    Tiger Facility Services combines facility management expertise with state of the art software to offer a sustainable and customer oriented cleaning and facility service.
  main_url: https://www.tigerfacilityservices.com/de-en/
  url: https://www.tigerfacilityservices.com/de-en/
  featured: false
  categories:
    - Marketing
- title: Luciano Mammino's blog
  description: >
    Tech & programming blog of Luciano Mammino a.k.a. "loige", Full-Stack Web Developer and International Speaker
  main_url: https://loige.co
  url: https://loige.co
  featured: false
  categories:
    - Blog
    - Web Development
  built_by: Luciano Mammino
  built_by_url: https://loige.co
- title: Wire • Secure collaboration platform
  description: >
    Corporate website of Wire, an open source, end-to-end encrypted collaboration platform
  main_url: https://wire.com
  url: https://wire.com
  featured: false
  categories:
    - Open Source
    - Productivity
    - Technology
    - Blog
    - App
  built_by: Wire team
  built_by_url: https://github.com/orgs/wireapp/people
- title: J. Patrick Raftery
  main_url: https://www.jpatrickraftery.com
  url: https://www.jpatrickraftery.com
  description: J. Patrick Raftery is an opera singer and voice teacher based in Vancouver, BC.
  categories:
    - Portfolio
    - Music
  built_by: Michael Uloth
  built_by_url: https://www.michaeluloth.com
  featured: false
- title: Aria Umezawa
  main_url: https://www.ariaumezawa.com
  url: https://www.ariaumezawa.com
  description: Aria Umezawa is a director, producer, and writer currently based in San Francisco. Site designed by Stephen Bell.
  categories:
    - Portfolio
    - Music
    - Entertainment
  built_by: Michael Uloth
  built_by_url: https://www.michaeluloth.com
  featured: false
- title: Pomegranate Opera
  main_url: https://pomegranateopera.netlify.app
  url: https://pomegranateopera.netlify.app
  description: Pomegranate Opera is a lesbian opera written by Amanda Hale & Kye Marshall. Site designed by Stephen Bell.
  categories:
    - Gallery
    - Music
  built_by: Michael Uloth
  built_by_url: https://www.michaeluloth.com
  featured: false
- title: Daniel Cabena
  main_url: https://www.danielcabena.com
  url: https://www.danielcabena.com
  description: Daniel Cabena is a Canadian countertenor highly regarded in both Canada and Europe for prize-winning performances ranging from baroque to contemporary repertoire. Site designed by Stephen Bell.
  categories:
    - Portfolio
    - Music
  built_by: Michael Uloth
  built_by_url: https://www.michaeluloth.com
  featured: false
- title: Artist.Center
  main_url: https://artistcenter.netlify.app
  url: https://artistcenter.netlify.app
  description: The marketing page for Artist.Center, a soon-to-launch platform designed to connect opera singers to opera companies. Site designed by Stephen Bell.
  categories:
    - Music
  built_by: Michael Uloth
  built_by_url: https://www.michaeluloth.com
  featured: false
- title: DG Volo & Company
  main_url: https://www.dgvolo.com
  url: https://www.dgvolo.com
  description: DG Volo & Company is a Toronto-based investment consultancy. Site designed by Stephen Bell.
  categories:
    - Finance
  built_by: Michael Uloth
  built_by_url: https://www.michaeluloth.com
  featured: false
- title: Shawna Lucey
  main_url: https://www.shawnalucey.com
  url: https://www.shawnalucey.com
  description: Shawna Lucey is an American theater and opera director based in New York City. Site designed by Stephen Bell.
  categories:
    - Portfolio
    - Music
    - Entertainment
  built_by: Michael Uloth
  built_by_url: https://www.michaeluloth.com
  featured: false
- title: Leyan Lo
  main_url: https://www.leyanlo.com
  url: https://www.leyanlo.com
  description: >
    Leyan Lo’s personal website
  categories:
    - Portfolio
  built_by: Leyan Lo
  built_by_url: https://www.leyanlo.com
  featured: false
- title: Hawaii National Bank
  url: https://hawaiinational.bank
  main_url: https://hawaiinational.bank
  description: Hawaii National Bank's highly personalized service has helped loyal customers & locally owned businesses achieve their financial dreams for over 50 years.
  categories:
    - Finance
  built_by: Wall-to-Wall Studios
  built_by_url: https://walltowall.com
  featured: false
- title: Coletiv
  url: https://coletiv.com
  main_url: https://coletiv.com
  description: Coletiv teams up with companies of all sizes to design, develop & launch digital products for iOS, Android & the Web.
  categories:
    - Technology
    - Agency
    - Web Development
  built_by: Coletiv
  built_by_url: https://coletiv.com
  featured: false
- title: janosh.io
  description: >
    Personal blog and portfolio of Janosh Riebesell. The site is built with Gatsby v2 and designed
    entirely with styled-components v4. Much of the layout was achieved with CSS grid. It supports
    Google Analytics, fluid typography and Algolia search.
  main_url: https://janosh.io
  url: https://janosh.io
  source_url: https://github.com/janosh/janosh.io
  categories:
    - Portfolio
    - Blog
    - Science
    - Photography
    - Travel
  built_by: Janosh Riebesell
  built_by_url: https://janosh.io
  featured: false
- title: Gold Edge Training
  url: https://www.goldedgetraining.co.uk
  main_url: https://www.goldedgetraining.co.uk
  description: >
    AAT approved online distance learning accountancy training provider. Branded landing page / mini brochure promoting competitor differentiators, student testimonials, offers, service benefits and features. Designed to both inform potential students and encourage visits to company e-commerce site or direct company contact.
  categories:
    - Education
    - Learning
    - Landing Page
    - Business
    - Finance
  built_by: Leo Furze-Waddock
  built_by_url: https://www.linkedin.com/in/lfurzewaddock
- title: Gatsby Manor
  description: >
    We build themes for gatsby. We have themes for all projects including personal,
    portfolio, e-commerce, landing pages and more. We also run an in-house
    web dev and design studio. If you cannot find what you want, we can build it for you!
    Email us at gatsbymanor@gmail.com with questions.
  main_url: https://www.gatsbymanor.com
  url: https://www.gatsbymanor.com
  source_url: https://github.com/gatsbymanor
  categories:
    - Web Development
    - Agency
    - Technology
    - Freelance
  built_by: Steven Natera
  built_by_url: https://stevennatera.com
- title: Ema Suriano's Portfolio
  main_url: https://emasuriano.com/
  url: https://emasuriano.com/
  description: >
    Ema Suriano's portfolio to display information about him, his projects and what he's writing about.
  categories:
    - Portfolio
    - Technology
    - Web Development
  built_by: Ema Suriano
  built_by_url: https://emasuriano.com/
  featured: false
- title: Luan Orlandi
  main_url: https://luanorlandi.github.io
  url: https://luanorlandi.github.io
  source_url: https://github.com/luanorlandi/luanorlandi.github.io
  description: >
    Luan Orlandi's personal website. Brazilian web developer, enthusiast in React and Gatsby.
  categories:
    - Blog
    - Portfolio
    - Web Development
  built_by: Luan Orlandi
  built_by_url: https://github.com/luanorlandi
- title: Mobius Labs
  main_url: https://mobius.ml
  url: https://mobius.ml
  description: >
    Mobius Labs landing page, a Start-up working on Computer Vision
  categories:
    - Landing Page
    - Marketing
    - Technology
  built_by: sktt
  built_by_url: https://github.com/sktt
- title: EZAgrar
  main_url: https://www.ezagrar.at/en/
  url: https://www.ezagrar.at/en/
  description: >
    EZAgrar.at is the homepage of the biggest agricultural machinery dealership in Austria. In total 8 pages will be built for this client reusing a lot of components between them.
  categories:
    - E-commerce
    - Marketing
  built_by: MangoART
  built_by_url: https://www.mangoart.at
  featured: false
- title: OAsome blog
  main_url: https://oasome.blog/
  url: https://oasome.blog/
  source_url: https://github.com/oorestisime/oasome
  description: >
    Paris-based Cypriot adventurers. A and O. Lovers of life and travel. Want to get a glimpse of the OAsome world?
  categories:
    - Blog
    - Photography
    - Travel
  built_by: Orestis Ioannou
  featured: false
- title: Brittany Chiang
  main_url: https://brittanychiang.com/
  url: https://brittanychiang.com/
  source_url: https://github.com/bchiang7/v4
  description: >
    Personal website and portfolio of Brittany Chiang built with Gatsby v2
  categories:
    - Portfolio
  built_by: Brittany Chiang
  built_by_url: https://github.com/bchiang7
  featured: false
- title: Fitekran
  description: >
    One of the most visited Turkish blogs about health, sports and healthy lifestyle, that has been rebuilt with Gatsby v2 using WordPress.
  main_url: https://www.fitekran.com
  url: https://www.fitekran.com
  categories:
    - Science
    - Healthcare
    - Blog
  built_by: Burak Tokak
  built_by_url: https://www.buraktokak.com
- title: Serverless
  main_url: https://serverless.com
  url: https://serverless.com
  description: >
    Serverless.com – Build web, mobile and IoT applications with serverless architectures using AWS Lambda, Azure Functions, Google CloudFunctions & more!
  categories:
    - Technology
    - Web Development
  built_by: Codebrahma
  built_by_url: https://codebrahma.com
  featured: false
- title: Dive Bell
  main_url: https://divebell.band/
  url: https://divebell.band/
  description: >
    Simple site for a band to list shows dates and videos (499 on lighthouse)
  categories:
    - Music
  built_by: Matt Bagni
  built_by_url: https://mattbag.github.io
  featured: false
- title: Mayer Media Co.
  main_url: https://mayermediaco.com/
  url: https://mayermediaco.com/
  description: >
    Freelance Web Development and Digital Marketing
  categories:
    - Web Development
    - Marketing
    - Blog
  source_url: https://github.com/MayerMediaCo/MayerMediaCo2.0
  built_by: Danny Mayer
  built_by_url: https://twitter.com/mayermediaco
  featured: false
- title: Jan Czizikow Portfolio
  main_url: https://www.janczizikow.com/
  url: https://www.janczizikow.com/
  source_url: https://github.com/janczizikow/janczizikow-portfolio
  description: >
    Simple personal portfolio site built with Gatsby
  categories:
    - Portfolio
    - Freelance
    - Web Development
  built_by: Jan Czizikow
  built_by_url: https://github.com/janczizikow
- title: Carbon Design Systems
  main_url: http://www.carbondesignsystem.com/
  url: http://www.carbondesignsystem.com/
  description: >
    The Carbon Design System is integrating the new IBM Design Ethos and Language. It represents a completely fresh approach to the design of all things at IBM.
  categories:
    - Design System
    - Documentation
  built_by: IBM
  built_by_url: https://www.ibm.com/
  featured: false
- title: Mozilla Mixed Reality
  main_url: https://mixedreality.mozilla.org/
  url: https://mixedreality.mozilla.org/
  description: >
    Virtual Reality for the free and open Web.
  categories:
    - Open Source
  built_by: Mozilla
  built_by_url: https://www.mozilla.org/
  featured: false
- title: Uniform Hudl Design System
  main_url: http://uniform.hudl.com/
  url: http://uniform.hudl.com/
  description: >
    A single design system to ensure every interface feels like Hudl. From the colors we use to the size of our buttons and what those buttons say, Uniform has you covered. Check the guidelines, copy the code and get to building.
  categories:
    - Design System
    - Open Source
    - Design
  built_by: Hudl
  built_by_url: https://www.hudl.com/
- title: Subtle UI
  main_url: https://subtle-ui.netlify.app/
  url: https://subtle-ui.netlify.app/
  source_url: https://github.com/ryanwiemer/subtle-ui
  description: >
    A collection of clever yet understated user interactions found on the web.
  categories:
    - Web Development
    - Open Source
    - User Experience
  built_by: Ryan Wiemer
  built_by_url: https://www.ryanwiemer.com/
  featured: false
- title: developer.bitcoin.com
  main_url: https://developer.bitcoin.com/
  url: https://developer.bitcoin.com/
  description: >
    Bitbox based bitcoin.com developer platform and resources.
  categories:
    - Finance
  featured: false
- title: Barmej
  main_url: https://app.barmej.com/
  url: https://app.barmej.com/
  description: >
    An interactive platform to learn different programming languages in Arabic for FREE
  categories:
    - Education
    - Programming
    - Learning
  built_by: Obytes
  built_by_url: https://www.obytes.com/
  featured: false
- title: Emergence
  main_url: https://emcap.com/
  url: https://emcap.com/
  description: >
    Emergence is a top enterprise cloud venture capital firm. We fund early stage ventures focusing on enterprise & SaaS applications. Emergence is one of the top VC firms in Silicon Valley.
  categories:
    - Marketing
    - Blog
  built_by: Upstatement
  built_by_url: https://www.upstatement.com/
  featured: false
- title: FPVtips
  main_url: https://fpvtips.com
  url: https://fpvtips.com
  source_url: https://github.com/jumpalottahigh/fpvtips
  description: >
    FPVtips is all about bringing racing drone pilots closer together, and getting more people into the hobby!
  categories:
    - Community
    - Education
  built_by: Georgi Yanev
  built_by_url: https://twitter.com/jumpalottahigh
  featured: false
- title: Georgi Yanev
  main_url: https://blog.georgi-yanev.com/
  url: https://blog.georgi-yanev.com/
  source_url: https://github.com/jumpalottahigh/blog.georgi-yanev.com
  description: >
    I write articles about FPV quads (building and flying), web development, smart home automation, life-long learning and other topics from my personal experience.
  categories:
    - Blog
  built_by: Georgi Yanev
  built_by_url: https://twitter.com/jumpalottahigh
  featured: false
- title: Bear Archery
  main_url: https://beararchery.com/
  url: https://beararchery.com/
  categories:
    - E-commerce
    - Sports
  built_by: Escalade Sports
  built_by_url: https://www.escaladesports.com/
  featured: false
- title: "attn:"
  main_url: https://www.attn.com/
  url: https://www.attn.com/
  categories:
    - Media
    - Entertainment
  built_by: "attn:"
  built_by_url: https://www.attn.com/
  featured: false
- title: Mirror Conf
  description: >
    Mirror Conf is a conference designed to empower designers and frontend developers who have a thirst for knowledge and want to broaden their horizons.
  main_url: https://www.mirrorconf.com/
  url: https://www.mirrorconf.com/
  categories:
    - Conference
    - Design
    - Web Development
  featured: false
- title: Startarium
  main_url: https://www.startarium.ro
  url: https://www.startarium.ro
  description: >
    Free entrepreneurship educational portal with more than 20000 users, hundreds of resources, crowdfunding, mentoring and investor pitching events facilitated.
  categories:
    - Education
    - Nonprofit
    - Entrepreneurship
  built_by: Cezar Neaga
  built_by_url: https://twitter.com/cezarneaga
  featured: false
- title: Microlink
  main_url: https://microlink.io/
  url: https://microlink.io/
  description: >
    Extract structured data from any website.
  categories:
    - Web Development
    - API
  built_by: Kiko Beats
  built_by_url: https://kikobeats.com/
  featured: false
- title: Kevin Legrand
  url: https://k-legrand.com
  main_url: https://k-legrand.com
  source_url: https://github.com/Manoz/k-legrand.com
  description: >
    Personal website and blog built with love with Gatsby v2
  categories:
    - Blog
    - Portfolio
    - Web Development
  built_by: Kevin Legrand
  built_by_url: https://k-legrand.com
  featured: false
- title: David James Portfolio
  main_url: https://dfjames.com/
  url: https://dfjames.com/
  source_url: https://github.com/daviddeejjames/dfjames-gatsby
  description: >
    Portfolio Site using GatsbyJS and headless WordPress
  categories:
    - WordPress
    - Portfolio
    - Blog
  built_by: David James
  built_by_url: https://twitter.com/daviddeejjames
- title: Hypertext Candy
  url: https://www.hypertextcandy.com/
  main_url: https://www.hypertextcandy.com/
  description: >
    Blog about web development. Laravel, Vue.js, etc.
  categories:
    - Blog
    - Web Development
  built_by: Masahiro Harada
  built_by_url: https://twitter.com/_Masahiro_H_
  featured: false
- title: Maxence Poutord's blog
  description: >
    Tech & programming blog of Maxence Poutord, Software Engineer, Serial Traveler and Public Speaker
  main_url: https://www.maxpou.fr
  url: https://www.maxpou.fr
  featured: false
  categories:
    - Blog
    - Web Development
  built_by: Maxence Poutord
  built_by_url: https://www.maxpou.fr
- title: The Noted Project
  url: https://thenotedproject.org
  main_url: https://thenotedproject.org
  source_url: https://github.com/ianbusko/the-noted-project
  description: >
    Website to showcase the ethnomusicology research for The Noted Project.
  categories:
    - Portfolio
    - Education
    - Gallery
  built_by: Ian Busko
  built_by_url: https://github.com/ianbusko
  featured: false
- title: People For Bikes
  url: https://2017.peopleforbikes.org/
  main_url: https://2017.peopleforbikes.org/
  categories:
    - Community
    - Sports
    - Gallery
    - Nonprofit
  built_by: PeopleForBikes
  built_by_url: https://peopleforbikes.org/about-us/who-we-are/staff/
  featured: false
- title: Wide Eye
  description: >
    Creative agency specializing in interactive design, web development, and digital communications.
  url: https://wideeye.co/
  main_url: https://wideeye.co/
  categories:
    - Design
    - Web Development
  built_by: Wide Eye
  built_by_url: https://wideeye.co/about-us/
  featured: false
- title: CodeSandbox
  description: >
    CodeSandbox is an online editor that helps you create web applications, from prototype to deployment.
  url: https://codesandbox.io/
  main_url: https://codesandbox.io/
  categories:
    - Web Development
  featured: false
- title: Marvel
  description: >
    The all-in-one platform powering design.
  url: https://marvelapp.com/
  main_url: https://marvelapp.com/
  categories:
    - Design
  featured: false
- title: Designcode.io
  description: >
    Learn to design and code React apps.
  url: https://designcode.io
  main_url: https://designcode.io
  categories:
    - Learning
  featured: false
- title: Happy Design
  description: >
    The Brand and Product Team Behind Happy Money
  url: https://design.happymoney.com/
  main_url: https://design.happymoney.com/
  categories:
    - Design
    - Finance
- title: Weihnachtsmarkt.ms
  description: >
    Explore the christmas market in Münster (Westf).
  url: https://weihnachtsmarkt.ms/
  main_url: https://weihnachtsmarkt.ms/
  source_url: https://github.com/codeformuenster/weihnachtsmarkt
  categories:
    - Gallery
    - Food
  built_by: Code for Münster during MSHACK18
  featured: false
- title: Code Championship
  description: >
    Competitive coding competitions for students from 3rd to 8th grade. Code is Sport.
  url: https://www.codechampionship.com
  main_url: https://www.codechampionship.com
  categories:
    - Learning
    - Education
    - Sports
  built_by: Abamath LLC
  built_by_url: https://www.abamath.com
  featured: false
- title: Wieden+Kennedy
  description: >
    Wieden+Kennedy is an independent, global creative company.
  categories:
    - Technology
    - Web Development
    - Agency
    - Marketing
  url: https://www.wk.com
  main_url: https://www.wk.com
  built_by: Wieden Kennedy
  built_by_url: https://www.wk.com/about/
  featured: false
- title: Testing JavaScript
  description: >
    This course will teach you the fundamentals of testing your JavaScript applications using eslint, Flow, Jest, and Cypress.
  url: https://testingjavascript.com/
  main_url: https://testingjavascript.com/
  categories:
    - Learning
    - Education
    - JavaScript
  built_by: Kent C. Dodds
  built_by_url: https://kentcdodds.com/
  featured: false
- title: Use Hooks
  description: >
    One new React Hook recipe every day.
  url: https://usehooks.com/
  main_url: https://usehooks.com/
  categories:
    - Learning
  built_by: Gabe Ragland
  built_by_url: https://twitter.com/gabe_ragland
  featured: false
- title: Ambassador
  url: https://www.getambassador.io
  main_url: https://www.getambassador.io
  description: >
    Open source, Kubernetes-native API Gateway for microservices built on Envoy.
  categories:
    - Open Source
    - Documentation
    - Technology
  built_by: Datawire
  built_by_url: https://www.datawire.io
  featured: false
- title: Clubhouse
  main_url: https://clubhouse.io
  url: https://clubhouse.io
  description: >
    The intuitive and powerful project management platform loved by software teams of all sizes. Built with Gatsby v2 and Prismic
  categories:
    - Technology
    - Blog
    - Productivity
    - Community
    - Design
    - Open Source
  built_by: Ueno.
  built_by_url: https://ueno.co
  featured: false
- title: Asian Art Collection
  url: http://artmuseum.princeton.edu/asian-art/
  main_url: http://artmuseum.princeton.edu/asian-art/
  description: >
    Princeton University has a branch dealing with state of art.They have showcased ore than 6,000 works of Asian art are presented alongside ongoing curatorial and scholarly research
  categories:
    - Marketing
  featured: false
- title: QHacks
  url: https://qhacks.io
  main_url: https://qhacks.io
  source_url: https://github.com/qhacks/qhacks-website
  description: >
    QHacks is Queen’s University’s annual hackathon! QHacks was founded in 2016 with a mission to advocate and incubate the tech community at Queen’s University and throughout Canada.
  categories:
    - Education
    - Technology
    - Podcast
  featured: false
- title: Tyler McGinnis
  url: https://tylermcginnis.com/
  main_url: https://tylermcginnis.com/
  description: >
    The linear, course based approach to learning web technologies.
  categories:
    - Education
    - Technology
    - Podcast
    - Web Development
  featured: false
- title: a11y with Lindsey
  url: https://www.a11ywithlindsey.com/
  main_url: https://www.a11ywithlindsey.com/
  source_url: https://github.com/lkopacz/a11y-with-lindsey
  description: >
    To help developers navigate accessibility jargon, write better code, and to empower them to make their Internet, Everyone's Internet.
  categories:
    - Education
    - Blog
    - Technology
  built_by: Lindsey Kopacz
  built_by_url: https://twitter.com/littlekope0903
  featured: false
- title: DEKEMA
  url: https://www.dekema.com/
  main_url: https://www.dekema.com/
  description: >
    Worldclass crafting: Furnace, fervor, fulfillment. Delivering highest demand for future craftsmanship. Built using Gatsby v2 and Prismic.
  categories:
    - Healthcare
    - Science
    - Technology
  built_by: Crisp Studio
  built_by_url: https://crisp.studio
  featured: false
- title: Ramón Chancay
  description: >-
    Front-end / Back-end Developer in Guayaquil Ecuador.
    Currently at Everymundo, previously at El Universo.
    I enjoy teaching and sharing what I know.
    I give professional advice to developers and companies.
    My wife and my children are everything in my life.
  main_url: https://ramonchancay.me/
  url: https://ramonchancay.me/
  source_url: https://github.com/devrchancay/personal-site
  featured: false
  categories:
    - Blog
    - Technology
    - Web Development
  built_by: Ramón Chancay
  built_by_url: https://ramonchancay.me/
- title: Acclimate Consulting
  main_url: https://www.acclimate.io/
  url: https://www.acclimate.io/
  description: >-
    Acclimate is a consulting firm that puts organizations back in control with data-driven strategies and full-stack applications.
  categories:
    - Technology
    - Consulting
  built_by: Andrew Wilson
  built_by_url: https://github.com/andwilson
  featured: false
- title: Flyright
  url: https://flyright.co/
  main_url: https://flyright.co/
  description: >-
    Flyright curates everything you need for international travel in one tidy place 💜
  categories:
    - Technology
    - App
  built_by: Ty Hopp
  built_by_url: https://github.com/tyhopp
  featured: false
- title: Vets Who Code
  url: https://vetswhocode.io/
  main_url: https://vetswhocode.io/
  description: >-
    VetsWhoCode is a non-profit organization dedicated to training military veterans & giving them the skills they need transition into tech careers.
  categories:
    - Technology
    - Nonprofit
  featured: false
- title: Patreon Blog
  url: https://blog.patreon.com/
  main_url: https://blog.patreon.com/
  description: >-
    Official blog of Patreon.com
  categories:
    - Blog
  featured: false
- title: Full Beaker
  url: https://fullbeaker.com/
  main_url: https://fullbeaker.com/
  description: >-
    Full Beaker provides independent advice online about careers and home ownership, and connect anyone who asks with companies that can help them.
  categories:
    - Consulting
  featured: false
- title: Citywide Holdup
  url: https://citywideholdup.org/
  main_url: https://citywideholdup.org/
  description: >-
    Citywide Holdup is an annual fundraising event held around early November in the city of Austin, TX hosted by the Texas Wranglers benefitting Easter Seals of Central Texas, a non-profit organization that provides exceptional services, education, outreach and advocacy so that people with disabilities can live, learn, work and play in our communities.
  categories:
    - Nonprofit
    - Event
  built_by: Cameron Rison
  built_by_url: https://github.com/killakam3084
  featured: false
- title: Dawn Labs
  url: https://dawnlabs.io
  main_url: https://dawnlabs.io
  description: >-
    Thoughtful products for inspired teams. With a holistic approach to engineering and design, we partner with startups and enterprises to build for the digital era.
  categories:
    - Technology
    - Agency
    - Web Development
  featured: false
- title: COOP by Ryder
  url: https://coop.com/
  main_url: https://coop.com/
  description: >
    COOP is a platform that connects fleet managers that have idle vehicles to businesses that are looking to rent vehicles. COOP simplifies the process and paperwork required to safely share vehicles between business owners.
  categories:
    - Marketing
  built_by: Crispin Porter Bogusky
  built_by_url: http://www.cpbgroup.com/
  featured: false
- title: Propapanda
  url: https://propapanda.eu/
  main_url: https://propapanda.eu/
  description: >
    Is a creative production house based in Tallinn, Estonia. We produce music videos, commercials, films and campaigns – from scratch to finish.
  categories:
    - Video
    - Portfolio
    - Agency
    - Media
  built_by: Henry Kehlmann
  built_by_url: https://github.com/madhenry/
  featured: false
- title: JAMstack.paris
  url: https://jamstack.paris/
  main_url: https://jamstack.paris/
  source_url: https://github.com/JAMstack-paris/jamstack.paris
  description: >
    JAMstack-focused, bi-monthly meetup in Paris
  categories:
    - Web Development
  built_by: Matthieu Auger & Nicolas Goutay
  built_by_url: https://github.com/JAMstack-paris
  featured: false
- title: DexWallet - The only Wallet you need by Dexlab
  main_url: https://www.dexwallet.io/
  url: https://www.dexwallet.io/
  source_url: https://github.com/dexlab-io/DexWallet-website
  featured: false
  description: >-
    DexWallet is a secure, multi-chain, mobile wallet with an upcoming one-click exchange for mobile.
  categories:
    - App
    - Open Source
  built_by: DexLab
  built_by_url: https://github.com/dexlab-io
- title: Kings Valley Paving
  url: https://kingsvalleypaving.com
  main_url: https://kingsvalleypaving.com
  description: >
    Kings Valley Paving is an asphalt, paving and concrete company serving the commercial, residential and industrial sectors in the Greater Toronto Area. Site designed by Stephen Bell.
  categories:
    - Marketing
  built_by: Michael Uloth
  built_by_url: https://www.michaeluloth.com
  featured: false
- title: Peter Barrett
  url: https://www.peterbarrett.ca
  main_url: https://www.peterbarrett.ca
  description: >
    Peter Barrett is a Canadian baritone from Newfoundland and Labrador who performs opera and concert repertoire in Canada, the U.S. and around the world. Site designed by Stephen Bell.
  categories:
    - Portfolio
    - Music
  built_by: Michael Uloth
  built_by_url: https://www.michaeluloth.com
  featured: false
- title: NARCAN
  main_url: https://www.narcan.com
  url: https://www.narcan.com
  description: >
    NARCAN Nasal Spray is the first and only FDA-approved nasal form of naloxone for the emergency treatment of a known or suspected opioid overdose.
  categories:
    - Healthcare
  built_by: NARCAN
  built_by_url: https://www.narcan.com
  featured: false
- title: Ritual
  main_url: https://ritual.com
  url: https://ritual.com
  description: >
    Ritual started with a simple question, what exactly is in women's multivitamins? This is the story of what happened when our founder Kat started searching for answers — the story of Ritual.
  categories:
    - Healthcare
  built_by: Ritual
  built_by_url: https://ritual.com
  featured: false
- title: Truebill
  main_url: https://www.truebill.com
  url: https://www.truebill.com
  description: >
    Truebill empowers you to take control of your money.
  categories:
    - Finance
  built_by: Truebill
  built_by_url: https://www.truebill.com
  featured: false
- title: Smartling
  main_url: https://www.smartling.com
  url: https://www.smartling.com
  description: >
    Smartling enables you to automate, manage, and professionally translate content so that you can do more with less.
  categories:
    - Marketing
  built_by: Smartling
  built_by_url: https://www.smartling.com
  featured: false
- title: Clear
  main_url: https://www.clearme.com
  url: https://www.clearme.com
  description: >
    At clear, we’re working toward a future where you are your ID, enabling you to lead an unstoppable life.
  categories:
    - Security
  built_by: Clear
  built_by_url: https://www.clearme.com
  featured: false
- title: VS Code Rocks
  main_url: https://vscode.rocks
  url: https://vscode.rocks
  source_url: https://github.com/lannonbr/vscode-rocks
  featured: false
  description: >
    VS Code Rocks is a place for weekly news on the newest features and updates to Visual Studio Code as well as trending extensions and neat tricks to continually improve your VS Code skills.
  categories:
    - Open Source
    - Blog
    - Web Development
  built_by: Benjamin Lannon
  built_by_url: https://github.com/lannonbr
- title: Particle
  main_url: https://www.particle.io
  url: https://www.particle.io
  featured: false
  description: Particle is a fully-integrated IoT platform that offers everything you need to deploy an IoT product.
  categories:
    - Marketing
- title: freeCodeCamp curriculum
  main_url: https://learn.freecodecamp.org
  url: https://learn.freecodecamp.org
  featured: false
  description: Learn to code with free online courses, programming projects, and interview preparation for developer jobs.
  categories:
    - Web Development
    - Learning
- title: Tandem
  main_url: https://www.tandem.co.uk
  url: https://www.tandem.co.uk
  description: >
    We're on a mission to free you of money misery. Our app, card and savings account are designed to help you spend less time worrying about money and more time enjoying life.
  categories:
    - Finance
    - App
  built_by: Tandem
  built_by_url: https://github.com/tandembank
  featured: false
- title: Monbanquet.fr
  main_url: https://monbanquet.fr
  url: https://monbanquet.fr
  description: >
    Give your corporate events the food and quality it deserves, thanks to the know-how of the best local artisans.
  categories:
    - E-commerce
    - Food
    - Event
  built_by: Monbanquet.fr
  built_by_url: https://github.com/monbanquet
  featured: false
- title: The Leaky Cauldron Blog
  url: https://theleakycauldronblog.com
  main_url: https://theleakycauldronblog.com
  source_url: https://github.com/v4iv/theleakycauldronblog
  description: >
    A Brew of Awesomeness with a Pinch of Magic...
  categories:
    - Blog
  built_by: Vaibhav Sharma
  built_by_url: https://github.com/v4iv
  featured: false
- title: Wild Drop Surf Camp
  main_url: https://wilddropsurfcamp.com
  url: https://wilddropsurfcamp.com
  description: >
    Welcome to Portugal's best kept secret and be amazed with our nature. Here you can explore, surf, taste the world's best gastronomy and wine, feel the North Canyon's power with the biggest waves in the world and so many other amazing things. Find us, discover yourself!
  categories:
    - Travel
  built_by: Samuel Fialho
  built_by_url: https://samuelfialho.com
  featured: false
- title: JoinUp HR chatbot
  url: https://www.joinup.io
  main_url: https://www.joinup.io
  description: Custom HR chatbot for better candidate experience
  categories:
    - App
    - Technology
  featured: false
- title: JDCastro Web Design & Development
  main_url: https://jacobdcastro.com
  url: https://jacobdcastro.com
  source_url: https://github.com/jacobdcastro/personal-site
  featured: false
  description: >
    A small business site for freelance web designer and developer Jacob D. Castro. Includes professional blog, contact forms, and soon-to-come portfolio of sites for clients. Need a new website or an extra developer to share the workload? Feel free to check out the website!
  categories:
    - Blog
    - Portfolio
    - Business
    - Freelance
  built_by: Jacob D. Castro
  built_by_url: https://twitter.com/jacobdcastro
- title: Gatsby Tutorials
  main_url: https://www.gatsbytutorials.com
  url: https://www.gatsbytutorials.com
  source_url: https://github.com/ooloth/gatsby-tutorials
  featured: false
  description: >
    Gatsby Tutorials is a community-updated list of video, audio and written tutorials to help you learn GatsbyJS.
  categories:
    - Web Development
    - Education
    - Open Source
  built_by: Michael Uloth
  built_by_url: https://www.michaeluloth.com
- title: Grooovinger
  url: https://www.grooovinger.com
  main_url: https://www.grooovinger.com
  description: >
    Martin Grubinger, a web developer from Austria
  categories:
    - Portfolio
    - Web Development
  built_by: Martin Grubinger
  built_by_url: https://www.grooovinger.com
  featured: false
- title: LXDX - the Crypto Derivatives Exchange
  main_url: https://www.lxdx.co/
  url: https://www.lxdx.co/
  description: >
    LXDX is the world's fastest crypto exchange. Our mission is to bring innovative financial products to retail crypto investors, providing access to the same speed and scalability that institutional investors already depend on us to deliver each and every day.
  categories:
    - Marketing
    - Finance
  built_by: Corey Ward
  built_by_url: http://www.coreyward.me/
  featured: false
- title: Kyle McDonald
  url: https://kylemcd.com
  main_url: https://kylemcd.com
  source_url: https://github.com/kylemcd/personal-site-react
  description: >
    Personal site + blog for Kyle McDonald
  categories:
    - Blog
  built_by: Kyle McDonald
  built_by_url: https://kylemcd.com
  featured: false
- title: VSCode Power User Course
  main_url: https://VSCode.pro
  url: https://VSCode.pro
  description: >
    After 10 years with Sublime, I switched to VSCode. Love it. Spent 1000+ hours building a premium video course to help you switch today. 200+ power user tips & tricks turn you into a VSCode.pro
  categories:
    - Education
    - Learning
    - E-commerce
    - Marketing
    - Technology
    - Web Development
  built_by: Ahmad Awais
  built_by_url: https://twitter.com/MrAhmadAwais/
  featured: false
- title: Thijs Koerselman Portfolio
  main_url: https://www.vauxlab.com
  url: https://www.vauxlab.com
  featured: false
  description: >
    Portfolio of Thijs Koerselman. A freelance software engineer, full-stack web developer and sound designer.
  categories:
    - Portfolio
    - Business
    - Freelance
    - Technology
    - Web Development
    - Music
- title: Ad Hoc Homework
  main_url: https://homework.adhoc.team
  url: https://homework.adhoc.team
  description: >
    Ad Hoc builds government digital services that are fast, efficient, and usable by everyone. Ad Hoc Homework is a collection of coding and design challenges for candidates applying to our open positions.
  categories:
    - Web Development
    - Government
    - Healthcare
    - Programming
  built_by_url: https://adhoc.team
  featured: false
- title: Birra Napoli
  main_url: http://www.birranapoli.it
  url: http://www.birranapoli.it
  built_by: Ribrain
  built_by_url: https://www.ribrainstudio.com
  featured: false
  description: >
    Birra Napoli official site
  categories:
    - Landing Page
    - Business
    - Food
- title: Satispay
  url: https://www.satispay.com
  main_url: https://www.satispay.com
  categories:
    - Business
    - Finance
    - Technology
  built_by: Satispay
  built_by_url: https://www.satispay.com
  featured: false
- title: The Movie Database - Gatsby
  url: https://tmdb.lekoarts.de
  main_url: https://tmdb.lekoarts.de
  source_url: https://github.com/LekoArts/gatsby-source-tmdb-example
  categories:
    - Open Source
    - Entertainment
    - Gallery
  featured: false
  built_by: LekoArts
  built_by_url: https://github.com/LekoArts
  description: >
    Source from The Movie Database (TMDb) API (v3) in Gatsby. This example is built with react-spring, React hooks and react-tabs and showcases the gatsby-source-tmdb plugin. It also has some client-only paths and uses gatsby-image.
- title: LANDR - Creative Tools for Musicians
  url: https://www.landr.com/
  main_url: https://www.landr.com/en/
  categories:
    - Music
    - Technology
    - Business
    - Entrepreneurship
    - Freelance
    - Marketing
    - Media
  featured: false
  built_by: LANDR
  built_by_url: https://twitter.com/landr_music
  description: >
    Marketing website built for LANDR. LANDR is a web application that provides tools for musicians to master their music (using artificial intelligence), collaborate with other musicians, and distribute their music to multiple platforms.
- title: ClinicJS
  url: https://clinicjs.org/
  main_url: https://clinicjs.org/
  categories:
    - Technology
    - Documentation
  featured: false
  built_by: NearForm
  built_by_url: https://www.nearform.com/
  description: >
    Tools to help diagnose and pinpoint Node.js performance issues.
- title: KOBIT
  main_url: https://kobit.in
  url: https://kobit.in
  description: Automated Google Analytics Report with everything you need and more
  featured: false
  categories:
    - Marketing
    - Blog
  built_by: mottox2
  built_by_url: https://mottox2.com
- title: Aleksander Hansson
  main_url: https://ahansson.com
  url: https://ahansson.com
  featured: false
  description: >
    Portfolio website for Aleksander Hansson
  categories:
    - Portfolio
    - Business
    - Freelance
    - Technology
    - Web Development
    - Consulting
  built_by: Aleksander Hansson
  built_by_url: https://www.linkedin.com/in/aleksanderhansson/
- title: Surfing Nosara
  main_url: https://www.surfingnosara.com
  url: https://www.surfingnosara.com
  description: Real estate, vacation, and surf report hub for Nosara, Costa Rica
  featured: false
  categories:
    - Business
    - Blog
    - Gallery
    - Marketing
  built_by: Desarol
  built_by_url: https://www.desarol.com
- title: Crispin Porter Bogusky
  url: https://cpbgroup.com/
  main_url: https://cpbgroup.com/
  description: >
    We solve the world’s toughest communications problems with the most quantifiably potent creative assets.
  categories:
    - Agency
    - Design
    - Marketing
  built_by: Crispin Porter Bogusky
  built_by_url: https://cpbgroup.com/
  featured: false
- title: graphene-python
  url: https://graphene-python.org
  main_url: https://graphene-python.org
  description: Graphene is a collaboratively funded project.Graphene-Python is a library for building GraphQL APIs in Python easily.
  categories:
    - Library
    - API
    - Documentation
  featured: false
- title: Engel & Völkers Ibiza Holiday Rentals
  main_url: https://www.ev-ibiza.com/
  url: https://www.ev-ibiza.com/
  featured: false
  built_by: Ventura Digitalagentur
  description: >
    Engel & Völkers, one of the most successful real estate agencies in the world, offers luxury holiday villas to rent in Ibiza.
  categories:
    - Travel
- title: Sylvain Hamann's personal website
  url: https://shamann.fr
  main_url: https://shamann.fr
  source_url: https://github.com/sylvhama/shamann-gatsby/
  description: >
    Sylvain Hamann, web developer from France
  categories:
    - Portfolio
    - Web Development
  built_by: Sylvain Hamann
  built_by_url: https://twitter.com/sylvhama
  featured: false
- title: Luca Crea's portfolio
  main_url: https://lcrea.github.io
  url: https://lcrea.github.io
  description: >
    Portfolio and personal website of Luca Crea, an Italian software engineer.
  categories:
    - Portfolio
  built_by: Luca Crea
  built_by_url: https://github.com/lcrea
  featured: false
- title: Escalade Sports
  main_url: https://www.escaladesports.com/
  url: https://www.escaladesports.com/
  categories:
    - E-commerce
    - Sports
  built_by: Escalade Sports
  built_by_url: https://www.escaladesports.com/
  featured: false
- title: Exposify
  main_url: https://www.exposify.de/
  url: https://www.exposify.de/
  description: >
    This is our German website built with Gatsby 2.0, Emotion and styled-system.
    Exposify is a proptech startup and builds technology for real estate businesses.
    We provide our customers with an elegant agent software in combination
    with beautifully designed and fast websites.
  categories:
    - Web Development
    - Real Estate
    - Agency
    - Marketing
  built_by: Exposify
  built_by_url: https://www.exposify.de/
  featured: false
- title: Steak Point
  main_url: https://www.steakpoint.at/
  url: https://www.steakpoint.at/
  description: >
    Steak Restaurant in Vienna, Austria (Wien, Österreich).
  categories:
    - Food
  built_by: Peter Kroyer
  built_by_url: https://www.peterkroyer.at/
  featured: false
- title: Takumon blog
  main_url: https://takumon.com
  url: https://takumon.com
  source_url: https://github.com/Takumon/blog
  description: Java Engineer's tech blog.
  featured: false
  categories:
    - Blog
  built_by: Takumon
  built_by_url: https://twitter.com/inouetakumon
- title: DayThirty
  main_url: https://daythirty.com
  url: https://daythirty.com
  description: DayThirty - ideas for the new year.
  featured: false
  categories:
    - Marketing
  built_by: Jack Oliver
  built_by_url: https://twitter.com/mrjackolai
- title: TheAgencyProject
  main_url: https://theagencyproject.co
  url: https://theagencyproject.co
  description: Agency model, without agency overhead.
  categories:
    - Agency
  built_by: JV-LA
  built_by_url: https://jv-la.com
- title: Karen Hou's portfolio
  main_url: https://www.karenhou.com/
  url: https://www.karenhou.com/
  categories:
    - Portfolio
  built_by: Karen H. Developer
  built_by_url: https://github.com/karenhou
  featured: false
- title: Jean Luc Ponty
  main_url: https://ponty.com
  url: https://ponty.com
  description: Official site for Jean Luc Ponty, French virtuoso violinist and jazz composer.
  featured: false
  categories:
    - Music
    - Entertainment
  built_by: Othermachines
  built_by_url: https://othermachines.com
- title: Rosewood Family Advisors
  main_url: https://www.rfallp.com/
  url: https://www.rfallp.com/
  description: Rosewood Family Advisors LLP (Palo Alto) provides a diverse range of family office services customized for ultra high net worth individuals.
  featured: false
  categories:
    - Finance
    - Business
  built_by: Othermachines
  built_by_url: https://othermachines.com
- title: Standing By Company
  main_url: https://standingby.company
  url: https://standingby.company
  description: A brand experience design company led by Scott Mackenzie and Trent Barton.
  featured: false
  categories:
    - Design
    - Web Development
  built_by: Standing By Company
  built_by_url: https://standingby.company
- title: Ashley Thouret
  main_url: https://www.ashleythouret.com
  url: https://www.ashleythouret.com
  description: Official website of Canadian soprano Ashley Thouret. Site designed by Stephen Bell.
  categories:
    - Portfolio
    - Music
  built_by: Michael Uloth
  built_by_url: https://www.michaeluloth.com
  featured: false
- title: The AZOOR Society
  main_url: https://www.azoorsociety.org
  url: https://www.azoorsociety.org
  description: The AZOOR Society is a UK-based charity committed to promoting awareness of Acute Zonal Occult Outer Retinopathy and assisting further research. Site designed by Stephen Bell.
  categories:
    - Community
    - Nonprofit
  built_by: Michael Uloth
  built_by_url: https://www.michaeluloth.com
  featured: false
- title: Gábor Fűzy pianist
  main_url: https://pianobar.hu
  url: https://pianobar.hu
  description: Gábor Fűzy pianist's official website built with Gatsby v2.
  categories:
    - Music
  built_by: Zoltán Bedi
  built_by_url: https://github.com/B3zo0
  featured: false
- title: Logicwind
  main_url: https://logicwind.com
  url: https://logicwind.com
  description: Website of Logicwind - JavaScript experts, Technology development agency & consulting.
  featured: false
  categories:
    - Portfolio
    - Agency
    - Web Development
    - Consulting
  built_by: Logicwind
  built_by_url: https://www.logicwind.com
- title: ContactBook.app
  main_url: https://contactbook.app
  url: https://contactbook.app
  description: Seamlessly share Contacts with G Suite team members
  featured: false
  categories:
    - Landing Page
    - Blog
  built_by: Logicwind
  built_by_url: https://www.logicwind.com
- title: Waterscapes
  main_url: https://waterscap.es
  url: https://waterscap.es/lake-monteynard/
  source_url: https://github.com/gaelbillon/Waterscapes-Gatsby-site
  description: Waterscap.es is a directory of bodies of water (creeks, ponds, waterfalls, lakes, etc) with information about each place such as how to get there, hike time, activities and photos and a map displayed with the Mapbox GL SJ npm package. It was developed with the goal of learning Gatsby. This website is based on the gatsby-contentful-starter and uses Contentful as CMS. It is hosted on Netlify. Hooks are setup with Bitbucket and Contentful to trigger a new build upon code or content changes. The data on Waterscap.es is a mix of original content and informations from the internets gathered and put together.
  categories:
    - Directory
    - Photography
    - Travel
  built_by: Gaël Billon
  built_by_url: https://gaelbillon.com
  featured: false
- title: Packrs
  url: https://www.packrs.co/
  main_url: https://www.packrs.co/
  description: >
    Packrs is a local delivery platform, one spot for all your daily requirements. On a single tap get everything you need at your doorstep.
  categories:
    - Marketing
    - Landing Page
    - Entrepreneurship
  built_by: Vipin Kumar Rawat
  built_by_url: https://github.com/aesthytik
  featured: false
- title: HyakuninIsshu
  main_url: https://hyakuninanki.net
  url: https://hyakuninanki.net
  source_url: https://github.com/rei-m/web_hyakuninisshu
  description: >
    HyakuninIsshu is a traditional Japanese card game.
  categories:
    - Education
    - Gallery
    - Entertainment
  built_by: Rei Matsushita
  built_by_url: https://github.com/rei-m/
  featured: false
- title: WQU Partners
  main_url: https://partners.wqu.org/
  url: https://partners.wqu.org/
  featured: false
  categories:
    - Marketing
    - Education
    - Landing Page
  built_by: Corey Ward
  built_by_url: http://www.coreyward.me/
- title: Federico Giacone
  url: https://federico.giac.one/
  main_url: https://federico.giac.one
  source_url: https://github.com/leopuleo/federico.giac.one
  description: >
    Digital portfolio for Italian Architect Federico Giacone.
  categories:
    - Portfolio
    - Gallery
  built_by: Leonardo Giacone
  built_by_url: https://github.com/leopuleo
  featured: false
- title: Station
  url: https://getstation.com/
  main_url: https://getstation.com/
  description: Station is the first smart browser for busy people. A single place for all of your web applications.
  categories:
    - Technology
    - Web Development
    - Productivity
  featured: false
- title: Vyron Vasileiadis
  url: https://fedonman.com/
  main_url: https://fedonman.com
  source_url: https://github.com/fedonman/fedonman-website
  description: Personal space of Vyron Vasileiadis aka fedonman, a Web & IoT Developer, Educator and Entrepreneur based in Athens, Greece.
  categories:
    - Portfolio
    - Technology
    - Web Development
    - Education
  built_by: Vyron Vasileiadis
  built_by_url: https://github.com/fedonman
- title: Fabien Champigny
  url: https://www.champigny.name/
  main_url: https://www.champigny.name/
  built_by_url: https://www.champigny.name/
  description: Fabien Champigny's personal blog. Entrepreneur, hacker and loves street photo.
  categories:
    - Blog
    - Gallery
    - Photography
    - Productivity
    - Entrepreneurship
  featured: false
- title: Alex Xie - Portfolio
  url: https://alexieyizhe.me/
  main_url: https://alexieyizhe.me/
  source_url: https://github.com/alexieyizhe/alexieyizhe.github.io
  description: >
    Personal website of Alex Yizhe Xie, a University of Waterloo Computer Science student and coding enthusiast.
  categories:
    - Blog
    - Portfolio
    - Web Development
  featured: false
- title: Dale Blackburn - Portfolio
  url: https://dakebl.co.uk/
  main_url: https://dakebl.co.uk/
  description: >
    Dale Blackburn's personal website and blog.
  categories:
    - Blog
    - Portfolio
    - Web Development
  featured: false
- title: Portfolio of Anthony Wiktor
  url: https://www.anthonydesigner.com/
  main_url: https://www.anthonydesigner.com/
  description: >
    Anthony Wiktor is a Webby Award-Winning Creative Director and Digital Designer twice named Hot 100 by WebDesigner Magazine. Anthony has over a decade of award-winning experience in design and has worked on projects across a diverse set of industries — from entertainment to consumer products to hospitality to technology. Anthony is a frequent lecturer at USC’s Annenberg School for Communication & Journalism and serves on the board of AIGA Los Angeles.
  categories:
    - Portfolio
    - Marketing
  built_by: Maciej Leszczyński
  built_by_url: https://twitter.com/_maciej
  featured: false
- title: Frame.io Workflow Guide
  main_url: https://workflow.frame.io
  url: https://workflow.frame.io
  description: >
    The web’s most comprehensive post-production resource, written by pro filmmakers, for pro filmmakers. Always expanding, always free.
  categories:
    - Education
  built_by: Frame.io
  built_by_url: https://frame.io
  featured: false
- title: MarcySutton.com
  main_url: https://marcysutton.com
  url: https://marcysutton.com
  description: >
    The personal website of web developer and accessibility advocate Marcy Sutton.
  categories:
    - Blog
    - Accessibility
    - Video
    - Photography
  built_by: Marcy Sutton
  built_by_url: https://marcysutton.com
  featured: true
- title: WPGraphQL Docs
  main_url: https://docs.wpgraphql.com
  url: https://docs.wpgraphql.com
  description: >
    Documentation for WPGraphQL, a free open-source WordPress plugin that provides an extendable GraphQL schema and API for any WordPress site.
  categories:
    - API
    - Documentation
    - Technology
    - Web Development
    - WordPress
  built_by: WPGraphQL
  built_by_url: https://wpgraphql.com
  featured: false
- title: Shine Lawyers
  main_url: https://www.shine.com.au
  url: https://www.shine.com.au
  description: >
    Shine Lawyers is an Australian legal services website built with Gatsby v2, Elasticsearch, Isso, and Geolocation services.
  categories:
    - Business
    - Blog
- title: Parallel Polis Kosice
  url: https://www.paralelnapoliskosice.sk/
  main_url: https://www.paralelnapoliskosice.sk/
  source_url: https://github.com/ParalelnaPolisKE/paralelnapoliskosice.sk
  description: >
    Parallel Polis is a collective of people who want to live in a more opened world. We look for possibilities and technologies (Bitcoin, the blockchain, reputation systems and decentralized technologies in general) that open new ways, make processes easier and remove unnecessary barriers. We want to create an environment that aims at education, discovering and creating better systems for everybody who is interested in freedom and independence.
  categories:
    - Blog
    - Education
    - Technology
  built_by: Roman Vesely
  built_by_url: https://romanvesely.
  featured: false
- title: Unda Solutions
  url: https://unda.com.au
  main_url: https://unda.com.au
  description: >
    A custom web application development company in Perth, WA
  categories:
    - Business
    - Freelance
    - Web Development
    - Technology
  featured: false
- title: BIGBrave
  main_url: https://bigbrave.digital
  url: https://bigbrave.digital
  description: >
    BIGBrave is a strategic design firm. We partner with our clients, big and small, to design & create human-centered brands, products, services and systems that are simple, beautiful and easy to use.
  categories:
    - Agency
    - Web Development
    - Marketing
    - Technology
    - WordPress
  built_by: Francois Brill | BIGBrave
  built_by_url: https://bigbrave.digital
  featured: false
- title: 5th Avenue Properties
  main_url: https://5thavenue.co.za
  url: https://5thavenue.co.za
  description: >
    5th Avenue Properties specializes in the leasing and sales of office space and industrial property. BIGBrave built the website in Gatsby with data from an API server (CRM) for all the property and consultant data, and WordPress for all the website content data and case studies. All forms on the website was also directly integrated into the CRM system to ensure no leads are lost. People cannot stop commenting on the speed of the site and the property search.
  categories:
    - Technology
    - WordPress
    - API
  built_by: Russel Povey and Francois Brill | BIGBrave
  built_by_url: https://bigbrave.digital
  featured: false
- title: Intsha Consulting
  main_url: https://intsha.co.za
  url: https://intsha.co.za
  description: >
    Intsha is a bespoke Human Resources consultancy firm offering expert Recruitment and Talent Management services in today's competitive marketplace. BIGBrave helped Intsha design and develop a bespoke online presense helping them stand out from the crowd.
  categories:
    - Consulting
    - Marketing
    - WordPress
  built_by: Evan Janovsky | BIGBrave
  built_by_url: https://bigbrave.digital
  featured: false
- title: MHW Law
  main_url: https://mhwlaw.ca
  url: https://mhwlaw.ca
  description: >
    MHW is a full service law firm that has offered legal representation and advice to clients locally and throughout British Columbia since 1984. BIGBrave helped MHW bring their website into the 21st century by offering the best and latest Gatsby site to help them stand our from the crowd.
  categories:
    - Law
    - Marketing
    - WordPress
  built_by: Evan Janovsky and Francois Brill | BIGBrave
  built_by_url: https://bigbrave.digital
  featured: false
- title: KegTracker
  main_url: https://www.kegtracker.co.za
  url: https://www.kegtracker.co.za
  description: >
    Keg Tracker is part of the Beverage Insights family and its sole aim is to provide you with the right data about your kegs to make better decisions. In today’s business landscape having the right information at your finger tips is crucial to the agility of your business.
  categories:
    - Food
    - Business
    - Technology
  built_by: Francois Brill | BIGBrave
  built_by_url: https://bigbrave.digital
  featured: false
- title: Mike Nichols
  url: https://www.mikenichols.me
  main_url: https://www.mikenichols.me
  description: >
    Portfolio site of Mike Nichols, a UX designer and product development lead.
  categories:
    - Portfolio
    - Technology
    - Web Development
  built_by: Mike Nichols
  featured: false
- title: Steve Haid
  url: https://www.stevehaid.com
  main_url: https://www.stevehaid.com
  description: >
    Steve Haid is a real estate agent and Professional Financial Planner (PFP) who has been helping clients achieve their investment goals since 2006. Site designed by Stephen Bell.
  categories:
    - Marketing
    - Real Estate
  built_by: Michael Uloth
  built_by_url: https://www.michaeluloth.com
- title: Incremental - Loyalty, Rewards and Incentive Programs
  main_url: https://www.incremental.com.au
  url: https://www.incremental.com.au
  description: >
    Sydney-based digital agency specialising in loyalty, rewards and incentive programs. WordPress backend; Cloudinary, YouTube and Hubspot form integration; query data displayed as animated SVG graphs; video background in the header.
  categories:
    - Agency
    - Portfolio
    - WordPress
  built_by: Incremental
  built_by_url: https://www.incremental.com.au
  featured: false
- title: Technica11y
  main_url: https://www.technica11y.org
  url: https://www.technica11y.org
  description: >
    Discussing challenges in technical accessibility.
  categories:
    - Accessibility
    - Education
    - Video
  built_by: Tenon.io
  built_by_url: https://tenon.io
  featured: false
- title: Matthew Secrist
  main_url: https://www.matthewsecrist.net
  url: https://www.matthewsecrist.net
  source_url: https://github.com/matthewsecrist/v3
  description: >
    Matthew Secrist's personal portfolio using Gatsby, Prismic and Styled-Components.
  categories:
    - Portfolio
    - Technology
    - Web Development
  built_by: Matthew Secrist
  built_by_url: https://www.matthewsecrist.net
  featured: false
- title: Node.js Dev
  main_url: https://nodejs.dev
  url: https://nodejs.dev
  source_url: https://github.com/nodejs/nodejs.dev
  description: >
    Node.js Foundation Website.
  categories:
    - Documentation
    - Web Development
  built_by: Node.js Website Redesign Working Group
  built_by_url: https://github.com/nodejs/website-redesign
  featured: false
- title: Sheffielders
  main_url: https://sheffielders.org
  url: https://sheffielders.org
  source_url: https://github.com/davemullenjnr/sheffielders
  description: >
    A collective of businesses, creatives, and projects based in Sheffield, UK.
  categories:
    - Directory
  built_by: Dave Mullen Jnr
  built_by_url: https://davemullenjnr.co.uk
  featured: false
- title: Stealth Labs
  url: https://stealthlabs.io
  main_url: https://stealthlabs.io
  description: >
    We design and develop for the web, mobile and desktop
  categories:
    - Portfolio
    - Web Development
  built_by: Edvins Antonovs
  built_by_url: https://edvins.io
  featured: false
- title: Constanzia Yurashko
  main_url: https://www.constanziayurashko.com
  url: https://www.constanziayurashko.com
  description: >
    Exclusive women's ready-to-wear fashion by designer Constanzia Yurashko.
  categories:
    - Portfolio
  built_by: Maxim Andries
  featured: false
- title: Algolia
  url: https://algolia.com
  main_url: https://algolia.com
  description: >
    Algolia helps businesses across industries quickly create relevant, scalable, and lightning fast search and discovery experiences.
  categories:
    - Web Development
    - Technology
    - Open Source
    - Featured
  built_by: Algolia
  featured: true
- title: GVD Renovations
  url: https://www.gvdrenovationsinc.com/
  main_url: https://www.gvdrenovationsinc.com/
  description: >
    GVD Renovations is a home improvement contractor with a well known reputation as a professional, quality contractor in California.
  categories:
    - Business
  built_by: David Krasniy
  built_by_url: http://dkrasniy.com
  featured: false
- title: Styled System
  url: https://styled-system.com/
  main_url: https://styled-system.com/
  source_url: https://github.com/styled-system/styled-system/tree/master/docs
  description: >
    Style props for rapid UI development.
  categories:
    - Design System
  built_by: Brent Jackson
  built_by_url: https://jxnblk.com/
- title: Timehacker
  url: https://timehacker.app
  main_url: https://timehacker.app
  description: >
    Procrastination killer, automatic time tracking app to skyrocket your productivity
  categories:
    - Productivity
    - App
    - Technology
    - Marketing
    - Landing Page
  built_by: timehackers
  featured: false
- title: Little & Big
  main_url: https://www.littleandbig.com.au/
  url: https://www.littleandbig.com.au/
  description: >
    Little & Big exists with the aim to create Websites, Apps, E-commerce stores
    that are consistently unique and thoughtfully crafted, every time.
  categories:
    - Agency
    - Design
    - Web Development
    - Portfolio
  built_by: Little & Big
  built_by_url: https://www.littleandbig.com.au/
  featured: false
- title: Cat Knows
  main_url: https://catnose99.com/
  url: https://catnose99.com/
  description: >
    Personal blog built with Gatsby v2.
  categories:
    - Blog
    - Web Development
  built_by: CatNose
  built_by_url: https://twitter.com/catnose99
  featured: false
- title: just some dev
  url: https://www.iamdeveloper.com
  main_url: https://www.iamdeveloper.com
  source_url: https://github.com/nickytonline/www.iamdeveloper.com
  description: >
    Just some software developer writing things ✏️
  categories:
    - Blog
  built_by: Nick Taylor
  built_by_url: https://www.iamdeveloper.com
  featured: false
- title: Keziah Moselle Blog
  url: https://blog.keziahmoselle.fr/
  main_url: https://blog.keziahmoselle.fr/
  source_url: https://github.com/KeziahMoselle/blog.keziahmoselle.fr
  description: >
    ✍️ A place to share my thoughts.
  categories:
    - Blog
  built_by: Keziah Moselle
  built_by_url: https://keziahmoselle.fr/
- title: xfuture's blog
  url: https://www.xfuture-blog.com/
  main_url: https://www.xfuture-blog.com/
  source_url: https://github.com/xFuture603/xfuture-blog
  description: >
    A blog about Devops, Web development, and my insights as a systems engineer.
  categories:
    - Blog
  built_by: Daniel Uhlmann
  built_by_url: https://www.xfuture-blog.com/
- title: Mayne's Blog
  main_url: https://gine.me/
  url: https://gine.me/page/1
  source_url: https://github.com/mayneyao/gine-blog
  featured: false
  categories:
    - Blog
    - Web Development
- title: Bakedbird
  url: https://bakedbird.com
  main_url: https://bakedbird.com
  description: >
    Eleftherios Psitopoulos - A frontend developer from Greece ☕
  categories:
    - Portfolio
    - Blog
  built_by: Eleftherios Psitopoulos
  built_by_url: https://bakedbird.com
- title: Benjamin Lannon
  url: https://lannonbr.com
  main_url: https://lannonbr.com
  source_url: https://github.com/lannonbr/Portfolio-gatsby
  description: >
    Personal portfolio of Benjamin Lannon
  categories:
    - Portfolio
    - Web Development
  built_by: Benjamin Lannon
  built_by_url: https://lannonbr.com
  featured: false
- title: Aravind Balla
  url: https://aravindballa.com
  main_url: https://aravindballa.com
  source_url: https://github.com/aravindballa/website2017
  description: >
    Personal portfolio of Aravind Balla
  categories:
    - Portfolio
    - Blog
    - Web Development
  built_by: Aravind Balla
  built_by_url: https://aravindballa.com
- title: Kaleb McKelvey
  url: https://kalebmckelvey.com
  main_url: https://kalebmckelvey.com
  source_url: https://github.com/avatar-kaleb/kalebmckelvey-site
  description: >
    Personal portfolio of Kaleb McKelvey!
  categories:
    - Blog
    - Portfolio
  built_by: Kaleb McKelvey
  built_by_url: https://kalebmckelvey.com
  featured: false
- title: Michal Czaplinski
  url: https://czaplinski.io
  main_url: https://czaplinski.io
  source_url: https://github.com/michalczaplinski/michalczaplinski.github.io
  description: >
    Michal Czaplinski is a full-stack developer 🚀
  categories:
    - Portfolio
    - Web Development
  built_by: Michal Czaplinski mmczaplinski@gmail.com
  built_by_url: https://czaplinski.io
  featured: false
- title: Interactive Investor (ii)
  url: https://www.ii.co.uk
  main_url: https://www.ii.co.uk
  description: >
    Hybrid (static/dynamic) Gatsby web app for ii's free research, news and analysis, discussion and product marketing site.
  categories:
    - Business
    - Finance
    - Technology
  built_by: Interactive Investor (ii)
  built_by_url: https://www.ii.co.uk
  featured: false
- title: Weingut Goeschl
  url: https://www.weingut-goeschl.at/
  main_url: https://www.weingut-goeschl.at/
  description: >
    Weingut Goeschl is a family winery located in Gols, Burgenland in Austria (Österreich)
  categories:
    - E-commerce
    - Business
  built_by: Peter Kroyer
  built_by_url: https://www.peterkroyer.at/
  featured: false
- title: Hash Tech Guru
  url: https://hashtech.guru
  main_url: https://hashtech.guru
  description: >
    Software Development Training School and Tech Blog
  categories:
    - Blog
    - Education
  built_by: Htet Wai Yan Soe
  built_by_url: https://github.com/johnreginald
- title: AquaGruppen Vattenfilter
  url: https://aquagruppen.se
  main_url: https://aquagruppen.se/
  description: >
    Water filter and water treatment products in Sweden
  categories:
    - Business
    - Technology
  built_by: Johan Eliasson
  built_by_url: https://github.com/elitan
  featured: false
- title: Josef Aidt
  url: https://josefaidt.dev
  main_url: https://josefaidt.dev
  source_url: https://github.com/josefaidt/josefaidt.github.io
  description: >
    Personal website, blog, portfolio for Josef Aidt
  categories:
    - Portfolio
    - Blog
    - Web Development
  built_by: Josef Aidt
  built_by_url: https://twitter.com/garlicbred
- title: How To egghead
  main_url: https://howtoegghead.com/
  url: https://howtoegghead.com/
  source_url: https://github.com/eggheadio/how-to-egghead
  featured: false
  built_by: egghead.io
  built_by_url: https://egghead.io
  description: >
    How to become an egghead instructor or reviewer
  categories:
    - Documentation
    - Education
- title: Sherpalo Ventures
  main_url: https://www.sherpalo.com/
  url: https://www.sherpalo.com/
  featured: false
  categories:
    - Finance
    - Business
    - Technology
  built_by: Othermachines
  built_by_url: https://othermachines.com
- title: WrapCode
  url: https://www.wrapcode.com
  main_url: https://www.wrapcode.com
  description: >
    A full stack blog on Microsoft Azure, JavaScript, DevOps, AI and Bots.
  categories:
    - Blog
    - Technology
    - Web Development
  built_by: Rahul P
  built_by_url: https://twitter.com/_rahulpp
  featured: false
- title: Kirankumar Ambati's Portfolio
  url: https://www.kirankumarambati.me
  main_url: https://www.kirankumarambati.me
  description: >
    Personal website, blog, portfolio of Kirankumar Ambati
  categories:
    - Blog
    - Portfolio
    - Web Development
  built_by: Kirankumar Ambati
  built_by_url: https://github.com/kirankumarambati
  featured: false
- title: Rou Hun Fan's portfolio
  main_url: https://flowen.me
  url: https://flowen.me
  description: >
    Portfolio of creative developer Rou Hun Fan. Built with Gatsby v2 &amp; Greensock drawSVG.
  categories:
    - Portfolio
  built_by: Rou Hun Fan Developer
  built_by_url: https://flowen.me
  featured: false
- title: chadly.net
  url: https://www.chadly.net
  main_url: https://www.chadly.net
  source_url: https://github.com/chadly/chadly.net
  description: >
    Personal tech blog by Chad Lee.
  categories:
    - Blog
    - Technology
    - Web Development
  built_by: Chad Lee
  built_by_url: https://github.com/chadly
  featured: false
- title: CivicSource
  url: https://www.civicsource.com
  main_url: https://www.civicsource.com
  description: >
    Online auction site to purchase tax-distressed properties from local taxing authorities.
  categories:
    - Real Estate
    - Government
  featured: false
- title: SpotYou
  main_url: https://spotyou.joshglazer.com
  url: https://spotyou.joshglazer.com
  source_url: https://github.com/joshglazer/spotyou
  description: >
    SpotYou allows you to watch your favorite music videos on Youtube based on your Spotify Preferences
  categories:
    - Entertainment
    - Music
  built_by: Josh Glazer
  built_by_url: https://linkedin.com/in/joshglazer/
  featured: false
- title: Hesam Kaveh's blog
  description: >
    A blog with great seo that using gatsby-source-wordpress to fetch posts from backend
  main_url: https://hesamkaveh.com/
  url: https://hesamkaveh.com/
  source_url: https://github.com/hesamkaveh/sansi
  featured: false
  categories:
    - Blog
    - WordPress
- title: Oliver Gomes Portfolio
  main_url: https://oliver-gomes.github.io/v4/
  url: https://oliver-gomes.github.io/v4/
  description: >
    As an artist and a web designer/developer, I wanted to find a way to present these two portfolios in a way that made sense.  I felt with new found power of speed, Gatsby helped keep my creativity intact with amazing response and versatility. I felt my butter smooth transition felt much better in user perspective and super happy with the power of Gatsby.
  categories:
    - Portfolio
    - Web Development
    - Blog
  built_by: Oliver Gomes
  built_by_url: https://github.com/oliver-gomes
  featured: false
- title: Patrik Szewczyk
  url: https://www.szewczyk.cz/
  main_url: https://www.szewczyk.cz/
  description: >
    Patrik Szewczyk – JavaScript, TypeScript, React, Node.js developer, Redux, Reason
  categories:
    - Portfolio
  built_by: Patrik Szewczyk
  built_by_url: https://linkedin.com/in/thepatriczek/
  featured: false
- title: Jacob Cofman's Blog
  description: >
    Personal blog / portfolio about Jacob Cofman.
  main_url: https://jcofman.de/
  url: https://jcofman.de/
  source_url: https://github.com/JCofman/jc-website
  featured: false
  categories:
    - Blog
    - Portfolio
- title: re-geo
  description: >
    re-geo is react based geo cities style component.
  main_url: https://re-geo.netlify.app/
  url: https://re-geo.netlify.app/
  source_url: https://github.com/sadnessOjisan/re-geo-lp
  categories:
    - Open Source
  built_by: sadnessOjisan
  built_by_url: https://twitter.com/sadnessOjisan
  featured: false
- title: Luis Cestou Portfolio
  description: >
    Portfolio of graphic + interactive designer Luis Cestou.
  main_url: https://luiscestou.com
  url: https://luiscestou.com
  source_url: https://github.com/lcestou/luiscestou.com
  built_by: Luis Cestou contact@luiscestou.com
  built_by_url: https://luiscestou.com
  featured: false
  categories:
    - Portfolio
    - Web Development
- title: Data Hackers
  url: https://datahackers.com.br/
  main_url: https://datahackers.com.br/
  description: >
    Official website for the biggest portuguese-speaking data science community. Makes use of several data sources such as podcasts from Anchor, messages from Slack, newsletters from MailChimp and blog posts from Medium. The unique visual design also had its hurdles and was quite fun to develop!
  categories:
    - Blog
    - Education
    - Podcast
    - Technology
  built_by: Kaordica
  built_by_url: https://kaordica.design
  featured: false
- title: TROMAQ
  url: https://www.tromaq.com/
  main_url: https://www.tromaq.com/
  description: >
    TROMAQ executes earthmoving services and rents heavy machinery for construction work. Even with the lack of good photography, their new site managed to pass a solid and trustworthy feeling to visitors during testing and they're already seeing the improvement in brand awareness, being the sole player with a modern website in their industry.
  categories:
    - Marketing
  built_by: Kaordica
  built_by_url: https://kaordica.design
  featured: false
- title: Novida Consulting
  url: https://www.novidaconsultoria.com.br
  main_url: https://www.novidaconsultoria.com.br
  description: >
    Novida’s goal was to position itself as a solid, exclusive and trustworthy brand for families looking for a safe financial future… We created a narrative and visual design that highlight their exclusivity.
  categories:
    - Marketing
  built_by: Kaordica
  built_by_url: https://kaordica.design
  featured: false
- title: We Are Clarks
  url: https://www.weareclarks.com
  main_url: https://www.weareclarks.com
  source_url: https://github.com/abeaclark/weareclarks
  description: >
    A family travel blog.
  categories:
    - Blog
    - Travel
  built_by: Abe Clark
  built_by_url: https://www.linkedin.com/in/abrahamclark/
  featured: false
- title: Guillaume Briday's Blog
  main_url: https://guillaumebriday.fr/
  url: https://guillaumebriday.fr/
  source_url: https://github.com/guillaumebriday/guillaumebriday.fr
  description: >
    My personal blog built with Gatsby and Tailwind CSS.
  categories:
    - Blog
    - Web Development
    - Technology
  built_by: Guillaume Briday
  built_by_url: https://guillaumebriday.fr/
  featured: false
- title: Jean Regisser's Portfolio
  main_url: https://jeanregisser.com/
  url: https://jeanregisser.com/
  source_url: https://github.com/jeanregisser/jeanregisser.com
  featured: false
  description: >
    Portfolio of software engineer Jean Regisser.
  categories:
    - Portfolio
    - Mobile Development
  built_by: Jean Regisser
  built_by_url: https://jeanregisser.com/
- title: Chase Ohlson
  url: https://chaseohlson.com
  main_url: https://chaseohlson.com
  description: >
    Portfolio of frontend engineer & web developer Chase Ohlson.
  categories:
    - Portfolio
    - Web Development
  built_by: Chase Ohlson
  built_by_url: https://chaseohlson.com
  featured: false
- title: Zach Schnackel
  url: https://zslabs.com
  main_url: https://zslabs.com
  source_url: https://github.com/zslabs/zslabs.com
  description: >
    Portfolio site for UI/Motion Developer, Zach Schnackel.
  categories:
    - Portfolio
    - Web Development
  built_by: Zach Schnackel
  built_by_url: https://zslabs.com
- title: Gremlin
  url: https://www.gremlin.com
  main_url: https://www.gremlin.com
  description: >
    Gremlin's Failure as a Service finds weaknesses in your system before they cause problems.
  categories:
    - Marketing
- title: Headless.page
  main_url: https://headless.page/
  url: https://headless.page/
  description: >
    Headless.page is a directory of e-commerce sites featuring headless architecture, PWA features and / or the latest JavaScript technology.
  categories:
    - Directory
    - E-commerce
  built_by: Subscribe Pro
  built_by_url: https://www.subscribepro.com/
  featured: false
- title: Ouracademy
  main_url: https://our-academy.org/
  url: https://our-academy.org/
  source_url: https://github.com/ouracademy/website
  description: >
    Ouracademy is an organization that promoves the education in software development through blog posts & videos smiley.
  categories:
    - Open Source
    - Blog
    - Education
  built_by: Ouracademy
  built_by_url: https://github.com/ouracademy
  featured: false
- title: Tenon.io
  main_url: https://tenon.io
  url: https://tenon.io
  description: >
    Tenon.io is an accessibility tooling, services and consulting company.
  categories:
    - API
    - Accessibility
    - Business
    - Consulting
    - Technology
  built_by: Tenon.io
  built_by_url: https://tenon.io
  featured: false
- title: Projectival
  url: https://www.projectival.de/
  main_url: https://www.projectival.de/
  description: >
    Freelancer Online Marketing & Web Development in Cologne, Germany
  categories:
    - Freelance
    - Marketing
    - Web Development
    - Blog
    - Consulting
    - SEO
    - Business
  built_by: Sascha Klapetz
  built_by_url: https://www.projectival.de/
  featured: false
- title: Hetzner Online Community
  main_url: https://community.hetzner.com
  url: https://community.hetzner.com
  description: >
    Hetzner Online Community provides a free collection of high-quality tutorials, which are based on free and open source software, on a variety of topics such as development, system administration, and other web technology.
  categories:
    - Web Development
    - Technology
    - Programming
    - Open Source
    - Community
  built_by: Hetzner Online GmbH
  built_by_url: https://www.hetzner.com/
  featured: false
- title: AGYNAMIX
  url: https://www.agynamix.de/
  main_url: https://www.agynamix.de/
  source_url: https://github.com/tuhlmann/agynamix.de
  description: >
    Full Stack Java, Scala, Clojure, TypeScript, React Developer in Thalheim, Germany
  categories:
    - Freelance
    - Web Development
    - Programming
    - Blog
    - Consulting
    - Portfolio
    - Business
  built_by: Torsten Uhlmann
  built_by_url: https://www.agynamix.de/
  featured: false
- title: syracuse.io
  url: https://syracuse.io
  main_url: https://syracuse.io
  source_url: https://github.com/syracuseio/syracuseio/
  description: >
    Landing page for Syracuse NY Software Development Meetup Groups
  categories:
    - Community
  built_by: Benjamin Lannon
  built_by_url: https://lannonbr.com
- title: Render Documentation
  main_url: https://render.com/docs
  url: https://render.com/docs
  description: >
    Render is the easiest place to host your sites and apps. We use Gatsby for everything on https://render.com, including our documentation. The site is deployed on Render as well! We also have a guide to deploying Gatsby apps on Render: https://render.com/docs/deploy-gatsby.
  categories:
    - Web Development
    - Programming
    - Documentation
    - Technology
  built_by: Render Developers
  built_by_url: https://render.com
  featured: false
- title: prima
  url: https://www.prima.co
  main_url: https://www.prima.co
  description: >
    Discover industry-defining wellness content and trusted organic hemp CBD products safely supporting wellness, stress, mood, skin health, and balance.
  categories:
    - Blog
    - E-commerce
    - Education
  built_by: The Couch
  built_by_url: https://thecouch.nyc
- title: Gatsby Guides
  url: https://gatsbyguides.com/
  main_url: https://gatsbyguides.com/
  description: >
    Free tutorial course about using Gatsby with a CMS.
  categories:
    - Education
    - Documentation
    - Web Development
  built_by: Osio Labs
  built_by_url: https://osiolabs.com/
  featured: false
- title: Architude
  url: https://architudedesign.com
  main_url: https://architudedesign.com
  description: >
    筑冶 Architude International Design Consultants
  categories:
    - Design
    - Landing Page
    - Gallery
  built_by: Neo Nie
  built_by_url: https://github.com/nihgwu
  featured: false
- title: Arctica
  url: https://arctica.io
  main_url: https://arctica.io
  description: >
    Arctica specialises in purpose-built websites and progressive web applications with user optimal experiences, tailored to meet the objectives of your business.
  categories:
    - Portfolio
    - Agency
    - Design
    - Web Development
  built_by: Arctica
  built_by_url: https://arctica.io
  featured: false
- title: David Brookes
  url: https://davidbrookes.me
  main_url: https://davidbrookes.me
  description: >
    Specialising in crafting stylish, high performance websites and applications that get results, using the latest cutting edge web development technologies.
  categories:
    - Portfolio
    - Freelance
    - Web Development
  built_by: Arctica
  built_by_url: https://arctica.io
  featured: false
- title: Dennis Morello
  url: https://morello.dev
  main_url: https://morello.dev
  source_url: https://gitlab.com/dennismorello/dev-blog
  description: >
    morello.dev is a development and technology blog written by Dennis Morello.
  categories:
    - Blog
    - Education
    - Web Development
    - Open Source
    - Technology
  built_by: Dennis Morello
  built_by_url: https://twitter.com/dennismorello
  featured: false
- title: BaseTable
  url: https://autodesk.github.io/react-base-table/
  main_url: https://autodesk.github.io/react-base-table/
  source_url: https://github.com/Autodesk/react-base-table
  description: >
    BaseTable is a react table component to display large data set with high performance and flexibility.
  categories:
    - Web Development
    - Documentation
    - Open Source
  built_by: Neo Nie
  built_by_url: https://github.com/nihgwu
  featured: false
- title: herper.io
  url: https://herper.io/
  main_url: https://herper.io/
  description: >
    Portfolio website for Jacob Herper - a Front End Web Developer with a passion for all things digital. I have more than 10 years experience working in web development.
  categories:
    - Portfolio
    - Web Development
    - Freelance
    - Design
    - SEO
  built_by: Jacob Herper
  built_by_url: https://github.com/jakeherp
  source_url: https://github.com/jakeherp/portfolio
  featured: false
- title: Artem Sapegin Photography
  description: >
    Photography portfolio and blog of Artem Sapegin, an award-losing photographer living in Berlin, Germany. Landscapes, cityscapes and dogs.
  main_url: https://morning.photos/
  url: https://morning.photos/
  source_url: https://github.com/sapegin/morning.photos
  categories:
    - Portfolio
    - Photography
  built_by: Artem Sapegin
  built_by_url: https://github.com/sapegin
- title: Pattyrn
  main_url: https://pattyrn.com
  url: https://pattyrn.com
  description: >
    Pattyrn uses advanced machine learning AI to analyze the platform’s your teams use, making it easy to solve performance problems, reduce bottlenecks, and monitor culture health to optimize your ROI and help boost performance without causing burn out.
  categories:
    - Marketing
    - Technology
  built_by: Pattyrn
  built_by_url: https://twitter.com/Pattyrn4
  featured: false
- title: Intranet Italia Day
  main_url: https://www.intranetitaliaday.it/en
  url: https://www.intranetitaliaday.it/en
  description: >
    The Italian event dedicated to the digital workplace that focuses on planning, governance and company intranet management
  categories:
    - Event
    - Conference
  built_by: Ariadne Digital
  built_by_url: https://www.ariadnedigital.it
  featured: false
- title: Textually Stylo
  main_url: https://www.textually.net
  url: https://www.textually.net
  description: >
    Stylo Markdown writing App marketing/documentation website by Textually Inc.
  categories:
    - Marketing
    - Technology
    - Blog
    - Documentation
  built_by: Sébastien Hamel
  built_by_url: https://www.textually.net
  featured: false
- title: OneDeck
  main_url: https://www.onedeck.co
  url: https://www.onedeck.co
  description: >
    OneDeck is a simple yet powerful tool for creating and sharing your one-page investment summary in under 10 minutes.
  categories:
    - Finance
    - Technology
  built_by: William Neill
  built_by_url: https://twitter.com/williamneill
  featured: false
- title: Assortment
  main_url: https://assortment.io
  url: https://assortment.io
  description: >
    Assortment aims to provide detailed tutorials (and more) for developers of all skill levels within the Web Development Industry. Attempting to cut out the fluff and arm you with the facts.
  categories:
    - Blog
    - Web Development
  built_by: Luke Whitehouse
  built_by_url: https://twitter.com/_lukewh
  featured: false
- title: Mission42
  main_url: https://mission42.zauberware.com
  url: https://mission42.zauberware.com
  description: >
    A landing page for the mobile app Mission42. Mission42 wants to help you learn new skills.
  categories:
    - App
    - Learning
    - Education
    - Landing Page
  built_by: Philipp Siegmund, zauberware
  built_by_url: https://www.zauberware.com
- title: Altstadtdomizil Idstein
  main_url: http://www.altstadtdomizil-idstein.de/
  url: http://www.altstadtdomizil-idstein.de/
  description: >
    A landing page for a holiday apartment in Idstein, Germany.
  categories:
    - Landing Page
    - Travel
    - Real Estate
  built_by: Simon Franzen, zauberware
  built_by_url: https://www.zauberware.com
- title: Gerald Martinez Dev
  main_url: https://gmartinez.dev/
  url: https://gmartinez.dev/
  source_url: https://github.com/nephlin7/gmartinez.dev
  description: >
    Personal website for show my skills and my works.
  categories:
    - Web Development
    - Portfolio
  built_by: Gerald Martinez
  built_by_url: https://twitter.com/GeraldM_92
  featured: false
- title: Becreatives
  main_url: https://becreatives.com
  url: https://becreatives.com
  featured: false
  description: >
    Digital software house. Enlights ideas. Think smart execute harder.
  categories:
    - Technology
    - Web Development
    - Agency
    - Marketing
  built_by: Becreatives
  built_by_url: https://becreatives.com
- title: Paul Clifton Photography
  main_url: https://paulcliftonphotography.com
  url: https://paulcliftonphotography.com
  featured: false
  description: >
    A full migration from WordPress to GatsbyJS and DatoCMS. Includes custom cropping on images as viewport changes size and also an infinity scroll that doesn't preload all of the results.
  categories:
    - Blog
    - Portfolio
    - Gallery
    - Photography
  built_by: Little Wolf Studio
  built_by_url: https://littlewolfstudio.co.uk
- title: Atte Juvonen - Blog
  url: https://www.attejuvonen.fi/
  main_url: https://www.attejuvonen.fi/
  source_url: https://github.com/baobabKoodaa/blog
  description: >
    Tech-oriented personal blog covering topics like AI, data, voting, game theory, infosec and software development.
  categories:
    - Blog
    - Data
    - JavaScript
    - Programming
    - Science
    - Security
    - Technology
    - Web Development
  featured: false
- title: Kibuk Construction
  url: https://kibukconstruction.com/
  main_url: https://kibukconstruction.com/
  description: >
    Kibuk Construction is a fully licensed and insured contractor specializing in Siding, Decks, Windows & Doors!
  categories:
    - Business
  built_by: David Krasniy
  built_by_url: http://dkrasniy.com
- title: RedCarpetUp
  main_url: https://www.redcarpetup.com
  url: https://www.redcarpetup.com/
  description: >
    RedCarpetUp's home page for a predominantly mobile-only customer base in India with major constraints on bandwidth availability
  categories:
    - Finance
  built_by: RedCarpet Dev Team
  built_by_url: https://www.redcarpetup.com
  featured: false
- title: talita traveler
  url: https://talitatraveler.com/
  main_url: https://talitatraveler.com/
  source_url: https://github.com/afuh/talitatraveler
  description: >
    Talita Traveler's personal blog.
  categories:
    - Blog
  built_by: Axel Fuhrmann
  built_by_url: https://axelfuhrmann.com/
  featured: false
- title: Pastelería el Progreso
  url: https://pasteleriaelprogreso.com/
  main_url: https://pasteleriaelprogreso.com/
  source_url: https://github.com/afuh/elprogreso
  description: >
    Famous bakery in Buenos Aires.
  categories:
    - Food
    - Gallery
  built_by: Axel Fuhrmann
  built_by_url: https://axelfuhrmann.com/
  featured: false
- title: Maitrik's Portfolio
  url: https://www.maitrikpatel.com/
  main_url: https://www.maitrikpatel.com/
  source_url: https://github.com/maitrikjpatel/portfolio
  description: >
    Portfolio of a Front-End Developer / UX Designer who designs and develops pixel perfect user interface, experiences and web applications.
  categories:
    - Portfolio
    - Blog
    - Design
    - Web Development
  built_by: Maitrik Patel
  built_by_url: https://www.maitrikpatel.com/
  featured: false
- title: PicPick
  url: https://picpick.app/
  main_url: https://picpick.app/
  description: >
    All-in-one Graphic Design Tool, Screen Capture Software, Image Editor, Color Picker, Pixel Ruler and More
  categories:
    - Productivity
    - App
    - Technology
  built_by: NGWIN
  built_by_url: https://picpick.app/
  featured: false
- title: Ste O'Neill
  main_url: https://www.steoneill.dev
  url: https://www.steoneill.dev
  description: >
    MVP of a portfolio site for a full stack UK based developer.
  categories:
    - Blog
    - Portfolio
  built_by: Ste O'Neill
  built_by_url: https://steoneill.dev
  featured: false
- title: Filipe Santos Correa's Portfolio
  description: >
    Filipe's Personal About Me / Portfolio.
  main_url: https://filipesantoscorrea.com/
  url: https://filipesantoscorrea.com/
  source_url: https://github.com/Safi1012/filipesantoscorrea.com
  featured: false
  categories:
    - Portfolio
- title: Progressive Massachusetts Legislator Scorecard
  main_url: https://scorecard.progressivemass.com
  url: https://scorecard.progressivemass.com
  featured: false
  source_url: https://github.com/progressivemass/legislator-scorecard
  description: >
    Learn about MA state legislators' voting records through a progressive lens
  categories:
    - Government
    - Education
  built_by: Alex Holachek
  built_by_url: https://alex.holachek.com/
- title: Jeff Wolff – Portfolio
  main_url: https://www.jeffwolff.net
  url: https://www.jeffwolff.net
  featured: false
  description: >
    A guy from San Diego who makes websites.
  categories:
    - Blog
    - Portfolio
    - Web Development
- title: Jp Valery – Portfolio
  main_url: https://jpvalery.photo
  url: https://jpvalery.photo
  featured: false
  description: >
    Self-taught photographer documenting spaces and people
  categories:
    - Portfolio
    - Photography
- title: Prevue
  main_url: https://www.prevue.io
  url: https://www.prevue.io
  featured: false
  description: >
    All in One Prototyping Tool For Vue Developers
  categories:
    - Open Source
    - Web Development
- title: Gold Medal Flour
  main_url: https://www.goldmedalflour.com
  url: https://www.goldmedalflour.com
  description: >
    Gold Medal Four is a brand of flour products owned by General Mills. The new site was built using Gatsby v2 with data sources from WordPress and an internal recipe API, and features multifaceted recipe filtering and a modified version of Gatsby Image to support art direction images.
  categories:
    - Food
  built_by: General Mills Branded Sites Dev Team
  built_by_url: https://www.generalmills.com
  featured: false
- title: Fifth Gait Technologies
  main_url: https://5thgait.com
  url: https://5thgait.com
  featured: false
  description: >
    Fifth Gait is a small business in the defense and space industry that is run and owned by physicists and engineers that have worked together for decades. The site was built using Gatsby V2.
  categories:
    - Government
    - Science
    - Technology
  built_by: Jonathan Z. Fisher
  built_by_url: https://jonzfisher.com
- title: Sal's Pals
  main_url: https://www.sals-pals.net
  url: https://www.sals-pals.net
  featured: false
  description: >
    Sal's Pals is a professional dog walking and pet sitting service based in Westfield, NJ. New site built with gatsby v2.
  categories:
    - Business
- title: Zuyet Awarmatrip
  main_url: https://www.zuyetawarmatrip.com
  url: https://www.zuyetawarmatrip.com
  featured: false
  description: >
    Zuyet Awarmatrip is a subsidiary identity within the personal ecosystem of Zuyet Awarmatik, focusing on travel and photography.
  categories:
    - Travel
    - Photography
  built_by: Zuyet Awarmatik
- title: manuvel.be
  url: https://www.manuvel.be
  main_url: https://www.manuvel.be
  source_url: https://github.com/riencoertjens/manuvelsite
  description: >
    Cycling themed café coming this april in Sint Niklaas, Belgium. One page with funky css-grid and gatsby-image trickery!
  categories:
    - Food
  built_by: WEBhart
  built_by_url: https://www.web-hart.com
  featured: false
- title: WEBhart
  url: https://www.web-hart.com
  main_url: https://www.web-hart.com
  description: >
    Hi, I'm Rien (pronounced Reen) from Belgium but based in Girona, Spain. I'm an autodidact, committed to learning until the end of time.
  categories:
    - Portfolio
    - Design
    - Web Development
    - Freelance
  built_by: WEBhart
  built_by_url: https://www.web-hart.com
  featured: false
- title: nicdougall.com
  url: https://nicdougall.netlify.app/
  main_url: https://nicdougall.netlify.app/
  source_url: https://github.com/riencoertjens/nicdougall.com
  description: >
    Athlete website with Netlify CMS for blog content.
  categories:
    - Blog
  built_by: WEBhart
  built_by_url: https://www.web-hart.com
  featured: false
- title: Lebuin D'Haese
  url: https://www.lebuindhaese.be/
  main_url: https://www.lebuindhaese.be/
  description: >
    Artist portfolio website. Powered by a super simple Netlify CMS to easily add blog posts or new art pieces.
  categories:
    - Portfolio
    - Blog
  built_by: WEBhart
  built_by_url: https://www.web-hart.com
  featured: false
- title: Iefke Molenstra
  url: https://www.iefke.be/
  main_url: https://www.iefke.be/
  description: >
    Artist portfolio website. Powered by a super simple Netlify CMS to easily add blog posts or new art pieces.
  categories:
    - Portfolio
    - Blog
  built_by: WEBhart
  built_by_url: https://www.web-hart.com
  featured: false
- title: The Broomwagon
  url: https://www.thebroomwagongirona.com/
  main_url: https://www.thebroomwagongirona.com/
  description: >
    foodtruck style coffee by pro cyclist Robert Gesink. The site has a webshop with merchandise and coffee beans.
  categories:
    - E-commerce
  built_by: WEBhart
  built_by_url: https://www.web-hart.com
- title: Pella Windows and Doors
  main_url: https://www.pella.com
  url: https://www.pella.com
  featured: false
  description: >
    The Pella Corporation is a privately held window and door manufacturing
  categories:
    - Business
- title: tinney.dev
  url: https://tinney.dev
  main_url: https://tinney.dev
  source_url: https://github.com/cdtinney/tinney.dev
  description: >
    Personal portfolio/blog of Colin Tinney
  categories:
    - Blog
    - Portfolio
    - Open Source
  built_by: Colin Tinney
  built_by_url: https://tinney.dev
  featured: false
- title: Monkeywrench Books
  main_url: https://monkeywrenchbooks.org
  url: https://monkeywrenchbooks.org
  description: >
    Monkeywrench Books is an all-volunteer, collectively-run bookstore and event space in Austin, TX
  categories:
    - Business
    - Community
    - Education
  built_by: Monkeywrench Books
  built_by_url: https://monkeywrenchbooks.org
- title: DeepMay.io
  main_url: https://deepmay.io
  url: https://deepmay.io
  description: >
    DeepMay is an experimental new tech bootcamp in the mountains of North Carolina.
  categories:
    - Event
    - Community
    - Technology
    - Marketing
  built_by: DeepMay
  built_by_url: https://twitter.com/deepmay_io
  featured: false
- title: Liferay.Design
  main_url: https://liferay.design
  url: https://liferay.design
  source_url: https://github.com/liferay-design/liferay.design
  description: >
    Liferay.Design is home to some of the freshest open-source designers who love to share articles and other resources for the Design Community.
  categories:
    - Blog
    - Community
    - Design
    - Marketing
    - Open Source
    - Technology
    - User Experience
  built_by: Liferay Designers
  built_by_url: https://twitter.com/liferaydesign
  featured: false
- title: Front End Remote Jobs
  main_url: https://frontendremotejobs.com
  url: https://frontendremotejobs.com
  source_url: https://github.com/benjamingrobertson/remotefrontend
  description: >
    Front End Remote Jobs features fully remote jobs for front end developers.
  categories:
    - WordPress
    - Web Development
  built_by: Ben Robertson
  built_by_url: https://benrobertson.io
  featured: false
- title: Penrose Grand Del Mar
  main_url: https://penroseatthegrand.com
  url: https://penroseatthegrand.com
  description: >
    Penrose Grand Del Mar is a luxury housing project coming soon.
  categories:
    - Real Estate
    - Design
  built_by: Chase Ohlson
  built_by_url: https://chaseohlson.com
- title: JustGraphQL
  url: https://www.justgraphql.com/
  main_url: https://www.justgraphql.com/
  source_url: https://github.com/Novvum/justgraphql
  description: >
    JustGraphQL helps developers quickly search and filter through GraphQL resources, tools, and articles.
  categories:
    - Open Source
    - Web Development
    - Technology
  built_by: Novvum
  built_by_url: https://www.novvum.io/
  featured: false
- title: Peter Macinkovic Personal Blog
  url: https://peter.macinkovic.id.au/
  main_url: https://peter.macinkovic.id.au/
  source_url: https://github.com/inkovic/peter-macinkovic-static-site
  description: >
    Personal Website and Blog of e-commerce SEO Specialist and Digital Marketer Peter Macinkovic.
  categories:
    - SEO
    - Marketing
    - Blog
  featured: false
- title: NH Hydraulikzylinder
  main_url: https://nh-hydraulikzylinder.com
  url: https://nh-hydraulikzylinder.com
  description: >
    High quality & high performance hydraulic cylinders manufactured in Austria based on the clients requirements
  categories:
    - Business
  built_by: MangoART
  built_by_url: https://www.mangoart.at
  featured: false
- title: Frauennetzwerk Linz-Land
  main_url: https://frauennetzwerk-linzland.net
  url: https://frauennetzwerk-linzland.net
  description: >
    Homepage for the local women's association providing support to people in need offline and online (Livechat integration)
  categories:
    - Nonprofit
  built_by: MangoART
  built_by_url: https://www.mangoart.at
  featured: false
- title: Mein Traktor
  main_url: http://www.mein-traktor.at/
  url: http://www.mein-traktor.at/
  description: >
    Homepage of a the main importer of SAME and Lamborghini Tractors in Austria with customer support area
  categories:
    - Business
    - App
  built_by: MangoART
  built_by_url: https://www.mangoart.at
  featured: false
- title: Lamborghini Traktoren
  main_url: https://lamborghini-traktor.at
  url: https://lamborghini-traktor.at
  description: >
    Lamborghini Tractors - Landing page for the brand in Austria
  categories:
    - Business
  built_by: MangoART
  built_by_url: https://www.mangoart.at
  featured: false
- title: Holly Lodge Community Centre - Highgate, London
  main_url: https://www.hlcchl.org/
  url: https://www.hlcchl.org/
  source_url: https://github.com/eugelogic/hlcchl-gatsby
  description: >
    The Holly Lodge Community Centre - Highgate, London has a shiny new website built with Gatsby v2 that makes important contributions towards a faster, more secure and environmentally friendly web for everyone.
  categories:
    - Community
    - Event
    - Nonprofit
  built_by: Eugene Molari Developer
  built_by_url: https://twitter.com/EugeneMolari
  featured: false
- title: blackcater's blog
  url: https://www.blackcater.win
  main_url: https://www.blackcater.win
  source_url: https://github.com/blackcater/blog
  description: >
    Blog like Medium, for person and team.
  categories:
    - Blog
    - Web Development
  built_by: blackcater
  built_by_url: https://github.com/blackcater
  featured: false
- title: Kenneth Kwakye-Gyamfi Portfolio Site
  url: https://www.kwakye-gyamfi.com
  main_url: https://www.kwakye-gyamfi.com
  source_url: https://www.github.com/cross19xx/cross-site
  description: >
    Personal portfolio site for Kenneth Kwakye-Gyamfi, a mobile and web full stack applications developer currently based in Accra, Ghana.
  categories:
    - SEO
    - Web Development
    - Open Source
    - Portfolio
  featured: false
- title: Gareth Weaver
  url: https://www.garethweaver.com/
  main_url: https://www.garethweaver.com/
  source_url: https://github.com/garethweaver/public-site-react
  description: >
    A personal portfolio of a London based frontend developer built with Gatsby 2, Redux and Sass
  categories:
    - Portfolio
    - Web Development
  built_by: Gareth Weaver
  built_by_url: https://twitter.com/garethdweaver
  featured: false
- title: Mailjet
  url: https://dev.mailjet.com/
  main_url: https://dev.mailjet.com/
  description: >
    Mailjet is an easy-to-use all-in-one e-mail platform.
  categories:
    - API
    - Documentation
  featured: false
- title: Peintagone
  url: https://www.peintagone.be/
  main_url: https://www.peintagone.be/
  description: >
    Peintagone is a superior quality paint brand with Belgian tones.
  categories:
    - Portfolio
    - Gallery
  built_by: Sebastien Crepin
  built_by_url: https://github.com/opeah
  featured: false
- title: Let's Do Dish!
  url: https://letsdodish.com
  main_url: https://letsdodish.com
  description: >
    A new recipe site for people who enjoy cooking great food in their home kitchen. Find some great meal ideas! Let's do dish!
  categories:
    - Blog
    - Food
  built_by: Connerra
  featured: false
- title: AWS Amplify Community
  url: https://amplify.aws/community/
  main_url: https://amplify.aws/community/
  source_url: https://github.com/aws-amplify/community
  description: >
    Amplify Community is a hub for developers building fullstack serverless applications with Amplify to easily access content (such as events, blog posts, videos, sample projects, and tutorials) created by other members of the Amplify community.
  categories:
    - Blog
    - Directory
    - Education
    - Technology
  built_by: Nikhil Swaminathan
  built_by_url: https://github.com/swaminator
  featured: false
- title: Cal State Monterey Bay
  url: https://csumb.edu
  main_url: https://csumb.edu
  source_url: https://github.com/csumb/csumb-gatsby
  description: >
    A website for the entire campus of California State University, Monterey Bay.
  categories:
    - Education
    - Government
  built_by: CSUMB Web Team
  built_by_url: https://csumb.edu/web/team
  featured: false
- title: BestPricingPages.com
  url: https://bestpricingpages.com
  main_url: https://bestpricingpages.com
  source_url: https://github.com/jpvalery/pricingpages/
  description: >
    A repository of the best pricing pages by the best companies. Built in less than a week.
    Inspired by RGE and since pricingpages.xyz no longer exists, I felt such a resource was missing and could be helpful to many people.
  categories:
    - Business
    - Community
    - Entrepreneurship
    - Open Source
    - Technology
  built_by: Jp Valery
  built_by_url: https://jpvalery.me
  featured: false
- title: Lendo Austria
  url: https://lendo.at
  main_url: https://lendo.at
  description: >
    A Comparison site for best private loan offer from banks in Austria.
  categories:
    - Business
    - Finance
  built_by: Lendo developers
  featured: false
- title: Visual Cloud FX
  url: https://visualcloudfx.com
  main_url: https://visualcloudfx.com
  source_url: https://github.com/jjcav84/visualcloudfx
  description: >
    Basic static site built with MDBootstrap, React, and Gatsby
  categories:
    - Consulting
    - Portfolio
  built_by: Jacob Cavazos
  built_by_url: https://jacobcavazos.com
- title: Matthew Miller (Me4502)
  url: https://matthewmiller.dev
  main_url: https://matthewmiller.dev
  description: >
    The personal site, blog and portfolio of Matthew Miller (Me4502)
  categories:
    - Blog
    - Programming
    - Technology
    - Portfolio
  built_by: Matthew Miller
  featured: false
- title: Årets Kontor
  url: https://aretskontor.newst.se
  main_url: https://aretskontor.newst.se
  description: >
    A swedish competition for "office of the year" in sweden with a focus on design. Built with MDBootstrap and Gatsby.
  categories:
    - Real Estate
    - Marketing
  built_by: Victor Björklund
  built_by_url: https://victorbjorklund.com
  featured: false
- title: Kyma
  url: https://kyma-project.io
  main_url: https://kyma-project.io
  source_url: https://github.com/kyma-project/website
  description: >
    This website holds overview, blog and documentation for Kyma open source project that is a Kubernates based application extensibility framework.
  categories:
    - Documentation
    - Blog
    - Technology
    - Open Source
  built_by: Kyma developers
  built_by_url: https://twitter.com/kymaproject
  featured: false
- title: Verso
  main_url: https://verso.digital
  url: https://verso.digital
  description: >
    Verso is a creative technology studio based in Singapore. Site built with Gatsby and Netlify.
  categories:
    - Agency
    - Consulting
    - Design
    - Technology
  built_by: Verso
  built_by_url: https://verso.digital
  featured: false
- title: Camilo Holguin
  url: https://camiloholguin.me
  main_url: https://camiloholguin.me
  source_url: https://github.com/camiloholguin/gatsby-portfolio
  description: >
    Portfolio site using GatsbyJS and WordPress REST API.
  categories:
    - WordPress
    - Portfolio
    - Web Development
  built_by: Camilo Holguin
  built_by_url: https://camiloholguin.me
  featured: false
- title: Kodingnesia
  url: https://kodingnesia.com/
  main_url: https://kodingnesia.com/
  description: >
    Kodingnesia is a place for learning programming & linux in Bahasa Indonesia.
  categories:
    - Blog
    - Programming
    - Technology
  built_by: Frisko Mayufid
  built_by_url: https://frisko.space
- title: ERS HCL Open Source Portal
  url: https://ers-hcl.github.io/
  main_url: https://ers-hcl.github.io/
  description: >
    Official site for ERS-HCL GitHub organizational site. This is a hybrid app with static and dynamic content, providing a details of the open source projects, initiatives, innovation ideas within ERS-HCL. It pulls data from various data sources including GitHub APIs, MDX based blog posts, excel files. It also hosts an ideas app that is based on Firebase.
  categories:
    - Open Source
    - Blog
    - Technology
    - Web Development
    - Community
    - Documentation
  source_url: https://github.com/ERS-HCL/gatsby-ershcl-app
  built_by: Tarun Kumar Sukhu
  built_by_url: https://github.com/tsukhu
- title: Ben Shi
  url: https://hbish.com/
  main_url: https://hbish.com/
  source_url: https://github.com/hbish/hbish.com
  description: >
    A personal website of Ben Shi, a technologist from Sydney, Australia.
  categories:
    - Blog
    - Programming
    - Technology
  built_by: Ben Shi
  built_by_url: https://hbish.com/
  featured: false
- title: Sandbox
  url: https://www.sandboxneu.com/
  main_url: https://www.sandboxneu.com/
  source_url: https://github.com/sandboxneu/sandboxneu.com
  description: >
    Official website of Sandbox, a Northeastern University student group that builds software for researchers.
  categories:
    - Marketing
  built_by: Sandbox at Northeastern
  built_by_url: https://github.com/sandboxneu/
  featured: false
- title: Accessible App
  main_url: https://accessible-app.com
  url: https://accessible-app.com
  source_url: https://github.com/accessible-app/accessible-app_com
  description: >
    Learn how to build inclusive web applications and Single Page Apps in modern JavaScript frameworks. This project collects strategies, links, patterns and plugins for React, Vue and Angular.
  categories:
    - Accessibility
    - Web Development
    - JavaScript
  built_by: Marcus Herrmann
  built_by_url: https://marcus.io
  featured: false
- title: PygmalionPolymorph
  url: https://pygmalionpolymorph.com
  main_url: https://pygmalionpolymorph.com
  source_url: https://github.com/PygmalionPolymorph/portfolio
  description: >
    Portfolio of artist, musician and developer PygmalionPolymorph.
  categories:
    - Portfolio
    - Gallery
    - Music
    - Photography
    - Web Development
  built_by: PygmalionPolymorph
  built_by_url: https://pygmalionpolymorph.com
  featured: false
- title: Gonzalo Nuñez Photographer
  main_url: https://www.gonzalonunez.com
  url: https://www.gonzalonunez.com
  description: >
    Website for Cancun based destination wedding photographer Gonzalo Nuñez. Site built with GatsbyJS, WordPress API and Netlify.
  categories:
    - Photography
    - Portfolio
    - WordPress
  built_by: Miguel Mayo
  built_by_url: https://www.miguelmayo.com
  featured: false
- title: Element 84
  main_url: https://www.element84.com
  url: https://www.element84.com
  description: >
    Element 84 is software engineering and design firm that helps companies and government agencies solve problems using remote sensing, life sciences, and transportation data in the cloud.
  categories:
    - Agency
    - Blog
    - Business
    - Consulting
    - Data
    - Design
    - Government
    - Portfolio
    - Programming
    - Science
    - Technology
    - User Experience
    - Web Development
- title: Raconteur Agency
  main_url: https://www.raconteur.net/agency
  url: https://www.raconteur.net/agency
  description: >
    Raconteur Agency is a London-based content marketing agency for B2B brands. We have rebuilt their site with Gatsby v2 using their existing WordPress backend as the data source. By switching from WordPress to GatsbyJS we have achieved a 200%+ improvement in page load times and went from a Lighthouse performance score of 49 to 100.
  categories:
    - Agency
    - Marketing
    - WordPress
  built_by: Jacob Herper
  built_by_url: https://herper.io
  featured: false
- title: Purple11
  main_url: https://purple11.com/
  url: https://purple11.com/
  description: >
    Purple11 is a site for photography and photo retouching tips and tricks.
  categories:
    - Blog
    - Photography
  built_by: Sébastien Noël
  built_by_url: https://blkfuel.com/
  featured: false
- title: PerfReviews
  main_url: https://perf.reviews/
  url: https://perf.reviews/
  source_url: https://github.com/PerfReviews/PerfReviews
  description: >
    The best content about web performance in spanish language.
  categories:
    - Web Development
  built_by: Joan León & José M. Pérez
  built_by_url: https://perf.reviews/nosotros/
  featured: false
- title: Un Backend - Blog
  main_url: https://www.unbackend.pro/
  url: https://www.unbackend.pro/
  description: >
    The personal website and blog of Camilo Ramírez, a backend developer :).
  categories:
    - Blog
    - Programming
    - Technology
  source_url: https://github.com/camilortte/camilortte.github.com
  built_by: Camilo Ramírez
  built_by_url: https://www.unbackend.pro/about
  featured: false
- title: Hitesh Vaghasiya
  main_url: https://hiteshvaghasiya.com/
  url: https://hiteshvaghasiya.com/
  description: >
    This is Hitesh Vaghasiya's blog. This blog is help you an E-Commerce like Magento, Shopify, and BigCommerce.
  categories:
    - Blog
    - Programming
    - Technology
    - Web Development
  built_by: Hitesh Vaghasiya
  built_by_url: https://hiteshvaghasiya.com/
  featured: false
- title: Aditus
  main_url: https://www.aditus.io
  url: https://www.aditus.io
  description: >
    Aditus is the accessibility tool for your team. We help teams build accessible websites and products.
  categories:
    - Accessibility
    - Education
  built_by: Aditus
  built_by_url: https://www.aditus.io
  featured: false
- title: Ultra Config
  main_url: https://ultraconfig.com.au/
  url: https://ultraconfig.com.au/ultra-config-generator/
  description: >
    Ultra Config Generator is a software application for Network Engineers to efficiently manage their network infrastructure.
  categories:
    - Blog
    - Technology
  built_by: Ultra Config
  built_by_url: https://ultraconfig.com.au/
  featured: false
- title: Malice
  main_url: https://malice.fr/
  url: https://malice.fr/
  description: >
    Malice is a cyber-training  platform for learning, validating and improving security related skills through simulated scenarios and challenges.
  categories:
    - Security
    - Technology
  built_by: Sysdream
  built_by_url: https://sysdream.com/
  featured: false
- title: Nash
  main_url: https://nash.io/
  url: https://nash.io/
  description: >
    Nash is a decentralized platform for trading, payment and other financial services. Our goal is to bring distributed finance to everyone by making blockchain technology fast and easy to use. We employ an off-chain engine to match trades rapidly, but never take control of customers’ assets. Our intuitive interface offers easy access to a range of trading, payment and investment functions.
  categories:
    - Portfolio
    - Security
    - Technology
  built_by: Andrej Gajdos
  built_by_url: https://andrejgajdos.com/
  featured: false
- title: Axel Fuhrmann
  url: https://axelfuhrmann.com
  main_url: https://axelfuhrmann.com
  source_url: https://github.com/afuh/axelfuhrmann.com
  description: >
    Personal portfolio.
  categories:
    - Portfolio
    - Freelance
    - Web Development
  featured: false
- title: Alaina Viau
  url: https://www.alainaviau.com
  main_url: https://www.alainaviau.com
  description: >
    Official website of Canadian opera director, creator, and producer Alaina Viau. Site designed by Stephen Bell.
  categories:
    - Portfolio
    - Music
  built_by: Michael Uloth
  built_by_url: https://www.michaeluloth.com
- title: Alison Moritz
  url: https://www.alisonmoritz.com
  main_url: https://www.alisonmoritz.com
  description: >
    Official website of American stage director Alison Moritz. Site designed by Stephen Bell.
  categories:
    - Portfolio
    - Music
  built_by: Michael Uloth
  built_by_url: https://www.michaeluloth.com
- title: Luke Secomb Digital
  url: https://lukesecomb.digital
  main_url: https://lukesecomb.digital
  source_url: https://github.com/lukethacoder/luke-secomb-simple
  description: >
    A simple portfolio site built using TypeScript, Markdown and React Spring.
  categories:
    - Portfolio
    - Web Development
  built_by: Luke Secomb
  built_by_url: https://lukesecomb.digital
  featured: false
- title: We are Brew
  url: https://www.wearebrew.co.uk
  main_url: https://www.wearebrew.co.uk
  description: >
    Official website for Brew, a Birmingham based Digital Marketing Agency.
  categories:
    - Portfolio
    - Web Development
    - Agency
    - Marketing
  built_by: Brew Digital
  built_by_url: https://www.wearebrew.co.uk
- title: Global City Data
  main_url: https://globalcitydata.com
  url: https://globalcitydata.com
  source_url: https://github.com/globalcitydata/globalcitydata
  description: >
    Global City Data is an open, easily browsable platform to showcase peer-reviewed urban datasets and models created by different research groups.
  categories:
    - Education
    - Open Source
  built_by: Rafi Barash
  built_by_url: https://rafibarash.com
  featured: false
- title: Submittable
  url: https://www.submittable.com
  main_url: https://www.submittable.com
  description: >
    Submissions made simple. Submittalbe is a cloud-based submissions manager that lets you accept, review, and make decisions on any kind of digital content.
  categories:
    - Technology
    - Marketing
  built_by: Genevieve Crow
  built_by_url: https://github.com/g-crow
- title: Appmantle
  main_url: https://appmantle.com
  url: https://appmantle.com
  description: >
    Appmantle is a new way of creating apps. A complete modern app that you build yourself quickly & easily, without programming knowledge.
  categories:
    - App
    - Marketing
    - Landing Page
    - Mobile Development
    - Technology
  built_by: Appmantle
  built_by_url: https://appmantle.com
  featured: false
- title: Acto
  main_url: https://www.acto.dk/
  url: https://www.acto.dk/
  description: >
    Tomorrows solutions - today. Acto is an innovative software engineering company, providing your business with high-quality, scalable and maintainable software solutions, to make your business shine.
  categories:
    - Agency
    - Technology
    - Web Development
    - Mobile Development
  built_by: Acto
  built_by_url: https://www.acto.dk/
- title: Gatsby GitHub Stats
  url: https://gatsby-github-stats.netlify.app
  main_url: https://gatsby-github-stats.netlify.app
  source_url: https://github.com/lannonbr/gatsby-github-stats/
  description: >
    Statistics Dashboard for Gatsby GitHub repository
  categories:
    - Data
  built_by: Benjamin Lannon
  built_by_url: https://lannonbr.com
  featured: false
- title: Graphic Intuitions
  url: https://www.graphicintuitions.com/
  main_url: https://www.graphicintuitions.com/
  description: >
    Digital marketing agency located in Morris, Manitoba.
  categories:
    - Agency
    - Web Development
    - Marketing
  featured: false
- title: Smooper
  url: https://www.smooper.com/
  main_url: https://www.smooper.com/
  description: >
    We connect you with digital marketing experts for 1 on 1 consultation sessions
  categories:
    - Marketing
    - Directory
  featured: false
- title: Lesley Barber
  url: https://www.lesleybarber.com/
  main_url: https://www.lesleybarber.com/
  description: >
    Official website of Canadian film composer Lesley Barber.
  categories:
    - Portfolio
    - Music
  built_by: Michael Uloth
  built_by_url: https://www.michaeluloth.com
- title: Timeline of Terror
  main_url: https://timelineofterror.org/
  url: https://timelineofterror.org/
  source_url: https://github.com/Symbitic/timeline-of-terror
  description: >
    Complete guide to the events of September 11, 2001.
  categories:
    - Directory
    - Government
  built_by: Alex Shaw
  built_by_url: https://github.com/Symbitic/
  featured: false
- title: Pill Club
  url: https://thepillclub.com
  main_url: https://thepillclub.com
  description: >
    Zero Copay With Insurance + Free Shipping + Bonus Gifts + Online Delivery – Birth Control Delivery and Prescription
  categories:
    - Marketing
    - Healthcare
  built_by: Pill Club
  built_by_url: https://thepillclub.com
- title: myweekinjs
  url: https://www.myweekinjs.com/
  main_url: https://www.myweekinjs.com/
  source_url: https://github.com/myweekinjs/public-website
  description: >
    Challenge to create and/or learn something new in JavaScript each week.
  categories:
    - Blog
  built_by: Adriaan Janse van Rensburg
  built_by_url: https://github.com/HurricaneInteractive/
  featured: false
- title: The Edit Suite
  main_url: https://www.theeditsuite.com.au/
  url: https://www.theeditsuite.com.au/
  source_url: https://thriveweb.com.au/portfolio/the-edit-suite/
  description: >-
    The Edit Suite is an award winning video production and photography company based out of our Mermaid Beach studio on the Gold Coast of Australia but we also have the ability to work mobile from any location.
  categories:
    - Photography
    - Marketing
  built_by: Thrive Team - Gold Coast
  built_by_url: https://thriveweb.com.au/
  featured: false
- title: CarineRoitfeld
  main_url: https://www.carineroitfeld.com/
  url: https://www.carineroitfeld.com/
  description: >
    Online shop for Carine Roitfeld parfume
  categories:
    - E-commerce
  built_by: Ask Phill
  built_by_url: https://askphill.com
- title: EngineHub.org
  url: https://enginehub.org
  main_url: https://enginehub.org
  source_url: https://github.com/EngineHub/enginehub-website
  description: >
    The landing pages for EngineHub, the organisation behind WorldEdit, WorldGuard, CraftBook, and more
  categories:
    - Landing Page
    - Technology
    - Open Source
  built_by: Matthew Miller
  built_by_url: https://matthewmiller.dev
- title: Goulburn Physiotherapy
  url: https://www.goulburnphysiotherapy.com.au/
  main_url: https://www.goulburnphysiotherapy.com.au/
  description: >
    Goulburn Physiotherapy is a leader in injury prevention, individual and community health, and workplace health solutions across Central Victoria.
  categories:
    - Blog
    - Healthcare
  built_by: KiwiSprout
  built_by_url: https://kiwisprout.nz/
  featured: false
- title: TomTom Traffic Index
  main_url: https://www.tomtom.com/en_gb/traffic-index/
  url: https://www.tomtom.com/en_gb/traffic-index/
  description: >
    The TomTom Traffic Index provides drivers, city planners, auto manufacturers and policy makers with unbiased statistics and information about congestion levels in 403 cities across 56 countries on 6 continents.
  categories:
    - Travel
    - Data
  built_by: TomTom
  built_by_url: https://tomtom.com
  featured: false
- title: PrintAWorld | A 3D Printing and Fabrication Company
  main_url: https://prtwd.com/
  url: https://prtwd.com/
  description: >
    PrintAWorld is a NYC based fabrication and manufacturing company that specializes in 3D printing, 3D scanning, CAD Design,
    laser cutting, and rapid prototyping. We help artists, agencies and engineers turn their ideas into its physical form.
  categories:
    - Business
  featured: false
- title: Glug-Infinite
  main_url: https://gluginfinite.github.io
  url: https://gluginfinite.github.io
  source_url: https://github.com/crstnmac/glug
  description: >
    This is a website built with Gatsby v2 that is deployed on GitHub using GitHub Pages and Netlify.
  categories:
    - Web Development
    - Blog
    - Portfolio
    - Agency
  built_by: Criston Macarenhas
  built_by_url: https://github.com/crstnmac
  featured: false
- title: The State of CSS Survey
  main_url: https://stateofcss.com/
  url: https://stateofcss.com/
  source_url: https://github.com/StateOfJS/state-of-css-2019
  description: >
    Annual CSS survey, brother of The State of JS Survey.
  categories:
    - Web Development
  built_by: Sacha Greif & Contribs
  built_by_url: https://github.com/StateOfJS
  featured: false
- title: Bytom Blockchain
  url: https://bytom.io/
  main_url: https://bytom.io/
  source_url: https://github.com/bytomlabs/bytom.io
  description: >
    Embrace the New Era of Bytom Blockchain
  categories:
    - Finance
    - Open Source
    - Technology
  built_by: Bytom Foundation
  built_by_url: https://bytom.io/
  featured: false
- title: Oerol Festival
  url: https://www.oerol.nl/nl/
  main_url: https://www.oerol.nl/en/
  description: >
    Oerol is a cultural festival on the island of Terschelling in the Netherlands that is held annually in June.
    The ten-day festival is focused on live, public theatre as well as music and visual arts.
  categories:
    - Event
    - Entertainment
  built_by: Oberon
  built_by_url: https://oberon.nl/
  featured: false
- title: Libra
  main_url: https://libra.org/
  url: https://libra.org/
  description: Libra's mission is to enable a simple global currency and financial infrastructure that empowers billions of people.
  featured: false
  categories:
    - Open Source
    - Technology
    - Finance
- title: Riffy Blog
  main_url: https://blog.rayriffy.com/
  url: https://blog.rayriffy.com/
  source_url: https://github.com/rayriffy/rayriffy-blog
  description: >
    Riffy Blog is async based beautiful highly maintainable site built by using Gatsby v2 with SEO optimized.
  categories:
    - Web Development
    - Blog
    - Open Source
    - Technology
    - Music
    - SEO
  built_by: Phumrapee Limpianchop
  built_by_url: https://rayriffy.com/
  featured: false
- title: The Coffee Collective
  url: https://coffeecollective.dk
  main_url: https://coffeecollective.dk
  description: >
    The Coffee Collective website is a JAM-stack based, multilingual, multi currency website/shop selling coffee, related products and subscriptions.
  categories:
    - E-commerce
    - Food
  built_by: Remotely (Anders Hallundbæk)
  built_by_url: https://remotely.dk
  featured: false
- title: Leadership Development International
  url: https://ldi.global
  main_url: https://ldi.global
  description: >
    A DatoCMS-backed site for an education and training company based in the US, China and the UAE.
  categories:
    - Education
    - Nonprofit
  built_by: Grant Holle
  built_by_url: https://grantholle.com
  featured: false
- title: Canvas 1839
  main_url: https://www.canvas1839.com/
  url: https://www.canvas1839.com/
  description: >-
    Online store for Canvas 1839 products, including pharmacological-grade CBD oil and relief cream.
  categories:
    - E-commerce
    - Marketing
  built_by: Corey Ward
  built_by_url: http://www.coreyward.me/
- title: Sparkle Stories
  main_url: https://app.sparklestories.com/
  url: https://app.sparklestories.com/
  description: >-
    Sparkle Stories is a streaming audio platform for children with over 1,200 original audio stories.
  categories:
    - App
    - Education
  built_by: Corey Ward
  built_by_url: http://www.coreyward.me/
- title: nehalist.io
  main_url: https://nehalist.io
  url: https://nehalist.io
  description: >
    nehalist.io is a blog about software development, technology and all that kind of geeky stuff.
  categories:
    - Blog
    - Web Development
    - Open Source
  built_by: Kevin Hirczy
  built_by_url: https://nehalist.io
  featured: false
- title: March and Ash
  main_url: https://marchandash.com/
  url: https://marchandash.com/
  description: >-
    March and Ash is a customer-focused, licensed cannabis dispensary located in Mission Valley.
  categories:
    - E-commerce
    - Business
    - Blog
  built_by: Blueyellow
  built_by_url: https://blueyellow.io/
  featured: false
- title: T Two Industries
  description: >
    T Two Industries is a manufacturing company specializing in building custom truck decks, truck bodies, and trailers.
  main_url: https://www.ttwo.ca
  url: https://www.ttwo.ca
  categories:
    - Business
  built_by: https://www.t2.ca
  built_by_url: https://www.t2.ca
  featured: false
- title: Cali's Finest Landscaping
  url: https://www.calisfinestlandscaping.com/
  main_url: https://www.calisfinestlandscaping.com/
  description: >
    A team of hard-working, quality-obsessed landscaping professionals looking to take dreams and transform them into reality.
  categories:
    - Business
  built_by: David Krasniy
  built_by_url: http://dkrasniy.com
  featured: false
- title: Vazco
  url: https://www.vazco.eu
  main_url: https://www.vazco.eu
  description: >
    Vazco works for clients from all around the world in future-proof technologies and help them build better products.
  categories:
    - Agency
    - Web Development
    - Blog
    - Business
    - Technology
  built_by: Vazco
  built_by_url: https://www.vazco.eu
  featured: false
- title: Major League Eating
  main_url: https://majorleagueeating.com
  url: https://majorleagueeating.com
  description: >
    Major League Eating is the professional competitive eating organization that runs the Nathan’s Famous Coney Island Hot Dog eating contest on July 4th, among other eating events.
  categories:
    - Entertainment
    - Sports
  built_by: Carmen Cincotti
  built_by_url: https://github.com/ccincotti3
  featured: false
- title: APIs You Won't Hate
  url: https://apisyouwonthate.com/blog
  main_url: https://apisyouwonthate.com
  source_url: https://github.com/apisyouwonthate/apisyouwonthate.com
  description: >
    API development is a topic very close to our hearts. APIs You Won't Hate is a team and community dedicated to learning, writing, sharing ideas and bettering understanding of API practices. Together we can eradicate APIs we hate.
  categories:
    - Blog
    - Education
    - E-commerce
    - API
    - Community
    - Learning
    - Open Source
    - Technology
    - Web Development
  built_by: Mike Bifulco
  built_by_url: https://github.com/mbifulco
  featured: false
- title: Sankarsan Kampa
  main_url: https://traction.one
  url: https://traction.one
  description: Full time programmer, part time gamer, exploring the details of programmable systems and how to stretch their capabilities.
  featured: false
  categories:
    - Portfolio
    - Freelance
- title: AwesomeDocs
  main_url: https://awesomedocs.traction.one/
  url: https://awesomedocs.traction.one/install
  source_url: https://github.com/AwesomeDocs/website
  description: An awesome documentation website generator!
  featured: false
  categories:
    - Open Source
    - Web Development
    - Technology
    - Documentation
  built_by: Sankarsan Kampa
  built_by_url: https://traction.one
- title: Prism Programming Language
  main_url: https://prism.traction.one/
  url: https://prism.traction.one/
  source_url: https://github.com/PrismLang/website
  description: Interpreted, high-level, programming language.
  featured: false
  categories:
    - Programming
    - Open Source
    - Technology
    - Documentation
  built_by: Sankarsan Kampa
  built_by_url: https://traction.one
- title: KingsDesign
  url: https://www.kingsdesign.com.au/
  main_url: https://www.kingsdesign.com.au/
  description: KingsDesign is a Hobart based web design and development company. KingsDesign creates, designs, measures and improves web based solutions for businesses and organisations across Australia.
  categories:
    - Agency
    - Technology
    - Portfolio
    - Consulting
    - User Experience
  built_by: KingsDesign
  built_by_url: https://www.kingsdesign.com.au
- title: EasyFloh | Easy Flows for all
  url: https://www.easyfloh.com
  main_url: https://www.easyfloh.com
  description: >
    EasyFloh is for creating simple flows for your organisation. An organisation
    can design own flows with own stages.
  categories:
    - Business
    - Landing Page
  built_by: Vikram Aroskar
  built_by_url: https://medium.com/@vikramaroskar
  featured: false
- title: Home Alarm Report
  url: https://homealarmreport.com/
  main_url: https://homealarmreport.com/
  description: >
    Home Alarm Report is dedicated to helping consumers make informed decisions
    about home security solutions. The site was easily migrated from a legacy WordPress
    installation and the dev team chose Gatsby for its site speed and SEO capabilities.
  categories:
    - Blog
    - Business
    - SEO
    - Technology
  built_by: Centerfield Media
  built_by_url: https://www.centerfield.com
- title: Just | FX for treasurers
  url: https://www.gojust.com
  main_url: https://www.gojust.com
  description: >
    Just provides a single centralized view of FX for corporate treasurers. See interbank market prices, and access transaction cost analysis.
  categories:
    - Finance
    - Technology
  built_by: Bejamas
  built_by_url: https://bejamas.io/
  featured: false
- title: Bureau for Good | Nonprofit branding, web and print communications
  url: https://www.bureauforgood.com
  main_url: https://www.bureauforgood.com
  description: >
    Bureau for Good helps nonprofits explain why they matter across digital & print media. Bureau for Good crafts purpose-driven identities, websites & print materials for changemakers.
  categories:
    - Nonprofit
    - Agency
    - Design
  built_by: Bejamas
  built_by_url: https://bejamas.io/
  featured: false
- title: Atelier Cartier Blumen
  url: https://www.ateliercartier.ch
  main_url: https://www.ateliercartier.ch
  description: >
    Im schönen Kreis 6 in Zürich kreiert Nicole Cartier Blumenkompositionen anhand Charaktereigenschaften oder Geschichten zur Person an. Für wen ist Dein Blumenstrauss gedacht? Einzigartige Floristik Blumensträusse, Blumenabos, Events, Shootings. Site designed by https://www.stolfo.co
  categories:
    - E-commerce
    - Design
  built_by: Bejamas
  built_by_url: https://bejamas.io/
  featured: false
- title: Veronym – Cloud Security Service Provider
  url: https://www.veronym.com
  main_url: https://www.veronym.com
  description: >
    Veronym is securing your digital transformation. A comprehensive Internet security solution for business. Stay safe no matter how, where and when you connect.
  categories:
    - Security
    - Technology
    - Business
  built_by: Bejamas
  built_by_url: https://bejamas.io/
  featured: false
- title: Devahoy
  url: https://devahoy.com/
  main_url: https://devahoy.com/
  description: >
    Devahoy is a personal blog written in Thai about software development.
  categories:
    - Blog
    - Programming
  built_by: Chai Phonbopit
  built_by_url: https://github.com/phonbopit
  featured: false
- title: Venus Lover
  url: https://venuslover.com
  main_url: https://venuslover.com
  description: >
    Venus Lover is a mobile app for iOS and Android so you can read your daily horoscope and have your natal chart, including the interpretation of the ascendant, planets, houses and aspects.
  categories:
    - App
    - Consulting
    - Education
    - Landing Page
- title: Write/Speak/Code
  url: https://www.writespeakcode.com/
  main_url: https://www.writespeakcode.com/
  description: >
    Write/Speak/Code is a non-profit on a mission to promote the visibility and leadership of technologists with marginalized genders through peer-led professional development.
  categories:
    - Community
    - Nonprofit
    - Open Source
    - Conference
  built_by: Nicola B.
  built_by_url: https://www.linkedin.com/in/nicola-b/
  featured: false
- title: Daniel Spajic
  url: https://danieljs.tech/
  main_url: https://danieljs.tech/
  description: >
    Passionate front-end developer with a deep, yet diverse skillset.
  categories:
    - Portfolio
    - Programming
    - Freelance
  built_by: Daniel Spajic
  featured: false
- title: Cosmotory
  url: https://cosmotory.netlify.app/
  main_url: https://cosmotory.netlify.app/
  description: >
    This is the educational blog containing various courses,learning materials from various authors from all over the world.
  categories:
    - Blog
    - Community
    - Nonprofit
    - Open Source
    - Education
  built_by: Hanishraj B Rao.
  built_by_url: https://hanishrao.netlify.app/
  featured: false
- title: Armorblox | Security Powered by Understanding
  url: https://www.armorblox.com
  main_url: https://www.armorblox.com
  description: >
    Armorblox is a venture-backed stealth cybersecurity startup, on a mission to build a game-changing enterprise security platform.
  categories:
    - Security
    - Technology
    - Business
  built_by: Bejamas
  built_by_url: https://bejamas.io
  featured: false
- title: Mojo
  url: https://www.mojo.is
  main_url: https://www.mojo.is/
  description: >
    We help companies create beautiful digital experiences
  categories:
    - Agency
    - Technology
    - Consulting
    - User Experience
    - Web Development
  featured: false
- title: Marcel Hauri
  url: https://marcelhauri.ch/
  main_url: https://marcelhauri.ch/
  description: >
    Marcel Hauri is an award-winning Magento developer and e-commerce specialist.
  categories:
    - Portfolio
    - Blog
    - Programming
    - Community
    - Open Source
    - E-commerce
  built_by: Marcel Hauri
  built_by_url: https://marcelhauri.ch
  featured: false
- title: Projektmanagementblog
  url: https://www.projektmanagementblog.de
  main_url: https://www.projektmanagementblog.de/
  source_url: https://github.com/StephanWeinhold/pmblog
  description: >
    Thoughts about modern project management. Built with Gatsby and Tachyons, based on Advanced Starter.
  categories:
    - Blog
  built_by: Stephan Weinhold
  built_by_url: https://stephanweinhold.com/
  featured: false
- title: Anthony Boyd Graphics
  url: https://www.anthonyboyd.graphics/
  main_url: https://www.anthonyboyd.graphics/
  description: >
    Free Graphic Design Resources by Anthony Boyd
  categories:
    - Portfolio
  built_by: Anthony Boyd
  built_by_url: https://www.anthonyboyd.com/
  featured: false
- title: Relocation Hero
  url: https://relocationhero.com
  main_url: https://relocationhero.com
  description: >
    Blog with FAQs related to Germany relocation. Built with Gatsby.
  categories:
    - Blog
    - Consulting
    - Community
  featured: false
- title: Zoe Rodriguez
  url: https://zoerodrgz.com
  main_url: https://zoerodrgz.com
  description: >
    Portfolio for Los Angeles-based designer Zoe Rodriguez. Built with Gatsby.
  categories:
    - Portfolio
    - Design
  built_by: Chase Ohlson
  built_by_url: https://chaseohlson.com
  featured: false
- title: TriActive USA
  url: https://triactiveusa.com
  main_url: https://triactiveusa.com
  description: >
    Website and blog for TriActive USA. Built with Gatsby.
  categories:
    - Landing Page
    - Business
  built_by: Chase Ohlson
  built_by_url: https://chaseohlson.com
- title: LaunchDarkly
  url: https://launchdarkly.com/
  main_url: https://launchdarkly.com/
  description: >
    LaunchDarkly is the feature management platform that software teams use to build better software, faster.
  categories:
    - Technology
    - Marketing
  built_by: LaunchDarkly
  built_by_url: https://launchdarkly.com/
  featured: false
- title: Arpit Goyal
  url: https://arpitgoyal.com
  main_url: https://arpitgoyal.com
  source_url: https://github.com/92arpitgoyal/ag-blog
  description: >
    Blog and portfolio website of a Front-end Developer turned Product Manager.
  categories:
    - Blog
    - Portfolio
    - Technology
    - User Experience
  built_by: Arpit Goyal
  built_by_url: https://twitter.com/_arpitgoyal
  featured: false
- title: Portfolio of Cole Townsend
  url: https://twnsnd.co
  main_url: https://twnsnd.co
  description: Portfolio of Cole Townsend, Product Designer
  categories:
    - Portfolio
    - User Experience
    - Web Development
    - Design
  built_by: Cole Townsend
  built_by_url: https://twitter.com/twnsndco
- title: Jana Desomer
  url: https://www.janadesomer.be/
  main_url: https://www.janadesomer.be/
  description: >
    I'm Jana, a digital product designer with coding skills, based in Belgium
  categories:
    - Portfolio
  built_by: Jana Desomer Designer/Developer
  built_by_url: https://www.janadesomer.be/
  featured: false
- title: Carbon8 Regenerative Agriculture
  url: https://www.carbon8.org.au/
  main_url: https://www.carbon8.org.au/
  description: >
    Carbon8 is a Not for Profit charity that supports Aussie farmers to transition to regenerative agriculture practices and rebuild the carbon (organic matter) in their soil from 1% to 8%.
  categories:
    - Nonprofit
    - E-commerce
  built_by: Little & Big
  built_by_url: https://www.littleandbig.com.au/
  featured: false
- title: Reactgo blog
  url: https://reactgo.com/
  main_url: https://reactgo.com/
  description: >
    It provides tutorials & articles about modern open source web technologies such as react,vuejs and gatsby.
  categories:
    - Blog
    - Education
    - Programming
    - Web Development
  built_by: Sai gowtham
  built_by_url: https://twitter.com/saigowthamr
  featured: false
- title: City Springs
  url: https://citysprings.com/
  main_url: https://citysprings.com/
  description: >
    Sandy Springs is a city built on creative thinking and determination. They captured a bold vision for a unified platform to bring together new and existing information systems. To get there, the Sandy Springs communications team partnered with Mediacurrent on a new Drupal 8 decoupled platform architecture with a Gatsbyjs front end to power both the City Springs website and its digital signage network. Now, the Sandy Springs team can create content once and publish it everywhere.
  categories:
    - Community
    - Government
  built_by: Mediacurrent
  built_by_url: https://www.mediacurrent.com
  featured: false
- title: Behalf
  url: https://www.behalf.no/
  main_url: https://www.behalf.no/
  description: >
    Behalf is Norwegian based digital design agency.
  categories:
    - Agency
    - Portfolio
    - Business
    - Consulting
    - Design
    - Design System
    - Marketing
    - Web Development
    - User Experience
  built_by: Behalf
  built_by_url: https://www.behalf.no/
  featured: false
- title: Saxenhammer & Co.
  url: https://saxenhammer-co.com/
  main_url: https://saxenhammer-co.com/
  description: >
    Saxenhammer & Co. is a leading boutique investment bank in Continental Europe. The firm’s strong track record is comprised of the execution of 200 successful transactions across all major industries.
  categories:
    - Consulting
    - Finance
    - Business
  built_by: Axel Fuhrmann
  built_by_url: https://axelfuhrmann.com/
  featured: false
- title: UltronEle
  url: http://ultronele.com
  main_url: https://runbytech.github.io/ueofcweb/
  source_url: https://github.com/runbytech/ueofcweb
  description: >
    UltronEle is a light, fast, simple yet interesting serverless e-learning CMS based on GatsbyJS. It aims to provide a easy-use product for tutors, teachers, instructors from all kinks of fields with near-zero efforts to setup their own authoring tool and content publish website.
  categories:
    - Education
    - Consulting
    - Landing Page
    - Web Development
    - Open Source
    - Learning
  built_by: RunbyTech
  built_by_url: http://runbytech.co
  featured: false
- title: Nick Selvaggio
  url: https://nickgs.com/
  main_url: https://nickgs.com/
  description: >
    The personal website of Nick Selvaggio. Long Island based web developer, teacher, and technologist.
  categories:
    - Consulting
    - Programming
    - Web Development
  featured: false
- title: Free & Open Source Gatsby Themes by LekoArts
  main_url: https://themes.lekoarts.de
  url: https://themes.lekoarts.de
  source_url: https://github.com/LekoArts/gatsby-themes/tree/master/www
  built_by: LekoArts
  built_by_url: https://github.com/LekoArts
  description: >-
    Get high-quality and customizable Gatsby themes to quickly bootstrap your website! Choose from many professionally created and impressive designs with a wide variety of features and customization options. Use Gatsby Themes to take your project to the next level and let you and your customers take advantage of the many benefits Gatsby has to offer.
  categories:
    - Open Source
    - Directory
    - Marketing
    - Landing Page
  featured: false
- title: Lars Roettig
  url: https://larsroettig.dev/
  main_url: https://larsroettig.dev/
  description: >
    Lars Roettig is a Magento Maintainer and e-commerce specialist. On his Blog, he writes Software Architecture and Magento Development.
  categories:
    - Portfolio
    - Blog
    - Programming
    - Community
    - Open Source
    - E-commerce
  built_by: Lars Roettig
  built_by_url: https://larsroettig.dev/
  featured: false
- title: Cade Kynaston
  url: https://cade.codes
  main_url: https://cade.codes
  source_url: https://github.com/cadekynaston/gatsby-portfolio
  description: >
    Cade Kynaston's Portfolio
  categories:
    - Portfolio
  built_by: Cade Kynaston
  built_by_url: https://github.com/cadekynaston
  featured: false
- title: Growable Meetups
  url: https://www.growable.io/
  main_url: https://www.growable.io/
  description: >
    Growable - Events to Accelerate your career in Tech. Made with <3 with Gatsby, React & Netlify by Talent Point in London.
  categories:
    - Event
    - Technology
    - Education
    - Community
    - Conference
  built_by: Talent Point
  built_by_url: https://github.com/talent-point/
  featured: false
- title: Fantastic Metropolis
  main_url: https://fantasticmetropolis.com
  url: https://fantasticmetropolis.com
  description: >
    Fantastic Metropolis ran between 2001 and 2006, highlighting the potential of literary science fiction and fantasy.
  categories:
    - Entertainment
  built_by: Luis Rodrigues
  built_by_url: https://goblindegook.com
  featured: false
- title: Simon Koelewijn
  main_url: https://simonkoelewijn.nl
  url: https://simonkoelewijn.nl
  description: >
    Personal blog of Simon Koelewijn, where he blogs about UX, analytics and web development (in Dutch). Made awesome and fast by using Gatsby 2.x (naturally) and gratefully using Netlify and Netlify CMS.
  categories:
    - Freelance
    - Blog
    - Web Development
    - User Experience
  built_by: Simon Koelewijn
  built_by_url: https://simonkoelewijn.nl
  featured: false
- title: Frankly Steve
  url: https://www.franklysteve.com/
  main_url: https://www.franklysteve.com/
  description: >
    Wedding photography with all the hugs, tears, kisses, smiles, laughter, banter, kids up trees, friends in hedges.
  categories:
    - Photography
    - Portfolio
  built_by: Little & Big
  built_by_url: https://www.littleandbig.com.au/
  featured: false
- title: Eventos orellana
  description: >-
    We are a company dedicated to providing personalized and professional advice
    for the elaboration and coordination of social and business events.
  main_url: https://eventosorellana.com/
  url: https://eventosorellana.com/
  featured: false
  categories:
    - Gallery
  built_by: Ramón Chancay
  built_by_url: https://ramonchancay.me/
- title: DIA Supermercados
  main_url: https://dia.com.br
  url: https://dia.com.br
  description: >-
    Brazilian retailer subsidiary, with more than 1,100 stores in Brazil, focusing on low prices and exclusive DIA Products.
  categories:
    - Business
  built_by: CloudDog
  built_by_url: https://clouddog.com.br
  featured: false
- title: AntdSite
  main_url: https://antdsite.yvescoding.org
  url: https://antdsite.yvescoding.org
  description: >-
    A static docs generator based on Ant Design and GatsbyJs.
  categories:
    - Documentation
  built_by: Yves Wang
  built_by_url: https://antdsite.yvescoding.org
- title: AntV
  main_url: https://antv.vision
  url: https://antv.vision
  description: >-
    AntV is a new generation of data visualization technique from Ant Financial
  categories:
    - Documentation
  built_by: afc163
  built_by_url: https://github.com/afc163
- title: ReactStudy Blog
  url: https://elated-lewin-51cf0d.netlify.app
  main_url: https://elated-lewin-51cf0d.netlify.app
  description: >
    Belong to your own blog by gatsby
  categories:
    - Blog
  built_by: 97thjingba
  built_by_url: https://github.com/97thjingba
  featured: false
- title: George
  main_url: https://kind-mestorf-5a2bc0.netlify.app
  url: https://kind-mestorf-5a2bc0.netlify.app
  description: >
    shiny new web built with Gatsby
  categories:
    - Blog
    - Portfolio
    - Gallery
    - Landing Page
    - Design
    - Web Development
    - Open Source
    - Science
  built_by: George Davituri
  featured: false

- title: CEO amp
  main_url: https://www.ceoamp.com
  url: https://www.ceoamp.com
  description: >
    CEO amp is an executive training programme to amplify a CEO's voice in the media. This site was built with Gatsby v2, Styled-Components, TypeScript and React Spring.
  categories:
    - Consulting
    - Entrepreneurship
    - Marketing
    - Landing Page
  built_by: Jacob Herper
  built_by_url: https://herper.io
  featured: false
- title: QuantumBlack
  main_url: https://www.quantumblack.com/
  url: https://www.quantumblack.com/
  description: >
    We help companies use data to make distinctive, sustainable and significant improvements to their performance.
  categories:
    - Technology
    - Consulting
    - Data
    - Design
  built_by: Richard Westenra
  built_by_url: https://www.richardwestenra.com/
  featured: false
- title: Coffeeshop Creative
  url: https://www.coffeeshopcreative.ca
  main_url: https://www.coffeeshopcreative.ca
  description: >
    Marketing site for a Toronto web design and videography studio.
  categories:
    - Marketing
    - Agency
    - Design
    - Video
    - Web Development
  built_by: Michael Uloth
  built_by_url: https://www.michaeluloth.com
  featured: false
- title: Daily Hacker News
  url: https://dailyhn.com
  main_url: https://dailyhn.com
  description: >
    Daily Hacker News presents the top five stories from Hacker News daily.
  categories:
    - Entertainment
    - Design
    - Web Development
    - Technology
    - Science
  built_by: Joeri Smits
  built_by_url: https://joeri.dev
  featured: false
- title: Grüne Dresden
  main_url: https://ltw19dresden.de
  url: https://ltw19dresden.de
  description: >
    This site was built for the Green Party in Germany (Bündnis 90/Die Grünen) for their local election in Dresden, Saxony. The site was built with Gatsby v2 and Styled-Components.
  categories:
    - Government
    - Nonprofit
  built_by: Jacob Herper
  built_by_url: https://herper.io
- title: Mill3 Studio
  main_url: https://mill3.studio/en/
  url: https://mill3.studio/en/
  description: >
    Our agency specializes in the analysis, strategy and development of digital products.
  categories:
    - Agency
    - Portfolio
  built_by: Mill3
  built_by_url: https://mill3.studio/en/
  featured: false
- title: Zellement
  main_url: https://www.zellement.com
  url: https://www.zellement.com
  description: >
    Online portfolio of Dan Farrow from Nottingham, UK.
  categories:
    - Portfolio
  built_by: Zellement
  built_by_url: https://www.zellement.com
  featured: false
- title: Fullstack HQ
  url: https://fullstackhq.com/
  main_url: https://fullstackhq.com/
  description: >
    Get immediate access to a battle-tested team of designers and developers on a pay-as-you-go monthly subscription.
  categories:
    - Agency
    - Consulting
    - Freelance
    - Marketing
    - Portfolio
    - Web Development
    - App
    - Business
    - Design
    - JavaScript
    - Technology
    - User Experience
    - Web Development
    - E-commerce
    - WordPress
  built_by: Fullstack HQ
  built_by_url: https://fullstackhq.com/
  featured: false
- title: Cantas
  main_url: https://www.cantas.co.jp
  url: https://www.cantas.co.jp
  description: >
    Cantas is digital marketing company in Japan.
  categories:
    - Business
    - Agency
  built_by: Cantas
  built_by_url: https://www.cantas.co.jp
  featured: false
- title: Sheringham Shantymen
  main_url: https://www.shantymen.com/
  url: https://www.shantymen.com/
  description: >
    The Sheringham Shantymen are a sea shanty singing group that raise money for the RNLI in the UK.
  categories:
    - Music
    - Community
    - Entertainment
    - Nonprofit
  built_by: Zellement
  built_by_url: https://www.zellement.com/
  featured: false
- title: WP Spark
  main_url: https://wpspark.io/
  url: https://wpspark.io/
  description: >
    Create blazing fast website with WordPress and our Gatsby themes.
  categories:
    - Agency
    - Community
    - Blog
    - WordPress
  built_by: wpspark
  built_by_url: https://wpspark.io/
- title: Ronald Langeveld
  description: >
    Ronald Langeveld's blog and Web Development portfolio website.
  main_url: https://www.ronaldlangeveld.com
  url: https://www.ronaldlangeveld.com
  categories:
    - Blog
    - Web Development
    - Freelance
    - Portfolio
    - Consulting
  featured: false
- title: Golfonaut
  description: >
    Golfonaut - Golf application for Apple Watch
  main_url: https://golfonaut.io
  url: https://golfonaut.io
  categories:
    - App
    - Sports
  featured: false
- title: Anton Sten - UX Lead/Design
  url: https://www.antonsten.com
  main_url: https://www.antonsten.com
  description: Anton Sten leads UX for design-driven companies.
  categories:
    - User Experience
    - Blog
    - Freelance
    - Portfolio
    - Consulting
    - Agency
    - Design
  featured: false
- title: Rashmi AP - Front-end Developer
  main_url: http://rashmiap.me
  url: http://rashmiap.me
  featured: false
  description: >
    Rashmi AP's Personal Portfolio Website
  source_url: https://github.com/rashmiap/personal-website-react
  categories:
    - Portfolio
    - Open Source
  built_by: Rashmi AP
  built_by_url: http://rashmiap.me
- title: OpenSourceRepos - Blogs for open source repositories
  main_url: https://opensourcerepos.com
  url: https://opensourcerepos.com
  featured: false
  description: >
    Open Source Repos is a blog site for explaining the architecture, code-walkthrough and key takeways for the GitHub repository. Out main aim to is to help more developers contribute to open source projects.
  source_url: https://github.com/opensourcerepos/blogs
  categories:
    - Open Source
    - Design
    - Design System
    - Blog
  built_by: OpenSourceRepos Team
  built_by_url: https://opensourcerepos.com
- title: Sheelah Brennan - Front-End/UX Engineer
  main_url: https://sheelahb.com
  url: https://sheelahb.com
  featured: false
  description: >
    Sheelah Brennan's web development blog
  categories:
    - Blog
    - Web Development
    - Design
    - Freelance
    - Portfolio
  built_by: Sheelah Brennan
- title: Delinx.Digital - Web and Mobile Development Agency based in Sofia, Bulgaria
  main_url: https://delinx.digital
  url: https://delinx.digital/solutions
  description: >
    Delinx.digital is a software development oriented digital agency based in Sofia, Bulgaria. We develop bespoke software solutions using  WordPress, WooCommerce, Shopify, e-commerce, React.js, Node.js, PHP, Laravel and many other technologies.
  categories:
    - Agency
    - Web Development
    - Design
    - E-commerce
    - WordPress
  featured: false
- title: Cameron Nuckols - Articles, Book Notes, and More
  main_url: https://nucks.co
  url: https://nucks.co
  description: >
    This site hosts all of Cameron Nuckols's writing on entrepreneurship, startups, money, fitness, self-education, and self-improvement.
  categories:
    - Blog
    - Entrepreneurship
    - Business
    - Productivity
    - Technology
    - Marketing
  featured: false
- title: Hayato KAJIYAMA - Portfolio
  main_url: https://hyakt.dev
  url: https://hyakt.dev
  source_url: https://github.com/hyakt/hyakt.github.io
  featured: false
  categories:
    - Portfolio
- title: Skirtcraft - Unisex Skirts with Large Pockets
  main_url: https://skirtcraft.com
  url: https://skirtcraft.com/products
  source_url: https://github.com/jqrn/skirtcraft-web
  description: >
    Skirtcraft sells unisex skirts with large pockets, made in the USA. Site built with TypeScript and styled-components, with Tumblr-sourced blog posts.
  categories:
    - E-commerce
    - Blog
  built_by: Joe Quarion
  built_by_url: https://github.com/jqrn
  featured: false
- title: Vermarc Sport
  main_url: https://www.vermarcsport.com/
  url: https://www.vermarcsport.com/
  description: >
    Vermarc Sport offers a wide range of cycle clothing, cycling jerseys, bib shorts, rain gear and accessories, as well for the summer, the mid-season (autumn / spring) and the winter.
  categories:
    - E-commerce
  built_by: BrikL
  built_by_url: https://github.com/Brikl
- title: Cole Ruche
  main_url: https://coleruche.com
  url: https://coleruche.com
  source_url: https://github.com/kingingcole/myblog
  description: >
    The personal website and blog for Emeruche "Cole" Ikenna, front-end web developer from Nigeria.
  categories:
    - Blog
    - Portfolio
  built_by: Emeruche "Cole" Ikenna
  built_by_url: https://twitter.com/cole_ruche
  featured: false
- title: Abhith Rajan - Coder, Blogger, Biker, Full Stack Developer
  main_url: https://www.abhith.net/
  url: https://www.abhith.net/
  source_url: https://github.com/Abhith/abhith.net
  description: >
    abhith.net is a portfolio website of Abhith Rajan, a full stack developer. Sharing blog posts, recommended videos, developer stories and services with the world through this site.
  categories:
    - Portfolio
    - Blog
    - Programming
    - Open Source
    - Technology
  built_by: Abhith Rajan
  built_by_url: https://github.com/Abhith
  featured: false
- title: Mr & Mrs Wilkinson
  url: https://thewilkinsons.netlify.app/
  main_url: https://thewilkinsons.netlify.app/
  source_url: https://github.com/davemullenjnr/the-wilkinsons
  description: >
    A one-page wedding photography showcase using Gatsby Image and featuring a lovely hero and intro section.
  categories:
    - Photography
  built_by: Dave Mullen Jnr
  built_by_url: https://davemullenjnr.co.uk
  featured: false
- title: Gopesh Gopinath - Full Stack JavaScript Developer
  url: https://www.gopeshgopinath.com
  main_url: https://www.gopeshgopinath.com
  source_url: https://github.com/GopeshMedayil/gopeshgopinath.com
  description: >
    Gopesh Gopinath's Personal Portfolio Website
  categories:
    - Portfolio
    - Open Source
  built_by: Gopesh Gopinath
  built_by_url: https://www.gopeshgopinath.com
  featured: false
- title: Misael Taveras - FrontEnd Developer
  url: https://taverasmisael.com
  main_url: https://taverasmisael.com
  source_url: https://github.com/taverasmisael/taverasmisael
  description: >
    Personal site and blogging about learning FrontEnd web development in spanish.
  categories:
    - Portfolio
    - Open Source
    - Blog
    - JavaScript
    - Web Development
  built_by: Misael Taveras
  built_by_url: https://taverasmisael.com
  featured: false
- title: Le Reacteur
  url: https://www.lereacteur.io/
  main_url: https://www.lereacteur.io/
  description: >
    Le Reacteur is the first coding bootcamp dedicated to web and mobile apps development (iOS/Android). We offer intensive sessions to train students in a short time (10 weeks). Our goal is to pass on to our students in less than 3 months what they would have learned in 2 years. To achieve this ambitious challenge, our training is based on learning JavaScript (Node.js, Express, ReactJS, React Native).
  categories:
    - JavaScript
    - Learning
    - Mobile Development
    - Web Development
  built_by: Farid Safi
  built_by_url: https://twitter.com/FaridSafi
  featured: false
- title: Cinch
  url: https://www.cinch.co.uk
  main_url: https://www.cinch.co.uk
  description: >
    Cinch is a hub for car supermarkets and dealers to show off their stock. The site only lists second-hand cars that are seven years old or younger, with less than 70,000 miles on the clock.
  categories:
    - Entrepreneurship
    - Business
  built_by: Somo
  built_by_url: https://www.somoglobal.com
  featured: false
- title: Recetas El Universo
  description: >-
    Recipes and videos with the best of Ecuadorian cuisine.
    Collectable recipes from Diario El Universo.
  main_url: https://recetas-eu.now.sh/
  url: https://recetas-eu.now.sh/
  featured: false
  categories:
    - Blog
    - WordPress
    - Food
  built_by: Ramón Chancay
  built_by_url: https://ramonchancay.me/
- title: Third and Grove
  url: https://www.thirdandgrove.com
  main_url: https://www.thirdandgrove.com
  source_url: https://github.com/thirdandgrove/tagd8_gatsby
  description: >
    A digital agency slaying the mundane one pixel at a time.
  categories:
    - Agency
    - Marketing
    - Open Source
    - Technology
  built_by: Third and Grove
  built_by_url: https://www.thirdandgrove.com
  featured: false
- title: Le Bikini
  url: https://lebikini.com
  main_url: https://lebikini.com
  description: >
    New website for Toulouse's most iconic concert hall.
  categories:
    - Music
  built_by: Antoine Rousseau
  built_by_url: https://antoine.rousseau.im
  featured: false
- title: Jimmy Truong's Portfolio
  url: https://jimmytruong.ca
  main_url: https://jimmytruong.ca
  description: >
    This porfolio is a complication of all projects done during my time at BCIT D3 (Digital Design and Development) program and after graduation.
  categories:
    - Portfolio
    - Web Development
  built_by: Jimmy Truong
  built_by_url: https://jimmytruong.ca
  featured: false
- title: Quick Stop Nicaragua
  main_url: https://quickstopnicaragua.com
  url: https://quickstopnicaragua.com
  description: >
    Convenience Store Website
  categories:
    - Food
  built_by: Gerald Martinez
  built_by_url: https://twitter.com/GeraldM_92
  featured: false
- title: XIEL
  main_url: https://xiel.dev
  url: https://xiel.dev
  source_url: https://github.com/xiel/xiel
  description: >
    I'm a freelance front-end developer from Berlin who creates digital experiences that everyone likes to use.
  categories:
    - Portfolio
    - Blog
  built_by: Felix Leupold
  built_by_url: https://twitter.com/xiel
  featured: false
- title: Nicaragua Best Guides
  main_url: https://www.nicaraguasbestguides.com
  url: https://www.nicaraguasbestguides.com
  description: >
    Full-Service Tour Operator and Destination Management Company (DMC)
  categories:
    - Agency
    - Travel
  built_by: Gerald Martinez
  built_by_url: https://twitter.com/GeraldM_92
  featured: false
- title: Thoughts and Stuff
  main_url: http://thoughtsandstuff.com
  url: http://thoughtsandstuff.com
  source_url: https://github.com/robmarshall/gatsby-tns
  description: >
    A simple easy to read blog. Minimalistic, focusing on content over branding. Includes RSS feed.
  categories:
    - Accessibility
    - Blog
    - WordPress
  built_by: Robert Marshall
  built_by_url: https://robertmarshall.dev
  featured: false
- title: Tracli
  url: https://tracli.rootvan.com/
  main_url: https://tracli.rootvan.com/
  source_url: https://github.com/ridvankaradag/tracli-landing
  description: >
    A command line app that tracks your time
  categories:
    - Productivity
    - Technology
    - Landing Page
  built_by: Ridvan Karadag
  built_by_url: http://www.rootvan.com
  featured: false
- title: spon.io
  url: https://www.spon.io
  main_url: https://www.spon.io
  source_url: https://github.com/magicspon/spon.io
  description: >
    Portfolio for frontend web developer, based in Bristol UK
  categories:
    - Portfolio
  built_by: Dave Stockley
  built_by_url: https://www.spon.io
  featured: false
- title: BBS
  url: https://big-boss-studio.com
  main_url: https://big-boss-studio.com
  description: >
    For 11 years, we help great brands in their digital transformation, offering all our expertise for their needs. Technical consulting, UX, design, technical integration and maintenance.
  categories:
    - Agency
    - JavaScript
    - Web Development
  built_by: BBS
  built_by_url: https://big-boss-studio.com
  featured: false
- title: Appes - Meant to evolve
  main_url: https://appes.co
  url: https://appes.co
  description: >
    Appes is all about apps and evolution. We help companies to build mobile and
    web products.
  categories:
    - Agency
    - Mobile Development
    - Web Development
    - Technology
  built_by: Appes
  built_by_url: https://appes.co
  featured: false
- title: Intern
  url: https://intern.imedadel.me
  main_url: https://intern.imedadel.me
  description: >
    Intern is a job board for getting internships in tech, design, marketing, and more. It's built entirely with Gatsby.
  categories:
    - Directory
    - Technology
  built_by: Imed Adel
  built_by_url: https://imedadel.me
  featured: false
- title: Global Citizen Foundation
  main_url: https://www.globalcitizenfoundation.org
  url: https://www.globalcitizenfoundation.org
  description: >
    In the digital economy, we are Global Citizens and the currency is Personal Data
  categories:
    - Nonprofit
  built_by: The Delta Studio
  built_by_url: https://www.thedelta.io
  featured: false
- title: GatsbyFinds
  main_url: https://gatsbyfinds.netlify.app
  url: https://gatsbyfinds.netlify.app
  description: >
    GatsbyFinds is a website built ontop of Gatsby v2 by providing developers with a showcase of all the latest projects made with the beloved GatsbyJS.
  categories:
    - Portfolio
    - Gallery
  built_by: Bvlktech
  built_by_url: https://twitter.com/bvlktech
  featured: false
- title: AFEX Commodities Exchange
  main_url: https://afexnigeria.com
  url: https://afexnigeria.com
  description: >
    AFEX Nigeria strives to transform Nigerian agriculture by creating more bargaining power to smallholder farmers, access to information, and secure storage.
  categories:
    - Blog
    - Business
    - Finance
    - Food
    - WordPress
  built_by: Mayowa Falade
  built_by_url: http://mayowafalade.com
  featured: false
- title: VIA Data
  main_url: https://viadata.io
  url: https://viadata.io
  description: >
    The future of data management
  categories:
    - Data
  built_by: The Delta Studio
  built_by_url: https://www.thedelta.io
  featured: false
- title: Front End Day Event Website
  main_url: https://frontend-day.com/
  url: https://frontend-day.com/
  description: >
    Performant landing page for a front end workshops recurring event / conference.
  categories:
    - Event
    - Conference
    - Web Development
    - Technology
  built_by: Pagepro
  built_by_url: https://pagepro.co
  featured: false
- title: Mutual
  main_url: https://www.madebymutual.com
  url: https://www.madebymutual.com
  description: >
    Mutual is a web design and development agency. Our new website is powered by Gatsby and Craft CMS.
  categories:
    - Blog
    - Portfolio
    - Agency
    - Design
    - Web Development
  built_by: Mutual
  built_by_url: https://twitter.com/madebymutual
  featured: false
- title: Surge 3
  main_url: https://surge3.com
  url: https://surge3.com/
  description: >
    We’re Surge 3 - a premier web development agency. Our company centers around the principles of quality, speed, and service! We are founded using the latest in web technologies and are dedicated to using those exact tools to help our customers achieve their goals.
  categories:
    - Portfolio
    - Blog
    - Agency
    - Web Development
    - Marketing
  built_by: Dillon Browne
  built_by_url: https://dillonbrowne.com
- title: Adaltas
  main_url: https://www.adaltas.com
  url: https://www.adaltas.com
  description: >
    Adaltas is a team of consultants with a focus on Open Source, Big Data and Cloud Computing based in France, Canada and Morocco.
  categories:
    - Consulting
    - Data
    - Design System
    - Programming
    - Learning
  built_by: Adaltas
  built_by_url: https://www.adaltas.com
- title: Themis Attorneys
  main_url: https://themis-attorneys.com
  url: https://themis-attorneys.com
  description: >
    Themis Attorneys is Chennai based lawyers. Their new complete website is made using Gatsby.
  categories:
    - Agency
    - Consulting
    - Portfolio
    - Law
  built_by: Merbin J Anselm
  built_by_url: https://anselm.in
- title: Runlet
  main_url: https://runlet.app
  url: https://runlet.app
  source_url: https://github.com/runletapp/runlet
  description: >
    Runlet is a cloud-based job manager that offers device synchronization and reliable message delivery in a network of connected devices even after connectivity issues. Available for ARM, Linux, Mac and Windows.
  categories:
    - App
    - Landing Page
    - Productivity
    - Technology
  built_by: Vandré Leal
  built_by_url: https://vandreleal.github.io
  featured: false
- title: tiaan.dev
  main_url: https://tiaan.dev
  url: https://tiaan.dev
  featured: false
  categories:
    - Blog
    - Portfolio
    - Web Development
- title: Praveen Bisht
  main_url: https://www.prvnbist.com/
  url: https://www.prvnbist.com/
  source_url: https://github.com/prvnbist/portfolio
  categories:
    - Portfolio
    - Blog
  built_by: Praveen Bisht
  built_by_url: https://www.prvnbist.com/
  featured: false
- title: Jeff Mills The Outer Limits x NTS Radio
  url: https://www.nts.live/projects/jeff-mills-the-outer-limits/
  main_url: https://www.nts.live/projects/jeff-mills-the-outer-limits/
  source_url: https://github.com/ntslive/the-outer-limits
  description: >
    NTS Radio created a minisite for Jeff Mills' 6 part radio series The Outer Limits, including original music production and imagery curated from the NASA online image archive.
  categories:
    - Music
    - Gallery
    - Science
    - Entertainment
  built_by: NTS Radio
  built_by_url: https://www.nts.live
  featured: false
- title: BALAJIRAO676
  main_url: https://thebalajiraoecommerce.netlify.app/
  url: https://thebalajiraoecommerce.netlify.app/
  featured: false
  categories:
    - Blog
    - E-commerce
    - Web Development
- title: Mentimeter
  url: https://www.mentimeter.com/
  main_url: https://www.mentimeter.com/
  categories:
    - Business
  featured: false
- title: HYFN
  url: https://hyfn.com/
  main_url: https://hyfn.com/
  categories:
    - Business
  featured: false
- title: Mozilla India
  main_url: https://mozillaindia.org/
  url: https://mozillaindia.org/
  categories:
    - Open Source
  featured: false
- title: Primer Labs
  main_url: https://www.primerlabs.io
  url: https://www.primerlabs.io
  featured: false
  categories:
    - Education
    - Learning
- title: AJ on Purr-fect Solutions
  url: https://ajonp.com
  main_url: https://ajonp.com
  description: >
    A Community of developers, creating resources for all to use!
  categories:
    - Education
    - Learning
    - Programming
    - Web Development
    - API
    - Blog
    - SEO
  built_by: AJonP
  built_by_url: http://ajonp.com/authors/alex-patterson
- title: blog.kwst.site
  main_url: https://blog.kwst.site
  url: https://blog.kwst.site
  description: A blog of frontend engineer working in Fukuoka
  source_url: https://github.com/SatoshiKawabata/blog
  featured: false
  categories:
    - Blog
    - Technology
    - Web Development
    - JavaScript
- title: Run Leeds
  main_url: http://www.runleeds.co.uk
  url: http://www.runleeds.co.uk
  description: >
    Community running site based in Leeds,UK. Aiming to support those going through a life crisis.
  categories:
    - Accessibility
    - Blog
    - Community
    - Nonprofit
    - Sports
    - WordPress
  built_by: Robert Marshall
  built_by_url: https://www.robertmarshall.dev
- title: Arvind Kumar
  main_url: https://arvind.io
  url: https://arvind.io
  source_url: https://github.com/EnKrypt/arvind.io
  built_by: Arvind Kumar
  built_by_url: https://arvind.io/
  description: >
    A blog about writing code, making music and studying the skies.
  featured: false
  categories:
    - Blog
    - Music
    - Technology
- title: GlobalMoney
  url: https://global24.ua
  main_url: https://global24.ua
  description: >
    Provide payment solution for SMB, eWallet GlobalMoney
  categories:
    - Business
    - Finance
    - Technology
  built_by: NodeArt
  built_by_url: https://NodeArt.io
- title: Women's and Girls' Emergency Centre
  url: https://www.wagec.org.au/
  main_url: https://www.wagec.org.au/
  description: >
    Specialist homelessness service for women and families escaping domestic violence. Based in Redfern, Sydney, Australia.
  categories:
    - Nonprofit
    - Community
    - E-commerce
  built_by: Little & Big
  built_by_url: https://www.littleandbig.com.au/
  featured: false
- title: Guus van de Wal | Drupal Front-end specialist
  url: https://guusvandewal.nl
  main_url: https://guusvandewal.nl
  description: >
    Decoupled portfolio site for guusvandewal.nl, a Drupal and ReactJS front-end developer and designer.
  categories:
    - Open Source
    - Web Development
    - Design
    - Blog
    - Freelance
  built_by: Guus van de Wal
  featured: false
- title: Pixelize Web Design Gold Coast | Web Design and SEO
  url: https://www.pixelize.com.au/
  main_url: https://www.pixelize.com.au/
  description: >
    Pixelize is a tight knit group of professional web developers, graphic designers, and content creators that work together to create high performing, blazing fast, beautiful websites with a strong focus on SEO.
  categories:
    - Agency
    - Web Development
    - Marketing
    - SEO
    - Design
    - Portfolio
    - Blog
  built_by: Pixelize
  built_by_url: https://www.pixelize.com.au
  featured: false
- title: VS Code GitHub Stats
  url: https://vscode-github-stats.netlify.app
  main_url: https://vscode-github-stats.netlify.app
  source_url: https://github.com/lannonbr/vscode-github-stats/
  description: >
    Statistics Dashboard for VS Code GitHub repository
  categories:
    - Data
  built_by: Benjamin Lannon
  built_by_url: https://lannonbr.com
  featured: false
- title: MetaProjection
  main_url: https://www.metaprojection.ca
  url: https://www.metaprojection.ca
  source_url: https://github.com/rosslh/metaprojection
  description: >
    MetaProjection is a website that aggregates multiple Canadian federal electoral projections in order to provide an overview of how the election is playing out, both federally and by district.
  categories:
    - Government
    - Data
    - Open Source
  built_by: Ross Hill
  built_by_url: https://rosshill.ca
  featured: false
- title: Tamarisc VC
  url: https://www.tamarisc.vc
  main_url: https://www.tamarisc.vc
  description: >
    Tamarisc invests in and helps build companies that improve the human habitat through innovating at the intersection of real estate, health, and technology.
  categories:
    - Business
    - Technology
  built_by: Peter Hironaka
  built_by_url: https://peterhironaka.com
  featured: false
- title: Up Your A11y
  url: https://www.upyoura11y.com/
  main_url: https://www.upyoura11y.com/
  source_url: https://www.upyoura11y.com/
  description: >
    A web accessibility toolkit with a React focus, Up Your A11y is a resource for front-end developers to find useful information on how to make your sites more accessible. The topics covered have a React bias, but the principles in each apply to all web development, so please don't be put off if you don't work with React specifically!
  categories:
    - Accessibility
    - Blog
    - Programming
    - JavaScript
    - User Experience
    - Web Development
  built_by: Suzanne Aitchison
  built_by_url: https://twitter.com/s_aitchison
  featured: false
- title: Roman Kravets
  description: >
    Portfolio of Roman Kravets. Web Developer, HTML & CSS Coder.
  main_url: https://romkravets.netlify.app/
  url: https://romkravets.netlify.app/
  categories:
    - Portfolio
    - Open Source
    - Web Development
    - Blog
  built_by: Roman Kravets
  built_by_url: https://github.com/romkravets/dev-page
  featured: false
- title: Phil Tietjen Portfolio
  url: https://www.philtietjen.dev/
  main_url: https://www.philtietjen.dev/
  source_url: https://github.com/Phizzard/phil-portfolio
  description: >
    Portfolio of Phil Tietjen using Gatsby, Tailwind CSS, and Emotion/styled
  categories:
    - Portfolio
    - Open Source
    - Web Development
  built_by: Phil Tietjen
  built_by_url: https://github.com/Phizzard
  featured: false
- title: Gatsby Bomb
  description: >
    A fan made version of the website Giantbomb, fully static and powered by Gatsby JS and the GiantBomb API.
  main_url: https://gatsbybomb.netlify.app
  url: https://gatsbybomb.netlify.app
  categories:
    - App
    - Entertainment
    - Media
    - Video
  built_by: Phil Tietjen
  built_by_url: https://github.com/Phizzard
  featured: false
- title: Divyanshu Maithani
  main_url: https://divyanshu013.dev
  url: https://divyanshu013.dev
  source_url: https://github.com/divyanshu013/blog
  description: >
    Personal blog of Divyanshu Maithani. Life, music, code and things in between...
  categories:
    - Blog
    - JavaScript
    - Open Source
    - Music
    - Programming
    - Technology
    - Web Development
  built_by: Divyanshu Maithani
  built_by_url: https://twitter.com/divyanshu013
- title: TFE Energy
  main_url: https://www.tfe.energy
  url: https://www.tfe.energy
  source_url: https://gitlab.com/marcfehrmedia/2019-07-03-tfe-energy
  description: >
    TFE Energy believes in the future. Their new website is programmed with Gatsby, Scrollmagic, Contentful, Cloudify.
  categories:
    - Technology
    - Consulting
    - Video
    - Business
  built_by: Marc Fehr
  built_by_url: https://www.marcfehr.ch
- title: AtomBuild
  url: https://atombuild.github.io/
  main_url: https://atombuild.github.io/
  source_url: https://github.com/AtomBuild/atombuild.github.io
  description: >
    Landing page for the AtomBuild project, offering a curation of Atom packages associated with the project.
  categories:
    - Directory
    - Landing Page
    - Open Source
    - Programming
    - Technology
  built_by: Kepler Sticka-Jones
  built_by_url: https://keplersj.com/
  featured: false
- title: Josh Pensky
  main_url: https://joshpensky.com
  url: https://joshpensky.com
  description: >
    Josh Pensky is an interactive developer based in Boston. He designs and builds refreshing web experiences, packed to the punch with delightful interactions.
  categories:
    - Portfolio
    - Web Development
    - Design
    - SEO
  built_by: Josh Pensky
  built_by_url: https://github.com/joshpensky
  featured: false
- title: AtomLinter
  url: https://atomlinter.github.io/
  main_url: https://atomlinter.github.io/
  source_url: https://github.com/AtomLinter/atomlinter.github.io
  description: >
    Landing page for the AtomLinter project, offering a curation of Atom packages associated with the project.
  categories:
    - Directory
    - Landing Page
    - Open Source
    - Programming
    - Technology
  built_by: Kepler Sticka-Jones
  built_by_url: https://keplersj.com/
  featured: false
- title: Dashbouquet
  url: https://dashbouquet.com/
  main_url: https://dashbouquet.com/
  categories:
    - Agency
    - Blog
    - Business
    - Mobile Development
    - Portfolio
    - Web Development
  built_by: Dashbouquet team
  featured: false
- title: rathes.me
  url: https://rathes.me/
  main_url: https://rathes.me/
  source_url: https://github.com/rathesDot/rathes.me
  description: >
    The Portfolio Website of Rathes Sachchithananthan
  categories:
    - Blog
    - Portfolio
    - Web Development
  built_by: Rathes Sachchithananthan
  built_by_url: https://rathes.me/
- title: viviGuides - Your travel guides
  url: https://vivitravels.com/en/guides/
  main_url: https://vivitravels.com/en/guides/
  description: >
    viviGuides is viviTravels' blog: here you will find travel tips, useful information about the cities and the best guides for your next vacation.
  categories:
    - Travel
    - Blog
  built_by: Kframe Interactive SA
  built_by_url: https://kframeinteractive.com/
  featured: false
- title: KNC Blog
  main_url: https://nagakonada.com
  url: https://nagakonada.com/
  description: >
    Nagakonada is my blogging and portfolio site where I list my projects, experience, capabilities and the blog mostly talks about technical and personal writings.
  categories:
    - Blog
    - Web Development
    - Portfolio
  built_by: Konada, Naga Chaitanya
  built_by_url: https://github.com/ChaituKNag
  featured: false
- title: Vishal Nakum
  url: https://nakum.tech/
  main_url: https://nakum.tech/
  source_url: https://github.com/vishalnakum011/contentful
  description: >
    Portfolio of Vishal Nakum. Made with Gatsby, Contentful. Deployed on Netlify.
  categories:
    - Portfolio
    - Blog
  built_by: Amol Tangade
  built_by_url: https://amoltangade.me/
- title: Sagar Hani Portfolio
  url: http://sagarhani.in/
  main_url: http://sagarhani.in/
  source_url: https://github.com/sagarhani
  description: >
    Sagar Hani is a Software Developer & an Open Source Enthusiast. He blogs about JavaScript, Open Source and his Life experiences.
  categories:
    - Portfolio
    - Blog
    - Web Development
    - Open Source
    - Technology
    - Programming
    - JavaScript
  built_by: Sagar Hani
  built_by_url: http://sagarhani.in/about
- title: Arturo Alviar's Portfolio
  main_url: https://arturoalviar.com
  url: https://arturoalviar.com
  source_url: https://github.com/arturoalviar/portfolio
  categories:
    - Portfolio
    - Open Source
    - Web Development
  built_by: Arturo Alviar
  built_by_url: https://github.com/arturoalviar
  featured: false
- title: Pearly
  url: https://www.pearlyplan.com
  main_url: https://www.pearlyplan.com
  description: >
    Dental Membership Growth Platform
  categories:
    - Technology
    - Healthcare
    - App
  built_by: Sean Emmer and Jeff Cole
- title: MarceloNM
  url: https://marcelonm.com
  main_url: https://marcelonm.com
  description: >
    Personal landing page and blog for MarceloNM, a frontend developer based in Brazil.
  categories:
    - Blog
    - JavaScript
    - Landing Page
    - Programming
    - Web Development
  built_by: Marcelo Nascimento Menezes
  built_by_url: https://github.com/mrcelo
  featured: false
- title: Open Source Galaxy
  main_url: https://www.opensourcegalaxy.com
  url: https://www.opensourcegalaxy.com
  description: >
    Explore the Open Source Galaxy and help other earthlings by contributing to open source.
  categories:
    - Open Source
    - Programming
    - Web Development
  built_by: Justin Juno
  built_by_url: https://www.justinjuno.dev
  featured: false
- title: enBonnet Blog
  url: https://enbonnet.me/
  main_url: https://enbonnet.me/
  source_url: https://github.com/enbonnet
  description: >
    Hola, este es mi sitio personal, estare escribiendo sobre JavaScript, Frontend y Tecnologia que utilice en mi dia a dia.
  categories:
    - Portfolio
    - Blog
    - Web Development
    - Technology
    - Programming
    - JavaScript
  built_by: Ender Bonnet
  built_by_url: https://enbonnet.me/
- title: Edenspiekermann
  url: https://www.edenspiekermann.com/eu/
  main_url: https://www.edenspiekermann.com/eu/
  description: >
    Hello. We are Edenspiekermann, an independent global creative agency.
  categories:
    - Featured
    - Agency
    - Design
    - Portfolio
  featured: true
- title: IBM Design
  url: https://www.ibm.com/design/
  main_url: https://www.ibm.com/design/
  description: >
    At IBM, our design philosophy is to help guide people so they can do their best work. Our human-centered design practices help us deliver on that goal.
  categories:
    - Featured
    - Design
    - Technology
    - Web Development
  built_by: IBM
  featured: true
- title: We Do Plugins
  url: https://wedoplugins.com
  main_url: https://wedoplugins.com
  description: >
    Free & premium WordPress plugins development studio from Wroclaw, Poland.
  categories:
    - Portfolio
    - Agency
    - Open Source
    - Web Development
  built_by: We Do Plugins
  built_by_url: https://wedoplugins.com
- title: Mevish Aslam, business coach
  url: https://mevishaslam.com/
  main_url: https://mevishaslam.com/
  description: >
    Mevish Aslam helps women build a life they love and coaches women to launch and grow businesses.
  categories:
    - Business
    - Consulting
    - Entrepreneurship
    - Freelance
    - Marketing
    - Portfolio
  built_by: Rou Hun Fan
  built_by_url: https://flowen.me
  featured: false
- title: Principles of wealth
  url: https://principlesofwealth.net
  main_url: https://principlesofwealth.net
  source_url: https://github.com/flowen/principlesofwealth
  description: >
    Principles of wealth. How to get rich without being lucky, a summary of Naval Ravikant's tweets and podcast.`
  categories:
    - Business
    - Consulting
    - Education
    - Entrepreneurship
    - Finance
    - Learning
    - Marketing
    - Media
    - Nonprofit
    - Productivity
    - Science
  built_by: Rou Hun Fan
  built_by_url: https://flowen.me
  featured: false
- title: Problem studio
  url: https://problem.studio
  main_url: https://problem.studio
  description: >
    Problem Studio creates unique and fun web experiences. Our enemy is "boring" if ya know what we mean: overused WordPress templates, the top 10 shopify templates, copy of a copy of a copy of a copy. We love to support design and marketing agencies and help realize their creations into a digital product. `
  categories:
    - Agency
    - Business
    - Consulting
    - Design
    - Education
    - Entrepreneurship
    - Freelance
    - Landing Page
    - Marketing
    - Media
    - Portfolio
    - Productivity
    - Web Development
  built_by: Rou Hun Fan & Sander Visser
  built_by_url: https://flowen.me
- title: North X South
  main_url: https://northxsouth.co
  url: https://northxsouth.co
  description: >
    We work with small businesses and non-profits to develop their brands, build an online identity, create stellar designs, and give a voice to their causes.
  categories:
    - Agency
    - Consulting
    - Business
    - Design
    - Web Development
  built_by: North X South
  built_by_url: https://northxsouth.co
- title: Plenty of Fish
  main_url: https://www.pof.com/
  url: https://pof.com
  description: >
    Plenty of Fish is one of the world's largest dating platforms.
  categories:
    - Community
  featured: true
- title: Bitcoin
  main_url: https://www.bitcoin.com/
  url: https://bitcoin.com
  description: >
    One of the largest crypto-currency platforms in the world.
  categories:
    - Technology
    - Finance
  featured: true
- title: Frame.io
  main_url: https://www.frame.io/
  url: https://frame.io
  description: >
    Frame.io is a cloud-based video collaboration platform that allows its users to easily work on media projects together
  categories:
    - Technology
    - Entertainment
    - Media
  featured: true
- title: Sainsbury’s Homepage
  main_url: https://www.sainsburys.co.uk/
  url: https://www.sainsburys.co.uk
  description: >
    Sainsbury’s is an almost 150 year old supermarket chain in the United Kingdom.
  categories:
    - E-commerce
    - Food
  featured: true
- title: Haxzie, Portfolio and Blog
  url: https://haxzie.com/
  main_url: https://haxzie.com/
  source_url: https://github.com/haxzie/haxzie.com
  description: >
    Haxzie.com is the portfolio and personal blog of Musthaq Ahamad, UX Engineer and Visual Designer
  categories:
    - Blog
    - Portfolio
  built_by: Musthaq Ahamad
  built_by_url: https://haxzie.com
  featured: false
- title: Robin Wieruch's Blog
  url: https://www.robinwieruch.de/
  main_url: https://www.robinwieruch.de/
  categories:
    - Blog
    - Education
  featured: false
- title: Roger Ramos Development Journal
  url: https://rogerramos.me/
  main_url: https://rogerramos.me/
  source_url: https://github.com/rogerramosme/rogerramos.me/
  description: >
    Personal development journal made with Netlify CMS
  categories:
    - Blog
  built_by: Roger Ramos
  built_by_url: https://rogerramos.me/
  featured: false
- title: Global Adviser Alpha
  main_url: https://globaladviseralpha.com
  url: https://globaladviseralpha.com
  description: >
    Lead by David Haintz, Global Adviser Alpha transforms advice business into world class firms.
  categories:
    - Business
    - Blog
    - Finance
  built_by: Handsome Creative
  built_by_url: https://www.hellohandsome.com.au
  featured: false
- title: Alcamine
  url: https://alcamine.com/
  main_url: https://alcamine.com/
  description: >
    Never apply to another job online and receive tons of tech jobs in your inbox everyday — all while keeping your information private.
  categories:
    - Blog
    - Technology
  built_by: Caldera Digital
  built_by_url: https://www.calderadigital.com/
  featured: false
- title: Caldera Digital
  url: https://www.calderadigital.com/
  main_url: https://www.calderadigital.com/
  source_url: https://github.com/caldera-digital/platform
  description: >
    Caldera is a product and application development agency that uses innovative technology to bring your vision, brand, and identity to life through user centered design.
  categories:
    - Blog
    - User Experience
    - Consulting
  built_by: Caldera Digital
  built_by_url: https://www.calderadigital.com/
  featured: false
- title: Keycodes
  url: https://www.keycodes.dev
  main_url: https://www.keycodes.dev
  source_url: https://github.com/justinjunodev/keycodes.dev
  description: >
    A developer resource for getting keyboard key codes.
  categories:
    - Programming
    - Productivity
    - Open Source
    - Web Development
  built_by: Justin Juno
  built_by_url: https://www.justinjuno.dev
  featured: false
- title: Utah Pumpkins
  url: https://www.utahpumpkins.com/
  main_url: https://www.utahpumpkins.com/
  source_url: https://github.com/cadekynaston/utah-pumpkins
  description: >
    An awesome pumpkin gallery built using Gatsby and Contentful.
  categories:
    - Gallery
    - Blog
    - Photography
  built_by: Cade Kynaston
  built_by_url: https://cade.codes
- title: diff001a's blog
  main_url: https://diff001a.netlify.app/
  url: https://diff001a.netlify.app/
  description: >
    This is diff001a's blog which contains blogs related to programming.
  categories:
    - Blog
  built_by: diff001a
- title: Rockwong Blog
  main_url: http://rockwong.com/blog/
  url: http://rockwong.com/blog/
  description: >
    Rockwong is a technical blog containing content related to various web technologies.
  categories:
    - Technology
    - Education
    - Blog
- title: RegexGuide
  main_url: https://regex.guide
  url: https://regex.guide/playground
  source_url: https://github.com/pacdiv/regex.guide
  description: >
    The easiest way to learn regular expressions! The RegexGuide is a playground helping developers to discover regular expressions. Trying it is adopting regular expressions!
  categories:
    - App
    - Education
    - JavaScript
    - Nonprofit
    - Open Source
    - Programming
    - Technology
    - Web Development
  built_by: Loïc J.
  built_by_url: https://growthnotes.dev
- title: re:store
  url: https://www.visitrestore.com
  main_url: https://www.visitrestore.com
  description: >
    This is your chance to discover, connect, and shop beyond your feed and get to know the who, how, and why behind your favorite products.
  categories:
    - Marketing
  built_by: The Couch
  built_by_url: https://thecouch.nyc
  featured: false
- title: MyPrograming Steps
  main_url: https://mysteps.netlify.app/
  url: https://mysteps.netlify.app/
  description: >
    FrontEnd Tutorial Information
  featured: false
  categories:
    - Blog
    - Portfolio
  source_url: https://github.com/IoT-Arduino/Gatsby-MySteps
  built_by: Maruo
  built_by_url: https://twitter.com/DengenT
- title: Brent Runs Marathons
  main_url: https://www.brentrunsmarathons.com/
  url: https://www.brentrunsmarathons.com/
  description: >
    Brent Runs Marathons is about the training and race experience for the Comrades Ultra Marathon
  categories:
    - Blog
  built_by: Brent Ingram
  built_by_url: https://www.brentjingram.com/
  featured: false
- title: Pedro LaTorre
  main_url: https://www.pedrolatorre.com/
  url: https://www.pedrolatorre.com/
  source_url: https://github.com/bingr001/pedro-latorre-site
  description: >
    A really awesome website built for the motivational speaker Pedro LaTorre
  categories:
    - Blog
  built_by: Brent Ingram
  built_by_url: https://www.brentjingram.com/
  featured: false
- title: Veryben
  main_url: https://veryben.com/
  url: https://veryben.com/
  description: >
    be water my friend
  categories:
    - Blog
  built_by: anikijiang
  built_by_url: https://twitter.com/anikijiang
  featured: false
- title: kentarom's portfolio
  main_url: https://kentarom.com/
  url: https://kentarom.com/
  source_url: https://github.com/kentaro-m/portfolio-gatsby
  description: >
    The portfolio of kentarom, frontend developer. This site shows recent activities about him.
  categories:
    - Portfolio
    - Technology
    - Web Development
  built_by: kentarom
  built_by_url: https://twitter.com/_kentaro_m
  featured: false
- title: MotionThat
  main_url: https://motionthat.com.au
  url: https://motionthat.com.au
  description: >
    MotionThat was created to fill a void in Tabletop Product shooting, whereby the need for consistency, repetition and flexibility was required to eliminate the many variables and inaccuracies that slow the filming process down.
  categories:
    - Entertainment
    - Food
    - Media
    - Gallery
  built_by: Handsome Creative
  built_by_url: https://www.hellohandsome.com.au
  featured: false
- title: TEN ALPHAS
  main_url: https://tenalphas.com.au
  url: https://tenalphas.com.au
  description: >
    TEN ALPHAS is a content production company based in Sydney and Wollongong, telling stories through moving image and beautiful design.
  categories:
    - Media
    - Entertainment
    - Video
  built_by: Handsome Creative
  built_by_url: https://www.hellohandsome.com.au
  featured: false
- title: SalesGP
  main_url: https://salesgp.io
  url: https://salesgp.io
  description: >
    SalesGP is a specialist Sales and Operations partner offering expert skill-sets and decades of experience to companies entering the Australia, NZ (ANZ) and South East Asian (SEA) markets.
  categories:
    - Business
    - Marketing
    - Consulting
  built_by: Handsome Creative
  built_by_url: https://www.hellohandsome.com.au
  featured: false
- title: Source Separation Systems
  main_url: https://sourceseparationsystems.com.au
  url: https://sourceseparationsystems.com.au
  description: >
    Innovative waste diversion products, designed to connect Australians to a more sustainable world.
  categories:
    - Business
  built_by: Handsome Creative
  built_by_url: https://www.hellohandsome.com.au
- title: Fuzzy String Matching
  main_url: https://fuzzy-string-matching.netlify.app
  url: https://fuzzy-string-matching.netlify.app
  source_url: https://github.com/jdemieville/fuzzyStringMatching
  description: >
    This site is built to assess the performance of various approximate string matching algorithms aka fuzzy string searching.
  categories:
    - JavaScript
    - Learning
    - Programming
  built_by: Jennifer Demieville
  built_by_url: https://demieville-codes.herokuapp.com/portfolio
  featured: false
- title: Open Techiz
  main_url: https://www.opentechiz.com/
  url: https://www.opentechiz.com/
  featured: false
  description: >
    An agile software development company in Vietnam, providing wide range service from e-commerce development, mobile development, automation testing and cloud deployment with kubernets
  categories:
    - Web Development
    - Mobile Development
    - Technology
  built_by: Open Techiz
  built_by_url: https://www.opentechiz.com/
- title: Leave Me Alone
  url: https://leavemealone.app
  main_url: https://leavemealone.app
  description: >
    Leave Me Alone helps you unsubscribe from unwanted emails easily. It's built with Gatsby v2.
  categories:
    - Landing Page
    - Productivity
  built_by: James Ivings
  built_by_url: https://squarecat.io
  featured: false
- title: Oberion
  main_url: https://oberion.io
  url: https://oberion.io
  description: >
    Oberion analyzes your gaming library and gives you personal recommendations based on what you play
  categories:
    - Entertainment
    - Media
  built_by: Thomas Uta
  built_by_url: https://twitter.com/ThomasJanUta
  featured: false
- title: Yoseph.tech
  main_url: https://www.yoseph.tech
  url: https://www.yoseph.tech/compilers
  source_url: https://github.com/radding/yoseph.tech_gatsby
  description: >
    Yoseph.tech is a personal blog centered around technology and software engineering
  categories:
    - Technology
    - Web Development
    - Open Source
  built_by: Yoseph Radding
  built_by_url: https://github.com/radding
  featured: false
- title: Really Fast Sites
  url: https://reallyfastsites.com
  main_url: https://reallyfastsites.com
  description: >
    Really Fast Sites showcases websites that have a speed score of 85 or higher on Google's Page Speed Insights for both mobile and desktop, along with some of the platforms and technologies those sites use.
  categories:
    - Web Development
    - Programming
  built_by: Peter Brady
  built_by_url: https://www.peterbrady.co.uk
  featured: false
- title: Mieke Frouws
  url: https://www.miekefrouws.nl
  main_url: https://www.miekefrouws.nl
  description: >
    Mieke Frouws is a freelance primary and secondary school theatre teacher based in the Netherlands.
  categories:
    - Freelance
    - Education
  built_by: Laurens Kling
  built_by_url: https://www.goedideemedia.nl
  featured: false
- title: Paul de Vries
  url: https://pauldevries1972.nl
  main_url: https://pauldevries1972.nl
  description: >
    Paul de Vries is founder of #DCDW and Spokesperson for Marktplaats Automotive (eBay) - Making the online automotive better!
  categories:
    - Blog
    - Business
    - Consulting
  built_by: Laurens Kling
  built_by_url: https://www.goedideemedia.nl
  featured: false
- title: The Fabulous Lifestyles 不藏私旅行煮藝
  url: https://thefabulouslifestyles.com/
  main_url: https://thefabulouslifestyles.com/
  description: >
    The Fabulous Lifestyles features content about travel and food. It offers practical travel advice that covers trip planning, logistics, and reviews on destination, resort & hotel...etc. Besides travelling, there are step-by-step homemade gourmet recipes that will appeal to everyone's taste buds.
  categories:
    - Blog
    - Food
    - Travel
  built_by: Kevin C Chen
  built_by_url: https://www.linkedin.com/in/kevincychen/
- title: Salexa - Estetica Venezolana
  url: https://peluqueriavenezolana.cl/
  main_url: https://peluqueriavenezolana.cl/
  source_url: https://github.com/enbonnet/salexa-front
  description: >
    Venezuelan beauty and hairdressing salon in Chile
  categories:
    - Marketing
    - Business
  built_by: Ender Bonnet
  built_by_url: https://enbonnet.me/
- title: Akshay Thakur's Portfolio
  main_url: https://akshaythakur.me
  url: https://akshaythakur.me
  categories:
    - Portfolio
    - Web Development
  built_by: Akshay Thakur
  built_by_url: https://akshaythakur.me
- title: Binaria
  description: >
    Digital product connecting technics & creativity.
  main_url: https://binaria.com/en/
  url: https://binaria.com/en/
  categories:
    - Web Development
    - Agency
    - Technology
    - App
    - Consulting
    - User Experience
  built_by: Binaria
  built_by_url: https://binaria.com/
- title: Quema Labs
  url: https://quemalabs.com/
  main_url: https://quemalabs.com/
  description: >
    WordPress themes for these modern times
  categories:
    - Blog
    - Web Development
    - WordPress
    - Portfolio
  built_by: Nico Andrade
  built_by_url: https://nicoandrade.com/
- title: Century 21 Financial
  url: https://century21financial.co.nz/
  main_url: https://century21financial.co.nz/
  description: Website for Century 21's mortgage broker and insurance broker business in New Zealand.
  categories:
    - Real Estate
    - Finance
    - Business
  built_by: Shannon Smith
  built_by_url: https://www.powerboard.co.nz/clients
  featured: false
- title: Base Backpackers
  url: https://www.stayatbase.com/
  main_url: https://www.stayatbase.com/
  description: Base Backpackers is one of Australasia's biggest youth adventure tourism brands. They are super stoked to have one of the fastest websites in the tourism industry.
  categories:
    - Travel
    - Business
  built_by: Shannon Smith
  built_by_url: https://www.powerboard.co.nz/clients
  featured: false
- title: Wealthsimple
  url: https://www.wealthsimple.com/
  main_url: https://www.wealthsimple.com/en-us/
  description: >
    The simple way to grow your money like the world's most sophisticated investors. Zero-maintenance portfolios, expert advisors and low fees.
  categories:
    - App
    - Business
    - Finance
  featured: false
- title: To Be Created
  description: >
    tbc is a London based styling agency that champions a modernised minimal aesthetic for both personal clients and brands.
  main_url: https://to-be-created.com
  url: https://to-be-created.com
  categories:
    - Web Development
    - Agency
    - Portfolio
    - Freelance
  built_by: Sam Goddard
  built_by_url: https://samgoddard.dev/
- title: Kosmos Platform
  main_url: https://kosmosplatform.com
  url: https://kosmosplatform.com
  description: >
    Explore the Kosmos - A new world is here, where every clinician now has the ability to improve cardiothoracic and abdominal assessment, in just a few minutes.
  categories:
    - Marketing
    - Science
    - Video
    - Landing Page
    - Healthcare
    - Technology
  built_by: Bryce Benson via Turnstyle Studio
  built_by_url: https://github.com/brycebenson
- title: B-Engaged
  url: https://b-engaged.se/
  main_url: https://b-engaged.se/
  description: >
    B-Engaged gives a clear picture of the organization and helps you implement the measures that makes difference for the employees. The results of our employee surveys are easily transformed into concrete improvement measures using AI technology.
  categories:
    - Business
    - Human Resources
  featured: false
- title: Rollbar
  url: https://rollbar.com/
  main_url: https://rollbar.com/
  description: >
    Rollbar automates error monitoring and triaging, so developers can fix errors that matter within minutes, and build software quickly and painlessly.
  categories:
    - Programming
    - Web Development
  featured: false
- title: EQX
  url: https://digitalexperience.equinox.com/
  main_url: https://digitalexperience.equinox.com/
  description: >
    The Equinox app, personalized to unlock your full potential.
  categories:
    - Sports
    - App
  featured: false
- title: WagWalking
  url: https://wagwalking.com/
  main_url: https://wagwalking.com/
  description: >
    Paws on the move
  categories:
    - App
  featured: false
- title: FirstBorn
  url: https://www.firstborn.com/
  main_url: https://www.firstborn.com/
  description: >
    We shape modern brands for a connected future.
  categories:
    - Agency
    - Design
- title: Pix4D
  url: https://www.pix4d.com
  main_url: https://www.pix4d.com
  description: >
    A unique suite of photogrammetry software for drone mapping. Capture images with our app, process on desktop or cloud and create maps and 3D models.
  categories:
    - Business
    - Productivity
    - Technology
  featured: false
- title: Bakken & Bæck
  url: https://bakkenbaeck.com
  main_url: https://bakkenbaeck.com
  description: >
    We’re Bakken & Bæck, a digital studio based in Oslo, Bonn and Amsterdam. Ambitious companies call us when they need an experienced team that can transform interesting ideas into powerful products.
  categories:
    - Agency
    - Design
    - Technology
  featured: false
- title: Figma Config
  url: https://config.figma.com/
  main_url: https://config.figma.com/
  description: A one-day conference where Figma users come together to learn from each other.
  categories:
    - Conference
    - Design
    - Event
    - Community
    - Learning
  built_by: Corey Ward
  built_by_url: http://www.coreyward.me/
  featured: false
- title: Anurag Hazra's Portfolio
  url: https://anuraghazra.github.io/
  main_url: https://anuraghazra.github.io/
  source_url: https://github.com/anuraghazra/anuraghazra.github.io
  description: >
    Anurag Hazra's portfolio & personal blog, Creative FrontEnd web developer from india.
  categories:
    - Portfolio
    - Blog
    - Open Source
    - JavaScript
  built_by: Anurag Hazra
  built_by_url: https://github.com/anuraghazra
- title: VeganWorks
  url: https://veganworks.com/
  main_url: https://veganworks.com/
  description: We make delicious vegan snack boxes.
  categories:
    - Food
- title: codesundar
  url: https://codesundar.com
  main_url: https://codesundar.com
  description: >
    Learn PhoneGap, Ionic, Flutter
  categories:
    - Education
    - Technology
    - Web Development
    - Blog
  built_by: codesundar
  built_by_url: https://codesundar.com
  featured: false
- title: Nordic Microfinance Initiative
  url: https://www.nmimicro.no/
  main_url: https://www.nmimicro.no/
  description: Nordic Microfinance Initiative's (NMI) vision is to contribute to the empowerment of poor people in developing countries and to the creation of jobs and wealth on a sustainable basis.
  featured: false
  categories:
    - Finance
    - Business
  built_by: Othermachines
  built_by_url: https://othermachines.com
- title: Subscribe Pro Documentation
  url: https://docs.subscribepro.com/
  main_url: https://docs.subscribepro.com/
  description: >
    Subscribe Pro is a subscription commerce solution that enables brands to quickly add subscription commerce models such as box, subscribe-and-save, autoship and similar to their existing e-commerce websites.
  categories:
    - Documentation
    - E-commerce
    - API
    - Technology
    - Web Development
  built_by: Subscribe Pro
  built_by_url: https://www.subscribepro.com/
- title: Software.com
  main_url: https://www.software.com
  url: https://www.software.com
  description: Our data platform helps developers learn from their data, increase productivity, and code smarter.
  categories:
    - Data
    - Productivity
    - Programming
  built_by: Brett Stevens, Joshua Cheng, Geoff Stevens
  built_by_url: https://github.com/swdotcom/
  featured: false
- title: WTL Studio Website Builder
  main_url: https://wtlstudio.com/
  url: https://wtlstudio.com/
  description: >
    Cloud-based, SEO focused website builder - helping local businesses and startups reach audiences faster.
  featured: false
  categories:
    - E-commerce
    - SEO
    - Business
- title: ToolsDB
  main_url: https://toolsdb.dev
  url: https://toolsdb.dev
  description: List of tools for better software development.
  featured: false
  categories:
    - Technology
    - Web Development
    - Programming
    - Productivity
- title: Eastman Strings
  url: https://www.eastmanstrings.com
  main_url: https://www.eastmanstrings.com
  description: >
    Site was built using GatsbyJS, Cosmic CMS, and Netlify.
  categories:
    - Business
    - Music
  built_by: Tekhaus
  built_by_url: https://www.tekha.us
  featured: false
- title: Lesley Lai
  main_url: https://lesleylai.info
  url: https://lesleylai.info
  source_url: https://github.com/LesleyLai/blog
  description: >
    lesleylai.info is the personal website of Lesley Lai, where he talks mainly about C++ and Computer Graphics.
  categories:
    - Blog
    - Open Source
    - Portfolio
    - Programming
    - Technology
  built_by: Lesley Lai
  built_by_url: https://github.com/LesleyLai
  featured: false
- title: Whipstitch Webwork
  url: https://www.whipstitchwebwork.com
  main_url: https://www.whipstitchwebwork.com
  description: >
    Websites for smart people.
  categories:
    - Agency
    - Web Development
  built_by: Matthew Russell
  featured: false
- title: Vandré Leal
  main_url: https://vandreleal.github.io
  url: https://vandreleal.github.io
  source_url: https://github.com/vandreleal/vandreleal.github.io
  description: >
    Portfolio of Vandré Leal.
  categories:
    - Portfolio
    - Web Development
  built_by: Vandré Leal
  built_by_url: https://vandreleal.github.io
  featured: false
- title: Tarokenlog
  url: https://taroken.dev/
  main_url: https://taroken.dev/
  description: >
    Blog and Gallery
  categories:
    - Blog
    - Portfolio
    - Web Development
    - Photography
  built_by: Kentaro Koga
  built_by_url: https://twitter.com/kentaro_koga
  featured: false
- title: OwlyPixel Blog
  main_url: https://owlypixel.com
  url: https://owlypixel.com
  description: >
    Notes and tutorials on coding, web development, design and other stuff.
  categories:
    - Web Development
    - Blog
    - Education
  built_by: Owlypixel
  built_by_url: https://twitter.com/owlypixel
  featured: false
- title: talkoverflow
  main_url: https://talkoverflow.com
  url: https://talkoverflow.com
  description: Blog on software engineering built with Gatsby themes and theme-ui
  categories:
    - Blog
    - Web Development
    - Technology
  built_by: Patryk Jeziorowski
  built_by_url: https://twitter.com/pjeziorowski
- title: HISTORYTalks
  main_url: https://www.history-talks.com/
  url: https://www.history-talks.com/
  description: Built using Gatsby, JSS and Contentful
  categories:
    - Conference
    - Media
  built_by: A+E Networks
  built_by_url: https://www.aenetworks.com/
- title: HISTORYCon
  main_url: https://www.historycon.com/
  url: https://www.historycon.com/
  description: Built using Gatsby, JSS and Contentful
  categories:
    - Conference
    - Media
  built_by: A+E Networks
  built_by_url: https://www.aenetworks.com/
- title: Kölliker Immobilien
  url: https://koelliker-immobilien.ch/
  main_url: https://koelliker-immobilien.ch/
  description: >
    Built using Gatsby, Netlify and Contentful
  categories:
    - Real Estate
    - Marketing
  built_by: Matthias Gemperli
  built_by_url: https://matthiasgemperli.ch
- title: Lessmess Agency website
  url: https://lessmess.agency/
  main_url: https://lessmess.agency/
  description: >
    Website of Lessmess Agency
  categories:
    - Agency
    - Web Development
  built_by: Ilya Lesik
  built_by_url: https://github.com/ilyalesik
- title: Ezekiel Ekunola Portfolio
  main_url: http://ezekielekunola.com/
  url: http://ezekielekunola.com/
  description: Built using Gatsby, Styled-Components
  categories:
    - Web Development
    - Portfolio
  built_by: Ezekiel Ekunola
  built_by_url: https://github.com/easybuoy/
  featured: false
- title: Gearbox Development
  main_url: https://gearboxbuilt.com
  url: https://gearboxbuilt.com/?no-load-in
  description: >
    Gearbox is a performance website development & optimization company based out of Canada. Built using Gatsby/WordPress.
  categories:
    - Agency
    - Web Development
    - WordPress
    - Portfolio
    - Programming
    - Technology
    - Business
  built_by: Gearbox Development
  built_by_url: https://gearboxbuilt.com
  featured: false
- title: UXWorks
  main_url: https://uxworks.org
  url: https://uxworks.org
  description: Built with Gatsby, Netlify and Markdown
  categories:
    - Web Development
    - Blog
  built_by: Amrish Kushwaha
  built_by_url: https://github.com/isamrish
  featured: false
- title: Jarod Peachey
  main_url: https://jarodpeachey.netlify.app
  url: https://jarodpeachey.netlify.app
  source_url: https://github.com/jarodpeachey/portfolio
  description: >
    Jarod Peachey is a front-end developer focused on building modern and fast websites for everyone.
  categories:
    - Blog
    - JavaScript
    - Mobile Development
    - Portfolio
  built_by: Jarod Peachey
  built_by_url: https://github.com/jarodpeachey
  featured: false
- title: Thomas Maximini
  main_url: https://www.thomasmaximini.com/
  url: https://www.thomasmaximini.com/
  source_url: https://github.com/tmaximini/maxi.io
  description: >
    Thomas Maximini is a full stack web developer from Germany
  categories:
    - Blog
    - JavaScript
    - Photography
    - Portfolio
    - Web Development
  built_by: Thomas Maximini
  built_by_url: https://github.com/tmaximini
  featured: false
- title: Aretha Iskandar
  main_url: https://arethaiskandar.com/
  url: https://arethaiskandar.com/
  source_url: https://github.com/tmaximini/arethaiskandar.com
  description: >
    Aretha Iskandar is a Jazz and Soul Singer / Songwriter from Paris
  categories:
    - Music
  built_by: Thomas Maximini
  built_by_url: https://github.com/tmaximini
  featured: false
- title: Harshil Shah
  url: https://harshil.net
  main_url: https://harshil.net
  description: >
    Harshil Shah is an iOS engineer from Mumbai, India
  categories:
    - Blog
    - Mobile Development
  built_by: Harshil Shah
  built_by_url: https://twitter.com/_HarshilShah
  featured: false
- title: Code Examples
  url: https://codeexamples.dev/
  main_url: https://codeexamples.dev/
  description: >
    Examples about various programming languages like JavaScript, Python, Rust, Angular, React, Vue.js etc.
  categories:
    - Blog
    - Education
    - Programming
    - Web Development
  built_by: Sai gowtham
  built_by_url: https://twitter.com/saigowthamr
  featured: false
- title: Samir Mujanovic
  main_url: https://www.samirmujanovic.com/
  url: https://www.samirmujanovic.com/
  description: >
    I'm a Frontend Developer with 3 years of experience. I describe myself as a developer who loves coding, open-source and web platform.
  categories:
    - Portfolio
    - Web Development
    - Design
  built_by: Samir Mujanovic
  built_by_url: https://github.com/sameerrM
- title: Yearlyglot - Fluent Every Year
  url: https://www.yearlyglot.com/blog
  main_url: https://www.yearlyglot.com
  description: >
    A popular blog on languages, second language acquisition and polyglottery.
  categories:
    - Blog
    - Education
    - Learning
    - Travel
  built_by: Donovan Nagel
  built_by_url: https://www.donovannagel.com
  featured: false
- title: 8fit.com
  url: https://8fit.com/
  main_url: https://8fit.com/
  description: >
    Get personalized workouts, custom meal plans, and nutrition guidance, right in the palm of your hand. Prioritize progress over perfection with the 8fit app!
  categories:
    - App
    - Food
    - Sports
  featured: false
- title: Dispel - Remote Access for Industrial Control Systems
  url: https://dispel.io
  main_url: https://dispel.io
  description: >
    Dispel provides secure, moving target defense networks through which your teams can remotely access industrial control systems in seconds, replacing static-defense products that take 5 to 15 minutes to work through.
  categories:
    - Business
    - Technology
    - Security
  built_by: Anton Aberg
  built_by_url: https://github.com/aaaberg
  featured: false
- title: Geothermal Heat Pump DIY Project
  url: https://diyheatpump.net/
  main_url: https://diyheatpump.net/
  description: Personal project by Yuriy Logvin that demonstrates how you can switch to heating with electricity at a minimal cost. The goal here is to show that everyone can build a geothermal heat pump and start saving money.
  categories:
    - Blog
    - Education
    - Technology
  built_by: Yuriy Logvin
  built_by_url: https://powerwatcher.net
- title: Catalyst Network - Cryptocurrency
  url: https://www.cryptocatalyst.net/
  main_url: https://www.cryptocatalyst.net/
  source_url: https://github.com/n8tb1t/gatsby-starter-cryptocurrency
  description: >
    An All-in-One solution for Modern Transactions.
  categories:
    - Business
    - Technology
  built_by: n8tb1t
  built_by_url: https://github.com/n8tb1t/
  featured: false
- title: SaoBear's-Blog
  main_url: https://saobear.xyz/
  url: https://saobear.xyz/
  source_url: https://github.com/PiccoloYu/SaoBear-is-Blog
  featured: false
  categories:
    - Blog
    - Web Development
- title: Rumaan Khalander - Portfolio
  url: https://rumaan.tech/
  main_url: https://rumaan.tech/
  description: >
    Rumaan Khalander is a Full-Stack Dev from Bengaluru who loves to develop for mobile and web.
  categories:
    - Portfolio
  built_by: rumaan
  built_by_url: https://github.com/rumaan/
  featured: false
- title: DigiGov
  main_url: https://digigov.grnet.gr/
  url: https://digigov.grnet.gr/
  description: >
    DigiGov is an initiative for the Digital Transformation of the Greek Public Sector
  categories:
    - Government
  built_by: GRNET
  built_by_url: https://grnet.gr/
  featured: false
- title: Zeek Interactive
  main_url: https://zeek.com
  url: https://zeek.com
  description: >
    Business site for Zeek Interactive. Using WordPress as a data store via the WPGraphQL plugin.
  categories:
    - Blog
    - Web Development
    - Mobile Development
    - WordPress
    - Agency
    - Business
  built_by: Zeek Interactive
  built_by_url: https://zeek.com
  featured: false
- title: Bare Advertising & Communications
  url: https://bare.ca/
  main_url: https://bare.ca/
  description: >
    Bare is a full-service branding and production agency in Vancouver BC with deep experience in digital/traditional communications and strategy. We specialize in building headless WordPress sites with Gatsby.
  categories:
    - WordPress
    - Agency
    - Business
  built_by: Bare Advertising & Communications
  built_by_url: https://www.bare.ca/
  featured: false
- title: The Decking Superstore
  url: https://www.thedeckingsuperstore.com/
  main_url: https://www.thedeckingsuperstore.com/
  description: >
    One of Northern California's largest outdoor decking and siding providers.
  categories:
    - WordPress
    - Business
  built_by: Bare Advertising & Communications
  built_by_url: https://www.bare.ca/
  featured: false
- title: Precision Cedar Products
  url: https://www.precisioncedar.com/
  main_url: https://www.precisioncedar.com/
  description: >
    Western Red Cedar Distributor in Vancouver Canada.
  categories:
    - WordPress
    - Business
  built_by: Bare Advertising & Communications
  built_by_url: https://www.bare.ca/
  featured: false
- title: Circle Restoration
  url: https://www.circlerestoration.com/
  main_url: https://www.circlerestoration.com/
  description: >
    Restoration Services Provider in Vancouver Canada.
  categories:
    - WordPress
    - Business
  built_by: Bare Advertising & Communications
  built_by_url: https://www.bare.ca/
  featured: false
- title: ALS Rally
  url: https://www.alsrally.com/
  main_url: https://www.alsrally.com/
  description: >
    Non profit fundraiser for ALS Research.
  categories:
    - WordPress
    - Nonprofit
    - Event
  built_by: Bare Advertising & Communications
  built_by_url: https://www.bare.ca/
  featured: false
- title: Vancouver Welsh Men's Choir
  url: https://vancouverchoir.ca/
  main_url: https://vancouverchoir.ca/
  description: >
    Vancouver Welsh Men's Choir website for upcoming shows, ticket purchases and online merchandise.
  categories:
    - WordPress
    - Entertainment
    - Event
    - E-commerce
  built_by: Bare Advertising & Communications
  built_by_url: https://www.bare.ca/
  featured: false
- title: Paul Scanlon - Blog
  main_url: https://paulie.dev/
  url: https://paulie.dev/
  source_url: https://github.com/PaulieScanlon/paulie-dev-2019
  description: >
    I'm a React UI developer / UX Engineer. React, GatsbyJs, JavaScript, TypeScript/Flow, StyledComponents, Storybook, TDD (Jest/Enzyme) and a tiny bit of Node.js.
  categories:
    - Blog
    - Web Development
  built_by: Paul Scanlon
  built_by_url: http://www.pauliescanlon.io
  featured: false
- title: EF Design
  main_url: https://ef.design
  url: https://ef.design
  description: >
    Home of everything creative, digital and brand at EF.
  featured: false
  categories:
    - Marketing
    - Design
  built_by: João Matos (Global Creative Studio - Education First)
- title: Codica
  main_url: https://www.codica.com/
  url: https://www.codica.com/
  description: >
    We help startups and established brands with JAMStack, Progressive Web Apps and Marketplaces development.
  categories:
    - Agency
    - Web Development
  built_by: Codica
  built_by_url: https://www.codica.com/
- title: Bhavani Ravi's Portfolio
  url: https://bhavaniravi.com
  main_url: https://bhavaniravi.com
  description: >
    Showcase of Bhavani Ravi's skillset and blogs
  categories:
    - Blog
    - Portfolio
  built_by: Bhavani Ravi
  built_by_url: https://twitter.com/geeky_bhavani
- title: Kotoriyama
  main_url: https://kotoriyama.com/
  url: https://kotoriyama.com/
  description: >
    Japanese Indie Game Creator.
  featured: false
  categories:
    - App
    - Entertainment
    - Mobile Development
  built_by: Motoyoshi Shiine (Kotoriyama)
- title: PWA Shields
  url: https://www.pwa-shields.com
  main_url: https://www.pwa-shields.com
  source_url: https://github.com/richardtaylordawson/pwa-shields
  description: >
    Personalize your app's README with custom, fun, PWA shields in SVG
  categories:
    - Documentation
    - App
    - API
  built_by: Richard Taylor Dawson
  built_by_url: https://richardtaylordawson.com
- title: Zatsuzen
  url: https://zatsuzen.com
  main_url: https://zatsuzen.com
  description: >
    Web developer's portfolio
  categories:
    - Portfolio
  built_by: Akane
  built_by_url: https://twitter.com/akanewz
  featured: false
- title: Reeemoter
  description: >-
    Join thousands of developers from everywhere and access to job
    offers from hundreds of companies worldwide right
    at your inbox for free.
  main_url: https://reeemoter.com/
  url: https://reeemoter.com/
  featured: false
  categories:
    - Technology
    - Web Development
  built_by: Ramón Chancay
  built_by_url: https://ramonchancay.me/
- title: Ananya Neogi
  main_url: https://ananyaneogi.com
  url: https://ananyaneogi.com
  description: >
    Showcases Ananya's work as a frontend developer and comprises of a collection of written articles on web development, programming and, user experience.
  categories:
    - Portfolio
    - Blog
  built_by: Ananya Neogi
  built_by_url: https://ananyaneogi.com
- title: webman.pro
  main_url: https://webman.pro/
  url: https://webman.pro/
  description: >
    webman.pro is an awesome portfolio and technical blog where
    professional Front End engineer Dmytro Chumak shares his thoughts
    and experience to inspire other developers.
  featured: false
  categories:
    - Blog
    - Web Development
    - JavaScript
  built_by: Dmytro Chumak
  built_by_url: https://github.com/wwwebman
- title: borderless
  url: https://junhobaik.github.io
  main_url: https://junhobaik.github.io
  source_url: https://github.com/junhobaik/junhobaik.github.io/tree/develop
  description: >
    Junho Baik's Development Blog
  categories:
    - Blog
    - Web Development
  built_by: Junho Baik
  built_by_url: https://github.com/junhobaik
  featured: false
- title: React Resume Generator
  main_url: https://nimahkh.github.io/nima_habibkhoda
  url: https://nimahkh.github.io/nima_habibkhoda
  source_url: https://github.com/nimahkh/resume_generator
  description: >
    The resume generator is a project to create your own resume web page easily with Gatsby.
  categories:
    - Portfolio
  built_by: Nima Habibkhoda
  featured: false
- title: Thomas Wang's Blog
  main_url: https://www.thomaswang.io
  url: https://www.thomaswang.io
  description: >-
    Technical blog by Thomas Wang
  built_by: Thomas Wang
  built_by_url: https://github.com/thomaswang
  featured: false
  categories:
    - Blog
    - Web Development
- title: The Rebigulator
  main_url: https://www.rebigulator.org/
  source_url: https://github.com/Me4502/Rebigulator/
  url: https://rebigulator.org/
  description: A quote-based via game powered by Frinkiac
  built_by: Matthew Miller
  built_by_url: https://matthewmiller.dev/
  featured: false
  categories:
    - Open Source
    - Entertainment
    - App
- title: madewithlove
  main_url: https://madewithlove.com
  url: https://madewithlove.com
  description: >-
    We build digital products and create the teams around them. We can help with software engineering, product management, managing technical teams, audits and technical consulting.
  built_by: madewithlove
  built_by_url: https://madewithlove.com
  featured: false
  categories:
    - Web Development
    - Blog
    - Agency
    - Business
- title: Sprucehill
  url: https://sprucehill.ca/
  main_url: https://sprucehill.ca/
  description: >
    Sprucehill is a North Vancouver based custom home builder and renovator.
  categories:
    - WordPress
    - Business
  built_by: Bare Advertising & Communications
  built_by_url: https://www.bare.ca/
  featured: false
- title: Nathaniel Ryan Mathew
  url: https://nathanielmathew.me
  main_url: https://nathanielmathew.me
  source_url: https://github.com/nathanielmathew/MyPortfolio
  description: >
    A personal online Portfolio built using GatsbyJS, that showcases Achievements, Projects and Additional information.
  categories:
    - Portfolio
    - Open Source
    - Blog
  built_by: Nathaniel Ryan Mathew
  built_by_url: https://github.com/nathanielmathew
  featured: false
- title: Kanazawa.js Community Page
  main_url: https://kanazawajs.now.sh/
  url: https://kanazawajs.now.sh/
  source_url: https://github.com/kanazawa-js/community-page
  description: >
    Kanazawa.js is a local community for the JSer around Kanazawa to share knowledge about JavaScript.
  categories:
    - Community
    - Programming
    - Web Development
  built_by: Kanazawa.js
  built_by_url: https://twitter.com/knzw_js
  featured: false
- title: monica*dev
  url: https://www.aboutmonica.com/
  main_url: https://www.aboutmonica.com/
  description: >
    Personal site for Monica Powell, a software engineer who is passionate about making open-source more accessible and building community, online & offline.
  categories:
    - Web Development
    - Blog
    - Programming
    - Portfolio
  built_by: Monica Powell
  built_by_url: https://www.aboutmonica.com/
  featured: false
- title: Shivam Sinha
  url: https://www.helloshivam.com/
  main_url: https://www.helloshivam.com/
  description: >
    Portfolio of Shivam Sinha, Graphic Designer and Creative Coder based in New York.
  categories:
    - Portfolio
  built_by: Shivam Sinha
  built_by_url: https://www.helloshivam.com/
  featured: false
- title: Brianna Sharpe - Writer
  main_url: https://www.briannasharpe.com/
  url: https://www.briannasharpe.com/
  source_url: https://github.com/ehowey/briannasharpe
  description: >
    Brianna Sharpe is an Alberta, Canada based freelance writer and journalist focused on health, LGBTQ2S+, parenting, and the environment.
  categories:
    - Portfolio
    - Media
  built_by: Eric Howey
  built_by_url: https://www.erichowey.dev/
  featured: false
- title: Eric Howey Web Development
  main_url: https://www.erichowey.dev/
  url: https://www.erichowey.dev/
  source_url: https://github.com/ehowey/erichoweydev
  description: >
    Personal website and blog for Eric Howey. I am a freelance web developer based in Alberta, Canada specializing in Gatsby, React, WordPress and Theme-UI.
  categories:
    - Portfolio
    - Web Development
    - Freelance
    - Blog
  built_by: Eric Howey
  built_by_url: https://www.erichowey.dev/
- title: Solfej Chord Search
  url: https://www.solfej.io/chords
  main_url: https://www.solfej.io/chords
  description: >
    Solfej Chord Search helps you master every chord imaginable. It shows you notes, intervals, guitar and piano fingerings for 1000s of chords.
  categories:
    - Education
    - Music
  built_by: Shayan Javadi
  built_by_url: https://www.instagram.com/shawnjavadi/
- title: a+ Saúde
  url: https://www.amaissaude.com.br/sp/
  main_url: https://www.amaissaude.com.br/sp/
  description: >
    An even better experience in using health services.
  categories:
    - Healthcare
    - Marketing
    - Blog
  built_by: Grupo Fleury
  built_by_url: http://www.grupofleury.com.br/
  featured: false
- title: Mallikarjun Katakol Photography
  main_url: https://mallik.in
  url: https://mallik.in
  built_by: Arvind Kumar
  built_by_url: https://arvind.io/
  description: >
    Mallikarjun Katakol is an Advertising, Architecture, Editorial, Fashion and Lifestyle Photographer based in Bangalore, India.
    Shoots Corporate & Business headshots, Portfolios for Models and Actors, Documents Projects for Architects, Fashion & Interior Designers
  featured: false
  categories:
    - Gallery
    - Photography
    - Portfolio
- title: gatsby-animate-blog
  url: https://gatsby-animate-blog.luffyzh.now.sh/
  main_url: https://gatsby-animate-blog.luffyzh.now.sh/home
  source_url: https://github.com/luffyZh/gatsby-animate-blog
  description: >
    A simple && cool blog site starter kit by Gatsby.
  categories:
    - Blog
    - Open Source
    - Web Development
  built_by: luffyZh
  built_by_url: https://github.com/luffyZh
  featured: false
- title: LBI Financial
  main_url: https://lbifinancial.com/
  url: https://lbifinancial.com/
  description: >
    We help individuals and businesses with life insurance, disability, long-term care and annuities.
  categories:
    - Business
    - Consulting
    - Finance
  built_by: Pagepro
  built_by_url: https://pagepro.co
  featured: false
- title: GIS-Netzwerk
  url: https://www.gis-netzwerk.com/
  main_url: https://www.gis-netzwerk.com/
  description: >
    Multilingual (i18n) Blog with different URLs for categories, tags and posts depending on the language.
  categories:
    - Blog
    - Data
    - Technology
  built_by: Max Dietrich
  built_by_url: https://www.gis-netzwerk.com/
  featured: false
- title: Krishna Gopinath
  main_url: https://krishnagopinath.me
  url: https://krishnagopinath.me
  source_url: https://github.com/krishnagopinath/website
  description: >
    Website of Krishna Gopinath, software engineer and budding teacher.
  categories:
    - Portfolio
  built_by: Krishna Gopinath
  built_by_url: https://twitter.com/krishwader
  featured: false
- title: Curology
  main_url: https://curology.com
  url: https://curology.com
  description: >
    Curology's mission is to make effective skincare accessible to everyone. We provide customized prescription skincare for our acne and anti-aging patients.
  categories:
    - Healthcare
    - Community
    - Landing Page
  built_by: Curology
  built_by_url: https://curology.com
- title: labelmake.jp
  main_url: https://labelmake.jp/
  url: https://labelmake.jp/
  description: >
    Web Application of Variable Data Printing and Blog.
  categories:
    - App
    - Data
    - Blog
  built_by: hand-dot
  built_by_url: https://twitter.com/hand_dot
  featured: false
- title: Personal website of Maarten Afink
  main_url: https://www.maarten.im/
  url: https://www.maarten.im/
  source_url: https://github.com/maartenafink/personal-website
  description: >
    Personal website of Maarten Afink, digital product designer.
  categories:
    - Portfolio
    - Open Source
    - Blog
    - Music
    - Design
- title: Adam Bowen
  main_url: https://adamcbowen.com/
  url: https://adamcbowen.com/
  source_url: https://github.com/bowenac/my-website
  description: >
    Personal website for Adam Bowen. I am a freelance web developer based in Tacoma, WA specializing in WordPress, Craft CMS, plus a lot more and recently fell in love with Gatsby.
  categories:
    - Portfolio
    - Web Development
    - Freelance
  built_by: Adam Bowen
  built_by_url: https://adamcbowen.com
  featured: false
- title: tqCoders
  main_url: https://tqcoders.com
  url: https://tqcoders.com
  description: >
    tqCoders is a software development company that focuses on the development of the most advanced websites and mobile apps. We use the most advanced technologies to make websites blazing fast, SEO-friendly and responsive for each screen resolution.
  categories:
    - Web Development
    - Mobile Development
    - SEO
    - Design
    - Programming
    - Technology
    - Business
  built_by: tqCoders
  built_by_url: https://tqcoders.com
  featured: false
- title: ErudiCAT
  main_url: https://www.erudicat.com
  url: https://www.erudicat.com
  description: >
    ErudiCAT is an educational platform created to help PMP certification candidates to prepare for the exam. There are 1k+ sample questions and PMP Exam Simulator. Upon completion, there are statistics and performance chart available. Performance reports are saved in users' accounts and may be used later to review questions. The PMP Exam Simulator has a unique feature of Time Acceleration. It makes the Mock Exam even tougher and makes training even more advanced.
  categories:
    - Education
    - Web Development
    - Learning
  built_by: tqCoders
  built_by_url: https://tqcoders.com
  featured: false
- title: Qri.io Website and Docs
  main_url: https://qri.io
  url: https://qri.io/docs
  source_url: https://github.com/qri-io/website
  description: >
    Website and Documentation for Qri, an open source version control system for datasets
  categories:
    - Open Source
    - Community
    - Data
    - Technology
  built_by: Qri, Inc.
  built_by_url: https://qri.io
  featured: false
- title: Jellypepper
  main_url: https://jellypepper.com/
  url: https://jellypepper.com/
  description: >
    Award-winning creative studio for disrupters. We design and build beautiful brands, apps, websites and videos for startups and tech companies.
  categories:
    - Portfolio
    - Agency
  built_by: Jellypepper
  built_by_url: https://jellypepper.com/
- title: Miyamado Jinja
  main_url: https://www.miyamadojinja.com
  url: https://www.miyamadojinja.com
  source_url: https://github.com/mnishiguchi/miyamadojinja
  description: >
    Miyamado Jinja is a Japanese Shinto Shrine in Yokkaichi, Mie, Japan.
  categories:
    - Nonprofit
    - Travel
  built_by: mnishiguchi
  built_by_url: https://mnishiguchi.com
  featured: false
- title: Hear This Idea
  main_url: https://hearthisidea.com
  url: https://hearthisidea.com/episodes/victoria
  source_url: https://github.com/finmoorhouse/podcast
  description: >
    A podcast showcasing new thinking from top academics.
  categories:
    - Podcast
    - Open Source
  built_by: Fin Moorhouse
  built_by_url: https://finmoorhouse.com
  featured: false
- title: Calisthenics Skills
  main_url: https://www.calisthenicsskills.com
  url: https://www.calisthenicsskills.com
  description: >
    A beautiful fitness progress tracker built on Gatsby.
  categories:
    - Sports
  built_by: Andrico Karoulla
  built_by_url: https://andri.co
  featured: false
- title: AutoloadIT
  main_url: https://autoloadit.com/
  url: https://autoloadit.com/
  description: >
    The world's leading Enterprise Automotive imaging solution
  categories:
    - Business
    - Landing Page
  built_by: Pagepro
  built_by_url: https://pagepro.co
  featured: false
- title: Tools of Golf
  main_url: https://thetoolsofgolf.com/
  url: https://thetoolsofgolf.com//titleist-915-d2-driver
  description: >
    Tools of Golf is a community dedicated to golf nerds and gear heads.
  categories:
    - Sports
    - Data
    - Documentation
  built_by: Peter Hironaka
  built_by_url: https://peterhironaka.com
  featured: false
- title: sung.codes
  main_url: https://sung.codes/
  source_url: https://github.com/dance2die/sung.codes
  url: https://sung.codes/
  description: >
    Blog by Sung M. Kim (a.k.a. dance2die)
  categories:
    - Blog
    - Landing Page
  built_by: Sung M. Kim
  built_by_url: https://github.com/dance2die
  featured: false
- title: Choose Tap
  main_url: https://www.choosetap.com.au/
  url: https://www.choosetap.com.au/
  featured: false
  description: >
    Choose Tap aims to improve the health and wellbeing of communities and the environment by promoting tap water as the best choice of hydration for all Australians.
  built_by: Hardhat
  built_by_url: https://www.hardhat.com.au
  categories:
    - Nonprofit
    - Community
- title: Akash Rajpurohit
  main_url: https://akashwho.codes/
  url: https://akashwho.codes/
  description: >
    Personal portfolio website of Akash Rajpurohit made using Gatsby v2, where I  write short blogs related to software development and share my experiences.
  categories:
    - Portfolio
    - Blog
  built_by: Akash Rajpurohit
  built_by_url: https://github.com/AkashRajpurohit
  featured: false
- title: See Kids Dream
  url: https://seekidsdream.org/
  main_url: https://seekidsdream.org/
  description: >
    A not-for-profit organization dedicated to empower youth with the skills, motivation and confidence.
  categories:
    - Nonprofit
    - Education
    - Learning
  built_by: CapTech Consulting
  built_by_url: https://www.captechconsulting.com/
  featured: false
- title: Locale Central
  url: https://localecentral.io/
  main_url: https://localecentral.io/
  description: >
    Locale Central is a web & mobile data collection app that makes it easy to record accurate data out on the field.
  categories:
    - Technology
  built_by: KiwiSprout
  built_by_url: https://kiwisprout.nz/
  featured: false
- title: Cathy O'Shea
  url: https://cathyoshea.co.nz/
  main_url: https://cathyoshea.co.nz/
  categories:
    - Portfolio
    - Real Estate
  built_by: KiwiSprout
  built_by_url: https://kiwisprout.nz/
  featured: false
- title: DG Recruit
  url: https://dgrecruit.com
  main_url: https://dgrecruit.com
  description: >
    DG Recruit is a NYC recruitment agency
  categories:
    - Agency
    - WordPress
  built_by: Waverly Lab
  built_by_url: https://waverlylab.com
  featured: false
- title: Smile
  url: https://reasontosmile.com
  main_url: https://reasontosmile.com
  description: >
    Smile is an online store for buying CBD products that keep you balanced and happy
  categories:
    - E-commerce
    - WordPress
  built_by: Waverly Lab
  built_by_url: https://waverlylab.com
- title: Bold Oak Design
  url: https://boldoak.design/
  main_url: https://boldoak.design/
  description: >
    A Milwaukee-based web design and development studio.
  categories:
    - Blog
    - Business
    - Freelance
    - Portfolio
    - Programming
    - Technology
    - Web Development
  featured: false
- title: Lydia Rose Eiche
  url: https://lydiaroseeiche.com/
  main_url: https://lydiaroseeiche.com/
  description: >
    Lydia Rose Eiche is a soprano, opera singer, and actress based in Milwaukee.
  categories:
    - Music
    - Portfolio
  built_by: Bold Oak Design
  built_by_url: https://boldoak.design/
  featured: false
- title: Chris Otto
  url: https://chrisotto.dev/
  main_url: https://chrisotto.dev/
  source_url: https://github.com/chrisotto6/chrisottodev
  description: >
    Blog, portfolio and website for Chris Otto.
  categories:
    - Blog
    - JavaScript
    - Landing Page
    - Portfolio
    - Programming
    - Technology
    - Web Development
  built_by: Chris Otto
  built_by_url: https://github.com/chrisotto6
  featured: false
- title: Roboto Studio
  url: https://roboto.studio
  main_url: https://roboto.studio
  description: >
    Faster than a speeding bullet Website Development based in sunny old Nottingham
  categories:
    - Agency
    - Blog
    - Business
    - Design
    - Featured
    - Freelance
    - Web Development
  featured: true
- title: Viraj Chavan | Full Stack Software Engineer
  url: http://virajc.tech
  main_url: http://virajc.tech
  source_url: https://github.com/virajvchavan/portfolio
  description: >
    Portfolio and blog of a full stack software engineer from India
  categories:
    - Portfolio
    - Blog
    - Web Development
  built_by: Viraj V Chavan
  built_by_url: https://twitter.com/VirajVChavan
  featured: false
- title: Nexweave
  url: https://www.nexweave.com
  main_url: https://www.nexweave.com
  description: >
    Nexweave is a SaaS platform built by a team of experienced product, design & technology professionals in India. Nexweave allows brands to create personalized & interactive video experiences at scale. We would love for our site to be featured at the gatsby showcase since we have long been appreciating the flexibility and speed of the sites we have created using the same.
  categories:
    - Video
    - API
    - User Experience
    - Marketing
    - Design
    - Data
    - Technology
    - Media
    - Consulting
  built_by: Kashaf S
  built_by_url: https://www.linkedin.com/in/kashaf-shaikh-925117178
  featured: false
- title: Daniel Balloch
  url: https://danielballoch.com
  main_url: https://danielballoch.com
  source_url: https://github.com/danielballoch/danielballoch
  description: >
    Hey, I'm Daniel and this is my portfolio site. Made with Gatsby, React, GraphQL, Styled Emotion & Netlify. Install & local host instructions: 1. git clone https://github.com/danielballoch/danielballoch.git 2. npm install. 3. gatsby develop. Keep in mind I'm still learning myself, so these may not be best practises. If anyone's curious as to how something works flick me a message or if you have advice for me I'd love to hear it, otherwise happy coding!
  categories:
    - Portfolio
    - Business
    - Design
    - Freelance
    - Web Development
  built_by: Daniel Balloch
  built_by_url: https://danielballoch.com
- title: The Rift Metz
  url: http://theriftmetz.com/
  main_url: http://theriftmetz.com/
  description: >
    The Rift is a gaming bar based in Metz (France).
  categories:
    - Landing Page
    - Entertainment
    - Design
    - Blog
    - Food
  built_by: Hugo Torzuoli
  built_by_url: https://github.com/HZooly
  featured: false
- title: Built with Workers
  url: https://workers.cloudflare.com/built-with/
  main_url: https://workers.cloudflare.com/built-with/
  description: >
    Showcasing websites & projects built with Cloudflare Workers
  categories:
    - Portfolio
    - JavaScript
    - Web Development
  built_by: Workers who work at Cloudflare
  built_by_url: https://github.com/cloudflare/built-with-workers/graphs/contributors
- title: WebAnaya Solutions
  url: https://www.webanaya.com
  main_url: https://www.webanaya.com
  description: >
    Full Stack Web Solutions Provider.
  categories:
    - Agency
    - Web Development
    - API
    - Blog
  built_by: Durgesh Gupta
  built_by_url: https://durgeshgupta.com
  featured: false
- title: Artem Sapegin’s Blog
  description: >
    Blog of a Berlin based coffee first frontend engineer who works at Omio, makes photos and hangs out with his dogs.
  main_url: https://blog.sapegin.me/
  url: https://blog.sapegin.me/
  source_url: https://github.com/sapegin/blog.sapegin.me
  categories:
    - Blog
    - Open Source
    - Web Development
    - JavaScript
    - Programming
    - Technology
  built_by: Artem Sapegin
  built_by_url: https://github.com/sapegin
- title: adam.ai
  url: https://adam.ai/
  main_url: https://adam.ai/
  description: >
    Are you ready to make your meetings more productive? Our intelligent meeting management tool can help!
  categories:
    - Business
    - Landing Page
    - Productivity
    - Technology
  built_by: Hazem Osama
  built_by_url: https://github.com/hazem3500
  featured: false
- title: Indra Kusuma Profile Page
  url: https://indrakusuma.web.id/me/
  main_url: https://indrakusuma.web.id/me/
  description: >
    Hi! I'm Indra Kusuma. I am an optimistic and type of person of learn by doing who have an interest in Software Engineering, specifically about Web Development.
  categories:
    - Landing Page
    - Blog
  built_by: Indra Kusuma
  built_by_url: https://github.com/idindrakusuma/me
  featured: false
- title: Lukas Horak
  main_url: https://lukashorak.com
  url: https://lukashorak.com
  description: >
    Lukas Horak's personal website. Full stack JavaScript Developer, working in React on front end and Node.js on back end.
  categories:
    - Blog
    - Portfolio
    - Web Development
  built_by: Lukas Horak
  built_by_url: https://github.com/lhorak
  featured: false
- title: Alexandra Thomas
  main_url: https://alexandracthomas.com/
  url: https://alexandracthomas.com/
  description: >
    A portfolio site for Alexandra Thomas, a front-end developer with creative super powers based in Charlotte, NC.
  categories:
    - Portfolio
    - Blog
    - Web Development
  featured: false
- title: Storto Productions
  main_url: https://www.storto-productions.com/
  url: https://www.storto-productions.com/about/
  featured: false
  description: >
    A portfolio site for a video production company based out of Phoenix, AZ.
  categories:
    - Video
    - Blog
    - Portfolio
    - Business
  built_by: Alexandra Thomas
  built_by_url: https://alexandracthomas.com/
- title: Zatsuzen Blog
  url: https://blog.zatsuzen.com
  main_url: https://blog.zatsuzen.com
  description: >
    Web developer's tech blog
  categories:
    - Blog
  built_by: Akane
  built_by_url: https://twitter.com/akanewz
- title: Matthew Mesa
  url: https://matthewmesa.com
  main_url: https://matthewmesa.com
  description: >
    Portfolio website for freelance digital specialist Matthew Mesa.
  categories:
    - Portfolio
  built_by: Matthew Mesa
  built_by_url: https://matthewmesa.com
- title: Taskade
  main_url: https://taskade.com
  url: https://taskade.com
  description: >
    Taskade is the unified workspace for distributed teams. Collaborate and organize in real-time to get things done, faster and smarter.
  categories:
    - App
    - Business
    - Productivity
  built_by: Taskade
  built_by_url: https://github.com/taskade
  featured: false
- title: PWD
  url: https://pwd.com.au
  main_url: https://pwd.com.au
  description: >
    PWD is a full service web marketing, design, and development agency in Perth, Western Australia.
  categories:
    - Blog
    - Portfolio
    - WordPress
    - Business
  built_by: Alex Moon
  built_by_url: https://moonmeister.net
  featured: false
- title: ramonak.io
  url: https://ramonak.io/
  main_url: https://ramonak.io/
  source_url: https://github.com/KaterinaLupacheva/ramonak.io
  description: >
    Tech blog and portfolio site of a full stack web developer Katsiaryna (Kate) Lupachova
  categories:
    - Blog
    - Portfolio
  built_by: Katsiaryna Lupachova
  built_by_url: https://ramonak.io/
  featured: false
- title: React JS Developer
  main_url: https://reacter.dev/
  url: https://reacter.dev/
  featured: false
  categories:
    - App
    - Web Development
    - Web Development
    - Agency
  built_by: App Design
  built_by_url: https://appdesign.dev/
- title: Guillermo Gómez-Peña
  url: https://www.guillermogomezpena.com/
  main_url: https://www.guillermogomezpena.com/
  description: >
    Personal website for the work of Guillermo Gómez-Peña: performance artist, writer, activist, radical pedagogue and artistic director of the performance troupe La Pocha Nostra. Recipient of the MacArthur Fellow, USA Artists Fellow, and a winner of the Bessie, Guggenheim, and American Book awards.
  categories:
    - Portfolio
    - Gallery
  built_by: Aveling Ray
  built_by_url: https://avelingray.com/
  featured: false
- title: Clinka
  url: https://www.clinka.com.au/
  main_url: https://www.clinka.com.au/
  description: >
    B2B website for an Australian manufacturer of environmentally friendly construction materials.
  categories:
    - Business
  built_by: Aveling Ray
  built_by_url: https://avelingray.com/
- title: Chris Vogt's Blog
  main_url: https://www.chrisvogt.me
  url: https://www.chrisvogt.me
  source_url: https://github.com/chrisvogt/gatsby-theme-private-sphere
  description: >-
    Personal blog of Chris Vogt, a software developer in San Francisco. Showcases
    my latest activity on Instagram, Goodreads, and Spotify using original widgets.
  categories:
    - Blog
    - Open Source
    - Photography
    - Portfolio
  built_by: Chris Vogt
  built_by_url: https://github.com/chrisvogt
- title: Trolley Travel
  main_url: http://trolleytravel.org/
  url: http://trolleytravel.org/
  description: >
    Travel blog website to give tips and informations for many destinations, built with Novella theme
  categories:
    - Blog
    - Travel
  built_by: Pierre Beard
  built_by_url: https://github.com/PBRT
  featured: false
- title: Playlist Detective
  main_url: https://www.playlistdetective.com/
  url: https://www.playlistdetective.com/
  source_url: https://github.com/bobylito/playlistFinder
  description: >
    Playlist Detective is an attempt to ease music discovery with playlists. Back in the days, people were sharing mixtapes - some songs we knew and others we didn't, therefore expanding our musical horizons.

    Playlists are the same, and playlist detective lets you search for songs or artists you like in order to stumble on your new favorite songs.

    It uses Algolia for the search.
  categories:
    - Media
    - Music
  built_by: Alexandre Valsamou-Stanislawski
  built_by_url: https://www.noima.xyz
- title: ProjectManager.tools
  main_url: https://projectmanager.tools/
  url: https://projectmanager.tools/
  featured: false
  categories:
    - App
    - Web Development
    - Design
    - Agency
  built_by: App Design
  built_by_url: https://appdesign.dev/
- title: 1902 Software
  url: https://1902software.com/
  main_url: https://1902software.com/
  description: >
    We are an IT company that specializes in e-commerce and website development on different platforms such as Magento, WordPress, and Umbraco. We are also known for custom software development, web design and mobile app solutions for iOS and Android.
  categories:
    - E-commerce
    - Web Development
    - Programming
    - Mobile Development
    - WordPress
    - Design
    - Business
    - Agency
  built_by: 1902 Software Development Corporation
  built_by_url: https://1902software.com/
  featured: false
- title: Codeful
  url: https://www.codeful.fi/
  main_url: https://www.codeful.fi/
  categories:
    - Agency
    - Consulting
  featured: false
- title: Noima
  url: https://www.noima.xyz
  main_url: https://www.noima.xyz
  categories:
    - Agency
    - Consulting
    - Blog
  featured: false
  built_by: Alexandre Valsamou-Stanislawski
  built_by_url: https://www.noima.xyz
- title: Talent Point
  url: https://talentpoint.co
  main_url: https://talentpoint.co
  description: >
    Talent Point provide the tools that companies need to scale quickly and effectively, bridging the gap between employer brand, HR, and hiring to build teams from within.
  categories:
    - Business
    - Technology
    - Blog
    - Consulting
    - Human Resources
  built_by: Talent Point
  built_by_url: https://talentpoint.co
  featured: false
- title: Marathon Oil
  main_url: https://www.marathonoil.com/
  url: https://www.marathonoil.com/
  featured: false
  categories:
    - Business
    - Marketing
  built_by: Corey Ward
  built_by_url: http://www.coreyward.me/
- title: Gene
  url: https://www.geneglobal.com/work
  main_url: https://www.geneglobal.com
  description: >
    We’re an experience design agency, focused on the future of health
  categories:
    - Agency
    - Technology
    - Healthcare
    - Consulting
    - User Experience
  featured: false
- title: medignition – healthcare innovations
  url: https://medignition.com/
  main_url: https://medignition.com/
  description: >
    medignition builds digital innovations in healthcare.
  categories:
    - Healthcare
    - Education
    - Technology
    - Design
    - Business
    - Portfolio
    - Entrepreneurship
    - Agency
  built_by: medignition
  built_by_url: https://medignition.com/
- title: Dynobase
  url: https://dynobase.dev/
  main_url: https://dynobase.dev/
  description: >
    Professional GUI Client for DynamoDB.
  categories:
    - Data
    - Programming
    - Web Development
  built_by: Rafal Wilinski
  built_by_url: https://rwilinski.me/
  featured: false
- title: Vaktija.eu
  url: https://vaktija.eu
  main_url: https://vaktija.eu
  description: >
    Vaktija.eu gives information about prayer times in germany. (Built with GatsbyJS. Fast in every way that matters.)
  categories:
    - App
    - Community
    - Nonprofit
    - SEO
    - Web Development
  built_by: Rašid Redžić
  built_by_url: https://rasidre.com/
  featured: false
- title: Creative code daily
  main_url: https://www.bobylito.dev/
  url: https://www.bobylito.dev/
  source_url: https://github.com/bobylito/sketches
  description: >
    Creative code daily (CCD) is a personal project for which I build a new animation made out of code every day.
  categories:
    - Blog
    - Programming
    - Gallery
    - Portfolio
  built_by: Alexandre Valsamou-Stanislawski
  built_by_url: https://www.noima.xyz
- title: Messi vs Ronaldo
  description: >
    The biggest debate in football - but who is the best, Messi or Ronaldo? This website provides all the goals and stats to help you reach your own conclusion.
  main_url: https://www.messivsronaldo.app/
  url: https://www.messivsronaldo.app/
  categories:
    - Sports
    - Data
    - App
  built_by: Stephen Greig
  built_by_url: http://ste.digital/
- title: Em Em Recipes
  url: https://ememrecipes.com
  main_url: https://ememrecipes.com
  description: >
    Finally, a recipe website that gets straight to the point.
  categories:
    - Blog
    - Food
  built_by: Matthew Mesa
  built_by_url: https://matthewmesa.com
- title: Yuuniworks Portfolio / Blog
  main_url: https://www.yuuniworks.com/
  url: https://www.yuuniworks.com/
  source_url: https://github.com/junkboy0315/gatsby-portfolio-blog
  featured: false
  categories:
    - Portfolio
    - Web Development
    - Blog
- title: Jun Chen Portfolio
  url: https://www.junchenjun.me
  main_url: https://www.junchenjun.me
  source_url: https://github.com/junchenjun/junchenjun.me
  description: >
    Get to know Jun.
  categories:
    - Portfolio
    - Blog
    - Web Development
  built_by: Jun Chen
  built_by_url: https://www.junchenjun.me
- title: Xavier Mirabelli-Montan
  url: https://xavie.mirmon.co.uk
  main_url: https://xavie.mirmon.co.uk
  source_url: https://github.com/xaviemirmon/xavier-developer-site
  description: >
    The developer portfolio and blog for Xavier Mirabelli-Montan.  Built using TinaCMS Grande hosted on Gatsby Cloud.
  categories:
    - Blog
    - Portfolio
    - Programming
  featured: false
- title: MPG Calculator
  url: https://www.mpg-calculator.co.uk
  main_url: https://www.mpg-calculator.co.uk
  description: >
    A website which allows you to calculate the MPG of your vehicle.
  categories:
    - SEO
    - Accessibility
    - Blog
  built_by: PJ
  built_by_url: https://pjsachdev.me
- title: Softblues
  main_url: https://softblues.io
  url: https://softblues.io
  description: >
    We optimize your project costs and deliver outstanding results by applying relevant technology. Plus, we create our own effective products for businesses and developers all over the world.
  categories:
    - WordPress
    - Portfolio
    - Agency
  built_by: Softblues
  built_by_url: https://softblues.io
- title: Clipchamp
  main_url: https://clipchamp.com/
  url: https://clipchamp.com/en/
  description: >
    Clipchamp is an online video editor, compressor, and converter. The Clipchamp website and blog are powered by Gatsby, Contentful, and Smartling.
  categories:
    - App
    - Blog
    - Landing Page
    - Marketing
    - Video
  featured: false
- title: Mob HQ
  main_url: https://hq.yt-mob.com/
  url: https://hq.yt-mob.com/
  description: >
    Mob HQ is the Headquarters for the World Cup winning Downhill Mountain Bike Race Team, and also a full-time Ride Center for YT bikes.
  categories:
    - Sports
    - Travel
  built_by: Built by Rebels Ltd.
  built_by_url: https://builtbyrebels.com/
  featured: false
- title: OCIUS
  url: https://www.ocius.com.au/
  main_url: https://www.ocius.com.au/
  source_url: https://github.com/ocius/website
  description: >
    Ocius Technology Ltd (formerly Solar Sailor Holdings Ltd) is an Australian public unlisted company with Research and Development facilities at the University of NSW.
  categories:
    - Business
    - Technology
    - Science
  built_by: Sergey Monin
  built_by_url: https://build-in-saratov.com/
- title: Kosmos & Kaos
  main_url: https://www.kosmosogkaos.is/
  url: https://www.kosmosogkaos.is/
  description: >
    A carefully designed user experience is good business.
  categories:
    - Design
    - Consulting
    - Agency
    - Web Development
    - JavaScript
  built_by: Kosmos & Kaos
  built_by_url: https://www.kosmosogkaos.is/
  featured: false
- title: Design Portfolio of Richard Bruskowski
  main_url: https://bruskowski.design/
  url: https://bruskowski.design/
  description: >
    My freelance design portfolio: Visual design, digital products, interactive prototypes, design systems, brand design. Uses MDX, Styled Components, Framer Motion. Started with Gatsby Starter Emilia by LekoArts.
  categories:
    - Design
    - Portfolio
    - User Experience
    - Freelance
    - Photography
  built_by: Richard Bruskowski
  built_by_url: https://github.com/richardbruskowski
- title: Kelvin DeCosta's Website
  url: https://kelvindecosta.com
  main_url: https://kelvindecosta.com
  categories:
    - Blog
    - Portfolio
  built_by: Kelvin DeCosta
  built_by_url: https://github.com/kelvindecosta
  featured: false
- title: Coronavirus (COVID-19) Tracker
  url: https://coronavirus.traction.one/
  main_url: https://coronavirus.traction.one/
  description: >
    This application shows the near real-time status based on data from JHU CSSE.
  categories:
    - Data
    - Directory
  built_by: Sankarsan Kampa
  built_by_url: https://traction.one
  featured: false
- title: Coronavirus COVID-19 Statistics Worldwide
  url: https://maxmaxinechen.github.io/COVID19-Worldwide-Stats/
  main_url: https://maxmaxinechen.github.io/COVID19-Worldwide-Stats/
  source_url: https://github.com/maxMaxineChen/COVID19-Worldwide-Stats
  description: >
    A Coronavirus COVID-19 global data statistics application built by Gatsby + Material UI + Recharts
  categories:
    - Data
    - Open Source
  built_by: Maxine Chen
  built_by_url: https://github.com/maxMaxineChen
  featured: false
- title: Folding@Home Stats
  url: https://folding.traction.one/team?id=246252
  main_url: https://folding.traction.one
  description: >
    Folding@Home Stats Report for Teams.
  categories:
    - Data
    - Science
    - Directory
  built_by: Sankarsan Kampa
  built_by_url: https://traction.one
  featured: false
- title: COVID-19 Tracking and Projections
  url: https://flattenthecurve.co.nz/
  main_url: https://flattenthecurve.co.nz/
  source_url: https://github.com/carlaiau/flatten-the-curve
  description: >
    Allowing non technical users to compare their country with other situations around the world. We present configurable cumulative graph curves. We compare your countries current status with other countries who have already been at your level and show you where they’ve ended up. Data via JHU. Further functionality added daily.
  categories:
    - Data
    - Open Source
  built_by: Carl Aiau
  built_by_url: https://github.com/carlaiau
  featured: false
- title: Takeout Tracker
  main_url: https://www.takeouttracker.com/
  url: https://www.takeouttracker.com/
  featured: false
  categories:
    - Data
    - Open Source
    - Food
    - Directory
    - Nonprofit
  built_by: Corey Ward
  built_by_url: http://www.coreyward.me/
- title: Illustration Hunt
  main_url: https://illustrationhunt.com/
  url: https://illustrationhunt.com/
  featured: false
  categories:
    - Data
    - Design
    - Entertainment
    - Productivity
    - User Experience
    - Programming
    - Gallery
    - Human Resources
    - Library
  built_by: Gilbish Kosma
  built_by_url: https://www.gil20.me/
- title: Monolit
  url: https://monolit.hr
  main_url: https://monolit.hr
  description: >
    Standard business website with sliders and contact form.
  categories:
    - Business
  built_by: Devnet
  built_by_url: https://devnet.hr
  featured: false
- title: Andrew Zeller
  main_url: https://zeller.io
  source_url: https://github.com/ajzeller/zellerio_gatsby
  url: https://zeller.io
  featured: false
  categories:
    - Portfolio
    - Blog
    - Web Development
  built_by: Andrew Zeller
  built_by_url: https://zeller.io
- title: Crushing WFH
  url: https://crushingwfh.com/
  main_url: https://crushingwfh.com/
  source_url: https://github.com/tiagofsanchez/wfh-tools
  description: >
    A directory of tools to help anyone to work from home in a productive manner
  categories:
    - Directory
    - Open Source
  built_by: Tiago Sanchez
  built_by_url: https://www.tiagofsanchez.com/
  featured: false
- title: Martin Container
  main_url: https://www.container.com/
  url: https://www.container.com/
  featured: false
  categories:
    - Business
  built_by: Vincit California
  built_by_url: https://www.vincit.com/
- title: Urban Armor Gear
  main_url: https://www.urbanarmorgear.com/
  url: https://www.urbanarmorgear.com/
  featured: false
  categories:
    - E-commerce
  built_by: Vincit California
  built_by_url: https://www.vincit.com/
- title: Jason Zheng's Portfolio
  main_url: https://jasonzy.com
  url: https://jasonzy.com
  source_url: https://github.com/bilafish/portfolio-site
  description: >
    Hey there, I'm Jason! I'm a front-end web developer from the sunny island
    of Singapore. This is my first Gatsby site developed using Gatsby and
    Netlify CMS. Feel free to get in touch if you're interested to collaborate
    or engage me on any projects. If you just want to say hello, that's cool
    too.
  featured: false
  categories:
    - Portfolio
    - Web Development
  built_by: Jason Zheng
  built_by_url: https://github.com/bilafish
- title: Fluiditype
  url: https://www.fluiditype.com/
  main_url: https://www.fluiditype.com/
  description: >
    Fluditype is small CSS library focusing on pure typographic fluidity. Recommend to be used for blogs, portfolios, documentation & and simplistic text websites.
  categories:
    - Open Source
    - Design
  built_by: Boris Kirov
  built_by_url: https://www.boriskirov.com
  featured: false
- title: Bonsaiilabs
  main_url: https://bonsaiilabs.com/
  url: https://bonsaiilabs.com/
  description: >
    We are a team of two, creating software for startups and enabling learners with our visualize, break, and solve approach.
  featured: false
  categories:
    - Education
    - Consulting
  built_by: Bonsaiilabs Team
  built_by_url: https://bonsaiilabs.com/team
- title: Tyson
  main_url: https://www.tyson.com
  url: https://www.tyson.com
  featured: false
  categories:
    - Food
    - Marketing
  built_by: Tyson Foods, Inc.
- title: Hillshire Farm
  main_url: https://www.hillshirefarm.com
  url: https://www.hillshirefarm.com
  featured: false
  categories:
    - Food
    - Marketing
  built_by: Tyson Foods, Inc.
- title: Hillshire Snacking
  main_url: https://www.hillshiresnacking.com
  url: https://www.hillshiresnacking.com
  featured: false
  categories:
    - Food
    - Marketing
  built_by: Tyson Foods, Inc.
- title: Jimmy Dean
  main_url: https://www.jimmydean.com
  url: https://www.jimmydean.com
  featured: false
  categories:
    - Food
    - Marketing
  built_by: Tyson Foods, Inc.
- title: Aidells
  main_url: https://www.aidells.com
  url: https://www.aidells.com
  featured: false
  categories:
    - Food
    - Marketing
  built_by: Tyson Foods, Inc.
- title: State Fair
  main_url: https://www.corndogs.com
  url: https://www.corndogs.com
  featured: false
  categories:
    - Food
    - Marketing
  built_by: Tyson Foods, Inc.
- title: Nudges
  main_url: https://www.nudgesdogtreats.com
  url: https://www.nudgesdogtreats.com
  featured: false
  categories:
    - Food
    - Marketing
  built_by: Tyson Foods, Inc.
- title: Tyson Ingredient Solutions
  main_url: https://www.tysoningredientsolutions.com
  url: https://www.tysoningredientsolutions.com
  featured: false
  categories:
    - Food
    - Marketing
  built_by: Tyson Foods, Inc.
- title: Wright Brand
  main_url: https://www.wrightbrand.com
  url: https://www.wrightbrand.com
  featured: false
  categories:
    - Food
    - Marketing
  built_by: Tyson Foods, Inc.
- title: TSUKUTTEMITA LAB
  main_url: https://create.kayac.com/
  url: https://create.kayac.com/
  description: KAYAC private works
  featured: false
  categories:
    - Portfolio
    - Technology
    - Entertainment
  built_by: KAYAC inc.
- title: Brad Garropy
  url: https://bradgarropy.com
  main_url: https://bradgarropy.com
  source_url: https://github.com/bradgarropy/bradgarropy.com
  categories:
    - Blog
    - Education
    - Entertainment
    - JavaScript
    - Open Source
    - Portfolio
    - Programming
    - SEO
    - Technology
    - Web Development
  built_by: Brad Garropy
  built_by_url: https://twitter.com/bradgarropy
- title: mrkaluzny
  main_url: https://mrkaluzny.com
  url: https://mrkaluzny.com
  description: >
    Web designer and web developer specializing in providing services for SME sector.
  featured: false
  categories:
    - Web Development
    - Programming
    - Business
    - Portfolio
    - Freelance
  built_by: Wojciech Kaluzny
- title: The COVID Tracking Project
  url: https://covidtracking.com/
  main_url: https://covidtracking.com/
  source_url: https://github.com/COVID19Tracking/website
  description: >
    The COVID Tracking Project collects and publishes the most complete testing data available for US states and territories.
  categories:
    - Media
    - Healthcare
  built_by: The COVID Tracking Project Web Team
  built_by_url: https://github.com/COVID19Tracking/website/graphs/contributors
- title: The Gauntlet Coverage of COVID-19 in Canada
  url: https://covid19.thegauntlet.ca
  main_url: https://covid19.thegauntlet.ca
  description: >
    Tracking The Spread of Coronavirus in Canada
  categories:
    - Media
    - Education
  built_by: Masoud Karimi
  built_by_url: https://github.com/masoudkarimif
- title: Zestard Technologies
  main_url: https://www.zestard.com
  url: https://www.zestard.com
  description: >
    Zestard Technologies is an eCommerce Specialist company focusing on Magento & Shopify as a core expertise.
  categories:
    - Web Development
    - WordPress
    - Technology
    - Agency
    - E-commerce
  built_by: Zestard Technologies
  built_by_url: https://www.zestard.com
- title: Kostas Vrouvas
  main_url: https://kosvrouvas.com
  url: https://kosvrouvas.com
  featured: false
  categories:
    - Blog
    - Portfolio
  built_by: Kostas Vrouvas
- title: Hanare Cafe in Toshijima, Toba, Japan
  main_url: https://hanarecafe.com
  url: https://hanarecafe.com
  source_url: https://github.com/mnishiguchi/hanarecafe-gatsby
  description: >
    A website for a cafe/bakery located in Toshijima, a beautiful sightseeing spot just a 20-minutes ferry ride from downtown Toba, Japan.
  categories:
    - Food
    - Travel
  built_by: Masatoshi Nishiguchi
  built_by_url: https://mnishiguchi.com
  featured: false
- title: WhileNext
  url: https://whilenext.com
  main_url: https://whilenext.com
  description: >
    A Blog on Software Development
  categories:
    - Blog
    - Learning
    - Programming
    - Web Development
  built_by: Masoud Karimi
  built_by_url: https://github.com/masoudkarimif
- title: Jamify.me
  description: >
    We build websites & PWAs with JAMstack. Delivering faster, more secure web.
  main_url: https://jamify.me
  url: https://jamify.me
  categories:
    - Agency
    - Web Development
  featured: false
- title: Shrey Sachdeva
  url: https://www.shreysachdeva.tech/
  main_url: https://www.shreysachdeva.tech/
  source_url: https://github.com/shrey-sachdeva2000/Shrey-Sachdeva
  description: >
    Personal website for Shrey Sachdeva. An abstract thinker who writes code and designs pixel-perfect user-interfaces with industry experience.
  categories:
    - Portfolio
    - Web Development
  built_by: Shrey Sachdeva
  built_by_url: https://www.shreysachdeva.tech/
- title: The Cares Family
  main_url: https://thecaresfamily.org.uk/home
  url: https://thecaresfamily.org.uk/home
  description: >
    The Cares Family helps people find connection and community in a disconnected age. They relaunched their website in Gatsby during the COVID-19 outbreak of 2020 to help connect neighbours.
  categories:
    - Nonprofit
    - Blog
    - Community
  built_by: Mutual
  built_by_url: https://www.madebymutual.com
- title: "Due to COVID-19: Documenting the Signs of the Pandemic"
  url: https://duetocovid19.com
  main_url: https://duetocovid19.com
  description: >
    A project to document all the signs that have gone up on the storefronts of our cities in response to the coronavirus pandemic.
  categories:
    - Photography
    - Community
  built_by: Andrew Louis
  built_by_url: https://hyfen.net
  featured: false
- title: "Besoegsvenner - Visiting Friends for the Elderly"
  main_url: https://www.xn--besgsvenner-igb.dk
  url: https://www.xn--besgsvenner-igb.dk/ruths-historie
  description: >
    50.000 elderly people in Denmark feel lonely. This project seeks to inform people to become visitor friends ("Besøgsven" in Danish) to help fight loneliness and bring new friendships in to the world.
  categories:
    - Marketing
    - Nonprofit
    - Landing Page
  built_by: Hello Great Works
  built_by_url: https://hellogreatworks.com
- title: Interficie Internet Services
  main_url: https://www.interficie.com
  url: https://www.interficie.com/our-work/
  description: >
    Located in Barcelona, we develop innovative websites, ecommerce solutions and software platforms for global brands, startups and organizations.
  categories:
    - E-commerce
    - Web Development
    - Consulting
    - JavaScript
    - Agency
    - Business
  built_by: Interficie Internet Services
  built_by_url: https://github.com/InterficieIS
- title: SofaScore Corporate
  url: https://corporate.sofascore.com
  main_url: https://corporate.sofascore.com
  description: >
    SofaScore is a leading provider of advanced sports insights and content with global coverage of 20+ sports.
  categories:
    - App
    - Data
    - Sports
    - Technology
  built_by: SofaScore
  built_by_url: https://www.sofascore.com
- title: "#compraaospequenos: buy local during Covid-19"
  url: https://compraaospequenos.pt/
  main_url: https://compraaospequenos.pt/
  source_url: https://github.com/marzeelabs/compraaospequenos
  description: >
    Helping local stores survive and thrive during the Covid-19 crisis (Portugal).
  categories:
    - Community
    - Food
    - Data
    - Directory
  built_by: Marzee Labs
  built_by_url: https://marzeelabs.org
  featured: false
- title: Inventia
  main_url: https://inventia.life/
  url: https://inventia.life/
  description: >
    We have developed unique digital bioprinting technology and unleashed it in a complete platform designed to make complex 3D cell biology simple.
  categories:
    - Business
    - Science
  built_by: Jellypepper
  built_by_url: https://jellypepper.com/
- title: Hasura
  url: https://hasura.io
  main_url: https://hasura.io
  description: >
    Hasura is an open source engine that connects to your databases & microservices and auto-generates a production-ready GraphQL backend.
  categories:
    - API
    - Web Development
    - Technology
    - Open Source
  featured: false
- title: Jimdo.com
  description: >
    Jimdo is an international tech company and one of the world's leading providers of online services for small and medium businesses (SMBs). The company empowers entrepreneurs to create their own website or store without coding and to digitize their business ideas.
  main_url: https://www.jimdo.com/
  url: https://www.jimdo.com/
  categories:
    - Marketing
    - Technology
    - E-commerce
    - Web Development
    - Business
  built_by: Jimdo GmbH
- title: Resume on the Web
  main_url: https://amruthpillai.com
  url: https://amruthpillai.com
  source_url: https://github.com/AmruthPillai/ResumeOnTheWeb-Gatsby
  description: >
    Everyone needs their own little spot on the interwebs, and this is mine. Welcome to my resume, on the web!
  categories:
    - Blog
    - Design
    - Freelance
    - Gallery
    - JavaScript
    - Landing Page
    - Mobile Development
    - Open Source
    - Photography
    - Portfolio
    - Technology
    - Web Development
  built_by: Amruth Pillai
  built_by_url: https://amruthpillai.com
  featured: false
- title: Landmarks.ro
  main_url: https://landmarks.ro/
  url: https://landmarks.ro/
  description: >
    Lead generation technology for real estate developers
  categories:
    - Real Estate
    - Marketing
    - Technology
    - Web Development
    - Landing Page
  built_by: Horia Miron
  built_by_url: https://github.com/ancashoria
  featured: false
- title: GeneOS
  url: https://geneos.me/
  main_url: https://geneos.me/
  description: >
    GeneOS is a privacy-preserving data monetization protocol for genetic, activity, and medical data.
  categories:
    - Landing Page
    - Business
  built_by: GeneOS Team
- title: COVID KPI
  url: https://covidkpi.com/
  main_url: https://covidkpi.com/
  description: >
    COVID KPI aggregates COVID-19 data from numerous official sources then displays the Key Performance Indicators.
  categories:
    - Data
    - Media
    - Healthcare
  built_by: Albert Chen
  built_by_url: https://github.com/mralbertchen
- title: Most Recommended Books
  url: http://mostrecommendedbooks.com/
  main_url: http://mostrecommendedbooks.com/
  description: >
    Discover credibly powerful books recommendations by billionaires, icons, and world-class performers.
  categories:
    - Blog
    - Entrepreneurship
    - Books
- title: theAnubhav.com
  main_url: https://theanubhav.com/
  url: https://theanubhav.com/
  categories:
    - Web Development
    - Blog
    - Portfolio
  built_by: Anubhav Srivastava
  built_by_url: https://theanubhav.com
- title: WatchKeeper
  url: https://www.watchkeeperintl.com
  main_url: https://www.watchkeeperintl.com
  description: >
    WatchKeeper helps organisations to manage global security risks such as natural disasters, extreme weather and violent incidents.
  categories:
    - Data
    - Business
    - Technology
    - Consulting
    - Security
  built_by: WatchKeeper Engineering
  built_by_url: https://twitter.com/watchkeeper
  featured: false
- title: Sztuka Programowania
  built_by: Piotr Fedorczyk
  built_by_url: https://piotrf.pl
  categories:
    - Event
    - Learning
    - Web Development
  description: >
    Landing page of a series of web development workshops held in Gdańsk, Poland.
  featured: false
  main_url: https://sztuka-programowania.pl/
  url: https://sztuka-programowania.pl/
- title: Rivers Casino
  built_by: WILDLIFE.LA
  built_by_url: https://www.wildlife.la
  categories:
    - Entertainment
    - Food
    - Blog
    - Travel
  description: >
    Rivers Casino offers the very best in casinos, hotels, restaurants, concerts, and entertainment. Visit us in Des Plaines, IL, Philadelphia, PA, Pittsburgh, PA and Schenectady, NY.
  featured: false
  main_url: https://www.riverscasino.com/desplaines/
  url: https://www.riverscasino.com/desplaines/
- title: Mishal Shah
  built_by: Mishal Shah
  built_by_url: https://mishal23.github.io
  categories:
    - Blog
    - Portfolio
    - Open Source
    - Web Development
  description: >
    Hey, I'm Mishal Shah, a passionate developer with interests in Networks, Databases and Web Security. This website is my personal portfolio and blog with the Fresh theme. I love reading engineering articles, contributing to open-source and interacting with communities. Feel free to get in touch if you have an interesting project that you want to collaborate on.
  featured: false
  main_url: https://mishal23.github.io/
  url: https://mishal23.github.io/
- title: Chris Nager
  main_url: https://chrisnager.com
  url: https://chrisnager.com
  source_url: https://github.com/chrisnager/chrisnager-dot-com
  description: >
    Developer and designer in Brooklyn, NY passionate about performance, accessibility, and systematic design.
  categories:
    - Accessibility
    - Blog
    - Design
    - Portfolio
    - User Experience
    - Web Development
  built_by: Chris Nager
  built_by_url: https://twitter.com/chrisnager
- title: Resistbot
  url: https://resist.bot
  main_url: https://resist.bot
  description: >
    A chatbot that helps you contact your representatives, and be an informed citizen.
  categories:
    - Blog
    - Government
    - Nonprofit
- title: SVG to PNG
  url: https://www.svgtopng.me/
  main_url: https://www.svgtopng.me/
  description: >
    Online SVG to PNG batch converter. Upload and convert your SVG files to PNG with the desired size and background color for free, fast and secure.
  categories:
    - App
    - Technology
    - Productivity
    - Design
    - Web Development
  built_by: Illia Achour
  built_by_url: https://github.com/dummyco
- title: St. Jude Cloud
  url: https://www.stjude.cloud
  main_url: https://www.stjude.cloud
  description: >
    Pediatric cancer data sharing ecosystem by St. Jude Children's Research Hospital.
  categories:
    - Science
    - Technology
    - Nonprofit
    - Data
    - Healthcare
  featured: false
- title: Philip Domingo
  url: https://www.prtdomingo.com
  main_url: https://www.prtdomingo.com
  description: >
    Personal website built on top of GatsbyJS, Ghost, and Azure.
  categories:
    - Technology
    - Blog
  featured: false
- title: Vinicius Dias
  built_by: Vinicius Dias
  built_by_url: https://viniciusdias.works/
  categories:
    - Blog
    - Portfolio
    - Open Source
    - Web Development
  description: >
    Hi, I'm Vinicius Dias, a Front-End developer with focus on performance and UX. This is my personal portfolio developed with Gatsby. I'm always learning different things and I consider myself a very curious guy. I feel that it keeps me motivated and creative to solve problems.
  featured: false
  main_url: https://viniciusdias.works/
  url: https://viniciusdias.works/
- title: Cognifide Tech
  url: https://tech.cognifide.com/
  main_url: https://tech.cognifide.com/
  description: >
    Technology HUB that provides useful and specialized technical knowledge created for fellow engineers by engineers from Cognifide.
  categories:
    - Blog
    - Programming
    - Technology
  built_by: Cognifide
  built_by_url: https://www.cognifide.com/
- title: Chandraveena by S Balachander
  url: https://www.chandraveena.com
  main_url: https://www.chandraveena.com
  description: >
    Chandraveena is a contemporary Indian string instrument designed from the traditional Saraswati Veena.
    S Balachander, an Indian classical musician, is the creator and performing artist of Chandraveena.
    Chandraveena has been designed to support a systematic and contemplative exploration of Indian Ragas.
    It is endowed with a deep sustain and a rich sound allowing the artist to create elaborate musical phrases
    and subtle intonations. Visit the website to listen and learn more!
  categories:
    - Music
    - Portfolio
    - Blog
  built_by: Sadharani Music Works
  built_by_url: https://www.sadharani.com
  featured: false
- title: Anong Network
  main_url: https://anong.network
  url: https://anong.network
  description: >
    An app used to quickly identify a network provider in Philippines
  categories:
    - App
    - Directory
  built_by: Jan Harold Diaz
  built_by_url: https://janharold.com
  featured: false
- title: PayMongo
  main_url: https://paymongo.com
  url: https://paymongo.com
  description: >
    The official website of PayMongo Philippines
  categories:
    - Marketing
    - Finance
  built_by: PayMongo
  built_by_url: https://paymongo.com
- title: Zona Digital
  url: https://zonadigital.pt
  main_url: https://zonadigital.pt
  description: >
    We work with startups and small businesses building effective strategies through digital platforms. Based in Porto, Portugal.
  categories:
    - Web Development
    - Programming
    - Technology
    - Design
    - Business
  built_by: Zona Digital
  built_by_url: https://zonadigital.pt
  featured: false
- title: Ofri Lifshitz Design
  url: https://www.ofrilifshitz.com
  main_url: https://www.ofrilifshitz.com
  categories:
    - Portfolio
    - Design
  built_by: Raz Lifshitz
  built_by_url: https://www.linkedin.com/in/raz-lifshitz
- title: Runly
  url: https://www.runly.io/
  main_url: https://www.runly.io/
  description: >
    The easiest way to run background jobs with .NET Core. It's more than background jobs —
    it's an all-in-one platform to create great user experiences.
  categories:
    - API
    - App
    - Landing Page
    - Technology
    - Programming
  built_by: Chad Lee
  built_by_url: https://github.com/chadly
  featured: false
- title: Ajith's blog
  url: https://ajith.blog
  main_url: https://ajith.blog
  source_url: https://github.com/ajithrnayak/ajith_blog
  description: >
    I build apps and sometimes write about the observations and frustrations at work here.
  categories:
    - Blog
    - Mobile Development
    - Open Source
    - Programming
    - Technology
  built_by: Ajith R Nayak
  built_by_url: https://ajith.xyz
- title: I Love You Infinity
  url: https://iloveyouinfinity.com
  main_url: https://iloveyouinfinity.com
  description: >
    An infinite sound experiment to help raise awareness about autism and love.
  categories:
    - Nonprofit
    - Healthcare
  built_by: Good Praxis
  built_by_url: https://goodpraxis.coop
  featured: false
- title: KAIGO in JAPAN
  main_url: https://kaigo-in-japan.jp
  url: https://kaigo-in-japan.jp
  description: >
    KAIGO in JAPAN is a website for those who are planning to work in the care work field in Japan. We built a multilingual site on Gatsby. One of them is a special language called Easy-Japanese with various ruby tags.
  categories:
    - Healthcare
    - Nonprofit
    - Web Development
    - Programming
  built_by: hgw
  built_by_url: https://shunyahagiwara.com/
- title: Dondoko Susumu Website
  url: https://xn--28jma5da5l6e.com/en/
  main_url: https://xn--28jma5da5l6e.com/en/
  source_url: https://github.com/dondoko-susumu/website-v2
  description: >
    The Website of Dondoko Susumu, a Japanese cartoonist. His cartoons have been posted. It is internationalized into 12 languages.
  categories:
    - Blog
    - Entertainment
    - Gallery
    - Landing Page
  built_by: Dondoko Susumu
  built_by_url: https://xn--28jma5da5l6e.com/en/
- title: Raymond Ware
  url: https://www.raymondware.com
  main_url: https://www.raymondware.com
  description: >
    Seattle web developer portfolio site.
  categories:
    - Portfolio
    - Design
    - Freelance
    - Web Development
  built_by: Raymond Ware
  built_by_url: https://github.com/raymondware
  featured: false
- title: Formula One Gym
  url: https://www.formulaonegym.co.uk/
  main_url: https://www.formulaonegym.co.uk/
  source_url: https://github.com/Zellement/formula1gym
  description: A UK based fitness gym in the heart of Nottingham, built with Gatsby v2
  categories:
    - Sports
  built_by: Dan Farrow
  built_by_url: https://github.com/Zellement
  featured: false
- title: Blog - Thanawat Gulati
  main_url: https://testing.thanawatgulati.com
  url: https://testing.thanawatgulati.com
  source_url: https://github.com/thanawatgulati/thanawatgulati-blog
  description: >
    Thanawat Gulati - Blog , Work experience portfolio and more.
  categories:
    - Blog
  built_by: Thanawat Gulati
  built_by_url: https://twitter.com/mjamesvevo
  featured: false
- title: Effico Ltd
  main_url: https://www.effico.ltd
  url: https://www.effico.ltd
  source_url: https://github.com/Zellement/effico
  description: >
    Commercial and domestic electrical contractors.
  categories:
    - Business
  built_by: Dan Farrow
  built_by_url: https://www.zellement.com
  featured: false
- title: Sheringham Flooring
  main_url: https://www.sheringhamflooring.com
  url: https://www.sheringhamflooring.com
  source_url: https://github.com/Zellement/sheringham-flooring-2019
  description: >
    Sheringham Flooring - commercial and domestic flooring solutions
  categories:
    - Business
  built_by: Dan Farrow
  built_by_url: https://www.zellement.com
  featured: false
- title: Que Jamear
  description: >-
    A directory with a map of food delivery services
    to be used during the health emergency caused by covid 19.
  main_url: https://quejamear.com/encebollados
  url: https://quejamear.com/encebollados
  featured: false
  categories:
    - Food
  built_by: Ramón Chancay
  built_by_url: https://ramonchancay.me/
<<<<<<< HEAD
=======
- title: CodeTisans
  url: https://codetisans.com
  main_url: https://codetisans.com
  description: >-
    Website of an agency specialized in creating Laravel and Vue apps
  categories:
    - Agency
  built_by: Przemysław Przyłucki
  built_by_url: https://twitter.com/przylucki_p
  featured: false
- title: Mox Bank
  main_url: https://mox.com/
  url: https://mox.com/
  description: >
    Mox is the new virtual bank backed by Standard Chartered in partnership with HKT, PCCW and Trip.com; created to deliver a new banking experience in Hong Kong.
  categories:
    - Business
    - Design
    - Technology
    - Finance
    - User Experience
  built_by: Mox Bank
  built_by_url: https://mox.com/
>>>>>>> 3f49262f
- title: Pittica
  url: https://pittica.com
  main_url: https://pittica.com
  source_url: https://github.com/pittica/site
  description: >
    Digital agency site.
  categories:
    - Design
    - Web Development
    - Agency
  built_by: Lucio Benini
  built_by_url: https://pittica.com
  featured: false
- title: MyHumus
  url: https://myhumus.com
  main_url: https://myhumus.com
  source_url: https://github.com/my-humus/site
  description: >
    Digital agency site.
  categories:
    - Blog
    - Food
  built_by: Lucio Benini
  built_by_url: https://pittica.com
- title: Wanaboat.fr
  main_url: https://www.wanaboat.fr
  url: https://www.wanaboat.fr
  description: >
    This a boating classifieds website. It presents dinghys, catamarans and anything that floats or goes on the water and is for sale in France and Europe.
  categories:
    - Directory
  built_by: Olivier L. Developer
  built_by_url: https://www.olivierlivet.net/
- title: maxemitchell.com
  url: https://www.maxemitchell.com/
  main_url: https://www.maxemitchell.com/
  source_url: https://github.com/maxemitchell/portfolio
  description: >
    This is a personal portfolio website to highlight my photography, videography, coding projects, and work/education experience.
  categories:
    - Portfolio
    - Gallery
    - Portfolio
    - Open Source
    - Design
  built_by: Max Mitchell
  built_by_url: https://github.com/maxemitchell
- title: Nick Offerman
  url: https://nickofferman.co/
  main_url: https://nickofferman.co/
  description: >
    The official website of Nick Offerman: Actor, Author, Humorist, & Woodworker.
  categories:
    - E-commerce
    - Entertainment
    - Video
  built_by: Aveling Ray
  built_by_url: https://avelingray.com/
- title: Rudra Narayan
  url: https://rudra.dev
  main_url: https://rudra.dev
  source_url: https://github.com/mrprofessor/rudra.dev
  description: >
    Rudra Narayan | Thoughts, obsessions and rants
  categories:
    - Blog
    - Portfolio
    - SEO
    - Programming
    - Landing Page
    - Technology
  built_by: Rudra Narayan
  built_by_url: https://github.com/mrprofessor
  featured: false
- title: Stackrole
  main_url: https://stackrole.com
  url: https://stackrole.com
  description: >
    We help Startups and Individuals launch their blazing fast JAMstack website with GatsbyJS and Netlify CMS, Deployed on Netlify
  categories:
    - Agency
    - Blog
    - User Experience
    - Web Development
    - Portfolio
    - JavaScript
  built_by: Stackrole
  built_by_url: https://stackrole.com
  featured: false
- title: Aparna Joshi
  url: https://aparnajoshi.netlify.app/
  main_url: https://aparnajoshi.netlify.app/
  description: >
    Hi, I`m a Software Engineer working in Citrix, Bangalore. I spend my free time learning stuff that interests me. I write articles that educates me.
  categories:
    - Blog
    - Science
    - Technology
    - Programming
  built_by: Aparna Joshi
  built_by_url: https://github.com/AparnaJoshi007/explained/
  featured: false
<<<<<<< HEAD
- title: CodeWithLinda
  url: https://www.codewithlinda.com/
  main_url: https://www.codewithlinda.com/
  source_url:https://github.com/Linda-Ikechukwu/Personal-Site
  description: >
    CodeWithLinda is the personal portfolio and blog site of Linda Ikechukwu, a Frontend developer based in Lagos, Nigeria.
  categories:
    - Portfolio
    - Blog
    - Technology
    - Programming
    - Web development
  built_by: Linda Ikechukwu
  built_by_url: https://twitter.com/_MsLinda
  featured: false
=======
- title: Headless WordPress Blog and Portfolio by Simon Halimonov
  url: https://simonhalimonov.com/
  main_url: https://simonhalimonov.com/
  description: >
    An open source portfolio about UI/UX design and development. This is my personal website that I use to promote my work. It uses TypeScript and a headless WordPress CMS. Supports i18n and Gutenberg. I open source this site to help everyone make a nice WordPress site faster.
  categories:
    - Blog
    - Portfolio
    - Programming
    - Open Source
    - Design
    - Freelance
    - Web Development
    - WordPress
  built_by: Simon Halimonov
  built_by_url: https://simonhalimonov.com/
  featured: false
- title: SANDALBOYZ
  main_url: https://sandalboyz.com
  url: https://sandalboyz.com
  description: >
    The official website of SANDALBOYZ – home to coziness and comfort. Built in conjunction with https://planetary.co/.
  categories:
    - Retail
    - E-commerce
    - Blog
  built_by: SANDALBOYZ
  built_by_url: https://sandalboyz.com
  featured: false
- title: Tim Phillips
  url: https://www.tim-phillips.com/
  main_url: https://www.tim-phillips.com/
  source_url: https://github.com/timphillips/tim-phillips.com
  description: >
    Personal website for Tim Phillips, a software engineer and web developer.
  categories:
    - Open Source
    - Portfolio
    - Web Development
  featured: false
- title: Nagarjun Palavalli
  main_url: https://nagarjun.co/
  url: https://nagarjun.co/
  description: >
    My personal website built with Gatsby. I am a full-stack web developer and designer based in Bangalore, India.
  categories:
    - Portfolio
    - Blog
  built_by: Nagarjun Palavalli
  built_by_url: https://twitter.com/palavalli
  featured: false
- title: Honeycomb Creative
  main_url: https://www.honeycombcreative.com/
  url: https://www.honeycombcreative.com/
  description: >
    Honeycomb Creative has been producing websites and other print and electronic communications material since 1991. Website built with Gatsby v2 and headless WordPress.
  categories:
    - Agency
    - Web Development
    - Design
    - SEO
    - Portfolio
    - Marketing
    - Blog
    - WordPress
  built_by: Honeycomb Creative
  built_by_url: https://www.honeycombcreative.com/
- title: Personal Website of Suganthan Mohanadasan
  main_url: https://suganthan.com/
  url: https://suganthan.com/
  description: >
    Suganthan is a digital marketing consultant who works with medium and large businesses. This Gatsby site uses Contentful as the CMS and Tailwind CSS for the styling. It also uses i18n plugins to provide a site for Suganthan's Norwegian visitors.
  categories:
    - Blog
    - Business
    - Consulting
    - Entrepreneurship
    - Portfolio
    - SEO
  built_by: Shane Jones
  built_by_url: https://shanejones.co.uk/
- title: Bold.org
  url: https://bold.org/
  main_url: https://bold.org/
  description: >
    Fighting Student Debt. Create or apply to exclusive scholarships, fellowships, and grants, in minutes.
  categories:
    - Education
  built_by: Bold.org
  featured: false
- title: Petite & Minimal
  url: https://www.petiteandminimal.com/
  main_url: https://www.petiteandminimal.com/
  description: >-
    Eco-friendly lifestyle website. Green, sustainable, minimal. Covering food,
    style, travel, living and featuring several eco-friendly directories.
  categories:
    - Blog
    - Food
    - Travel
    - Photography
    - Directory
  built_by: Annie Taylor Chen
  built_by_url: https://www.annietaylorchen.com/
  featured: false
- title: Petite & Minimal Concept Store DEMO
  url: https://petiteandminimalstore.netlify.app/
  main_url: https://petiteandminimalstore.netlify.app/
  source_url: https://github.com/AnnieTaylorCHEN/PetiteandMinimalStore
  description: >-
    A JAMstack e-commerce solution built with Gatsby, Contentful and
    CommerceLayer.
  categories:
    - E-commerce
  built_by: Annie Taylor Chen
  built_by_url: https://www.annietaylorchen.com/
>>>>>>> 3f49262f
<|MERGE_RESOLUTION|>--- conflicted
+++ resolved
@@ -10734,8 +10734,6 @@
     - Food
   built_by: Ramón Chancay
   built_by_url: https://ramonchancay.me/
-<<<<<<< HEAD
-=======
 - title: CodeTisans
   url: https://codetisans.com
   main_url: https://codetisans.com
@@ -10759,7 +10757,6 @@
     - User Experience
   built_by: Mox Bank
   built_by_url: https://mox.com/
->>>>>>> 3f49262f
 - title: Pittica
   url: https://pittica.com
   main_url: https://pittica.com
@@ -10862,7 +10859,6 @@
   built_by: Aparna Joshi
   built_by_url: https://github.com/AparnaJoshi007/explained/
   featured: false
-<<<<<<< HEAD
 - title: CodeWithLinda
   url: https://www.codewithlinda.com/
   main_url: https://www.codewithlinda.com/
@@ -10874,11 +10870,10 @@
     - Blog
     - Technology
     - Programming
-    - Web development
+    - Web Development
   built_by: Linda Ikechukwu
   built_by_url: https://twitter.com/_MsLinda
   featured: false
-=======
 - title: Headless WordPress Blog and Portfolio by Simon Halimonov
   url: https://simonhalimonov.com/
   main_url: https://simonhalimonov.com/
@@ -10994,5 +10989,4 @@
   categories:
     - E-commerce
   built_by: Annie Taylor Chen
-  built_by_url: https://www.annietaylorchen.com/
->>>>>>> 3f49262f
+  built_by_url: https://www.annietaylorchen.com/