--- conflicted
+++ resolved
@@ -4592,7 +4592,6 @@
   built_by: Michal Czaplinski mmczaplinski@gmail.com
   built_by_url: https://czaplinski.io
   featured: false
-<<<<<<< HEAD
 - title: Interactive Investor (ii)
   url: https://www.ii.co.uk
   main_url: https://www.ii.co.uk
@@ -4605,7 +4604,7 @@
     - Technology
   built_by: Interactive Investor (ii)
   built_by_url: https://www.ii.co.uk
-=======
+  featured: false
 - title: Weingut Goeschl
   url: https://www.weingut-goeschl.at/
   main_url: https://www.weingut-goeschl.at/
@@ -4618,5 +4617,4 @@
     - Business
   built_by: Peter Kroyer
   built_by_url: https://www.peterkroyer.at/
->>>>>>> ec7a04b3
   featured: false