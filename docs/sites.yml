--- conflicted
+++ resolved
@@ -4231,7 +4231,6 @@
   built_by: WPGraphQL
   built_by_url: https://wpgraphql.com
   featured: false
-<<<<<<< HEAD
 - title: Parallel Polis Kosice
   url: https://www.paralelnapoliskosice.sk/
   main_url: https://www.paralelnapoliskosice.sk/
@@ -4244,8 +4243,8 @@
     - Technology
     - Blockchain
   built_by: Roman Vesely
-  built_by_url: https://romanvesely.com
-=======
+  built_by_url: https://romanvesely.
+  featured: false
 - title: BIGBrave
   main_url: https://bigbrave.digital
   url: https://bigbrave.digital
@@ -4271,5 +4270,4 @@
     - Technology
   built_by: Francois Brill
   built_by_url: https://bigbrave.digital
->>>>>>> 77014e5c
   featured: false