--- conflicted
+++ resolved
@@ -3563,11 +3563,21 @@
   built_by: Samuel Fialho
   built_by_url: https://samuelfialho.com
   featured: false
-<<<<<<< HEAD
+- title: JoinUp HR chatbot
+  url: https://www.joinup.io
+  main_url: https://www.joinup.io
+  description: Custom HR chatbot for better candidate experience
+  categories:
+    - App
+    - Chatbot
+    - HR
+    - Technology
+  featured: false
 - title: JDCastro Web Design & Development
   main_url: https://jacobdcastro.com
   url: https://jacobdcastro.com
   source_url: https://github.com/jacobdcastro/personal-site
+  featured: false
   description: >
     A small business site for freelance web designer and developer Jacob D. Castro. Includes professional blog, contact forms, and soon-to-come portfolio of sites for clients. Need a new website or an extra developer to share the workload? Feel free to check out the website!
   categories:
@@ -3576,16 +3586,4 @@
     - Business
     - Freelance
   built_by: Jacob D. Castro
-  built_by_url: https://twitter.com/jacobdcastro
-=======
-- title: JoinUp HR chatbot
-  url: https://www.joinup.io
-  main_url: https://www.joinup.io
-  description: Custom HR chatbot for better candidate experience
-  categories:
-    - App
-    - Chatbot
-    - HR
-    - Technology
->>>>>>> 329f90b7
-  featured: false+  built_by_url: https://twitter.com/jacobdcastro