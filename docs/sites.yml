- title: ReactJS
  main_url: https://reactjs.org/
  url: https://reactjs.org/
  source_url: https://github.com/reactjs/reactjs.org
  featured: true
  categories:
    - Web Development
    - Featured
    - Documentation
- title: Spotify.Design
  main_url: https://spotify.design/
  url: https://spotify.design/
  description: >
    Spotify Design's team site! Read their blog and meet Spotify designers.
  featured: true
  categories:
    - Featured
    - Music
    - Blog
- title: Flamingo
  main_url: https://www.shopflamingo.com/
  url: https://www.shopflamingo.com/
  description: >
    Online shop for women's body care and hair removal products.
  categories:
    - E-commerce
    - Featured
  featured: true
- title: IDEO
  url: https://www.ideo.com
  main_url: https://www.ideo.com/
  description: >
    A Global design company committed to creating positive impact.
  categories:
    - Agency
    - Technology
    - Featured
    - Consulting
    - User Experience
  featured: true
- title: Airbnb Engineering & Data Science
  description: >
    Creative engineers and data scientists building a world where you can belong
    anywhere
  main_url: https://airbnb.io/
  url: https://airbnb.io/
  categories:
    - Blog
    - Gallery
    - Featured
  featured: true
- title: Impossible Foods
  main_url: https://impossiblefoods.com/
  url: https://impossiblefoods.com/
  categories:
    - Food
    - Featured
  featured: true
- title: Braun
  description: >
    Braun offers high performance hair removal and hair care products, including dryers, straighteners, shavers, and more.
  main_url: https://ca.braun.com/en-ca
  url: https://ca.braun.com/en-ca
  categories:
    - E-commerce
    - Featured
  featured: true
- title: NYC Pride 2019 | WorldPride NYC | Stonewall50
  main_url: https://2019-worldpride-stonewall50.nycpride.org/
  url: https://2019-worldpride-stonewall50.nycpride.org/
  featured: true
  description: >-
    Join us in 2019 for NYC Pride, as we welcome WorldPride and mark the 50th
    Anniversary of the Stonewall Uprising and a half-century of LGBTQ+
    liberation.
  categories:
    - Education
    - Marketing
    - Nonprofit
    - Featured
  built_by: Canvas United
  built_by_url: https://www.canvasunited.com/
- title: The State of European Tech
  main_url: https://2017.stateofeuropeantech.com/
  url: https://2017.stateofeuropeantech.com/
  featured: true
  categories:
    - Technology
    - Featured
  built_by: Studio Lovelock
  built_by_url: http://www.studiolovelock.com/
- title: Hopper
  main_url: https://www.hopper.com/
  url: https://www.hopper.com/
  built_by: Narative
  built_by_url: https://www.narative.co/
  featured: true
  categories:
    - Technology
    - App
    - Featured
- title: Theodora Warre
  main_url: https://theodorawarre.eu
  url: https://theodorawarre.eu
  description: >-
    E-commerce site for jewellery designer Theodora Warre, built using Gatsby + Shopify + Prismic + Matter.js
  categories:
    - E-commerce
    - Marketing
  built_by: Pierre Nel
  built_by_url: https://pierre.io
  featured: false
- title: Life Without Barriers | Foster Care
  main_url: https://www.lwb.org.au/foster-care
  url: https://www.lwb.org.au/foster-care
  featured: true
  description: >-
    We are urgently seeking foster carers all across Australia. Can you open
    your heart and your home to a child in need? There are different types of
    foster care that can suit you. We offer training and 24/7 support.
  categories:
    - Nonprofit
    - Education
    - Documentation
    - Marketing
    - Featured
  built_by: LWB Digital Team
  built_by_url: https://twitter.com/LWBAustralia
- title: Figma
  main_url: https://www.figma.com/
  url: https://www.figma.com/
  featured: true
  categories:
    - Marketing
    - Design
    - Featured
  built_by: Corey Ward
  built_by_url: http://www.coreyward.me/
- title: Bejamas - JAM Experts for hire
  main_url: https://bejamas.io/
  url: https://bejamas.io/
  featured: true
  description: >-
    We help agencies and companies with JAMStack tools. This includes web
    development using Static Site Generators, Headless CMS, CI / CD and CDN
    setup.
  categories:
    - Technology
    - Web Development
    - Agency
    - Marketing
    - Featured
  built_by: Bejamas
  built_by_url: https://bejamas.io/
- title: The State of JavaScript
  description: >
    Data from over 20,000 developers, asking them questions on topics ranging
    from frontend frameworks and state management, to build tools and testing
    libraries.
  main_url: https://stateofjs.com/
  url: https://stateofjs.com/
  source_url: https://github.com/StateOfJS/StateOfJS
  categories:
    - Data
    - JavaScript
    - Featured
  built_by: StateOfJS
  built_by_url: https://github.com/StateOfJS/StateOfJS/graphs/contributors
  featured: true
- title: DesignSystems.com
  main_url: https://www.designsystems.com/
  url: https://www.designsystems.com/
  description: |
    A resource for learning, creating and evangelizing design systems.
  categories:
    - Design
    - Blog
    - Technology
    - Featured
  built_by: Corey Ward
  built_by_url: http://www.coreyward.me/
  featured: true
- title: Snap Kit
  main_url: https://kit.snapchat.com/
  url: https://kit.snapchat.com/
  description: >
    Snap Kit lets developers integrate some of Snapchat’s best features across
    platforms.
  categories:
    - Technology
    - Documentation
    - Featured
  featured: true
- title: SendGrid
  main_url: https://sendgrid.com/docs/
  url: https://sendgrid.com/docs/
  description: >
    SendGrid delivers your transactional and marketing emails through the
    world's largest cloud-based email delivery platform.
  categories:
    - API
    - Technology
    - Documentation
    - Featured
  featured: true
- title: Kirsten Noelle
  main_url: https://www.kirstennoelle.com/
  url: https://www.kirstennoelle.com/
  featured: true
  description: >
    Digital portfolio for San Francisco Bay Area photographer Kirsten Noelle Wiemer.
  categories:
    - Photography
    - Portfolio
    - Featured
  built_by: Ryan Wiemer
  built_by_url: https://www.ryanwiemer.com/
- title: Cajun Bowfishing
  main_url: https://cajunbowfishing.com/
  url: https://cajunbowfishing.com/
  featured: false
  categories:
    - E-commerce
    - Sports
  built_by: Escalade Sports
  built_by_url: https://www.escaladesports.com/
- title: NEON
  main_url: http://neonrated.com/
  url: http://neonrated.com/
  featured: false
  categories:
    - Gallery
- title: GraphCMS
  main_url: https://graphcms.com/
  url: https://graphcms.com/
  featured: false
  categories:
    - Marketing
    - Technology
- title: Ghost Documentation
  main_url: https://docs.ghost.org/
  url: https://docs.ghost.org/
  source_url: https://github.com/tryghost/docs
  featured: false
  description: >-
    Ghost is an open source, professional publishing platform built on a modern Node.js technology stack — designed for teams who need power, flexibility and performance.
  categories:
    - Technology
    - Documentation
    - Open Source
  built_by: Ghost Foundation
  built_by_url: https://ghost.org/
- title: Nike - Just Do It
  main_url: https://justdoit.nike.com/
  url: https://justdoit.nike.com/
  featured: true
  categories:
    - E-commerce
    - Featured
- title: AirBnB Cereal
  main_url: https://airbnb.design/cereal
  url: https://airbnb.design/cereal
  featured: false
  categories:
    - Marketing
    - Design
- title: Cardiogram
  main_url: https://cardiogr.am/
  url: https://cardiogr.am/
  featured: false
  categories:
    - Marketing
    - Technology
- title: Matthias Jordan Portfolio
  main_url: https://iammatthias.com/
  url: https://iammatthias.com/
  source_url: https://github.com/iammatthias/.com
  description: >-
    Photography portfolio of content creator and digital marketer Matthias Jordan
  built_by: Matthias Jordan
  built_by_url: https://github.com/iammatthias
  featured: false
  categories:
    - Photography
    - Portfolio
    - Blog
    - Gallery
- title: Investment Calculator
  main_url: https://investmentcalculator.io/
  url: https://investmentcalculator.io/
  featured: false
  categories:
    - Education
    - Finance
- title: CSS Grid Playground by MozillaDev
  main_url: https://mozilladevelopers.github.io/playground/
  url: https://mozilladevelopers.github.io/playground/
  source_url: https://github.com/MozillaDevelopers/playground
  featured: false
  categories:
    - Education
    - Web Development
- title: Piotr Fedorczyk Portfolio
  built_by: Piotr Fedorczyk
  built_by_url: https://piotrf.pl
  categories:
    - Portfolio
    - Web Development
  description: >-
    Portfolio of Piotr Fedorczyk, a digital product designer and full-stack developer specializing in shaping, designing and building news and tools for news.
  featured: false
  main_url: https://piotrf.pl/
  url: https://piotrf.pl/
- title: unrealcpp
  main_url: https://unrealcpp.com/
  url: https://unrealcpp.com/
  source_url: https://github.com/Harrison1/unrealcpp-com
  featured: false
  categories:
    - Blog
    - Web Development
- title: Andy Slezak
  main_url: https://www.aslezak.com/
  url: https://www.aslezak.com/
  source_url: https://github.com/amslezak
  featured: false
  categories:
    - Web Development
    - Portfolio
- title: Deliveroo.Design
  main_url: https://www.deliveroo.design/
  url: https://www.deliveroo.design/
  featured: false
  categories:
    - Food
    - Marketing
- title: Dona Rita
  main_url: https://www.donarita.co.uk/
  url: https://www.donarita.co.uk/
  source_url: https://github.com/peduarte/dona-rita-website
  featured: false
  categories:
    - Food
    - Marketing
- title: Fröhlich ∧ Frei
  main_url: https://www.froehlichundfrei.de/
  url: https://www.froehlichundfrei.de/
  featured: false
  categories:
    - Web Development
    - Blog
    - Open Source
- title: How to GraphQL
  main_url: https://www.howtographql.com/
  url: https://www.howtographql.com/
  source_url: https://github.com/howtographql/howtographql
  featured: false
  categories:
    - Documentation
    - Web Development
    - Open Source
- title: OnCallogy
  main_url: https://www.oncallogy.com/
  url: https://www.oncallogy.com/
  featured: false
  categories:
    - Marketing
    - Healthcare
- title: Ryan Wiemer's Portfolio
  main_url: https://www.ryanwiemer.com/
  url: https://www.ryanwiemer.com/knw-photography/
  source_url: https://github.com/ryanwiemer/rw
  featured: false
  description: >
    Digital portfolio for Oakland, CA based account manager Ryan Wiemer.
  categories:
    - Portfolio
    - Web Development
    - Design
  built_by: Ryan Wiemer
  built_by_url: https://www.ryanwiemer.com/
- title: Ventura Digitalagentur Köln
  main_url: https://www.ventura-digital.de/
  url: https://www.ventura-digital.de/
  featured: false
  built_by: Ventura Digitalagentur
  categories:
    - Agency
    - Marketing
    - Featured
- title: Azer Koçulu
  main_url: https://kodfabrik.com/
  url: https://kodfabrik.com/photography/
  featured: false
  categories:
    - Portfolio
    - Photography
    - Web Development
- title: Damir.io
  main_url: http://damir.io/
  url: http://damir.io/
  source_url: https://github.com/dvzrd/gatsby-sfiction
  featured: false
  categories:
    - Blog
- title: Digital Psychology
  main_url: http://digitalpsychology.io/
  url: http://digitalpsychology.io/
  source_url: https://github.com/danistefanovic/digitalpsychology.io
  featured: false
  categories:
    - Education
    - Library
- title: Théâtres Parisiens
  main_url: http://theatres-parisiens.fr/
  url: http://theatres-parisiens.fr/
  source_url: https://github.com/phacks/theatres-parisiens
  featured: false
  categories:
    - Education
    - Entertainment
- title: A4 纸网
  main_url: http://www.a4z.cn/
  url: http://www.a4z.cn/price
  source_url: https://github.com/hiooyUI/hiooyui.github.io
  featured: false
  categories:
    - E-commerce
- title: Steve Meredith's Portfolio
  main_url: http://www.stevemeredith.com/
  url: http://www.stevemeredith.com/
  featured: false
  categories:
    - Portfolio
- title: API Platform
  main_url: https://api-platform.com/
  url: https://api-platform.com/
  source_url: https://github.com/api-platform/website
  featured: false
  categories:
    - Documentation
    - Web Development
    - Open Source
    - Library
- title: The Audacious Project
  main_url: https://audaciousproject.org/
  url: https://audaciousproject.org/
  featured: false
  categories:
    - Nonprofit
- title: Dustin Schau's Blog
  main_url: https://blog.dustinschau.com/
  url: https://blog.dustinschau.com/
  source_url: https://github.com/dschau/blog
  featured: false
  categories:
    - Blog
    - Web Development
- title: iContract Blog
  main_url: https://blog.icontract.co.uk/
  url: http://blog.icontract.co.uk/
  featured: false
  categories:
    - Blog
- title: BRIIM
  main_url: https://bri.im/
  url: https://bri.im/
  featured: false
  description: >-
    BRIIM is a movement to enable JavaScript enthusiasts and web developers in
    machine learning. Learn about artificial intelligence and data science, two
    fields which are governed by machine learning, in JavaScript. Take it right
    to your browser with WebGL.
  categories:
    - Education
    - Web Development
    - Technology
- title: Calpa's Blog
  main_url: https://calpa.me/
  url: https://calpa.me/
  source_url: https://github.com/calpa/blog
  featured: false
  categories:
    - Blog
    - Web Development
- title: Code Bushi
  main_url: https://codebushi.com/
  url: https://codebushi.com/
  featured: false
  description: >-
    Web development resources, trends, & techniques to elevate your coding
    journey.
  categories:
    - Web Development
    - Open Source
    - Blog
  built_by: Hunter Chang
  built_by_url: https://hunterchang.com/
- title: Daniel Hollcraft
  main_url: https://danielhollcraft.com/
  url: https://danielhollcraft.com/
  source_url: https://github.com/danielbh/danielhollcraft.com
  featured: false
  categories:
    - Web Development
    - Blog
    - Portfolio
- title: Darren Britton's Portfolio
  main_url: https://darrenbritton.com/
  url: https://darrenbritton.com/
  source_url: https://github.com/darrenbritton/darrenbritton.github.io
  featured: false
  categories:
    - Web Development
    - Portfolio
- title: Dave Lindberg Marketing & Design
  url: https://davelindberg.com/
  main_url: https://davelindberg.com/
  source_url: https://github.com/Dave-Lindberg/dl-gatsby
  featured: false
  description: >-
    My work revolves around solving problems for people in business, using
    integrated design and marketing strategies to improve sales, increase brand
    engagement, generate leads and achieve goals.
  categories:
    - Design
    - Marketing
    - Portfolio
- title: Dalbinaco's Website
  main_url: https://dlbn.co/en/
  url: https://dlbn.co/en/
  source_url: https://github.com/dalbinaco/dlbn.co
  featured: false
  categories:
    - Portfolio
    - Web Development
- title: mParticle's Documentation
  main_url: https://docs.mparticle.com/
  url: https://docs.mparticle.com/
  featured: false
  categories:
    - Web Development
    - Documentation
- title: Doopoll
  main_url: https://doopoll.co/
  url: https://doopoll.co/
  featured: false
  categories:
    - Marketing
    - Technology
- title: ERC dEX
  main_url: https://ercdex.com/
  url: https://ercdex.com/aqueduct
  featured: false
  categories:
    - Marketing
- title: CalState House Manager
  description: >
    Home service membership that offers proactive and on-demand maintenance for
    homeowners
  main_url: https://housemanager.calstate.aaa.com/
  url: https://housemanager.calstate.aaa.com/
  categories:
    - Marketing
- title: The freeCodeCamp Guide
  main_url: https://guide.freecodecamp.org/
  url: https://guide.freecodecamp.org/
  source_url: https://github.com/freeCodeCamp/guide
  featured: false
  categories:
    - Web Development
    - Documentation
- title: Hapticmedia
  main_url: https://hapticmedia.fr/en/
  url: https://hapticmedia.fr/en/
  featured: false
  categories:
    - Agency
- title: heml.io
  main_url: https://heml.io/
  url: https://heml.io/
  source_url: https://github.com/SparkPost/heml.io
  featured: false
  categories:
    - Documentation
    - Web Development
    - Open Source
- title: Juliette Pretot's Portfolio
  main_url: https://juliette.sh/
  url: https://juliette.sh/
  featured: false
  categories:
    - Web Development
    - Portfolio
    - Blog
- title: Kris Hedstrom's Portfolio
  main_url: https://k-create.com/
  url: https://k-create.com/portfolio/
  source_url: https://github.com/kristofferh/kristoffer
  featured: false
  description: >-
    Hey. I’m Kris. I’m an interactive designer / developer. I grew up in Umeå,
    in northern Sweden, but I now live in Brooklyn, NY. I am currently enjoying
    a hybrid Art Director + Lead Product Engineer role at a small startup called
    Nomad Health. Before that, I was a Product (Engineering) Manager at Tumblr.
    Before that, I worked at agencies. Before that, I was a baby. I like to
    design things, and then I like to build those things. I occasionally take on
    freelance projects. Feel free to get in touch if you have an interesting
    project that you want to collaborate on. Or if you just want to say hello,
    that’s cool too.
  categories:
    - Portfolio
  built_by: Kris Hedstrom
  built_by_url: https://k-create.com/
- title: knpw.rs
  main_url: https://knpw.rs/
  url: https://knpw.rs/
  source_url: https://github.com/knpwrs/knpw.rs
  featured: false
  categories:
    - Blog
    - Web Development
- title: Kostas Bariotis' Blog
  main_url: https://kostasbariotis.com/
  url: https://kostasbariotis.com/
  source_url: https://github.com/kbariotis/kostasbariotis.com
  featured: false
  categories:
    - Blog
    - Portfolio
    - Web Development
- title: LaserTime Clinic
  main_url: https://lasertime.ru/
  url: https://lasertime.ru/
  source_url: https://github.com/oleglegun/lasertime
  featured: false
  categories:
    - Marketing
- title: Jason Lengstorf
  main_url: https://lengstorf.com
  url: https://lengstorf.com
  source_url: https://github.com/jlengstorf/lengstorf.com
  featured: false
  categories:
    - Blog
  built_by: Jason Lengstorf
  built_by_url: https://github.com/jlengstorf
- title: Mannequin.io
  main_url: https://mannequin.io/
  url: https://mannequin.io/
  source_url: https://github.com/LastCallMedia/Mannequin/tree/master/site
  featured: false
  categories:
    - Open Source
    - Web Development
    - Documentation
- title: Fabric
  main_url: https://meetfabric.com/
  url: https://meetfabric.com/
  featured: false
  categories:
    - Marketing
- title: Nexit
  main_url: https://nexit.sk/
  url: https://nexit.sk/references
  featured: false
  categories:
    - Web Development
- title: Open FDA
  description: >
    Provides APIs and raw download access to a number of high-value, high
    priority and scalable structured datasets, including adverse events, drug
    product labeling, and recall enforcement reports.
  main_url: https://open.fda.gov/
  url: https://open.fda.gov/
  source_url: https://github.com/FDA/open.fda.gov
  featured: false
  categories:
    - Government
    - Open Source
    - Web Development
    - API
    - Data
- title: NYC Planning Labs (New York City Department of City Planning)
  main_url: https://planninglabs.nyc/
  url: https://planninglabs.nyc/about/
  source_url: https://github.com/NYCPlanning/
  featured: false
  description: >-
    We work with New York City's Urban Planners to deliver impactful, modern
    technology tools.
  categories:
    - Open Source
    - Government
- title: Preston Richey Portfolio / Blog
  main_url: https://prestonrichey.com/
  url: https://prestonrichey.com/
  source_url: https://github.com/prichey/prestonrichey.com
  featured: false
  categories:
    - Web Development
    - Portfolio
    - Blog
- title: Landing page of Put.io
  main_url: https://put.io/
  url: https://put.io/
  featured: false
  categories:
    - E-commerce
    - Technology
- title: The Rick and Morty API
  main_url: https://rickandmortyapi.com/
  url: https://rickandmortyapi.com/
  built_by: Axel Fuhrmann
  built_by_url: https://axelfuhrmann.com/
  featured: false
  categories:
    - Web Development
    - Entertainment
    - Documentation
    - Open Source
    - API
- title: Santa Compañía Creativa
  main_url: https://santacc.es/
  url: https://santacc.es/
  source_url: https://github.com/DesarrolloWebSantaCC/santacc-web
  featured: false
  categories:
    - Agency
- title: Sean Coker's Blog
  main_url: https://sean.is/
  url: https://sean.is/
  featured: false
  categories:
    - Blog
    - Portfolio
    - Web Development
- title: Several Levels
  main_url: https://severallevels.io/
  url: https://severallevels.io/
  source_url: https://github.com/Harrison1/several-levels
  featured: false
  categories:
    - Agency
    - Web Development
- title: Simply
  main_url: https://simply.co.za/
  url: https://simply.co.za/
  featured: false
  categories:
    - Marketing
- title: Storybook
  main_url: https://storybook.js.org/
  url: https://storybook.js.org/
  source_url: https://github.com/storybooks/storybook
  featured: false
  categories:
    - Web Development
    - Open Source
- title: Vibert Thio's Portfolio
  main_url: https://vibertthio.com/portfolio/
  url: https://vibertthio.com/portfolio/projects/
  source_url: https://github.com/vibertthio/portfolio
  featured: false
  categories:
    - Portfolio
    - Web Development
- title: VisitGemer
  main_url: https://visitgemer.sk/
  url: https://visitgemer.sk/
  featured: false
  categories:
    - Marketing
- title: Bricolage.io
  main_url: https://www.bricolage.io/
  url: https://www.bricolage.io/
  source_url: https://github.com/KyleAMathews/blog
  featured: false
  categories:
    - Blog
- title: Charles Pinnix Website
  main_url: https://www.charlespinnix.com/
  url: https://www.charlespinnix.com/
  featured: false
  description: >-
    I’m a senior frontend engineer with 8 years of experience building websites
    and web applications. I’m interested in leading creative, multidisciplinary
    engineering teams. I’m a creative technologist, merging photography, art,
    and design into engineering and visa versa. I take a pragmatic,
    product-oriented approach to development, allowing me to see the big picture
    and ensuring quality products are completed on time. I have a passion for
    modern frontend JavaScript frameworks such as React and Vue, and I have
    substantial experience on the backend with an interest in Node and
    container based deployment with Docker and AWS.
  categories:
    - Portfolio
    - Web Development
- title: Charlie Harrington's Blog
  main_url: https://www.charlieharrington.com/
  url: https://www.charlieharrington.com/
  source_url: https://github.com/whatrocks/blog
  featured: false
  categories:
    - Blog
    - Web Development
    - Music
- title: Gabriel Adorf's Portfolio
  main_url: https://www.gabrieladorf.com/
  url: https://www.gabrieladorf.com/
  source_url: https://github.com/gabdorf/gabriel-adorf-portfolio
  featured: false
  categories:
    - Portfolio
    - Web Development
- title: greglobinski.com
  main_url: https://www.greglobinski.com/
  url: https://www.greglobinski.com/
  source_url: https://github.com/greglobinski/www.greglobinski.com
  featured: false
  categories:
    - Portfolio
    - Web Development
- title: I am Putra
  main_url: https://www.iamputra.com/
  url: https://www.iamputra.com/
  featured: false
  categories:
    - Portfolio
    - Web Development
    - Blog
- title: In Sowerby Bridge
  main_url: https://www.insowerbybridge.co.uk/
  url: https://www.insowerbybridge.co.uk/
  featured: false
  categories:
    - Marketing
    - Government
- title: JavaScript Stuff
  main_url: https://www.javascriptstuff.com/
  url: https://www.javascriptstuff.com/
  featured: false
  categories:
    - Education
    - Web Development
    - Library
- title: Ledgy
  main_url: https://www.ledgy.com/
  url: https://github.com/morloy/ledgy.com
  featured: false
  categories:
    - Marketing
    - Finance
- title: Alec Lomas's Portfolio / Blog
  main_url: https://www.lowmess.com/
  url: https://www.lowmess.com/
  source_url: https://github.com/lowmess/lowmess
  featured: false
  categories:
    - Web Development
    - Blog
    - Portfolio
- title: Michele Mazzucco's Portfolio
  main_url: https://www.michelemazzucco.it/
  url: https://www.michelemazzucco.it/
  source_url: https://github.com/michelemazzucco/michelemazzucco.it
  featured: false
  categories:
    - Portfolio
- title: Orbit FM Podcasts
  main_url: https://www.orbit.fm/
  url: https://www.orbit.fm/
  source_url: https://github.com/agarrharr/orbit.fm
  featured: false
  categories:
    - Podcast
- title: Prosecco Springs
  main_url: https://www.proseccosprings.com/
  url: https://www.proseccosprings.com/
  featured: false
  categories:
    - Food
    - Blog
    - Marketing
- title: Verious
  main_url: https://www.verious.io/
  url: https://www.verious.io/
  source_url: https://github.com/cpinnix/verious
  featured: false
  categories:
    - Web Development
- title: Yisela
  main_url: https://www.yisela.com/
  url: https://www.yisela.com/tetris-against-trauma-gaming-as-therapy/
  featured: false
  categories:
    - Blog
- title: YouFoundRon.com
  main_url: https://www.youfoundron.com/
  url: https://www.youfoundron.com/
  source_url: https://github.com/rongierlach/yfr-dot-com
  featured: false
  categories:
    - Portfolio
    - Web Development
    - Blog
- title: Ease
  main_url: https://www.ease.com/
  url: https://www.ease.com/
  featured: false
  categories:
    - Marketing
    - Healthcare
- title: Policygenius
  main_url: https://www.policygenius.com/
  url: https://www.policygenius.com/
  featured: false
  categories:
    - Marketing
    - Healthcare
- title: Moteefe
  main_url: https://www.moteefe.com/
  url: https://www.moteefe.com/
  featured: false
  categories:
    - Marketing
    - Agency
    - Technology
- title: Athelas
  main_url: http://www.athelas.com/
  url: http://www.athelas.com/
  featured: false
  categories:
    - Marketing
    - Healthcare
- title: Pathwright
  main_url: http://www.pathwright.com/
  url: http://www.pathwright.com/
  featured: false
  categories:
    - Marketing
    - Education
- title: Lucid
  main_url: https://www.golucid.co/
  url: https://www.golucid.co/
  featured: false
  categories:
    - Marketing
    - Technology
- title: Bench
  main_url: http://www.bench.co/
  url: http://www.bench.co/
  featured: false
  categories:
    - Marketing
- title: Gin Lane
  main_url: http://www.ginlane.com/
  url: https://www.ginlane.com/
  featured: false
  categories:
    - Web Development
    - Agency
- title: Marmelab
  main_url: https://marmelab.com/en/
  url: https://marmelab.com/en/
  featured: false
  categories:
    - Web Development
    - Agency
- title: Dovetail
  main_url: https://dovetailapp.com/
  url: https://dovetailapp.com/
  featured: false
  categories:
    - Marketing
    - Technology
- title: The Bastion Bot
  main_url: https://bastionbot.org/
  url: https://bastionbot.org/
  description: Give awesome perks to your Discord server!
  featured: false
  categories:
    - Open Source
    - Technology
    - Documentation
    - Community
  built_by: Sankarsan Kampa
  built_by_url: https://traction.one
- title: Smakosh
  main_url: https://smakosh.com/
  url: https://smakosh.com/
  source_url: https://github.com/smakosh/smakosh.com
  featured: false
  categories:
    - Portfolio
    - Web Development
- title: WebGazer
  main_url: https://www.webgazer.io/
  url: https://www.webgazer.io/
  featured: false
  categories:
    - Marketing
    - Web Development
    - Technology
- title: Joe Seifi's Blog
  main_url: http://seifi.org/
  url: http://seifi.org/
  featured: false
  categories:
    - Portfolio
    - Web Development
    - Blog
- title: LekoArts — Graphic Designer & Front-End Developer
  main_url: https://www.lekoarts.de
  url: https://www.lekoarts.de
  source_url: https://github.com/LekoArts/portfolio
  featured: false
  built_by: LekoArts
  built_by_url: https://github.com/LekoArts
  description: >-
    Hi, I'm Lennart — a self-taught and passionate graphic/web designer &
    frontend developer based in Darmstadt, Germany. I love it to realize complex
    projects in a creative manner and face new challenges. Since 6 years I do
    graphic design, my love for frontend development came up 3 years ago. I
    enjoy acquiring new skills and cementing this knowledge by writing blogposts
    and creating tutorials.
  categories:
    - Portfolio
    - Blog
    - Design
    - Web Development
    - Freelance
    - Open Source
- title: 杨二小的博客
  main_url: https://blog.yangerxiao.com/
  url: https://blog.yangerxiao.com/
  source_url: https://github.com/zerosoul/blog.yangerxiao.com
  featured: false
  categories:
    - Blog
    - Portfolio
- title: MOTTO x MOTTO
  main_url: https://mottox2.com
  url: https://mottox2.com
  source_url: https://github.com/mottox2/website
  description: Web developer / UI Designer in Tokyo Japan.
  featured: false
  categories:
    - Blog
    - Portfolio
  built_by: mottox2
  built_by_url: https://mottox2.com
- title: Pride of the Meadows
  main_url: https://www.prideofthemeadows.com/
  url: https://www.prideofthemeadows.com/
  featured: false
  categories:
    - E-commerce
    - Food
    - Blog
  built_by: Caldera Digital
  built_by_url: https://www.calderadigital.com/
- title: Michael Uloth
  main_url: https://www.michaeluloth.com
  url: https://www.michaeluloth.com
  featured: false
  description: Michael Uloth is a web developer, opera singer, and the creator of Up and Running Tutorials.
  categories:
    - Portfolio
    - Web Development
    - Music
  built_by: Michael Uloth
  built_by_url: https://www.michaeluloth.com
- title: Spacetime
  main_url: https://www.heyspacetime.com/
  url: https://www.heyspacetime.com/
  featured: false
  description: >-
    Spacetime is a Dallas-based digital experience agency specializing in web,
    app, startup, and digital experience creation.
  categories:
    - Marketing
    - Portfolio
    - Agency
  built_by: Spacetime
  built_by_url: https://www.heyspacetime.com/
- title: Eric Jinks
  main_url: https://ericjinks.com/
  url: https://ericjinks.com/
  featured: false
  description: Software engineer / web developer from the Gold Coast, Australia.
  categories:
    - Portfolio
    - Blog
    - Web Development
    - Technology
  built_by: Eric Jinks
  built_by_url: https://ericjinks.com/
- title: GaiAma - We are wildlife
  main_url: https://www.gaiama.org/
  url: https://www.gaiama.org/
  featured: false
  description: >-
    We founded the GaiAma conservation organization to protect wildlife in Perú
    and to create an example of a permaculture neighborhood, living
    symbiotically with the forest - because reforestation is just the beginning
  categories:
    - Nonprofit
    - Marketing
    - Blog
  source_url: https://github.com/GaiAma/gaiama.org
  built_by: GaiAma
  built_by_url: https://www.gaiama.org/
- title: Healthcare Logic
  main_url: https://www.healthcarelogic.com/
  url: https://www.healthcarelogic.com/
  featured: false
  description: >-
    Revolutionary technology that empowers clinical and managerial leaders to
    collaborate with clarity.
  categories:
    - Marketing
    - Healthcare
    - Technology
  built_by: Thrive
  built_by_url: https://thriveweb.com.au/
- title: Papergov
  main_url: https://papergov.com/
  url: https://papergov.com/
  featured: false
  description: Manage all your government services in a single place
  categories:
    - Directory
    - Government
    - Technology
  source_url: https://github.com/WeOpenly/localgov.fyi
  built_by: Openly Technologies
  built_by_url: https://papergov.com/about/
- title: Kata.ai Documentation
  main_url: https://docs.kata.ai/
  url: https://docs.kata.ai/
  source_url: https://github.com/kata-ai/kata-platform-docs
  featured: false
  description: >-
    Documentation website for the Kata Platform, an all-in-one platform for
    building chatbots using AI technologies.
  categories:
    - Documentation
    - Technology
- title: goalgetters
  main_url: https://goalgetters.space/
  url: https://goalgetters.space/
  featured: false
  description: >-
    goalgetters is a source of inspiration for people who want to change their
    career. We offer articles, success stories and expert interviews on how to
    find a new passion and how to implement change.
  categories:
    - Blog
    - Education
  built_by: Stephanie Langers (content), Adrian Wenke (development)
  built_by_url: https://twitter.com/AdrianWenke
- title: StatusHub - Easy to use Hosted Status Page Service
  main_url: https://statushub.com/
  url: https://statushub.com/
  featured: false
  description: >-
    Set up your very own service status page in minutes with StatusHub. Allow
    customers to subscribe to be updated automatically.
  categories:
    - Technology
    - Marketing
  built_by: Bejamas
  built_by_url: https://bejamas.io/
- title: Mambu
  main_url: https://www.mambu.com/
  url: https://www.mambu.com/
  featured: false
  description: >-
    Mambu is the cloud platform for banking and lending businesses that
    puts customer relationships first.
  categories:
    - Technology
    - Finance
  built_by: Bejamas
  built_by_url: https://bejamas.io/
- title: Avenues
  main_url: https://www.avenues.org
  url: https://www.avenues.org
  featured: false
  description: >-
    One school with many campuses, providing transformative,
    world-focused learning experiences to students around the globe
  categories:
    - Education
  built_by: Bejamas
  built_by_url: https://bejamas.io/
- title: Multicoin Capital
  main_url: https://multicoin.capital
  url: https://multicoin.capital
  featured: false
  description: >-
    Multicoin Capital is a thesis-driven investment firm that
    invests in cryptocurrencies, tokens, and blockchain
    companies reshaping trillion-dollar markets.
  categories:
    - Technology
    - Finance
  built_by: Bejamas
  built_by_url: https://bejamas.io/
- title: Argent
  main_url: https://www.argent.xyz/
  url: https://www.argent.xyz/
  featured: false
  description: Argent is the simplest and safest Ethereum wallet for DeFi.
  categories:
    - Technology
    - Finance
  built_by: Bejamas
  built_by_url: https://bejamas.io/
- title: Meet Flo
  main_url: https://meetflo.com/
  url: https://meetflo.com/
  featured: false
  description: >-
    The Flo by Moen Smart Water Shutoff is a comprehensive
    water monitoringand shut-off system with leak detection
    and proactive leak prevention technologies.
  categories:
    - E-commerce
  built_by: Bejamas
  built_by_url: https://bejamas.io/
- title: Matthias Kretschmann Portfolio
  main_url: https://matthiaskretschmann.com/
  url: https://matthiaskretschmann.com/
  source_url: https://github.com/kremalicious/portfolio
  featured: false
  description: Portfolio of designer & developer Matthias Kretschmann.
  categories:
    - Portfolio
    - Web Development
  built_by: Matthias Kretschmann
  built_by_url: https://matthiaskretschmann.com/
- title: Iron Cove Solutions
  main_url: https://ironcovesolutions.com/
  url: https://ironcovesolutions.com/
  description: >-
    Iron Cove Solutions is a cloud based consulting firm. We help companies
    deliver a return on cloud usage by applying best practices
  categories:
    - Technology
    - Web Development
  built_by: Iron Cove Solutions
  built_by_url: https://ironcovesolutions.com/
  featured: false
- title: Moetez Chaabene Portfolio / Blog
  main_url: https://moetez.me/
  url: https://moetez.me/
  source_url: https://github.com/moetezch/moetez.me
  featured: false
  description: Portfolio of Moetez Chaabene
  categories:
    - Portfolio
    - Web Development
    - Blog
  built_by: Moetez Chaabene
  built_by_url: https://twitter.com/moetezch
- title: Nikita
  description: >-
    Automation of system deployments in Node.js for applications and
    infrastructures.
  main_url: https://nikita.js.org/
  url: https://nikita.js.org/
  source_url: https://github.com/adaltas/node-nikita
  categories:
    - Documentation
    - Open Source
    - Technology
  built_by: Adaltas
  built_by_url: https://www.adaltas.com
  featured: false
- title: Gourav Sood Blog & Portfolio
  main_url: https://www.gouravsood.com/
  url: https://www.gouravsood.com/
  featured: false
  categories:
    - Blog
    - Portfolio
  built_by: Gourav Sood
  built_by_url: https://www.gouravsood.com/
- title: Jonas Tebbe Portfolio
  description: |
    Hey, I’m Jonas and I create digital products.
  main_url: https://jonastebbe.com
  url: https://jonastebbe.com
  categories:
    - Portfolio
  built_by: Jonas Tebbe
  built_by_url: https://twitter.com/jonastebbe
  featured: false
- title: Parker Sarsfield Portfolio
  description: |
    I'm Parker, a software engineer and sneakerhead.
  main_url: https://parkersarsfield.com
  url: https://parkersarsfield.com
  categories:
    - Blog
    - Portfolio
  built_by: Parker Sarsfield
  built_by_url: https://parkersarsfield.com
- title: Frontend web development with Greg
  description: |
    JavaScript, GatsbyJS, ReactJS, CSS in JS... Let's learn some stuff together.
  main_url: https://dev.greglobinski.com
  url: https://dev.greglobinski.com
  categories:
    - Blog
    - Web Development
  built_by: Greg Lobinski
  built_by_url: https://github.com/greglobinski
- title: Insomnia
  description: |
    Desktop HTTP and GraphQL client for developers
  main_url: https://insomnia.rest/
  url: https://insomnia.rest/
  categories:
    - Blog
  built_by: Gregory Schier
  built_by_url: https://schier.co
  featured: false
- title: Timeline Theme Portfolio
  description: |
    I'm Aman Mittal, a software developer.
  main_url: https://amanhimself.dev/
  url: https://amanhimself.dev/
  categories:
    - Web Development
    - Portfolio
  built_by: Aman Mittal
  built_by_url: https://amanhimself.dev/
- title: Ocean artUp
  description: >
    Science outreach site built using styled-components and Contentful. It
    presents the research project "Ocean artUp" funded by an Advanced Grant of
    the European Research Council to explore the possible benefits of artificial
    uplift of nutrient-rich deep water to the ocean’s sunlit surface layer.
  main_url: https://ocean-artup.eu
  url: https://ocean-artup.eu
  source_url: https://github.com/janosh/ocean-artup
  categories:
    - Science
    - Education
    - Blog
  built_by: Janosh Riebesell
  built_by_url: https://janosh.io
  featured: false
- title: Ryan Fitzgerald
  description: |
    Personal portfolio and blog for Ryan Fitzgerald
  main_url: https://ryanfitzgerald.ca/
  url: https://ryanfitzgerald.ca/
  categories:
    - Web Development
    - Portfolio
  built_by: Ryan Fitzgerald
  built_by_url: https://github.com/RyanFitzgerald
  featured: false
- title: Kaizen
  description: |
    Content Marketing, PR & SEO Agency in London
  main_url: https://www.kaizen.co.uk/
  url: https://www.kaizen.co.uk/
  categories:
    - Agency
    - Blog
    - Design
    - Web Development
    - SEO
  built_by: Bogdan Stanciu
  built_by_url: https://github.com/b0gd4n
  featured: false
- title: HackerOne Platform Documentation
  description: |
    HackerOne's Product Documentation Center!
  url: https://docs.hackerone.com/
  main_url: https://docs.hackerone.com/
  categories:
    - Documentation
    - Security
  featured: false
- title: Mux Video
  description: |
    API to video hosting and streaming
  main_url: https://mux.com/
  url: https://mux.com/
  categories:
    - Video
    - API
  featured: false
- title: Swapcard
  description: >
    The easiest way for event organizers to instantly connect people, build a
    community of attendees and exhibitors, and increase revenue over time
  main_url: https://www.swapcard.com/
  url: https://www.swapcard.com/
  categories:
    - Event
    - Community
    - Marketing
  built_by: Swapcard
  built_by_url: https://www.swapcard.com/
  featured: false
- title: Kalix
  description: >
    Kalix is perfect for healthcare professionals starting out in private
    practice, to those with an established clinic.
  main_url: https://www.kalixhealth.com/
  url: https://www.kalixhealth.com/
  categories:
    - Healthcare
  featured: false
- title: Bad Credit Loans
  description: |
    Get the funds you need, from $250-$5,000
  main_url: https://www.creditloan.com/
  url: https://www.creditloan.com/
  categories:
    - Finance
  featured: false
- title: Financial Center
  description: >
    Member-owned, not-for-profit, co-operative whose members receive financial
    benefits in the form of lower loan rates, higher savings rates, and lower
    fees than banks.
  main_url: https://fcfcu.com/
  url: https://fcfcu.com/
  categories:
    - Finance
    - Nonprofit
    - Business
    - Education
  built_by: https://fcfcu.com/
  built_by_url: https://fcfcu.com/
  featured: false
- title: Office of Institutional Research and Assessment
  description: |
    Good Data, Good Decisions
  main_url: http://oira.ua.edu/
  url: http://oira.ua.edu/
  categories:
    - Data
  featured: false
- title: The Telegraph Premium
  description: |
    Exclusive stories from award-winning journalists
  main_url: https://premium.telegraph.co.uk/
  url: https://premium.telegraph.co.uk/
  categories:
    - Media
  featured: false
- title: html2canvas
  description: |
    Screenshots with JavaScript
  main_url: http://html2canvas.hertzen.com/
  url: http://html2canvas.hertzen.com/
  source_url: https://github.com/niklasvh/html2canvas/tree/master/www
  categories:
    - JavaScript
    - Documentation
  built_by: Niklas von Hertzen
  built_by_url: http://hertzen.com/
  featured: false
- title: Half Electronics
  description: |
    Personal website
  main_url: https://www.halfelectronic.com/
  url: https://www.halfelectronic.com/
  categories:
    - Blog
  built_by: Fernando Poumian
  built_by_url: https://github.com/fpoumian/halfelectronic.com
  featured: false
- title: Frithir Software Development
  main_url: https://frithir.com/
  url: https://frithir.com/
  featured: false
  description: I DRINK COFFEE, WRITE CODE AND IMPROVE MY DEVELOPMENT SKILLS EVERY DAY.
  categories:
    - Design
    - Web Development
  built_by: Frithir
  built_by_url: https://Frithir.com/
- title: Unow
  main_url: https://www.unow.fr/
  url: https://www.unow.fr/
  categories:
    - Education
    - Marketing
  featured: false
- title: Peter Hironaka
  description: |
    Freelance Web Developer based in Los Angeles.
  main_url: https://peterhironaka.com/
  url: https://peterhironaka.com/
  categories:
    - Portfolio
    - Web Development
  built_by: Peter Hironaka
  built_by_url: https://github.com/PHironaka
  featured: false
- title: Michael McQuade
  description: |
    Personal website and blog for Michael McQuade
  main_url: https://giraffesyo.io
  url: https://giraffesyo.io
  categories:
    - Blog
  built_by: Michael McQuade
  built_by_url: https://github.com/giraffesyo
  featured: false
- title: Haacht Brewery
  description: |
    Corporate website for Haacht Brewery. Designed and Developed by Gafas.
  main_url: https://haacht.com/en/
  url: https://haacht.com
  categories:
    - Marketing
  built_by: Gafas
  built_by_url: https://gafas.be
  featured: false
- title: StoutLabs
  description: |
    Portfolio of Daniel Stout, freelance developer in East Tennessee.
  main_url: https://www.stoutlabs.com/
  url: https://www.stoutlabs.com/
  categories:
    - Web Development
    - Portfolio
  built_by: Daniel Stout
  built_by_url: https://github.com/stoutlabs
  featured: false
- title: Chicago Ticket Outcomes By Neighborhood
  description: |
    ProPublica data visualization of traffic ticket court outcomes
  categories:
    - Media
    - Nonprofit
  url: >-
    https://projects.propublica.org/graphics/il/il-city-sticker-tickets-maps/ticket-status/?initialWidth=782
  main_url: >-
    https://projects.propublica.org/graphics/il/il-city-sticker-tickets-maps/ticket-status/?initialWidth=782
  built_by: David Eads
  built_by_url: https://github.com/eads
  featured: false
- title: Chicago South Side Traffic Ticketing rates
  description: |
    ProPublica data visualization of traffic ticket rates by community
  main_url: >-
    https://projects.propublica.org/graphics/il/il-city-sticker-tickets-maps/ticket-rate/?initialWidth=782
  url: >-
    https://projects.propublica.org/graphics/il/il-city-sticker-tickets-maps/ticket-rate/?initialWidth=782
  categories:
    - Media
    - Nonprofit
  built_by: David Eads
  built_by_url: https://github.com/eads
  featured: false
- title: Otsimo
  description: >
    Otsimo is a special education application for children with autism, down
    syndrome and other developmental disabilities.
  main_url: https://otsimo.com/en/
  url: https://otsimo.com/en/
  categories:
    - Blog
    - Education
  featured: false
- title: Matt Bagni Portfolio 2018
  description: >
    Mostly the result of playing with Gatsby and learning about react and
    graphql. Using the screenshot plugin to showcase the work done for my
    company in the last 2 years, and a good amount of other experiments.
  main_url: https://mattbag.github.io
  url: https://mattbag.github.io
  categories:
    - Portfolio
  featured: false
- title: Lisa Ye's Blog
  description: |
    Simple blog/portofolio for a fashion designer. Gatsby_v2 + Netlify cms
  main_url: https://lisaye.netlify.com/
  url: https://lisaye.netlify.com/
  categories:
    - Blog
    - Portfolio
  featured: false
- title: Artem Sapegin
  description: >
    Little homepage of Artem Sapegin, a frontend developer, passionate
    photographer, coffee drinker and crazy dogs’ owner.
  main_url: https://sapegin.me/
  url: https://sapegin.me/
  categories:
    - Portfolio
    - Open Source
    - Web Development
  built_by: Artem Sapegin
  built_by_url: https://github.com/sapegin
  featured: false
- title: SparkPost Developers
  main_url: https://developers.sparkpost.com/
  url: https://developers.sparkpost.com/
  source_url: https://github.com/SparkPost/developers.sparkpost.com
  categories:
    - Documentation
    - API
  featured: false
- title: Malik Browne Portfolio 2018
  description: >
    The portfolio blog of Malik Browne, a full-stack engineer, foodie, and avid
    blogger/YouTuber.
  main_url: https://www.malikbrowne.com/about
  url: https://www.malikbrowne.com
  categories:
    - Blog
    - Portfolio
  built_by: Malik Browne
  built_by_url: https://twitter.com/milkstarz
  featured: false
- title: Novatics
  description: |
    Digital products that inspire and make a difference
  main_url: https://www.novatics.com.br
  url: https://www.novatics.com.br
  categories:
    - Portfolio
    - Technology
    - Web Development
  built_by: Novatics
  built_by_url: https://github.com/Novatics
  featured: false
- title: Max McKinney
  description: >
    I’m a developer and designer with a focus in web technologies. I build cars
    on the side.
  main_url: https://maxmckinney.com/
  url: https://maxmckinney.com/
  categories:
    - Portfolio
    - Web Development
    - Design
  built_by: Max McKinney
  featured: false
- title: Stickyard
  description: |
    Make your React component sticky the easy way
  main_url: https://nihgwu.github.io/stickyard/
  url: https://nihgwu.github.io/stickyard/
  source_url: https://github.com/nihgwu/stickyard/tree/master/website
  categories:
    - Web Development
  built_by: Neo Nie
  featured: false
- title: Agata Milik
  description: |
    Website of a Polish psychologist/psychotherapist based in Gdańsk, Poland.
  main_url: https://agatamilik.pl
  url: https://agatamilik.pl
  categories:
    - Marketing
    - Healthcare
  built_by: Piotr Fedorczyk
  built_by_url: https://piotrf.pl
  featured: false
- title: WebPurple
  main_url: https://www.webpurple.net/
  url: https://www.webpurple.net/
  source_url: https://github.com/WebPurple/site
  description: >-
    Site of local (Russia, Ryazan) frontend community. Main purpose is to show
    info about meetups and keep blog.
  categories:
    - Nonprofit
    - Web Development
    - Community
    - Blog
    - Open Source
  built_by: Nikita Kirsanov
  built_by_url: https://twitter.com/kitos_kirsanov
  featured: false
- title: Papertrail.io
  description: |
    Inspection Management for the 21st Century
  main_url: https://www.papertrail.io/
  url: https://www.papertrail.io/
  categories:
    - Marketing
    - Technology
  built_by: Papertrail.io
  built_by_url: https://www.papertrail.io
  featured: false
- title: Matt Ferderer
  main_url: https://mattferderer.com
  url: https://mattferderer.com
  source_url: https://github.com/mattferderer/gatsbyblog
  description: >
    A blog built with Gatsby that discusses web related tech
    such as JavaScript, .NET, Blazor & security.
  categories:
    - Blog
    - Web Development
  built_by: Matt Ferderer
  built_by_url: https://twitter.com/mattferderer
  featured: false
- title: Sahyadri Open Source Community
  main_url: https://sosc.org.in
  url: https://sosc.org.in
  source_url: https://github.com/haxzie/sosc-website
  description: >
    Official website of Sahyadri Open Source Community for community blog, event
    details and members info.
  categories:
    - Blog
    - Community
    - Open Source
  built_by: Musthaq Ahamad
  built_by_url: https://github.com/haxzie
  featured: false
- title: Tech Confessions
  main_url: https://confessions.tech
  url: https://confessions.tech
  source_url: https://github.com/JonathanSpeek/tech-confessions
  description: A guilt-free place for us to confess our tech sins \U0001F64F\n
  categories:
    - Community
    - Open Source
  built_by: Jonathan Speek
  built_by_url: https://speek.design
  featured: false
- title: Thibault Maekelbergh
  main_url: https://thibmaek.com
  url: https://thibmaek.com
  source_url: https://github.com/thibmaek/thibmaek.github.io
  description: |
    A nice blog about development, Raspberry Pi, plants and probably records.
  categories:
    - Blog
    - Open Source
  built_by: Thibault Maekelbergh
  built_by_url: https://twitter.com/thibmaek
  featured: false
- title: LearnReact.design
  main_url: https://learnreact.design
  url: https://learnreact.design
  description: >
    React Essentials For Designers: A React course tailored for product
    designers, ux designers, ui designers.
  categories:
    - Blog
  built_by: Linton Ye
  built_by_url: https://twitter.com/lintonye
- title: Mega House Creative
  main_url: https://www.megahousecreative.com/
  url: https://www.megahousecreative.com/
  description: >
    Mega House Creative is a digital agency that provides unique goal-oriented
    web marketing solutions.
  categories:
    - Marketing
    - Agency
  built_by: Daniel Robinson
  featured: false
- title: Tobie Marier Robitaille - csc
  main_url: https://tobiemarierrobitaille.com/
  url: https://tobiemarierrobitaille.com/en/
  description: |
    Portfolio site for director of photography Tobie Marier Robitaille
  categories:
    - Portfolio
    - Gallery
  built_by: Mill3 Studio
  built_by_url: https://mill3.studio/en/
  featured: false
- title: Mahipat's Portfolio
  main_url: https://mojaave.com/
  url: https://mojaave.com
  source_url: https://github.com/mhjadav/mojaave
  description: >
    mojaave.com is Mahipat's portfolio, I have developed it using Gatsby v2 and
    Bootstrap, To get in touch with people looking for full-stack developer.
  categories:
    - Portfolio
    - Web Development
  built_by: Mahipat Jadav
  built_by_url: https://mojaave.com/
  featured: false
- title: Mintfort
  main_url: https://mintfort.com/
  url: https://mintfort.com/
  source_url: https://github.com/MintFort/mintfort.com
  description: >
    Mintfort, the first crypto-friendly bank account. Store and manage assets on
    the blockchain.
  categories:
    - Technology
    - Finance
  built_by: Axel Fuhrmann
  built_by_url: https://axelfuhrmann.com/
  featured: false
- title: React Native Explorer
  main_url: https://react-native-explorer.firebaseapp.com
  url: https://react-native-explorer.firebaseapp.com
  description: |
    Explorer React Native packages and examples effortlessly.
  categories:
    - Education
  featured: false
- title: 500Tech
  main_url: https://500tech.com/
  url: https://500tech.com/
  featured: false
  categories:
    - Web Development
    - Agency
    - Open Source
- title: eworld
  main_url: https://eworld.herokuapp.com/
  url: https://eworld.herokuapp.com/
  featured: false
  categories:
    - E-commerce
    - Technology
- title: It's a Date
  description: >
    It's a Date is a dating app that actually involves dating.
  main_url: https://www.itsadate.app/
  url: https://www.itsadate.app/
  featured: false
  categories:
    - App
    - Blog
- title: Node.js HBase
  description: >
    Asynchronous HBase client for NodeJs using REST.
  main_url: https://hbase.js.org/
  url: https://hbase.js.org/
  source_url: https://github.com/adaltas/node-hbase
  categories:
    - Documentation
    - Open Source
    - Technology
  built_by: David Worms
  built_by_url: http://www.adaltas.com
  featured: false
- title: Peter Kroyer - Web Design / Web Development
  main_url: https://www.peterkroyer.at/en/
  url: https://www.peterkroyer.at/en/
  description: >
    Freelance web designer / web developer based in Vienna, Austria (Wien, Österreich).
  categories:
    - Agency
    - Web Development
    - Design
    - Portfolio
    - Freelance
  built_by: Peter Kroyer
  built_by_url: https://www.peterkroyer.at/
  featured: false
- title: Geddski
  main_url: https://gedd.ski
  url: https://gedd.ski
  description: >
    frontend mastery blog - level up your UI game.
  categories:
    - Web Development
    - Education
    - Productivity
    - User Experience
  built_by: Dave Geddes
  built_by_url: https://twitter.com/geddski
  featured: false
- title: Rung
  main_url: https://rung.com.br/
  url: https://rung.com.br/
  description: >
    Rung alerts you about the exceptionalities of your personal and professional life.
  categories:
    - API
    - Technology
    - Travel
  featured: false
- title: Mokkapps
  main_url: https://www.mokkapps.de/
  url: https://www.mokkapps.de/
  source_url: https://github.com/mokkapps/website
  description: >
    Portfolio website from Michael Hoffmann. Passionate software developer with focus on web-based technologies.
  categories:
    - Blog
    - Portfolio
    - Web Development
    - Mobile Development
  featured: false
- title: Premier Octet
  main_url: https://www.premieroctet.com/
  url: https://www.premieroctet.com/
  description: >
    Premier Octet is a React-based agency
  categories:
    - Agency
    - Web Development
    - Mobile Development
  featured: false
- title: Thorium
  main_url: https://www.thoriumsim.com/
  url: https://www.thoriumsim.com/
  source_url: https://github.com/thorium-sim/thoriumsim.com
  description: >
    Thorium - Open-source Starship Simulator Controls for Live Action Role Play
  built_by: Alex Anderson
  built_by_url: https://twitter.com/ralex1993
  categories:
    - Blog
    - Portfolio
    - Documentation
    - Marketing
    - Education
    - Entertainment
    - Open Source
    - Web Development
  featured: false
- title: Cameron Maske
  main_url: https://www.cameronmaske.com/
  url: https://www.cameronmaske.com/courses/introduction-to-pytest/
  source_url: https://github.com/cameronmaske/cameronmaske.com-v2
  description: >
    The homepage of Cameron Maske, a freelance full-stack developer, who is currently working on a free pytest video course
  categories:
    - Education
    - Video
    - Portfolio
    - Freelance
  featured: false
- title: Studenten bilden Schüler
  description: >
    Studenten bilden Schüler e.V. is a German student-run nonprofit initiative that aims to
    contribute to more equal educational opportunities by providing free tutoring to refugees
    and children from underprivileged families. The site is built on Gatsby v2, styled-components
    and Contentful. It supports Google Analytics, fluid typography and Algolia search.
  main_url: https://studenten-bilden-schueler.de
  url: https://studenten-bilden-schueler.de
  source_url: https://github.com/StudentenBildenSchueler/homepage
  categories:
    - Education
    - Nonprofit
    - Blog
  built_by: Janosh Riebesell
  built_by_url: https://janosh.io
  featured: false
- title: Mike's Remote List
  main_url: https://www.mikesremotelist.com
  url: https://www.mikesremotelist.com
  description: >
    A list of remote jobs, updated throughout the day. Built on Gatsby v1 and powered by Contentful, Google Sheets, string and sticky tape.
  categories:
    - Marketing
  featured: false
- title: Madvoid
  main_url: https://madvoid.com/
  url: https://madvoid.com/screenshot/
  featured: false
  description: >
    Madvoid is a team of expert developers dedicated to creating simple, clear, usable and blazing fast web and mobile apps.
    We are coders that help companies and agencies to create social & interactive experiences.
    This includes full-stack development using React, WebGL, Static Site Generators, Ruby On Rails, Phoenix, GraphQL, Chatbots, CI / CD, Docker and more!
  categories:
    - Portfolio
    - Technology
    - Web Development
    - Agency
    - Marketing
  built_by: Jean-Paul Bonnetouche
  built_by_url: https://twitter.com/_jpb
- title: MOMNOTEBOOK.COM
  description: >
    Sharing knowledge and experiences that make childhood and motherhood rich, vibrant and healthy.
  main_url: https://momnotebook.com/
  url: https://momnotebook.com/
  featured: false
  built_by: Aleksander Hansson
  built_by_url: https://www.linkedin.com/in/aleksanderhansson/
  categories:
    - Blog
- title: Pirate Studios
  description: >
    Reinventing music studios with 24/7 self service rehearsal, DJ & production rooms available around the world.
  main_url: https://www.piratestudios.co
  url: https://www.piratestudios.co
  featured: false
  built_by: The Pirate Studios team
  built_by_url: https://github.com/piratestudios/
  categories:
    - Music
- title: Aurora EOS
  main_url: https://www.auroraeos.com/
  url: https://www.auroraeos.com/
  featured: false
  categories:
    - Finance
    - Marketing
    - Blog
  built_by: Corey Ward
  built_by_url: http://www.coreyward.me/
- title: MadeComfy
  main_url: https://madecomfy.com.au/
  url: https://madecomfy.com.au/
  description: >
    Short term rental management startup, using Contentful + Gatsby + CircleCI
  featured: false
  categories:
    - Travel
  built_by: Lucas Vilela
  built_by_url: https://madecomfy.com.au/
- title: Tiger Facility Services
  description: >
    Tiger Facility Services combines facility management expertise with state of the art software to offer a sustainable and customer oriented cleaning and facility service.
  main_url: https://www.tigerfacilityservices.com/de-en/
  url: https://www.tigerfacilityservices.com/de-en/
  featured: false
  categories:
    - Marketing
- title: Luciano Mammino's blog
  description: >
    Tech & programming blog of Luciano Mammino a.k.a. "loige", Full-Stack Web Developer and International Speaker
  main_url: https://loige.co
  url: https://loige.co
  featured: false
  categories:
    - Blog
    - Web Development
  built_by: Luciano Mammino
  built_by_url: https://loige.co
- title: Wire • Secure collaboration platform
  description: >
    Corporate website of Wire, an open source, end-to-end encrypted collaboration platform
  main_url: https://wire.com
  url: https://wire.com
  featured: false
  categories:
    - Open Source
    - Productivity
    - Technology
    - Blog
    - App
  built_by: Wire team
  built_by_url: https://github.com/orgs/wireapp/people
- title: J. Patrick Raftery
  main_url: https://www.jpatrickraftery.com
  url: https://www.jpatrickraftery.com
  description: J. Patrick Raftery is an opera singer and voice teacher based in Vancouver, BC.
  categories:
    - Portfolio
    - Music
  built_by: Michael Uloth
  built_by_url: https://www.michaeluloth.com
  featured: false
- title: Aria Umezawa
  main_url: https://www.ariaumezawa.com
  url: https://www.ariaumezawa.com
  description: Aria Umezawa is a director, producer, and writer currently based in San Francisco. Site designed by Stephen Bell.
  categories:
    - Portfolio
    - Music
    - Entertainment
  built_by: Michael Uloth
  built_by_url: https://www.michaeluloth.com
  featured: false
- title: Pomegranate Opera
  main_url: https://pomegranateopera.netlify.com
  url: https://pomegranateopera.netlify.com
  description: Pomegranate Opera is a lesbian opera written by Amanda Hale & Kye Marshall. Site designed by Stephen Bell.
  categories:
    - Gallery
    - Music
  built_by: Michael Uloth
  built_by_url: https://www.michaeluloth.com
  featured: false
- title: Daniel Cabena
  main_url: https://www.danielcabena.com
  url: https://www.danielcabena.com
  description: Daniel Cabena is a Canadian countertenor highly regarded in both Canada and Europe for prize-winning performances ranging from baroque to contemporary repertoire. Site designed by Stephen Bell.
  categories:
    - Portfolio
    - Music
  built_by: Michael Uloth
  built_by_url: https://www.michaeluloth.com
  featured: false
- title: Artist.Center
  main_url: https://artistcenter.netlify.com
  url: https://artistcenter.netlify.com
  description: The marketing page for Artist.Center, a soon-to-launch platform designed to connect opera singers to opera companies. Site designed by Stephen Bell.
  categories:
    - Music
  built_by: Michael Uloth
  built_by_url: https://www.michaeluloth.com
  featured: false
- title: DG Volo & Company
  main_url: https://www.dgvolo.com
  url: https://www.dgvolo.com
  description: DG Volo & Company is a Toronto-based investment consultancy. Site designed by Stephen Bell.
  categories:
    - Finance
  built_by: Michael Uloth
  built_by_url: https://www.michaeluloth.com
  featured: false
- title: Shawna Lucey
  main_url: https://www.shawnalucey.com
  url: https://www.shawnalucey.com
  description: Shawna Lucey is an American theater and opera director based in New York City. Site designed by Stephen Bell.
  categories:
    - Portfolio
    - Music
    - Entertainment
  built_by: Michael Uloth
  built_by_url: https://www.michaeluloth.com
  featured: false
- title: Leyan Lo
  main_url: https://www.leyanlo.com
  url: https://www.leyanlo.com
  description: >
    Leyan Lo’s personal website
  categories:
    - Portfolio
  built_by: Leyan Lo
  built_by_url: https://www.leyanlo.com
  featured: false
- title: Hawaii National Bank
  url: https://hawaiinational.bank
  main_url: https://hawaiinational.bank
  description: Hawaii National Bank's highly personalized service has helped loyal customers & locally owned businesses achieve their financial dreams for over 50 years.
  categories:
    - Finance
  built_by: Wall-to-Wall Studios
  built_by_url: https://walltowall.com
  featured: false
- title: Coletiv
  url: https://coletiv.com
  main_url: https://coletiv.com
  description: Coletiv teams up with companies of all sizes to design, develop & launch digital products for iOS, Android & the Web.
  categories:
    - Technology
    - Agency
    - Web Development
  built_by: Coletiv
  built_by_url: https://coletiv.com
  featured: false
- title: janosh.io
  description: >
    Personal blog and portfolio of Janosh Riebesell. The site is built with Gatsby v2 and designed
    entirely with styled-components v4. Much of the layout was achieved with CSS grid. It supports
    Google Analytics, fluid typography and Algolia search.
  main_url: https://janosh.io
  url: https://janosh.io
  source_url: https://github.com/janosh/janosh.io
  categories:
    - Portfolio
    - Blog
    - Science
    - Photography
    - Travel
  built_by: Janosh Riebesell
  built_by_url: https://janosh.io
  featured: false
- title: Gold Edge Training
  url: https://www.goldedgetraining.co.uk
  main_url: https://www.goldedgetraining.co.uk
  description: >
    AAT approved online distance learning accountancy training provider. Branded landing page / mini brochure promoting competitor differentiators, student testimonials, offers, service benefits and features. Designed to both inform potential students and encourage visits to company e-commerce site or direct company contact.
  categories:
    - Education
    - Learning
    - Landing Page
    - Business
    - Finance
  built_by: Leo Furze-Waddock
  built_by_url: https://www.linkedin.com/in/lfurzewaddock
- title: Gatsby Manor
  description: >
    We build themes for gatsby. We have themes for all projects including personal,
    portfolio, e-commerce, landing pages and more. We also run an in-house
    web dev and design studio. If you cannot find what you want, we can build it for you!
    Email us at gatsbymanor@gmail.com with questions.
  main_url: https://www.gatsbymanor.com
  url: https://www.gatsbymanor.com
  source_url: https://github.com/gatsbymanor
  categories:
    - Web Development
    - Agency
    - Technology
    - Freelance
  built_by: Steven Natera
  built_by_url: https://stevennatera.com
- title: Ema Suriano's Portfolio
  main_url: https://emasuriano.com/
  url: https://emasuriano.com/
  description: >
    Ema Suriano's portfolio to display information about him, his projects and what he's writing about.
  categories:
    - Portfolio
    - Technology
    - Web Development
  built_by: Ema Suriano
  built_by_url: https://emasuriano.com/
  featured: false
- title: Luan Orlandi
  main_url: https://luanorlandi.github.io
  url: https://luanorlandi.github.io
  source_url: https://github.com/luanorlandi/luanorlandi.github.io
  description: >
    Luan Orlandi's personal website. Brazilian web developer, enthusiast in React and Gatsby.
  categories:
    - Blog
    - Portfolio
    - Web Development
  built_by: Luan Orlandi
  built_by_url: https://github.com/luanorlandi
- title: Mobius Labs
  main_url: https://mobius.ml
  url: https://mobius.ml
  description: >
    Mobius Labs landing page, a Start-up working on Computer Vision
  categories:
    - Landing Page
    - Marketing
    - Technology
  built_by: sktt
  built_by_url: https://github.com/sktt
- title: EZAgrar
  main_url: https://www.ezagrar.at/en/
  url: https://www.ezagrar.at/en/
  description: >
    EZAgrar.at is the homepage of the biggest agricultural machinery dealership in Austria. In total 8 pages will be built for this client reusing a lot of components between them.
  categories:
    - E-commerce
    - Marketing
  built_by: MangoART
  built_by_url: https://www.mangoart.at
  featured: false
- title: OAsome blog
  main_url: https://oasome.blog/
  url: https://oasome.blog/
  source_url: https://github.com/oorestisime/oasome
  description: >
    Paris-based Cypriot adventurers. A and O. Lovers of life and travel. Want to get a glimpse of the OAsome world?
  categories:
    - Blog
    - Photography
    - Travel
  built_by: Orestis Ioannou
  featured: false
- title: Brittany Chiang
  main_url: https://brittanychiang.com/
  url: https://brittanychiang.com/
  source_url: https://github.com/bchiang7/v4
  description: >
    Personal website and portfolio of Brittany Chiang built with Gatsby v2
  categories:
    - Portfolio
  built_by: Brittany Chiang
  built_by_url: https://github.com/bchiang7
  featured: false
- title: Fitekran
  description: >
    One of the most visited Turkish blogs about health, sports and healthy lifestyle, that has been rebuilt with Gatsby v2 using WordPress.
  main_url: https://www.fitekran.com
  url: https://www.fitekran.com
  categories:
    - Science
    - Healthcare
    - Blog
  built_by: Burak Tokak
  built_by_url: https://www.buraktokak.com
- title: Serverless
  main_url: https://serverless.com
  url: https://serverless.com
  description: >
    Serverless.com – Build web, mobile and IoT applications with serverless architectures using AWS Lambda, Azure Functions, Google CloudFunctions & more!
  categories:
    - Technology
    - Web Development
  built_by: Codebrahma
  built_by_url: https://codebrahma.com
  featured: false
- title: Dive Bell
  main_url: https://divebell.band/
  url: https://divebell.band/
  description: >
    Simple site for a band to list shows dates and videos (499 on lighthouse)
  categories:
    - Music
  built_by: Matt Bagni
  built_by_url: https://mattbag.github.io
  featured: false
- title: Mayer Media Co.
  main_url: https://mayermediaco.com/
  url: https://mayermediaco.com/
  description: >
    Freelance Web Development and Digital Marketing
  categories:
    - Web Development
    - Marketing
    - Blog
  source_url: https://github.com/MayerMediaCo/MayerMediaCo2.0
  built_by: Danny Mayer
  built_by_url: https://twitter.com/mayermediaco
  featured: false
- title: Jan Czizikow Portfolio
  main_url: https://www.janczizikow.com/
  url: https://www.janczizikow.com/
  source_url: https://github.com/janczizikow/janczizikow-portfolio
  description: >
    Simple personal portfolio site built with Gatsby
  categories:
    - Portfolio
    - Freelance
    - Web Development
  built_by: Jan Czizikow
  built_by_url: https://github.com/janczizikow
- title: Carbon Design Systems
  main_url: http://www.carbondesignsystem.com/
  url: http://www.carbondesignsystem.com/
  description: >
    The Carbon Design System is integrating the new IBM Design Ethos and Language. It represents a completely fresh approach to the design of all things at IBM.
  categories:
    - Design System
    - Documentation
  built_by: IBM
  built_by_url: https://www.ibm.com/
  featured: false
- title: Mozilla Mixed Reality
  main_url: https://mixedreality.mozilla.org/
  url: https://mixedreality.mozilla.org/
  description: >
    Virtual Reality for the free and open Web.
  categories:
    - Open Source
  built_by: Mozilla
  built_by_url: https://www.mozilla.org/
  featured: false
- title: Uniform Hudl Design System
  main_url: http://uniform.hudl.com/
  url: http://uniform.hudl.com/
  description: >
    A single design system to ensure every interface feels like Hudl. From the colors we use to the size of our buttons and what those buttons say, Uniform has you covered. Check the guidelines, copy the code and get to building.
  categories:
    - Design System
    - Open Source
    - Design
  built_by: Hudl
  built_by_url: https://www.hudl.com/
- title: Subtle UI
  main_url: https://subtle-ui.netlify.com/
  url: https://subtle-ui.netlify.com/
  source_url: https://github.com/ryanwiemer/subtle-ui
  description: >
    A collection of clever yet understated user interactions found on the web.
  categories:
    - Web Development
    - Open Source
    - User Experience
  built_by: Ryan Wiemer
  built_by_url: https://www.ryanwiemer.com/
  featured: false
- title: developer.bitcoin.com
  main_url: https://developer.bitcoin.com/
  url: https://developer.bitcoin.com/
  description: >
    Bitbox based bitcoin.com developer platform and resources.
  categories:
    - Finance
  featured: false
- title: Barmej
  main_url: https://app.barmej.com/
  url: https://app.barmej.com/
  description: >
    An interactive platform to learn different programming languages in Arabic for FREE
  categories:
    - Education
    - Programming
    - Learning
  built_by: Obytes
  built_by_url: https://www.obytes.com/
  featured: false
- title: Emergence
  main_url: https://emcap.com/
  url: https://emcap.com/
  description: >
    Emergence is a top enterprise cloud venture capital firm. We fund early stage ventures focusing on enterprise & SaaS applications. Emergence is one of the top VC firms in Silicon Valley.
  categories:
    - Marketing
    - Blog
  built_by: Upstatement
  built_by_url: https://www.upstatement.com/
  featured: false
- title: FPVtips
  main_url: https://fpvtips.com
  url: https://fpvtips.com
  source_url: https://github.com/jumpalottahigh/fpvtips
  description: >
    FPVtips is all about bringing racing drone pilots closer together, and getting more people into the hobby!
  categories:
    - Community
    - Education
  built_by: Georgi Yanev
  built_by_url: https://twitter.com/jumpalottahigh
  featured: false
- title: Georgi Yanev
  main_url: https://blog.georgi-yanev.com/
  url: https://blog.georgi-yanev.com/
  source_url: https://github.com/jumpalottahigh/blog.georgi-yanev.com
  description: >
    I write articles about FPV quads (building and flying), web development, smart home automation, life-long learning and other topics from my personal experience.
  categories:
    - Blog
  built_by: Georgi Yanev
  built_by_url: https://twitter.com/jumpalottahigh
  featured: false
- title: Bear Archery
  main_url: https://beararchery.com/
  url: https://beararchery.com/
  categories:
    - E-commerce
    - Sports
  built_by: Escalade Sports
  built_by_url: https://www.escaladesports.com/
  featured: false
- title: "attn:"
  main_url: https://www.attn.com/
  url: https://www.attn.com/
  categories:
    - Media
    - Entertainment
  built_by: "attn:"
  built_by_url: https://www.attn.com/
  featured: false
- title: Mirror Conf
  description: >
    Mirror Conf is a conference designed to empower designers and frontend developers who have a thirst for knowledge and want to broaden their horizons.
  main_url: https://www.mirrorconf.com/
  url: https://www.mirrorconf.com/
  categories:
    - Conference
    - Design
    - Web Development
  featured: false
- title: Startarium
  main_url: https://www.startarium.ro
  url: https://www.startarium.ro
  description: >
    Free entrepreneurship educational portal with more than 20000 users, hundreds of resources, crowdfunding, mentoring and investor pitching events facilitated.
  categories:
    - Education
    - Nonprofit
    - Entrepreneurship
  built_by: Cezar Neaga
  built_by_url: https://twitter.com/cezarneaga
  featured: false
- title: Microlink
  main_url: https://microlink.io/
  url: https://microlink.io/
  description: >
    Extract structured data from any website.
  categories:
    - Web Development
    - API
  built_by: Kiko Beats
  built_by_url: https://kikobeats.com/
  featured: false
- title: Kevin Legrand
  url: https://k-legrand.com
  main_url: https://k-legrand.com
  source_url: https://github.com/Manoz/k-legrand.com
  description: >
    Personal website and blog built with love with Gatsby v2
  categories:
    - Blog
    - Portfolio
    - Web Development
  built_by: Kevin Legrand
  built_by_url: https://k-legrand.com
  featured: false
- title: David James Portfolio
  main_url: https://dfjames.com/
  url: https://dfjames.com/
  source_url: https://github.com/daviddeejjames/dfjames-gatsby
  description: >
    Portfolio Site using GatsbyJS and headless WordPress
  categories:
    - WordPress
    - Portfolio
    - Blog
  built_by: David James
  built_by_url: https://twitter.com/daviddeejjames
- title: Hypertext Candy
  url: https://www.hypertextcandy.com/
  main_url: https://www.hypertextcandy.com/
  description: >
    Blog about web development. Laravel, Vue.js, etc.
  categories:
    - Blog
    - Web Development
  built_by: Masahiro Harada
  built_by_url: https://twitter.com/_Masahiro_H_
  featured: false
- title: Maxence Poutord's blog
  description: >
    Tech & programming blog of Maxence Poutord, Software Engineer, Serial Traveler and Public Speaker
  main_url: https://www.maxpou.fr
  url: https://www.maxpou.fr
  featured: false
  categories:
    - Blog
    - Web Development
  built_by: Maxence Poutord
  built_by_url: https://www.maxpou.fr
- title: The Noted Project
  url: https://thenotedproject.org
  main_url: https://thenotedproject.org
  source_url: https://github.com/ianbusko/the-noted-project
  description: >
    Website to showcase the ethnomusicology research for The Noted Project.
  categories:
    - Portfolio
    - Education
    - Gallery
  built_by: Ian Busko
  built_by_url: https://github.com/ianbusko
  featured: false
- title: People For Bikes
  url: https://2017.peopleforbikes.org/
  main_url: https://2017.peopleforbikes.org/
  categories:
    - Community
    - Sports
    - Gallery
    - Nonprofit
  built_by: PeopleForBikes
  built_by_url: https://peopleforbikes.org/about-us/who-we-are/staff/
  featured: false
- title: Wide Eye
  description: >
    Creative agency specializing in interactive design, web development, and digital communications.
  url: https://wideeye.co/
  main_url: https://wideeye.co/
  categories:
    - Design
    - Web Development
  built_by: Wide Eye
  built_by_url: https://wideeye.co/about-us/
  featured: false
- title: CodeSandbox
  description: >
    CodeSandbox is an online editor that helps you create web applications, from prototype to deployment.
  url: https://codesandbox.io/
  main_url: https://codesandbox.io/
  categories:
    - Web Development
  featured: false
- title: Marvel
  description: >
    The all-in-one platform powering design.
  url: https://marvelapp.com/
  main_url: https://marvelapp.com/
  categories:
    - Design
  featured: false
- title: Designcode.io
  description: >
    Learn to design and code React apps.
  url: https://designcode.io
  main_url: https://designcode.io
  categories:
    - Learning
  featured: false
- title: Happy Design
  description: >
    The Brand and Product Team Behind Happy Money
  url: https://design.happymoney.com/
  main_url: https://design.happymoney.com/
  categories:
    - Design
    - Finance
- title: Weihnachtsmarkt.ms
  description: >
    Explore the christmas market in Münster (Westf).
  url: https://weihnachtsmarkt.ms/
  main_url: https://weihnachtsmarkt.ms/
  source_url: https://github.com/codeformuenster/weihnachtsmarkt
  categories:
    - Gallery
    - Food
  built_by: Code for Münster during MSHACK18
  featured: false
- title: Code Championship
  description: >
    Competitive coding competitions for students from 3rd to 8th grade. Code is Sport.
  url: https://www.codechampionship.com
  main_url: https://www.codechampionship.com
  categories:
    - Learning
    - Education
    - Sports
  built_by: Abamath LLC
  built_by_url: https://www.abamath.com
  featured: false
- title: Wieden+Kennedy
  description: >
    Wieden+Kennedy is an independent, global creative company.
  categories:
    - Technology
    - Web Development
    - Agency
    - Marketing
  url: https://www.wk.com
  main_url: https://www.wk.com
  built_by: Wieden Kennedy
  built_by_url: https://www.wk.com/about/
  featured: false
- title: Testing JavaScript
  description: >
    This course will teach you the fundamentals of testing your JavaScript applications using eslint, Flow, Jest, and Cypress.
  url: https://testingjavascript.com/
  main_url: https://testingjavascript.com/
  categories:
    - Learning
    - Education
    - JavaScript
  built_by: Kent C. Dodds
  built_by_url: https://kentcdodds.com/
  featured: false
- title: Use Hooks
  description: >
    One new React Hook recipe every day.
  url: https://usehooks.com/
  main_url: https://usehooks.com/
  categories:
    - Learning
  built_by: Gabe Ragland
  built_by_url: https://twitter.com/gabe_ragland
  featured: false
- title: Ambassador
  url: https://www.getambassador.io
  main_url: https://www.getambassador.io
  description: >
    Open source, Kubernetes-native API Gateway for microservices built on Envoy.
  categories:
    - Open Source
    - Documentation
    - Technology
  built_by: Datawire
  built_by_url: https://www.datawire.io
  featured: false
- title: Clubhouse
  main_url: https://clubhouse.io
  url: https://clubhouse.io
  description: >
    The intuitive and powerful project management platform loved by software teams of all sizes. Built with Gatsby v2 and Prismic
  categories:
    - Technology
    - Blog
    - Productivity
    - Community
    - Design
    - Open Source
  built_by: Ueno.
  built_by_url: https://ueno.co
  featured: false
- title: Asian Art Collection
  url: http://artmuseum.princeton.edu/asian-art/
  main_url: http://artmuseum.princeton.edu/asian-art/
  description: >
    Princeton University has a branch dealing with state of art.They have showcased ore than 6,000 works of Asian art are presented alongside ongoing curatorial and scholarly research
  categories:
    - Marketing
  featured: false
- title: QHacks
  url: https://qhacks.io
  main_url: https://qhacks.io
  source_url: https://github.com/qhacks/qhacks-website
  description: >
    QHacks is Queen’s University’s annual hackathon! QHacks was founded in 2016 with a mission to advocate and incubate the tech community at Queen’s University and throughout Canada.
  categories:
    - Education
    - Technology
    - Podcast
  featured: false
- title: Tyler McGinnis
  url: https://tylermcginnis.com/
  main_url: https://tylermcginnis.com/
  description: >
    The linear, course based approach to learning web technologies.
  categories:
    - Education
    - Technology
    - Podcast
    - Web Development
  featured: false
- title: a11y with Lindsey
  url: https://www.a11ywithlindsey.com/
  main_url: https://www.a11ywithlindsey.com/
  source_url: https://github.com/lkopacz/a11y-with-lindsey
  description: >
    To help developers navigate accessibility jargon, write better code, and to empower them to make their Internet, Everyone's Internet.
  categories:
    - Education
    - Blog
    - Technology
  built_by: Lindsey Kopacz
  built_by_url: https://twitter.com/littlekope0903
  featured: false
- title: DEKEMA
  url: https://www.dekema.com/
  main_url: https://www.dekema.com/
  description: >
    Worldclass crafting: Furnace, fervor, fulfillment. Delivering highest demand for future craftsmanship. Built using Gatsby v2 and Prismic.
  categories:
    - Healthcare
    - Science
    - Technology
  built_by: Crisp Studio
  built_by_url: https://crisp.studio
  featured: false
- title: Ramón Chancay
  description: >-
    Front-end / Back-end Developer in Guayaquil Ecuador.
    Currently at Everymundo, previously at El Universo.
    I enjoy teaching and sharing what I know.
    I give professional advice to developers and companies.
    My wife and my children are everything in my life.
  main_url: https://ramonchancay.me/
  url: https://ramonchancay.me/
  source_url: https://github.com/devrchancay/personal-site
  featured: false
  categories:
    - Blog
    - Technology
    - Web Development
  built_by: Ramón Chancay
  built_by_url: https://ramonchancay.me/
- title: Acclimate Consulting
  main_url: https://www.acclimate.io/
  url: https://www.acclimate.io/
  description: >-
    Acclimate is a consulting firm that puts organizations back in control with data-driven strategies and full-stack applications.
  categories:
    - Technology
    - Consulting
  built_by: Andrew Wilson
  built_by_url: https://github.com/andwilson
  featured: false
- title: Flyright
  url: https://flyright.co/
  main_url: https://flyright.co/
  description: >-
    Flyright curates everything you need for international travel in one tidy place 💜
  categories:
    - Technology
    - App
  built_by: Ty Hopp
  built_by_url: https://github.com/tyhopp
  featured: false
- title: Vets Who Code
  url: https://vetswhocode.io/
  main_url: https://vetswhocode.io/
  description: >-
    VetsWhoCode is a non-profit organization dedicated to training military veterans & giving them the skills they need transition into tech careers.
  categories:
    - Technology
    - Nonprofit
  featured: false
- title: Patreon Blog
  url: https://blog.patreon.com/
  main_url: https://blog.patreon.com/
  description: >-
    Official blog of Patreon.com
  categories:
    - Blog
  featured: false
- title: Full Beaker
  url: https://fullbeaker.com/
  main_url: https://fullbeaker.com/
  description: >-
    Full Beaker provides independent advice online about careers and home ownership, and connect anyone who asks with companies that can help them.
  categories:
    - Consulting
  featured: false
- title: Citywide Holdup
  url: https://citywideholdup.org/
  main_url: https://citywideholdup.org/
  description: >-
    Citywide Holdup is an annual fundraising event held around early November in the city of Austin, TX hosted by the Texas Wranglers benefitting Easter Seals of Central Texas, a non-profit organization that provides exceptional services, education, outreach and advocacy so that people with disabilities can live, learn, work and play in our communities.
  categories:
    - Nonprofit
    - Event
  built_by: Cameron Rison
  built_by_url: https://github.com/killakam3084
  featured: false
- title: Dawn Labs
  url: https://dawnlabs.io
  main_url: https://dawnlabs.io
  description: >-
    Thoughtful products for inspired teams. With a holistic approach to engineering and design, we partner with startups and enterprises to build for the digital era.
  categories:
    - Technology
    - Agency
    - Web Development
  featured: false
- title: COOP by Ryder
  url: https://coop.com/
  main_url: https://coop.com/
  description: >
    COOP is a platform that connects fleet managers that have idle vehicles to businesses that are looking to rent vehicles. COOP simplifies the process and paperwork required to safely share vehicles between business owners.
  categories:
    - Marketing
  built_by: Crispin Porter Bogusky
  built_by_url: http://www.cpbgroup.com/
  featured: false
- title: Domino's Paving for Pizza
  url: https://www.pavingforpizza.com/
  main_url: https://www.pavingforpizza.com/
  description: >
    Nominate your town for a chance to have your rough drive home from Domino's fixed to pizza perfection.
  categories:
    - Marketing
  built_by: Crispin Porter Bogusky
  built_by_url: http://www.cpbgroup.com/
  featured: false
- title: Propapanda
  url: https://propapanda.eu/
  main_url: https://propapanda.eu/
  description: >
    Is a creative production house based in Tallinn, Estonia. We produce music videos, commercials, films and campaigns – from scratch to finish.
  categories:
    - Video
    - Portfolio
    - Agency
    - Media
  built_by: Henry Kehlmann
  built_by_url: https://github.com/madhenry/
  featured: false
- title: JAMstack.paris
  url: https://jamstack.paris/
  main_url: https://jamstack.paris/
  source_url: https://github.com/JAMstack-paris/jamstack.paris
  description: >
    JAMstack-focused, bi-monthly meetup in Paris
  categories:
    - Web Development
  built_by: Matthieu Auger & Nicolas Goutay
  built_by_url: https://github.com/JAMstack-paris
  featured: false
- title: DexWallet - The only Wallet you need by Dexlab
  main_url: https://www.dexwallet.io/
  url: https://www.dexwallet.io/
  source_url: https://github.com/dexlab-io/DexWallet-website
  featured: false
  description: >-
    DexWallet is a secure, multi-chain, mobile wallet with an upcoming one-click exchange for mobile.
  categories:
    - App
    - Open Source
  built_by: DexLab
  built_by_url: https://github.com/dexlab-io
- title: Kings Valley Paving
  url: https://kingsvalleypaving.com
  main_url: https://kingsvalleypaving.com
  description: >
    Kings Valley Paving is an asphalt, paving and concrete company serving the commercial, residential and industrial sectors in the Greater Toronto Area. Site designed by Stephen Bell.
  categories:
    - Marketing
  built_by: Michael Uloth
  built_by_url: https://www.michaeluloth.com
  featured: false
- title: Peter Barrett
  url: https://www.peterbarrett.ca
  main_url: https://www.peterbarrett.ca
  description: >
    Peter Barrett is a Canadian baritone from Newfoundland and Labrador who performs opera and concert repertoire in Canada, the U.S. and around the world. Site designed by Stephen Bell.
  categories:
    - Portfolio
    - Music
  built_by: Michael Uloth
  built_by_url: https://www.michaeluloth.com
  featured: false
- title: NARCAN
  main_url: https://www.narcan.com
  url: https://www.narcan.com
  description: >
    NARCAN Nasal Spray is the first and only FDA-approved nasal form of naloxone for the emergency treatment of a known or suspected opioid overdose.
  categories:
    - Healthcare
  built_by: NARCAN
  built_by_url: https://www.narcan.com
  featured: false
- title: Ritual
  main_url: https://ritual.com
  url: https://ritual.com
  description: >
    Ritual started with a simple question, what exactly is in women's multivitamins? This is the story of what happened when our founder Kat started searching for answers — the story of Ritual.
  categories:
    - Healthcare
  built_by: Ritual
  built_by_url: https://ritual.com
  featured: false
- title: Truebill
  main_url: https://www.truebill.com
  url: https://www.truebill.com
  description: >
    Truebill empowers you to take control of your money.
  categories:
    - Finance
  built_by: Truebill
  built_by_url: https://www.truebill.com
  featured: false
- title: Smartling
  main_url: https://www.smartling.com
  url: https://www.smartling.com
  description: >
    Smartling enables you to automate, manage, and professionally translate content so that you can do more with less.
  categories:
    - Marketing
  built_by: Smartling
  built_by_url: https://www.smartling.com
  featured: false
- title: Clear
  main_url: https://www.clearme.com
  url: https://www.clearme.com
  description: >
    At clear, we’re working toward a future where you are your ID, enabling you to lead an unstoppable life.
  categories:
    - Security
  built_by: Clear
  built_by_url: https://www.clearme.com
  featured: false
- title: VS Code Rocks
  main_url: https://vscode.rocks
  url: https://vscode.rocks
  source_url: https://github.com/lannonbr/vscode-rocks
  featured: false
  description: >
    VS Code Rocks is a place for weekly news on the newest features and updates to Visual Studio Code as well as trending extensions and neat tricks to continually improve your VS Code skills.
  categories:
    - Open Source
    - Blog
    - Web Development
  built_by: Benjamin Lannon
  built_by_url: https://github.com/lannonbr
- title: Particle
  main_url: https://www.particle.io
  url: https://www.particle.io
  featured: false
  description: Particle is a fully-integrated IoT platform that offers everything you need to deploy an IoT product.
  categories:
    - Marketing
- title: freeCodeCamp curriculum
  main_url: https://learn.freecodecamp.org
  url: https://learn.freecodecamp.org
  featured: false
  description: Learn to code with free online courses, programming projects, and interview preparation for developer jobs.
  categories:
    - Web Development
    - Learning
- title: Tandem
  main_url: https://www.tandem.co.uk
  url: https://www.tandem.co.uk
  description: >
    We're on a mission to free you of money misery. Our app, card and savings account are designed to help you spend less time worrying about money and more time enjoying life.
  categories:
    - Finance
    - App
  built_by: Tandem
  built_by_url: https://github.com/tandembank
  featured: false
- title: Monbanquet.fr
  main_url: https://monbanquet.fr
  url: https://monbanquet.fr
  description: >
    Give your corporate events the food and quality it deserves, thanks to the know-how of the best local artisans.
  categories:
    - E-commerce
    - Food
    - Event
  built_by: Monbanquet.fr
  built_by_url: https://github.com/monbanquet
  featured: false
- title: The Leaky Cauldron Blog
  url: https://theleakycauldronblog.com
  main_url: https://theleakycauldronblog.com
  source_url: https://github.com/v4iv/theleakycauldronblog
  description: >
    A Brew of Awesomeness with a Pinch of Magic...
  categories:
    - Blog
  built_by: Vaibhav Sharma
  built_by_url: https://github.com/v4iv
  featured: false
- title: Wild Drop Surf Camp
  main_url: https://wilddropsurfcamp.com
  url: https://wilddropsurfcamp.com
  description: >
    Welcome to Portugal's best kept secret and be amazed with our nature. Here you can explore, surf, taste the world's best gastronomy and wine, feel the North Canyon's power with the biggest waves in the world and so many other amazing things. Find us, discover yourself!
  categories:
    - Travel
  built_by: Samuel Fialho
  built_by_url: https://samuelfialho.com
  featured: false
- title: JoinUp HR chatbot
  url: https://www.joinup.io
  main_url: https://www.joinup.io
  description: Custom HR chatbot for better candidate experience
  categories:
    - App
    - Technology
  featured: false
- title: JDCastro Web Design & Development
  main_url: https://jacobdcastro.com
  url: https://jacobdcastro.com
  source_url: https://github.com/jacobdcastro/personal-site
  featured: false
  description: >
    A small business site for freelance web designer and developer Jacob D. Castro. Includes professional blog, contact forms, and soon-to-come portfolio of sites for clients. Need a new website or an extra developer to share the workload? Feel free to check out the website!
  categories:
    - Blog
    - Portfolio
    - Business
    - Freelance
  built_by: Jacob D. Castro
  built_by_url: https://twitter.com/jacobdcastro
- title: Gatsby Tutorials
  main_url: https://www.gatsbytutorials.com
  url: https://www.gatsbytutorials.com
  source_url: https://github.com/ooloth/gatsby-tutorials
  featured: false
  description: >
    Gatsby Tutorials is a community-updated list of video, audio and written tutorials to help you learn GatsbyJS.
  categories:
    - Web Development
    - Education
    - Open Source
  built_by: Michael Uloth
  built_by_url: https://www.michaeluloth.com
- title: Grooovinger
  url: https://www.grooovinger.com
  main_url: https://www.grooovinger.com
  description: >
    Martin Grubinger, a web developer from Austria
  categories:
    - Portfolio
    - Web Development
  built_by: Martin Grubinger
  built_by_url: https://www.grooovinger.com
  featured: false
- title: LXDX - the Crypto Derivatives Exchange
  main_url: https://www.lxdx.co/
  url: https://www.lxdx.co/
  description: >
    LXDX is the world's fastest crypto exchange. Our mission is to bring innovative financial products to retail crypto investors, providing access to the same speed and scalability that institutional investors already depend on us to deliver each and every day.
  categories:
    - Marketing
    - Finance
  built_by: Corey Ward
  built_by_url: http://www.coreyward.me/
  featured: false
- title: Kyle McDonald
  url: https://kylemcd.com
  main_url: https://kylemcd.com
  source_url: https://github.com/kylemcd/personal-site-react
  description: >
    Personal site + blog for Kyle McDonald
  categories:
    - Blog
  built_by: Kyle McDonald
  built_by_url: https://kylemcd.com
  featured: false
- title: VSCode Power User Course
  main_url: https://VSCode.pro
  url: https://VSCode.pro
  description: >
    After 10 years with Sublime, I switched to VSCode. Love it. Spent 1000+ hours building a premium video course to help you switch today. 200+ power user tips & tricks turn you into a VSCode.pro
  categories:
    - Education
    - Learning
    - E-commerce
    - Marketing
    - Technology
    - Web Development
  built_by: Ahmad Awais
  built_by_url: https://twitter.com/MrAhmadAwais/
  featured: false
- title: Thijs Koerselman Portfolio
  main_url: https://www.vauxlab.com
  url: https://www.vauxlab.com
  featured: false
  description: >
    Portfolio of Thijs Koerselman. A freelance software engineer, full-stack web developer and sound designer.
  categories:
    - Portfolio
    - Business
    - Freelance
    - Technology
    - Web Development
    - Music
- title: Ad Hoc Homework
  main_url: https://homework.adhoc.team
  url: https://homework.adhoc.team
  description: >
    Ad Hoc builds government digital services that are fast, efficient, and usable by everyone. Ad Hoc Homework is a collection of coding and design challenges for candidates applying to our open positions.
  categories:
    - Web Development
    - Government
    - Healthcare
    - Programming
  built_by_url: https://adhoc.team
  featured: false
- title: Birra Napoli
  main_url: http://www.birranapoli.it
  url: http://www.birranapoli.it
  built_by: Ribrain
  built_by_url: https://www.ribrainstudio.com
  featured: false
  description: >
    Birra Napoli official site
  categories:
    - Landing Page
    - Business
    - Food
- title: Satispay
  url: https://www.satispay.com
  main_url: https://www.satispay.com
  categories:
    - Business
    - Finance
    - Technology
  built_by: Satispay
  built_by_url: https://www.satispay.com
  featured: false
- title: The Movie Database - Gatsby
  url: https://tmdb.lekoarts.de
  main_url: https://tmdb.lekoarts.de
  source_url: https://github.com/LekoArts/gatsby-source-tmdb-example
  categories:
    - Open Source
    - Entertainment
    - Gallery
  featured: false
  built_by: LekoArts
  built_by_url: https://github.com/LekoArts
  description: >
    Source from The Movie Database (TMDb) API (v3) in Gatsby. This example is built with react-spring, React hooks and react-tabs and showcases the gatsby-source-tmdb plugin. It also has some client-only paths and uses gatsby-image.
- title: LANDR - Creative Tools for Musicians
  url: https://www.landr.com/
  main_url: https://www.landr.com/en/
  categories:
    - Music
    - Technology
    - Business
    - Entrepreneurship
    - Freelance
    - Marketing
    - Media
  featured: false
  built_by: LANDR
  built_by_url: https://twitter.com/landr_music
  description: >
    Marketing website built for LANDR. LANDR is a web application that provides tools for musicians to master their music (using artificial intelligence), collaborate with other musicians, and distribute their music to multiple platforms.
- title: ClinicJS
  url: https://clinicjs.org/
  main_url: https://clinicjs.org/
  categories:
    - Technology
    - Documentation
  featured: false
  built_by: NearForm
  built_by_url: https://www.nearform.com/
  description: >
    Tools to help diagnose and pinpoint Node.js performance issues.
- title: KOBIT
  main_url: https://kobit.in
  url: https://kobit.in
  description: Automated Google Analytics Report with everything you need and more
  featured: false
  categories:
    - Marketing
    - Blog
  built_by: mottox2
  built_by_url: https://mottox2.com
- title: Aleksander Hansson
  main_url: https://ahansson.com
  url: https://ahansson.com
  featured: false
  description: >
    Portfolio website for Aleksander Hansson
  categories:
    - Portfolio
    - Business
    - Freelance
    - Technology
    - Web Development
    - Consulting
  built_by: Aleksander Hansson
  built_by_url: https://www.linkedin.com/in/aleksanderhansson/
- title: Surfing Nosara
  main_url: https://www.surfingnosara.com
  url: https://www.surfingnosara.com
  description: Real estate, vacation, and surf report hub for Nosara, Costa Rica
  featured: false
  categories:
    - Business
    - Blog
    - Gallery
    - Marketing
  built_by: Desarol
  built_by_url: https://www.desarol.com
- title: Crispin Porter Bogusky
  url: https://cpbgroup.com/
  main_url: https://cpbgroup.com/
  description: >
    We solve the world’s toughest communications problems with the most quantifiably potent creative assets.
  categories:
    - Agency
    - Design
    - Marketing
  built_by: Crispin Porter Bogusky
  built_by_url: https://cpbgroup.com/
  featured: false
- title: graphene-python
  url: https://graphene-python.org
  main_url: https://graphene-python.org
  description: Graphene is a collaboratively funded project.Graphene-Python is a library for building GraphQL APIs in Python easily.
  categories:
    - Library
    - API
    - Documentation
  featured: false
- title: Engel & Völkers Ibiza Holiday Rentals
  main_url: https://www.ev-ibiza.com/
  url: https://www.ev-ibiza.com/
  featured: false
  built_by: Ventura Digitalagentur
  description: >
    Engel & Völkers, one of the most successful real estate agencies in the world, offers luxury holiday villas to rent in Ibiza.
  categories:
    - Travel
- title: Sylvain Hamann's personal website
  url: https://shamann.fr
  main_url: https://shamann.fr
  source_url: https://github.com/sylvhama/shamann-gatsby/
  description: >
    Sylvain Hamann, web developer from France
  categories:
    - Portfolio
    - Web Development
  built_by: Sylvain Hamann
  built_by_url: https://twitter.com/sylvhama
  featured: false
- title: Luca Crea's portfolio
  main_url: https://lcrea.github.io
  url: https://lcrea.github.io
  description: >
    Portfolio and personal website of Luca Crea, an Italian software engineer.
  categories:
    - Portfolio
  built_by: Luca Crea
  built_by_url: https://github.com/lcrea
  featured: false
- title: Escalade Sports
  main_url: https://www.escaladesports.com/
  url: https://www.escaladesports.com/
  categories:
    - E-commerce
    - Sports
  built_by: Escalade Sports
  built_by_url: https://www.escaladesports.com/
  featured: false
- title: Exposify
  main_url: https://www.exposify.de/
  url: https://www.exposify.de/
  description: >
    This is our German website built with Gatsby 2.0, Emotion and styled-system.
    Exposify is a proptech startup and builds technology for real estate businesses.
    We provide our customers with an elegant agent software in combination
    with beautifully designed and fast websites.
  categories:
    - Web Development
    - Real Estate
    - Agency
    - Marketing
  built_by: Exposify
  built_by_url: https://www.exposify.de/
  featured: false
- title: Steak Point
  main_url: https://www.steakpoint.at/
  url: https://www.steakpoint.at/
  description: >
    Steak Restaurant in Vienna, Austria (Wien, Österreich).
  categories:
    - Food
  built_by: Peter Kroyer
  built_by_url: https://www.peterkroyer.at/
  featured: false
- title: Takumon blog
  main_url: https://takumon.com
  url: https://takumon.com
  source_url: https://github.com/Takumon/blog
  description: Java Engineer's tech blog.
  featured: false
  categories:
    - Blog
  built_by: Takumon
  built_by_url: https://twitter.com/inouetakumon
- title: DayThirty
  main_url: https://daythirty.com
  url: https://daythirty.com
  description: DayThirty - ideas for the new year.
  featured: false
  categories:
    - Marketing
  built_by: Jack Oliver
  built_by_url: https://twitter.com/mrjackolai
- title: TheAgencyProject
  main_url: https://theagencyproject.co
  url: https://theagencyproject.co
  description: Agency model, without agency overhead.
  categories:
    - Agency
  built_by: JV-LA
  built_by_url: https://jv-la.com
- title: Karen Hou's portfolio
  main_url: https://www.karenhou.com/
  url: https://www.karenhou.com/
  categories:
    - Portfolio
  built_by: Karen H. Developer
  built_by_url: https://github.com/karenhou
  featured: false
- title: Jean Luc Ponty
  main_url: https://ponty.com
  url: https://ponty.com
  description: Official site for Jean Luc Ponty, French virtuoso violinist and jazz composer.
  featured: false
  categories:
    - Music
    - Entertainment
  built_by: Othermachines
  built_by_url: https://othermachines.com
- title: Rosewood Family Advisors
  main_url: https://www.rfallp.com/
  url: https://www.rfallp.com/
  description: Rosewood Family Advisors LLP (Palo Alto) provides a diverse range of family office services customized for ultra high net worth individuals.
  featured: false
  categories:
    - Finance
    - Business
  built_by: Othermachines
  built_by_url: https://othermachines.com
- title: Standing By Company
  main_url: https://standingby.company
  url: https://standingby.company
  description: A brand experience design company led by Scott Mackenzie and Trent Barton.
  featured: false
  categories:
    - Design
    - Web Development
  built_by: Standing By Company
  built_by_url: https://standingby.company
- title: Ashley Thouret
  main_url: https://www.ashleythouret.com
  url: https://www.ashleythouret.com
  description: Official website of Canadian soprano Ashley Thouret. Site designed by Stephen Bell.
  categories:
    - Portfolio
    - Music
  built_by: Michael Uloth
  built_by_url: https://www.michaeluloth.com
  featured: false
- title: The AZOOR Society
  main_url: https://www.azoorsociety.org
  url: https://www.azoorsociety.org
  description: The AZOOR Society is a UK-based charity committed to promoting awareness of Acute Zonal Occult Outer Retinopathy and assisting further research. Site designed by Stephen Bell.
  categories:
    - Community
    - Nonprofit
  built_by: Michael Uloth
  built_by_url: https://www.michaeluloth.com
  featured: false
- title: Gábor Fűzy pianist
  main_url: https://pianobar.hu
  url: https://pianobar.hu
  description: Gábor Fűzy pianist's official website built with Gatsby v2.
  categories:
    - Music
  built_by: Zoltán Bedi
  built_by_url: https://github.com/B3zo0
  featured: false
- title: Logicwind
  main_url: https://logicwind.com
  url: https://logicwind.com
  description: Website of Logicwind - JavaScript experts, Technology development agency & consulting.
  featured: false
  categories:
    - Portfolio
    - Agency
    - Web Development
    - Consulting
  built_by: Logicwind
  built_by_url: https://www.logicwind.com
- title: ContactBook.app
  main_url: https://contactbook.app
  url: https://contactbook.app
  description: Seamlessly share Contacts with G Suite team members
  featured: false
  categories:
    - Landing Page
    - Blog
  built_by: Logicwind
  built_by_url: https://www.logicwind.com
- title: Waterscapes
  main_url: https://waterscap.es
  url: https://waterscap.es/lake-monteynard/
  source_url: https://github.com/gaelbillon/Waterscapes-Gatsby-site
  description: Waterscap.es is a directory of bodies of water (creeks, ponds, waterfalls, lakes, etc) with information about each place such as how to get there, hike time, activities and photos and a map displayed with the Mapbox GL SJ npm package. It was developed with the goal of learning Gatsby. This website is based on the gatsby-contentful-starter and uses Contentful as CMS. It is hosted on Netlify. Hooks are setup with Bitbucket and Contentful to trigger a new build upon code or content changes. The data on Waterscap.es is a mix of original content and informations from the internets gathered and put together.
  categories:
    - Directory
    - Photography
    - Travel
  built_by: Gaël Billon
  built_by_url: https://gaelbillon.com
  featured: false
- title: Packrs
  url: https://www.packrs.co/
  main_url: https://www.packrs.co/
  description: >
    Packrs is a local delivery platform, one spot for all your daily requirements. On a single tap get everything you need at your doorstep.
  categories:
    - Marketing
    - Landing Page
    - Entrepreneurship
  built_by: Vipin Kumar Rawat
  built_by_url: https://github.com/aesthytik
  featured: false
- title: HyakuninIsshu
  main_url: https://hyakuninanki.net
  url: https://hyakuninanki.net
  source_url: https://github.com/rei-m/web_hyakuninisshu
  description: >
    HyakuninIsshu is a traditional Japanese card game.
  categories:
    - Education
    - Gallery
    - Entertainment
  built_by: Rei Matsushita
  built_by_url: https://github.com/rei-m/
  featured: false
- title: WQU Partners
  main_url: https://partners.wqu.org/
  url: https://partners.wqu.org/
  featured: false
  categories:
    - Marketing
    - Education
    - Landing Page
  built_by: Corey Ward
  built_by_url: http://www.coreyward.me/
- title: Federico Giacone
  url: https://federico.giac.one/
  main_url: https://federico.giac.one
  source_url: https://github.com/leopuleo/federico.giac.one
  description: >
    Digital portfolio for Italian Architect Federico Giacone.
  categories:
    - Portfolio
    - Gallery
  built_by: Leonardo Giacone
  built_by_url: https://github.com/leopuleo
  featured: false
- title: Station
  url: https://getstation.com/
  main_url: https://getstation.com/
  description: Station is the first smart browser for busy people. A single place for all of your web applications.
  categories:
    - Technology
    - Web Development
    - Productivity
  featured: false
- title: Vyron Vasileiadis
  url: https://fedonman.com/
  main_url: https://fedonman.com
  source_url: https://github.com/fedonman/fedonman-website
  description: Personal space of Vyron Vasileiadis aka fedonman, a Web & IoT Developer, Educator and Entrepreneur based in Athens, Greece.
  categories:
    - Portfolio
    - Technology
    - Web Development
    - Education
  built_by: Vyron Vasileiadis
  built_by_url: https://github.com/fedonman
- title: Fabien Champigny
  url: https://www.champigny.name/
  main_url: https://www.champigny.name/
  built_by_url: https://www.champigny.name/
  description: Fabien Champigny's personal blog. Entrepreneur, hacker and loves street photo.
  categories:
    - Blog
    - Gallery
    - Photography
    - Productivity
    - Entrepreneurship
  featured: false
- title: Alex Xie - Portfolio
  url: https://alexieyizhe.me/
  main_url: https://alexieyizhe.me/
  source_url: https://github.com/alexieyizhe/alexieyizhe.github.io
  description: >
    Personal website of Alex Yizhe Xie, a University of Waterloo Computer Science student and coding enthusiast.
  categories:
    - Blog
    - Portfolio
    - Web Development
  featured: false
- title: Dale Blackburn - Portfolio
  url: https://dakebl.co.uk/
  main_url: https://dakebl.co.uk/
  description: >
    Dale Blackburn's personal website and blog.
  categories:
    - Blog
    - Portfolio
    - Web Development
  featured: false
- title: Portfolio of Anthony Wiktor
  url: https://www.anthonydesigner.com/
  main_url: https://www.anthonydesigner.com/
  description: >
    Anthony Wiktor is a Webby Award-Winning Creative Director and Digital Designer twice named Hot 100 by WebDesigner Magazine. Anthony has over a decade of award-winning experience in design and has worked on projects across a diverse set of industries — from entertainment to consumer products to hospitality to technology. Anthony is a frequent lecturer at USC’s Annenberg School for Communication & Journalism and serves on the board of AIGA Los Angeles.
  categories:
    - Portfolio
    - Marketing
  built_by: Maciej Leszczyński
  built_by_url: https://twitter.com/_maciej
  featured: false
- title: Frame.io Workflow Guide
  main_url: https://workflow.frame.io
  url: https://workflow.frame.io
  description: >
    The web’s most comprehensive post-production resource, written by pro filmmakers, for pro filmmakers. Always expanding, always free.
  categories:
    - Education
  built_by: Frame.io
  built_by_url: https://frame.io
  featured: false
- title: MarcySutton.com
  main_url: https://marcysutton.com
  url: https://marcysutton.com
  description: >
    The personal website of web developer and accessibility advocate Marcy Sutton.
  categories:
    - Blog
    - Accessibility
    - Video
    - Photography
  built_by: Marcy Sutton
  built_by_url: https://marcysutton.com
  featured: true
- title: WPGraphQL Docs
  main_url: https://docs.wpgraphql.com
  url: https://docs.wpgraphql.com
  description: >
    Documentation for WPGraphQL, a free open-source WordPress plugin that provides an extendable GraphQL schema and API for any WordPress site.
  categories:
    - API
    - Documentation
    - Technology
    - Web Development
    - WordPress
  built_by: WPGraphQL
  built_by_url: https://wpgraphql.com
  featured: false
- title: Shine Lawyers
  main_url: https://www.shine.com.au
  url: https://www.shine.com.au
  description: >
    Shine Lawyers is an Australian legal services website built with Gatsby v2, Elasticsearch, Isso, and Geolocation services.
  categories:
    - Business
    - Blog
- title: Parallel Polis Kosice
  url: https://www.paralelnapoliskosice.sk/
  main_url: https://www.paralelnapoliskosice.sk/
  source_url: https://github.com/ParalelnaPolisKE/paralelnapoliskosice.sk
  description: >
    Parallel Polis is a collective of people who want to live in a more opened world. We look for possibilities and technologies (Bitcoin, the blockchain, reputation systems and decentralized technologies in general) that open new ways, make processes easier and remove unnecessary barriers. We want to create an environment that aims at education, discovering and creating better systems for everybody who is interested in freedom and independence.
  categories:
    - Blog
    - Education
    - Technology
  built_by: Roman Vesely
  built_by_url: https://romanvesely.
  featured: false
- title: Unda Solutions
  url: https://unda.com.au
  main_url: https://unda.com.au
  description: >
    A custom web application development company in Perth, WA
  categories:
    - Business
    - Freelance
    - Web Development
    - Technology
  featured: false
- title: BIGBrave
  main_url: https://bigbrave.digital
  url: https://bigbrave.digital
  description: >
    BIGBrave is a strategic design firm. We partner with our clients, big and small, to design & create human-centered brands, products, services and systems that are simple, beautiful and easy to use.
  categories:
    - Agency
    - Web Development
    - Marketing
    - Technology
    - WordPress
  built_by: Francois Brill | BIGBrave
  built_by_url: https://bigbrave.digital
  featured: false
- title: 5th Avenue Properties
  main_url: https://5thavenue.co.za
  url: https://5thavenue.co.za
  description: >
    5th Avenue Properties specializes in the leasing and sales of office space and industrial property. BIGBrave built the website in Gatsby with data from an API server (CRM) for all the property and consultant data, and WordPress for all the website content data and case studies. All forms on the website was also directly integrated into the CRM system to ensure no leads are lost. People cannot stop commenting on the speed of the site and the property search.
  categories:
    - Technology
    - WordPress
    - API
  built_by: Russel Povey and Francois Brill | BIGBrave
  built_by_url: https://bigbrave.digital
  featured: false
- title: Intsha Consulting
  main_url: https://intsha.co.za
  url: https://intsha.co.za
  description: >
    Intsha is a bespoke Human Resources consultancy firm offering expert Recruitment and Talent Management services in today's competitive marketplace. BIGBrave helped Intsha design and develop a bespoke online presense helping them stand out from the crowd.
  categories:
    - Consulting
    - Marketing
    - WordPress
  built_by: Evan Janovsky | BIGBrave
  built_by_url: https://bigbrave.digital
  featured: false
- title: MHW Law
  main_url: https://mhwlaw.ca
  url: https://mhwlaw.ca
  description: >
    MHW is a full service law firm that has offered legal representation and advice to clients locally and throughout British Columbia since 1984. BIGBrave helped MHW bring their website into the 21st century by offering the best and latest Gatsby site to help them stand our from the crowd.
  categories:
    - Law
    - Marketing
    - WordPress
  built_by: Evan Janovsky and Francois Brill | BIGBrave
  built_by_url: https://bigbrave.digital
  featured: false
- title: KegTracker
  main_url: https://www.kegtracker.co.za
  url: https://www.kegtracker.co.za
  description: >
    Keg Tracker is part of the Beverage Insights family and its sole aim is to provide you with the right data about your kegs to make better decisions. In today’s business landscape having the right information at your finger tips is crucial to the agility of your business.
  categories:
    - Food
    - Business
    - Technology
  built_by: Francois Brill | BIGBrave
  built_by_url: https://bigbrave.digital
  featured: false
- title: Mike Nichols
  url: https://www.mikenichols.me
  main_url: https://www.mikenichols.me
  description: >
    Portfolio site of Mike Nichols, a UX designer and product development lead.
  categories:
    - Portfolio
    - Technology
    - Web Development
  built_by: Mike Nichols
  featured: false
- title: Steve Haid
  url: https://www.stevehaid.com
  main_url: https://www.stevehaid.com
  description: >
    Steve Haid is a real estate agent and Professional Financial Planner (PFP) who has been helping clients achieve their investment goals since 2006. Site designed by Stephen Bell.
  categories:
    - Marketing
    - Real Estate
  built_by: Michael Uloth
  built_by_url: https://www.michaeluloth.com
- title: Incremental - Loyalty, Rewards and Incentive Programs
  main_url: https://www.incremental.com.au
  url: https://www.incremental.com.au
  description: >
    Sydney-based digital agency specialising in loyalty, rewards and incentive programs. WordPress backend; Cloudinary, YouTube and Hubspot form integration; query data displayed as animated SVG graphs; video background in the header.
  categories:
    - Agency
    - Portfolio
    - WordPress
  built_by: Incremental
  built_by_url: https://www.incremental.com.au
  featured: false
- title: Technica11y
  main_url: https://www.technica11y.org
  url: https://www.technica11y.org
  description: >
    Discussing challenges in technical accessibility.
  categories:
    - Accessibility
    - Education
    - Video
  built_by: Tenon.io
  built_by_url: https://tenon.io
  featured: false
- title: Matthew Secrist
  main_url: https://www.matthewsecrist.net
  url: https://www.matthewsecrist.net
  source_url: https://github.com/matthewsecrist/v3
  description: >
    Matthew Secrist's personal portfolio using Gatsby, Prismic and Styled-Components.
  categories:
    - Portfolio
    - Technology
    - Web Development
  built_by: Matthew Secrist
  built_by_url: https://www.matthewsecrist.net
  featured: false
- title: Node.js Dev
  main_url: https://nodejs.dev
  url: https://nodejs.dev
  source_url: https://github.com/nodejs/nodejs.dev
  description: >
    Node.js Foundation Website.
  categories:
    - Documentation
    - Web Development
  built_by: Node.js Website Redesign Working Group
  built_by_url: https://github.com/nodejs/website-redesign
  featured: false
- title: Sheffielders
  main_url: https://sheffielders.org
  url: https://sheffielders.org
  source_url: https://github.com/davemullenjnr/sheffielders
  description: >
    A collective of businesses, creatives, and projects based in Sheffield, UK.
  categories:
    - Directory
  built_by: Dave Mullen Jnr
  built_by_url: https://davemullenjnr.co.uk
  featured: false
- title: Stealth Labs
  url: https://stealthlabs.io
  main_url: https://stealthlabs.io
  description: >
    We design and develop for the web, mobile and desktop
  categories:
    - Portfolio
    - Web Development
  built_by: Edvins Antonovs
  built_by_url: https://edvins.io
  featured: false
- title: Constanzia Yurashko
  main_url: https://www.constanziayurashko.com
  url: https://www.constanziayurashko.com
  description: >
    Exclusive women's ready-to-wear fashion by designer Constanzia Yurashko.
  categories:
    - Portfolio
  built_by: Maxim Andries
  featured: false
- title: Algolia
  url: https://algolia.com
  main_url: https://algolia.com
  description: >
    Algolia helps businesses across industries quickly create relevant, scalable, and lightning fast search and discovery experiences.
  categories:
    - Web Development
    - Technology
    - Open Source
    - Featured
  built_by: Algolia
  featured: true
- title: GVD Renovations
  url: https://www.gvdrenovationsinc.com/
  main_url: https://www.gvdrenovationsinc.com/
  description: >
    GVD Renovations is a home improvement contractor with a well known reputation as a professional, quality contractor in California.
  categories:
    - Business
  built_by: David Krasniy
  built_by_url: http://dkrasniy.com
  featured: false
- title: Styled System
  url: https://styled-system.com/
  main_url: https://styled-system.com/
  source_url: https://github.com/styled-system/styled-system/tree/master/docs
  description: >
    Style props for rapid UI development.
  categories:
    - Design System
  built_by: Brent Jackson
  built_by_url: https://jxnblk.com/
- title: Timehacker
  url: https://timehacker.app
  main_url: https://timehacker.app
  description: >
    Procrastination killer, automatic time tracking app to skyrocket your productivity
  categories:
    - Productivity
    - App
    - Technology
    - Marketing
    - Landing Page
  built_by: timehackers
  featured: false
- title: Little & Big
  main_url: https://www.littleandbig.com.au/
  url: https://www.littleandbig.com.au/
  description: >
    Little & Big exists with the aim to create Websites, Apps, E-commerce stores
    that are consistently unique and thoughtfully crafted, every time.
  categories:
    - Agency
    - Design
    - Web Development
    - Portfolio
  built_by: Little & Big
  built_by_url: https://www.littleandbig.com.au/
  featured: false
- title: Cat Knows
  main_url: https://catnose99.com/
  url: https://catnose99.com/
  description: >
    Personal blog built with Gatsby v2.
  categories:
    - Blog
    - Web Development
  built_by: CatNose
  built_by_url: https://twitter.com/catnose99
  featured: false
- title: just some dev
  url: https://www.iamdeveloper.com
  main_url: https://www.iamdeveloper.com
  source_url: https://github.com/nickytonline/www.iamdeveloper.com
  description: >
    Just some software developer writing things ✏️
  categories:
    - Blog
  built_by: Nick Taylor
  built_by_url: https://www.iamdeveloper.com
  featured: false
- title: Keziah Moselle Blog
  url: https://blog.keziahmoselle.fr/
  main_url: https://blog.keziahmoselle.fr/
  source_url: https://github.com/KeziahMoselle/blog.keziahmoselle.fr
  description: >
    ✍️ A place to share my thoughts.
  categories:
    - Blog
  built_by: Keziah Moselle
  built_by_url: https://keziahmoselle.fr/
- title: xfuture's blog
  url: https://www.xfuture-blog.com/
  main_url: https://www.xfuture-blog.com/
  source_url: https://github.com/xFuture603/xfuture-blog
  description: >
    A blog about Devops, Web development, and my insights as a systems engineer.
  categories:
    - Blog
  built_by: Daniel Uhlmann
  built_by_url: https://www.xfuture-blog.com/
- title: Mayne's Blog
  main_url: https://gine.me/
  url: https://gine.me/page/1
  source_url: https://github.com/mayneyao/gine-blog
  featured: false
  categories:
    - Blog
    - Web Development
- title: Bakedbird
  url: https://bakedbird.com
  main_url: https://bakedbird.com
  description: >
    Eleftherios Psitopoulos - A frontend developer from Greece ☕
  categories:
    - Portfolio
    - Blog
  built_by: Eleftherios Psitopoulos
  built_by_url: https://bakedbird.com
- title: Benjamin Lannon
  url: https://lannonbr.com
  main_url: https://lannonbr.com
  source_url: https://github.com/lannonbr/Portfolio-gatsby
  description: >
    Personal portfolio of Benjamin Lannon
  categories:
    - Portfolio
    - Web Development
  built_by: Benjamin Lannon
  built_by_url: https://lannonbr.com
  featured: false
- title: Aravind Balla
  url: https://aravindballa.com
  main_url: https://aravindballa.com
  source_url: https://github.com/aravindballa/website2017
  description: >
    Personal portfolio of Aravind Balla
  categories:
    - Portfolio
    - Blog
    - Web Development
  built_by: Aravind Balla
  built_by_url: https://aravindballa.com
- title: Kaleb McKelvey
  url: https://kalebmckelvey.com
  main_url: https://kalebmckelvey.com
  source_url: https://github.com/avatar-kaleb/kalebmckelvey-site
  description: >
    Personal portfolio of Kaleb McKelvey!
  categories:
    - Blog
    - Portfolio
  built_by: Kaleb McKelvey
  built_by_url: https://kalebmckelvey.com
  featured: false
- title: Michal Czaplinski
  url: https://czaplinski.io
  main_url: https://czaplinski.io
  source_url: https://github.com/michalczaplinski/michalczaplinski.github.io
  description: >
    Michal Czaplinski is a full-stack developer 🚀
  categories:
    - Portfolio
    - Web Development
  built_by: Michal Czaplinski mmczaplinski@gmail.com
  built_by_url: https://czaplinski.io
  featured: false
- title: Interactive Investor (ii)
  url: https://www.ii.co.uk
  main_url: https://www.ii.co.uk
  description: >
    Hybrid (static/dynamic) Gatsby web app for ii's free research, news and analysis, discussion and product marketing site.
  categories:
    - Business
    - Finance
    - Technology
  built_by: Interactive Investor (ii)
  built_by_url: https://www.ii.co.uk
  featured: false
- title: Weingut Goeschl
  url: https://www.weingut-goeschl.at/
  main_url: https://www.weingut-goeschl.at/
  description: >
    Weingut Goeschl is a family winery located in Gols, Burgenland in Austria (Österreich)
  categories:
    - E-commerce
    - Business
  built_by: Peter Kroyer
  built_by_url: https://www.peterkroyer.at/
  featured: false
- title: Hash Tech Guru
  url: https://hashtech.guru
  main_url: https://hashtech.guru
  description: >
    Software Development Training School and Tech Blog
  categories:
    - Blog
    - Education
  built_by: Htet Wai Yan Soe
  built_by_url: https://github.com/johnreginald
- title: AquaGruppen Vattenfilter
  url: https://aquagruppen.se
  main_url: https://aquagruppen.se/
  description: >
    Water filter and water treatment products in Sweden
  categories:
    - Business
    - Technology
  built_by: Johan Eliasson
  built_by_url: https://github.com/elitan
  featured: false
- title: Josef Aidt
  url: https://josefaidt.dev
  main_url: https://josefaidt.dev
  source_url: https://github.com/josefaidt/josefaidt.github.io
  description: >
    Personal website, blog, portfolio for Josef Aidt
  categories:
    - Portfolio
    - Blog
    - Web Development
  built_by: Josef Aidt
  built_by_url: https://twitter.com/garlicbred
- title: How To egghead
  main_url: https://howtoegghead.com/
  url: https://howtoegghead.com/
  source_url: https://github.com/eggheadio/how-to-egghead
  featured: false
  built_by: egghead.io
  built_by_url: https://egghead.io
  description: >
    How to become an egghead instructor or reviewer
  categories:
    - Documentation
    - Education
- title: Sherpalo Ventures
  main_url: https://www.sherpalo.com/
  url: https://www.sherpalo.com/
  featured: false
  categories:
    - Finance
    - Business
    - Technology
  built_by: Othermachines
  built_by_url: https://othermachines.com
- title: WrapCode
  url: https://www.wrapcode.com
  main_url: https://www.wrapcode.com
  description: >
    A full stack blog on Microsoft Azure, JavaScript, DevOps, AI and Bots.
  categories:
    - Blog
    - Technology
    - Web Development
  built_by: Rahul P
  built_by_url: https://twitter.com/_rahulpp
  featured: false
- title: Kirankumar Ambati's Portfolio
  url: https://www.kirankumarambati.me
  main_url: https://www.kirankumarambati.me
  description: >
    Personal website, blog, portfolio of Kirankumar Ambati
  categories:
    - Blog
    - Portfolio
    - Web Development
  built_by: Kirankumar Ambati
  built_by_url: https://github.com/kirankumarambati
  featured: false
- title: Rou Hun Fan's portfolio
  main_url: https://flowen.me
  url: https://flowen.me
  description: >
    Portfolio of creative developer Rou Hun Fan. Built with Gatsby v2 &amp; Greensock drawSVG.
  categories:
    - Portfolio
  built_by: Rou Hun Fan Developer
  built_by_url: https://flowen.me
  featured: false
- title: chadly.net
  url: https://www.chadly.net
  main_url: https://www.chadly.net
  source_url: https://github.com/chadly/chadly.net
  description: >
    Personal tech blog by Chad Lee.
  categories:
    - Blog
    - Technology
    - Web Development
  built_by: Chad Lee
  built_by_url: https://github.com/chadly
  featured: false
- title: CivicSource
  url: https://www.civicsource.com
  main_url: https://www.civicsource.com
  description: >
    Online auction site to purchase tax-distressed properties from local taxing authorities.
  categories:
    - Real Estate
    - Government
  featured: false
- title: SpotYou
  main_url: https://spotyou.joshglazer.com
  url: https://spotyou.joshglazer.com
  source_url: https://github.com/joshglazer/spotyou
  description: >
    SpotYou allows you to watch your favorite music videos on Youtube based on your Spotify Preferences
  categories:
    - Entertainment
    - Music
  built_by: Josh Glazer
  built_by_url: https://linkedin.com/in/joshglazer/
  featured: false
- title: Hesam Kaveh's blog
  description: >
    A blog with great seo that using gatsby-source-wordpress to fetch posts from backend
  main_url: https://hesamkaveh.com/
  url: https://hesamkaveh.com/
  source_url: https://github.com/hesamkaveh/sansi
  featured: false
  categories:
    - Blog
    - WordPress
- title: Oliver Gomes Portfolio
  main_url: https://oliver-gomes.github.io/v4/
  url: https://oliver-gomes.github.io/v4/
  description: >
    As an artist and a web designer/developer, I wanted to find a way to present these two portfolios in a way that made sense.  I felt with new found power of speed, Gatsby helped keep my creativity intact with amazing response and versatility. I felt my butter smooth transition felt much better in user perspective and super happy with the power of Gatsby.
  categories:
    - Portfolio
    - Web Development
    - Blog
  built_by: Oliver Gomes
  built_by_url: https://github.com/oliver-gomes
  featured: false
- title: Patrik Szewczyk
  url: https://www.szewczyk.cz/
  main_url: https://www.szewczyk.cz/
  description: >
    Patrik Szewczyk – JavaScript, TypeScript, React, Node.js developer, Redux, Reason
  categories:
    - Portfolio
  built_by: Patrik Szewczyk
  built_by_url: https://linkedin.com/in/thepatriczek/
  featured: false
- title: Jacob Cofman's Blog
  description: >
    Personal blog / portfolio about Jacob Cofman.
  main_url: https://jcofman.de/
  url: https://jcofman.de/
  source_url: https://github.com/JCofman/jc-website
  featured: false
  categories:
    - Blog
    - Portfolio
- title: re-geo
  description: >
    re-geo is react based geo cities style component.
  main_url: https://re-geo.netlify.com/
  url: https://re-geo.netlify.com/
  source_url: https://github.com/sadnessOjisan/re-geo-lp
  categories:
    - Open Source
  built_by: sadnessOjisan
  built_by_url: https://twitter.com/sadnessOjisan
  featured: false
- title: Luis Cestou Portfolio
  description: >
    Portfolio of graphic + interactive designer Luis Cestou.
  main_url: https://luiscestou.com
  url: https://luiscestou.com
  source_url: https://github.com/lcestou/luiscestou.com
  built_by: Luis Cestou contact@luiscestou.com
  built_by_url: https://luiscestou.com
  featured: false
  categories:
    - Portfolio
    - Web Development
- title: Data Hackers
  url: https://datahackers.com.br/
  main_url: https://datahackers.com.br/
  description: >
    Official website for the biggest portuguese-speaking data science community. Makes use of several data sources such as podcasts from Anchor, messages from Slack, newsletters from MailChimp and blog posts from Medium. The unique visual design also had its hurdles and was quite fun to develop!
  categories:
    - Blog
    - Education
    - Podcast
    - Technology
  built_by: Kaordica
  built_by_url: https://kaordica.design
  featured: false
- title: TROMAQ
  url: https://www.tromaq.com/
  main_url: https://www.tromaq.com/
  description: >
    TROMAQ executes earthmoving services and rents heavy machinery for construction work. Even with the lack of good photography, their new site managed to pass a solid and trustworthy feeling to visitors during testing and they're already seeing the improvement in brand awareness, being the sole player with a modern website in their industry.
  categories:
    - Marketing
  built_by: Kaordica
  built_by_url: https://kaordica.design
  featured: false
- title: Novida Consulting
  url: https://www.novidaconsultoria.com.br
  main_url: https://www.novidaconsultoria.com.br
  description: >
    Novida’s goal was to position itself as a solid, exclusive and trustworthy brand for families looking for a safe financial future… We created a narrative and visual design that highlight their exclusivity.
  categories:
    - Marketing
  built_by: Kaordica
  built_by_url: https://kaordica.design
  featured: false
- title: We Are Clarks
  url: https://www.weareclarks.com
  main_url: https://www.weareclarks.com
  source_url: https://github.com/abeaclark/weareclarks
  description: >
    A family travel blog.
  categories:
    - Blog
    - Travel
  built_by: Abe Clark
  built_by_url: https://www.linkedin.com/in/abrahamclark/
  featured: false
- title: Guillaume Briday's Blog
  main_url: https://guillaumebriday.fr/
  url: https://guillaumebriday.fr/
  source_url: https://github.com/guillaumebriday/guillaumebriday.fr
  description: >
    My personal blog built with Gatsby and Tailwind CSS.
  categories:
    - Blog
    - Web Development
    - Technology
  built_by: Guillaume Briday
  built_by_url: https://guillaumebriday.fr/
  featured: false
- title: Jean Regisser's Portfolio
  main_url: https://jeanregisser.com/
  url: https://jeanregisser.com/
  source_url: https://github.com/jeanregisser/jeanregisser.com
  featured: false
  description: >
    Portfolio of software engineer Jean Regisser.
  categories:
    - Portfolio
    - Mobile Development
  built_by: Jean Regisser
  built_by_url: https://jeanregisser.com/
- title: Chase Ohlson
  url: https://chaseohlson.com
  main_url: https://chaseohlson.com
  description: >
    Portfolio of frontend engineer & web developer Chase Ohlson.
  categories:
    - Portfolio
    - Web Development
  built_by: Chase Ohlson
  built_by_url: https://chaseohlson.com
  featured: false
- title: Zach Schnackel
  url: https://zslabs.com
  main_url: https://zslabs.com
  source_url: https://github.com/zslabs/zslabs.com
  description: >
    Portfolio site for UI/Motion Developer, Zach Schnackel.
  categories:
    - Portfolio
    - Web Development
  built_by: Zach Schnackel
  built_by_url: https://zslabs.com
- title: Gremlin
  url: https://www.gremlin.com
  main_url: https://www.gremlin.com
  description: >
    Gremlin's Failure as a Service finds weaknesses in your system before they cause problems.
  categories:
    - Marketing
- title: Headless.page
  main_url: https://headless.page/
  url: https://headless.page/
  description: >
    Headless.page is a directory of e-commerce sites featuring headless architecture, PWA features and / or the latest JavaScript technology.
  categories:
    - Directory
    - E-commerce
  built_by: Subscribe Pro
  built_by_url: https://www.subscribepro.com/
  featured: false
- title: Ouracademy
  main_url: https://our-academy.org/
  url: https://our-academy.org/
  source_url: https://github.com/ouracademy/website
  description: >
    Ouracademy is an organization that promoves the education in software development through blog posts & videos smiley.
  categories:
    - Open Source
    - Blog
    - Education
  built_by: Ouracademy
  built_by_url: https://github.com/ouracademy
  featured: false
- title: Tenon.io
  main_url: https://tenon.io
  url: https://tenon.io
  description: >
    Tenon.io is an accessibility tooling, services and consulting company.
  categories:
    - API
    - Accessibility
    - Business
    - Consulting
    - Technology
  built_by: Tenon.io
  built_by_url: https://tenon.io
  featured: false
- title: Projectival
  url: https://www.projectival.de/
  main_url: https://www.projectival.de/
  description: >
    Freelancer Online Marketing & Web Development in Cologne, Germany
  categories:
    - Freelance
    - Marketing
    - Web Development
    - Blog
    - Consulting
    - SEO
    - Business
  built_by: Sascha Klapetz
  built_by_url: https://www.projectival.de/
  featured: false
- title: Hetzner Online Community
  main_url: https://community.hetzner.com
  url: https://community.hetzner.com
  description: >
    Hetzner Online Community provides a free collection of high-quality tutorials, which are based on free and open source software, on a variety of topics such as development, system administration, and other web technology.
  categories:
    - Web Development
    - Technology
    - Programming
    - Open Source
    - Community
  built_by: Hetzner Online GmbH
  built_by_url: https://www.hetzner.com/
  featured: false
- title: AGYNAMIX
  url: https://www.agynamix.de/
  main_url: https://www.agynamix.de/
  source_url: https://github.com/tuhlmann/agynamix.de
  description: >
    Full Stack Java, Scala, Clojure, TypeScript, React Developer in Thalheim, Germany
  categories:
    - Freelance
    - Web Development
    - Programming
    - Blog
    - Consulting
    - Portfolio
    - Business
  built_by: Torsten Uhlmann
  built_by_url: https://www.agynamix.de/
  featured: false
- title: syracuse.io
  url: https://syracuse.io
  main_url: https://syracuse.io
  source_url: https://github.com/syracuseio/syracuseio/
  description: >
    Landing page for Syracuse NY Software Development Meetup Groups
  categories:
    - Community
  built_by: Benjamin Lannon
  built_by_url: https://lannonbr.com
- title: Render Documentation
  main_url: https://render.com/docs
  url: https://render.com/docs
  description: >
    Render is the easiest place to host your sites and apps. We use Gatsby for everything on https://render.com, including our documentation. The site is deployed on Render as well! We also have a guide to deploying Gatsby apps on Render: https://render.com/docs/deploy-gatsby.
  categories:
    - Web Development
    - Programming
    - Documentation
    - Technology
  built_by: Render Developers
  built_by_url: https://render.com
  featured: false
- title: prima
  url: https://www.prima.co
  main_url: https://www.prima.co
  description: >
    Discover industry-defining wellness content and trusted organic hemp CBD products safely supporting wellness, stress, mood, skin health, and balance.
  categories:
    - Blog
    - E-commerce
    - Education
  built_by: The Couch
  built_by_url: https://thecouch.nyc
- title: Gatsby Guides
  url: https://gatsbyguides.com/
  main_url: https://gatsbyguides.com/
  description: >
    Free tutorial course about using Gatsby with a CMS.
  categories:
    - Education
    - Documentation
    - Web Development
  built_by: Osio Labs
  built_by_url: https://osiolabs.com/
  featured: false
- title: Architude
  url: https://architudedesign.com
  main_url: https://architudedesign.com
  description: >
    筑冶 Architude International Design Consultants
  categories:
    - Design
    - Landing Page
    - Gallery
  built_by: Neo Nie
  built_by_url: https://github.com/nihgwu
  featured: false
- title: Arctica
  url: https://arctica.io
  main_url: https://arctica.io
  description: >
    Arctica specialises in purpose-built web sites and progressive web applications with user optimal experiences, tailored to meet the objectives of your business.
  categories:
    - Portfolio
    - Agency
    - Design
    - Web Development
  built_by: Arctica
  built_by_url: https://arctica.io
  featured: false
- title: Shard Ventures
  url: https://shard.vc
  main_url: https://shard.vc
  description: >
    Shard is building new online companies from scratch, partnering with other like-minded founders to start and invest in technology companies.
  categories:
    - Finance
    - Technology
    - Portfolio
  built_by: Arctica
  built_by_url: https://arctica.io
  featured: false
- title: David Brookes
  url: https://davidbrookes.me
  main_url: https://davidbrookes.me
  description: >
    Specialising in crafting stylish, high performance websites and applications that get results, using the latest cutting edge web development technologies.
  categories:
    - Portfolio
    - Freelance
    - Web Development
  built_by: Arctica
  built_by_url: https://arctica.io
  featured: false
- title: Dennis Morello
  url: https://morello.dev
  main_url: https://morello.dev
  source_url: https://gitlab.com/dennismorello/dev-blog
  description: >
    morello.dev is a development and technology blog written by Dennis Morello.
  categories:
    - Blog
    - Education
    - Web Development
    - Open Source
    - Technology
  built_by: Dennis Morello
  built_by_url: https://twitter.com/dennismorello
  featured: false
- title: BaseTable
  url: https://autodesk.github.io/react-base-table/
  main_url: https://autodesk.github.io/react-base-table/
  source_url: https://github.com/Autodesk/react-base-table
  description: >
    BaseTable is a react table component to display large data set with high performance and flexibility.
  categories:
    - Web Development
    - Documentation
    - Open Source
  built_by: Neo Nie
  built_by_url: https://github.com/nihgwu
  featured: false
- title: herper.io
  url: https://herper.io/
  main_url: https://herper.io/
  description: >
    Portfolio website for Jacob Herper - a Front End Web Developer with a passion for all things digital. I have more than 10 years experience working in web development.
  categories:
    - Portfolio
    - Web Development
    - Freelance
    - Design
    - SEO
  built_by: Jacob Herper
  built_by_url: https://github.com/jakeherp
  source_url: https://github.com/jakeherp/portfolio
  featured: false
- title: Artem Sapegin Photography
  description: >
    Photography portfolio and blog of Artem Sapegin, an award-losing photographer living in Berlin, Germany. Landscapes, cityscapes and dogs.
  main_url: https://morning.photos/
  url: https://morning.photos/
  source_url: https://github.com/sapegin/morning.photos
  categories:
    - Portfolio
    - Photography
  built_by: Artem Sapegin
  built_by_url: https://github.com/sapegin
- title: Pattyrn
  main_url: https://pattyrn.com
  url: https://pattyrn.com
  description: >
    Pattyrn uses advanced machine learning AI to analyze the platform’s your teams use, making it easy to solve performance problems, reduce bottlenecks, and monitor culture health to optimize your ROI and help boost performance without causing burn out.
  categories:
    - Marketing
    - Technology
  built_by: Pattyrn
  built_by_url: https://twitter.com/Pattyrn4
  featured: false
- title: Intranet Italia Day
  main_url: https://www.intranetitaliaday.it/en
  url: https://www.intranetitaliaday.it/en
  description: >
    The Italian event dedicated to the digital workplace that focuses on planning, governance and company intranet management
  categories:
    - Event
    - Conference
  built_by: Ariadne Digital
  built_by_url: https://www.ariadnedigital.it
  featured: false
- title: Textually Stylo
  main_url: https://www.textually.net
  url: https://www.textually.net
  description: >
    Stylo Markdown writing App marketing/documentation website by Textually Inc.
  categories:
    - Marketing
    - Technology
    - Blog
    - Documentation
  built_by: Sébastien Hamel
  built_by_url: https://www.textually.net
  featured: false
- title: OneDeck
  main_url: https://www.onedeck.co
  url: https://www.onedeck.co
  description: >
    OneDeck is a simple yet powerful tool for creating and sharing your one-page investment summary in under 10 minutes.
  categories:
    - Finance
    - Technology
  built_by: William Neill
  built_by_url: https://twitter.com/williamneill
  featured: false
- title: Assortment
  main_url: https://assortment.io
  url: https://assortment.io
  description: >
    Assortment aims to provide detailed tutorials (and more) for developers of all skill levels within the Web Development Industry. Attempting to cut out the fluff and arm you with the facts.
  categories:
    - Blog
    - Web Development
  built_by: Luke Whitehouse
  built_by_url: https://twitter.com/_lukewh
  featured: false
- title: Mission42
  main_url: https://mission42.zauberware.com
  url: https://mission42.zauberware.com
  description: >
    A landing page for the mobile app Mission42. Mission42 wants to help you learn new skills.
  categories:
    - App
    - Learning
    - Education
    - Landing Page
  built_by: Philipp Siegmund, zauberware
  built_by_url: https://www.zauberware.com
- title: Altstadtdomizil Idstein
  main_url: http://www.altstadtdomizil-idstein.de/
  url: http://www.altstadtdomizil-idstein.de/
  description: >
    A landing page for a holiday apartment in Idstein, Germany.
  categories:
    - Landing Page
    - Travel
    - Real Estate
  built_by: Simon Franzen, zauberware
  built_by_url: https://www.zauberware.com
- title: Gerald Martinez Dev
  main_url: https://gmartinez.dev/
  url: https://gmartinez.dev/
  source_url: https://github.com/nephlin7/gmartinez.dev
  description: >
    Personal web site for show my skills and my works.
  categories:
    - Web Development
    - Portfolio
  built_by: Gerald Martinez
  built_by_url: https://twitter.com/GeraldM_92
  featured: false
- title: Becreatives
  main_url: https://becreatives.com
  url: https://becreatives.com
  featured: false
  description: >
    Digital software house. Enlights ideas. Think smart execute harder.
  categories:
    - Technology
    - Web Development
    - Agency
    - Marketing
  built_by: Becreatives
  built_by_url: https://becreatives.com
- title: Paul Clifton Photography
  main_url: https://paulcliftonphotography.com
  url: https://paulcliftonphotography.com
  featured: false
  description: >
    A full migration from WordPress to GatsbyJS and DatoCMS. Includes custom cropping on images as viewport changes size and also an infinity scroll that doesn't preload all of the results.
  categories:
    - Blog
    - Portfolio
    - Gallery
    - Photography
  built_by: Little Wolf Studio
  built_by_url: https://littlewolfstudio.co.uk
- title: Atte Juvonen - Blog
  url: https://www.attejuvonen.fi/
  main_url: https://www.attejuvonen.fi/
  source_url: https://github.com/baobabKoodaa/blog
  description: >
    Tech-oriented personal blog covering topics like AI, data, voting, game theory, infosec and software development.
  categories:
    - Blog
    - Data
    - JavaScript
    - Programming
    - Science
    - Security
    - Technology
    - Web Development
  featured: false
- title: Kibuk Construction
  url: https://kibukconstruction.com/
  main_url: https://kibukconstruction.com/
  description: >
    Kibuk Construction is a fully licensed and insured contractor specializing in Siding, Decks, Windows & Doors!
  categories:
    - Business
  built_by: David Krasniy
  built_by_url: http://dkrasniy.com
- title: RedCarpetUp
  main_url: https://www.redcarpetup.com
  url: https://www.redcarpetup.com/
  description: >
    RedCarpetUp's home page for a predominantly mobile-only customer base in India with major constraints on bandwidth availability
  categories:
    - Finance
  built_by: RedCarpet Dev Team
  built_by_url: https://www.redcarpetup.com
  featured: false
- title: talita traveler
  url: https://talitatraveler.com/
  main_url: https://talitatraveler.com/
  source_url: https://github.com/afuh/talitatraveler
  description: >
    Talita Traveler's personal blog.
  categories:
    - Blog
  built_by: Axel Fuhrmann
  built_by_url: https://axelfuhrmann.com/
  featured: false
- title: Pastelería el Progreso
  url: https://pasteleriaelprogreso.com/
  main_url: https://pasteleriaelprogreso.com/
  source_url: https://github.com/afuh/elprogreso
  description: >
    Famous bakery in Buenos Aires.
  categories:
    - Food
    - Gallery
  built_by: Axel Fuhrmann
  built_by_url: https://axelfuhrmann.com/
  featured: false
- title: Maitrik's Portfolio
  url: https://www.maitrikpatel.com/
  main_url: https://www.maitrikpatel.com/
  source_url: https://github.com/maitrikjpatel/portfolio
  description: >
    Portfolio of a Front-End Developer / UX Designer who designs and develops pixel perfect user interface, experiences and web applications.
  categories:
    - Portfolio
    - Blog
    - Design
    - Web Development
  built_by: Maitrik Patel
  built_by_url: https://www.maitrikpatel.com/
  featured: false
- title: PicPick
  url: https://picpick.app/
  main_url: https://picpick.app/
  description: >
    All-in-one Graphic Design Tool, Screen Capture Software, Image Editor, Color Picker, Pixel Ruler and More
  categories:
    - Productivity
    - App
    - Technology
  built_by: NGWIN
  built_by_url: https://picpick.app/
  featured: false
- title: Ste O'Neill
  main_url: https://www.steoneill.dev
  url: https://www.steoneill.dev
  description: >
    MVP of a portfolio site for a full stack UK based developer.
  categories:
    - Blog
    - Portfolio
  built_by: Ste O'Neill
  built_by_url: https://steoneill.dev
  featured: false
- title: Filipe Santos Correa's Portfolio
  description: >
    Filipe's Personal About Me / Portfolio.
  main_url: https://filipesantoscorrea.com/
  url: https://filipesantoscorrea.com/
  source_url: https://github.com/Safi1012/filipesantoscorrea.com
  featured: false
  categories:
    - Portfolio
- title: Progressive Massachusetts Legislator Scorecard
  main_url: https://scorecard.progressivemass.com
  url: https://scorecard.progressivemass.com
  featured: false
  source_url: https://github.com/progressivemass/legislator-scorecard
  description: >
    Learn about MA state legislators' voting records through a progressive lens
  categories:
    - Government
    - Education
  built_by: Alex Holachek
  built_by_url: https://alex.holachek.com/
- title: Jeff Wolff – Portfolio
  main_url: https://www.jeffwolff.net
  url: https://www.jeffwolff.net
  featured: false
  description: >
    A guy from San Diego who makes websites.
  categories:
    - Blog
    - Portfolio
    - Web Development
- title: Jp Valery – Portfolio
  main_url: https://jpvalery.photo
  url: https://jpvalery.photo
  featured: false
  description: >
    Self-taught photographer documenting spaces and people
  categories:
    - Portfolio
    - Photography
- title: Prevue
  main_url: https://www.prevue.io
  url: https://www.prevue.io
  featured: false
  description: >
    All in One Prototyping Tool For Vue Developers
  categories:
    - Open Source
    - Web Development
- title: Gold Medal Flour
  main_url: https://www.goldmedalflour.com
  url: https://www.goldmedalflour.com
  description: >
    Gold Medal Four is a brand of flour products owned by General Mills. The new site was built using Gatsby v2 with data sources from WordPress and an internal recipe API, and features multifaceted recipe filtering and a modified version of Gatsby Image to support art direction images.
  categories:
    - Food
  built_by: General Mills Branded Sites Dev Team
  built_by_url: https://www.generalmills.com
  featured: false
- title: Fifth Gait Technologies
  main_url: https://5thgait.com
  url: https://5thgait.com
  featured: false
  description: >
    Fifth Gait is a small business in the defense and space industry that is run and owned by physicists and engineers that have worked together for decades. The site was built using Gatsby V2.
  categories:
    - Government
    - Science
    - Technology
  built_by: Jonathan Z. Fisher
  built_by_url: https://jonzfisher.com
- title: Sal's Pals
  main_url: https://www.sals-pals.net
  url: https://www.sals-pals.net
  featured: false
  description: >
    Sal's Pals is a professional dog walking and pet sitting service based in Westfield, NJ. New site built with gatsby v2.
  categories:
    - Business
- title: Zuyet Awarmatrip
  main_url: https://www.zuyetawarmatrip.com
  url: https://www.zuyetawarmatrip.com
  featured: false
  description: >
    Zuyet Awarmatrip is a subsidiary identity within the personal ecosystem of Zuyet Awarmatik, focusing on travel and photography.
  categories:
    - Travel
    - Photography
  built_by: Zuyet Awarmatik
- title: manuvel.be
  url: https://www.manuvel.be
  main_url: https://www.manuvel.be
  source_url: https://github.com/riencoertjens/manuvelsite
  description: >
    Cycling themed café coming this april in Sint Niklaas, Belgium. One page with funky css-grid and gatsby-image trickery!
  categories:
    - Food
  built_by: WEBhart
  built_by_url: https://www.web-hart.com
  featured: false
- title: WEBhart
  url: https://www.web-hart.com
  main_url: https://www.web-hart.com
  description: >
    Hi, I'm Rien (pronounced Reen) from Belgium but based in Girona, Spain. I'm an autodidact, committed to learning until the end of time.
  categories:
    - Portfolio
    - Design
    - Web Development
    - Freelance
  built_by: WEBhart
  built_by_url: https://www.web-hart.com
  featured: false
- title: nicdougall.com
  url: https://nicdougall.netlify.com/
  main_url: https://nicdougall.netlify.com/
  source_url: https://github.com/riencoertjens/nicdougall.com
  description: >
    Athlete website with Netlify CMS for blog content.
  categories:
    - Blog
  built_by: WEBhart
  built_by_url: https://www.web-hart.com
  featured: false
- title: Lebuin D'Haese
  url: https://www.lebuindhaese.be/
  main_url: https://www.lebuindhaese.be/
  description: >
    Artist portfolio website. Powered by a super simple Netlify CMS to easily add blog posts or new art pieces.
  categories:
    - Portfolio
    - Blog
  built_by: WEBhart
  built_by_url: https://www.web-hart.com
  featured: false
- title: Iefke Molenstra
  url: https://www.iefke.be/
  main_url: https://www.iefke.be/
  description: >
    Artist portfolio website. Powered by a super simple Netlify CMS to easily add blog posts or new art pieces.
  categories:
    - Portfolio
    - Blog
  built_by: WEBhart
  built_by_url: https://www.web-hart.com
  featured: false
- title: The Broomwagon
  url: https://www.thebroomwagongirona.com/
  main_url: https://www.thebroomwagongirona.com/
  description: >
    foodtruck style coffee by pro cyclist Robert Gesink. The site has a webshop with merchandise and coffee beans.
  categories:
    - E-commerce
  built_by: WEBhart
  built_by_url: https://www.web-hart.com
- title: Pella Windows and Doors
  main_url: https://www.pella.com
  url: https://www.pella.com
  featured: false
  description: >
    The Pella Corporation is a privately held window and door manufacturing
  categories:
    - Business
- title: tinney.dev
  url: https://tinney.dev
  main_url: https://tinney.dev
  source_url: https://github.com/cdtinney/tinney.dev
  description: >
    Personal portfolio/blog of Colin Tinney
  categories:
    - Blog
    - Portfolio
    - Open Source
  built_by: Colin Tinney
  built_by_url: https://tinney.dev
  featured: false
- title: Monkeywrench Books
  main_url: https://monkeywrenchbooks.org
  url: https://monkeywrenchbooks.org
  description: >
    Monkeywrench Books is an all-volunteer, collectively-run bookstore and event space in Austin, TX
  categories:
    - Business
    - Community
    - Education
  built_by: Monkeywrench Books
  built_by_url: https://monkeywrenchbooks.org
- title: DeepMay.io
  main_url: https://deepmay.io
  url: https://deepmay.io
  description: >
    DeepMay is an experimental new tech bootcamp in the mountains of North Carolina.
  categories:
    - Event
    - Community
    - Technology
    - Marketing
  built_by: DeepMay
  built_by_url: https://twitter.com/deepmay_io
  featured: false
- title: Liferay.Design
  main_url: https://liferay.design
  url: https://liferay.design
  source_url: https://github.com/liferay-design/liferay.design
  description: >
    Liferay.Design is home to some of the freshest open-source designers who love to share articles and other resources for the Design Community.
  categories:
    - Blog
    - Community
    - Design
    - Marketing
    - Open Source
    - Technology
    - User Experience
  built_by: Liferay Designers
  built_by_url: https://twitter.com/liferaydesign
  featured: false
- title: Front End Remote Jobs
  main_url: https://frontendremotejobs.com
  url: https://frontendremotejobs.com
  source_url: https://github.com/benjamingrobertson/remotefrontend
  description: >
    Front End Remote Jobs features fully remote jobs for front end developers.
  categories:
    - WordPress
    - Web Development
  built_by: Ben Robertson
  built_by_url: https://benrobertson.io
  featured: false
- title: Penrose Grand Del Mar
  main_url: https://penroseatthegrand.com
  url: https://penroseatthegrand.com
  description: >
    Penrose Grand Del Mar is a luxury housing project coming soon.
  categories:
    - Real Estate
    - Design
  built_by: Chase Ohlson
  built_by_url: https://chaseohlson.com
- title: JustGraphQL
  url: https://www.justgraphql.com/
  main_url: https://www.justgraphql.com/
  source_url: https://github.com/Novvum/justgraphql
  description: >
    JustGraphQL helps developers quickly search and filter through GraphQL resources, tools, and articles.
  categories:
    - Open Source
    - Web Development
    - Technology
  built_by: Novvum
  built_by_url: https://www.novvum.io/
  featured: false
- title: Peter Macinkovic Personal Blog
  url: https://peter.macinkovic.id.au/
  main_url: https://peter.macinkovic.id.au/
  source_url: https://github.com/inkovic/peter-macinkovic-static-site
  description: >
    Personal Website and Blog of e-commerce SEO Specialist and Digital Marketer Peter Macinkovic.
  categories:
    - SEO
    - Marketing
    - Blog
  featured: false
- title: NH Hydraulikzylinder
  main_url: https://nh-hydraulikzylinder.com
  url: https://nh-hydraulikzylinder.com
  description: >
    High quality & high performance hydraulic cylinders manufactured in Austria based on the clients requirements
  categories:
    - Business
  built_by: MangoART
  built_by_url: https://www.mangoart.at
  featured: false
- title: Frauennetzwerk Linz-Land
  main_url: https://frauennetzwerk-linzland.net
  url: https://frauennetzwerk-linzland.net
  description: >
    Homepage for the local women's association providing support to people in need offline and online (Livechat integration)
  categories:
    - Nonprofit
  built_by: MangoART
  built_by_url: https://www.mangoart.at
  featured: false
- title: Mein Traktor
  main_url: http://www.mein-traktor.at/
  url: http://www.mein-traktor.at/
  description: >
    Homepage of a the main importer of SAME and Lamborghini Tractors in Austria with customer support area
  categories:
    - Business
    - App
  built_by: MangoART
  built_by_url: https://www.mangoart.at
  featured: false
- title: Lamborghini Traktoren
  main_url: https://lamborghini-traktor.at
  url: https://lamborghini-traktor.at
  description: >
    Lamborghini Tractors - Landing page for the brand in Austria
  categories:
    - Business
  built_by: MangoART
  built_by_url: https://www.mangoart.at
  featured: false
- title: Holly Lodge Community Centre - Highgate, London
  main_url: https://www.hlcchl.org/
  url: https://www.hlcchl.org/
  source_url: https://github.com/eugelogic/hlcchl-gatsby
  description: >
    The Holly Lodge Community Centre - Highgate, London has a shiny new website built with Gatsby v2 that makes important contributions towards a faster, more secure and environmentally friendly web for everyone.
  categories:
    - Community
    - Event
    - Nonprofit
  built_by: Eugene Molari Developer
  built_by_url: https://twitter.com/EugeneMolari
  featured: false
- title: blackcater's blog
  url: https://www.blackcater.win
  main_url: https://www.blackcater.win
  source_url: https://github.com/blackcater/blog
  description: >
    Blog like Medium, for person and team.
  categories:
    - Blog
    - Web Development
  built_by: blackcater
  built_by_url: https://github.com/blackcater
  featured: false
- title: Kenneth Kwakye-Gyamfi Portfolio Site
  url: https://www.kwakye-gyamfi.com
  main_url: https://www.kwakye-gyamfi.com
  source_url: https://www.github.com/cross19xx/cross-site
  description: >
    Personal portfolio site for Kenneth Kwakye-Gyamfi, a mobile and web full stack applications developer currently based in Accra, Ghana.
  categories:
    - SEO
    - Web Development
    - Open Source
    - Portfolio
  featured: false
- title: Gareth Weaver
  url: https://www.garethweaver.com/
  main_url: https://www.garethweaver.com/
  source_url: https://github.com/garethweaver/public-site-react
  description: >
    A personal portfolio of a London based frontend developer built with Gatsby 2, Redux and Sass
  categories:
    - Portfolio
    - Web Development
  built_by: Gareth Weaver
  built_by_url: https://twitter.com/garethdweaver
  featured: false
- title: Mailjet
  url: https://dev.mailjet.com/
  main_url: https://dev.mailjet.com/
  description: >
    Mailjet is an easy-to-use all-in-one e-mail platform.
  categories:
    - API
    - Documentation
  featured: false
- title: Peintagone
  url: https://www.peintagone.be/
  main_url: https://www.peintagone.be/
  description: >
    Peintagone is a superior quality paint brand with Belgian tones.
  categories:
    - Portfolio
    - Gallery
  built_by: Sebastien Crepin
  built_by_url: https://github.com/opeah
  featured: false
- title: Let's Do Dish!
  url: https://letsdodish.com
  main_url: https://letsdodish.com
  description: >
    A new recipe site for people who enjoy cooking great food in their home kitchen. Find some great meal ideas! Let's do dish!
  categories:
    - Blog
    - Food
  built_by: Connerra
  featured: false
- title: AWS Amplify Community
  url: https://amplify.aws/community/
  main_url: https://amplify.aws/community/
  source_url: https://github.com/aws-amplify/community
  description: >
    Amplify Community is a hub for developers building fullstack serverless applications with Amplify to easily access content (such as events, blog posts, videos, sample projects, and tutorials) created by other members of the Amplify community.
  categories:
    - Blog
    - Directory
    - Education
    - Technology
  built_by: Nikhil Swaminathan
  built_by_url: https://github.com/swaminator
  featured: false
- title: Cal State Monterey Bay
  url: https://csumb.edu
  main_url: https://csumb.edu
  source_url: https://github.com/csumb/csumb-gatsby
  description: >
    A website for the entire campus of California State University, Monterey Bay.
  categories:
    - Education
    - Government
  built_by: CSUMB Web Team
  built_by_url: https://csumb.edu/web/team
  featured: false
- title: BestPricingPages.com
  url: https://bestpricingpages.com
  main_url: https://bestpricingpages.com
  source_url: https://github.com/jpvalery/pricingpages/
  description: >
    A repository of the best pricing pages by the best companies. Built in less than a week.
    Inspired by RGE and since pricingpages.xyz no longer exists, I felt such a resource was missing and could be helpful to many people.
  categories:
    - Business
    - Community
    - Entrepreneurship
    - Open Source
    - Technology
  built_by: Jp Valery
  built_by_url: https://jpvalery.me
  featured: false
- title: Lendo Austria
  url: https://lendo.at
  main_url: https://lendo.at
  description: >
    A Comparison site for best private loan offer from banks in Austria.
  categories:
    - Business
    - Finance
  built_by: Lendo developers
  featured: false
- title: Visual Cloud FX
  url: https://visualcloudfx.com
  main_url: https://visualcloudfx.com
  source_url: https://github.com/jjcav84/visualcloudfx
  description: >
    Basic static site built with MDBootstrap, React, and Gatsby
  categories:
    - Consulting
    - Portfolio
  built_by: Jacob Cavazos
  built_by_url: https://jacobcavazos.com
- title: Matthew Miller (Me4502)
  url: https://matthewmiller.dev
  main_url: https://matthewmiller.dev
  description: >
    The personal site, blog and portfolio of Matthew Miller (Me4502)
  categories:
    - Blog
    - Programming
    - Technology
    - Portfolio
  built_by: Matthew Miller
  featured: false
- title: Årets Kontor
  url: https://aretskontor.newst.se
  main_url: https://aretskontor.newst.se
  description: >
    A swedish competition for "office of the year" in sweden with a focus on design. Built with MDBootstrap and Gatsby.
  categories:
    - Real Estate
    - Marketing
  built_by: Victor Björklund
  built_by_url: https://victorbjorklund.com
  featured: false
- title: Kyma
  url: https://kyma-project.io
  main_url: https://kyma-project.io
  source_url: https://github.com/kyma-project/website
  description: >
    This website holds overview, blog and documentation for Kyma open source project that is a Kubernates based application extensibility framework.
  categories:
    - Documentation
    - Blog
    - Technology
    - Open Source
  built_by: Kyma developers
  built_by_url: https://twitter.com/kymaproject
  featured: false
- title: Verso
  main_url: https://verso.digital
  url: https://verso.digital
  description: >
    Verso is a creative technology studio based in Singapore. Site built with Gatsby and Netlify.
  categories:
    - Agency
    - Consulting
    - Design
    - Technology
  built_by: Verso
  built_by_url: https://verso.digital
  featured: false
- title: Camilo Holguin
  url: https://camiloholguin.me
  main_url: https://camiloholguin.me
  source_url: https://github.com/camiloholguin/gatsby-portfolio
  description: >
    Portfolio site using GatsbyJS and WordPress REST API.
  categories:
    - WordPress
    - Portfolio
    - Web Development
  built_by: Camilo Holguin
  built_by_url: https://camiloholguin.me
  featured: false
- title: Bennett Hardwick
  url: https://bennetthardwick.com
  main_url: https://bennetthardwick.com
  description: >
    The personal website and blog of Bennett Hardwick, an Australian software developer and human being.
  categories:
    - Blog
    - Programming
    - Technology
  source_url: https://github.com/bennetthardwick/website
  built_by: Bennett Hardwick
  built_by_url: https://bennetthardwick.com
  featured: false
- title: Kodingnesia
  url: https://kodingnesia.com/
  main_url: https://kodingnesia.com/
  description: >
    Kodingnesia is a place for learning programming & linux in Bahasa Indonesia.
  categories:
    - Blog
    - Programming
    - Technology
  built_by: Frisko Mayufid
  built_by_url: https://frisko.space
- title: ERS HCL Open Source Portal
  url: https://ers-hcl.github.io/
  main_url: https://ers-hcl.github.io/
  description: >
    Official site for ERS-HCL GitHub organizational site. This is a hybrid app with static and dynamic content, providing a details of the open source projects, initiatives, innovation ideas within ERS-HCL. It pulls data from various data sources including GitHub APIs, MDX based blog posts, excel files. It also hosts an ideas app that is based on Firebase.
  categories:
    - Open Source
    - Blog
    - Technology
    - Web Development
    - Community
    - Documentation
  source_url: https://github.com/ERS-HCL/gatsby-ershcl-app
  built_by: Tarun Kumar Sukhu
  built_by_url: https://github.com/tsukhu
- title: Ben Shi
  url: https://hbish.com/
  main_url: https://hbish.com/
  source_url: https://github.com/hbish/hbish.com
  description: >
    A personal website of Ben Shi, a technologist from Sydney, Australia.
  categories:
    - Blog
    - Programming
    - Technology
  built_by: Ben Shi
  built_by_url: https://hbish.com/
  featured: false
- title: Sandbox
  url: https://www.sandboxneu.com/
  main_url: https://www.sandboxneu.com/
  source_url: https://github.com/sandboxneu/sandboxneu.com
  description: >
    Official website of Sandbox, a Northeastern University student group that builds software for researchers.
  categories:
    - Marketing
  built_by: Sandbox at Northeastern
  built_by_url: https://github.com/sandboxneu/
  featured: false
- title: Accessible App
  main_url: https://accessible-app.com
  url: https://accessible-app.com
  source_url: https://github.com/accessible-app/accessible-app_com
  description: >
    Learn how to build inclusive web applications and Single Page Apps in modern JavaScript frameworks. This project collects strategies, links, patterns and plugins for React, Vue and Angular.
  categories:
    - Accessibility
    - Web Development
    - JavaScript
  built_by: Marcus Herrmann
  built_by_url: https://marcus.io
  featured: false
- title: PygmalionPolymorph
  url: https://pygmalionpolymorph.com
  main_url: https://pygmalionpolymorph.com
  source_url: https://github.com/PygmalionPolymorph/portfolio
  description: >
    Portfolio of artist, musician and developer PygmalionPolymorph.
  categories:
    - Portfolio
    - Gallery
    - Music
    - Photography
    - Web Development
  built_by: PygmalionPolymorph
  built_by_url: https://pygmalionpolymorph.com
  featured: false
- title: Gonzalo Nuñez Photographer
  main_url: https://www.gonzalonunez.com
  url: https://www.gonzalonunez.com
  description: >
    Website for Cancun based destination wedding photographer Gonzalo Nuñez. Site built with GatsbyJS, WordPress API and Netlify.
  categories:
    - Photography
    - Portfolio
    - WordPress
  built_by: Miguel Mayo
  built_by_url: https://www.miguelmayo.com
  featured: false
- title: Element 84
  main_url: https://www.element84.com
  url: https://www.element84.com
  description: >
    Element 84 is software engineering and design firm that helps companies and government agencies solve problems using remote sensing, life sciences, and transportation data in the cloud.
  categories:
    - Agency
    - Blog
    - Business
    - Consulting
    - Data
    - Design
    - Government
    - Portfolio
    - Programming
    - Science
    - Technology
    - User Experience
    - Web Development
- title: Raconteur Agency
  main_url: https://www.raconteur.net/agency
  url: https://www.raconteur.net/agency
  description: >
    Raconteur Agency is a London-based content marketing agency for B2B brands. We have rebuilt their site with Gatsby v2 using their existing WordPress backend as the data source. By switching from WordPress to GatsbyJS we have achieved a 200%+ improvement in page load times and went from a Lighthouse performance score of 49 to 100.
  categories:
    - Agency
    - Marketing
    - WordPress
  built_by: Jacob Herper
  built_by_url: https://herper.io
  featured: false
- title: Purple11
  main_url: https://purple11.com/
  url: https://purple11.com/
  description: >
    Purple11 is a site for photography and photo retouching tips and tricks.
  categories:
    - Blog
    - Photography
  built_by: Sébastien Noël
  built_by_url: https://blkfuel.com/
  featured: false
- title: PerfReviews
  main_url: https://perf.reviews/
  url: https://perf.reviews/
  source_url: https://github.com/PerfReviews/PerfReviews
  description: >
    The best content about web performance in spanish language.
  categories:
    - Web Development
  built_by: Joan León & José M. Pérez
  built_by_url: https://perf.reviews/nosotros/
  featured: false
- title: Un Backend - Blog
  main_url: https://www.unbackend.pro/
  url: https://www.unbackend.pro/
  description: >
    The personal website and blog of Camilo Ramírez, a backend developer :).
  categories:
    - Blog
    - Programming
    - Technology
  source_url: https://github.com/camilortte/camilortte.github.com
  built_by: Camilo Ramírez
  built_by_url: https://www.unbackend.pro/about
  featured: false
- title: Hitesh Vaghasiya
  main_url: https://hiteshvaghasiya.com/
  url: https://hiteshvaghasiya.com/
  description: >
    This is Hitesh Vaghasiya's blog. This blog is help you an E-Commerce like Magento, Shopify, and BigCommerce.
  categories:
    - Blog
    - Programming
    - Technology
    - Web Development
  built_by: Hitesh Vaghasiya
  built_by_url: https://hiteshvaghasiya.com/
  featured: false
- title: Aditus
  main_url: https://www.aditus.io
  url: https://www.aditus.io
  description: >
    Aditus is the accessibility tool for your team. We help teams build accessible websites and products.
  categories:
    - Accessibility
    - Education
  built_by: Aditus
  built_by_url: https://www.aditus.io
  featured: false
- title: Ultra Config
  main_url: https://ultraconfig.com.au/
  url: https://ultraconfig.com.au/ultra-config-generator/
  description: >
    Ultra Config Generator is a software application for Network Engineers to efficiently manage their network infrastructure.
  categories:
    - Blog
    - Technology
  built_by: Ultra Config
  built_by_url: https://ultraconfig.com.au/
  featured: false
- title: Malice
  main_url: https://malice.fr/
  url: https://malice.fr/
  description: >
    Malice is a cyber-training  platform for learning, validating and improving security related skills through simulated scenarios and challenges.
  categories:
    - Security
    - Technology
  built_by: Sysdream
  built_by_url: https://sysdream.com/
  featured: false
- title: Nash
  main_url: https://nash.io/
  url: https://nash.io/
  description: >
    Nash is a decentralized platform for trading, payment and other financial services. Our goal is to bring distributed finance to everyone by making blockchain technology fast and easy to use. We employ an off-chain engine to match trades rapidly, but never take control of customers’ assets. Our intuitive interface offers easy access to a range of trading, payment and investment functions.
  categories:
    - Portfolio
    - Security
    - Technology
  built_by: Andrej Gajdos
  built_by_url: https://andrejgajdos.com/
  featured: false
- title: Axel Fuhrmann
  url: https://axelfuhrmann.com
  main_url: https://axelfuhrmann.com
  source_url: https://github.com/afuh/axelfuhrmann.com
  description: >
    Personal portfolio.
  categories:
    - Portfolio
    - Freelance
    - Web Development
  featured: false
- title: Alaina Viau
  url: https://www.alainaviau.com
  main_url: https://www.alainaviau.com
  description: >
    Official website of Canadian opera director, creator, and producer Alaina Viau. Site designed by Stephen Bell.
  categories:
    - Portfolio
    - Music
  built_by: Michael Uloth
  built_by_url: https://www.michaeluloth.com
- title: Alison Moritz
  url: https://www.alisonmoritz.com
  main_url: https://www.alisonmoritz.com
  description: >
    Official website of American stage director Alison Moritz. Site designed by Stephen Bell.
  categories:
    - Portfolio
    - Music
  built_by: Michael Uloth
  built_by_url: https://www.michaeluloth.com
- title: Luke Secomb Digital
  url: https://lukesecomb.digital
  main_url: https://lukesecomb.digital
  source_url: https://github.com/lukethacoder/luke-secomb-simple
  description: >
    A simple portfolio site built using TypeScript, Markdown and React Spring.
  categories:
    - Portfolio
    - Web Development
  built_by: Luke Secomb
  built_by_url: https://lukesecomb.digital
  featured: false
- title: We are Brew
  url: https://www.wearebrew.co.uk
  main_url: https://www.wearebrew.co.uk
  description: >
    Official website for Brew, a Birmingham based Digital Marketing Agency.
  categories:
    - Portfolio
    - Web Development
    - Agency
    - Marketing
  built_by: Brew Digital
  built_by_url: https://www.wearebrew.co.uk
- title: Global City Data
  main_url: https://globalcitydata.com
  url: https://globalcitydata.com
  source_url: https://github.com/globalcitydata/globalcitydata
  description: >
    Global City Data is an open, easily browsable platform to showcase peer-reviewed urban datasets and models created by different research groups.
  categories:
    - Education
    - Open Source
  built_by: Rafi Barash
  built_by_url: https://rafibarash.com
  featured: false
- title: Submittable
  url: https://www.submittable.com
  main_url: https://www.submittable.com
  description: >
    Submissions made simple. Submittalbe is a cloud-based submissions manager that lets you accept, review, and make decisions on any kind of digital content.
  categories:
    - Technology
    - Marketing
  built_by: Genevieve Crow
  built_by_url: https://github.com/g-crow
- title: Appmantle
  main_url: https://appmantle.com
  url: https://appmantle.com
  description: >
    Appmantle is a new way of creating apps. A complete modern app that you build yourself quickly & easily, without programming knowledge.
  categories:
    - App
    - Marketing
    - Landing Page
    - Mobile Development
    - Technology
  built_by: Appmantle
  built_by_url: https://appmantle.com
  featured: false
- title: Acto
  main_url: https://www.acto.dk/
  url: https://www.acto.dk/
  description: >
    Tomorrows solutions - today. Acto is an innovative software engineering company, providing your business with high-quality, scalable and maintainable software solutions, to make your business shine.
  categories:
    - Agency
    - Technology
    - Web Development
    - Mobile Development
  built_by: Acto
  built_by_url: https://www.acto.dk/
- title: Gatsby GitHub Stats
  url: https://gatsby-github-stats.netlify.com
  main_url: https://gatsby-github-stats.netlify.com
  source_url: https://github.com/lannonbr/gatsby-github-stats/
  description: >
    Statistics Dashboard for Gatsby GitHub repository
  categories:
    - Data
  built_by: Benjamin Lannon
  built_by_url: https://lannonbr.com
  featured: false
- title: Graphic Intuitions
  url: https://www.graphicintuitions.com/
  main_url: https://www.graphicintuitions.com/
  description: >
    Digital marketing agency located in Morris, Manitoba.
  categories:
    - Agency
    - Web Development
    - Marketing
  featured: false
- title: Smooper
  url: https://www.smooper.com/
  main_url: https://www.smooper.com/
  description: >
    We connect you with digital marketing experts for 1 on 1 consultation sessions
  categories:
    - Marketing
    - Directory
  featured: false
- title: Lesley Barber
  url: https://www.lesleybarber.com/
  main_url: https://www.lesleybarber.com/
  description: >
    Official website of Canadian film composer Lesley Barber.
  categories:
    - Portfolio
    - Music
  built_by: Michael Uloth
  built_by_url: https://www.michaeluloth.com
- title: Timeline of Terror
  main_url: https://timelineofterror.org/
  url: https://timelineofterror.org/
  source_url: https://github.com/Symbitic/timeline-of-terror
  description: >
    Complete guide to the events of September 11, 2001.
  categories:
    - Directory
    - Government
  built_by: Alex Shaw
  built_by_url: https://github.com/Symbitic/
  featured: false
- title: Pill Club
  url: https://thepillclub.com
  main_url: https://thepillclub.com
  description: >
    Zero Copay With Insurance + Free Shipping + Bonus Gifts + Online Delivery – Birth Control Delivery and Prescription
  categories:
    - Marketing
    - Healthcare
  built_by: Pill Club
  built_by_url: https://thepillclub.com
- title: myweekinjs
  url: https://www.myweekinjs.com/
  main_url: https://www.myweekinjs.com/
  source_url: https://github.com/myweekinjs/public-website
  description: >
    Challenge to create and/or learn something new in JavaScript each week.
  categories:
    - Blog
  built_by: Adriaan Janse van Rensburg
  built_by_url: https://github.com/HurricaneInteractive/
  featured: false
- title: The Edit Suite
  main_url: https://www.theeditsuite.com.au/
  url: https://www.theeditsuite.com.au/
  source_url: https://thriveweb.com.au/portfolio/the-edit-suite/
  description: >-
    The Edit Suite is an award winning video production and photography company based out of our Mermaid Beach studio on the Gold Coast of Australia but we also have the ability to work mobile from any location.
  categories:
    - Photography
    - Marketing
  built_by: Thrive Team - Gold Coast
  built_by_url: https://thriveweb.com.au/
  featured: false
- title: CarineRoitfeld
  main_url: https://www.carineroitfeld.com/
  url: https://www.carineroitfeld.com/
  description: >
    Online shop for Carine Roitfeld parfume
  categories:
    - E-commerce
  built_by: Ask Phill
  built_by_url: https://askphill.com
- title: EngineHub.org
  url: https://enginehub.org
  main_url: https://enginehub.org
  source_url: https://github.com/EngineHub/enginehub-website
  description: >
    The landing pages for EngineHub, the organisation behind WorldEdit, WorldGuard, CraftBook, and more
  categories:
    - Landing Page
    - Technology
    - Open Source
  built_by: Matthew Miller
  built_by_url: https://matthewmiller.dev
- title: Goulburn Physiotherapy
  url: https://www.goulburnphysiotherapy.com.au/
  main_url: https://www.goulburnphysiotherapy.com.au/
  description: >
    Goulburn Physiotherapy is a leader in injury prevention, individual and community health, and workplace health solutions across Central Victoria.
  categories:
    - Blog
    - Healthcare
  built_by: KiwiSprout
  built_by_url: https://kiwisprout.nz/
  featured: false
- title: TomTom Traffic Index
  main_url: https://www.tomtom.com/en_gb/traffic-index/
  url: https://www.tomtom.com/en_gb/traffic-index/
  description: >
    The TomTom Traffic Index provides drivers, city planners, auto manufacturers and policy makers with unbiased statistics and information about congestion levels in 403 cities across 56 countries on 6 continents.
  categories:
    - Travel
    - Data
  built_by: TomTom
  built_by_url: https://tomtom.com
  featured: false
- title: PrintAWorld | A 3D Printing and Fabrication Company
  main_url: https://prtwd.com/
  url: https://prtwd.com/
  description: >
    PrintAWorld is a NYC based fabrication and manufacturing company that specializes in 3D printing, 3D scanning, CAD Design,
    laser cutting, and rapid prototyping. We help artists, agencies and engineers turn their ideas into its physical form.
  categories:
    - Business
  featured: false
- title: Glug-Infinite
  main_url: https://gluginfinite.github.io
  url: https://gluginfinite.github.io
  source_url: https://github.com/crstnmac/glug
  description: >
    This is a website built with Gatsby v2 that is deployed on GitHub using GitHub Pages and Netlify.
  categories:
    - Web Development
    - Blog
    - Portfolio
    - Agency
  built_by: Criston Macarenhas
  built_by_url: https://github.com/crstnmac
  featured: false
- title: The State of CSS Survey
  main_url: https://stateofcss.com/
  url: https://stateofcss.com/
  source_url: https://github.com/StateOfJS/state-of-css-2019
  description: >
    Annual CSS survey, brother of The State of JS Survey.
  categories:
    - Web Development
  built_by: Sacha Greif & Contribs
  built_by_url: https://github.com/StateOfJS
  featured: false
- title: Bytom Blockchain
  url: https://bytom.io/
  main_url: https://bytom.io/
  source_url: https://github.com/bytomlabs/bytom.io
  description: >
    Embrace the New Era of Bytom Blockchain
  categories:
    - Finance
    - Open Source
    - Technology
  built_by: Bytom Foundation
  built_by_url: https://bytom.io/
  featured: false
- title: Oerol Festival
  url: https://www.oerol.nl/nl/
  main_url: https://www.oerol.nl/en/
  description: >
    Oerol is a cultural festival on the island of Terschelling in the Netherlands that is held annually in June.
    The ten-day festival is focused on live, public theatre as well as music and visual arts.
  categories:
    - Event
    - Entertainment
  built_by: Oberon
  built_by_url: https://oberon.nl/
  featured: false
- title: Libra
  main_url: https://libra.org/
  url: https://libra.org/
  description: Libra's mission is to enable a simple global currency and financial infrastructure that empowers billions of people.
  featured: false
  categories:
    - Open Source
    - Technology
    - Finance
- title: Riffy Blog
  main_url: https://blog.rayriffy.com/
  url: https://blog.rayriffy.com/
  source_url: https://github.com/rayriffy/rayriffy-blog
  description: >
    Riffy Blog is async based beautiful highly maintainable site built by using Gatsby v2 with SEO optimized.
  categories:
    - Web Development
    - Blog
    - Open Source
    - Technology
    - Music
    - SEO
  built_by: Phumrapee Limpianchop
  built_by_url: https://rayriffy.com/
  featured: false
- title: The Coffee Collective
  url: https://coffeecollective.dk
  main_url: https://coffeecollective.dk
  description: >
    The Coffee Collective website is a JAM-stack based, multilingual, multi currency website/shop selling coffee, related products and subscriptions.
  categories:
    - E-commerce
    - Food
  built_by: Remotely (Anders Hallundbæk)
  built_by_url: https://remotely.dk
  featured: false
- title: Leadership Development International
  url: https://ldi.global
  main_url: https://ldi.global
  description: >
    A DatoCMS-backed site for an education and training company based in the US, China and the UAE.
  categories:
    - Education
    - Nonprofit
  built_by: Grant Holle
  built_by_url: https://grantholle.com
  featured: false
- title: Canvas 1839
  main_url: https://www.canvas1839.com/
  url: https://www.canvas1839.com/
  description: >-
    Online store for Canvas 1839 products, including pharmacological-grade CBD oil and relief cream.
  categories:
    - E-commerce
    - Marketing
  built_by: Corey Ward
  built_by_url: http://www.coreyward.me/
- title: Sparkle Stories
  main_url: https://app.sparklestories.com/
  url: https://app.sparklestories.com/
  description: >-
    Sparkle Stories is a streaming audio platform for children with over 1,200 original audio stories.
  categories:
    - App
    - Education
  built_by: Corey Ward
  built_by_url: http://www.coreyward.me/
- title: nehalist.io
  main_url: https://nehalist.io
  url: https://nehalist.io
  description: >
    nehalist.io is a blog about software development, technology and all that kind of geeky stuff.
  categories:
    - Blog
    - Web Development
    - Open Source
  built_by: Kevin Hirczy
  built_by_url: https://nehalist.io
  featured: false
- title: March and Ash
  main_url: https://marchandash.com/
  url: https://marchandash.com/
  description: >-
    March and Ash is a customer-focused, licensed cannabis dispensary located in Mission Valley.
  categories:
    - E-commerce
    - Business
    - Blog
  built_by: Blueyellow
  built_by_url: https://blueyellow.io/
  featured: false
- title: T Two Industries
  description: >
    T Two Industries is a manufacturing company specializing in building custom truck decks, truck bodies, and trailers.
  main_url: https://www.ttwo.ca
  url: https://www.ttwo.ca
  categories:
    - Business
  built_by: https://www.t2.ca
  built_by_url: https://www.t2.ca
  featured: false
- title: Cali's Finest Landscaping
  url: https://www.calisfinestlandscaping.com/
  main_url: https://www.calisfinestlandscaping.com/
  description: >
    A team of hard-working, quality-obsessed landscaping professionals looking to take dreams and transform them into reality.
  categories:
    - Business
  built_by: David Krasniy
  built_by_url: http://dkrasniy.com
  featured: false
- title: Vazco
  url: https://www.vazco.eu
  main_url: https://www.vazco.eu
  description: >
    Vazco works for clients from all around the world in future-proof technologies and help them build better products.
  categories:
    - Agency
    - Web Development
    - Blog
    - Business
    - Technology
  built_by: Vazco
  built_by_url: https://www.vazco.eu
  featured: false
- title: Major League Eating
  main_url: https://majorleagueeating.com
  url: https://majorleagueeating.com
  description: >
    Major League Eating is the professional competitive eating organization that runs the Nathan’s Famous Coney Island Hot Dog eating contest on July 4th, among other eating events.
  categories:
    - Entertainment
    - Sports
  built_by: Carmen Cincotti
  built_by_url: https://github.com/ccincotti3
  featured: false
- title: APIs You Won't Hate
  url: https://apisyouwonthate.com/blog
  main_url: https://apisyouwonthate.com
  source_url: https://github.com/apisyouwonthate/apisyouwonthate.com
  description: >
    API development is a topic very close to our hearts. APIs You Won't Hate is a team and community dedicated to learning, writing, sharing ideas and bettering understanding of API practices. Together we can eradicate APIs we hate.
  categories:
    - Blog
    - Education
    - E-commerce
    - API
    - Community
    - Learning
    - Open Source
    - Technology
    - Web Development
  built_by: Mike Bifulco
  built_by_url: https://github.com/mbifulco
  featured: false
- title: Sankarsan Kampa
  main_url: https://traction.one
  url: https://traction.one
  description: Full time programmer, part time gamer, exploring the details of programmable systems and how to stretch their capabilities.
  featured: false
  categories:
    - Portfolio
    - Freelance
- title: AwesomeDocs
  main_url: https://awesomedocs.traction.one/
  url: https://awesomedocs.traction.one/install
  source_url: https://github.com/AwesomeDocs/website
  description: An awesome documentation website generator!
  featured: false
  categories:
    - Open Source
    - Web Development
    - Technology
    - Documentation
  built_by: Sankarsan Kampa
  built_by_url: https://traction.one
- title: Prism Programming Language
  main_url: https://prism.traction.one/
  url: https://prism.traction.one/
  source_url: https://github.com/PrismLang/website
  description: Interpreted, high-level, programming language.
  featured: false
  categories:
    - Programming
    - Open Source
    - Technology
    - Documentation
  built_by: Sankarsan Kampa
  built_by_url: https://traction.one
- title: Arnondora
  main_url: https://arnondora.in.th/
  url: https://arnondora.in.th/
  source_url: https://github.com/arnondora/arnondoraBlog
  description: Arnondora is a personal blog by Arnon Puitrakul
  categories:
    - Blog
    - Programming
    - Technology
  built_by: Arnon Puitrakul
  built_by_url: https://arnondora.in.th/
  featured: false
- title: KingsDesign
  url: https://www.kingsdesign.com.au/
  main_url: https://www.kingsdesign.com.au/
  description: KingsDesign is a Hobart based web design and development company. KingsDesign creates, designs, measures and improves web based solutions for businesses and organisations across Australia.
  categories:
    - Agency
    - Technology
    - Portfolio
    - Consulting
    - User Experience
  built_by: KingsDesign
  built_by_url: https://www.kingsdesign.com.au
- title: EasyFloh | Easy Flows for all
  url: https://www.easyfloh.com
  main_url: https://www.easyfloh.com
  description: >
    EasyFloh is for creating simple flows for your organisation. An organisation
    can design own flows with own stages.
  categories:
    - Business
    - Landing Page
  built_by: Vikram Aroskar
  built_by_url: https://medium.com/@vikramaroskar
  featured: false
- title: Home Alarm Report
  url: https://homealarmreport.com/
  main_url: https://homealarmreport.com/
  description: >
    Home Alarm Report is dedicated to helping consumers make informed decisions
    about home security solutions. The site was easily migrated from a legacy WordPress
    installation and the dev team chose Gatsby for its site speed and SEO capabilities.
  categories:
    - Blog
    - Business
    - SEO
    - Technology
  built_by: Centerfield Media
  built_by_url: https://www.centerfield.com
- title: Just | FX for treasurers
  url: https://www.gojust.com
  main_url: https://www.gojust.com
  description: >
    Just provides a single centralized view of FX for corporate treasurers. See interbank market prices, and access transaction cost analysis.
  categories:
    - Finance
    - Technology
  built_by: Bejamas
  built_by_url: https://bejamas.io/
  featured: false
- title: Bureau for Good | Nonprofit branding, web and print communications
  url: https://www.bureauforgood.com
  main_url: https://www.bureauforgood.com
  description: >
    Bureau for Good helps nonprofits explain why they matter across digital & print media. Bureau for Good crafts purpose-driven identities, websites & print materials for changemakers.
  categories:
    - Nonprofit
    - Agency
    - Design
  built_by: Bejamas
  built_by_url: https://bejamas.io/
  featured: false
- title: Atelier Cartier Blumen
  url: https://www.ateliercartier.ch
  main_url: https://www.ateliercartier.ch
  description: >
    Im schönen Kreis 6 in Zürich kreiert Nicole Cartier Blumenkompositionen anhand Charaktereigenschaften oder Geschichten zur Person an. Für wen ist Dein Blumenstrauss gedacht? Einzigartige Floristik Blumensträusse, Blumenabos, Events, Shootings. Site designed by https://www.stolfo.co
  categories:
    - E-commerce
    - Design
  built_by: Bejamas
  built_by_url: https://bejamas.io/
  featured: false
- title: Veronym – Cloud Security Service Provider
  url: https://www.veronym.com
  main_url: https://www.veronym.com
  description: >
    Veronym is securing your digital transformation. A comprehensive Internet security solution for business. Stay safe no matter how, where and when you connect.
  categories:
    - Security
    - Technology
    - Business
  built_by: Bejamas
  built_by_url: https://bejamas.io/
  featured: false
- title: Devahoy
  url: https://devahoy.com/
  main_url: https://devahoy.com/
  description: >
    Devahoy is a personal blog written in Thai about software development.
  categories:
    - Blog
    - Programming
  built_by: Chai Phonbopit
  built_by_url: https://github.com/phonbopit
  featured: false
- title: Venus Lover
  url: https://venuslover.com
  main_url: https://venuslover.com
  description: >
    Venus Lover is a mobile app for iOS and Android so you can read your daily horoscope and have your natal chart, including the interpretation of the ascendant, planets, houses and aspects.
  categories:
    - App
    - Consulting
    - Education
    - Landing Page
- title: Write/Speak/Code
  url: https://www.writespeakcode.com/
  main_url: https://www.writespeakcode.com/
  description: >
    Write/Speak/Code is a non-profit on a mission to promote the visibility and leadership of technologists with marginalized genders through peer-led professional development.
  categories:
    - Community
    - Nonprofit
    - Open Source
    - Conference
  built_by: Nicola B.
  built_by_url: https://www.linkedin.com/in/nicola-b/
  featured: false
- title: Daniel Spajic
  url: https://danieljs.tech/
  main_url: https://danieljs.tech/
  description: >
    Passionate front-end developer with a deep, yet diverse skillset.
  categories:
    - Portfolio
    - Programming
    - Freelance
  built_by: Daniel Spajic
  featured: false
- title: Cosmotory
  url: https://cosmotory.netlify.com/
  main_url: https://cosmotory.netlify.com/
  description: >
    This is the educational blog containing various courses,learning materials from various authors from all over the world.
  categories:
    - Blog
    - Community
    - Nonprofit
    - Open Source
    - Education
  built_by: Hanishraj B Rao.
  built_by_url: https://hanishrao.netlify.com/
  featured: false
- title: Armorblox | Security Powered by Understanding
  url: https://www.armorblox.com
  main_url: https://www.armorblox.com
  description: >
    Armorblox is a venture-backed stealth cybersecurity startup, on a mission to build a game-changing enterprise security platform.
  categories:
    - Security
    - Technology
    - Business
  built_by: Bejamas
  built_by_url: https://bejamas.io
  featured: false
- title: Mojo
  url: https://www.mojo.is
  main_url: https://www.mojo.is/
  description: >
    We help companies create beautiful digital experiences
  categories:
    - Agency
    - Technology
    - Consulting
    - User Experience
    - Web Development
  featured: false
- title: Marcel Hauri
  url: https://marcelhauri.ch/
  main_url: https://marcelhauri.ch/
  description: >
    Marcel Hauri is an award-winning Magento developer and e-commerce specialist.
  categories:
    - Portfolio
    - Blog
    - Programming
    - Community
    - Open Source
    - E-commerce
  built_by: Marcel Hauri
  built_by_url: https://marcelhauri.ch
  featured: false
- title: Projektmanagementblog
  url: https://www.projektmanagementblog.de
  main_url: https://www.projektmanagementblog.de/
  source_url: https://github.com/StephanWeinhold/pmblog
  description: >
    Thoughts about modern project management. Built with Gatsby and Tachyons, based on Advanced Starter.
  categories:
    - Blog
  built_by: Stephan Weinhold
  built_by_url: https://stephanweinhold.com/
  featured: false
- title: Anthony Boyd Graphics
  url: https://www.anthonyboyd.graphics/
  main_url: https://www.anthonyboyd.graphics/
  description: >
    Free Graphic Design Resources by Anthony Boyd
  categories:
    - Portfolio
  built_by: Anthony Boyd
  built_by_url: https://www.anthonyboyd.com/
  featured: false
- title: Relocation Hero
  url: https://relocationhero.com
  main_url: https://relocationhero.com
  description: >
    Blog with FAQs related to Germany relocation. Built with Gatsby.
  categories:
    - Blog
    - Consulting
    - Community
  featured: false
- title: Zoe Rodriguez
  url: https://zoerodrgz.com
  main_url: https://zoerodrgz.com
  description: >
    Portfolio for Los Angeles-based designer Zoe Rodriguez. Built with Gatsby.
  categories:
    - Portfolio
    - Design
  built_by: Chase Ohlson
  built_by_url: https://chaseohlson.com
  featured: false
- title: TriActive USA
  url: https://triactiveusa.com
  main_url: https://triactiveusa.com
  description: >
    Website and blog for TriActive USA. Built with Gatsby.
  categories:
    - Landing Page
    - Business
  built_by: Chase Ohlson
  built_by_url: https://chaseohlson.com
- title: LaunchDarkly
  url: https://launchdarkly.com/
  main_url: https://launchdarkly.com/
  description: >
    LaunchDarkly is the feature management platform that software teams use to build better software, faster.
  categories:
    - Technology
    - Marketing
  built_by: LaunchDarkly
  built_by_url: https://launchdarkly.com/
  featured: false
- title: Arpit Goyal
  url: https://arpitgoyal.com
  main_url: https://arpitgoyal.com
  source_url: https://github.com/92arpitgoyal/ag-blog
  description: >
    Blog and portfolio website of a Front-end Developer turned Product Manager.
  categories:
    - Blog
    - Portfolio
    - Technology
    - User Experience
  built_by: Arpit Goyal
  built_by_url: https://twitter.com/_arpitgoyal
  featured: false
- title: Portfolio of Cole Townsend
  url: https://twnsnd.co
  main_url: https://twnsnd.co
  description: Portfolio of Cole Townsend, Product Designer
  categories:
    - Portfolio
    - User Experience
    - Web Development
    - Design
  built_by: Cole Townsend
  built_by_url: https://twitter.com/twnsndco
- title: Jana Desomer
  url: https://www.janadesomer.be/
  main_url: https://www.janadesomer.be/
  description: >
    I'm Jana, a digital product designer with coding skills, based in Belgium
  categories:
    - Portfolio
  built_by: Jana Desomer Designer/Developer
  built_by_url: https://www.janadesomer.be/
  featured: false
- title: Carbon8 Regenerative Agriculture
  url: https://www.carbon8.org.au/
  main_url: https://www.carbon8.org.au/
  description: >
    Carbon8 is a Not for Profit charity that supports Aussie farmers to transition to regenerative agriculture practices and rebuild the carbon (organic matter) in their soil from 1% to 8%.
  categories:
    - Nonprofit
    - E-commerce
  built_by: Little & Big
  built_by_url: https://www.littleandbig.com.au/
  featured: false
- title: Reactgo blog
  url: https://reactgo.com/
  main_url: https://reactgo.com/
  description: >
    It provides tutorials & articles about modern open source web technologies such as react,vuejs and gatsby.
  categories:
    - Blog
    - Education
    - Programming
    - Web Development
  built_by: Sai gowtham
  built_by_url: https://twitter.com/saigowthamr
  featured: false
- title: City Springs
  url: https://citysprings.com/
  main_url: https://citysprings.com/
  description: >
    Sandy Springs is a city built on creative thinking and determination. They captured a bold vision for a unified platform to bring together new and existing information systems. To get there, the Sandy Springs communications team partnered with Mediacurrent on a new Drupal 8 decoupled platform architecture with a Gatsbyjs front end to power both the City Springs website and its digital signage network. Now, the Sandy Springs team can create content once and publish it everywhere.
  categories:
    - Community
    - Government
  built_by: Mediacurrent
  built_by_url: https://www.mediacurrent.com
  featured: false
- title: Behalf
  url: https://www.behalf.no/
  main_url: https://www.behalf.no/
  description: >
    Behalf is Norwegian based digital design agency.
  categories:
    - Agency
    - Portfolio
    - Business
    - Consulting
    - Design
    - Design System
    - Marketing
    - Web Development
    - User Experience
  built_by: Behalf
  built_by_url: https://www.behalf.no/
  featured: false
- title: Saxenhammer & Co.
  url: https://saxenhammer-co.com/
  main_url: https://saxenhammer-co.com/
  description: >
    Saxenhammer & Co. is a leading boutique investment bank in Continental Europe. The firm’s strong track record is comprised of the execution of 200 successful transactions across all major industries.
  categories:
    - Consulting
    - Finance
    - Business
  built_by: Axel Fuhrmann
  built_by_url: https://axelfuhrmann.com/
  featured: false
- title: UltronEle
  url: http://ultronele.com
  main_url: https://runbytech.github.io/ueofcweb/
  source_url: https://github.com/runbytech/ueofcweb
  description: >
    UltronEle is a light, fast, simple yet interesting serverless e-learning CMS based on GatsbyJS. It aims to provide a easy-use product for tutors, teachers, instructors from all kinks of fields with near-zero efforts to setup their own authoring tool and content publish website.
  categories:
    - Education
    - Consulting
    - Landing Page
    - Web Development
    - Open Source
    - Learning
  built_by: RunbyTech
  built_by_url: http://runbytech.co
  featured: false
- title: Nick Selvaggio
  url: https://nickgs.com/
  main_url: https://nickgs.com/
  description: >
    The personal website of Nick Selvaggio. Long Island based web developer, teacher, and technologist.
  categories:
    - Consulting
    - Programming
    - Web Development
  featured: false
- title: Free & Open Source Gatsby Themes by LekoArts
  main_url: https://themes.lekoarts.de
  url: https://themes.lekoarts.de
  source_url: https://github.com/LekoArts/gatsby-themes/tree/master/www
  built_by: LekoArts
  built_by_url: https://github.com/LekoArts
  description: >-
    Get high-quality and customizable Gatsby themes to quickly bootstrap your website! Choose from many professionally created and impressive designs with a wide variety of features and customization options. Use Gatsby Themes to take your project to the next level and let you and your customers take advantage of the many benefits Gatsby has to offer.
  categories:
    - Open Source
    - Directory
    - Marketing
    - Landing Page
  featured: false
- title: Lars Roettig
  url: https://larsroettig.dev/
  main_url: https://larsroettig.dev/
  description: >
    Lars Roettig is a Magento Maintainer and e-commerce specialist. On his Blog, he writes Software Architecture and Magento Development.
  categories:
    - Portfolio
    - Blog
    - Programming
    - Community
    - Open Source
    - E-commerce
  built_by: Lars Roettig
  built_by_url: https://larsroettig.dev/
  featured: false
- title: Cade Kynaston
  url: https://cade.codes
  main_url: https://cade.codes
  source_url: https://github.com/cadekynaston/gatsby-portfolio
  description: >
    Cade Kynaston's Portfolio
  categories:
    - Portfolio
  built_by: Cade Kynaston
  built_by_url: https://github.com/cadekynaston
  featured: false
- title: Growable Meetups
  url: https://www.growable.io/
  main_url: https://www.growable.io/
  description: >
    Growable - Events to Accelerate your career in Tech. Made with <3 with Gatsby, React & Netlify by Talent Point in London.
  categories:
    - Event
    - Technology
    - Education
    - Community
    - Conference
  built_by: Talent Point
  built_by_url: https://github.com/talent-point/
  featured: false
- title: Fantastic Metropolis
  main_url: https://fantasticmetropolis.com
  url: https://fantasticmetropolis.com
  description: >
    Fantastic Metropolis ran between 2001 and 2006, highlighting the potential of literary science fiction and fantasy.
  categories:
    - Entertainment
  built_by: Luis Rodrigues
  built_by_url: https://goblindegook.com
  featured: false
- title: Simon Koelewijn
  main_url: https://simonkoelewijn.nl
  url: https://simonkoelewijn.nl
  description: >
    Personal blog of Simon Koelewijn, where he blogs about UX, analytics and web development (in Dutch). Made awesome and fast by using Gatsby 2.x (naturally) and gratefully using Netlify and Netlify CMS.
  categories:
    - Freelance
    - Blog
    - Web Development
    - User Experience
  built_by: Simon Koelewijn
  built_by_url: https://simonkoelewijn.nl
  featured: false
- title: Frankly Steve
  url: https://www.franklysteve.com/
  main_url: https://www.franklysteve.com/
  description: >
    Wedding photography with all the hugs, tears, kisses, smiles, laughter, banter, kids up trees, friends in hedges.
  categories:
    - Photography
    - Portfolio
  built_by: Little & Big
  built_by_url: https://www.littleandbig.com.au/
  featured: false
- title: Eventos orellana
  description: >-
    We are a company dedicated to providing personalized and professional advice
    for the elaboration and coordination of social and business events.
  main_url: https://eventosorellana.com/
  url: https://eventosorellana.com/
  featured: false
  categories:
    - Gallery
  built_by: Ramón Chancay
  built_by_url: https://ramonchancay.me/
- title: DIA Supermercados
  main_url: https://dia.com.br
  url: https://dia.com.br
  description: >-
    Brazilian retailer subsidiary, with more than 1,100 stores in Brazil, focusing on low prices and exclusive DIA Products.
  categories:
    - Business
  built_by: CloudDog
  built_by_url: https://clouddog.com.br
  featured: false
- title: AntdSite
  main_url: https://antdsite.yvescoding.org
  url: https://antdsite.yvescoding.org
  description: >-
    A static docs generator based on Ant Design and GatsbyJs.
  categories:
    - Documentation
  built_by: Yves Wang
  built_by_url: https://antdsite.yvescoding.org
- title: AntV
  main_url: https://antv.vision
  url: https://antv.vision
  description: >-
    AntV is a new generation of data visualization technique from Ant Financial
  categories:
    - Documentation
  built_by: afc163
  built_by_url: https://github.com/afc163
- title: ReactStudy Blog
  url: https://elated-lewin-51cf0d.netlify.com
  main_url: https://elated-lewin-51cf0d.netlify.com
  description: >
    Belong to your own blog by gatsby
  categories:
    - Blog
  built_by: 97thjingba
  built_by_url: https://github.com/97thjingba
  featured: false
- title: George
  main_url: https://kind-mestorf-5a2bc0.netlify.com
  url: https://kind-mestorf-5a2bc0.netlify.com
  description: >
    shiny new web built with Gatsby
  categories:
    - Blog
    - Portfolio
    - Gallery
    - Landing Page
    - Design
    - Web Development
    - Open Source
    - Science
  built_by: George Davituri
  featured: false

- title: CEO amp
  main_url: https://www.ceoamp.com
  url: https://www.ceoamp.com
  description: >
    CEO amp is an executive training programme to amplify a CEO's voice in the media. This site was built with Gatsby v2, Styled-Components, TypeScript and React Spring.
  categories:
    - Consulting
    - Entrepreneurship
    - Marketing
    - Landing Page
  built_by: Jacob Herper
  built_by_url: https://herper.io
  featured: false
- title: QuantumBlack
  main_url: https://www.quantumblack.com/
  url: https://www.quantumblack.com/
  description: >
    We help companies use data to make distinctive, sustainable and significant improvements to their performance.
  categories:
    - Technology
    - Consulting
    - Data
    - Design
  built_by: Richard Westenra
  built_by_url: https://www.richardwestenra.com/
  featured: false
- title: Coffeeshop Creative
  url: https://www.coffeeshopcreative.ca
  main_url: https://www.coffeeshopcreative.ca
  description: >
    Marketing site for a Toronto web design and videography studio.
  categories:
    - Marketing
    - Agency
    - Design
    - Video
    - Web Development
  built_by: Michael Uloth
  built_by_url: https://www.michaeluloth.com
  featured: false
- title: Daily Hacker News
  url: https://dailyhn.com
  main_url: https://dailyhn.com
  description: >
    Daily Hacker News presents the top five stories from Hacker News daily.
  categories:
    - Entertainment
    - Design
    - Web Development
    - Technology
    - Science
  built_by: Joeri Smits
  built_by_url: https://joeri.dev
  featured: false
- title: Grüne Dresden
  main_url: https://ltw19dresden.de
  url: https://ltw19dresden.de
  description: >
    This site was built for the Green Party in Germany (Bündnis 90/Die Grünen) for their local election in Dresden, Saxony. The site was built with Gatsby v2 and Styled-Components.
  categories:
    - Government
    - Nonprofit
  built_by: Jacob Herper
  built_by_url: https://herper.io
- title: Mill3 Studio
  main_url: https://mill3.studio/en/
  url: https://mill3.studio/en/
  description: >
    Our agency specializes in the analysis, strategy and development of digital products.
  categories:
    - Agency
    - Portfolio
  built_by: Mill3
  built_by_url: https://mill3.studio/en/
  featured: false
- title: Zellement
  main_url: https://www.zellement.com
  url: https://www.zellement.com
  description: >
    Online portfolio of Dan Farrow from Nottingham, UK.
  categories:
    - Portfolio
  built_by: Zellement
  built_by_url: https://www.zellement.com
  featured: false
- title: Fullstack HQ
  url: https://fullstackhq.com/
  main_url: https://fullstackhq.com/
  description: >
    Get immediate access to a battle-tested team of designers and developers on a pay-as-you-go monthly subscription.
  categories:
    - Agency
    - Consulting
    - Freelance
    - Marketing
    - Portfolio
    - Web Development
    - App
    - Business
    - Design
    - JavaScript
    - Technology
    - User Experience
    - Web Development
    - E-commerce
    - WordPress
  built_by: Fullstack HQ
  built_by_url: https://fullstackhq.com/
  featured: false
- title: Cantas
  main_url: https://www.cantas.co.jp
  url: https://www.cantas.co.jp
  description: >
    Cantas is digital marketing company in Japan.
  categories:
    - Business
    - Agency
  built_by: Cantas
  built_by_url: https://www.cantas.co.jp
  featured: false
- title: Sheringham Shantymen
  main_url: https://www.shantymen.com/
  url: https://www.shantymen.com/
  description: >
    The Sheringham Shantymen are a sea shanty singing group that raise money for the RNLI in the UK.
  categories:
    - Music
    - Community
    - Entertainment
    - Nonprofit
  built_by: Zellement
  built_by_url: https://www.zellement.com/
  featured: false
- title: WP Spark
  main_url: https://wpspark.io/
  url: https://wpspark.io/
  description: >
    Create blazing fast website with WordPress and our Gatsby themes.
  categories:
    - Agency
    - Community
    - Blog
    - WordPress
  built_by: wpspark
  built_by_url: https://wpspark.io/
- title: Ronald Langeveld
  description: >
    Ronald Langeveld's blog and Web Development portfolio website.
  main_url: https://www.ronaldlangeveld.com
  url: https://www.ronaldlangeveld.com
  categories:
    - Blog
    - Web Development
    - Freelance
    - Portfolio
    - Consulting
  featured: false
- title: Golfonaut
  description: >
    Golfonaut - Golf application for Apple Watch
  main_url: https://golfonaut.io
  url: https://golfonaut.io
  categories:
    - App
    - Sports
  featured: false
- title: Anton Sten - UX Lead/Design
  url: https://www.antonsten.com
  main_url: https://www.antonsten.com
  description: Anton Sten leads UX for design-driven companies.
  categories:
    - User Experience
    - Blog
    - Freelance
    - Portfolio
    - Consulting
    - Agency
    - Design
  featured: false
- title: Rashmi AP - Front-end Developer
  main_url: http://rashmiap.me
  url: http://rashmiap.me
  featured: false
  description: >
    Rashmi AP's Personal Portfolio Website
  source_url: https://github.com/rashmiap/personal-website-react
  categories:
    - Portfolio
    - Open Source
  built_by: Rashmi AP
  built_by_url: http://rashmiap.me
- title: OpenSourceRepos - Blogs for open source repositories
  main_url: https://opensourcerepos.com
  url: https://opensourcerepos.com
  featured: false
  description: >
    Open Source Repos is a blog site for explaining the architecture, code-walkthrough and key takeways for the GitHub repository. Out main aim to is to help more developers contribute to open source projects.
  source_url: https://github.com/opensourcerepos/blogs
  categories:
    - Open Source
    - Design
    - Design System
    - Blog
  built_by: OpenSourceRepos Team
  built_by_url: https://opensourcerepos.com
- title: Sheelah Brennan - Front-End/UX Engineer
  main_url: https://sheelahb.com
  url: https://sheelahb.com
  featured: false
  description: >
    Sheelah Brennan's web development blog
  categories:
    - Blog
    - Web Development
    - Design
    - Freelance
    - Portfolio
  built_by: Sheelah Brennan
- title: Delinx.Digital - Web and Mobile Development Agency based in Sofia, Bulgaria
  main_url: https://delinx.digital
  url: https://delinx.digital/solutions
  description: >
    Delinx.digital is a software development oriented digital agency based in Sofia, Bulgaria. We develop bespoke software solutions using  WordPress, WooCommerce, Shopify, e-commerce, React.js, Node.js, PHP, Laravel and many other technologies.
  categories:
    - Agency
    - Web Development
    - Design
    - E-commerce
    - WordPress
  featured: false
- title: Cameron Nuckols - Articles, Book Notes, and More
  main_url: https://nucks.co
  url: https://nucks.co
  description: >
    This site hosts all of Cameron Nuckols's writing on entrepreneurship, startups, money, fitness, self-education, and self-improvement.
  categories:
    - Blog
    - Entrepreneurship
    - Business
    - Productivity
    - Technology
    - Marketing
  featured: false
- title: Hayato KAJIYAMA - Portfolio
  main_url: https://hyakt.dev
  url: https://hyakt.dev
  source_url: https://github.com/hyakt/hyakt.github.io
  featured: false
  categories:
    - Portfolio
- title: Skirtcraft - Unisex Skirts with Large Pockets
  main_url: https://skirtcraft.com
  url: https://skirtcraft.com/products
  source_url: https://github.com/jqrn/skirtcraft-web
  description: >
    Skirtcraft sells unisex skirts with large pockets, made in the USA. Site built with TypeScript and styled-components, with Tumblr-sourced blog posts.
  categories:
    - E-commerce
    - Blog
  built_by: Joe Quarion
  built_by_url: https://github.com/jqrn
  featured: false
- title: Vermarc Sport
  main_url: https://www.vermarcsport.com/
  url: https://www.vermarcsport.com/
  description: >
    Vermarc Sport offers a wide range of cycle clothing, cycling jerseys, bib shorts, rain gear and accessories, as well for the summer, the mid-season (autumn / spring) and the winter.
  categories:
    - E-commerce
  built_by: BrikL
  built_by_url: https://github.com/Brikl
- title: Cole Ruche
  main_url: https://coleruche.com
  url: https://coleruche.com
  source_url: https://github.com/kingingcole/myblog
  description: >
    The personal website and blog for Emeruche "Cole" Ikenna, front-end web developer from Nigeria.
  categories:
    - Blog
    - Portfolio
  built_by: Emeruche "Cole" Ikenna
  built_by_url: https://twitter.com/cole_ruche
  featured: false
- title: Abhith Rajan - Coder, Blogger, Biker, Full Stack Developer
  main_url: https://www.abhith.net/
  url: https://www.abhith.net/
  source_url: https://github.com/Abhith/abhith.net
  description: >
    abhith.net is a portfolio website of Abhith Rajan, a full stack developer. Sharing blog posts, recommended videos, developer stories and services with the world through this site.
  categories:
    - Portfolio
    - Blog
    - Programming
    - Open Source
    - Technology
  built_by: Abhith Rajan
  built_by_url: https://github.com/Abhith
  featured: false
- title: Mr & Mrs Wilkinson
  url: https://thewilkinsons.netlify.com/
  main_url: https://thewilkinsons.netlify.com/
  source_url: https://github.com/davemullenjnr/the-wilkinsons
  description: >
    A one-page wedding photography showcase using Gatsby Image and featuring a lovely hero and intro section.
  categories:
    - Photography
  built_by: Dave Mullen Jnr
  built_by_url: https://davemullenjnr.co.uk
  featured: false
- title: Gopesh Gopinath - Full Stack JavaScript Developer
  url: https://www.gopeshgopinath.com
  main_url: https://www.gopeshgopinath.com
  source_url: https://github.com/GopeshMedayil/gopeshgopinath.com
  description: >
    Gopesh Gopinath's Personal Portfolio Website
  categories:
    - Portfolio
    - Open Source
  built_by: Gopesh Gopinath
  built_by_url: https://www.gopeshgopinath.com
  featured: false
- title: Misael Taveras - FrontEnd Developer
  url: https://taverasmisael.com
  main_url: https://taverasmisael.com
  source_url: https://github.com/taverasmisael/taverasmisael
  description: >
    Personal site and blogging about learning FrontEnd web development in spanish.
  categories:
    - Portfolio
    - Open Source
    - Blog
    - JavaScript
    - Web Development
  built_by: Misael Taveras
  built_by_url: https://taverasmisael.com
  featured: false
- title: Le Reacteur
  url: https://www.lereacteur.io/
  main_url: https://www.lereacteur.io/
  description: >
    Le Reacteur is the first coding bootcamp dedicated to web and mobile apps development (iOS/Android). We offer intensive sessions to train students in a short time (10 weeks). Our goal is to pass on to our students in less than 3 months what they would have learned in 2 years. To achieve this ambitious challenge, our training is based on learning JavaScript (Node.js, Express, ReactJS, React Native).
  categories:
    - JavaScript
    - Learning
    - Mobile Development
    - Web Development
  built_by: Farid Safi
  built_by_url: https://twitter.com/FaridSafi
  featured: false
- title: Cinch
  url: https://www.cinch.co.uk
  main_url: https://www.cinch.co.uk
  description: >
    Cinch is a hub for car supermarkets and dealers to show off their stock. The site only lists second-hand cars that are seven years old or younger, with less than 70,000 miles on the clock.
  categories:
    - Entrepreneurship
    - Business
  built_by: Somo
  built_by_url: https://www.somoglobal.com
  featured: false
- title: Recetas El Universo
  description: >-
    Recipes and videos with the best of Ecuadorian cuisine.
    Collectable recipes from Diario El Universo.
  main_url: https://recetas-eu.now.sh/
  url: https://recetas-eu.now.sh/
  featured: false
  categories:
    - Blog
    - WordPress
    - Food
  built_by: Ramón Chancay
  built_by_url: https://ramonchancay.me/
- title: Third and Grove
  url: https://www.thirdandgrove.com
  main_url: https://www.thirdandgrove.com
  source_url: https://github.com/thirdandgrove/tagd8_gatsby
  description: >
    A digital agency slaying the mundane one pixel at a time.
  categories:
    - Agency
    - Marketing
    - Open Source
    - Technology
  built_by: Third and Grove
  built_by_url: https://www.thirdandgrove.com
  featured: false
- title: Le Bikini
  url: https://lebikini.com
  main_url: https://lebikini.com
  description: >
    New website for Toulouse's most iconic concert hall.
  categories:
    - Music
  built_by: Antoine Rousseau
  built_by_url: https://antoine.rousseau.im
  featured: false
- title: Jimmy Truong's Portfolio
  url: https://jimmytruong.ca
  main_url: https://jimmytruong.ca
  description: >
    This porfolio is a complication of all projects done during my time at BCIT D3 (Digital Design and Development) program and after graduation.
  categories:
    - Portfolio
    - Web Development
  built_by: Jimmy Truong
  built_by_url: https://jimmytruong.ca
  featured: false
- title: Quick Stop Nicaragua
  main_url: https://quickstopnicaragua.com
  url: https://quickstopnicaragua.com
  description: >
    Convenience Store Website
  categories:
    - Food
  built_by: Gerald Martinez
  built_by_url: https://twitter.com/GeraldM_92
  featured: false
- title: XIEL
  main_url: https://xiel.dev
  url: https://xiel.dev
  source_url: https://github.com/xiel/xiel
  description: >
    I'm a freelance front-end developer from Berlin who creates digital experiences that everyone likes to use.
  categories:
    - Portfolio
    - Blog
  built_by: Felix Leupold
  built_by_url: https://twitter.com/xiel
  featured: false
- title: Nicaragua Best Guides
  main_url: https://www.nicaraguasbestguides.com
  url: https://www.nicaraguasbestguides.com
  description: >
    Full-Service Tour Operator and Destination Management Company (DMC)
  categories:
    - Agency
    - Travel
  built_by: Gerald Martinez
  built_by_url: https://twitter.com/GeraldM_92
  featured: false
- title: Thoughts and Stuff
  main_url: http://thoughtsandstuff.com
  url: http://thoughtsandstuff.com
  source_url: https://github.com/robmarshall/gatsby-tns
  description: >
    A simple easy to read blog. Minimalistic, focusing on content over branding. Includes RSS feed.
  categories:
    - Accessibility
    - Blog
    - WordPress
  built_by: Robert Marshall
  built_by_url: https://robertmarshall.dev
  featured: false
- title: Tracli
  url: https://tracli.rootvan.com/
  main_url: https://tracli.rootvan.com/
  source_url: https://github.com/ridvankaradag/tracli-landing
  description: >
    A command line app that tracks your time
  categories:
    - Productivity
    - Technology
    - Landing Page
  built_by: Ridvan Karadag
  built_by_url: http://www.rootvan.com
  featured: false
- title: spon.io
  url: https://www.spon.io
  main_url: https://www.spon.io
  source_url: https://github.com/magicspon/spon.io
  description: >
    Portfolio for frontend web developer, based in Bristol UK
  categories:
    - Portfolio
  built_by: Dave Stockley
  built_by_url: https://www.spon.io
  featured: false
- title: BBS
  url: https://big-boss-studio.com
  main_url: https://big-boss-studio.com
  description: >
    For 11 years, we help great brands in their digital transformation, offering all our expertise for their needs. Technical consulting, UX, design, technical integration and maintenance.
  categories:
    - Agency
    - JavaScript
    - Web Development
  built_by: BBS
  built_by_url: https://big-boss-studio.com
  featured: false
- title: Appes - Meant to evolve
  main_url: https://appes.co
  url: https://appes.co
  description: >
    Appes is all about apps and evolution. We help companies to build mobile and
    web products.
  categories:
    - Agency
    - Mobile Development
    - Web Development
    - Technology
  built_by: Appes
  built_by_url: https://appes.co
  featured: false
- title: Intern
  url: https://intern.imedadel.me
  main_url: https://intern.imedadel.me
  description: >
    Intern is a job board for getting internships in tech, design, marketing, and more. It's built entirely with Gatsby.
  categories:
    - Directory
    - Technology
  built_by: Imed Adel
  built_by_url: https://imedadel.me
  featured: false
- title: Global Citizen Foundation
  main_url: https://www.globalcitizenfoundation.org
  url: https://www.globalcitizenfoundation.org
  description: >
    In the digital economy, we are Global Citizens and the currency is Personal Data
  categories:
    - Nonprofit
  built_by: The Delta Studio
  built_by_url: https://www.thedelta.io
  featured: false
- title: GatsbyFinds
  main_url: https://gatsbyfinds.netlify.com
  url: https://gatsbyfinds.netlify.com
  description: >
    GatsbyFinds is a website built ontop of Gatsby v2 by providing developers with a showcase of all the latest projects made with the beloved GatsbyJS.
  categories:
    - Portfolio
    - Gallery
  built_by: Bvlktech
  built_by_url: https://twitter.com/bvlktech
  featured: false
- title: AFEX Commodities Exchange
  main_url: https://afexnigeria.com
  url: https://afexnigeria.com
  description: >
    AFEX Nigeria strives to transform Nigerian agriculture by creating more bargaining power to smallholder farmers, access to information, and secure storage.
  categories:
    - Blog
    - Business
    - Finance
    - Food
    - WordPress
  built_by: Mayowa Falade
  built_by_url: http://mayowafalade.com
  featured: false
- title: VIA Data
  main_url: https://viadata.io
  url: https://viadata.io
  description: >
    The future of data management
  categories:
    - Data
  built_by: The Delta Studio
  built_by_url: https://www.thedelta.io
  featured: false
- title: Front End Day Event Website
  main_url: https://frontend-day.com/
  url: https://frontend-day.com/
  description: >
    Performant landing page for a front end workshops recurring event / conference.
  categories:
    - Event
    - Conference
    - Web Development
    - Technology
  built_by: Pagepro
  built_by_url: https://pagepro.co
  featured: false
- title: Mutual
  main_url: https://www.madebymutual.com
  url: https://www.madebymutual.com
  description: >
    Mutual is a web design and development agency. Our new website is powered by Gatsby and Craft CMS.
  categories:
    - Blog
    - Portfolio
    - Agency
    - Design
    - Web Development
  built_by: Mutual
  built_by_url: https://twitter.com/madebymutual
  featured: false
- title: Surge 3
  main_url: https://surge3.com
  url: https://surge3.com/
  description: >
    We’re Surge 3 - a premier web development agency. Our company centers around the principles of quality, speed, and service! We are founded using the latest in web technologies and are dedicated to using those exact tools to help our customers achieve their goals.
  categories:
    - Portfolio
    - Blog
    - Agency
    - Web Development
    - Marketing
  built_by: Dillon Browne
  built_by_url: https://dillonbrowne.com
- title: Adaltas
  main_url: https://www.adaltas.com
  url: https://www.adaltas.com
  description: >
    Adaltas is a team of consultants with a focus on Open Source, Big Data and Cloud Computing based in France, Canada and Morocco.
  categories:
    - Consulting
    - Data
    - Design System
    - Programming
    - Learning
  built_by: Adaltas
  built_by_url: https://www.adaltas.com
- title: Themis Attorneys
  main_url: https://themis-attorneys.com
  url: https://themis-attorneys.com
  description: >
    Themis Attorneys is Chennai based lawyers. Their new complete website is made using Gatsby.
  categories:
    - Agency
    - Consulting
    - Portfolio
    - Law
  built_by: Merbin J Anselm
  built_by_url: https://anselm.in
- title: Runlet
  main_url: https://runlet.app
  url: https://runlet.app
  source_url: https://github.com/runletapp/runlet
  description: >
    Runlet is a cloud-based job manager that offers device synchronization and reliable message delivery in a network of connected devices even after connectivity issues. Available for ARM, Linux, Mac and Windows.
  categories:
    - App
    - Landing Page
    - Productivity
    - Technology
  built_by: Vandré Leal
  built_by_url: https://vandreleal.github.io
  featured: false
- title: tiaan.dev
  main_url: https://tiaan.dev
  url: https://tiaan.dev
  featured: false
  categories:
    - Blog
    - Portfolio
    - Web Development
- title: Praveen Bisht
  main_url: https://www.prvnbist.com/
  url: https://www.prvnbist.com/
  source_url: https://github.com/prvnbist/portfolio
  categories:
    - Portfolio
    - Blog
  built_by: Praveen Bisht
  built_by_url: https://www.prvnbist.com/
  featured: false
- title: Jeff Mills The Outer Limits x NTS Radio
  url: https://www.nts.live/projects/jeff-mills-the-outer-limits/
  main_url: https://www.nts.live/projects/jeff-mills-the-outer-limits/
  source_url: https://github.com/ntslive/the-outer-limits
  description: >
    NTS Radio created a minisite for Jeff Mills' 6 part radio series The Outer Limits, including original music production and imagery curated from the NASA online image archive.
  categories:
    - Music
    - Gallery
    - Science
    - Entertainment
  built_by: NTS Radio
  built_by_url: https://www.nts.live
  featured: false
- title: BALAJIRAO676
  main_url: https://thebalajiraoecommerce.netlify.com/
  url: https://thebalajiraoecommerce.netlify.com/
  featured: false
  categories:
    - Blog
    - E-commerce
    - Web Development
- title: Mentimeter
  url: https://www.mentimeter.com/
  main_url: https://www.mentimeter.com/
  categories:
    - Business
  featured: false
- title: HYFN
  url: https://hyfn.com/
  main_url: https://hyfn.com/
  categories:
    - Business
  featured: false
- title: Mozilla India
  main_url: https://mozillaindia.org/
  url: https://mozillaindia.org/
  categories:
    - Open Source
  featured: false
- title: Primer Labs
  main_url: https://www.primerlabs.io
  url: https://www.primerlabs.io
  featured: false
  categories:
    - Education
    - Learning
- title: AJ on Purr-fect Solutions
  url: https://ajonp.com
  main_url: https://ajonp.com
  description: >
    A Community of developers, creating resources for all to use!
  categories:
    - Education
    - Learning
    - Programming
    - Web Development
    - API
    - Blog
    - SEO
  built_by: AJonP
  built_by_url: http://ajonp.com/authors/alex-patterson
- title: blog.kwst.site
  main_url: https://blog.kwst.site
  url: https://blog.kwst.site
  description: A blog of frontend engineer working in Fukuoka
  source_url: https://github.com/SatoshiKawabata/blog
  featured: false
  categories:
    - Blog
    - Technology
    - Web Development
    - JavaScript
- title: Run Leeds
  main_url: http://www.runleeds.co.uk
  url: http://www.runleeds.co.uk
  description: >
    Community running site based in Leeds,UK. Aiming to support those going through a life crisis.
  categories:
    - Accessibility
    - Blog
    - Community
    - Nonprofit
    - Sports
    - WordPress
  built_by: Robert Marshall
  built_by_url: https://www.robertmarshall.dev
- title: Arvind Kumar
  main_url: https://arvind.io
  url: https://arvind.io
  source_url: https://github.com/EnKrypt/arvind.io
  built_by: Arvind Kumar
  built_by_url: https://arvind.io/
  description: >
    A blog about writing code, making music and studying the skies.
  featured: false
  categories:
    - Blog
    - Music
    - Technology
- title: GlobalMoney
  url: https://global24.ua
  main_url: https://global24.ua
  description: >
    Provide payment solution for SMB, eWallet GlobalMoney
  categories:
    - Business
    - Finance
    - Technology
  built_by: NodeArt
  built_by_url: https://NodeArt.io
- title: Women's and Girls' Emergency Centre
  url: https://www.wagec.org.au/
  main_url: https://www.wagec.org.au/
  description: >
    Specialist homelessness service for women and families escaping domestic violence. Based in Redfern, Sydney, Australia.
  categories:
    - Nonprofit
    - Community
    - E-commerce
  built_by: Little & Big
  built_by_url: https://www.littleandbig.com.au/
  featured: false
- title: Guus van de Wal | Drupal Front-end specialist
  url: https://guusvandewal.nl
  main_url: https://guusvandewal.nl
  description: >
    Decoupled portfolio site for guusvandewal.nl, a Drupal and ReactJS front-end developer and designer.
  categories:
    - Open Source
    - Web Development
    - Design
    - Blog
    - Freelance
  built_by: Guus van de Wal
  featured: false
- title: Pixelize Web Design Gold Coast | Web Design and SEO
  url: https://www.pixelize.com.au/
  main_url: https://www.pixelize.com.au/
  description: >
    Pixelize is a tight knit group of professional web developers, graphic designers, and content creators that work together to create high performing, blazing fast, beautiful websites with a strong focus on SEO.
  categories:
    - Agency
    - Web Development
    - Marketing
    - SEO
    - Design
    - Portfolio
    - Blog
  built_by: Pixelize
  built_by_url: https://www.pixelize.com.au
  featured: false
- title: VS Code GitHub Stats
  url: https://vscode-github-stats.netlify.com
  main_url: https://vscode-github-stats.netlify.com
  source_url: https://github.com/lannonbr/vscode-github-stats/
  description: >
    Statistics Dashboard for VS Code GitHub repository
  categories:
    - Data
  built_by: Benjamin Lannon
  built_by_url: https://lannonbr.com
  featured: false
- title: MetaProjection
  main_url: https://www.metaprojection.ca
  url: https://www.metaprojection.ca
  source_url: https://github.com/rosslh/metaprojection
  description: >
    MetaProjection is a website that aggregates multiple Canadian federal electoral projections in order to provide an overview of how the election is playing out, both federally and by district.
  categories:
    - Government
    - Data
    - Open Source
  built_by: Ross Hill
  built_by_url: https://rosshill.ca
  featured: false
- title: Tamarisc VC
  url: https://www.tamarisc.vc
  main_url: https://www.tamarisc.vc
  description: >
    Tamarisc invests in and helps build companies that improve the human habitat through innovating at the intersection of real estate, health, and technology.
  categories:
    - Business
    - Technology
  built_by: Peter Hironaka
  built_by_url: https://peterhironaka.com
  featured: false
- title: Up Your A11y
  url: https://www.upyoura11y.com/
  main_url: https://www.upyoura11y.com/
  source_url: https://www.upyoura11y.com/
  description: >
    A web accessibility toolkit with a React focus, Up Your A11y is a resource for front-end developers to find useful information on how to make your sites more accessible. The topics covered have a React bias, but the principles in each apply to all web development, so please don't be put off if you don't work with React specifically!
  categories:
    - Accessibility
    - Blog
    - Programming
    - JavaScript
    - User Experience
    - Web Development
  built_by: Suzanne Aitchison
  built_by_url: https://twitter.com/s_aitchison
  featured: false
- title: Roman Kravets
  description: >
    Portfolio of Roman Kravets. Web Developer, HTML & CSS Coder.
  main_url: https://romkravets.netlify.com/
  url: https://romkravets.netlify.com/
  categories:
    - Portfolio
    - Open Source
    - Web Development
    - Blog
  built_by: Roman Kravets
  built_by_url: https://github.com/romkravets/dev-page
  featured: false
- title: Phil Tietjen Portfolio
  url: https://www.philtietjen.dev/
  main_url: https://www.philtietjen.dev/
  source_url: https://github.com/Phizzard/phil-portfolio
  description: >
    Portfolio of Phil Tietjen using Gatsby, TailwindCSS, and Emotion/styled
  categories:
    - Portfolio
    - Open Source
    - Web Development
  built_by: Phil Tietjen
  built_by_url: https://github.com/Phizzard
  featured: false
- title: Gatsby Bomb
  description: >
    A fan made version of the website Giantbomb, fully static and powered by Gatsby JS and the GiantBomb API.
  main_url: https://gatsbybomb.netlify.com
  url: https://gatsbybomb.netlify.com
  categories:
    - App
    - Entertainment
    - Media
    - Video
  built_by: Phil Tietjen
  built_by_url: https://github.com/Phizzard
  featured: false
- title: Divyanshu Maithani
  main_url: https://divyanshu013.dev
  url: https://divyanshu013.dev
  source_url: https://github.com/divyanshu013/blog
  description: >
    Personal blog of Divyanshu Maithani. Life, music, code and things in between...
  categories:
    - Blog
    - JavaScript
    - Open Source
    - Music
    - Programming
    - Technology
    - Web Development
  built_by: Divyanshu Maithani
  built_by_url: https://twitter.com/divyanshu013
- title: TFE Energy
  main_url: https://www.tfe.energy
  url: https://www.tfe.energy
  source_url: https://gitlab.com/marcfehrmedia/2019-07-03-tfe-energy
  description: >
    TFE Energy believes in the future. Their new website is programmed with Gatsby, Scrollmagic, Contentful, Cloudify.
  categories:
    - Technology
    - Consulting
    - Video
    - Business
  built_by: Marc Fehr
  built_by_url: https://www.marcfehr.ch
- title: AtomBuild
  url: https://atombuild.github.io/
  main_url: https://atombuild.github.io/
  source_url: https://github.com/AtomBuild/atombuild.github.io
  description: >
    Landing page for the AtomBuild project, offering a curation of Atom packages associated with the project.
  categories:
    - Directory
    - Landing Page
    - Open Source
    - Programming
    - Technology
  built_by: Kepler Sticka-Jones
  built_by_url: https://keplersj.com/
  featured: false
- title: Josh Pensky
  main_url: https://joshpensky.com
  url: https://joshpensky.com
  description: >
    Josh Pensky is an interactive developer based in Boston. He designs and builds refreshing web experiences, packed to the punch with delightful interactions.
  categories:
    - Portfolio
    - Web Development
    - Design
    - SEO
  built_by: Josh Pensky
  built_by_url: https://github.com/joshpensky
  featured: false
- title: AtomLinter
  url: https://atomlinter.github.io/
  main_url: https://atomlinter.github.io/
  source_url: https://github.com/AtomLinter/atomlinter.github.io
  description: >
    Landing page for the AtomLinter project, offering a curation of Atom packages associated with the project.
  categories:
    - Directory
    - Landing Page
    - Open Source
    - Programming
    - Technology
  built_by: Kepler Sticka-Jones
  built_by_url: https://keplersj.com/
  featured: false
- title: Dashbouquet
  url: https://dashbouquet.com/
  main_url: https://dashbouquet.com/
  categories:
    - Agency
    - Blog
    - Business
    - Mobile Development
    - Portfolio
    - Web Development
  built_by: Dashbouquet team
  featured: false
- title: rathes.me
  url: https://rathes.me/
  main_url: https://rathes.me/
  source_url: https://github.com/rathesDot/rathes.me
  description: >
    The Portfolio Website of Rathes Sachchithananthan
  categories:
    - Blog
    - Portfolio
    - Web Development
  built_by: Rathes Sachchithananthan
  built_by_url: https://rathes.me/
- title: viviGuides - Your travel guides
  url: https://vivitravels.com/en/guides/
  main_url: https://vivitravels.com/en/guides/
  description: >
    viviGuides is viviTravels' blog: here you will find travel tips, useful information about the cities and the best guides for your next vacation.
  categories:
    - Travel
    - Blog
  built_by: Kframe Interactive SA
  built_by_url: https://kframeinteractive.com/
  featured: false
- title: KNC Blog
  main_url: https://nagakonada.com
  url: https://nagakonada.com/
  description: >
    Nagakonada is my blogging and portfolio site where I list my projects, experience, capabilities and the blog mostly talks about technical and personal writings.
  categories:
    - Blog
    - Web Development
    - Portfolio
  built_by: Konada, Naga Chaitanya
  built_by_url: https://github.com/ChaituKNag
  featured: false
- title: Vishal Nakum
  url: https://nakum.tech/
  main_url: https://nakum.tech/
  source_url: https://github.com/vishalnakum011/contentful
  description: >
    Portfolio of Vishal Nakum. Made with Gatsby, Contentful. Deployed on Netlify.
  categories:
    - Portfolio
    - Blog
  built_by: Amol Tangade
  built_by_url: https://amoltangade.me/
- title: Sagar Hani Portfolio
  url: http://sagarhani.in/
  main_url: http://sagarhani.in/
  source_url: https://github.com/sagarhani
  description: >
    Sagar Hani is a Software Developer & an Open Source Enthusiast. He blogs about JavaScript, Open Source and his Life experiences.
  categories:
    - Portfolio
    - Blog
    - Web Development
    - Open Source
    - Technology
    - Programming
    - JavaScript
  built_by: Sagar Hani
  built_by_url: http://sagarhani.in/about
- title: Arturo Alviar's Portfolio
  main_url: https://arturoalviar.com
  url: https://arturoalviar.com
  source_url: https://github.com/arturoalviar/portfolio
  categories:
    - Portfolio
    - Open Source
    - Web Development
  built_by: Arturo Alviar
  built_by_url: https://github.com/arturoalviar
  featured: false
- title: Pearly
  url: https://www.pearlyplan.com
  main_url: https://www.pearlyplan.com
  description: >
    Dental Membership Growth Platform
  categories:
    - Technology
    - Healthcare
    - App
  built_by: Sean Emmer and Jeff Cole
- title: MarceloNM
  url: https://marcelonm.com
  main_url: https://marcelonm.com
  description: >
    Personal landing page and blog for MarceloNM, a frontend developer based in Brazil.
  categories:
    - Blog
    - JavaScript
    - Landing Page
    - Programming
    - Web Development
  built_by: Marcelo Nascimento Menezes
  built_by_url: https://github.com/mrcelo
  featured: false
- title: Open Source Galaxy
  main_url: https://www.opensourcegalaxy.com
  url: https://www.opensourcegalaxy.com
  description: >
    Explore the Open Source Galaxy and help other earthlings by contributing to open source.
  categories:
    - Open Source
    - Programming
    - Web Development
  built_by: Justin Juno
  built_by_url: https://www.justinjuno.dev
  featured: false
- title: enBonnet Blog
  url: https://enbonnet.me/
  main_url: https://enbonnet.me/
  source_url: https://github.com/enbonnet
  description: >
    Hola, este es mi sitio personal, estare escribiendo sobre JavaScript, Frontend y Tecnologia que utilice en mi dia a dia.
  categories:
    - Portfolio
    - Blog
    - Web Development
    - Technology
    - Programming
    - JavaScript
  built_by: Ender Bonnet
  built_by_url: https://enbonnet.me/
- title: Edenspiekermann
  url: https://www.edenspiekermann.com/eu/
  main_url: https://www.edenspiekermann.com/eu/
  description: >
    Hello. We are Edenspiekermann, an independent global creative agency.
  categories:
    - Featured
    - Agency
    - Design
    - Portfolio
  featured: true
- title: IBM Design
  url: https://www.ibm.com/design/
  main_url: https://www.ibm.com/design/
  description: >
    At IBM, our design philosophy is to help guide people so they can do their best work. Our human-centered design practices help us deliver on that goal.
  categories:
    - Featured
    - Design
    - Technology
    - Web Development
  built_by: IBM
  featured: true
- title: We Do Plugins
  url: https://wedoplugins.com
  main_url: https://wedoplugins.com
  description: >
    Free & premium WordPress plugins development studio from Wroclaw, Poland.
  categories:
    - Portfolio
    - Agency
    - Open Source
    - Web Development
  built_by: We Do Plugins
  built_by_url: https://wedoplugins.com
- title: Mevish Aslam, business coach
  url: https://mevishaslam.com/
  main_url: https://mevishaslam.com/
  description: >
    Mevish Aslam helps women build a life they love and coaches women to launch and grow businesses.
  categories:
    - Business
    - Consulting
    - Entrepreneurship
    - Freelance
    - Marketing
    - Portfolio
  built_by: Rou Hun Fan
  built_by_url: https://flowen.me
  featured: false
- title: Principles of wealth
  url: https://principlesofwealth.net
  main_url: https://principlesofwealth.net
  source_url: https://github.com/flowen/principlesofwealth
  description: >
    Principles of wealth. How to get rich without being lucky, a summary of Naval Ravikant's tweets and podcast.`
  categories:
    - Business
    - Consulting
    - Education
    - Entrepreneurship
    - Finance
    - Learning
    - Marketing
    - Media
    - Nonprofit
    - Productivity
    - Science
  built_by: Rou Hun Fan
  built_by_url: https://flowen.me
  featured: false
- title: Problem studio
  url: https://problem.studio
  main_url: https://problem.studio
  description: >
    Problem Studio creates unique and fun web experiences. Our enemy is "boring" if ya know what we mean: overused WordPress templates, the top 10 shopify templates, copy of a copy of a copy of a copy. We love to support design and marketing agencies and help realize their creations into a digital product. `
  categories:
    - Agency
    - Business
    - Consulting
    - Design
    - Education
    - Entrepreneurship
    - Freelance
    - Landing Page
    - Marketing
    - Media
    - Portfolio
    - Productivity
    - Web Development
  built_by: Rou Hun Fan & Sander Visser
  built_by_url: https://flowen.me
- title: North X South
  main_url: https://northxsouth.co
  url: https://northxsouth.co
  description: >
    We work with small businesses and non-profits to develop their brands, build an online identity, create stellar designs, and give a voice to their causes.
  categories:
    - Agency
    - Consulting
    - Business
    - Design
    - Web Development
  built_by: North X South
  built_by_url: https://northxsouth.co
- title: Plenty of Fish
  main_url: https://www.pof.com/
  url: https://pof.com
  description: >
    Plenty of Fish is one of the world's largest dating platforms.
  categories:
    - Community
  featured: true
- title: Bitcoin
  main_url: https://www.bitcoin.com/
  url: https://bitcoin.com
  description: >
    One of the largest crypto-currency platforms in the world.
  categories:
    - Technology
    - Finance
  featured: true
- title: Frame.io
  main_url: https://www.frame.io/
  url: https://frame.io
  description: >
    Frame.io is a cloud-based video collaboration platform that allows its users to easily work on media projects together
  categories:
    - Technology
    - Entertainment
    - Media
  featured: true
- title: Sainsbury’s Homepage
  main_url: https://www.sainsburys.co.uk/
  url: https://www.sainsburys.co.uk
  description: >
    Sainsbury’s is an almost 150 year old supermarket chain in the United Kingdom.
  categories:
    - E-commerce
    - Food
  featured: true
- title: Haxzie, Portfolio and Blog
  url: https://haxzie.com/
  main_url: https://haxzie.com/
  source_url: https://github.com/haxzie/haxzie.com
  description: >
    Haxzie.com is the portfolio and personal blog of Musthaq Ahamad, UX Engineer and Visual Designer
  categories:
    - Blog
    - Portfolio
  built_by: Musthaq Ahamad
  built_by_url: https://haxzie.com
  featured: false
- title: Robin Wieruch's Blog
  url: https://www.robinwieruch.de/
  main_url: https://www.robinwieruch.de/
  categories:
    - Blog
    - Education
  featured: false
- title: Roger Ramos Development Journal
  url: https://rogerramos.me/
  main_url: https://rogerramos.me/
  source_url: https://github.com/rogerramosme/rogerramos.me/
  description: >
    Personal development journal made with Netlify CMS
  categories:
    - Blog
  built_by: Roger Ramos
  built_by_url: https://rogerramos.me/
  featured: false
- title: Global Adviser Alpha
  main_url: https://globaladviseralpha.com
  url: https://globaladviseralpha.com
  description: >
    Lead by David Haintz, Global Adviser Alpha transforms advice business into world class firms.
  categories:
    - Business
    - Blog
    - Finance
  built_by: Handsome Creative
  built_by_url: https://www.hellohandsome.com.au
  featured: false
- title: Alcamine
  url: https://alcamine.com/
  main_url: https://alcamine.com/
  description: >
    Never apply to another job online and receive tons of tech jobs in your inbox everyday — all while keeping your information private.
  categories:
    - Blog
    - Technology
  built_by: Caldera Digital
  built_by_url: https://www.calderadigital.com/
  featured: false
- title: Caldera Digital
  url: https://www.calderadigital.com/
  main_url: https://www.calderadigital.com/
  source_url: https://github.com/caldera-digital/platform
  description: >
    Caldera is a product and application development agency that uses innovative technology to bring your vision, brand, and identity to life through user centered design.
  categories:
    - Blog
    - User Experience
    - Consulting
  built_by: Caldera Digital
  built_by_url: https://www.calderadigital.com/
  featured: false
- title: Keycodes
  url: https://www.keycodes.dev
  main_url: https://www.keycodes.dev
  source_url: https://github.com/justinjunodev/keycodes.dev
  description: >
    A developer resource for getting keyboard key codes.
  categories:
    - Programming
    - Productivity
    - Open Source
    - Web Development
  built_by: Justin Juno
  built_by_url: https://www.justinjuno.dev
  featured: false
- title: Utah Pumpkins
  url: https://www.utahpumpkins.com/
  main_url: https://www.utahpumpkins.com/
  source_url: https://github.com/cadekynaston/utah-pumpkins
  description: >
    An awesome pumpkin gallery built using Gatsby and Contentful.
  categories:
    - Gallery
    - Blog
    - Photography
  built_by: Cade Kynaston
  built_by_url: https://cade.codes
- title: diff001a's blog
  main_url: https://diff001a.netlify.com/
  url: https://diff001a.netlify.com/
  description: >
    This is diff001a's blog which contains blogs related to programming.
  categories:
    - Blog
  built_by: diff001a
- title: Rockwong Blog
  main_url: http://rockwong.com/blog/
  url: http://rockwong.com/blog/
  description: >
    Rockwong is a technical blog containing content related to various web technologies.
  categories:
    - Technology
    - Education
    - Blog
- title: RegexGuide
  main_url: https://regex.guide
  url: https://regex.guide/playground
  source_url: https://github.com/pacdiv/regex.guide
  description: >
    The easiest way to learn regular expressions! The RegexGuide is a playground helping developers to discover regular expressions. Trying it is adopting regular expressions!
  categories:
    - App
    - Education
    - JavaScript
    - Nonprofit
    - Open Source
    - Programming
    - Technology
    - Web Development
  built_by: Loïc J.
  built_by_url: https://growthnotes.dev
- title: re:store
  url: https://www.visitrestore.com
  main_url: https://www.visitrestore.com
  description: >
    This is your chance to discover, connect, and shop beyond your feed and get to know the who, how, and why behind your favorite products.
  categories:
    - Marketing
  built_by: The Couch
  built_by_url: https://thecouch.nyc
  featured: false
- title: MyPrograming Steps
  main_url: https://mysteps.netlify.com/
  url: https://mysteps.netlify.com/
  description: >
    FrontEnd Tutorial Information
  featured: false
  categories:
    - Blog
    - Portfolio
  source_url: https://github.com/IoT-Arduino/Gatsby-MySteps
  built_by: Maruo
  built_by_url: https://twitter.com/DengenT
- title: Brent Runs Marathons
  main_url: https://www.brentrunsmarathons.com/
  url: https://www.brentrunsmarathons.com/
  description: >
    Brent Runs Marathons is about the training and race experience for the Comrades Ultra Marathon
  categories:
    - Blog
  built_by: Brent Ingram
  built_by_url: https://www.brentjingram.com/
  featured: false
- title: Pedro LaTorre
  main_url: https://www.pedrolatorre.com/
  url: https://www.pedrolatorre.com/
  source_url: https://github.com/bingr001/pedro-latorre-site
  description: >
    A really awesome website built for the motivational speaker Pedro LaTorre
  categories:
    - Blog
  built_by: Brent Ingram
  built_by_url: https://www.brentjingram.com/
  featured: false
- title: Veryben
  main_url: https://veryben.com/
  url: https://veryben.com/
  description: >
    be water my friend
  categories:
    - Blog
  built_by: anikijiang
  built_by_url: https://twitter.com/anikijiang
  featured: false
- title: kentarom's portfolio
  main_url: https://kentarom.com/
  url: https://kentarom.com/
  source_url: https://github.com/kentaro-m/portfolio-gatsby
  description: >
    The portfolio of kentarom, frontend developer. This site shows recent activities about him.
  categories:
    - Portfolio
    - Technology
    - Web Development
  built_by: kentarom
  built_by_url: https://twitter.com/_kentaro_m
  featured: false
- title: MotionThat
  main_url: https://motionthat.com.au
  url: https://motionthat.com.au
  description: >
    MotionThat was created to fill a void in Tabletop Product shooting, whereby the need for consistency, repetition and flexibility was required to eliminate the many variables and inaccuracies that slow the filming process down.
  categories:
    - Entertainment
    - Food
    - Media
    - Gallery
  built_by: Handsome Creative
  built_by_url: https://www.hellohandsome.com.au
  featured: false
- title: TEN ALPHAS
  main_url: https://tenalphas.com.au
  url: https://tenalphas.com.au
  description: >
    TEN ALPHAS is a content production company based in Sydney and Wollongong, telling stories through moving image and beautiful design.
  categories:
    - Media
    - Entertainment
    - Video
  built_by: Handsome Creative
  built_by_url: https://www.hellohandsome.com.au
  featured: false
- title: SalesGP
  main_url: https://salesgp.io
  url: https://salesgp.io
  description: >
    SalesGP is a specialist Sales and Operations partner offering expert skill-sets and decades of experience to companies entering the Australia, NZ (ANZ) and South East Asian (SEA) markets.
  categories:
    - Business
    - Marketing
    - Consulting
  built_by: Handsome Creative
  built_by_url: https://www.hellohandsome.com.au
  featured: false
- title: Source Separation Systems
  main_url: https://sourceseparationsystems.com.au
  url: https://sourceseparationsystems.com.au
  description: >
    Innovative waste diversion products, designed to connect Australians to a more sustainable world.
  categories:
    - Business
  built_by: Handsome Creative
  built_by_url: https://www.hellohandsome.com.au
- title: Fuzzy String Matching
  main_url: https://fuzzy-string-matching.netlify.com
  url: https://fuzzy-string-matching.netlify.com
  source_url: https://github.com/jdemieville/fuzzyStringMatching
  description: >
    This site is built to assess the performance of various approximate string matching algorithms aka fuzzy string searching.
  categories:
    - JavaScript
    - Learning
    - Programming
  built_by: Jennifer Demieville
  built_by_url: https://demieville-codes.herokuapp.com/portfolio
  featured: false
- title: Open Techiz
  main_url: https://www.opentechiz.com/
  url: https://www.opentechiz.com/
  featured: false
  description: >
    An agile software development company in Vietnam, providing wide range service from e-commerce development, mobile development, automation testing and cloud deployment with kubernets
  categories:
    - Web Development
    - Mobile Development
    - Technology
  built_by: Open Techiz
  built_by_url: https://www.opentechiz.com/
- title: Leave Me Alone
  url: https://leavemealone.app
  main_url: https://leavemealone.app
  description: >
    Leave Me Alone helps you unsubscribe from unwanted emails easily. It's built with Gatsby v2.
  categories:
    - Landing Page
    - Productivity
  built_by: James Ivings
  built_by_url: https://squarecat.io
  featured: false
- title: Oberion
  main_url: https://oberion.io
  url: https://oberion.io
  description: >
    Oberion analyzes your gaming library and gives you personal recommendations based on what you play
  categories:
    - Entertainment
    - Media
  built_by: Thomas Uta
  built_by_url: https://twitter.com/ThomasJanUta
  featured: false
- title: Yoseph.tech
  main_url: https://www.yoseph.tech
  url: https://www.yoseph.tech/compilers
  source_url: https://github.com/radding/yoseph.tech_gatsby
  description: >
    Yoseph.tech is a personal blog centered around technology and software engineering
  categories:
    - Technology
    - Web Development
    - Open Source
  built_by: Yoseph Radding
  built_by_url: https://github.com/radding
  featured: false
- title: Really Fast Sites
  url: https://reallyfastsites.com
  main_url: https://reallyfastsites.com
  description: >
    Really Fast Sites showcases websites that have a speed score of 85 or higher on Google's Page Speed Insights for both mobile and desktop, along with some of the platforms and technologies those sites use.
  categories:
    - Web Development
    - Programming
  built_by: Peter Brady
  built_by_url: https://www.peterbrady.co.uk
  featured: false
- title: Mieke Frouws
  url: https://www.miekefrouws.nl
  main_url: https://www.miekefrouws.nl
  description: >
    Mieke Frouws is a freelance primary and secondary school theatre teacher based in the Netherlands.
  categories:
    - Freelance
    - Education
  built_by: Laurens Kling
  built_by_url: https://www.goedideemedia.nl
  featured: false
- title: Paul de Vries
  url: https://pauldevries1972.nl
  main_url: https://pauldevries1972.nl
  description: >
    Paul de Vries is founder of #DCDW and Spokesperson for Marktplaats Automotive (eBay) - Making the online automotive better!
  categories:
    - Blog
    - Business
    - Consulting
  built_by: Laurens Kling
  built_by_url: https://www.goedideemedia.nl
  featured: false
- title: The Fabulous Lifestyles 不藏私旅行煮藝
  url: https://thefabulouslifestyles.com/
  main_url: https://thefabulouslifestyles.com/
  description: >
    The Fabulous Lifestyles features content about travel and food. It offers practical travel advice that covers trip planning, logistics, and reviews on destination, resort & hotel...etc. Besides travelling, there are step-by-step homemade gourmet recipes that will appeal to everyone's taste buds.
  categories:
    - Blog
    - Food
    - Travel
  built_by: Kevin C Chen
  built_by_url: https://www.linkedin.com/in/kevincychen/
- title: Salexa - Estetica Venezolana
  url: https://peluqueriavenezolana.cl/
  main_url: https://peluqueriavenezolana.cl/
  source_url: https://github.com/enbonnet/salexa-front
  description: >
    Venezuelan beauty and hairdressing salon in Chile
  categories:
    - Marketing
    - Business
  built_by: Ender Bonnet
  built_by_url: https://enbonnet.me/
- title: Akshay Thakur's Portfolio
  main_url: https://akshaythakur.me
  url: https://akshaythakur.me
  categories:
    - Portfolio
    - Web Development
  built_by: Akshay Thakur
  built_by_url: https://akshaythakur.me
- title: Binaria
  description: >
    Digital product connecting technics & creativity.
  main_url: https://binaria.com/en/
  url: https://binaria.com/en/
  categories:
    - Web Development
    - Agency
    - Technology
    - App
    - Consulting
    - User Experience
  built_by: Binaria
  built_by_url: https://binaria.com/
- title: Quema Labs
  url: https://quemalabs.com/
  main_url: https://quemalabs.com/
  description: >
    WordPress themes for these modern times
  categories:
    - Blog
    - Web Development
    - WordPress
    - Portfolio
  built_by: Nico Andrade
  built_by_url: https://nicoandrade.com/
- title: Century 21 Financial
  url: https://century21financial.co.nz/
  main_url: https://century21financial.co.nz/
  description: Website for Century 21's mortgage broker and insurance broker business in New Zealand.
  categories:
    - Real Estate
    - Finance
    - Business
  built_by: Shannon Smith
  built_by_url: https://www.powerboard.co.nz/clients
  featured: false
- title: Base Backpackers
  url: https://www.stayatbase.com/
  main_url: https://www.stayatbase.com/
  description: Base Backpackers is one of Australasia's biggest youth adventure tourism brands. They are super stoked to have one of the fastest websites in the tourism industry.
  categories:
    - Travel
    - Business
  built_by: Shannon Smith
  built_by_url: https://www.powerboard.co.nz/clients
  featured: false
- title: Wealthsimple
  url: https://www.wealthsimple.com/
  main_url: https://www.wealthsimple.com/en-us/
  description: >
    The simple way to grow your money like the world's most sophisticated investors. Zero-maintenance portfolios, expert advisors and low fees.
  categories:
    - App
    - Business
    - Finance
  featured: false
- title: To Be Created
  description: >
    tbc is a London based styling agency that champions a modernised minimal aesthetic for both personal clients and brands.
  main_url: https://to-be-created.com
  url: https://to-be-created.com
  categories:
    - Web Development
    - Agency
    - Portfolio
    - Freelance
  built_by: Sam Goddard
  built_by_url: https://samgoddard.dev/
- title: Kosmos Platform
  main_url: https://kosmosplatform.com
  url: https://kosmosplatform.com
  description: >
    Explore the Kosmos - A new world is here, where every clinician now has the ability to improve cardiothoracic and abdominal assessment, in just a few minutes.
  categories:
    - Marketing
    - Science
    - Video
    - Landing Page
    - Healthcare
    - Technology
  built_by: Bryce Benson via Turnstyle Studio
  built_by_url: https://github.com/brycebenson
- title: B-Engaged
  url: https://b-engaged.se/
  main_url: https://b-engaged.se/
  description: >
    B-Engaged gives a clear picture of the organization and helps you implement the measures that makes difference for the employees. The results of our employee surveys are easily transformed into concrete improvement measures using AI technology.
  categories:
    - Business
    - Human Resources
  featured: false
- title: Rollbar
  url: https://rollbar.com/
  main_url: https://rollbar.com/
  description: >
    Rollbar automates error monitoring and triaging, so developers can fix errors that matter within minutes, and build software quickly and painlessly.
  categories:
    - Programming
    - Web Development
  featured: false
- title: EQX
  url: https://digitalexperience.equinox.com/
  main_url: https://digitalexperience.equinox.com/
  description: >
    The Equinox app, personalized to unlock your full potential.
  categories:
    - Sports
    - App
  featured: false
- title: WagWalking
  url: https://wagwalking.com/
  main_url: https://wagwalking.com/
  description: >
    Paws on the move
  categories:
    - App
  featured: false
- title: FirstBorn
  url: https://www.firstborn.com/
  main_url: https://www.firstborn.com/
  description: >
    We shape modern brands for a connected future.
  categories:
    - Agency
    - Design
- title: Pix4D
  url: https://www.pix4d.com
  main_url: https://www.pix4d.com
  description: >
    A unique suite of photogrammetry software for drone mapping. Capture images with our app, process on desktop or cloud and create maps and 3D models.
  categories:
    - Business
    - Productivity
    - Technology
  featured: false
- title: Bakken & Bæck
  url: https://bakkenbaeck.com
  main_url: https://bakkenbaeck.com
  description: >
    We’re Bakken & Bæck, a digital studio based in Oslo, Bonn and Amsterdam. Ambitious companies call us when they need an experienced team that can transform interesting ideas into powerful products.
  categories:
    - Agency
    - Design
    - Technology
  featured: false
- title: Figma Config
  url: https://config.figma.com/
  main_url: https://config.figma.com/
  description: A one-day conference where Figma users come together to learn from each other.
  categories:
    - Conference
    - Design
    - Event
    - Community
    - Learning
  built_by: Corey Ward
  built_by_url: http://www.coreyward.me/
  featured: false
- title: Anurag Hazra's Portfolio
  url: https://anuraghazra.github.io/
  main_url: https://anuraghazra.github.io/
  source_url: https://github.com/anuraghazra/anuraghazra.github.io
  description: >
    Anurag Hazra's portfolio & personal blog, Creative FrontEnd web developer from india.
  categories:
    - Portfolio
    - Blog
    - Open Source
    - JavaScript
  built_by: Anurag Hazra
  built_by_url: https://github.com/anuraghazra
- title: VeganWorks
  url: https://veganworks.com/
  main_url: https://veganworks.com/
  description: We make delicious vegan snack boxes.
  categories:
    - Food
- title: codesundar
  url: https://codesundar.com
  main_url: https://codesundar.com
  description: >
    Learn PhoneGap, Ionic, Flutter
  categories:
    - Education
    - Technology
    - Web Development
    - Blog
  built_by: codesundar
  built_by_url: https://codesundar.com
  featured: false
- title: Nordic Microfinance Initiative
  url: https://www.nmimicro.no/
  main_url: https://www.nmimicro.no/
  description: Nordic Microfinance Initiative's (NMI) vision is to contribute to the empowerment of poor people in developing countries and to the creation of jobs and wealth on a sustainable basis.
  featured: false
  categories:
    - Finance
    - Business
  built_by: Othermachines
  built_by_url: https://othermachines.com
- title: Subscribe Pro Documentation
  url: https://docs.subscribepro.com/
  main_url: https://docs.subscribepro.com/
  description: >
    Subscribe Pro is a subscription commerce solution that enables brands to quickly add subscription commerce models such as box, subscribe-and-save, autoship and similar to their existing e-commerce websites.
  categories:
    - Documentation
    - E-commerce
    - API
    - Technology
    - Web Development
  built_by: Subscribe Pro
  built_by_url: https://www.subscribepro.com/
- title: Software.com
  main_url: https://www.software.com
  url: https://www.software.com
  description: Our data platform helps developers learn from their data, increase productivity, and code smarter.
  categories:
    - Data
    - Productivity
    - Programming
  built_by: Brett Stevens, Joshua Cheng, Geoff Stevens
  built_by_url: https://github.com/swdotcom/
  featured: false
- title: WTL Studio Website Builder
  main_url: https://wtlstudio.com/
  url: https://wtlstudio.com/
  description: >
    Cloud-based, SEO focused website builder - helping local businesses and startups reach audiences faster.
  featured: false
  categories:
    - E-commerce
    - SEO
    - Business
- title: ToolsDB
  main_url: https://toolsdb.dev
  url: https://toolsdb.dev
  description: List of tools for better software development.
  featured: false
  categories:
    - Technology
    - Web Development
    - Programming
    - Productivity
- title: Eastman Strings
  url: https://www.eastmanstrings.com
  main_url: https://www.eastmanstrings.com
  description: >
    Site was built using GatsbyJS, Cosmic CMS, and Netlify.
  categories:
    - Business
    - Music
  built_by: Tekhaus
  built_by_url: https://www.tekha.us
  featured: false
- title: Lesley Lai
  main_url: https://lesleylai.info
  url: https://lesleylai.info
  source_url: https://github.com/LesleyLai/blog
  description: >
    lesleylai.info is the personal website of Lesley Lai, where he talks mainly about C++ and Computer Graphics.
  categories:
    - Blog
    - Open Source
    - Portfolio
    - Programming
    - Technology
  built_by: Lesley Lai
  built_by_url: https://github.com/LesleyLai
  featured: false
- title: Whipstitch Webwork
  url: https://www.whipstitchwebwork.com
  main_url: https://www.whipstitchwebwork.com
  description: >
    Websites for smart people.
  categories:
    - Agency
    - Web Development
  built_by: Matthew Russell
  featured: false
- title: Vandré Leal
  main_url: https://vandreleal.github.io
  url: https://vandreleal.github.io
  source_url: https://github.com/vandreleal/vandreleal.github.io
  description: >
    Portfolio of Vandré Leal.
  categories:
    - Portfolio
    - Web Development
  built_by: Vandré Leal
  built_by_url: https://vandreleal.github.io
  featured: false
- title: Tarokenlog
  url: https://taroken.dev/
  main_url: https://taroken.dev/
  description: >
    Blog and Gallery
  categories:
    - Blog
    - Portfolio
    - Web Development
    - Photography
  built_by: Kentaro Koga
  built_by_url: https://twitter.com/kentaro_koga
  featured: false
- title: OwlyPixel Blog
  main_url: https://owlypixel.com
  url: https://owlypixel.com
  description: >
    Notes and tutorials on coding, web development, design and other stuff.
  categories:
    - Web Development
    - Blog
    - Education
  built_by: Owlypixel
  built_by_url: https://twitter.com/owlypixel
  featured: false
- title: talkoverflow
  main_url: https://talkoverflow.com
  url: https://talkoverflow.com
  description: Blog on software engineering built with Gatsby themes and theme-ui
  categories:
    - Blog
    - Web Development
    - Technology
  built_by: Patryk Jeziorowski
  built_by_url: https://twitter.com/pjeziorowski
- title: HISTORYTalks
  main_url: https://www.history-talks.com/
  url: https://www.history-talks.com/
  description: Built using Gatsby, JSS and Contentful
  categories:
    - Conference
    - Media
  built_by: A+E Networks
  built_by_url: https://www.aenetworks.com/
- title: HISTORYCon
  main_url: https://www.historycon.com/
  url: https://www.historycon.com/
  description: Built using Gatsby, JSS and Contentful
  categories:
    - Conference
    - Media
  built_by: A+E Networks
  built_by_url: https://www.aenetworks.com/
- title: Kölliker Immobilien
  url: https://koelliker-immobilien.ch/
  main_url: https://koelliker-immobilien.ch/
  description: >
    Built using Gatsby, Netlify and Contentful
  categories:
    - Real Estate
    - Marketing
  built_by: Matthias Gemperli
  built_by_url: https://matthiasgemperli.ch
- title: Lessmess Agency website
  url: https://lessmess.agency/
  main_url: https://lessmess.agency/
  description: >
    Website of Lessmess Agency
  categories:
    - Agency
    - Web Development
  built_by: Ilya Lesik
  built_by_url: https://github.com/ilyalesik
- title: Ezekiel Ekunola Portfolio
  main_url: http://ezekielekunola.com/
  url: http://ezekielekunola.com/
  description: Built using Gatsby, Styled-Components
  categories:
    - Web Development
    - Portfolio
  built_by: Ezekiel Ekunola
  built_by_url: https://github.com/easybuoy/
  featured: false
- title: Gearbox Development
  main_url: https://gearboxbuilt.com
  url: https://gearboxbuilt.com/?no-load-in
  description: >
    Gearbox is a performance website development & optimization company based out of Canada. Built using Gatsby/WordPress.
  categories:
    - Agency
    - Web Development
    - WordPress
    - Portfolio
    - Programming
    - Technology
    - Business
  built_by: Gearbox Development
  built_by_url: https://gearboxbuilt.com
  featured: false
- title: UXWorks
  main_url: https://uxworks.org
  url: https://uxworks.org
  description: Built with Gatsby, Netlify and Markdown
  categories:
    - Web Development
    - Blog
  built_by: Amrish Kushwaha
  built_by_url: https://github.com/isamrish
  featured: false
- title: Jarod Peachey
  main_url: https://jarodpeachey.netlify.com
  url: https://jarodpeachey.netlify.com
  source_url: https://github.com/jarodpeachey/portfolio
  description: >
    Jarod Peachey is a front-end developer focused on building modern and fast websites for everyone.
  categories:
    - Blog
    - JavaScript
    - Mobile Development
    - Portfolio
  built_by: Jarod Peachey
  built_by_url: https://github.com/jarodpeachey
  featured: false
- title: Thomas Maximini
  main_url: https://www.thomasmaximini.com/
  url: https://www.thomasmaximini.com/
  source_url: https://github.com/tmaximini/maxi.io
  description: >
    Thomas Maximini is a full stack web developer from Germany
  categories:
    - Blog
    - JavaScript
    - Photography
    - Portfolio
    - Web Development
  built_by: Thomas Maximini
  built_by_url: https://github.com/tmaximini
  featured: false
- title: Aretha Iskandar
  main_url: https://arethaiskandar.com/
  url: https://arethaiskandar.com/
  source_url: https://github.com/tmaximini/arethaiskandar.com
  description: >
    Aretha Iskandar is a Jazz and Soul Singer / Songwriter from Paris
  categories:
    - Music
  built_by: Thomas Maximini
  built_by_url: https://github.com/tmaximini
  featured: false
- title: Harshil Shah
  url: https://harshil.net
  main_url: https://harshil.net
  description: >
    Harshil Shah is an iOS engineer from Mumbai, India
  categories:
    - Blog
    - Mobile Development
  built_by: Harshil Shah
  built_by_url: https://twitter.com/_HarshilShah
  featured: false
- title: Code Examples
  url: https://codeexamples.dev/
  main_url: https://codeexamples.dev/
  description: >
    Examples about various programming languages like JavaScript, Python, Rust, Angular, React, Vue.js etc.
  categories:
    - Blog
    - Education
    - Programming
    - Web Development
  built_by: Sai gowtham
  built_by_url: https://twitter.com/saigowthamr
  featured: false
- title: Samir Mujanovic
  main_url: https://www.samirmujanovic.com/
  url: https://www.samirmujanovic.com/
  description: >
    I'm a Frontend Developer with 3 years of experience. I describe myself as a developer who loves coding, open-source and web platform.
  categories:
    - Portfolio
    - Web Development
    - Design
  built_by: Samir Mujanovic
  built_by_url: https://github.com/sameerrM
- title: Yearlyglot - Fluent Every Year
  url: https://www.yearlyglot.com/blog
  main_url: https://www.yearlyglot.com
  description: >
    A popular blog on languages, second language acquisition and polyglottery.
  categories:
    - Blog
    - Education
    - Learning
    - Travel
  built_by: Donovan Nagel
  built_by_url: https://www.donovannagel.com
  featured: false
- title: 8fit.com
  url: https://8fit.com/
  main_url: https://8fit.com/
  description: >
    Get personalized workouts, custom meal plans, and nutrition guidance, right in the palm of your hand. Prioritize progress over perfection with the 8fit app!
  categories:
    - App
    - Food
    - Sports
  featured: false
- title: Dispel - Remote Access for Industrial Control Systems
  url: https://dispel.io
  main_url: https://dispel.io
  description: >
    Dispel provides secure, moving target defense networks through which your teams can remotely access industrial control systems in seconds, replacing static-defense products that take 5 to 15 minutes to work through.
  categories:
    - Business
    - Technology
    - Security
  built_by: Anton Aberg
  built_by_url: https://github.com/aaaberg
  featured: false
- title: Geothermal Heat Pump DIY Project
  url: https://diyheatpump.net/
  main_url: https://diyheatpump.net/
  description: Personal project by Yuriy Logvin that demonstrates how you can switch to heating with electricity at a minimal cost. The goal here is to show that everyone can build a geothermal heat pump and start saving money.
  categories:
    - Blog
    - Education
    - Technology
  built_by: Yuriy Logvin
  built_by_url: https://powerwatcher.net
- title: Catalyst Network - Cryptocurrency
  url: https://www.cryptocatalyst.net/
  main_url: https://www.cryptocatalyst.net/
  source_url: https://github.com/n8tb1t/gatsby-starter-cryptocurrency
  description: >
    An All-in-One solution for Modern Transactions.
  categories:
    - Business
    - Technology
  built_by: n8tb1t
  built_by_url: https://github.com/n8tb1t/
  featured: false
- title: SaoBear's-Blog
  main_url: https://saobear.xyz/
  url: https://saobear.xyz/
  source_url: https://github.com/PiccoloYu/SaoBear-is-Blog
  featured: false
  categories:
    - Blog
    - Web Development
- title: Rumaan Khalander - Portfolio
  url: https://www.rumaan.me/
  main_url: https://www.rumaan.me/
  description: >
    Rumaan Khalander is a Full-Stack Dev from Bengaluru who loves to develop for mobile and web.
  categories:
    - Portfolio
  built_by: rumaan
  built_by_url: https://github.com/rumaan/
  featured: false
- title: DigiGov
  main_url: https://digigov.grnet.gr/
  url: https://digigov.grnet.gr/
  description: >
    DigiGov is an initiative for the Digital Transformation of the Greek Public Sector
  categories:
    - Government
  built_by: GRNET
  built_by_url: https://grnet.gr/
  featured: false
- title: Zeek Interactive
  main_url: https://zeek.com
  url: https://zeek.com
  description: >
    Business site for Zeek Interactive. Using WordPress as a data store via the WPGraphQL plugin.
  categories:
    - Blog
    - Web Development
    - Mobile Development
    - WordPress
    - Agency
    - Business
  built_by: Zeek Interactive
  built_by_url: https://zeek.com
  featured: false
- title: Bare Advertising & Communications
  url: https://bare.ca/
  main_url: https://bare.ca/
  description: >
    Bare is a full-service branding and production agency in Vancouver BC with deep experience in digital/traditional communications and strategy. We specialize in building headless WordPress sites with Gatsby.
  categories:
    - WordPress
    - Agency
    - Business
  built_by: Bare Advertising & Communications
  built_by_url: https://www.bare.ca/
  featured: false
- title: The Decking Superstore
  url: https://www.thedeckingsuperstore.com/
  main_url: https://www.thedeckingsuperstore.com/
  description: >
    One of Northern California's largest outdoor decking and siding providers.
  categories:
    - WordPress
    - Business
  built_by: Bare Advertising & Communications
  built_by_url: https://www.bare.ca/
  featured: false
- title: Precision Cedar Products
  url: https://www.precisioncedar.com/
  main_url: https://www.precisioncedar.com/
  description: >
    Western Red Cedar Distributor in Vancouver Canada.
  categories:
    - WordPress
    - Business
  built_by: Bare Advertising & Communications
  built_by_url: https://www.bare.ca/
  featured: false
- title: Circle Restoration
  url: https://www.circlerestoration.com/
  main_url: https://www.circlerestoration.com/
  description: >
    Restoration Services Provider in Vancouver Canada.
  categories:
    - WordPress
    - Business
  built_by: Bare Advertising & Communications
  built_by_url: https://www.bare.ca/
  featured: false
- title: ALS Rally
  url: https://www.alsrally.com/
  main_url: https://www.alsrally.com/
  description: >
    Non profit fundraiser for ALS Research.
  categories:
    - WordPress
    - Nonprofit
    - Event
  built_by: Bare Advertising & Communications
  built_by_url: https://www.bare.ca/
  featured: false
- title: Vancouver Welsh Men's Choir
  url: https://vancouverchoir.ca/
  main_url: https://vancouverchoir.ca/
  description: >
    Vancouver Welsh Men's Choir website for upcoming shows, ticket purchases and online merchandise.
  categories:
    - WordPress
    - Entertainment
    - Event
    - E-commerce
  built_by: Bare Advertising & Communications
  built_by_url: https://www.bare.ca/
  featured: false
- title: Paul Scanlon - Blog
  main_url: https://paulie.dev/
  url: https://paulie.dev/
  source_url: https://github.com/PaulieScanlon/paulie-dev-2019
  description: >
    I'm a React UI developer / UX Engineer. React, GatsbyJs, JavaScript, TypeScript/Flow, StyledComponents, Storybook, TDD (Jest/Enzyme) and a tiny bit of Node.js.
  categories:
    - Blog
    - Web Development
  built_by: Paul Scanlon
  built_by_url: http://www.pauliescanlon.io
  featured: false
- title: EF Design
  main_url: https://ef.design
  url: https://ef.design
  description: >
    Home of everything creative, digital and brand at EF.
  featured: false
  categories:
    - Marketing
    - Design
  built_by: João Matos (Global Creative Studio - Education First)
- title: Codica
  main_url: https://www.codica.com/
  url: https://www.codica.com/
  description: >
    We help startups and established brands with JAMStack, Progressive Web Apps and Marketplaces development.
  categories:
    - Agency
    - Web Development
  built_by: Codica
  built_by_url: https://www.codica.com/
- title: Bhavani Ravi's Portfolio
  url: https://bhavaniravi.com
  main_url: https://bhavaniravi.com
  description: >
    Showcase of Bhavani Ravi's skillset and blogs
  categories:
    - Blog
    - Portfolio
  built_by: Bhavani Ravi
  built_by_url: https://twitter.com/geeky_bhavani
- title: Kotoriyama
  main_url: https://kotoriyama.com/
  url: https://kotoriyama.com/
  description: >
    Japanese Indie Game Creator.
  featured: false
  categories:
    - App
    - Entertainment
    - Mobile Development
  built_by: Motoyoshi Shiine (Kotoriyama)
- title: PWA Shields
  url: https://www.pwa-shields.com
  main_url: https://www.pwa-shields.com
  source_url: https://github.com/richardtaylordawson/pwa-shields
  description: >
    Personalize your app's README with custom, fun, PWA shields in SVG
  categories:
    - Documentation
    - App
    - API
  built_by: Richard Taylor Dawson
  built_by_url: https://richardtaylordawson.com
- title: Zatsuzen
  url: https://zatsuzen.com
  main_url: https://zatsuzen.com
  description: >
    Web developer's portfolio
  categories:
    - Portfolio
  built_by: Akane
  built_by_url: https://twitter.com/akanewz
  featured: false
- title: Reeemoter
  description: >-
    Join thousands of developers from everywhere and access to job
    offers from hundreds of companies worldwide right
    at your inbox for free.
  main_url: https://reeemoter.com/
  url: https://reeemoter.com/
  featured: false
  categories:
    - Technology
    - Web Development
  built_by: Ramón Chancay
  built_by_url: https://ramonchancay.me/
- title: Ananya Neogi
  main_url: https://ananyaneogi.com
  url: https://ananyaneogi.com
  description: >
    Showcases Ananya's work as a frontend developer and comprises of a collection of written articles on web development, programming and, user experience.
  categories:
    - Portfolio
    - Blog
  built_by: Ananya Neogi
  built_by_url: https://ananyaneogi.com
- title: webman.pro
  main_url: https://webman.pro/
  url: https://webman.pro/
  description: >
    webman.pro is an awesome portfolio and technical blog where
    professional Front End engineer Dmytro Chumak shares his thoughts
    and experience to inspire other developers.
  featured: false
  categories:
    - Blog
    - Web Development
    - JavaScript
  built_by: Dmytro Chumak
  built_by_url: https://github.com/wwwebman
- title: borderless
  url: https://junhobaik.github.io
  main_url: https://junhobaik.github.io
  source_url: https://github.com/junhobaik/junhobaik.github.io/tree/develop
  description: >
    Junho Baik's Development Blog
  categories:
    - Blog
    - Web Development
  built_by: Junho Baik
  built_by_url: https://github.com/junhobaik
  featured: false
- title: React Resume Generator
  main_url: https://nimahkh.github.io/nima_habibkhoda
  url: https://nimahkh.github.io/nima_habibkhoda
  source_url: https://github.com/nimahkh/resume_generator
  description: >
    The resume generator is a project to create your own resume web page easily with Gatsby.
  categories:
    - Portfolio
  built_by: Nima Habibkhoda
  featured: false
- title: Thomas Wang's Blog
  main_url: https://www.thomaswang.io
  url: https://www.thomaswang.io
  description: >-
    Technical blog by Thomas Wang
  built_by: Thomas Wang
  built_by_url: https://github.com/thomaswang
  featured: false
  categories:
    - Blog
    - Web Development
- title: The Rebigulator
  main_url: https://www.rebigulator.org/
  source_url: https://github.com/Me4502/Rebigulator/
  url: https://rebigulator.org/
  description: A quote-based via game powered by Frinkiac
  built_by: Matthew Miller
  built_by_url: https://matthewmiller.dev/
  featured: false
  categories:
    - Open Source
    - Entertainment
    - App
- title: madewithlove
  main_url: https://madewithlove.com
  url: https://madewithlove.com
  description: >-
    We build digital products and create the teams around them. We can help with software engineering, product management, managing technical teams, audits and technical consulting.
  built_by: madewithlove
  built_by_url: https://madewithlove.com
  featured: false
  categories:
    - Web Development
    - Blog
    - Agency
    - Business
- title: Sprucehill
  url: https://sprucehill.ca/
  main_url: https://sprucehill.ca/
  description: >
    Sprucehill is a North Vancouver based custom home builder and renovator.
  categories:
    - WordPress
    - Business
  built_by: Bare Advertising & Communications
  built_by_url: https://www.bare.ca/
  featured: false
- title: Nathaniel Ryan Mathew
  url: https://nathanielmathew.me
  main_url: https://nathanielmathew.me
  source_url: https://github.com/nathanielmathew/MyPortfolio
  description: >
    A personal online Portfolio built using GatsbyJS, that showcases Achievements, Projects and Additional information.
  categories:
    - Portfolio
    - Open Source
    - Blog
  built_by: Nathaniel Ryan Mathew
  built_by_url: https://github.com/nathanielmathew
  featured: false
- title: Kanazawa.js Community Page
  main_url: https://kanazawajs.now.sh/
  url: https://kanazawajs.now.sh/
  source_url: https://github.com/kanazawa-js/community-page
  description: >
    Kanazawa.js is a local community for the JSer around Kanazawa to share knowledge about JavaScript.
  categories:
    - Community
    - Programming
    - Web Development
  built_by: Kanazawa.js
  built_by_url: https://twitter.com/knzw_js
  featured: false
- title: monica*dev
  url: https://www.aboutmonica.com/
  main_url: https://www.aboutmonica.com/
  description: >
    Personal site for Monica Powell, a software engineer who is passionate about making open-source more accessible and building community, online & offline.
  categories:
    - Web Development
    - Blog
    - Programming
    - Portfolio
  built_by: Monica Powell
  built_by_url: https://www.aboutmonica.com/
  featured: false
- title: Shivam Sinha
  url: https://www.helloshivam.com/
  main_url: https://www.helloshivam.com/
  description: >
    Portfolio of Shivam Sinha, Graphic Designer and Creative Coder based in New York.
  categories:
    - Portfolio
  built_by: Shivam Sinha
  built_by_url: https://www.helloshivam.com/
  featured: false
- title: Brianna Sharpe - Writer
  main_url: https://www.briannasharpe.com/
  url: https://www.briannasharpe.com/
  source_url: https://github.com/ehowey/briannasharpe
  description: >
    Brianna Sharpe is an Alberta, Canada based freelance writer and journalist focused on health, LGBTQ2S+, parenting, and the environment.
  categories:
    - Portfolio
    - Media
  built_by: Eric Howey
  built_by_url: https://www.erichowey.dev/
  featured: false
- title: Eric Howey Web Development
  main_url: https://www.erichowey.dev/
  url: https://www.erichowey.dev/
  source_url: https://github.com/ehowey/erichoweydev
  description: >
    Personal website and blog for Eric Howey. I am a freelance web developer based in Alberta, Canada specializing in Gatsby, React, WordPress and Theme-UI.
  categories:
    - Portfolio
    - Web Development
    - Freelance
    - Blog
  built_by: Eric Howey
  built_by_url: https://www.erichowey.dev/
- title: Solfej Chord Search
  url: https://www.solfej.io/chords
  main_url: https://www.solfej.io/chords
  description: >
    Solfej Chord Search helps you master every chord imaginable. It shows you notes, intervals, guitar and piano fingerings for 1000s of chords.
  categories:
    - Education
    - Music
  built_by: Shayan Javadi
  built_by_url: https://www.instagram.com/shawnjavadi/
- title: a+ Saúde
  url: https://www.amaissaude.com.br/sp/
  main_url: https://www.amaissaude.com.br/sp/
  description: >
    An even better experience in using health services.
  categories:
    - Healthcare
    - Marketing
    - Blog
  built_by: Grupo Fleury
  built_by_url: http://www.grupofleury.com.br/
  featured: false
- title: Mallikarjun Katakol Photography
  main_url: https://mallik.in
  url: https://mallik.in
  built_by: Arvind Kumar
  built_by_url: https://arvind.io/
  description: >
    Mallikarjun Katakol is an Advertising, Architecture, Editorial, Fashion and Lifestyle Photographer based in Bangalore, India.
    Shoots Corporate & Business headshots, Portfolios for Models and Actors, Documents Projects for Architects, Fashion & Interior Designers
  featured: false
  categories:
    - Gallery
    - Photography
    - Portfolio
- title: gatsby-animate-blog
  url: https://gatsby-animate-blog.luffyzh.now.sh/
  main_url: https://gatsby-animate-blog.luffyzh.now.sh/home
  source_url: https://github.com/luffyZh/gatsby-animate-blog
  description: >
    A simple && cool blog site starter kit by Gatsby.
  categories:
    - Blog
    - Open Source
    - Web Development
  built_by: luffyZh
  built_by_url: https://github.com/luffyZh
  featured: false
- title: LBI Financial
  main_url: https://lbifinancial.com/
  url: https://lbifinancial.com/
  description: >
    We help individuals and businesses with life insurance, disability, long-term care and annuities.
  categories:
    - Business
    - Consulting
    - Finance
  built_by: Pagepro
  built_by_url: https://pagepro.co
  featured: false
- title: GIS-Netzwerk
  url: https://www.gis-netzwerk.com/
  main_url: https://www.gis-netzwerk.com/
  description: >
    Multilingual (i18n) Blog with different URLs for categories, tags and posts depending on the language.
  categories:
    - Blog
    - Data
    - Technology
  built_by: Max Dietrich
  built_by_url: https://www.gis-netzwerk.com/
  featured: false
- title: Krishna Gopinath
  main_url: https://krishnagopinath.me
  url: https://krishnagopinath.me
  source_url: https://github.com/krishnagopinath/website
  description: >
    Website of Krishna Gopinath, software engineer and budding teacher.
  categories:
    - Portfolio
  built_by: Krishna Gopinath
  built_by_url: https://twitter.com/krishwader
  featured: false
- title: Curology
  main_url: https://curology.com
  url: https://curology.com
  description: >
    Curology's mission is to make effective skincare accessible to everyone. We provide customized prescription skincare for our acne and anti-aging patients.
  categories:
    - Healthcare
    - Community
    - Landing Page
  built_by: Curology
  built_by_url: https://curology.com
- title: labelmake.jp
  main_url: https://labelmake.jp/
  url: https://labelmake.jp/
  description: >
    Web Application of Variable Data Printing and Blog.
  categories:
    - App
    - Data
    - Blog
  built_by: hand-dot
  built_by_url: https://twitter.com/hand_dot
  featured: false
- title: Personal website of Maarten Afink
  main_url: https://www.maarten.im/
  url: https://www.maarten.im/
  source_url: https://github.com/maartenafink/personal-website
  description: >
    Personal website of Maarten Afink, digital product designer.
  categories:
    - Portfolio
    - Open Source
    - Blog
    - Music
    - Design
- title: Adam Bowen
  main_url: https://adamcbowen.com/
  url: https://adamcbowen.com/
  source_url: https://github.com/bowenac/my-website
  description: >
    Personal website for Adam Bowen. I am a freelance web developer based in Tacoma, WA specializing in WordPress, Craft CMS, plus a lot more and recently fell in love with Gatsby.
  categories:
    - Portfolio
    - Web Development
    - Freelance
  built_by: Adam Bowen
  built_by_url: https://adamcbowen.com
  featured: false
- title: tqCoders
  main_url: https://tqcoders.com
  url: https://tqcoders.com
  description: >
    tqCoders is a software development company that focuses on the development of the most advanced websites and mobile apps. We use the most advanced technologies to make websites blazing fast, SEO-friendly and responsive for each screen resolution.
  categories:
    - Web Development
    - Mobile Development
    - SEO
    - Design
    - Programming
    - Technology
    - Business
  built_by: tqCoders
  built_by_url: https://tqcoders.com
  featured: false
- title: ErudiCAT
  main_url: https://www.erudicat.com
  url: https://www.erudicat.com
  description: >
    ErudiCAT is an educational platform created to help PMP certification candidates to prepare for the exam. There are 1k+ sample questions and PMP Exam Simulator. Upon completion, there are statistics and performance chart available. Performance reports are saved in users' accounts and may be used later to review questions. The PMP Exam Simulator has a unique feature of Time Acceleration. It makes the Mock Exam even tougher and makes training even more advanced.
  categories:
    - Education
    - Web Development
    - Learning
  built_by: tqCoders
  built_by_url: https://tqcoders.com
  featured: false
- title: Qri.io Website and Docs
  main_url: https://qri.io
  url: https://qri.io/docs
  source_url: https://github.com/qri-io/website
  description: >
    Website and Documentation for Qri, an open source version control system for datasets
  categories:
    - Open Source
    - Community
    - Data
    - Technology
  built_by: Qri, Inc.
  built_by_url: https://qri.io
  featured: false
- title: Jellypepper
  main_url: https://jellypepper.com/
  url: https://jellypepper.com/
  description: >
    Award-winning creative studio for disrupters. We design and build beautiful brands, apps, websites and videos for startups and tech companies.
  categories:
    - Portfolio
    - Agency
  built_by: Jellypepper
  built_by_url: https://jellypepper.com/
- title: Miyamado Jinja
  main_url: https://www.miyamadojinja.com
  url: https://www.miyamadojinja.com
  source_url: https://github.com/mnishiguchi/miyamadojinja
  description: >
    Miyamado Jinja is a Japanese Shinto Shrine in Yokkaichi, Mie, Japan.
  categories:
    - Nonprofit
    - Travel
  built_by: mnishiguchi
  built_by_url: https://mnishiguchi.com
  featured: false
- title: Hear This Idea
  main_url: https://hearthisidea.com
  url: https://hearthisidea.com/episodes/victoria
  source_url: https://github.com/finmoorhouse/podcast
  description: >
    A podcast showcasing new thinking from top academics.
  categories:
    - Podcast
    - Open Source
  built_by: Fin Moorhouse
  built_by_url: https://finmoorhouse.com
  featured: false
- title: Calisthenics Skills
  main_url: https://www.calisthenicsskills.com
  url: https://www.calisthenicsskills.com
  description: >
    A beautiful fitness progress tracker built on Gatsby.
  categories:
    - Sports
  built_by: Andrico Karoulla
  built_by_url: https://andri.co
  featured: false
- title: AutoloadIT
  main_url: https://autoloadit.com/
  url: https://autoloadit.com/
  description: >
    The world's leading Enterprise Automotive imaging solution
  categories:
    - Business
    - Landing Page
  built_by: Pagepro
  built_by_url: https://pagepro.co
  featured: false
- title: Tools of Golf
  main_url: https://toolsof.golf
  url: https://toolsof.golf/titleist-915-d2-driver
  description: >
    Tools of Golf is a community dedicated to golf nerds and gear heads.
  categories:
    - Sports
    - Data
    - Documentation
  built_by: Peter Hironaka
  built_by_url: https://peterhironaka.com
  featured: false
- title: sung.codes
  main_url: https://sung.codes/
  source_url: https://github.com/dance2die/sung.codes
  url: https://sung.codes/
  description: >
    Blog by Sung M. Kim (a.k.a. dance2die)
  categories:
    - Blog
    - Landing Page
  built_by: Sung M. Kim
  built_by_url: https://github.com/dance2die
  featured: false
- title: Choose Tap
  main_url: https://www.choosetap.com.au/
  url: https://www.choosetap.com.au/
  featured: false
  description: >
    Choose Tap aims to improve the health and wellbeing of communities and the environment by promoting tap water as the best choice of hydration for all Australians.
  built_by: Hardhat
  built_by_url: https://www.hardhat.com.au
  categories:
    - Nonprofit
    - Community
- title: Akash Rajpurohit
  main_url: https://akashwho.codes/
  url: https://akashwho.codes/
  description: >
    Personal portfolio website of Akash Rajpurohit made using Gatsby v2, where I  write short blogs related to software development and share my experiences.
  categories:
    - Portfolio
    - Blog
  built_by: Akash Rajpurohit
  built_by_url: https://github.com/AkashRajpurohit
  featured: false
- title: See Kids Dream
  url: https://seekidsdream.org/
  main_url: https://seekidsdream.org/
  description: >
    A not-for-profit organization dedicated to empower youth with the skills, motivation and confidence.
  categories:
    - Nonprofit
    - Education
    - Learning
  built_by: CapTech Consulting
  built_by_url: https://www.captechconsulting.com/
  featured: false
- title: Locale Central
  url: https://localecentral.io/
  main_url: https://localecentral.io/
  description: >
    Locale Central is a web & mobile data collection app that makes it easy to record accurate data out on the field.
  categories:
    - Technology
  built_by: KiwiSprout
  built_by_url: https://kiwisprout.nz/
  featured: false
- title: Cathy O'Shea
  url: https://cathyoshea.co.nz/
  main_url: https://cathyoshea.co.nz/
  categories:
    - Portfolio
    - Real Estate
  built_by: KiwiSprout
  built_by_url: https://kiwisprout.nz/
  featured: false
- title: DG Recruit
  url: https://dgrecruit.com
  main_url: https://dgrecruit.com
  description: >
    DG Recruit is a NYC recruitment agency
  categories:
    - Agency
    - WordPress
  built_by: Waverly Lab
  built_by_url: https://waverlylab.com
  featured: false
- title: Smile
  url: https://reasontosmile.com
  main_url: https://reasontosmile.com
  description: >
    Smile is an online store for buying CBD products that keep you balanced and happy
  categories:
    - E-commerce
    - WordPress
  built_by: Waverly Lab
  built_by_url: https://waverlylab.com
- title: Bold Oak Design
  url: https://boldoak.design/
  main_url: https://boldoak.design/
  description: >
    A Milwaukee-based web design and development studio.
  categories:
    - Blog
    - Business
    - Freelance
    - Portfolio
    - Programming
    - Technology
    - Web Development
  featured: false
- title: Lydia Rose Eiche
  url: https://lydiaroseeiche.com/
  main_url: https://lydiaroseeiche.com/
  description: >
    Lydia Rose Eiche is a soprano, opera singer, and actress based in Milwaukee.
  categories:
    - Music
    - Portfolio
  built_by: Bold Oak Design
  built_by_url: https://boldoak.design/
  featured: false
- title: Chris Otto
  url: https://chrisotto.dev/
  main_url: https://chrisotto.dev/
  source_url: https://github.com/chrisotto6/chrisottodev
  description: >
    Blog, portfolio and website for Chris Otto.
  categories:
    - Blog
    - JavaScript
    - Landing Page
    - Portfolio
    - Programming
    - Technology
    - Web Development
  built_by: Chris Otto
  built_by_url: https://github.com/chrisotto6
  featured: false
- title: Roboto Studio
  url: https://roboto.studio
  main_url: https://roboto.studio
  description: >
    Faster than a speeding bullet Website Development based in sunny old Nottingham
  categories:
    - Agency
    - Blog
    - Business
    - Design
    - Featured
    - Freelance
    - Web Development
  featured: true
- title: Viraj Chavan | Full Stack Software Engineer
  url: http://virajc.tech
  main_url: http://virajc.tech
  source_url: https://github.com/virajvchavan/portfolio
  description: >
    Portfolio and blog of a full stack software engineer from India
  categories:
    - Portfolio
    - Blog
    - Web Development
  built_by: Viraj V Chavan
  built_by_url: https://twitter.com/VirajVChavan
  featured: false
- title: Nexweave
  url: https://www.nexweave.com
  main_url: https://www.nexweave.com
  description: >
    Nexweave is a SaaS platform built by a team of experienced product, design & technology professionals in India. Nexweave allows brands to create personalized & interactive video experiences at scale. We would love for our site to be featured at the gatsby showcase since we have long been appreciating the flexibility and speed of the sites we have created using the same.
  categories:
    - Video
    - API
    - User Experience
    - Marketing
    - Design
    - Data
    - Technology
    - Media
    - Consulting
  built_by: Kashaf S
  built_by_url: https://www.linkedin.com/in/kashaf-shaikh-925117178
  featured: false
- title: Daniel Balloch
  url: https://danielballoch.com
  main_url: https://danielballoch.com
  source_url: https://github.com/danielballoch/danielballoch
  description: >
    Hey, I'm Daniel and this is my portfolio site. Made with Gatsby, React, GraphQL, Styled Emotion & Netlify. Install & local host instructions: 1. git clone https://github.com/danielballoch/danielballoch.git 2. npm install. 3. gatsby develop. Keep in mind I'm still learning myself, so these may not be best practises. If anyone's curious as to how something works flick me a message or if you have advice for me I'd love to hear it, otherwise happy coding!
  categories:
    - Portfolio
    - Business
    - Design
    - Freelance
    - Web Development
  built_by: Daniel Balloch
  built_by_url: https://danielballoch.com
- title: The Rift Metz
  url: http://theriftmetz.com/
  main_url: http://theriftmetz.com/
  description: >
    The Rift is a gaming bar based in Metz (France).
  categories:
    - Landing Page
    - Entertainment
    - Design
    - Blog
    - Food
  built_by: Hugo Torzuoli
  built_by_url: https://github.com/HZooly
  featured: false
- title: Built with Workers
  url: https://workers.cloudflare.com/built-with/
  main_url: https://workers.cloudflare.com/built-with/
  description: >
    Showcasing websites & projects built with Cloudflare Workers
  categories:
    - Portfolio
    - JavaScript
    - Web Development
  built_by: Workers who work at Cloudflare
  built_by_url: https://github.com/cloudflare/built-with-workers/graphs/contributors
- title: WebAnaya Solutions
  url: https://www.webanaya.com
  main_url: https://www.webanaya.com
  description: >
    Full Stack Web Solutions Provider.
  categories:
    - Agency
    - Web Development
    - API
    - Blog
  built_by: Durgesh Gupta
  built_by_url: https://durgeshgupta.com
  featured: false
- title: Artem Sapegin’s Blog
  description: >
    Blog of a Berlin based coffee first frontend engineer who works at Omio, makes photos and hangs out with his dogs.
  main_url: https://blog.sapegin.me/
  url: https://blog.sapegin.me/
  source_url: https://github.com/sapegin/blog.sapegin.me
  categories:
    - Blog
    - Open Source
    - Web Development
    - JavaScript
    - Programming
    - Technology
  built_by: Artem Sapegin
  built_by_url: https://github.com/sapegin
- title: adam.ai
  url: https://adam.ai/
  main_url: https://adam.ai/
  description: >
    Are you ready to make your meetings more productive? Our intelligent meeting management tool can help!
  categories:
    - Business
    - Landing Page
    - Productivity
    - Technology
  built_by: Hazem Osama
  built_by_url: https://github.com/hazem3500
  featured: false
- title: Indra Kusuma Profile Page
  url: https://indrakusuma.web.id/me/
  main_url: https://indrakusuma.web.id/me/
  description: >
    Hi! I'm Indra Kusuma. I am an optimistic and type of person of learn by doing who have an interest in Software Engineering, specifically about Web Development.
  categories:
    - Landing Page
    - Blog
  built_by: Indra Kusuma
  built_by_url: https://github.com/idindrakusuma/me
  featured: false
- title: Lukas Horak
  main_url: https://lukashorak.com
  url: https://lukashorak.com
  description: >
    Lukas Horak's personal website. Full stack JavaScript Developer, working in React on front end and Node.js on back end.
  categories:
    - Blog
    - Portfolio
    - Web Development
  built_by: Lukas Horak
  built_by_url: https://github.com/lhorak
  featured: false
- title: Alexandra Thomas
  main_url: https://alexandracthomas.com/
  url: https://alexandracthomas.com/
  description: >
    A portfolio site for Alexandra Thomas, a front-end developer with creative super powers based in Charlotte, NC.
  categories:
    - Portfolio
    - Blog
    - Web Development
  featured: false
- title: Storto Productions
  main_url: https://www.storto-productions.com/
  url: https://www.storto-productions.com/about/
  featured: false
  description: >
    A portfolio site for a video production company based out of Phoenix, AZ.
  categories:
    - Video
    - Blog
    - Portfolio
    - Business
  built_by: Alexandra Thomas
  built_by_url: https://alexandracthomas.com/
- title: Zatsuzen Blog
  url: https://blog.zatsuzen.com
  main_url: https://blog.zatsuzen.com
  description: >
    Web developer's tech blog
  categories:
    - Blog
  built_by: Akane
  built_by_url: https://twitter.com/akanewz
- title: Matthew Mesa
  url: https://matthewmesa.com
  main_url: https://matthewmesa.com
  description: >
    Portfolio website for freelance digital specialist Matthew Mesa.
  categories:
    - Portfolio
  built_by: Matthew Mesa
  built_by_url: https://matthewmesa.com
- title: Taskade
  main_url: https://taskade.com
  url: https://taskade.com
  description: >
    Taskade is the unified workspace for distributed teams. Collaborate and organize in real-time to get things done, faster and smarter.
  categories:
    - App
    - Business
    - Productivity
  built_by: Taskade
  built_by_url: https://github.com/taskade
  featured: false
- title: PWD
  url: https://pwd.com.au
  main_url: https://pwd.com.au
  description: >
    PWD is a full service web marketing, design, and development agency in Perth, Western Australia.
  categories:
    - Blog
    - Portfolio
    - WordPress
    - Business
  built_by: Alex Moon
  built_by_url: https://moonmeister.net
  featured: false
- title: ramonak.io
  url: https://ramonak.io/
  main_url: https://ramonak.io/
  source_url: https://github.com/KaterinaLupacheva/ramonak.io
  description: >
    Tech blog and portfolio site of a full stack web developer Katsiaryna (Kate) Lupachova
  categories:
    - Blog
    - Portfolio
  built_by: Katsiaryna Lupachova
  built_by_url: https://ramonak.io/
  featured: false
- title: React JS Developer
  main_url: https://reacter.dev/
  url: https://reacter.dev/
  featured: false
  categories:
    - App
    - Web Development
    - Web Development
    - Agency
  built_by: App Design
  built_by_url: https://appdesign.dev/
- title: Guillermo Gómez-Peña
  url: https://www.guillermogomezpena.com/
  main_url: https://www.guillermogomezpena.com/
  description: >
    Personal website for the work of Guillermo Gómez-Peña: performance artist, writer, activist, radical pedagogue and artistic director of the performance troupe La Pocha Nostra. Recipient of the MacArthur Fellow, USA Artists Fellow, and a winner of the Bessie, Guggenheim, and American Book awards.
  categories:
    - Portfolio
    - Gallery
  built_by: Aveling Ray
  built_by_url: https://avelingray.com/
  featured: false
- title: Clinka
  url: https://www.clinka.com.au/
  main_url: https://www.clinka.com.au/
  description: >
    B2B website for an Australian manufacturer of environmentally friendly construction materials.
  categories:
    - Business
  built_by: Aveling Ray
  built_by_url: https://avelingray.com/
- title: Chris Vogt's Blog
  main_url: https://www.chrisvogt.me
  url: https://www.chrisvogt.me
  source_url: https://github.com/chrisvogt/gatsby-theme-private-sphere
  description: >-
    Personal blog of Chris Vogt, a software developer in San Francisco. Showcases
    my latest activity on Instagram, Goodreads, and Spotify using original widgets.
  categories:
    - Blog
    - Open Source
    - Photography
    - Portfolio
  built_by: Chris Vogt
  built_by_url: https://github.com/chrisvogt
- title: Trolley Travel
  main_url: http://trolleytravel.org/
  url: http://trolleytravel.org/
  description: >
    Travel blog website to give tips and informations for many destinations, built with Novella theme
  categories:
    - Blog
    - Travel
  built_by: Pierre Beard
  built_by_url: https://github.com/PBRT
  featured: false
- title: Playlist Detective
  main_url: https://www.playlistdetective.com/
  url: https://www.playlistdetective.com/
  source_url: https://github.com/bobylito/playlistFinder
  description: >
    Playlist Detective is an attempt to ease music discovery with playlists. Back in the days, people were sharing mixtapes - some songs we knew and others we didn't, therefore expanding our musical horizons.

    Playlists are the same, and playlist detective lets you search for songs or artists you like in order to stumble on your new favorite songs.

    It uses Algolia for the search.
  categories:
    - Media
    - Music
  built_by: Alexandre Valsamou-Stanislawski
  built_by_url: https://www.noima.xyz
- title: ProjectManager.tools
  main_url: https://projectmanager.tools/
  url: https://projectmanager.tools/
  featured: false
  categories:
    - App
    - Web Development
    - Design
    - Agency
  built_by: App Design
  built_by_url: https://appdesign.dev/
- title: 1902 Software
  url: https://1902software.com/
  main_url: https://1902software.com/
  description: >
    We are an IT company that specializes in e-commerce and website development on different platforms such as Magento, WordPress, and Umbraco. We are also known for custom software development, web design and mobile app solutions for iOS and Android.
  categories:
    - E-commerce
    - Web Development
    - Programming
    - Mobile Development
    - WordPress
    - Design
    - Business
    - Agency
  built_by: 1902 Software Development Corporation
  built_by_url: https://1902software.com/
  featured: false
- title: Codeful
  url: https://www.codeful.fi/
  main_url: https://www.codeful.fi/
  categories:
    - Agency
    - Consulting
  featured: false
- title: Noima
  url: https://www.noima.xyz
  main_url: https://www.noima.xyz
  categories:
    - Agency
    - Consulting
    - Blog
  featured: false
  built_by: Alexandre Valsamou-Stanislawski
  built_by_url: https://www.noima.xyz
- title: Talent Point
  url: https://talentpoint.co
  main_url: https://talentpoint.co
  description: >
    Talent Point provide the tools that companies need to scale quickly and effectively, bridging the gap between employer brand, HR, and hiring to build teams from within.
  categories:
    - Business
    - Technology
    - Blog
    - Consulting
    - Human Resources
  built_by: Talent Point
  built_by_url: https://talentpoint.co
  featured: false
- title: Marathon Oil
  main_url: https://www.marathonoil.com/
  url: https://www.marathonoil.com/
  featured: false
  categories:
    - Business
    - Marketing
  built_by: Corey Ward
  built_by_url: http://www.coreyward.me/
- title: Gene
  url: https://www.geneglobal.com/work
  main_url: https://www.geneglobal.com
  description: >
    We’re an experience design agency, focused on the future of health
  categories:
    - Agency
    - Technology
    - Healthcare
    - Consulting
    - User Experience
  featured: false
- title: medignition – healthcare innovations
  url: https://medignition.com/
  main_url: https://medignition.com/
  description: >
    medignition builds digital innovations in healthcare.
  categories:
    - Healthcare
    - Education
    - Technology
    - Design
    - Business
    - Portfolio
    - Entrepreneurship
    - Agency
  built_by: medignition
  built_by_url: https://medignition.com/
- title: Dynobase
  url: https://dynobase.dev/
  main_url: https://dynobase.dev/
  description: >
    Professional GUI Client for DynamoDB.
  categories:
    - Data
    - Programming
    - Web Development
  built_by: Rafal Wilinski
  built_by_url: https://rwilinski.me/
  featured: false
- title: Vaktija.eu
  url: https://vaktija.eu
  main_url: https://vaktija.eu
  description: >
    Vaktija.eu gives information about prayer times in germany. (Built with GatsbyJS. Fast in every way that matters.)
  categories:
    - App
    - Community
    - Nonprofit
    - SEO
    - Web Development
  built_by: Rašid Redžić
  built_by_url: https://rasidre.com/
  featured: false
- title: Creative code daily
  main_url: https://www.bobylito.dev/
  url: https://www.bobylito.dev/
  source_url: https://github.com/bobylito/sketches
  description: >
    Creative code daily (CCD) is a personal project for which I build a new animation made out of code every day.
  categories:
    - Blog
    - Programming
    - Gallery
    - Portfolio
  built_by: Alexandre Valsamou-Stanislawski
  built_by_url: https://www.noima.xyz
- title: Messi vs Ronaldo
  description: >
    The biggest debate in football - but who is the best, Messi or Ronaldo? This website provides all the goals and stats to help you reach your own conclusion.
  main_url: https://www.messivsronaldo.app/
  url: https://www.messivsronaldo.app/
  categories:
    - Sports
    - Data
    - App
  built_by: Stephen Greig
  built_by_url: http://ste.digital/
- title: Em Em Recipes
  url: https://ememrecipes.com
  main_url: https://ememrecipes.com
  description: >
    Finally, a recipe website that gets straight to the point.
  categories:
    - Blog
    - Food
  built_by: Matthew Mesa
  built_by_url: https://matthewmesa.com
- title: Yuuniworks Portfolio / Blog
  main_url: https://www.yuuniworks.com/
  url: https://www.yuuniworks.com/
  source_url: https://github.com/junkboy0315/gatsby-portfolio-blog
  featured: false
  categories:
    - Portfolio
    - Web Development
    - Blog
- title: Jun Chen Portfolio
  url: https://www.junchenjun.me
  main_url: https://www.junchenjun.me
  source_url: https://github.com/junchenjun/junchenjun.me
  description: >
    Get to know Jun.
  categories:
    - Portfolio
    - Blog
    - Web Development
  built_by: Jun Chen
  built_by_url: https://www.junchenjun.me
- title: Xavier Mirabelli-Montan
  url: https://xavie.mirmon.co.uk
  main_url: https://xavie.mirmon.co.uk
  source_url: https://github.com/xaviemirmon/xavier-developer-site
  description: >
    The developer portfolio and blog for Xavier Mirabelli-Montan.  Built using TinaCMS Grande hosted on Gatsby Cloud.
  categories:
    - Blog
    - Portfolio
    - Programming
  featured: false
- title: MPG Calculator
  url: https://www.mpg-calculator.co.uk
  main_url: https://www.mpg-calculator.co.uk
  description: >
    A website which allows you to calculate the MPG of your vehicle.
  categories:
    - SEO
    - Accessibility
    - Blog
  built_by: PJ
  built_by_url: https://pjsachdev.me
- title: Softblues
  main_url: https://softblues.io
  url: https://softblues.io
  description: >
    We optimize your project costs and deliver outstanding results by applying relevant technology. Plus, we create our own effective products for businesses and developers all over the world.
  categories:
    - WordPress
    - Portfolio
    - Agency
  built_by: Softblues
  built_by_url: https://softblues.io
- title: Clipchamp
  main_url: https://clipchamp.com/
  url: https://clipchamp.com/en/
  description: >
    Clipchamp is an online video editor, compressor, and converter. The Clipchamp website and blog are powered by Gatsby, Contentful, and Smartling.
  categories:
    - App
    - Blog
    - Landing Page
    - Marketing
    - Video
  featured: false
- title: Mob HQ
  main_url: https://hq.yt-mob.com/
  url: https://hq.yt-mob.com/
  description: >
    Mob HQ is the Headquarters for the World Cup winning Downhill Mountain Bike Race Team, and also a full-time Ride Center for YT bikes.
  categories:
    - Sports
    - Travel
  built_by: Built by Rebels Ltd.
  built_by_url: https://builtbyrebels.com/
  featured: false
- title: OCIUS
  url: https://www.ocius.com.au/
  main_url: https://www.ocius.com.au/
  source_url: https://github.com/ocius/website
  description: >
    Ocius Technology Ltd (formerly Solar Sailor Holdings Ltd) is an Australian public unlisted company with Research and Development facilities at the University of NSW.
  categories:
    - Business
    - Technology
    - Science
  built_by: Sergey Monin
  built_by_url: https://build-in-saratov.com/
- title: Kosmos & Kaos
  main_url: https://www.kosmosogkaos.is/
  url: https://www.kosmosogkaos.is/
  description: >
    A carefully designed user experience is good business.
  categories:
    - Design
    - Consulting
    - Agency
    - Web Development
    - JavaScript
  built_by: Kosmos & Kaos
  built_by_url: https://www.kosmosogkaos.is/
  featured: false
- title: Design Portfolio of Richard Bruskowski
  main_url: https://bruskowski.design/
  url: https://bruskowski.design/
  description: >
    My freelance design portfolio: Visual design, digital products, interactive prototypes, design systems, brand design. Uses MDX, Styled Components, Framer Motion. Started with Gatsby Starter Emilia by LekoArts.
  categories:
    - Design
    - Portfolio
    - User Experience
    - Freelance
    - Photography
  built_by: Richard Bruskowski
  built_by_url: https://github.com/richardbruskowski
- title: Kelvin DeCosta's Website
  url: https://kelvindecosta.com
  main_url: https://kelvindecosta.com
  categories:
    - Blog
    - Portfolio
  built_by: Kelvin DeCosta
  built_by_url: https://github.com/kelvindecosta
  featured: false
- title: Coronavirus (COVID-19) Tracker
  url: https://coronavirus.traction.one/
  main_url: https://coronavirus.traction.one/
  description: >
    This application shows the near real-time status based on data from JHU CSSE.
  categories:
    - Data
    - Directory
  built_by: Sankarsan Kampa
  built_by_url: https://traction.one
  featured: false
- title: Coronavirus COVID-19 Statistics Worldwide
  url: https://maxmaxinechen.github.io/COVID19-Worldwide-Stats/
  main_url: https://maxmaxinechen.github.io/COVID19-Worldwide-Stats/
  source_url: https://github.com/maxMaxineChen/COVID19-Worldwide-Stats
  description: >
    A Coronavirus COVID-19 global data statistics application built by Gatsby + Material UI + Recharts
  categories:
    - Data
    - Open Source
  built_by: Maxine Chen
  built_by_url: https://github.com/maxMaxineChen
  featured: false
- title: Folding@Home Stats
  url: https://folding.traction.one/team?id=246252
  main_url: https://folding.traction.one
  description: >
    Folding@Home Stats Report for Teams.
  categories:
    - Data
    - Science
    - Directory
  built_by: Sankarsan Kampa
  built_by_url: https://traction.one
  featured: false
- title: COVID-19 Tracking and Projections
  url: https://flattenthecurve.co.nz/
  main_url: https://flattenthecurve.co.nz/
  source_url: https://github.com/carlaiau/flatten-the-curve
  description: >
    Allowing non technical users to compare their country with other situations around the world. We present configurable cumulative graph curves. We compare your countries current status with other countries who have already been at your level and show you where they’ve ended up. Data via JHU. Further functionality added daily.
  categories:
    - Data
    - Open Source
  built_by: Carl Aiau
  built_by_url: https://github.com/carlaiau
  featured: false
- title: Takeout Tracker
  main_url: https://www.takeouttracker.com/
  url: https://www.takeouttracker.com/
  featured: false
  categories:
    - Data
    - Open Source
    - Food
    - Directory
    - Nonprofit
  built_by: Corey Ward
  built_by_url: http://www.coreyward.me/
- title: Illustration Hunt
  main_url: https://illustrationhunt.com/
  url: https://illustrationhunt.com/
  featured: false
  categories:
    - Data
    - Design
    - Entertainment
    - Productivity
    - User Experience
    - Programming
    - Gallery
    - Human Resources
    - Library
  built_by: Gilbish Kosma
  built_by_url: https://www.gil20.me/
- title: Monolit
  url: https://monolit.hr
  main_url: https://monolit.hr
  description: >
    Standard business website with sliders and contact form.
  categories:
    - Business
  built_by: Devnet
  built_by_url: https://devnet.hr
  featured: false
- title: Andrew Zeller
  main_url: https://zeller.io
  source_url: https://github.com/ajzeller/zellerio_gatsby
  url: https://zeller.io
  featured: false
  categories:
    - Portfolio
    - Blog
    - Web Development
  built_by: Andrew Zeller
  built_by_url: https://zeller.io
- title: Crushing WFH
  url: https://crushingwfh.com/
  main_url: https://crushingwfh.com/
  source_url: https://github.com/tiagofsanchez/wfh-tools
  description: >
    A directory of tools to help anyone to work from home in a productive manner
  categories:
    - Directory
    - Open Source
  built_by: Tiago Sanchez
  built_by_url: https://www.tiagofsanchez.com/
  featured: false
- title: Martin Container
  main_url: https://www.container.com/
  url: https://www.container.com/
  featured: false
  categories:
    - Business
  built_by: Vincit California
  built_by_url: https://www.vincit.com/
- title: Urban Armor Gear
  main_url: https://www.urbanarmorgear.com/
  url: https://www.urbanarmorgear.com/
  featured: false
  categories:
    - E-commerce
  built_by: Vincit California
  built_by_url: https://www.vincit.com/
- title: Jason Zheng's Portfolio
  main_url: https://jasonzy.com
  url: https://jasonzy.com
  source_url: https://github.com/bilafish/portfolio-site
  description: >
    Hey there, I'm Jason! I'm a front-end web developer from the sunny island
    of Singapore. This is my first Gatsby site developed using Gatsby and
    Netlify CMS. Feel free to get in touch if you're interested to collaborate
    or engage me on any projects. If you just want to say hello, that's cool
    too.
  featured: false
  categories:
    - Portfolio
    - Web Development
  built_by: Jason Zheng
  built_by_url: https://github.com/bilafish
- title: Fluiditype
  url: https://www.fluiditype.com/
  main_url: https://www.fluiditype.com/
  description: >
    Fluditype is small CSS library focusing on pure typographic fluidity. Recommend to be used for blogs, portfolios, documentation & and simplistic text websites.
  categories:
    - Open Source
    - Design
  built_by: Boris Kirov
  built_by_url: https://www.boriskirov.com
  featured: false
- title: Bonsaiilabs
  main_url: https://bonsaiilabs.com/
  url: https://bonsaiilabs.com/
  description: >
    We are a team of two, creating software for startups and enabling learners with our visualize, break, and solve approach.
  featured: false
  categories:
    - Education
    - Consulting
  built_by: Bonsaiilabs Team
  built_by_url: https://bonsaiilabs.com/team
- title: Tyson
  main_url: https://www.tyson.com
  url: https://www.tyson.com
  featured: false
  categories:
    - Food
    - Marketing
  built_by: Tyson Foods, Inc.
- title: Hillshire Farm
  main_url: https://www.hillshirefarm.com
  url: https://www.hillshirefarm.com
  featured: false
  categories:
    - Food
    - Marketing
  built_by: Tyson Foods, Inc.
- title: Hillshire Snacking
  main_url: https://www.hillshiresnacking.com
  url: https://www.hillshiresnacking.com
  featured: false
  categories:
    - Food
    - Marketing
  built_by: Tyson Foods, Inc.
- title: Jimmy Dean
  main_url: https://www.jimmydean.com
  url: https://www.jimmydean.com
  featured: false
  categories:
    - Food
    - Marketing
  built_by: Tyson Foods, Inc.
- title: Aidells
  main_url: https://www.aidells.com
  url: https://www.aidells.com
  featured: false
  categories:
    - Food
    - Marketing
  built_by: Tyson Foods, Inc.
- title: State Fair
  main_url: https://www.corndogs.com
  url: https://www.corndogs.com
  featured: false
  categories:
    - Food
    - Marketing
  built_by: Tyson Foods, Inc.
- title: Nudges
  main_url: https://www.nudgesdogtreats.com
  url: https://www.nudgesdogtreats.com
  featured: false
  categories:
    - Food
    - Marketing
  built_by: Tyson Foods, Inc.
- title: Tyson Ingredient Solutions
  main_url: https://www.tysoningredientsolutions.com
  url: https://www.tysoningredientsolutions.com
  featured: false
  categories:
    - Food
    - Marketing
  built_by: Tyson Foods, Inc.
- title: Wright Brand
  main_url: https://www.wrightbrand.com
  url: https://www.wrightbrand.com
  featured: false
  categories:
    - Food
    - Marketing
  built_by: Tyson Foods, Inc.
- title: TSUKUTTEMITA LAB
  main_url: https://create.kayac.com/
  url: https://create.kayac.com/
  description: KAYAC private works
  featured: false
  categories:
    - Portfolio
    - Technology
    - Entertainment
  built_by: KAYAC inc.
- title: Brad Garropy
  url: https://bradgarropy.com
  main_url: https://bradgarropy.com
  source_url: https://github.com/bradgarropy/bradgarropy.com
  categories:
    - Blog
    - Education
    - Entertainment
    - JavaScript
    - Open Source
    - Portfolio
    - Programming
    - SEO
    - Technology
    - Web Development
  built_by: Brad Garropy
  built_by_url: https://twitter.com/bradgarropy
- title: mrkaluzny
  main_url: https://mrkaluzny.com
  url: https://mrkaluzny.com
  description: >
    Web designer and web developer specializing in providing services for SME sector.
  featured: false
  categories:
    - Web Development
    - Programming
    - Business
    - Portfolio
    - Freelance
  built_by: Wojciech Kaluzny
- title: The COVID Tracking Project
  url: https://covidtracking.com/
  main_url: https://covidtracking.com/
  source_url: https://github.com/COVID19Tracking/website
  description: >
    The COVID Tracking Project collects and publishes the most complete testing data available for US states and territories.
  categories:
    - Media
    - Healthcare
  built_by: The COVID Tracking Project Web Team
  built_by_url: https://github.com/COVID19Tracking/website/graphs/contributors
- title: The Gauntlet Coverage of COVID-19 in Canada
  url: https://covid19.thegauntlet.ca
  main_url: https://covid19.thegauntlet.ca
  description: >
    Tracking The Spread of Coronavirus in Canada
  categories:
    - Media
    - Education
  built_by: Masoud Karimi
  built_by_url: https://github.com/masoudkarimif
- title: Zestard Technologies
  main_url: https://www.zestard.com
  url: https://www.zestard.com
  description: >
    Zestard Technologies is an eCommerce Specialist company focusing on Magento & Shopify as a core expertise.
  categories:
    - Web Development
    - WordPress
    - Technology
    - Agency
    - E-commerce
  built_by: Zestard Technologies
  built_by_url: https://www.zestard.com
- title: Kostas Vrouvas
  main_url: https://kosvrouvas.com
  url: https://kosvrouvas.com
  featured: false
  categories:
    - Blog
    - Portfolio
  built_by: Kostas Vrouvas
- title: Hanare Cafe in Toshijima, Toba, Japan
  main_url: https://hanarecafe.com
  url: https://hanarecafe.com
  source_url: https://github.com/mnishiguchi/hanarecafe-gatsby
  description: >
    A website for a cafe/bakery located in Toshijima, a beautiful sightseeing spot just a 20-minutes ferry ride from downtown Toba, Japan.
  categories:
    - Food
    - Travel
  built_by: Masatoshi Nishiguchi
  built_by_url: https://mnishiguchi.com
  featured: false
- title: WhileNext
  url: https://whilenext.com
  main_url: https://whilenext.com
  description: >
    A Blog on Software Development
  categories:
    - Blog
    - Learning
    - Programming
    - Web Development
  built_by: Masoud Karimi
  built_by_url: https://github.com/masoudkarimif
- title: Jamify.me
  description: >
    We build websites & PWAs with JAMstack. Delivering faster, more secure web.
  main_url: https://jamify.me
  url: https://jamify.me
  categories:
    - Agency
    - Web Development
  featured: false
- title: Shrey Sachdeva
  url: https://www.shreysachdeva.tech/
  main_url: https://www.shreysachdeva.tech/
  source_url: https://github.com/shrey-sachdeva2000/Shrey-Sachdeva
  description: >
    Personal website for Shrey Sachdeva. An abstract thinker who writes code and designs pixel-perfect user-interfaces with industry experience.
  categories:
    - Portfolio
    - Web Development
  built_by: Shrey Sachdeva
  built_by_url: https://www.shreysachdeva.tech/
- title: The Cares Family
  main_url: https://thecaresfamily.org.uk/home
  url: https://thecaresfamily.org.uk/home
  description: >
    The Cares Family helps people find connection and community in a disconnected age. They relaunched their website in Gatsby during the COVID-19 outbreak of 2020 to help connect neighbours.
  categories:
    - Nonprofit
    - Blog
    - Community
  built_by: Mutual
  built_by_url: https://www.madebymutual.com
- title: "Due to COVID-19: Documenting the Signs of the Pandemic"
  url: https://duetocovid19.com
  main_url: https://duetocovid19.com
  description: >
    A project to document all the signs that have gone up on the storefronts of our cities in response to the coronavirus pandemic.
  categories:
    - Photography
    - Community
  built_by: Andrew Louis
  built_by_url: https://hyfen.net
  featured: false
- title: "Besoegsvenner - Visiting Friends for the Elderly"
  main_url: https://www.xn--besgsvenner-igb.dk
  url: https://www.xn--besgsvenner-igb.dk/ruths-historie
  description: >
    50.000 elderly people in Denmark feel lonely. This project seeks to inform people to become visitor friends ("Besøgsven" in Danish) to help fight loneliness and bring new friendships in to the world.
  categories:
    - Marketing
    - Nonprofit
    - Landing Page
  built_by: Hello Great Works
  built_by_url: https://hellogreatworks.com
- title: Interficie Internet Services
  main_url: https://www.interficie.com
  url: https://www.interficie.com/our-work/
  description: >
    Located in Barcelona, we develop innovative websites, ecommerce solutions and software platforms for global brands, startups and organizations.
  categories:
    - E-commerce
    - Web Development
    - Consulting
    - JavaScript
    - Agency
    - Business
  built_by: Interficie Internet Services
  built_by_url: https://github.com/InterficieIS
- title: SofaScore Corporate
  url: https://corporate.sofascore.com
  main_url: https://corporate.sofascore.com
  description: >
    SofaScore is a leading provider of advanced sports insights and content with global coverage of 20+ sports.
  categories:
    - App
    - Data
    - Sports
    - Technology
  built_by: SofaScore
  built_by_url: https://www.sofascore.com
- title: "#compraaospequenos: buy local during Covid-19"
  url: https://compraaospequenos.pt/
  main_url: https://compraaospequenos.pt/
  source_url: https://github.com/marzeelabs/compraaospequenos
  description: >
    Helping local stores survive and thrive during the Covid-19 crisis (Portugal).
  categories:
    - Community
    - Food
    - Data
    - Directory
  built_by: Marzee Labs
  built_by_url: https://marzeelabs.org
  featured: false
- title: Inventia
  main_url: https://inventia.life/
  url: https://inventia.life/
  description: >
    We have developed unique digital bioprinting technology and unleashed it in a complete platform designed to make complex 3D cell biology simple.
  categories:
    - Business
    - Science
  built_by: Jellypepper
  built_by_url: https://jellypepper.com/
- title: Futrli
  main_url: https://www.futrli.com/
  url: https://www.futrli.com/
  description: >
    Keep and find more cash. Grow your business. Futrli is your artificial intelligence small business accountant.
  categories:
    - Business
    - Finance
  built_by: Jellypepper
  built_by_url: https://jellypepper.com/
- title: Hasura
  url: https://hasura.io
  main_url: https://hasura.io
  description: >
    Hasura is an open source engine that connects to your databases & microservices and auto-generates a production-ready GraphQL backend.
  categories:
    - API
    - Web Development
    - Technology
    - Open Source
  featured: false
- title: Jimdo.com
  description: >
    Jimdo is an international tech company and one of the world's leading providers of online services for small and medium businesses (SMBs). The company empowers entrepreneurs to create their own website or store without coding and to digitize their business ideas.
  main_url: https://www.jimdo.com/
  url: https://www.jimdo.com/
  categories:
    - Marketing
    - Technology
    - E-commerce
    - Web Development
    - Business
  built_by: Jimdo GmbH
- title: Resume on the Web
  main_url: https://amruthpillai.com
  url: https://amruthpillai.com
  source_url: https://github.com/AmruthPillai/ResumeOnTheWeb-Gatsby
  description: >
    Everyone needs their own little spot on the interwebs, and this is mine. Welcome to my resume, on the web!
  categories:
    - Blog
    - Design
    - Freelance
    - Gallery
    - JavaScript
    - Landing Page
    - Mobile Development
    - Open Source
    - Photography
    - Portfolio
    - Technology
    - Web Development
  built_by: Amruth Pillai
  built_by_url: https://amruthpillai.com
  featured: false
- title: Landmarks.ro
  main_url: https://landmarks.ro/
  url: https://landmarks.ro/
  description: >
    Lead generation technology for real estate developers
  categories:
    - Real Estate
    - Marketing
    - Technology
    - Web Development
    - Landing Page
  built_by: Horia Miron
  built_by_url: https://github.com/ancashoria
  featured: false
- title: GeneOS
  url: https://geneos.me/
  main_url: https://geneos.me/
  description: >
    GeneOS is a privacy-preserving data monetization protocol for genetic, activity, and medical data.
  categories:
    - Landing Page
    - Business
  built_by: GeneOS Team
- title: COVID KPI
  url: https://covidkpi.com/
  main_url: https://covidkpi.com/
  description: >
    COVID KPI aggregates COVID-19 data from numerous official sources then displays the Key Performance Indicators.
  categories:
    - Data
    - Media
    - Healthcare
  built_by: Albert Chen
  built_by_url: https://github.com/mralbertchen
- title: Most Recommended Books
  url: http://mostrecommendedbooks.com/
  main_url: http://mostrecommendedbooks.com/
  description: >
    Discover credibly powerful books recommendations by billionaires, icons, and world-class performers.
  categories:
    - Blog
    - Entrepreneurship
    - Books
- title: theAnubhav.com
  main_url: https://theanubhav.com/
  url: https://theanubhav.com/
  categories:
    - Web Development
    - Blog
    - Portfolio
  built_by: Anubhav Srivastava
  built_by_url: https://theanubhav.com
- title: WatchKeeper
  url: https://www.watchkeeperintl.com
  main_url: https://www.watchkeeperintl.com
  description: >
    WatchKeeper helps organisations to manage global security risks such as natural disasters, extreme weather and violent incidents.
  categories:
    - Data
    - Business
    - Technology
    - Consulting
    - Security
  built_by: WatchKeeper Engineering
  built_by_url: https://twitter.com/watchkeeper
  featured: false
- title: Sztuka Programowania
  built_by: Piotr Fedorczyk
  built_by_url: https://piotrf.pl
  categories:
    - Event
    - Learning
    - Web Development
  description: >
    Landing page of a series of web development workshops held in Gdańsk, Poland.
  featured: false
  main_url: https://sztuka-programowania.pl/
  url: https://sztuka-programowania.pl/
- title: Rivers Casino
  built_by: WILDLIFE.LA
  built_by_url: https://www.wildlife.la
  categories:
    - Entertainment
    - Food
    - Blog
    - Travel
  description: >
    Rivers Casino offers the very best in casinos, hotels, restaurants, concerts, and entertainment. Visit us in Des Plaines, IL, Philadelphia, PA, Pittsburgh, PA and Schenectady, NY.
  featured: false
  main_url: https://www.riverscasino.com/desplaines/
  url: https://www.riverscasino.com/desplaines/
- title: Mishal Shah
  built_by: Mishal Shah
  built_by_url: https://mishal23.github.io
  categories:
    - Blog
    - Portfolio
    - Open Source
    - Web Development
  description: >
    Hey, I'm Mishal Shah, a passionate developer with interests in Networks, Databases and Web Security. This website is my personal portfolio and blog with the Fresh theme. I love reading engineering articles, contributing to open-source and interacting with communities. Feel free to get in touch if you have an interesting project that you want to collaborate on.
  featured: false
  main_url: https://mishal23.github.io/
  url: https://mishal23.github.io/
- title: Chris Nager
  main_url: https://chrisnager.com
  url: https://chrisnager.com
  source_url: https://github.com/chrisnager/chrisnager-dot-com
  description: >
    Developer and designer in Brooklyn, NY passionate about performance, accessibility, and systematic design.
  categories:
    - Accessibility
    - Blog
    - Design
    - Portfolio
    - User Experience
    - Web Development
  built_by: Chris Nager
  built_by_url: https://twitter.com/chrisnager
- title: Resistbot
  url: https://resist.bot
  main_url: https://resist.bot
  description: >
    A chatbot that helps you contact your representatives, and be an informed citizen.
  categories:
    - Blog
    - Government
    - Nonprofit
- title: SVG to PNG
  url: https://www.svgtopng.me/
  main_url: https://www.svgtopng.me/
  description: >
    Online SVG to PNG batch converter. Upload and convert your SVG files to PNG with the desired size and background color for free, fast and secure.
  categories:
    - App
    - Technology
    - Productivity
    - Design
    - Web Development
  built_by: Illia Achour
  built_by_url: https://github.com/dummyco
- title: St. Jude Cloud
  url: https://www.stjude.cloud
  main_url: https://www.stjude.cloud
  description: >
    Pediatric cancer data sharing ecosystem by St. Jude Children's Research Hospital.
  categories:
    - Science
    - Technology
    - Nonprofit
    - Data
    - Healthcare
  featured: false
- title: Philip Domingo
  url: https://www.prtdomingo.com
  main_url: https://www.prtdomingo.com
  description: >
    Personal website built on top of GatsbyJS, Ghost, and Azure.
  categories:
    - Technology
    - Blog
  featured: false
- title: Vinicius Dias
  built_by: Vinicius Dias
  built_by_url: https://viniciusdias.works/
  categories:
    - Blog
    - Portfolio
    - Open Source
    - Web Development
  description: >
    Hi, I'm Vinicius Dias, a Front-End developer with focus on performance and UX. This is my personal portfolio developed with Gatsby. I'm always learning different things and I consider myself a very curious guy. I feel that it keeps me motivated and creative to solve problems.
  featured: false
  main_url: https://viniciusdias.works/
  url: https://viniciusdias.works/
- title: Cognifide Tech
  url: https://tech.cognifide.com/
  main_url: https://tech.cognifide.com/
  description: >
    Technology HUB that provides useful and specialized technical knowledge created for fellow engineers by engineers from Cognifide.
  categories:
    - Blog
    - Programming
    - Technology
  built_by: Cognifide
  built_by_url: https://www.cognifide.com/
- title: Chandraveena by S Balachander
  url: https://www.chandraveena.com
  main_url: https://www.chandraveena.com
  description: >
    Chandraveena is a contemporary Indian string instrument designed from the traditional Saraswati Veena.
    S Balachander, an Indian classical musician, is the creator and performing artist of Chandraveena.
    Chandraveena has been designed to support a systematic and contemplative exploration of Indian Ragas.
    It is endowed with a deep sustain and a rich sound allowing the artist to create elaborate musical phrases
    and subtle intonations. Visit the website to listen and learn more!
  categories:
    - Music
    - Portfolio
    - Blog
  built_by: Sadharani Music Works
  built_by_url: https://www.sadharani.com
  featured: false
- title: Anong Network
  main_url: https://anong.network
  url: https://anong.network
  description: >
    An app used to quickly identify a network provider in Philippines
  categories:
    - App
    - Directory
  built_by: Jan Harold Diaz
  built_by_url: https://janharold.com
  featured: false
- title: PayMongo
  main_url: https://paymongo.com
  url: https://paymongo.com
  description: >
    The official website of PayMongo Philippines
  categories:
    - Marketing
    - Finance
  built_by: PayMongo
  built_by_url: https://paymongo.com
- title: Zona Digital
  url: https://zonadigital.pt
  main_url: https://zonadigital.pt
  description: >
    We work with startups and small businesses building effective strategies through digital platforms. Based in Porto, Portugal.
  categories:
    - Web Development
    - Programming
    - Technology
    - Design
    - Business
  built_by: Zona Digital
  built_by_url: https://zonadigital.pt
  featured: false
- title: Ofri Lifshitz Design
  url: https://www.ofrilifshitz.com
  main_url: https://www.ofrilifshitz.com
  categories:
    - Portfolio
    - Design
  built_by: Raz Lifshitz
  built_by_url: https://www.linkedin.com/in/raz-lifshitz
- title: Runly
  url: https://www.runly.io/
  main_url: https://www.runly.io/
  description: >
    The easiest way to run background jobs with .NET Core. It's more than background jobs —
    it's an all-in-one platform to create great user experiences.
  categories:
    - API
    - App
    - Landing Page
    - Technology
    - Programming
  built_by: Chad Lee
  built_by_url: https://github.com/chadly
  featured: false
- title: KAIGO in JAPAN
  main_url: https://kaigo-in-japan.jp
  url: https://kaigo-in-japan.jp
  description: >
    KAIGO in JAPAN is a website for those who are planning to work in the care work field in Japan. We built a multilingual site on Gatsby. One of them is a special language called Easy-Japanese with various ruby tags.
  categories:
    - Healthcare
    - Nonprofit
    - Web Development
    - Programming
  built_by: hgw
  built_by_url: https://shunyahagiwara.com/
- title: Dondoko Susumu Website
  url: https://xn--28jma5da5l6e.com/en/
  main_url: https://xn--28jma5da5l6e.com/en/
  source_url: https://github.com/dondoko-susumu/website-v2
  description: >
    The Web site of Dondoko Susumu, a Japanese cartoonist. His cartoons have been posted. It is internationalized into 12 languages.
  categories:
    - Blog
    - Entertainment
    - Gallery
    - Landing Page
  built_by: Dondoko Susumu
  built_by_url: https://xn--28jma5da5l6e.com/en/
- title: Raymond Ware
  url: https://www.raymondware.com
  main_url: https://www.raymondware.com
  description: >
    Seattle web developer portfolio site.
  categories:
    - Portfolio
    - Design
    - Freelance
    - Web Development
  built_by: Raymond Ware
  built_by_url: https://github.com/raymondware
  featured: false
- title: Blog - Thanawat Gulati
  main_url: https://testing.thanawatgulati.com
  url: https://testing.thanawatgulati.com
  source_url: https://github.com/thanawatgulati/thanawatgulati-blog
  description: >
    Thanawat Gulati - Blog , Work experience portfolio and more.
  categories:
    - Blog
  built_by: Thanawat Gulati
  built_by_url: https://twitter.com/mjamesvevo
  featured: false
<<<<<<< HEAD
- title: Rudra Narayan
  url: https://rudra.dev
  main_url: https://rudra.dev
  source_url: https://github.com/mrprofessor/rudra.dev
  description: >
    (optional)
  categories:
    - Blog
    - Portfolio
    - SEO
    - Programming
    - Landing Page
    - Technology
  built_by: Rudra Narayan
  built_by_url: https://github.com/mrprofessor
  featured: false
=======
- title: Que Jamear
  description: >-
    A directory with a map of food delivery services 
    to be used during the health emergency caused by covid 19.
  main_url: https://quejamear.com/encebollados
  url: https://quejamear.com/encebollados
  featured: false
  categories:
    - Food
  built_by: Ramón Chancay
  built_by_url: https://ramonchancay.me/
>>>>>>> 40ce451a
<|MERGE_RESOLUTION|>--- conflicted
+++ resolved
@@ -10720,24 +10720,6 @@
   built_by: Thanawat Gulati
   built_by_url: https://twitter.com/mjamesvevo
   featured: false
-<<<<<<< HEAD
-- title: Rudra Narayan
-  url: https://rudra.dev
-  main_url: https://rudra.dev
-  source_url: https://github.com/mrprofessor/rudra.dev
-  description: >
-    (optional)
-  categories:
-    - Blog
-    - Portfolio
-    - SEO
-    - Programming
-    - Landing Page
-    - Technology
-  built_by: Rudra Narayan
-  built_by_url: https://github.com/mrprofessor
-  featured: false
-=======
 - title: Que Jamear
   description: >-
     A directory with a map of food delivery services 
@@ -10749,4 +10731,19 @@
     - Food
   built_by: Ramón Chancay
   built_by_url: https://ramonchancay.me/
->>>>>>> 40ce451a
+- title: Rudra Narayan
+  url: https://rudra.dev
+  main_url: https://rudra.dev
+  source_url: https://github.com/mrprofessor/rudra.dev
+  description: >
+    Rudra Narayan | Thoughts, obsessions and rants
+  categories:
+    - Blog
+    - Portfolio
+    - SEO
+    - Programming
+    - Landing Page
+    - Technology
+  built_by: Rudra Narayan
+  built_by_url: https://github.com/mrprofessor
+  featured: false