- title: ReactJS
  main_url: "https://reactjs.org/"
  url: "https://reactjs.org/"
  source_url: "https://github.com/reactjs/reactjs.org"
  featured: true
  categories:
    - Web Development
    - Featured
    - Documentation
- title: Flamingo
  main_url: https://www.shopflamingo.com/
  url: https://www.shopflamingo.com/
  description: >
    Online shop for women's body care and hair removal products.
  categories:
    - eCommerce
    - Featured
  featured: true
- title: IDEO
  url: https://www.ideo.com
  main_url: https://www.ideo.com/
  description: >
    A Global design company committed to creating positive impact.
  categories:
    - Agency
    - Technology
    - Featured
    - Consulting
    - User Experience
  featured: true
- title: Airbnb Engineering & Data Science
  description: >
    Creative engineers and data scientists building a world where you can belong
    anywhere
  main_url: "https://airbnb.io/"
  url: "https://airbnb.io/"
  categories:
    - Blog
    - Gallery
    - Featured
  featured: true
- title: Impossible Foods
  main_url: "https://impossiblefoods.com/"
  url: "https://impossiblefoods.com/"
  categories:
    - Food
    - Featured
  featured: true
- title: Braun
  description: >
    Braun offers high performance hair removal and hair care products, including dryers, straighteners, shavers, and more.
  main_url: "https://ca.braun.com/en-ca"
  url: "https://ca.braun.com/en-ca"
  categories:
    - eCommerce
    - Featured
  featured: true
- title: NYC Pride 2019 | WorldPride NYC | Stonewall50
  main_url: "https://2019-worldpride-stonewall50.nycpride.org/"
  url: "https://2019-worldpride-stonewall50.nycpride.org/"
  featured: true
  description: >-
    Join us in 2019 for NYC Pride, as we welcome WorldPride and mark the 50th
    Anniversary of the Stonewall Uprising and a half-century of LGBTQ+
    liberation.
  categories:
    - Education
    - Marketing
    - Nonprofit
    - Featured
  built_by: Canvas United
  built_by_url: "https://www.canvasunited.com/"
- title: The State of European Tech
  main_url: "https://2017.stateofeuropeantech.com/"
  url: "https://2017.stateofeuropeantech.com/"
  featured: true
  categories:
    - Technology
    - Featured
  built_by: Studio Lovelock
  built_by_url: "http://www.studiolovelock.com/"
- title: Hopper
  main_url: "https://www.hopper.com/"
  url: "https://www.hopper.com/"
  built_by: Narative
  built_by_url: "https://www.narative.co/"
  featured: true
  categories:
    - Technology
    - App
    - Featured
- title: GM Capital One
  description: |
    Introducing the new online experience for your GM Rewards Credit Card
  main_url: "https://gm.capitalone.com/"
  url: "https://gm.capitalone.com/"
  categories:
    - Featured
  featured: true
- title: Theodora Warre
  main_url: "https://theodorawarre.eu"
  url: "https://theodorawarre.eu"
  description: >-
    E-commerce site for jewellery designer Theodora Warre, built using Gatsby + Shopify + Prismic + Matter.js
  categories:
    - eCommerce
    - Marketing
  built_by: Pierre Nel
  built_by_url: "https://pierre.io"
  featured: false
- title: Life Without Barriers | Foster Care
  main_url: "https://www.lwb.org.au/foster-care"
  url: "https://www.lwb.org.au/foster-care"
  featured: true
  description: >-
    We are urgently seeking foster carers all across Australia. Can you open
    your heart and your home to a child in need? There are different types of
    foster care that can suit you. We offer training and 24/7 support.
  categories:
    - Nonprofit
    - Education
    - Documentation
    - Marketing
    - Featured
  built_by: LWB Digital Team
  built_by_url: "https://twitter.com/LWBAustralia"
- title: Figma
  main_url: "https://www.figma.com/"
  url: "https://www.figma.com/"
  featured: true
  categories:
    - Marketing
    - Design
    - Featured
  built_by: Corey Ward
  built_by_url: "http://www.coreyward.me/"
- title: Bejamas - JAM Experts for hire
  main_url: "https://bejamas.io/"
  url: "https://bejamas.io/"
  featured: true
  description: >-
    We help agencies and companies with JAMStack tools. This includes web
    development using Static Site Generators, Headless CMS, CI / CD and CDN
    setup.
  categories:
    - Technology
    - Web Development
    - Agency
    - Marketing
    - Featured
  built_by: Bejamas
  built_by_url: "https://bejamas.io/"
- title: The State of JavaScript
  description: >
    Data from over 20,000 developers, asking them questions on topics ranging
    from frontend frameworks and state management, to build tools and testing
    libraries.
  main_url: "https://stateofjs.com/"
  url: "https://stateofjs.com/"
  source_url: "https://github.com/StateOfJS/StateOfJS"
  categories:
    - Data
    - JavaScript
    - Featured
  built_by: StateOfJS
  built_by_url: "https://github.com/StateOfJS/StateOfJS/graphs/contributors"
  featured: true
- title: DesignSystems.com
  main_url: "https://www.designsystems.com/"
  url: "https://www.designsystems.com/"
  description: |
    A resource for learning, creating and evangelizing design systems.
  categories:
    - Design
    - Blog
    - Technology
    - Featured
  built_by: Corey Ward
  built_by_url: "http://www.coreyward.me/"
  featured: true
- title: Timely
  main_url: "https://timelyapp.com/"
  url: "https://timelyapp.com/"
  description: |
    Fully automatic time tracking. For those who trade in time.
  categories:
    - Productivity
    - Featured
  built_by: Timm Stokke
  built_by_url: "https://timm.stokke.me"
  featured: true
- title: Snap Kit
  main_url: "https://kit.snapchat.com/"
  url: "https://kit.snapchat.com/"
  description: >
    Snap Kit lets developers integrate some of Snapchat’s best features across
    platforms.
  categories:
    - Technology
    - Documentation
    - Featured
  featured: true
- title: SendGrid
  main_url: "https://sendgrid.com/docs/"
  url: "https://sendgrid.com/docs/"
  description: >
    SendGrid delivers your transactional and marketing emails through the
    world's largest cloud-based email delivery platform.
  categories:
    - API
    - Technology
    - Documentation
    - Featured
  featured: true
- title: Kirsten Noelle
  main_url: "https://www.kirstennoelle.com/"
  url: "https://www.kirstennoelle.com/"
  featured: true
  description: >
    Digital portfolio for San Francisco Bay Area photographer Kirsten Noelle Wiemer.
  categories:
    - Photography
    - Portfolio
    - Featured
  built_by: Ryan Wiemer
  built_by_url: "https://www.ryanwiemer.com/"
- title: Cajun Bowfishing
  main_url: "https://cajunbowfishing.com/"
  url: "https://cajunbowfishing.com/"
  featured: false
  categories:
    - eCommerce
    - Sports
  built_by: Escalade Sports
  built_by_url: "https://www.escaladesports.com/"
- title: NEON
  main_url: "http://neonrated.com/"
  url: "http://neonrated.com/"
  featured: false
  categories:
    - Gallery
- title: GraphCMS
  main_url: "https://graphcms.com/"
  url: "https://graphcms.com/"
  featured: false
  categories:
    - Marketing
    - Technology
- title: Ghost Documentation
  main_url: https://docs.ghost.org/
  url: https://docs.ghost.org/
  source_url: "https://github.com/tryghost/docs"
  featured: false
  description: >-
    Ghost is an open source, professional publishing platform built on a modern Node.js technology stack — designed for teams who need power, flexibility and performance.
  categories:
    - Technology
    - Documentation
    - Open Source
  built_by: Ghost Foundation
  built_by_url: https://ghost.org/
- title: Nike - Just Do It
  main_url: "https://justdoit.nike.com/"
  url: "https://justdoit.nike.com/"
  featured: true
  categories:
    - eCommerce
    - Featured
- title: AirBnB Cereal
  main_url: "https://airbnb.design/cereal"
  url: "https://airbnb.design/cereal"
  featured: false
  categories:
    - Marketing
    - Design
- title: Cardiogram
  main_url: "https://cardiogr.am/"
  url: "https://cardiogr.am/"
  featured: false
  categories:
    - Marketing
    - Technology
- title: Hack Club
  main_url: "https://hackclub.com/"
  url: "https://hackclub.com/"
  source_url: "https://github.com/hackclub/site"
  featured: false
  categories:
    - Education
    - Web Development
- title: Matthias Jordan Portfolio
  main_url: "https://iammatthias.com/"
  url: "https://iammatthias.com/"
  source_url: "https://github.com/iammatthias/.com"
  description: >-
    Photography portfolio of content creator and digital marketer Matthias Jordan
  built_by: Matthias Jordan
  built_by_url: https://github.com/iammatthias
  featured: false
  categories:
    - Photography
    - Portfolio
    - Blog
    - Gallery
- title: Investment Calculator
  main_url: "https://investmentcalculator.io/"
  url: "https://investmentcalculator.io/"
  featured: false
  categories:
    - Education
    - Finance
- title: CSS Grid Playground by MozillaDev
  main_url: "https://mozilladevelopers.github.io/playground/"
  url: "https://mozilladevelopers.github.io/playground/"
  source_url: "https://github.com/MozillaDevelopers/playground"
  featured: false
  categories:
    - Education
    - Web Development
- title: Piotr Fedorczyk Portfolio
  built_by: Piotr Fedorczyk
  built_by_url: "https://piotrf.pl"
  categories:
    - Portfolio
    - Web Development
  description: >-
    Portfolio of Piotr Fedorczyk, a digital product designer and full-stack developer specializing in shaping, designing and building news and tools for news.
  featured: false
  main_url: "https://piotrf.pl/"
  url: "https://piotrf.pl/"
- title: unrealcpp
  main_url: "https://unrealcpp.com/"
  url: "https://unrealcpp.com/"
  source_url: "https://github.com/Harrison1/unrealcpp-com"
  featured: false
  categories:
    - Blog
    - Web Development
- title: Andy Slezak
  main_url: "https://www.aslezak.com/"
  url: "https://www.aslezak.com/"
  source_url: "https://github.com/amslezak"
  featured: false
  categories:
    - Web Development
    - Portfolio
- title: Deliveroo.Design
  main_url: "https://www.deliveroo.design/"
  url: "https://www.deliveroo.design/"
  featured: false
  categories:
    - Food
    - Marketing
- title: Dona Rita
  main_url: "https://www.donarita.co.uk/"
  url: "https://www.donarita.co.uk/"
  source_url: "https://github.com/peduarte/dona-rita-website"
  featured: false
  categories:
    - Food
    - Marketing
- title: Fröhlich ∧ Frei
  main_url: "https://www.froehlichundfrei.de/"
  url: "https://www.froehlichundfrei.de/"
  featured: false
  categories:
    - Web Development
    - Blog
    - Open Source
- title: How to GraphQL
  main_url: "https://www.howtographql.com/"
  url: "https://www.howtographql.com/"
  source_url: "https://github.com/howtographql/howtographql"
  featured: false
  categories:
    - Documentation
    - Web Development
    - Open Source
- title: OnCallogy
  main_url: "https://www.oncallogy.com/"
  url: "https://www.oncallogy.com/"
  featured: false
  categories:
    - Marketing
    - Healthcare
- title: Ryan Wiemer's Portfolio
  main_url: "https://www.ryanwiemer.com/"
  url: "https://www.ryanwiemer.com/knw-photography/"
  source_url: "https://github.com/ryanwiemer/rw"
  featured: false
  description: >
    Digital portfolio for Oakland, CA based account manager Ryan Wiemer.
  categories:
    - Portfolio
    - Web Development
    - Design
  built_by: Ryan Wiemer
  built_by_url: "https://www.ryanwiemer.com/"
- title: Ventura Digitalagentur Köln
  main_url: "https://www.ventura-digital.de/"
  url: "https://www.ventura-digital.de/"
  featured: false
  built_by: Ventura Digitalagentur
  categories:
    - Agency
    - Marketing
    - Featured
- title: Azer Koçulu
  main_url: "https://kodfabrik.com/"
  url: "https://kodfabrik.com/photography/"
  featured: false
  categories:
    - Portfolio
    - Photography
    - Web Development
- title: Damir.io
  main_url: "http://damir.io/"
  url: "http://damir.io/"
  source_url: "https://github.com/dvzrd/gatsby-sfiction"
  featured: false
  categories:
    - Blog
- title: Digital Psychology
  main_url: "http://digitalpsychology.io/"
  url: "http://digitalpsychology.io/"
  source_url: "https://github.com/danistefanovic/digitalpsychology.io"
  featured: false
  categories:
    - Education
    - Library
- title: Théâtres Parisiens
  main_url: "http://theatres-parisiens.fr/"
  url: "http://theatres-parisiens.fr/"
  source_url: "https://github.com/phacks/theatres-parisiens"
  featured: false
  categories:
    - Education
    - Entertainment
- title: William Owen UK Portfolio / Blog
  main_url: "http://william-owen.co.uk/"
  url: "http://william-owen.co.uk/"
  featured: false
  description: >-
    Over 20 years experience delivering customer-facing websites, internet-based
    solutions and creative visual design for a wide range of companies and
    organisations.
  categories:
    - Portfolio
    - Blog
  built_by: William Owen
  built_by_url: "https://twitter.com/twilowen"
- title: A4 纸网
  main_url: "http://www.a4z.cn/"
  url: "http://www.a4z.cn/price"
  source_url: "https://github.com/hiooyUI/hiooyui.github.io"
  featured: false
  categories:
    - eCommerce
- title: Steve Meredith's Portfolio
  main_url: "http://www.stevemeredith.com/"
  url: "http://www.stevemeredith.com/"
  featured: false
  categories:
    - Portfolio
- title: API Platform
  main_url: "https://api-platform.com/"
  url: "https://api-platform.com/"
  source_url: "https://github.com/api-platform/website"
  featured: false
  categories:
    - Documentation
    - Web Development
    - Open Source
    - Library
- title: The Audacious Project
  main_url: "https://audaciousproject.org/"
  url: "https://audaciousproject.org/"
  featured: false
  categories:
    - Nonprofit
- title: Dustin Schau's Blog
  main_url: "https://blog.dustinschau.com/"
  url: "https://blog.dustinschau.com/"
  source_url: "https://github.com/dschau/blog"
  featured: false
  categories:
    - Blog
    - Web Development
- title: iContract Blog
  main_url: "https://blog.icontract.co.uk/"
  url: "http://blog.icontract.co.uk/"
  featured: false
  categories:
    - Blog
- title: BRIIM
  main_url: "https://bri.im/"
  url: "https://bri.im/"
  featured: false
  description: >-
    BRIIM is a movement to enable JavaScript enthusiasts and web developers in
    machine learning. Learn about artificial intelligence and data science, two
    fields which are governed by machine learning, in JavaScript. Take it right
    to your browser with WebGL.
  categories:
    - Education
    - Web Development
    - Technology
- title: Calpa's Blog
  main_url: "https://calpa.me/"
  url: "https://calpa.me/"
  source_url: "https://github.com/calpa/blog"
  featured: false
  categories:
    - Blog
    - Web Development
- title: Code Bushi
  main_url: "https://codebushi.com/"
  url: "https://codebushi.com/"
  featured: false
  description: >-
    Web development resources, trends, & techniques to elevate your coding
    journey.
  categories:
    - Web Development
    - Open Source
    - Blog
  built_by: Hunter Chang
  built_by_url: "https://hunterchang.com/"
- title: Daniel Hollcraft
  main_url: "https://danielhollcraft.com/"
  url: "https://danielhollcraft.com/"
  source_url: "https://github.com/danielbh/danielhollcraft.com"
  featured: false
  categories:
    - Web Development
    - Blog
    - Portfolio
- title: Darren Britton's Portfolio
  main_url: "https://darrenbritton.com/"
  url: "https://darrenbritton.com/"
  source_url: "https://github.com/darrenbritton/darrenbritton.github.io"
  featured: false
  categories:
    - Web Development
    - Portfolio
- title: Dave Lindberg Marketing & Design
  url: "https://davelindberg.com/"
  main_url: "https://davelindberg.com/"
  source_url: "https://github.com/Dave-Lindberg/dl-gatsby"
  featured: false
  description: >-
    My work revolves around solving problems for people in business, using
    integrated design and marketing strategies to improve sales, increase brand
    engagement, generate leads and achieve goals.
  categories:
    - Design
    - Marketing
    - Portfolio
- title: Dalbinaco's Website
  main_url: "https://dlbn.co/en/"
  url: "https://dlbn.co/en/"
  source_url: "https://github.com/dalbinaco/dlbn.co"
  featured: false
  categories:
    - Portfolio
    - Web Development
- title: mParticle's Documentation
  main_url: "https://docs.mparticle.com/"
  url: "https://docs.mparticle.com/"
  featured: false
  categories:
    - Web Development
    - Documentation
- title: Doopoll
  main_url: "https://doopoll.co/"
  url: "https://doopoll.co/"
  featured: false
  categories:
    - Marketing
    - Technology
- title: ERC dEX
  main_url: "https://ercdex.com/"
  url: "https://ercdex.com/aqueduct"
  featured: false
  categories:
    - Marketing
- title: Fabian Schultz' Portfolio
  main_url: "https://fabianschultz.com/"
  url: "https://fabianschultz.com/"
  source_url: "https://github.com/fabe/site"
  featured: false
  description: >-
    Hello, I’m Fabian — a product designer and developer based in Potsdam,
    Germany. I’ve been working both as a product designer and frontend developer
    for over 5 years now. I particularly enjoy working with companies that try
    to meet broad and unique user needs.
  categories:
    - Portfolio
    - Web Development
  built_by: Fabian Schultz
  built_by_url: "https://fabianschultz.com/"
- title: CalState House Manager
  description: >
    Home service membership that offers proactive and on-demand maintenance for
    homeowners
  main_url: "https://housemanager.calstate.aaa.com/"
  url: "https://housemanager.calstate.aaa.com/"
  categories:
    - Marketing
- title: The freeCodeCamp Guide
  main_url: "https://guide.freecodecamp.org/"
  url: "https://guide.freecodecamp.org/"
  source_url: "https://github.com/freeCodeCamp/guide"
  featured: false
  categories:
    - Web Development
    - Documentation
- title: High School Hackathons
  main_url: "https://hackathons.hackclub.com/"
  url: "https://hackathons.hackclub.com/"
  source_url: "https://github.com/hackclub/hackathons"
  featured: false
  categories:
    - Education
    - Web Development
- title: Hapticmedia
  main_url: "https://hapticmedia.fr/en/"
  url: "https://hapticmedia.fr/en/"
  featured: false
  categories:
    - Agency
- title: heml.io
  main_url: "https://heml.io/"
  url: "https://heml.io/"
  source_url: "https://github.com/SparkPost/heml.io"
  featured: false
  categories:
    - Documentation
    - Web Development
    - Open Source
- title: Juliette Pretot's Portfolio
  main_url: "https://juliette.sh/"
  url: "https://juliette.sh/"
  featured: false
  categories:
    - Web Development
    - Portfolio
    - Blog
- title: Kris Hedstrom's Portfolio
  main_url: "https://k-create.com/"
  url: "https://k-create.com/portfolio/"
  source_url: "https://github.com/kristofferh/kristoffer"
  featured: false
  description: >-
    Hey. I’m Kris. I’m an interactive designer / developer. I grew up in Umeå,
    in northern Sweden, but I now live in Brooklyn, NY. I am currently enjoying
    a hybrid Art Director + Lead Product Engineer role at a small startup called
    Nomad Health. Before that, I was a Product (Engineering) Manager at Tumblr.
    Before that, I worked at agencies. Before that, I was a baby. I like to
    design things, and then I like to build those things. I occasionally take on
    freelance projects. Feel free to get in touch if you have an interesting
    project that you want to collaborate on. Or if you just want to say hello,
    that’s cool too.
  categories:
    - Portfolio
  built_by: Kris Hedstrom
  built_by_url: "https://k-create.com/"
- title: knpw.rs
  main_url: "https://knpw.rs/"
  url: "https://knpw.rs/"
  source_url: "https://github.com/knpwrs/knpw.rs"
  featured: false
  categories:
    - Blog
    - Web Development
- title: Kostas Bariotis' Blog
  main_url: "https://kostasbariotis.com/"
  url: "https://kostasbariotis.com/"
  source_url: "https://github.com/kbariotis/kostasbariotis.com"
  featured: false
  categories:
    - Blog
    - Portfolio
    - Web Development
- title: LaserTime Clinic
  main_url: "https://lasertime.ru/"
  url: "https://lasertime.ru/"
  source_url: "https://github.com/oleglegun/lasertime"
  featured: false
  categories:
    - Marketing
- title: Jason Lengstorf
  main_url: "https://lengstorf.com"
  url: "https://lengstorf.com"
  source_url: "https://github.com/jlengstorf/lengstorf.com"
  featured: false
  categories:
    - Blog
  built_by: Jason Lengstorf
  built_by_url: "https://github.com/jlengstorf"
- title: Mannequin.io
  main_url: "https://mannequin.io/"
  url: "https://mannequin.io/"
  source_url: "https://github.com/LastCallMedia/Mannequin/tree/master/site"
  featured: false
  categories:
    - Open Source
    - Web Development
    - Documentation
- title: manu.ninja
  main_url: "https://manu.ninja/"
  url: "https://manu.ninja/"
  source_url: "https://github.com/Lorti/manu.ninja"
  featured: false
  description: >-
    manu.ninja is the personal blog of Manuel Wieser, where he talks about
    frontend development, games and digital art
  categories:
    - Blog
    - Technology
    - Web Development
- title: Fabric
  main_url: "https://meetfabric.com/"
  url: "https://meetfabric.com/"
  featured: false
  categories:
    - Marketing
- title: Nexit
  main_url: "https://nexit.sk/"
  url: "https://nexit.sk/references"
  featured: false
  categories:
    - Web Development
- title: Open FDA
  description: >
    Provides APIs and raw download access to a number of high-value, high
    priority and scalable structured datasets, including adverse events, drug
    product labeling, and recall enforcement reports.
  main_url: "https://open.fda.gov/"
  url: "https://open.fda.gov/"
  source_url: "https://github.com/FDA/open.fda.gov"
  featured: false
  categories:
    - Government
    - Open Source
    - Web Development
    - API
    - Data
- title: NYC Planning Labs (New York City Department of City Planning)
  main_url: "https://planninglabs.nyc/"
  url: "https://planninglabs.nyc/about/"
  source_url: "https://github.com/NYCPlanning/"
  featured: false
  description: >-
    We work with New York City's Urban Planners to deliver impactful, modern
    technology tools.
  categories:
    - Open Source
    - Government
- title: Pravdomil
  main_url: "https://pravdomil.com/"
  url: "https://pravdomil.com/"
  source_url: "https://github.com/pravdomil/pravdomil.com"
  featured: false
  description: >-
    I’ve been working both as a product designer and frontend developer for over
    5 years now. I particularly enjoy working with companies that try to meet
    broad and unique user needs.
  categories:
    - Portfolio
- title: Preston Richey Portfolio / Blog
  main_url: "https://prestonrichey.com/"
  url: "https://prestonrichey.com/"
  source_url: "https://github.com/prichey/prestonrichey.com"
  featured: false
  categories:
    - Web Development
    - Portfolio
    - Blog
- title: Landing page of Put.io
  main_url: "https://put.io/"
  url: "https://put.io/"
  featured: false
  categories:
    - eCommerce
    - Technology
- title: The Rick and Morty API
  main_url: "https://rickandmortyapi.com/"
  url: "https://rickandmortyapi.com/"
  built_by: Axel Fuhrmann
  built_by_url: "https://axelfuhrmann.com/"
  featured: false
  categories:
    - Web Development
    - Entertainment
    - Documentation
    - Open Source
    - API
- title: Santa Compañía Creativa
  main_url: "https://santacc.es/"
  url: "https://santacc.es/"
  source_url: "https://github.com/DesarrolloWebSantaCC/santacc-web"
  featured: false
  categories:
    - Agency
- title: Sean Coker's Blog
  main_url: "https://sean.is/"
  url: "https://sean.is/"
  featured: false
  categories:
    - Blog
    - Portfolio
    - Web Development
- title: Several Levels
  main_url: "https://severallevels.io/"
  url: "https://severallevels.io/"
  source_url: "https://github.com/Harrison1/several-levels"
  featured: false
  categories:
    - Agency
    - Web Development
- title: Simply
  main_url: "https://simply.co.za/"
  url: "https://simply.co.za/"
  featured: false
  categories:
    - Marketing
- title: Storybook
  main_url: "https://storybook.js.org/"
  url: "https://storybook.js.org/"
  source_url: "https://github.com/storybooks/storybook"
  featured: false
  categories:
    - Web Development
    - Open Source
- title: Vibert Thio's Portfolio
  main_url: "https://vibertthio.com/portfolio/"
  url: "https://vibertthio.com/portfolio/projects/"
  source_url: "https://github.com/vibertthio/portfolio"
  featured: false
  categories:
    - Portfolio
    - Web Development
- title: VisitGemer
  main_url: "https://visitgemer.sk/"
  url: "https://visitgemer.sk/"
  featured: false
  categories:
    - Marketing
- title: Bricolage.io
  main_url: "https://www.bricolage.io/"
  url: "https://www.bricolage.io/"
  source_url: "https://github.com/KyleAMathews/blog"
  featured: false
  categories:
    - Blog
- title: Charles Pinnix Website
  main_url: "https://www.charlespinnix.com/"
  url: "https://www.charlespinnix.com/"
  featured: false
  description: >-
    I’m a senior frontend engineer with 8 years of experience building websites
    and web applications. I’m interested in leading creative, multidisciplinary
    engineering teams. I’m a creative technologist, merging photography, art,
    and design into engineering and visa versa. I take a pragmatic,
    product-oriented approach to development, allowing me to see the big picture
    and ensuring quality products are completed on time. I have a passion for
    modern frontend JavaScript frameworks such as React and Vue, and I have
    substantial experience on the backend with an interest in Node and
    container based deployment with Docker and AWS.
  categories:
    - Portfolio
    - Web Development
- title: Charlie Harrington's Blog
  main_url: "https://www.charlieharrington.com/"
  url: "https://www.charlieharrington.com/"
  source_url: "https://github.com/whatrocks/blog"
  featured: false
  categories:
    - Blog
    - Web Development
    - Music
- title: Gabriel Adorf's Portfolio
  main_url: "https://www.gabrieladorf.com/"
  url: "https://www.gabrieladorf.com/"
  source_url: "https://github.com/gabdorf/gabriel-adorf-portfolio"
  featured: false
  categories:
    - Portfolio
    - Web Development
- title: greglobinski.com
  main_url: "https://www.greglobinski.com/"
  url: "https://www.greglobinski.com/"
  source_url: "https://github.com/greglobinski/www.greglobinski.com"
  featured: false
  categories:
    - Portfolio
    - Web Development
- title: I am Putra
  main_url: "https://www.iamputra.com/"
  url: "https://www.iamputra.com/"
  featured: false
  categories:
    - Portfolio
    - Web Development
    - Blog
- title: In Sowerby Bridge
  main_url: "https://www.insowerbybridge.co.uk/"
  url: "https://www.insowerbybridge.co.uk/"
  featured: false
  categories:
    - Marketing
    - Government
- title: JavaScript Stuff
  main_url: "https://www.javascriptstuff.com/"
  url: "https://www.javascriptstuff.com/"
  featured: false
  categories:
    - Education
    - Web Development
    - Library
- title: Ledgy
  main_url: "https://www.ledgy.com/"
  url: "https://github.com/morloy/ledgy.com"
  featured: false
  categories:
    - Marketing
    - Finance
- title: Alec Lomas's Portfolio / Blog
  main_url: "https://www.lowmess.com/"
  url: "https://www.lowmess.com/"
  source_url: "https://github.com/lowmess/lowmess"
  featured: false
  categories:
    - Web Development
    - Blog
    - Portfolio
- title: Michele Mazzucco's Portfolio
  main_url: "https://www.michelemazzucco.it/"
  url: "https://www.michelemazzucco.it/"
  source_url: "https://github.com/michelemazzucco/michelemazzucco.it"
  featured: false
  categories:
    - Portfolio
- title: Orbit FM Podcasts
  main_url: "https://www.orbit.fm/"
  url: "https://www.orbit.fm/"
  source_url: "https://github.com/agarrharr/orbit.fm"
  featured: false
  categories:
    - Podcast
- title: Prosecco Springs
  main_url: "https://www.proseccosprings.com/"
  url: "https://www.proseccosprings.com/"
  featured: false
  categories:
    - Food
    - Blog
    - Marketing
- title: Verious
  main_url: "https://www.verious.io/"
  url: "https://www.verious.io/"
  source_url: "https://github.com/cpinnix/verious"
  featured: false
  categories:
    - Web Development
- title: Yisela
  main_url: "https://www.yisela.com/"
  url: "https://www.yisela.com/tetris-against-trauma-gaming-as-therapy/"
  featured: false
  categories:
    - Blog
- title: YouFoundRon.com
  main_url: "https://www.youfoundron.com/"
  url: "https://www.youfoundron.com/"
  source_url: "https://github.com/rongierlach/yfr-dot-com"
  featured: false
  categories:
    - Portfolio
    - Web Development
    - Blog
- title: yerevancoder
  main_url: "https://yerevancoder.com/"
  url: "https://forum.yerevancoder.com/categories"
  source_url: "https://github.com/yerevancoder/yerevancoder.github.io"
  featured: false
  categories:
    - Blog
    - Web Development
- title: Ease
  main_url: "https://www.ease.com/"
  url: "https://www.ease.com/"
  featured: false
  categories:
    - Marketing
    - Healthcare
- title: Policygenius
  main_url: "https://www.policygenius.com/"
  url: "https://www.policygenius.com/"
  featured: false
  categories:
    - Marketing
    - Healthcare
- title: Moteefe
  main_url: "https://www.moteefe.com/"
  url: "https://www.moteefe.com/"
  featured: false
  categories:
    - Marketing
    - Agency
    - Technology
- title: Athelas
  main_url: "http://www.athelas.com/"
  url: "http://www.athelas.com/"
  featured: false
  categories:
    - Marketing
    - Healthcare
- title: Pathwright
  main_url: "http://www.pathwright.com/"
  url: "http://www.pathwright.com/"
  featured: false
  categories:
    - Marketing
    - Education
- title: Lucid
  main_url: "https://www.golucid.co/"
  url: "https://www.golucid.co/"
  featured: false
  categories:
    - Marketing
    - Technology
- title: Bench
  main_url: "http://www.bench.co/"
  url: "http://www.bench.co/"
  featured: false
  categories:
    - Marketing
- title: Gin Lane
  main_url: "http://www.ginlane.com/"
  url: "https://www.ginlane.com/"
  featured: false
  categories:
    - Web Development
    - Agency
- title: Marmelab
  main_url: "https://marmelab.com/en/"
  url: "https://marmelab.com/en/"
  featured: false
  categories:
    - Web Development
    - Agency
- title: Dovetail
  main_url: "https://dovetailapp.com/"
  url: "https://dovetailapp.com/"
  featured: false
  categories:
    - Marketing
    - Technology
- title: Yuuniworks Portfolio / Blog
  main_url: "https://www.yuuniworks.com/"
  url: "https://www.yuuniworks.com/"
  source_url: "https://github.com/junkboy0315/yuuni-web"
  featured: false
  categories:
    - Portfolio
    - Web Development
    - Blog
- title: The Bastion Bot
  main_url: "https://bastionbot.org/"
  url: "https://bastionbot.org/"
  source_url: "https://github.com/TheBastionBot/Bastion-Website"
  description: Give awesome perks to your Discord server!
  featured: false
  categories:
    - Open Source
    - Technology
    - Documentation
    - Community
  built_by: Sankarsan Kampa
  built_by_url: "https://traction.one"
- title: Smakosh
  main_url: "https://smakosh.com/"
  url: "https://smakosh.com/"
  source_url: "https://github.com/smakosh/smakosh.com"
  featured: false
  categories:
    - Portfolio
    - Web Development
- title: WebGazer
  main_url: "https://www.webgazer.io/"
  url: "https://www.webgazer.io/"
  featured: false
  categories:
    - Marketing
    - Web Development
    - Technology
- title: Joe Seifi's Blog
  main_url: "http://seifi.org/"
  url: "http://seifi.org/"
  featured: false
  categories:
    - Portfolio
    - Web Development
    - Blog
- title: LekoArts — Graphic Designer & Front-End Developer
  main_url: "https://www.lekoarts.de"
  url: "https://www.lekoarts.de"
  source_url: "https://github.com/LekoArts/portfolio"
  featured: false
  built_by: LekoArts
  built_by_url: "https://github.com/LekoArts"
  description: >-
    Hi, I'm Lennart — a self-taught and passionate graphic/web designer &
    frontend developer based in Darmstadt, Germany. I love it to realize complex
    projects in a creative manner and face new challenges. Since 6 years I do
    graphic design, my love for frontend development came up 3 years ago. I
    enjoy acquiring new skills and cementing this knowledge by writing blogposts
    and creating tutorials.
  categories:
    - Portfolio
    - Blog
    - Design
    - Web Development
    - Freelance
    - Open Source
- title: 杨二小的博客
  main_url: "https://blog.yangerxiao.com/"
  url: "https://blog.yangerxiao.com/"
  source_url: "https://github.com/zerosoul/blog.yangerxiao.com"
  featured: false
  categories:
    - Blog
    - Portfolio
- title: MOTTO x MOTTO
  main_url: "https://mottox2.com"
  url: "https://mottox2.com"
  source_url: "https://github.com/mottox2/website"
  description: Web developer / UI Designer in Tokyo Japan.
  featured: false
  categories:
    - Blog
    - Portfolio
  built_by: mottox2
  built_by_url: "https://mottox2.com"
- title: Pride of the Meadows
  main_url: "https://www.prideofthemeadows.com/"
  url: "https://www.prideofthemeadows.com/"
  featured: false
  categories:
    - eCommerce
    - Food
    - Blog
  built_by: Caldera Digital
  built_by_url: https://www.calderadigital.com/
- title: Michael Uloth
  main_url: "https://www.michaeluloth.com"
  url: "https://www.michaeluloth.com"
  featured: false
  description: Michael Uloth is a web developer, opera singer, and the creator of Up and Running Tutorials.
  categories:
    - Portfolio
    - Web Development
    - Music
  built_by: Michael Uloth
  built_by_url: "https://www.michaeluloth.com"
- title: Spacetime
  main_url: "https://www.heyspacetime.com/"
  url: "https://www.heyspacetime.com/"
  featured: false
  description: >-
    Spacetime is a Dallas-based digital experience agency specializing in web,
    app, startup, and digital experience creation.
  categories:
    - Marketing
    - Portfolio
    - Agency
  built_by: Spacetime
  built_by_url: "https://www.heyspacetime.com/"
- title: Eric Jinks
  main_url: "https://ericjinks.com/"
  url: "https://ericjinks.com/"
  featured: false
  description: "Software engineer / web developer from the Gold Coast, Australia."
  categories:
    - Portfolio
    - Blog
    - Web Development
    - Technology
  built_by: Eric Jinks
  built_by_url: "https://ericjinks.com/"
- title: GaiAma - We are wildlife
  main_url: "https://www.gaiama.org/"
  url: "https://www.gaiama.org/"
  featured: false
  description: >-
    We founded the GaiAma conservation organization to protect wildlife in Perú
    and to create an example of a permaculture neighborhood, living
    symbiotically with the forest - because reforestation is just the beginning
  categories:
    - Nonprofit
    - Marketing
    - Blog
  source_url: "https://github.com/GaiAma/gaiama.org"
  built_by: GaiAma
  built_by_url: "https://www.gaiama.org/"
- title: Healthcare Logic
  main_url: "https://www.healthcarelogic.com/"
  url: "https://www.healthcarelogic.com/"
  featured: false
  description: >-
    Revolutionary technology that empowers clinical and managerial leaders to
    collaborate with clarity.
  categories:
    - Marketing
    - Healthcare
    - Technology
  built_by: Thrive
  built_by_url: "https://thriveweb.com.au/"
- title: Papergov
  main_url: "https://papergov.com/"
  url: "https://papergov.com/"
  featured: false
  description: Manage all your government services in a single place
  categories:
    - Directory
    - Government
    - Technology
  source_url: "https://github.com/WeOpenly/localgov.fyi"
  built_by: Openly Technologies
  built_by_url: "https://papergov.com/about/"
- title: Kata.ai Documentation
  main_url: "https://docs.kata.ai/"
  url: "https://docs.kata.ai/"
  source_url: "https://github.com/kata-ai/kata-platform-docs"
  featured: false
  description: >-
    Documentation website for the Kata Platform, an all-in-one platform for
    building chatbots using AI technologies.
  categories:
    - Documentation
    - Technology
- title: goalgetters
  main_url: "https://goalgetters.space/"
  url: "https://goalgetters.space/"
  featured: false
  description: >-
    goalgetters is a source of inspiration for people who want to change their
    career. We offer articles, success stories and expert interviews on how to
    find a new passion and how to implement change.
  categories:
    - Blog
    - Education
  built_by: "Stephanie Langers (content), Adrian Wenke (development)"
  built_by_url: "https://twitter.com/AdrianWenke"
- title: Zensum
  main_url: "https://zensum.se/"
  url: "https://zensum.se/"
  featured: false
  description: >-
    Borrow money quickly and safely through Zensum. We compare Sweden's leading
    banks and credit institutions. Choose from multiple offers and lower your
    monthly cost. [Translated from Swedish]
  categories:
    - Technology
    - Finance
    - Marketing
  built_by: Bejamas
  built_by_url: "https://bejamas.io/"
- title: StatusHub - Easy to use Hosted Status Page Service
  main_url: "https://statushub.com/"
  url: "https://statushub.com/"
  featured: false
  description: >-
    Set up your very own service status page in minutes with StatusHub. Allow
    customers to subscribe to be updated automatically.
  categories:
    - Technology
    - Marketing
  built_by: Bejamas
  built_by_url: "https://bejamas.io/"
- title: Matthias Kretschmann Portfolio
  main_url: "https://matthiaskretschmann.com/"
  url: "https://matthiaskretschmann.com/"
  source_url: "https://github.com/kremalicious/portfolio"
  featured: false
  description: Portfolio of designer & developer Matthias Kretschmann.
  categories:
    - Portfolio
    - Web Development
  built_by: Matthias Kretschmann
  built_by_url: "https://matthiaskretschmann.com/"
- title: Iron Cove Solutions
  main_url: "https://ironcovesolutions.com/"
  url: "https://ironcovesolutions.com/"
  description: >-
    Iron Cove Solutions is a cloud based consulting firm. We help companies
    deliver a return on cloud usage by applying best practices
  categories:
    - Technology
    - Web Development
  built_by: Iron Cove Solutions
  built_by_url: "https://ironcovesolutions.com/"
  featured: false
- title: Moetez Chaabene Portfolio / Blog
  main_url: "https://moetez.me/"
  url: "https://moetez.me/"
  source_url: "https://github.com/moetezch/moetez.me"
  featured: false
  description: Portfolio of Moetez Chaabene
  categories:
    - Portfolio
    - Web Development
    - Blog
  built_by: Moetez Chaabene
  built_by_url: "https://twitter.com/moetezch"
- title: Nikita
  description: >-
    Automation of system deployments in Node.js for applications and
    infrastructures.
  main_url: "https://nikita.js.org/"
  url: "https://nikita.js.org/"
  source_url: "https://github.com/adaltas/node-nikita"
  categories:
    - Documentation
    - Open Source
    - Technology
  built_by: Adaltas
  built_by_url: "https://www.adaltas.com"
  featured: false
- title: Gourav Sood Blog & Portfolio
  main_url: "https://www.gouravsood.com/"
  url: "https://www.gouravsood.com/"
  featured: false
  categories:
    - Blog
    - Portfolio
  built_by: Gourav Sood
  built_by_url: "https://www.gouravsood.com/"
- title: Jonas Tebbe Portfolio
  description: |
    Hey, I’m Jonas and I create digital products.
  main_url: "https://jonastebbe.com"
  url: "https://jonastebbe.com"
  categories:
    - Portfolio
  built_by: Jonas Tebbe
  built_by_url: "http://twitter.com/jonastebbe"
  featured: false
- title: Parker Sarsfield Portfolio
  description: |
    I'm Parker, a software engineer and sneakerhead.
  main_url: "https://parkersarsfield.com"
  url: "https://parkersarsfield.com"
  categories:
    - Blog
    - Portfolio
  built_by: Parker Sarsfield
  built_by_url: "https://parkersarsfield.com"
- title: Frontend web development with Greg
  description: |
    JavaScript, GatsbyJS, ReactJS, CSS in JS... Let's learn some stuff together.
  main_url: "https://dev.greglobinski.com"
  url: "https://dev.greglobinski.com"
  categories:
    - Blog
    - Web Development
  built_by: Greg Lobinski
  built_by_url: "https://github.com/greglobinski"
- title: Insomnia
  description: |
    Desktop HTTP and GraphQL client for developers
  main_url: "https://insomnia.rest/"
  url: "https://insomnia.rest/"
  categories:
    - Blog
  built_by: Gregory Schier
  built_by_url: "https://schier.co"
  featured: false
- title: Timeline Theme Portfolio
  description: |
    I'm Aman Mittal, a software developer.
  main_url: "https://amanhimself.dev/"
  url: "https://amanhimself.dev/"
  categories:
    - Web Development
    - Portfolio
  built_by: Aman Mittal
  built_by_url: "https://amanhimself.dev/"
- title: Ocean artUp
  description: >
    Science outreach site built using styled-components and Contentful. It
    presents the research project "Ocean artUp" funded by an Advanced Grant of
    the European Research Council to explore the possible benefits of artificial
    uplift of nutrient-rich deep water to the ocean’s sunlit surface layer.
  main_url: "https://ocean-artup.eu"
  url: "https://ocean-artup.eu"
  source_url: "https://github.com/janosh/ocean-artup"
  categories:
    - Science
    - Education
    - Blog
  built_by: Janosh Riebesell
  built_by_url: "https://janosh.io"
  featured: false
- title: Ryan Fitzgerald
  description: |
    Personal portfolio and blog for Ryan Fitzgerald
  main_url: "https://ryanfitzgerald.ca/"
  url: "https://ryanfitzgerald.ca/"
  categories:
    - Web Development
    - Portfolio
  built_by: Ryan Fitzgerald
  built_by_url: "https://github.com/RyanFitzgerald"
  featured: false
- title: Kaizen
  description: |
    Content Marketing, PR & SEO Agency in London
  main_url: "https://www.kaizen.co.uk/"
  url: "https://www.kaizen.co.uk/"
  categories:
    - Agency
    - Blog
    - Design
    - Web Development
    - SEO
  built_by: Bogdan Stanciu
  built_by_url: "https://github.com/b0gd4n"
  featured: false
- title: HackerOne Platform Documentation
  description: |
    HackerOne's Product Documentation Center!
  url: "https://docs.hackerone.com/"
  main_url: "https://docs.hackerone.com/"
  categories:
    - Documentation
    - Security
  featured: false
- title: Mux Video
  description: |
    API to video hosting and streaming
  main_url: "https://mux.com/"
  url: "https://mux.com/"
  categories:
    - Video
    - API
  featured: false
- title: Swapcard
  description: >
    The easiest way for event organizers to instantly connect people, build a
    community of attendees and exhibitors, and increase revenue over time
  main_url: "https://www.swapcard.com/"
  url: "https://www.swapcard.com/"
  categories:
    - Event
    - Community
    - Marketing
  built_by: Swapcard
  built_by_url: "https://www.swapcard.com/"
  featured: false
- title: Kalix
  description: >
    Kalix is perfect for healthcare professionals starting out in private
    practice, to those with an established clinic.
  main_url: "https://www.kalixhealth.com/"
  url: "https://www.kalixhealth.com/"
  categories:
    - Healthcare
  featured: false
- title: Hubba
  description: |
    Buy wholesale products from thousands of independent, verified Brands.
  main_url: "https://join.hubba.com/"
  url: "https://join.hubba.com/"
  categories:
    - eCommerce
  featured: false
- title: HyperPlay
  description: |
    In Asean's 1st Ever LOL Esports X Music Festival
  main_url: "https://hyperplay.leagueoflegends.com/"
  url: "https://hyperplay.leagueoflegends.com/"
  categories:
    - Music
  featured: false
- title: Bad Credit Loans
  description: |
    Get the funds you need, from $250-$5,000
  main_url: "https://www.creditloan.com/"
  url: "https://www.creditloan.com/"
  categories:
    - Finance
  featured: false
- title: Financial Center
  description: >
    Member-owned, not-for-profit, co-operative whose members receive financial
    benefits in the form of lower loan rates, higher savings rates, and lower
    fees than banks.
  main_url: "https://fcfcu.com/"
  url: "https://fcfcu.com/"
  categories:
    - Finance
    - Nonprofit
    - Business
    - Education
  built_by: "https://fcfcu.com/"
  built_by_url: "https://fcfcu.com/"
  featured: false
- title: Office of Institutional Research and Assessment
  description: |
    Good Data, Good Decisions
  main_url: "http://oira.ua.edu/"
  url: "http://oira.ua.edu/"
  categories:
    - Data
  featured: false
- title: The Telegraph Premium
  description: |
    Exclusive stories from award-winning journalists
  main_url: "https://premium.telegraph.co.uk/"
  url: "https://premium.telegraph.co.uk/"
  categories:
    - Media
  featured: false
- title: html2canvas
  description: |
    Screenshots with JavaScript
  main_url: "http://html2canvas.hertzen.com/"
  url: "http://html2canvas.hertzen.com/"
  source_url: "https://github.com/niklasvh/html2canvas/tree/master/www"
  categories:
    - JavaScript
    - Documentation
  built_by: Niklas von Hertzen
  built_by_url: "http://hertzen.com/"
  featured: false
- title: Dato CMS
  description: |
    The API-based CMS your editors will love
  main_url: "https://www.datocms.com/"
  url: "https://www.datocms.com/"
  categories:
    - API
  featured: false
- title: Half Electronics
  description: |
    Personal website
  main_url: "https://www.halfelectronic.com/"
  url: "https://www.halfelectronic.com/"
  categories:
    - Blog
  built_by: Fernando Poumian
  built_by_url: "https://github.com/fpoumian/halfelectronic.com"
  featured: false
- title: Frithir Software Development
  main_url: "https://frithir.com/"
  url: "https://frithir.com/"
  featured: false
  description: "I DRINK COFFEE, WRITE CODE AND IMPROVE MY DEVELOPMENT SKILLS EVERY DAY."
  categories:
    - Design
    - Web Development
  built_by: Frithir
  built_by_url: "https://Frithir.com/"
- title: Unow
  main_url: "https://www.unow.fr/"
  url: "https://www.unow.fr/"
  categories:
    - Education
    - Marketing
  featured: false
- title: Peter Hironaka
  description: |
    Freelance Web Developer based in Los Angeles.
  main_url: "https://peterhironaka.com/"
  url: "https://peterhironaka.com/"
  categories:
    - Portfolio
    - Web Development
  built_by: Peter Hironaka
  built_by_url: "https://github.com/PHironaka"
  featured: false
- title: Michael McQuade
  description: |
    Personal website and blog for Michael McQuade
  main_url: "https://giraffesyo.io"
  url: "https://giraffesyo.io"
  categories:
    - Blog
  built_by: Michael McQuade
  built_by_url: "https://github.com/giraffesyo"
  featured: false
- title: Haacht Brewery
  description: |
    Corporate website for Haacht Brewery. Designed and Developed by Gafas.
  main_url: "https://haacht.com/en/"
  url: "https://haacht.com"
  categories:
    - Marketing
  built_by: Gafas
  built_by_url: "https://gafas.be"
  featured: false
- title: StoutLabs
  description: |
    Portfolio of Daniel Stout, freelance developer in East Tennessee.
  main_url: "https://www.stoutlabs.com/"
  url: "https://www.stoutlabs.com/"
  categories:
    - Web Development
    - Portfolio
  built_by: Daniel Stout
  built_by_url: "https://github.com/stoutlabs"
  featured: false
- title: Chicago Ticket Outcomes By Neighborhood
  description: |
    ProPublica data visualization of traffic ticket court outcomes
  categories:
    - Media
    - Nonprofit
  url: >-
    https://projects.propublica.org/graphics/il/il-city-sticker-tickets-maps/ticket-status/?initialWidth=782
  main_url: >-
    https://projects.propublica.org/graphics/il/il-city-sticker-tickets-maps/ticket-status/?initialWidth=782
  built_by: David Eads
  built_by_url: "https://github.com/eads"
  featured: false
- title: Chicago South Side Traffic Ticketing rates
  description: |
    ProPublica data visualization of traffic ticket rates by community
  main_url: >-
    https://projects.propublica.org/graphics/il/il-city-sticker-tickets-maps/ticket-rate/?initialWidth=782
  url: >-
    https://projects.propublica.org/graphics/il/il-city-sticker-tickets-maps/ticket-rate/?initialWidth=782
  categories:
    - Media
    - Nonprofit
  built_by: David Eads
  built_by_url: "https://github.com/eads"
  featured: false
- title: Otsimo
  description: >
    Otsimo is a special education application for children with autism, down
    syndrome and other developmental disabilities.
  main_url: "https://otsimo.com/en/"
  url: "https://otsimo.com/en/"
  categories:
    - Blog
    - Education
  featured: false
- title: Matt Bagni Portfolio 2018
  description: >
    Mostly the result of playing with Gatsby and learning about react and
    graphql. Using the screenshot plugin to showcase the work done for my
    company in the last 2 years, and a good amount of other experiments.
  main_url: "https://mattbag.github.io"
  url: "https://mattbag.github.io"
  categories:
    - Portfolio
  featured: false
- title: Lisa Ye's Blog
  description: |
    Simple blog/portofolio for a fashion designer. Gatsby_v2 + Netlify cms
  main_url: "https://lisaye.netlify.com/"
  url: "https://lisaye.netlify.com/"
  categories:
    - Blog
    - Portfolio
  featured: false
- title: Artem Sapegin
  description: >
    Little homepage of Artem Sapegin, a frontend developer, passionate
    photographer, coffee drinker and crazy dogs’ owner.
  main_url: "https://sapegin.me/"
  url: "https://sapegin.me/"
  categories:
    - Portfolio
    - Open Source
    - Web Development
  built_by: Artem Sapegin
  built_by_url: "https://github.com/sapegin"
  featured: false
- title: SparkPost Developers
  main_url: "https://developers.sparkpost.com/"
  url: "https://developers.sparkpost.com/"
  source_url: "https://github.com/SparkPost/developers.sparkpost.com"
  categories:
    - Documentation
    - API
  featured: false
- title: Malik Browne Portfolio 2018
  description: >
    The portfolio blog of Malik Browne, a full-stack engineer, foodie, and avid
    blogger/YouTuber.
  main_url: "https://www.malikbrowne.com/about"
  url: "https://www.malikbrowne.com"
  categories:
    - Blog
    - Portfolio
  built_by: Malik Browne
  built_by_url: "https://twitter.com/milkstarz"
  featured: false
- title: Novatics
  description: |
    Digital products that inspire and make a difference
  main_url: "https://www.novatics.com.br"
  url: "https://www.novatics.com.br"
  categories:
    - Portfolio
    - Technology
    - Web Development
  built_by: Novatics
  built_by_url: "https://github.com/Novatics"
  featured: false
- title: Max McKinney
  description: >
    I’m a developer and designer with a focus in web technologies. I build cars
    on the side.
  main_url: "https://maxmckinney.com/"
  url: "https://maxmckinney.com/"
  categories:
    - Portfolio
    - Web Development
    - Design
  built_by: Max McKinney
  featured: false
- title: Stickyard
  description: |
    Make your React component sticky the easy way
  main_url: "https://nihgwu.github.io/stickyard/"
  url: "https://nihgwu.github.io/stickyard/"
  source_url: "https://github.com/nihgwu/stickyard/tree/master/website"
  categories:
    - Web Development
  built_by: Neo Nie
  featured: false
- title: Agata Milik
  description: |
    Website of a Polish psychologist/psychotherapist based in Gdańsk, Poland.
  main_url: "https://agatamilik.pl"
  url: "https://agatamilik.pl"
  categories:
    - Marketing
    - Healthcare
  built_by: Piotr Fedorczyk
  built_by_url: "https://piotrf.pl"
  featured: false
- title: WebPurple
  main_url: "https://www.webpurple.net/"
  url: "https://www.webpurple.net/"
  source_url: "https://github.com/WebPurple/site"
  description: >-
    Site of local (Russia, Ryazan) frontend community. Main purpose is to show
    info about meetups and keep blog.
  categories:
    - Nonprofit
    - Web Development
    - Community
    - Blog
    - Open Source
  built_by: Nikita Kirsanov
  built_by_url: "https://twitter.com/kitos_kirsanov"
  featured: false
- title: Papertrail.io
  description: |
    Inspection Management for the 21st Century
  main_url: "https://www.papertrail.io/"
  url: "https://www.papertrail.io/"
  categories:
    - Marketing
    - Technology
  built_by: Papertrail.io
  built_by_url: "https://www.papertrail.io"
  featured: false
- title: Matt Ferderer
  main_url: "https://mattferderer.com"
  url: "https://mattferderer.com"
  source_url: "https://github.com/mattferderer/gatsbyblog"
  description: >
    A blog built with Gatsby that discusses web related tech
    such as JavaScript, .NET, Blazor & security.
  categories:
    - Blog
    - Web Development
  built_by: Matt Ferderer
  built_by_url: "https://twitter.com/mattferderer"
  featured: false
- title: Sahyadri Open Source Community
  main_url: "https://sosc.org.in"
  url: "https://sosc.org.in"
  source_url: "https://github.com/haxzie/sosc-website"
  description: >
    Official website of Sahyadri Open Source Community for community blog, event
    details and members info.
  categories:
    - Blog
    - Community
    - Open Source
  built_by: Musthaq Ahamad
  built_by_url: "https://github.com/haxzie"
  featured: false
- title: Tech Confessions
  main_url: "https://confessions.tech"
  url: "https://confessions.tech"
  source_url: "https://github.com/JonathanSpeek/tech-confessions"
  description: "A guilt-free place for us to confess our tech sins \U0001F64F\n"
  categories:
    - Community
    - Open Source
  built_by: Jonathan Speek
  built_by_url: "https://speek.design"
  featured: false
- title: Thibault Maekelbergh
  main_url: "https://thibmaek.com"
  url: "https://thibmaek.com"
  source_url: "https://github.com/thibmaek/thibmaek.github.io"
  description: |
    A nice blog about development, Raspberry Pi, plants and probably records.
  categories:
    - Blog
    - Open Source
  built_by: Thibault Maekelbergh
  built_by_url: "https://twitter.com/thibmaek"
  featured: false
- title: LearnReact.design
  main_url: "https://learnreact.design"
  url: "https://learnreact.design"
  description: >
    React Essentials For Designers: A React course tailored for product
    designers, ux designers, ui designers.
  categories:
    - Blog
  built_by: Linton Ye
  built_by_url: "https://twitter.com/lintonye"
- title: Mega House Creative
  main_url: "https://www.megahousecreative.com/"
  url: "https://www.megahousecreative.com/"
  description: >
    Mega House Creative is a digital agency that provides unique goal-oriented
    web marketing solutions.
  categories:
    - Marketing
    - Agency
  built_by: Daniel Robinson
  featured: false
- title: Tobie Marier Robitaille - csc
  main_url: "https://tobiemarierrobitaille.com/"
  url: "https://tobiemarierrobitaille.com/en/"
  description: |
    Portfolio site for director of photography Tobie Marier Robitaille
  categories:
    - Portfolio
    - Gallery
  built_by: Mill3 Studio
  built_by_url: "https://mill3.studio/en/"
  featured: false
- title: Bestvideogame.deals
  main_url: "https://bestvideogame.deals/"
  url: "https://bestvideogame.deals/"
  description: |
    Video game comparison website for the UK, build with GatsbyJS.
  categories:
    - eCommerce
  built_by: Koen Kamphuis
  built_by_url: "https://koenkamphuis.com/"
  featured: false
- title: Mahipat's Portfolio
  main_url: "https://mojaave.com/"
  url: "https://mojaave.com"
  source_url: "https://github.com/mhjadav/mojaave"
  description: >
    mojaave.com is Mahipat's portfolio, I have developed it using Gatsby v2 and
    Bootstrap, To get in touch with people looking for full-stack developer.
  categories:
    - Portfolio
    - Web Development
  built_by: Mahipat Jadav
  built_by_url: "https://mojaave.com/"
  featured: false
- title: Insights
  main_url: "https://justaskusers.com/"
  url: "https://justaskusers.com/"
  description: >
    Insights helps user experience (UX) researchers conduct their research and
    make sense of the findings.
  categories:
    - User Experience
    - Design
  built_by: Just Ask Users
  built_by_url: "https://justaskusers.com/"
  featured: false
- title: Tensiq
  main_url: "https://tensiq.com"
  url: "https://tensiq.com"
  source_url: "https://github.com/Tensiq/tensiq-site"
  description: >
    Tensiq is an e-Residency startup, that provides development in cutting-edge
    technology while delivering secure, resilient, performant solutions.
  categories:
    - Web Development
    - Mobile Development
    - Agency
    - Open Source
  built_by: Jens
  built_by_url: "https://github.com/arrkiin"
  featured: false
- title: Mintfort
  main_url: "https://mintfort.com/"
  url: "https://mintfort.com/"
  source_url: "https://github.com/MintFort/mintfort.com"
  description: >
    Mintfort, the first crypto-friendly bank account. Store and manage assets on
    the blockchain.
  categories:
    - Technology
    - Finance
  built_by: Axel Fuhrmann
  built_by_url: "https://axelfuhrmann.com/"
  featured: false
- title: React Native Explorer
  main_url: "https://react-native-explorer.firebaseapp.com"
  url: "https://react-native-explorer.firebaseapp.com"
  description: |
    Explorer React Native packages and examples effortlessly.
  categories:
    - Education
  featured: false
- title: 500Tech
  main_url: "https://500tech.com/"
  url: "https://500tech.com/"
  featured: false
  categories:
    - Web Development
    - Agency
    - Open Source
- title: eworld
  main_url: "http://eworld.herokuapp.com/"
  url: "http://eworld.herokuapp.com/"
  featured: false
  categories:
    - eCommerce
    - Technology
- title: It's a Date
  description: >
    It's a Date is a dating app that actually involves dating.
  main_url: "https://www.itsadate.app/"
  url: "https://www.itsadate.app/"
  featured: false
  categories:
    - App
    - Blog
- title: Node.js HBase
  description: >
    Asynchronous HBase client for NodeJs using REST.
  main_url: https://hbase.js.org/
  url: https://hbase.js.org/
  source_url: "https://github.com/adaltas/node-hbase"
  categories:
    - Documentation
    - Open Source
    - Technology
  built_by: David Worms
  built_by_url: http://www.adaltas.com
  featured: false
- title: Peter Kroyer - Web Design / Web Development
  main_url: https://www.peterkroyer.at/en/
  url: https://www.peterkroyer.at/en/
  description: >
    Freelance web designer / web developer based in Vienna, Austria (Wien, Österreich).
  categories:
    - Agency
    - Web Development
    - Design
    - Portfolio
    - Freelance
  built_by: Peter Kroyer
  built_by_url: https://www.peterkroyer.at/
  featured: false
- title: Geddski
  main_url: https://gedd.ski
  url: https://gedd.ski
  description: >
    frontend mastery blog - level up your UI game.
  categories:
    - Web Development
    - Education
    - Productivity
    - User Experience
  built_by: Dave Geddes
  built_by_url: https://twitter.com/geddski
  featured: false
- title: Rung
  main_url: "https://rung.com.br/"
  url: "https://rung.com.br/"
  description: >
    Rung alerts you about the exceptionalities of your personal and professional life.
  categories:
    - API
    - Technology
    - Travel
  featured: false
- title: Mokkapps
  main_url: "https://www.mokkapps.de/"
  url: "https://www.mokkapps.de/"
  source_url: "https://github.com/mokkapps/website"
  description: >
    Portfolio website from Michael Hoffmann. Passionate software developer with focus on web-based technologies.
  categories:
    - Blog
    - Portfolio
    - Web Development
    - Mobile Development
  featured: false
- title: Premier Octet
  main_url: "https://www.premieroctet.com/"
  url: "https://www.premieroctet.com/"
  description: >
    Premier Octet is a React-based agency
  categories:
    - Agency
    - Web Development
    - Mobile Development
  featured: false
- title: Thorium
  main_url: "https://www.thoriumsim.com/"
  url: "https://www.thoriumsim.com/"
  source_url: "https://github.com/thorium-sim/thoriumsim.com"
  description: >
    Thorium - Open-source Starship Simulator Controls for Live Action Role Play
  built_by: Alex Anderson
  built_by_url: https://twitter.com/ralex1993
  categories:
    - Blog
    - Portfolio
    - Documentation
    - Marketing
    - Education
    - Entertainment
    - Open Source
    - Web Development
  featured: false
- title: Cameron Maske
  main_url: "https://www.cameronmaske.com/"
  url: "https://www.cameronmaske.com/courses/introduction-to-pytest/"
  source_url: "https://github.com/cameronmaske/cameronmaske.com-v2"
  description: >
    The homepage of Cameron Maske, a freelance full-stack developer, who is currently working on a free pytest video course
  categories:
    - Education
    - Video
    - Portfolio
    - Freelance
  featured: false
- title: Studenten bilden Schüler
  description: >
    Studenten bilden Schüler e.V. is a German student-run nonprofit initiative that aims to
    contribute to more equal educational opportunities by providing free tutoring to refugees
    and children from underprivileged families. The site is built on Gatsby v2, styled-components
    and Contentful. It supports Google Analytics, fluid typography and Algolia search.
  main_url: "https://studenten-bilden-schueler.de"
  url: "https://studenten-bilden-schueler.de"
  source_url: "https://github.com/StudentenBildenSchueler/homepage"
  categories:
    - Education
    - Nonprofit
    - Blog
  built_by: Janosh Riebesell
  built_by_url: "https://janosh.io"
  featured: false
- title: Mike's Remote List
  main_url: "https://www.mikesremotelist.com"
  url: "https://www.mikesremotelist.com"
  description: >
    A list of remote jobs, updated throughout the day. Built on Gatsby v1 and powered by Contentful, Google Sheets, string and sticky tape.
  categories:
    - Marketing
  featured: false
- title: Madvoid
  main_url: "https://madvoid.com/"
  url: "https://madvoid.com/screenshot/"
  featured: false
  description: >
    Madvoid is a team of expert developers dedicated to creating simple, clear, usable and blazing fast web and mobile apps.
    We are coders that help companies and agencies to create social & interactive experiences.
    This includes full-stack development using React, WebGL, Static Site Generators, Ruby On Rails, Phoenix, GraphQL, Chatbots, CI / CD, Docker and more!
  categories:
    - Portfolio
    - Technology
    - Web Development
    - Agency
    - Marketing
  built_by: Jean-Paul Bonnetouche
  built_by_url: https://twitter.com/_jpb
- title: MOMNOTEBOOK.COM
  description: >
    Sharing knowledge and experiences that make childhood and motherhood rich, vibrant and healthy.
  main_url: "https://momnotebook.com/"
  url: "https://momnotebook.com/"
  featured: false
  built_by: Aleksander Hansson
  built_by_url: https://www.linkedin.com/in/aleksanderhansson/
  categories:
    - Blog
- title: Pirate Studios
  description: >
    Reinventing music studios with 24/7 self service rehearsal, DJ & production rooms available around the world.
  main_url: "https://www.piratestudios.co"
  url: "https://www.piratestudios.co"
  featured: false
  built_by: The Pirate Studios team
  built_by_url: https://github.com/piratestudios/
  categories:
    - Music
- title: Aurora EOS
  main_url: "https://www.auroraeos.com/"
  url: "https://www.auroraeos.com/"
  featured: false
  categories:
    - Finance
    - Marketing
    - Blog
  built_by: Corey Ward
  built_by_url: "http://www.coreyward.me/"
- title: MadeComfy
  main_url: "https://madecomfy.com.au/"
  url: "https://madecomfy.com.au/"
  description: >
    Short term rental management startup, using Contentful + Gatsby + CicleCI
  featured: false
  categories:
    - Travel
  built_by: Lucas Vilela
  built_by_url: "https://madecomfy.com.au/"
- title: Tiger Facility Services
  description: >
    Tiger Facility Services combines facility management expertise with state of the art software to offer a sustainable and customer oriented cleaning and facility service.
  main_url: https://www.tigerfacilityservices.com/de-en/
  url: https://www.tigerfacilityservices.com/de-en/
  featured: false
  categories:
    - Marketing
- title: "Luciano Mammino's blog"
  description: >
    Tech & programming blog of Luciano Mammino a.k.a. "loige", Full-Stack Web Developer and International Speaker
  main_url: https://loige.co
  url: https://loige.co
  featured: false
  categories:
    - Blog
    - Web Development
  built_by: Luciano Mammino
  built_by_url: https://loige.co
- title: Wire • Secure collaboration platform
  description: >
    Corporate website of Wire, an open source, end-to-end encrypted collaboration platform
  main_url: "https://wire.com"
  url: "https://wire.com"
  featured: false
  categories:
    - Open Source
    - Productivity
    - Technology
    - Blog
    - App
  built_by: Wire team
  built_by_url: "https://github.com/orgs/wireapp/people"
- title: J. Patrick Raftery
  main_url: "https://www.jpatrickraftery.com"
  url: "https://www.jpatrickraftery.com"
  description: J. Patrick Raftery is an opera singer and voice teacher based in Vancouver, BC.
  categories:
    - Portfolio
    - Music
  built_by: Michael Uloth
  built_by_url: "https://www.michaeluloth.com"
  featured: false
- title: Aria Umezawa
  main_url: "https://www.ariaumezawa.com"
  url: "https://www.ariaumezawa.com"
  description: Aria Umezawa is a director, producer, and writer currently based in San Francisco. Site designed by Stephen Bell.
  categories:
    - Portfolio
    - Music
    - Entertainment
  built_by: Michael Uloth
  built_by_url: "https://www.michaeluloth.com"
  featured: false
- title: Pomegranate Opera
  main_url: "https://pomegranateopera.netlify.com"
  url: "https://pomegranateopera.netlify.com"
  description: Pomegranate Opera is a lesbian opera written by Amanda Hale & Kye Marshall. Site designed by Stephen Bell.
  categories:
    - Gallery
    - Music
  built_by: Michael Uloth
  built_by_url: "https://www.michaeluloth.com"
  featured: false
- title: Daniel Cabena
  main_url: "https://www.danielcabena.com"
  url: "https://www.danielcabena.com"
  description: Daniel Cabena is a Canadian countertenor highly regarded in both Canada and Europe for prize-winning performances ranging from baroque to contemporary repertoire. Site designed by Stephen Bell.
  categories:
    - Portfolio
    - Music
  built_by: Michael Uloth
  built_by_url: "https://www.michaeluloth.com"
  featured: false
- title: Artist.Center
  main_url: "https://artistcenter.netlify.com"
  url: "https://artistcenter.netlify.com"
  description: The marketing page for Artist.Center, a soon-to-launch platform designed to connect opera singers to opera companies. Site designed by Stephen Bell.
  categories:
    - Music
  built_by: Michael Uloth
  built_by_url: "https://www.michaeluloth.com"
  featured: false
- title: DG Volo & Company
  main_url: "https://www.dgvolo.com"
  url: "https://www.dgvolo.com"
  description: DG Volo & Company is a Toronto-based investment consultancy. Site designed by Stephen Bell.
  categories:
    - Finance
  built_by: Michael Uloth
  built_by_url: "https://www.michaeluloth.com"
  featured: false
- title: Shawna Lucey
  main_url: "https://www.shawnalucey.com"
  url: "https://www.shawnalucey.com"
  description: Shawna Lucey is an American theater and opera director based in New York City. Site designed by Stephen Bell.
  categories:
    - Portfolio
    - Music
    - Entertainment
  built_by: Michael Uloth
  built_by_url: "https://www.michaeluloth.com"
  featured: false
- title: Leyan Lo
  main_url: https://www.leyanlo.com
  url: https://www.leyanlo.com
  description: >
    Leyan Lo’s personal website
  categories:
    - Portfolio
  built_by: Leyan Lo
  built_by_url: https://www.leyanlo.com
  featured: false
- title: Hawaii National Bank
  url: https://hawaiinational.bank
  main_url: https://hawaiinational.bank
  description: Hawaii National Bank's highly personalized service has helped loyal customers & locally owned businesses achieve their financial dreams for over 50 years.
  categories:
    - Finance
  built_by: Wall-to-Wall Studios
  built_by_url: https://walltowall.com
  featured: false
- title: Coletiv
  url: https://coletiv.com
  main_url: https://coletiv.com
  description: Coletiv teams up with companies of all sizes to design, develop & launch digital products for iOS, Android & the Web.
  categories:
    - Technology
    - Agency
    - Web Development
  built_by: Coletiv
  built_by_url: https://coletiv.com
  featured: false
- title: janosh.io
  description: >
    Personal blog and portfolio of Janosh Riebesell. The site is built with Gatsby v2 and designed
    entirely with styled-components v4. Much of the layout was achieved with CSS grid. It supports
    Google Analytics, fluid typography and Algolia search.
  main_url: "https://janosh.io"
  url: "https://janosh.io"
  source_url: "https://github.com/janosh/janosh.io"
  categories:
    - Portfolio
    - Blog
    - Science
    - Photography
    - Travel
  built_by: Janosh Riebesell
  built_by_url: "https://janosh.io"
  featured: false
- title: Gold Edge Training
  url: "https://www.goldedgetraining.co.uk"
  main_url: "https://www.goldedgetraining.co.uk"
  description: >
    AAT approved online distance learning accountancy training provider. Branded landing page / mini brochure promoting competitor differentiators, student testimonials, offers, service benefits and features. Designed to both inform potential students and encourage visits to company eCommerce site or direct company contact.
  categories:
    - Education
    - Learning
    - Landing Page
    - Business
    - Finance
  built_by: Leo Furze-Waddock
  built_by_url: "https://www.linkedin.com/in/lfurzewaddock"
- title: Gatsby Manor
  description: >
    We build themes for gatsby. We have themes for all projects including personal,
    portfolio, ecommerce, landing pages and more. We also run an in-house
    web dev and design studio. If you cannot find what you want, we can build it for you!
    Email us at gatsbymanor@gmail.com with questions.
  main_url: "https://www.gatsbymanor.com"
  url: "https://www.gatsbymanor.com"
  source_url: "https://github.com/gatsbymanor"
  categories:
    - Web Development
    - Agency
    - Technology
    - Freelance
  built_by: Steven Natera
  built_by_url: "https://stevennatera.com"
- title: Ema Suriano's Portfolio
  main_url: https://emasuriano.com/
  url: https://emasuriano.com/
  description: >
    Ema Suriano's portfolio to display information about him, his projects and what he's writing about.
  categories:
    - Portfolio
    - Technology
    - Web Development
  built_by: Ema Suriano
  built_by_url: https://emasuriano.com/
  featured: false
- title: Luan Orlandi
  main_url: https://luanorlandi.github.io
  url: https://luanorlandi.github.io
  source_url: https://github.com/luanorlandi/luanorlandi.github.io
  description: >
    Luan Orlandi's personal website. Brazilian web developer, enthusiast in React and Gatsby.
  categories:
    - Blog
    - Portfolio
    - Web Development
  built_by: Luan Orlandi
  built_by_url: https://github.com/luanorlandi
- title: Mobius Labs
  main_url: https://mobius.ml
  url: https://mobius.ml
  description: >
    Mobius Labs landing page, a Start-up working on Computer Vision
  categories:
    - Landing Page
    - Marketing
    - Technology
  built_by: sktt
  built_by_url: https://github.com/sktt
- title: EZAgrar
  main_url: https://www.ezagrar.at/en/
  url: https://www.ezagrar.at/en/
  description: >
    EZAgrar.at is the homepage of the biggest agricultural machinery dealership in Austria. In total 8 pages will be built for this client reusing a lot of components between them.
  categories:
    - eCommerce
    - Marketing
  built_by: MangoART
  built_by_url: https://www.mangoart.at
  featured: false
- title: OAsome blog
  main_url: https://oasome.blog/
  url: https://oasome.blog/
  source_url: https://github.com/oorestisime/oasome
  description: >
    Paris-based Cypriot adventurers. A and O. Lovers of life and travel. Want to get a glimpse of the OAsome world?
  categories:
    - Blog
    - Photography
    - Travel
  built_by: Orestis Ioannou
  featured: false
- title: Brittany Chiang
  main_url: https://brittanychiang.com/
  url: https://brittanychiang.com/
  source_url: https://github.com/bchiang7/v4
  description: >
    Personal website and portfolio of Brittany Chiang built with Gatsby v2
  categories:
    - Portfolio
  built_by: Brittany Chiang
  built_by_url: https://github.com/bchiang7
  featured: false
- title: Fitekran
  description: >
    One of the most visited Turkish blogs about health, sports and healthy lifestyle, that has been rebuilt with Gatsby v2 using WordPress.
  main_url: "https://www.fitekran.com"
  url: "https://www.fitekran.com"
  categories:
    - Science
    - Healthcare
    - Blog
  built_by: Burak Tokak
  built_by_url: "https://www.buraktokak.com"
- title: Serverless
  main_url: https://serverless.com
  url: https://serverless.com
  source_url: https://github.com/serverless/site
  description: >
    Serverless.com – Build web, mobile and IoT applications with serverless architectures using AWS Lambda, Azure Functions, Google CloudFunctions & more!
  categories:
    - Technology
    - Web Development
  built_by: Codebrahma
  built_by_url: https://codebrahma.com
  featured: false
- title: Dive Bell
  main_url: https://divebell.band/
  url: https://divebell.band/
  description: >
    Simple site for a band to list shows dates and videos (499 on lighthouse)
  categories:
    - Music
  built_by: Matt Bagni
  built_by_url: https://mattbag.github.io
  featured: false
- title: Mayer Media Co.
  main_url: https://mayermediaco.com/
  url: https://mayermediaco.com/
  description: >
    Freelance Web Development and Digital Marketing
  categories:
    - Web Development
    - Marketing
    - Blog
  source_url: https://github.com/MayerMediaCo/MayerMediaCo2.0
  built_by: Danny Mayer
  built_by_url: https://twitter.com/mayermediaco
  featured: false
- title: Jan Czizikow Portfolio
  main_url: https://www.janczizikow.com/
  url: https://www.janczizikow.com/
  source_url: https://github.com/janczizikow/janczizikow-portfolio
  description: >
    Simple personal portfolio site built with Gatsby
  categories:
    - Portfolio
    - Freelance
    - Web Development
  built_by: Jan Czizikow
  built_by_url: https://github.com/janczizikow
- title: Carbon Design Systems
  main_url: http://www.carbondesignsystem.com/
  url: http://www.carbondesignsystem.com/
  description: >
    The Carbon Design System is integrating the new IBM Design Ethos and Language. It represents a completely fresh approach to the design of all things at IBM.
  categories:
    - Design System
    - Documentation
  built_by: IBM
  built_by_url: https://www.ibm.com/
  featured: false
- title: Mozilla Mixed Reality
  main_url: https://mixedreality.mozilla.org/
  url: https://mixedreality.mozilla.org/
  description: >
    Virtual Reality for the free and open Web.
  categories:
    - Open Source
  built_by: Mozilla
  built_by_url: https://www.mozilla.org/
  featured: false
- title: Uniform Hudl Design System
  main_url: http://uniform.hudl.com/
  url: http://uniform.hudl.com/
  description: >
    A single design system to ensure every interface feels like Hudl. From the colors we use to the size of our buttons and what those buttons say, Uniform has you covered. Check the guidelines, copy the code and get to building.
  categories:
    - Design System
    - Open Source
    - Design
  built_by: Hudl
  built_by_url: https://www.hudl.com/
- title: Subtle UI
  main_url: "https://subtle-ui.netlify.com/"
  url: "https://subtle-ui.netlify.com/"
  source_url: "https://github.com/ryanwiemer/subtle-ui"
  description: >
    A collection of clever yet understated user interactions found on the web.
  categories:
    - Web Development
    - Open Source
    - User Experience
  built_by: Ryan Wiemer
  built_by_url: "https://www.ryanwiemer.com/"
  featured: false
- title: developer.bitcoin.com
  main_url: "https://developer.bitcoin.com/"
  url: "https://developer.bitcoin.com/"
  description: >
    Bitbox based bitcoin.com developer platform and resources.
  categories:
    - Finance
  featured: false
- title: Barmej
  main_url: "https://app.barmej.com/"
  url: "https://app.barmej.com/"
  description: >
    An interactive platform to learn different programming languages in Arabic for FREE
  categories:
    - Education
    - Programming
    - Learning
  built_by: Obytes
  built_by_url: "https://www.obytes.com/"
  featured: false
- title: Vote Save America
  main_url: "https://votesaveamerica.com"
  url: "https://votesaveamerica.com"
  description: >
    Be a voter. Save America.
  categories:
    - Education
    - Government
  featured: false
  built_by: Jeremy E. Miller
  built_by_url: "https://jeremyemiller.com/"
- title: Emergence
  main_url: https://emcap.com/
  url: https://emcap.com/
  description: >
    Emergence is a top enterprise cloud venture capital firm. We fund early stage ventures focusing on enterprise & SaaS applications. Emergence is one of the top VC firms in Silicon Valley.
  categories:
    - Marketing
    - Blog
  built_by: Upstatement
  built_by_url: https://www.upstatement.com/
  featured: false
- title: FPVtips
  main_url: https://fpvtips.com
  url: https://fpvtips.com
  source_url: https://github.com/jumpalottahigh/fpvtips
  description: >
    FPVtips is all about bringing racing drone pilots closer together, and getting more people into the hobby!
  categories:
    - Community
    - Education
  built_by: Georgi Yanev
  built_by_url: https://twitter.com/jumpalottahigh
  featured: false
- title: Georgi Yanev
  main_url: https://blog.georgi-yanev.com/
  url: https://blog.georgi-yanev.com/
  source_url: https://github.com/jumpalottahigh/blog.georgi-yanev.com
  description: >
    I write articles about FPV quads (building and flying), web development, smart home automation, life-long learning and other topics from my personal experience.
  categories:
    - Blog
  built_by: Georgi Yanev
  built_by_url: https://twitter.com/jumpalottahigh
  featured: false
- title: Bear Archery
  main_url: "https://beararchery.com/"
  url: "https://beararchery.com/"
  categories:
    - eCommerce
    - Sports
  built_by: Escalade Sports
  built_by_url: "https://www.escaladesports.com/"
  featured: false
- title: "attn:"
  main_url: "https://www.attn.com/"
  url: "https://www.attn.com/"
  categories:
    - Media
    - Entertainment
  built_by: "attn:"
  built_by_url: "https://www.attn.com/"
  featured: false
- title: Mirror Conf
  description: >
    Mirror Conf is a conference designed to empower designers and frontend developers who have a thirst for knowledge and want to broaden their horizons.
  main_url: "https://www.mirrorconf.com/"
  url: "https://www.mirrorconf.com/"
  categories:
    - Conference
    - Design
    - Web Development
  featured: false
- title: Startarium
  main_url: https://www.startarium.ro
  url: https://www.startarium.ro
  description: >
    Free entrepreneurship educational portal with more than 20000 users, hundreds of resources, crowdfunding, mentoring and investor pitching events facilitated.
  categories:
    - Education
    - Nonprofit
    - Entrepreneurship
  built_by: Cezar Neaga
  built_by_url: https://twitter.com/cezarneaga
  featured: false
- title: Microlink
  main_url: https://microlink.io/
  url: https://microlink.io/
  description: >
    Extract structured data from any website.
  categories:
    - Web Development
    - API
  built_by: Kiko Beats
  built_by_url: https://kikobeats.com/
  featured: false
- title: Markets.com
  main_url: "https://www.markets.com/"
  url: "https://www.markets.com/"
  featured: false
  categories:
    - Finance
- title: Kevin Legrand
  url: "https://k-legrand.com"
  main_url: "https://k-legrand.com"
  source_url: "https://github.com/Manoz/k-legrand.com"
  description: >
    Personal website and blog built with love with Gatsby v2
  categories:
    - Blog
    - Portfolio
    - Web Development
  built_by: Kevin Legrand
  built_by_url: https://k-legrand.com
  featured: false
- title: David James Portfolio
  main_url: https://dfjames.com/
  url: https://dfjames.com/
  source_url: https://github.com/daviddeejjames/dfjames-gatsby
  description: >
    Portfolio Site using GatsbyJS and headless WordPress
  categories:
    - WordPress
    - Portfolio
    - Blog
  built_by: David James
  built_by_url: https://twitter.com/daviddeejjames
- title: Hypertext Candy
  url: https://www.hypertextcandy.com/
  main_url: https://www.hypertextcandy.com/
  description: >
    Blog about web development. Laravel, Vue.js, etc.
  categories:
    - Blog
    - Web Development
  built_by: Masahiro Harada
  built_by_url: https://twitter.com/_Masahiro_H_
  featured: false
- title: "Maxence Poutord's blog"
  description: >
    Tech & programming blog of Maxence Poutord, Software Engineer, Serial Traveler and Public Speaker
  main_url: https://www.maxpou.fr
  url: https://www.maxpou.fr
  featured: false
  categories:
    - Blog
    - Web Development
  built_by: Maxence Poutord
  built_by_url: https://www.maxpou.fr
- title: "The Noted Project"
  url: https://thenotedproject.org
  main_url: https://thenotedproject.org
  source_url: https://github.com/ianbusko/the-noted-project
  description: >
    Website to showcase the ethnomusicology research for The Noted Project.
  categories:
    - Portfolio
    - Education
    - Gallery
  built_by: Ian Busko
  built_by_url: https://github.com/ianbusko
  featured: false
- title: People For Bikes
  url: "https://2017.peopleforbikes.org/"
  main_url: "https://2017.peopleforbikes.org/"
  categories:
    - Community
    - Sports
    - Gallery
    - Nonprofit
  built_by: PeopleForBikes
  built_by_url: "https://peopleforbikes.org/about-us/who-we-are/staff/"
  featured: false
- title: Wide Eye
  description: >
    Creative agency specializing in interactive design, web development, and digital communications.
  url: https://wideeye.co/
  main_url: https://wideeye.co/
  categories:
    - Design
    - Web Development
  built_by: Wide Eye
  built_by_url: https://wideeye.co/about-us/
  featured: false
- title: CodeSandbox
  description: >
    CodeSandbox is an online editor that helps you create web applications, from prototype to deployment.
  url: https://codesandbox.io/
  main_url: https://codesandbox.io/
  categories:
    - Web Development
  featured: false
- title: Marvel
  description: >
    The all-in-one platform powering design.
  url: https://marvelapp.com/
  main_url: https://marvelapp.com/
  categories:
    - Design
  featured: false
- title: Designcode.io
  description: >
    Learn to design and code React apps.
  url: https://designcode.io
  main_url: https://designcode.io
  categories:
    - Learning
  featured: false
- title: Happy Design
  description: >
    The Brand and Product Team Behind Happy Money
  url: https://design.happymoney.com/
  main_url: https://design.happymoney.com/
  categories:
    - Design
    - Finance
- title: Weihnachtsmarkt.ms
  description: >
    Explore the christmas market in Münster (Westf).
  url: https://weihnachtsmarkt.ms/
  main_url: https://weihnachtsmarkt.ms/
  source_url: https://github.com/codeformuenster/weihnachtsmarkt
  categories:
    - Gallery
    - Food
  built_by: "Code for Münster during #MSHACK18"
  featured: false
- title: Code Championship
  description: >
    Competitive coding competitions for students from 3rd to 8th grade. Code is Sport.
  url: https://www.codechampionship.com
  main_url: https://www.codechampionship.com
  categories:
    - Learning
    - Education
    - Sports
  built_by: Abamath LLC
  built_by_url: https://www.abamath.com
  featured: false
- title: Wieden+Kennedy
  description: >
    Wieden+Kennedy is an independent, global creative company.
  categories:
    - Technology
    - Web Development
    - Agency
    - Marketing
  url: https://www.wk.com
  main_url: https://www.wk.com
  built_by: Wieden Kennedy
  built_by_url: https://www.wk.com/about/
  featured: false
- title: Testing JavaScript
  description: >
    This course will teach you the fundamentals of testing your JavaScript applications using eslint, Flow, Jest, and Cypress.
  url: https://testingjavascript.com/
  main_url: https://testingjavascript.com/
  categories:
    - Learning
    - Education
    - JavaScript
  built_by: Kent C. Dodds
  built_by_url: https://kentcdodds.com/
  featured: false
- title: Use Hooks
  description: >
    One new React Hook recipe every day.
  url: https://usehooks.com/
  main_url: https://usehooks.com/
  categories:
    - Learning
  built_by: Gabe Ragland
  built_by_url: https://twitter.com/gabe_ragland
  featured: false
- title: Ambassador
  url: https://www.getambassador.io
  main_url: https://www.getambassador.io
  description: >
    Open source, Kubernetes-native API Gateway for microservices built on Envoy.
  categories:
    - Open Source
    - Documentation
    - Technology
  built_by: Datawire
  built_by_url: https://www.datawire.io
  featured: false
- title: Clubhouse
  main_url: https://clubhouse.io
  url: https://clubhouse.io
  description: >
    The intuitive and powerful project management platform loved by software teams of all sizes. Built with Gatsby v2 and Prismic
  categories:
    - Technology
    - Blog
    - Productivity
    - Community
    - Design
    - Open Source
  built_by: Ueno.
  built_by_url: https://ueno.co
  featured: false
- title: Asian Art Collection
  url: http://artmuseum.princeton.edu/asian-art/
  main_url: http://artmuseum.princeton.edu/asian-art/
  description: >
    Princeton University has a branch dealing with state of art.They have showcased ore than 6,000 works of Asian art are presented alongside ongoing curatorial and scholarly research
  categories:
    - Marketing
  featured: false
- title: QHacks
  url: https://qhacks.io
  main_url: https://qhacks.io
  source_url: https://github.com/qhacks/qhacks-website
  description: >
    QHacks is Queen’s University’s annual hackathon! QHacks was founded in 2016 with a mission to advocate and incubate the tech community at Queen’s University and throughout Canada.
  categories:
    - Education
    - Technology
    - Podcast
  featured: false
- title: Tyler McGinnis
  url: https://tylermcginnis.com/
  main_url: https://tylermcginnis.com/
  description: >
    The linear, course based approach to learning web technologies.
  categories:
    - Education
    - Technology
    - Podcast
    - Web Development
  featured: false
- title: a11y with Lindsey
  url: https://www.a11ywithlindsey.com/
  main_url: https://www.a11ywithlindsey.com/
  source_url: https://github.com/lkopacz/a11y-with-lindsey
  description: >
    To help developers navigate accessibility jargon, write better code, and to empower them to make their Internet, Everyone's Internet.
  categories:
    - Education
    - Blog
    - Technology
  built_by: Lindsey Kopacz
  built_by_url: https://twitter.com/littlekope0903
  featured: false
- title: DEKEMA
  url: https://www.dekema.com/
  main_url: https://www.dekema.com/
  description: >
    Worldclass crafting: Furnace, fervor, fulfillment. Delivering highest demand for future craftsmanship. Built using Gatsby v2 and Prismic.
  categories:
    - Healthcare
    - Science
    - Technology
  built_by: Crisp Studio
  built_by_url: https://crisp.studio
  featured: false
- title: Ramón Chancay
  description: >-
    Front-end / Back-end Developer in Guayaquil Ecuador.
    Currently at Everymundo, previously at El Universo.
    I enjoy teaching and sharing what I know.
    I give professional advice to developers and companies.
    My wife and my children are everything in my life.
  main_url: "https://ramonchancay.me/"
  url: "https://ramonchancay.me/"
  source_url: "https://github.com/devrchancay/personal-site"
  featured: false
  categories:
    - Blog
    - Technology
    - Web Development
  built_by: Ramón Chancay
  built_by_url: "https://ramonchancay.me/"
- title: BELLHOPS
  main_url: https://www.getbellhops.com/
  url: https://www.getbellhops.com/
  description: >-
    Whether you’re moving someplace new or just want to complete a few projects around your current home, BellHops can arrange the moving services you need—at simple, straightforward rates.
  categories:
    - Business
  built_by: Bellhops, Inc.
  built_by_url: https://www.getbellhops.com/
  featured: false
- title: Acclimate Consulting
  main_url: https://www.acclimate.io/
  url: https://www.acclimate.io/
  description: >-
    Acclimate is a consulting firm that puts organizations back in control with data-driven strategies and full-stack applications.
  categories:
    - Technology
    - Consulting
  built_by: Andrew Wilson
  built_by_url: https://github.com/andwilson
  featured: false
- title: Flyright
  url: https://flyright.co/
  main_url: https://flyright.co/
  description: >-
    Flyright curates everything you need for international travel in one tidy place 💜
  categories:
    - Technology
    - App
  built_by: Ty Hopp
  built_by_url: https://github.com/tyhopp
  featured: false
- title: Vets Who Code
  url: https://vetswhocode.io/
  main_url: https://vetswhocode.io/
  description: >-
    VetsWhoCode is a non-profit organization dedicated to training military veterans & giving them the skills they need transition into tech careers.
  categories:
    - Technology
    - Nonprofit
  featured: false
- title: Patreon Blog
  url: https://blog.patreon.com/
  main_url: https://blog.patreon.com/
  description: >-
    Official blog of Patreon.com
  categories:
    - Blog
  featured: false
- title: Full Beaker
  url: https://fullbeaker.com/
  main_url: https://fullbeaker.com/
  description: >-
    Full Beaker provides independent advice online about careers and home ownership, and connect anyone who asks with companies that can help them.
  categories:
    - Consulting
  featured: false
- title: Citywide Holdup
  url: https://citywideholdup.org/
  main_url: https://citywideholdup.org/
  description: >-
    Citywide Holdup is an annual fundraising event held around early November in the city of Austin, TX hosted by the Texas Wranglers benefitting Easter Seals of Central Texas, a non-profit organization that provides exceptional services, education, outreach and advocacy so that people with disabilities can live, learn, work and play in our communities.
  categories:
    - Nonprofit
    - Event
  built_by: Cameron Rison
  built_by_url: https://github.com/killakam3084
  featured: false
- title: Dawn Labs
  url: https://dawnlabs.io
  main_url: https://dawnlabs.io
  description: >-
    Thoughtful products for inspired teams. With a holistic approach to engineering and design, we partner with startups and enterprises to build for the digital era.
  categories:
    - Technology
    - Agency
    - Web Development
  featured: false
- title: COOP by Ryder
  url: https://coop.com/
  main_url: https://coop.com/
  description: >
    COOP is a platform that connects fleet managers that have idle vehicles to businesses that are looking to rent vehicles. COOP simplifies the process and paperwork required to safely share vehicles between business owners.
  categories:
    - Marketing
  built_by: Crispin Porter Bogusky
  built_by_url: http://www.cpbgroup.com/
  featured: false
- title: Domino's Paving for Pizza
  url: https://www.pavingforpizza.com/
  main_url: https://www.pavingforpizza.com/
  description: >
    Nominate your town for a chance to have your rough drive home from Domino's fixed to pizza perfection.
  categories:
    - Marketing
  built_by: Crispin Porter Bogusky
  built_by_url: http://www.cpbgroup.com/
  featured: false
- title: Propapanda
  url: https://propapanda.eu/
  main_url: https://propapanda.eu/
  description: >
    Is a creative production house based in Tallinn, Estonia. We produce music videos, commercials, films and campaigns – from scratch to finish.
  categories:
    - Video
    - Portfolio
    - Agency
    - Media
  built_by: Henry Kehlmann
  built_by_url: https://github.com/madhenry/
  featured: false
- title: JAMstack.paris
  url: https://jamstack.paris/
  main_url: https://jamstack.paris/
  source_url: https://github.com/JAMstack-paris/jamstack.paris
  description: >
    JAMstack-focused, bi-monthly meetup in Paris
  categories:
    - Web Development
  built_by: Matthieu Auger & Nicolas Goutay
  built_by_url: https://github.com/JAMstack-paris
  featured: false
- title: DexWallet - The only Wallet you need by Dexlab
  main_url: "https://www.dexwallet.io/"
  url: "https://www.dexwallet.io/"
  source_url: "https://github.com/dexlab-io/DexWallet-website"
  featured: false
  description: >-
    DexWallet is a secure, multi-chain, mobile wallet with an upcoming one-click exchange for mobile.
  categories:
    - App
    - Open Source
  built_by: DexLab
  built_by_url: "https://github.com/dexlab-io"
- title: Kings Valley Paving
  url: https://kingsvalleypaving.com
  main_url: https://kingsvalleypaving.com
  description: >
    Kings Valley Paving is an asphalt, paving and concrete company serving the commercial, residential and industrial sectors in the Greater Toronto Area. Site designed by Stephen Bell.
  categories:
    - Marketing
  built_by: Michael Uloth
  built_by_url: https://www.michaeluloth.com
  featured: false
- title: Peter Barrett
  url: "https://peterbarrett.netlify.com"
  main_url: "https://peterbarrett.netlify.com"
  description: >
    Peter Barrett is a Canadian baritone from Newfoundland and Labrador who performs opera and concert repertoire in Canada, the U.S. and around the world. Site designed by Stephen Bell.
  categories:
    - Portfolio
    - Music
  built_by: Michael Uloth
  built_by_url: https://www.michaeluloth.com
  featured: false
- title: NARCAN
  main_url: https://www.narcan.com
  url: https://www.narcan.com
  description: >
    NARCAN Nasal Spray is the first and only FDA-approved nasal form of naloxone for the emergency treatment of a known or suspected opioid overdose.
  categories:
    - Healthcare
  built_by: NARCAN
  built_by_url: https://www.narcan.com
  featured: false
- title: Ritual
  main_url: https://ritual.com
  url: https://ritual.com
  description: >
    Ritual started with a simple question, what exactly is in women's multivitamins? This is the story of what happened when our founder Kat started searching for answers — the story of Ritual.
  categories:
    - Healthcare
  built_by: Ritual
  built_by_url: https://ritual.com
  featured: false
- title: Truebill
  main_url: https://www.truebill.com
  url: https://www.truebill.com
  description: >
    Truebill empowers you to take control of your money.
  categories:
    - Finance
  built_by: Truebill
  built_by_url: https://www.truebill.com
  featured: false
- title: Smartling
  main_url: https://www.smartling.com
  url: https://www.smartling.com
  description: >
    Smartling enables you to automate, manage, and professionally translate content so that you can do more with less.
  categories:
    - Marketing
  built_by: Smartling
  built_by_url: https://www.smartling.com
  featured: false
- title: Clear
  main_url: https://www.clearme.com
  url: https://www.clearme.com
  description: >
    At clear, we’re working toward a future where you are your ID, enabling you to lead an unstoppable life.
  categories:
    - Security
  built_by: Clear
  built_by_url: https://www.clearme.com
  featured: false
- title: VS Code Rocks
  main_url: "https://vscode.rocks"
  url: "https://vscode.rocks"
  source_url: "https://github.com/lannonbr/vscode-rocks"
  featured: false
  description: >
    VS Code Rocks is a place for weekly news on the newest features and updates to Visual Studio Code as well as trending extensions and neat tricks to continually improve your VS Code skills.
  categories:
    - Open Source
    - Blog
    - Web Development
  built_by: Benjamin Lannon
  built_by_url: "https://github.com/lannonbr"
- title: Particle
  main_url: "https://www.particle.io"
  url: "https://www.particle.io"
  featured: false
  description: Particle is a fully-integrated IoT platform that offers everything you need to deploy an IoT product.
  categories:
    - Marketing
- title: freeCodeCamp curriculum
  main_url: "https://learn.freecodecamp.org"
  url: "https://learn.freecodecamp.org"
  featured: false
  description: Learn to code with free online courses, programming projects, and interview preparation for developer jobs.
  categories:
    - Web Development
    - Learning
- title: Tandem
  main_url: "https://www.tandem.co.uk"
  url: "https://www.tandem.co.uk"
  description: >
    We're on a mission to free you of money misery. Our app, card and savings account are designed to help you spend less time worrying about money and more time enjoying life.
  categories:
    - Finance
    - App
  built_by: Tandem
  built_by_url: https://github.com/tandembank
  featured: false
- title: Monbanquet.fr
  main_url: "https://monbanquet.fr"
  url: "https://monbanquet.fr"
  description: >
    Give your corporate events the food and quality it deserves, thanks to the know-how of the best local artisans.
  categories:
    - eCommerce
    - Food
    - Event
  built_by: Monbanquet.fr
  built_by_url: https://github.com/monbanquet
  featured: false
- title: The Leaky Cauldron Blog
  url: https://theleakycauldronblog.com
  main_url: https://theleakycauldronblog.com
  source_url: https://github.com/v4iv/theleakycauldronblog
  description: >
    A Brew of Awesomeness with a Pinch of Magic...
  categories:
    - Blog
  built_by: Vaibhav Sharma
  built_by_url: https://github.com/v4iv
  featured: false
- title: Wild Drop Surf Camp
  main_url: "https://wilddropsurfcamp.com"
  url: "https://wilddropsurfcamp.com"
  description: >
    Welcome to Portugal's best kept secret and be amazed with our nature. Here you can explore, surf, taste the world's best gastronomy and wine, feel the North Canyon's power with the biggest waves in the world and so many other amazing things. Find us, discover yourself!
  categories:
    - Travel
  built_by: Samuel Fialho
  built_by_url: https://samuelfialho.com
  featured: false
- title: JoinUp HR chatbot
  url: https://www.joinup.io
  main_url: https://www.joinup.io
  description: Custom HR chatbot for better candidate experience
  categories:
    - App
    - Technology
  featured: false
- title: JDCastro Web Design & Development
  main_url: https://jacobdcastro.com
  url: https://jacobdcastro.com
  source_url: https://github.com/jacobdcastro/personal-site
  featured: false
  description: >
    A small business site for freelance web designer and developer Jacob D. Castro. Includes professional blog, contact forms, and soon-to-come portfolio of sites for clients. Need a new website or an extra developer to share the workload? Feel free to check out the website!
  categories:
    - Blog
    - Portfolio
    - Business
    - Freelance
  built_by: Jacob D. Castro
  built_by_url: https://twitter.com/jacobdcastro
- title: Gatsby Tutorials
  main_url: https://www.gatsbytutorials.com
  url: https://www.gatsbytutorials.com
  source_url: https://github.com/ooloth/gatsby-tutorials
  featured: false
  description: >
    Gatsby Tutorials is a community-updated list of video, audio and written tutorials to help you learn GatsbyJS.
  categories:
    - Web Development
    - Education
    - Open Source
  built_by: Michael Uloth
  built_by_url: "https://www.michaeluloth.com"
- title: Up & Running Tutorials
  main_url: https://www.upandrunningtutorials.com
  url: https://www.upandrunningtutorials.com
  featured: false
  description: >
    Free coding tutorials for web developers. Get your web development career up and running by learning to build better, faster websites.
  categories:
    - Web Development
    - Education
  built_by: Michael Uloth
  built_by_url: "https://www.michaeluloth.com"
- title: Grooovinger
  url: https://www.grooovinger.com
  main_url: https://www.grooovinger.com
  description: >
    Martin Grubinger, a web developer from Austria
  categories:
    - Portfolio
    - Web Development
  built_by: Martin Grubinger
  built_by_url: https://www.grooovinger.com
  featured: false
- title: LXDX - the Crypto Derivatives Exchange
  main_url: https://www.lxdx.co/
  url: https://www.lxdx.co/
  description: >
    LXDX is the world's fastest crypto exchange. Our mission is to bring innovative financial products to retail crypto investors, providing access to the same speed and scalability that institutional investors already depend on us to deliver each and every day.
  categories:
    - Marketing
    - Finance
  built_by: Corey Ward
  built_by_url: http://www.coreyward.me/
  featured: false
- title: Kyle McDonald
  url: https://kylemcd.com
  main_url: https://kylemcd.com
  source_url: https://github.com/kylemcd/personal-site-react
  description: >
    Personal site + blog for Kyle McDonald
  categories:
    - Blog
  built_by: Kyle McDonald
  built_by_url: https://kylemcd.com
  featured: false
- title: VSCode Power User Course
  main_url: https://VSCode.pro
  url: https://VSCode.pro
  description: >
    After 10 years with Sublime, I switched to VSCode. Love it. Spent 1000+ hours building a premium video course to help you switch today. 200+ power user tips & tricks turn you into a VSCode.pro
  categories:
    - Education
    - Learning
    - eCommerce
    - Marketing
    - Technology
    - Web Development
  built_by: Ahmad Awais
  built_by_url: https://twitter.com/MrAhmadAwais/
  featured: false
- title: Thijs Koerselman Portfolio
  main_url: https://www.vauxlab.com
  url: https://www.vauxlab.com
  featured: false
  description: >
    Portfolio of Thijs Koerselman. A freelance software engineer, full-stack web developer and sound designer.
  categories:
    - Portfolio
    - Business
    - Freelance
    - Technology
    - Web Development
    - Music
- title: Ad Hoc Homework
  main_url: https://homework.adhoc.team
  url: https://homework.adhoc.team
  description: >
    Ad Hoc builds government digital services that are fast, efficient, and usable by everyone. Ad Hoc Homework is a collection of coding and design challenges for candidates applying to our open positions.
  categories:
    - Web Development
    - Government
    - Healthcare
    - Programming
  built_by_url: https://adhoc.team
  featured: false
- title: Birra Napoli
  main_url: http://www.birranapoli.it
  url: http://www.birranapoli.it
  built_by: Ribrain
  built_by_url: https://www.ribrainstudio.com
  featured: false
  description: >
    Birra Napoli official site
  categories:
    - Landing Page
    - Business
    - Food
- title: Satispay
  url: https://www.satispay.com
  main_url: https://www.satispay.com
  categories:
    - Business
    - Finance
    - Technology
  built_by: Satispay
  built_by_url: https://www.satispay.com
  featured: false
- title: The Movie Database - Gatsby
  url: https://tmdb.lekoarts.de
  main_url: https://tmdb.lekoarts.de
  source_url: https://github.com/LekoArts/gatsby-source-tmdb-example
  categories:
    - Open Source
    - Entertainment
    - Gallery
  featured: false
  built_by: LekoArts
  built_by_url: "https://github.com/LekoArts"
  description: >
    Source from The Movie Database (TMDb) API (v3) in Gatsby. This example is built with react-spring, React hooks and react-tabs and showcases the gatsby-source-tmdb plugin. It also has some client-only paths and uses gatsby-image.
- title: LANDR - Creative Tools for Musicians
  url: https://www.landr.com/
  main_url: https://www.landr.com/en/
  categories:
    - Music
    - Technology
    - Business
    - Entrepreneurship
    - Freelance
    - Marketing
    - Media
  featured: false
  built_by: LANDR
  built_by_url: https://twitter.com/landr_music
  description: >
    Marketing website built for LANDR. LANDR is a web application that provides tools for musicians to master their music (using artificial intelligence), collaborate with other musicians, and distribute their music to multiple platforms.
- title: ClinicJS
  url: https://clinicjs.org/
  main_url: https://clinicjs.org/
  categories:
    - Technology
    - Documentation
  featured: false
  built_by: NearForm
  built_by_url: "https://www.nearform.com/"
  description: >
    Tools to help diagnose and pinpoint Node.js performance issues.
- title: KOBIT
  main_url: "https://kobit.in"
  url: "https://kobit.in"
  description: Automated Google Analytics Report with everything you need and more
  featured: false
  categories:
    - Marketing
    - Blog
  built_by: mottox2
  built_by_url: "https://mottox2.com"
- title: Aleksander Hansson
  main_url: https://ahansson.com
  url: https://ahansson.com
  featured: false
  description: >
    Portfolio website for Aleksander Hansson
  categories:
    - Portfolio
    - Business
    - Freelance
    - Technology
    - Web Development
    - Consulting
  built_by: Aleksander Hansson
  built_by_url: https://www.linkedin.com/in/aleksanderhansson/
- title: Surfing Nosara
  main_url: "https://www.surfingnosara.com"
  url: "https://www.surfingnosara.com"
  description: Real estate, vacation, and surf report hub for Nosara, Costa Rica
  featured: false
  categories:
    - Business
    - Blog
    - Gallery
    - Marketing
  built_by: Desarol
  built_by_url: "https://www.desarol.com"
- title: Crispin Porter Bogusky
  url: https://cpbgroup.com/
  main_url: https://cpbgroup.com/
  description: >
    We solve the world’s toughest communications problems with the most quantifiably potent creative assets.
  categories:
    - Agency
    - Design
    - Marketing
  built_by: Crispin Porter Bogusky
  built_by_url: https://cpbgroup.com/
  featured: false
- title: graphene-python
  url: https://graphene-python.org
  main_url: https://graphene-python.org
  description: Graphene is a collaboratively funded project.Graphene-Python is a library for building GraphQL APIs in Python easily.
  categories:
    - Library
    - API
    - Documentation
  featured: false
- title: Engel & Völkers Ibiza Holiday Rentals
  main_url: "https://www.ev-ibiza.com/"
  url: "https://www.ev-ibiza.com/"
  featured: false
  built_by: Ventura Digitalagentur
  description: >
    Engel & Völkers, one of the most successful real estate agencies in the world, offers luxury holiday villas to rent in Ibiza.
  categories:
    - Travel
- title: Sylvain Hamann's personal website
  url: "https://shamann.fr"
  main_url: "https://shamann.fr"
  source_url: "https://github.com/sylvhama/shamann-gatsby/"
  description: >
    Sylvain Hamann, web developer from France
  categories:
    - Portfolio
    - Web Development
  built_by: Sylvain Hamann
  built_by_url: "https://twitter.com/sylvhama"
  featured: false
- title: Luca Crea's portfolio
  main_url: https://lcrea.github.io
  url: https://lcrea.github.io
  description: >
    Portfolio and personal website of Luca Crea, an Italian software engineer.
  categories:
    - Portfolio
  built_by: Luca Crea
  built_by_url: https://github.com/lcrea
  featured: false
- title: Escalade Sports
  main_url: "https://www.escaladesports.com/"
  url: "https://www.escaladesports.com/"
  categories:
    - eCommerce
    - Sports
  built_by: Escalade Sports
  built_by_url: "https://www.escaladesports.com/"
  featured: false
- title: Exposify
  main_url: "https://www.exposify.de/"
  url: "https://www.exposify.de/"
  description: >
    This is our German website built with Gatsby 2.0, Emotion and styled-system.
    Exposify is a proptech startup and builds technology for real estate businesses.
    We provide our customers with an elegant agent software in combination
    with beautifully designed and fast websites.
  categories:
    - Web Development
    - Real Estate
    - Agency
    - Marketing
  built_by: Exposify
  built_by_url: "https://www.exposify.de/"
  featured: false
- title: Steak Point
  main_url: https://www.steakpoint.at/
  url: https://www.steakpoint.at/
  description: >
    Steak Restaurant in Vienna, Austria (Wien, Österreich).
  categories:
    - Food
  built_by: Peter Kroyer
  built_by_url: https://www.peterkroyer.at/
  featured: false
- title: Takumon blog
  main_url: "https://takumon.com"
  url: "https://takumon.com"
  source_url: "https://github.com/Takumon/blog"
  description: Java Engineer's tech blog.
  featured: false
  categories:
    - Blog
  built_by: Takumon
  built_by_url: "https://twitter.com/inouetakumon"
- title: DayThirty
  main_url: "https://daythirty.com"
  url: "https://daythirty.com"
  description: DayThirty - ideas for the new year.
  featured: false
  categories:
    - Marketing
  built_by: Jack Oliver
  built_by_url: "https://twitter.com/mrjackolai"
- title: TheAgencyProject
  main_url: "https://theagencyproject.co"
  url: "https://theagencyproject.co"
  description: Agency model, without agency overhead.
  categories:
    - Agency
  built_by: JV-LA
  built_by_url: https://jv-la.com
- title: Karen Hou's portfolio
  main_url: https://www.karenhou.com/
  url: https://www.karenhou.com/
  categories:
    - Portfolio
  built_by: Karen H. Developer
  built_by_url: https://github.com/karenhou
  featured: false
- title: Jean Luc Ponty
  main_url: "https://ponty.com"
  url: "https://ponty.com"
  description: Official site for Jean Luc Ponty, French virtuoso violinist and jazz composer.
  featured: false
  categories:
    - Music
    - Entertainment
  built_by: Othermachines
  built_by_url: "https://othermachines.com"
- title: Rosewood Family Advisors
  main_url: "https://www.rfallp.com/"
  url: "https://www.rfallp.com/"
  description: Rosewood Family Advisors LLP (Palo Alto) provides a diverse range of family office services customized for ultra high net worth individuals.
  featured: false
  categories:
    - Finance
    - Business
  built_by: Othermachines
  built_by_url: "https://othermachines.com"
- title: Cole Walker's Portfolio
  main_url: "https://www.walkermakes.com"
  url: "https://www.walkermakes.com"
  source_url: "https://github.com/ColeWalker/portfolio"
  description: The portfolio of web developer Cole Walker, built with the help of Gatsby v2, React-Spring, and SASS.
  featured: false
  categories:
    - Portfolio
    - Web Development
  built_by: Cole Walker
  built_by_url: "https://www.walkermakes.com"
- title: Standing By Company
  main_url: "https://standingby.company"
  url: "https://standingby.company"
  description: A brand experience design company led by Scott Mackenzie and Trent Barton.
  featured: false
  categories:
    - Design
    - Web Development
  built_by: Standing By Company
  built_by_url: "https://standingby.company"
- title: Ashley Thouret
  main_url: "https://www.ashleythouret.com"
  url: "https://www.ashleythouret.com"
  description: Official website of Canadian soprano Ashley Thouret. Site designed by Stephen Bell.
  categories:
    - Portfolio
    - Music
  built_by: Michael Uloth
  built_by_url: "https://www.michaeluloth.com"
  featured: false
- title: The AZOOR Society
  main_url: "https://theazoorsociety.netlify.com"
  url: "https://theazoorsociety.netlify.com"
  description: The AZOOR Society is a UK-based charity committed to promoting awareness of Acute Zonal Occult Outer Retinopathy and assisting further research. Site designed by Stephen Bell.
  categories:
    - Community
    - Nonprofit
  built_by: Michael Uloth
  built_by_url: "https://www.michaeluloth.com"
  featured: false
- title: Gábor Fűzy pianist
  main_url: "https://pianobar.hu"
  url: "https://pianobar.hu"
  description: Gábor Fűzy pianist's official website built with Gatsby v2.
  categories:
    - Music
  built_by: Zoltán Bedi
  built_by_url: "https://github.com/B3zo0"
  featured: false
- title: Logicwind
  main_url: "https://logicwind.com"
  url: "https://logicwind.com"
  description: Website of Logicwind - JavaScript experts, Technology development agency & consulting.
  featured: false
  categories:
    - Portfolio
    - Agency
    - Web Development
    - Consulting
  built_by: Logicwind
  built_by_url: "https://www.logicwind.com"
- title: ContactBook.app
  main_url: "https://contactbook.app"
  url: "https://contactbook.app"
  description: Seamlessly share Contacts with G Suite team members
  featured: false
  categories:
    - Landing Page
    - Blog
  built_by: Logicwind
  built_by_url: "https://www.logicwind.com"
- title: Waterscapes
  main_url: "https://waterscap.es"
  url: "https://waterscap.es/lake-monteynard/"
  source_url: "https://github.com/gaelbillon/Waterscapes-Gatsby-site"
  description: Waterscap.es is a directory of bodies of water (creeks, ponds, waterfalls, lakes, etc) with information about each place such as how to get there, hike time, activities and photos and a map displayed with the Mapbox GL SJ npm package. It was developed with the goal of learning Gatsby. This website is based on the gatsby-contentful-starter and uses Contentful as CMS. It is hosted on Netlify. Hooks are setup with Bitbucket and Contentful to trigger a new build upon code or content changes. The data on Waterscap.es is a mix of original content and informations from the internets gathered and put together.
  categories:
    - Directory
    - Photography
    - Travel
  built_by: Gaël Billon
  built_by_url: "https://gaelbillon.com"
  featured: false
- title: Packrs
  url: "https://www.packrs.co/"
  main_url: "https://www.packrs.co/"
  description: >
    Packrs is a local delivery platform, one spot for all your daily requirements. On a single tap get everything you need at your doorstep.
  categories:
    - Marketing
    - Landing Page
    - Entrepreneurship
  built_by: Vipin Kumar Rawat
  built_by_url: "https://github.com/aesthytik"
  featured: false
- title: HyakuninIsshu
  main_url: "https://hyakuninanki.net"
  url: "https://hyakuninanki.net"
  source_url: "https://github.com/rei-m/web_hyakuninisshu"
  description: >
    HyakuninIsshu is a traditional Japanese card game.
  categories:
    - Education
    - Gallery
    - Entertainment
  built_by: Rei Matsushita
  built_by_url: "https://github.com/rei-m/"
  featured: false
- title: WQU Partners
  main_url: "https://partners.wqu.org/"
  url: "https://partners.wqu.org/"
  featured: false
  categories:
    - Marketing
    - Education
    - Landing Page
  built_by: Corey Ward
  built_by_url: "http://www.coreyward.me/"
- title: Federico Giacone
  url: "https://federico.giac.one/"
  main_url: "https://federico.giac.one"
  source_url: "https://github.com/leopuleo/federico.giac.one"
  description: >
    Digital portfolio for Italian Architect Federico Giacone.
  categories:
    - Portfolio
    - Gallery
  built_by: Leonardo Giacone
  built_by_url: "https://github.com/leopuleo"
  featured: false
- title: Station
  url: "https://getstation.com/"
  main_url: "https://getstation.com/"
  description: Station is the first smart browser for busy people. A single place for all of your web applications.
  categories:
    - Technology
    - Web Development
    - Productivity
  featured: false
- title: Vyron Vasileiadis
  url: "https://fedonman.com/"
  main_url: "https://fedonman.com"
  source_url: "https://github.com/fedonman/fedonman-website"
  description: Personal space of Vyron Vasileiadis aka fedonman, a Web & IoT Developer, Educator and Entrepreneur based in Athens, Greece.
  categories:
    - Portfolio
    - Technology
    - Web Development
    - Education
  built_by: Vyron Vasileiadis
  built_by_url: "https://github.com/fedonman"
- title: Fabien Champigny
  url: "https://www.champigny.name/"
  main_url: "https://www.champigny.name/"
  built_by_url: "https://www.champigny.name/"
  description: Fabien Champigny's personal blog. Entrepreneur, hacker and loves street photo.
  categories:
    - Blog
    - Gallery
    - Photography
    - Productivity
    - Entrepreneurship
  featured: false
- title: Alex Xie - Portfolio
  url: https://alexieyizhe.me/
  main_url: https://alexieyizhe.me/
  source_url: https://github.com/alexieyizhe/alexieyizhe.github.io
  description: >
    Personal website of Alex Yizhe Xie, a University of Waterloo Computer Science student and coding enthusiast.
  categories:
    - Blog
    - Portfolio
    - Web Development
  featured: false
- title: Equithon
  url: https://equithon.org/
  main_url: https://equithon.org/
  source_url: https://github.com/equithon/site-main/
  built_by: Alex Xie
  built_by_url: https://alexieyizhe.me/
  description: >
    Equithon is the largest social innovation hackathon in Waterloo, Canada. It was founded in 2016 to tackle social equity issues and create change.
  categories:
    - Education
    - Event
    - Learning
    - Open Source
    - Nonprofit
    - Technology
  featured: false
- title: Dale Blackburn - Portfolio
  url: https://dakebl.co.uk/
  main_url: https://dakebl.co.uk/
  description: >
    Dale Blackburn's personal website and blog.
  categories:
    - Blog
    - Portfolio
    - Web Development
  featured: false
- title: Portfolio of Anthony Wiktor
  url: https://www.anthonydesigner.com/
  main_url: https://www.anthonydesigner.com/
  description: >
    Anthony Wiktor is a Webby Award-Winning Creative Director and Digital Designer twice named Hot 100 by WebDesigner Magazine. Anthony has over a decade of award-winning experience in design and has worked on projects across a diverse set of industries — from entertainment to consumer products to hospitality to technology. Anthony is a frequent lecturer at USC’s Annenberg School for Communication & Journalism and serves on the board of AIGA Los Angeles.
  categories:
    - Portfolio
    - Marketing
  built_by: Maciej Leszczyński
  built_by_url: http://twitter.com/_maciej
  featured: false
- title: Frame.io Workflow Guide
  main_url: https://workflow.frame.io
  url: https://workflow.frame.io
  description: >
    The web’s most comprehensive post-production resource, written by pro filmmakers, for pro filmmakers. Always expanding, always free.
  categories:
    - Education
  built_by: Frame.io
  built_by_url: https://frame.io
  featured: false
- title: MarcySutton.com
  main_url: https://marcysutton.com
  url: https://marcysutton.com
  description: >
    The personal website of web developer and accessibility advocate Marcy Sutton.
  categories:
    - Blog
    - Accessibility
    - Video
    - Photography
  built_by: Marcy Sutton
  built_by_url: https://marcysutton.com
  featured: true
- title: WPGraphQL Docs
  main_url: https://docs.wpgraphql.com
  url: https://docs.wpgraphql.com
  description: >
    Documentation for WPGraphQL, a free open-source WordPress plugin that provides an extendable GraphQL schema and API for any WordPress site.
  categories:
    - API
    - Documentation
    - Technology
    - Web Development
    - WordPress
  built_by: WPGraphQL
  built_by_url: https://wpgraphql.com
  featured: false
- title: Shine Lawyers
  main_url: https://www.shine.com.au
  url: https://www.shine.com.au
  description: >
    Shine Lawyers is an Australian legal services website built with Gatsby v2, Elasticsearch, Isso, and Geolocation services.
  categories:
    - Business
    - Blog
- title: Parallel Polis Kosice
  url: https://www.paralelnapoliskosice.sk/
  main_url: https://www.paralelnapoliskosice.sk/
  source_url: https://github.com/ParalelnaPolisKE/paralelnapoliskosice.sk
  description: >
    Parallel Polis is a collective of people who want to live in a more opened world. We look for possibilities and technologies (Bitcoin, the blockchain, reputation systems and decentralized technologies in general) that open new ways, make processes easier and remove unnecessary barriers. We want to create an environment that aims at education, discovering and creating better systems for everybody who is interested in freedom and independence.
  categories:
    - Blog
    - Education
    - Technology
  built_by: Roman Vesely
  built_by_url: https://romanvesely.
  featured: false
- title: Unda Solutions
  url: https://unda.com.au
  main_url: https://unda.com.au
  description: >
    A custom web application development company in Perth, WA
  categories:
    - Business
    - Freelance
    - Web Development
    - Technology
  featured: false
- title: BIGBrave
  main_url: https://bigbrave.digital
  url: https://bigbrave.digital
  description: >
    BIGBrave is a strategic design firm. We partner with our clients, big and small, to design & create human-centered brands, products, services and systems that are simple, beautiful and easy to use.
  categories:
    - Agency
    - Web Development
    - Marketing
    - Technology
    - WordPress
  built_by: Francois Brill | BIGBrave
  built_by_url: https://bigbrave.digital
  featured: false
- title: 5th Avenue Properties
  main_url: https://5thavenue.co.za
  url: https://5thavenue.co.za
  description: >
    5th Avenue Properties specializes in the leasing and sales of office space and industrial property. BIGBrave built the website in Gatsby with data from an API server (CRM) for all the property and consultant data, and WordPress for all the website content data and case studies. All forms on the website was also directly integrated into the CRM system to ensure no leads are lost. People cannot stop commenting on the speed of the site and the property search.
  categories:
    - Technology
    - WordPress
    - API
  built_by: Russel Povey and Francois Brill | BIGBrave
  built_by_url: https://bigbrave.digital
  featured: false
- title: Intsha Consulting
  main_url: https://intsha.co.za
  url: https://intsha.co.za
  description: >
    Intsha is a bespoke Human Resources consultancy firm offering expert Recruitment and Talent Management services in today's competitive marketplace. BIGBrave helped Intsha design and develop a bespoke online presense helping them stand out from the crowd.
  categories:
    - Consulting
    - Marketing
    - WordPress
  built_by: Evan Janovsky | BIGBrave
  built_by_url: https://bigbrave.digital
  featured: false
- title: MHW Law
  main_url: https://mhwlaw.ca
  url: https://mhwlaw.ca
  description: >
    MHW is a full service law firm that has offered legal representation and advice to clients locally and throughout British Columbia since 1984. BIGBrave helped MHW bring their website into the 21st century by offering the best and latest Gatsby site to help them stand our from the crowd.
  categories:
    - Law
    - Marketing
    - WordPress
  built_by: Evan Janovsky and Francois Brill | BIGBrave
  built_by_url: https://bigbrave.digital
  featured: false
- title: KegTracker
  main_url: https://www.kegtracker.co.za
  url: https://www.kegtracker.co.za
  description: >
    Keg Tracker is part of the Beverage Insights family and its sole aim is to provide you with the right data about your kegs to make better decisions. In today’s business landscape having the right information at your finger tips is crucial to the agility of your business.
  categories:
    - Food
    - Business
    - Technology
  built_by: Francois Brill | BIGBrave
  built_by_url: https://bigbrave.digital
  featured: false
- title: Mike Nichols
  url: https://www.mikenichols.me
  main_url: https://www.mikenichols.me
  description: >
    Portfolio site of Mike Nichols, a UX designer and product development lead.
  categories:
    - Portfolio
    - Technology
    - Web Development
  built_by: Mike Nichols
  featured: false
- title: Steve Haid
  url: https://www.stevehaid.com
  main_url: https://www.stevehaid.com
  description: >
    Steve Haid is a real estate agent and Professional Financial Planner (PFP) who has been helping clients achieve their investment goals since 2006. Site designed by Stephen Bell.
  categories:
    - Marketing
    - Real Estate
  built_by: Michael Uloth
  built_by_url: "https://www.michaeluloth.com"
- title: Incremental - Loyalty, Rewards and Incentive Programs
  main_url: https://www.incremental.com.au
  url: https://www.incremental.com.au
  description: >
    Sydney-based digital agency specialising in loyalty, rewards and incentive programs. WordPress backend; Cloudinary, YouTube and Hubspot form integration; query data displayed as animated SVG graphs; video background in the header.
  categories:
    - Agency
    - Portfolio
    - WordPress
  built_by: Incremental
  built_by_url: https://www.incremental.com.au
  featured: false
- title: Technica11y
  main_url: https://www.technica11y.org
  url: https://www.technica11y.org
  description: >
    Discussing challenges in technical accessibility.
  categories:
    - Accessibility
    - Education
    - Video
  built_by: Tenon.io
  built_by_url: https://tenon.io
  featured: false
- title: Tenon-UI Documentation
  main_url: https://www.tenon-ui.info
  url: https://www.tenon-ui.info
  description: >
    Documentation site for Tenon-UI: Tenon.io's accessible components library.
  categories:
    - Accessibility
    - Documentation
    - Library
    - Web Development
  built_by: Tenon.io
  built_by_url: https://tenon.io
  featured: false
- title: Matthew Secrist
  main_url: https://www.matthewsecrist.net
  url: https://www.matthewsecrist.net
  source_url: https://github.com/matthewsecrist/v3
  description: >
    Matthew Secrist's personal portfolio using Gatsby, Prismic and Styled-Components.
  categories:
    - Portfolio
    - Technology
    - Web Development
  built_by: Matthew Secrist
  built_by_url: https://www.matthewsecrist.net
  featured: false
- title: Node.js Dev
  main_url: https://nodejs.dev
  url: https://nodejs.dev
  source_url: https://github.com/nodejs/nodejs.dev
  description: >
    Node.js Foundation Website.
  categories:
    - Documentation
    - Web Development
  built_by: Node.js Website Redesign Working Group
  built_by_url: https://github.com/nodejs/website-redesign
  featured: false
- title: Sheffielders
  main_url: https://sheffielders.org
  url: https://sheffielders.org
  source_url: https://github.com/davemullenjnr/sheffielders
  description: >
    A collective of businesses, creatives, and projects based in Sheffield, UK.
  categories:
    - Directory
  built_by: Dave Mullen Jnr
  built_by_url: https://davemullenjnr.co.uk
  featured: false
- title: Stealth Labs
  url: https://stealthlabs.io
  main_url: https://stealthlabs.io
  description: >
    We design and develop for the web, mobile and desktop
  categories:
    - Portfolio
    - Web Development
  built_by: Edvins Antonovs
  built_by_url: https://edvins.io
  featured: false
- title: Constanzia Yurashko
  main_url: https://www.constanziayurashko.com
  url: https://www.constanziayurashko.com
  description: >
    Exclusive women's ready-to-wear fashion by designer Constanzia Yurashko.
  categories:
    - Portfolio
  built_by: Maxim Andries
  featured: false
- title: Algolia
  url: https://algolia.com
  main_url: https://algolia.com
  description: >
    Algolia helps businesses across industries quickly create relevant, scalable, and lightning fast search and discovery experiences.
  categories:
    - Web Development
    - Technology
    - Open Source
    - Featured
  built_by: Algolia
  featured: true
- title: GVD Renovations
  url: https://www.gvdrenovationsinc.com/
  main_url: https://www.gvdrenovationsinc.com/
  description: >
    GVD Renovations is a home improvement contractor with a well known reputation as a professional, quality contractor in California.
  categories:
    - Business
  built_by: David Krasniy
  built_by_url: http://dkrasniy.com
  featured: false
- title: Styled System
  url: https://styled-system.com/
  main_url: https://styled-system.com/
  source_url: https://github.com/styled-system/styled-system/tree/master/docs
  description: >
    Style props for rapid UI development.
  categories:
    - Design System
  built_by: Brent Jackson
  built_by_url: https://jxnblk.com/
- title: Timehacker
  url: https://timehacker.app
  main_url: https://timehacker.app
  description: >
    Procrastination killer, automatic time tracking app to skyrocket your productivity
  categories:
    - Productivity
    - App
    - Technology
    - Marketing
    - Landing Page
  built_by: timehackers
  featured: false
- title: Little & Big
  main_url: "https://www.littleandbig.com.au/"
  url: "https://www.littleandbig.com.au/"
  description: >
    Little & Big exists with the aim to create Websites, Apps, E-commerce stores
    that are consistently unique and thoughtfully crafted, every time.
  categories:
    - Agency
    - Design
    - Web Development
    - Portfolio
  built_by: Little & Big
  built_by_url: "https://www.littleandbig.com.au/"
  featured: false
- title: Cat Knows
  main_url: "https://catnose99.com/"
  url: "https://catnose99.com/"
  description: >
    Personal blog built with Gatsby v2.
  categories:
    - Blog
    - Web Development
  built_by: CatNose
  built_by_url: "https://twitter.com/catnose99"
  featured: false
- title: just some dev
  url: https://www.iamdeveloper.com
  main_url: https://www.iamdeveloper.com
  source_url: https://github.com/nickytonline/www.iamdeveloper.com
  description: >
    Just some software developer writing things ✏️
  categories:
    - Blog
  built_by: Nick Taylor
  built_by_url: https://www.iamdeveloper.com
  featured: false
- title: Keziah Moselle Blog
  url: https://blog.keziahmoselle.fr/
  main_url: https://blog.keziahmoselle.fr/
  source_url: https://github.com/KeziahMoselle/blog.keziahmoselle.fr
  description: >
    ✍️ A place to share my thoughts.
  categories:
    - Blog
  built_by: Keziah Moselle
  built_by_url: https://keziahmoselle.fr/
- title: xfuture's blog
  url: https://www.xfuture-blog.com/
  main_url: https://www.xfuture-blog.com/
  source_url: https://github.com/xFuture603/xfuture-blog
  description: >
    A blog about Devops, Web development, and my insights as a systems engineer.
  categories:
    - Blog
  built_by: Daniel Uhlmann
  built_by_url: https://www.xfuture-blog.com/
- title: Mayne's Blog
  main_url: "https://gine.me/"
  url: "https://gine.me/page/1"
  source_url: "https://github.com/mayneyao/gine-blog"
  featured: false
  categories:
    - Blog
    - Web Development
- title: Bakedbird
  url: https://bakedbird.com
  main_url: https://bakedbird.com
  description: >
    Eleftherios Psitopoulos - A frontend developer from Greece ☕
  categories:
    - Portfolio
    - Blog
  built_by: Eleftherios Psitopoulos
  built_by_url: https://bakedbird.com
- title: Benjamin Lannon
  url: https://lannonbr.com
  main_url: https://lannonbr.com
  source_url: https://github.com/lannonbr/Portfolio-gatsby
  description: >
    Personal portfolio of Benjamin Lannon
  categories:
    - Portfolio
    - Web Development
  built_by: Benjamin Lannon
  built_by_url: https://lannonbr.com
  featured: false
- title: Aravind Balla
  url: https://aravindballa.com
  main_url: https://aravindballa.com
  source_url: https://github.com/aravindballa/website2017
  description: >
    Personal portfolio of Aravind Balla
  categories:
    - Portfolio
    - Blog
    - Web Development
  built_by: Aravind Balla
  built_by_url: https://aravindballa.com
- title: Kaleb McKelvey
  url: https://kalebmckelvey.com
  main_url: https://kalebmckelvey.com
  source_url: https://github.com/avatar-kaleb/kalebmckelvey-site
  description: >
    Personal portfolio of Kaleb McKelvey!
  categories:
    - Blog
    - Portfolio
  built_by: Kaleb McKelvey
  built_by_url: https://kalebmckelvey.com
  featured: false
- title: Michal Czaplinski
  url: https://czaplinski.io
  main_url: https://czaplinski.io
  source_url: https://github.com/michalczaplinski/michalczaplinski.github.io
  description: >
    Michal Czaplinski is a full-stack developer 🚀
  categories:
    - Portfolio
    - Web Development
  built_by: Michal Czaplinski mmczaplinski@gmail.com
  built_by_url: https://czaplinski.io
  featured: false
- title: Interactive Investor (ii)
  url: https://www.ii.co.uk
  main_url: https://www.ii.co.uk
  description: >
    Hybrid (static/dynamic) Gatsby web app for ii's free research, news and analysis, discussion and product marketing site.
  categories:
    - Business
    - Finance
    - Technology
  built_by: Interactive Investor (ii)
  built_by_url: https://www.ii.co.uk
  featured: false
- title: Weingut Goeschl
  url: https://www.weingut-goeschl.at/
  main_url: https://www.weingut-goeschl.at/
  description: >
    Weingut Goeschl is a family winery located in Gols, Burgenland in Austria (Österreich)
  categories:
    - eCommerce
    - Business
  built_by: Peter Kroyer
  built_by_url: https://www.peterkroyer.at/
  featured: false
- title: Hash Tech Guru
  url: https://hashtech.guru
  main_url: https://hashtech.guru
  description: >
    Software Development Training School and Tech Blog
  categories:
    - Blog
    - Education
  built_by: Htet Wai Yan Soe
  built_by_url: https://github.com/johnreginald
- title: AquaGruppen Vattenfilter
  url: https://aquagruppen.se
  main_url: https://aquagruppen.se/
  description: >
    Water filter and water treatment products in Sweden
  categories:
    - Business
    - Technology
  built_by: Johan Eliasson
  built_by_url: https://github.com/elitan
  featured: false
- title: Josef Aidt
  url: https://josefaidt.dev
  main_url: https://josefaidt.dev
  source_url: https://github.com/josefaidt/josefaidt.github.io
  description: >
    Personal website, blog, portfolio for Josef Aidt
  categories:
    - Portfolio
    - Blog
    - Web Development
  built_by: Josef Aidt
  built_by_url: https://twitter.com/garlicbred
- title: How To egghead
  main_url: https://howtoegghead.com/
  url: https://howtoegghead.com/
  source_url: https://github.com/eggheadio/how-to-egghead
  featured: false
  built_by: egghead.io
  built_by_url: https://egghead.io
  description: >
    How to become an egghead instructor or reviewer
  categories:
    - Documentation
    - Education
- title: Sherpalo Ventures
  main_url: "https://www.sherpalo.com/"
  url: "https://www.sherpalo.com/"
  featured: false
  categories:
    - Finance
    - Business
    - Technology
  built_by: Othermachines
  built_by_url: "https://othermachines.com"
- title: WrapCode
  url: https://www.wrapcode.com
  main_url: https://www.wrapcode.com
  description: >
    A full stack blog on Microsoft Azure, JavaScript, DevOps, AI and Bots.
  categories:
    - Blog
    - Technology
    - Web Development
  built_by: Rahul P
  built_by_url: https://twitter.com/_rahulpp
  featured: false
- title: Kirankumar Ambati's Portfolio
  url: https://www.kirankumarambati.me
  main_url: https://www.kirankumarambati.me
  description: >
    Personal website, blog, portfolio of Kirankumar Ambati
  categories:
    - Blog
    - Portfolio
    - Web Development
  built_by: Kirankumar Ambati
  built_by_url: https://github.com/kirankumarambati
  featured: false
- title: Rou Hun Fan's portfolio
  main_url: https://flowen.me
  url: https://flowen.me
  description: >
    Portfolio of creative developer Rou Hun Fan. Built with Gatsby v2 &amp; Greensock drawSVG.
  categories:
    - Portfolio
  built_by: Rou Hun Fan Developer
  built_by_url: https://flowen.me
  featured: false
- title: chadly.net
  url: https://www.chadly.net
  main_url: https://www.chadly.net
  source_url: https://github.com/chadly/chadly.net
  description: >
    Personal tech blog by Chad Lee.
  categories:
    - Blog
    - Technology
    - Web Development
  built_by: Chad Lee
  built_by_url: https://github.com/chadly
  featured: false
- title: CivicSource
  url: https://www.civicsource.com
  main_url: https://www.civicsource.com
  description: >
    Online auction site to purchase tax-distressed properties from local taxing authorities.
  categories:
    - Real Estate
    - Government
  featured: false
- title: SpotYou
  main_url: "https://spotyou.joshglazer.com"
  url: "https://spotyou.joshglazer.com"
  source_url: "https://github.com/joshglazer/spotyou"
  description: >
    SpotYou allows you to watch your favorite music videos on Youtube based on your Spotify Preferences
  categories:
    - Entertainment
    - Music
  built_by: Josh Glazer
  built_by_url: https://linkedin.com/in/joshglazer/
  featured: false
- title: Hesam Kaveh's blog
  description: >
    A blog with great seo that using gatsby-source-wordpress to fetch posts from backend
  main_url: "https://hesamkaveh.com/"
  url: "https://hesamkaveh.com/"
  source_url: "https://github.com/hesamkaveh/sansi"
  featured: false
  categories:
    - Blog
    - WordPress
- title: Oliver Gomes Portfolio
  main_url: https://oliver-gomes.github.io/v4/
  url: https://oliver-gomes.github.io/v4/
  description: >
    As an artist and a web designer/developer, I wanted to find a way to present these two portfolios in a way that made sense.  I felt with new found power of speed, Gatsby helped keep my creativity intact with amazing response and versatility. I felt my butter smooth transition felt much better in user perspective and super happy with the power of Gatsby.
  categories:
    - Portfolio
    - Web Development
    - Blog
  built_by: Oliver Gomes
  built_by_url: https://github.com/oliver-gomes
  featured: false
- title: Patrik Szewczyk
  url: https://www.szewczyk.cz/
  main_url: https://www.szewczyk.cz/
  description: >
    Patrik Szewczyk – JavaScript, TypeScript, React, Node.js developer, Redux, Reason
  categories:
    - Portfolio
  built_by: Patrik Szewczyk
  built_by_url: https://linkedin.com/in/thepatriczek/
  featured: false
- title: Patrik Arvidsson's portfolio
  url: https://www.patrikarvidsson.com
  main_url: https://www.patrikarvidsson.com
  source_url: https://github.com/patrikarvidsson/portfolio-gatsby-contentful
  description: >
    Personal portfolio site of Swedish interaction designer Patrik Arvidsson. Built with Gatsby, Tailwind CSS, Emotion JS and Contentful.
  categories:
    - Blog
    - Design
    - Portfolio
    - Web Development
    - Technology
  built_by: Patrik Arvidsson
  built_by_url: https://www.patrikarvidsson.com
  featured: false
- title: Jacob Cofman's Blog
  description: >
    Personal blog / portfolio about Jacob Cofman.
  main_url: "https://jcofman.de/"
  url: "https://jcofman.de/"
  source_url: "https://github.com/JCofman/jc-website"
  featured: false
  categories:
    - Blog
    - Portfolio
- title: re-geo
  description: >
    re-geo is react based geo cities style component.
  main_url: "https://re-geo.netlify.com/"
  url: "https://re-geo.netlify.com/"
  source_url: "https://github.com/sadnessOjisan/re-geo-lp"
  categories:
    - Open Source
  built_by: sadnessOjisan
  built_by_url: https://twitter.com/sadnessOjisan
  featured: false
- title: Luis Cestou Portfolio
  description: >
    Portfolio of graphic + interactive designer Luis Cestou.
  main_url: "https://luiscestou.com"
  url: "https://luiscestou.com"
  source_url: "https://github.com/lcestou/luiscestou.com"
  built_by: Luis Cestou contact@luiscestou.com
  built_by_url: https://luiscestou.com
  featured: false
  categories:
    - Portfolio
    - Web Development
- title: Data Hackers
  url: https://datahackers.com.br/
  main_url: https://datahackers.com.br/
  description: >
    Official website for the biggest portuguese-speaking data science community. Makes use of several data sources such as podcasts from Anchor, messages from Slack, newsletters from MailChimp and blog posts from Medium. The unique visual design also had its hurdles and was quite fun to develop!
  categories:
    - Blog
    - Education
    - Podcast
    - Technology
  built_by: Kaordica
  built_by_url: https://kaordica.design
  featured: false
- title: TROMAQ
  url: https://www.tromaq.com/
  main_url: https://www.tromaq.com/
  description: >
    TROMAQ executes earthmoving services and rents heavy machinery for construction work. Even with the lack of good photography, their new site managed to pass a solid and trustworthy feeling to visitors during testing and they're already seeing the improvement in brand awareness, being the sole player with a modern website in their industry.
  categories:
    - Marketing
  built_by: Kaordica
  built_by_url: https://kaordica.design
  featured: false
- title: Novida Consulting
  url: https://www.novidaconsultoria.com.br
  main_url: https://www.novidaconsultoria.com.br
  description: >
    Novida’s goal was to position itself as a solid, exclusive and trustworthy brand for families looking for a safe financial future… We created a narrative and visual design that highlight their exclusivity.
  categories:
    - Marketing
  built_by: Kaordica
  built_by_url: https://kaordica.design
  featured: false
- title: We Are Clarks
  url: "https://www.weareclarks.com"
  main_url: "https://www.weareclarks.com"
  source_url: "https://github.com/abeaclark/weareclarks"
  description: >
    A family travel blog.
  categories:
    - Blog
    - Travel
  built_by: Abe Clark
  built_by_url: https://www.linkedin.com/in/abrahamclark/
  featured: false
- title: Guillaume Briday's Blog
  main_url: "https://guillaumebriday.fr/"
  url: "https://guillaumebriday.fr/"
  source_url: "https://github.com/guillaumebriday/guillaumebriday.fr"
  description: >
    My personal blog built with Gatsby and Tailwind CSS.
  categories:
    - Blog
    - Web Development
    - Technology
  built_by: Guillaume Briday
  built_by_url: https://guillaumebriday.fr/
  featured: false
- title: SEOmonitor
  main_url: "https://www.seomonitor.com"
  url: "https://www.seomonitor.com"
  description: >
    SEOmonitor is a suite of SEO tools dedicated to agencies.
  categories:
    - Blog
    - Portfolio
    - Agency
  built_by: Bejamas
  built_by_url: https://bejamas.io/
  featured: false
- title: Jean Regisser's Portfolio
  main_url: "https://jeanregisser.com/"
  url: "https://jeanregisser.com/"
  source_url: "https://github.com/jeanregisser/jeanregisser.com"
  featured: false
  description: >
    Portfolio of software engineer Jean Regisser.
  categories:
    - Portfolio
    - Mobile Development
  built_by: Jean Regisser
  built_by_url: "https://jeanregisser.com/"
- title: Axcept - Visual Screenshot Testing
  url: https://axcept.io
  main_url: https://axcept.io
  description: >
    Visual Testing for everyone
  categories:
    - Documentation
    - Web Development
  built_by: d:code:it
  built_by_url: https://dcodeit.com
  featured: false
- title: Chase Ohlson
  url: https://chaseohlson.com
  main_url: https://chaseohlson.com
  description: >
    Portfolio of frontend engineer & web developer Chase Ohlson.
  categories:
    - Portfolio
    - Web Development
  built_by: Chase Ohlson
  built_by_url: https://chaseohlson.com
  featured: false
- title: Zach Schnackel
  url: https://zslabs.com
  main_url: https://zslabs.com
  source_url: "https://github.com/zslabs/zslabs.com"
  description: >
    Portfolio site for UI/Motion Developer, Zach Schnackel.
  categories:
    - Portfolio
    - Web Development
  built_by: Zach Schnackel
  built_by_url: "https://zslabs.com"
- title: Gremlin
  url: https://www.gremlin.com
  main_url: https://www.gremlin.com
  description: >
    Gremlin's Failure as a Service finds weaknesses in your system before they cause problems.
  categories:
    - Marketing
- title: Headless.page
  main_url: https://headless.page/
  url: https://headless.page/
  description: >
    Headless.page is a directory of eCommerce sites featuring headless architecture, PWA features and / or the latest JavaScript technology.
  categories:
    - Directory
    - eCommerce
  built_by: Subscribe Pro
  built_by_url: https://www.subscribepro.com/
  featured: false
- title: Ouracademy
  main_url: https://our-academy.org/
  url: https://our-academy.org/
  source_url: "https://github.com/ouracademy/website"
  description: >
    Ouracademy is an organization that promoves the education in software development through blog posts & videos smiley.
  categories:
    - Open Source
    - Blog
    - Education
  built_by: Ouracademy
  built_by_url: https://github.com/ouracademy
  featured: false
- title: Tenon.io
  main_url: https://tenon.io
  url: https://tenon.io
  description: >
    Tenon.io is an accessibility tooling, services and consulting company.
  categories:
    - API
    - Accessibility
    - Business
    - Consulting
    - Technology
  built_by: Tenon.io
  built_by_url: https://tenon.io
  featured: false
- title: Projectival
  url: https://www.projectival.de/
  main_url: https://www.projectival.de/
  description: >
    Freelancer Online Marketing & Web Development in Cologne, Germany
  categories:
    - Freelance
    - Marketing
    - Web Development
    - Blog
    - Consulting
    - SEO
    - Business
  built_by: Sascha Klapetz
  built_by_url: https://www.projectival.de/
  featured: false
- title: Hetzner Online Community
  main_url: https://community.hetzner.com
  url: https://community.hetzner.com
  description: >
    Hetzner Online Community provides a free collection of high-quality tutorials, which are based on free and open source software, on a variety of topics such as development, system administration, and other web technology.
  categories:
    - Web Development
    - Technology
    - Programming
    - Open Source
    - Community
  built_by: Hetzner Online GmbH
  built_by_url: https://www.hetzner.com/
  featured: false
- title: AGYNAMIX
  url: https://www.agynamix.de/
  main_url: https://www.agynamix.de/
  source_url: https://github.com/tuhlmann/agynamix.de
  description: >
    Full Stack Java, Scala, Clojure, TypeScript, React Developer in Thalheim, Germany
  categories:
    - Freelance
    - Web Development
    - Programming
    - Blog
    - Consulting
    - Portfolio
    - Business
  built_by: Torsten Uhlmann
  built_by_url: https://www.agynamix.de/
  featured: false
- title: syracuse.io
  url: https://syracuse.io
  main_url: https://syracuse.io
  source_url: https://github.com/syracuseio/syracuseio/
  description: >
    Landing page for Syracuse NY Software Development Meetup Groups
  categories:
    - Community
  built_by: Benjamin Lannon
  built_by_url: https://lannonbr.com
- title: Render Documentation
  main_url: https://render.com/docs
  url: https://render.com/docs
  description: >
    Render is the easiest place to host your sites and apps. We use Gatsby for everything on https://render.com, including our documentation. The site is deployed on Render as well! We also have a guide to deploying Gatsby apps on Render: https://render.com/docs/deploy-gatsby.
  categories:
    - Web Development
    - Programming
    - Documentation
    - Technology
  built_by: Render Developers
  built_by_url: https://render.com
  featured: false
- title: prima
  url: https://www.prima.co
  main_url: https://www.prima.co
  description: >
    Discover industry-defining wellness content and trusted organic hemp CBD products safely supporting wellness, stress, mood, skin health, and balance.
  categories:
    - Blog
    - eCommerce
    - Education
  built_by: The Couch
  built_by_url: https://thecouch.nyc
- title: Gatsby Guides
  url: https://gatsbyguides.com/
  main_url: https://gatsbyguides.com/
  description: >
    Free tutorial course about using Gatsby with a CMS.
  categories:
    - Education
    - Documentation
    - Web Development
  built_by: Osio Labs
  built_by_url: https://osiolabs.com/
  featured: false
- title: Architude
  url: https://architudedesign.com
  main_url: https://architudedesign.com
  description: >
    筑冶 Architude International Design Consultants
  categories:
    - Design
    - Landing Page
    - Gallery
  built_by: Neo Nie
  built_by_url: https://github.com/nihgwu
  featured: false
- title: Arctica
  url: https://arctica.io
  main_url: https://arctica.io
  description: >
    Arctica specialises in purpose-built web sites and progressive web applications with user optimal experiences, tailored to meet the objectives of your business.
  categories:
    - Portfolio
    - Agency
    - Design
    - Web Development
  built_by: Arctica
  built_by_url: https://arctica.io
  featured: false
- title: Shard Ventures
  url: https://shard.vc
  main_url: https://shard.vc
  description: >
    Shard is building new online companies from scratch, partnering with other like-minded founders to start and invest in technology companies.
  categories:
    - Finance
    - Technology
    - Portfolio
  built_by: Arctica
  built_by_url: https://arctica.io
  featured: false
- title: David Brookes
  url: https://davidbrookes.me
  main_url: https://davidbrookes.me
  description: >
    Specialising in crafting stylish, high performance websites and applications that get results, using the latest cutting edge web development technologies.
  categories:
    - Portfolio
    - Freelance
    - Web Development
  built_by: Arctica
  built_by_url: https://arctica.io
  featured: false
- title: Dennis Morello
  url: https://morello.dev
  main_url: https://morello.dev
  source_url: https://gitlab.com/dennismorello/dev-blog
  description: >
    morello.dev is a development and techology blog written by Dennis Morello.
  categories:
    - Blog
    - Education
    - Web Development
    - Open Source
    - Technology
  built_by: Dennis Morello
  built_by_url: https://twitter.com/dennismorello
  featured: false
- title: BaseTable
  url: https://autodesk.github.io/react-base-table/
  main_url: https://autodesk.github.io/react-base-table/
  source_url: https://github.com/Autodesk/react-base-table
  description: >
    BaseTable is a react table component to display large data set with high performance and flexibility.
  categories:
    - Web Development
    - Documentation
    - Open Source
  built_by: Neo Nie
  built_by_url: https://github.com/nihgwu
  featured: false
- title: herper.io
  url: https://herper.io
  main_url: https://herper.io
  description: >
    Portfolio website for Jacob Herper - a Front End Web Developer with a passion for all things digital. I have more than 10 years experience working in web development.
  categories:
    - Portfolio
    - Web Development
    - Freelance
    - Design
    - SEO
  built_by: Jacob Herper
  built_by_url: https://github.com/jakeherp
  featured: false
- title: Artem Sapegin Photography
  description: >
    Photography portfolio and blog of Artem Sapegin, an award-losing photographer living in Berlin, Germany. Landscapes, cityscapes and dogs.
  main_url: "https://morning.photos/"
  url: "https://morning.photos/"
  source_url: "https://github.com/sapegin/morning.photos"
  categories:
    - Portfolio
    - Photography
  built_by: Artem Sapegin
  built_by_url: "https://github.com/sapegin"
- title: Pattyrn
  main_url: https://pattyrn.com
  url: https://pattyrn.com
  description: >
    Pattyrn uses advanced machine learning AI to analyze the platform’s your teams use, making it easy to solve performance problems, reduce bottlenecks, and monitor culture health to optimize your ROI and help boost performance without causing burn out.
  categories:
    - Marketing
    - Technology
  built_by: Pattyrn
  built_by_url: https://twitter.com/Pattyrn4
  featured: false
- title: Intranet Italia Day
  main_url: https://www.intranetitaliaday.it/en
  url: https://www.intranetitaliaday.it/en
  description: >
    The Italian event dedicated to the digital workplace that focuses on planning, governance and company intranet management
  categories:
    - Event
    - Conference
  built_by: Ariadne Digital
  built_by_url: https://www.ariadnedigital.it
  featured: false
- title: Textually Stylo
  main_url: https://www.textually.net
  url: https://www.textually.net
  description: >
    Stylo Markdown writing App marketing/documentation website by Textually Inc.
  categories:
    - Marketing
    - Technology
    - Blog
    - Documentation
  built_by: Sébastien Hamel
  built_by_url: https://www.textually.net
  featured: false
- title: OneDeck
  main_url: https://www.onedeck.co
  url: https://www.onedeck.co
  description: >
    OneDeck is a simple yet powerful tool for creating and sharing your one-page investment summary in under 10 minutes.
  categories:
    - Finance
    - Technology
  built_by: William Neill
  built_by_url: https://twitter.com/williamneill
  featured: false
- title: Assortment
  main_url: https://assortment.io
  url: https://assortment.io
  description: >
    Assortment aims to provide detailed tutorials (and more) for developers of all skill levels within the Web Development Industry. Attempting to cut out the fluff and arm you with the facts.
  categories:
    - Blog
    - Web Development
  built_by: Luke Whitehouse
  built_by_url: https://twitter.com/_lukewh
  featured: false
- title: Mission42
  main_url: https://mission42.zauberware.com
  url: https://mission42.zauberware.com
  description: >
    A landing page for the mobile app Mission42. Mission42 wants to help you learn new skills.
  categories:
    - App
    - Learning
    - Education
    - Landing Page
  built_by: Philipp Siegmund, zauberware
  built_by_url: https://www.zauberware.com
- title: Altstadtdomizil Idstein
  main_url: http://www.altstadtdomizil-idstein.de/
  url: http://www.altstadtdomizil-idstein.de/
  description: >
    A landing page for a holiday apartment in Idstein, Germany.
  categories:
    - Landing Page
    - Travel
    - Real Estate
  built_by: Simon Franzen, zauberware
  built_by_url: https://www.zauberware.com
- title: Gerald Martinez Dev
  main_url: https://gmartinez.dev/
  url: https://gmartinez.dev/
  source_url: https://github.com/nephlin7/gmartinez.dev
  description: >
    Personal web site for show my skills and my works.
  categories:
    - Web Development
    - Portfolio
  built_by: Gerald Martinez
  built_by_url: https://twitter.com/GeraldM_92
  featured: false
- title: Becreatives
  main_url: "https://becreatives.com"
  url: "https://becreatives.com"
  featured: false
  description: >
    Digital software house. Enlights ideas. Think smart execute harder.
  categories:
    - Technology
    - Web Development
    - Agency
    - Marketing
  built_by: Becreatives
  built_by_url: "https://becreatives.com"
- title: Paul Clifton Photography
  main_url: https://paulcliftonphotography.com
  url: https://paulcliftonphotography.com
  featured: false
  description: >
    A full migration from WordPress to GatsbyJS and DatoCMS. Includes custom cropping on images as viewport changes size and also an infinity scroll that doesn't preload all of the results.
  categories:
    - Blog
    - Portfolio
    - Gallery
    - Photography
  built_by: Little Wolf Studio
  built_by_url: https://littlewolfstudio.co.uk
- title: Atte Juvonen - Blog
  url: https://www.attejuvonen.fi/
  main_url: https://www.attejuvonen.fi/
  source_url: https://github.com/baobabKoodaa/blog
  description: >
    Tech-oriented personal blog covering topics like AI, data, voting, game theory, infosec and software development.
  categories:
    - Blog
    - Data
    - JavaScript
    - Programming
    - Science
    - Security
    - Technology
    - Web Development
  featured: false
- title: Kibuk Construction
  url: https://kibukconstruction.com/
  main_url: https://kibukconstruction.com/
  description: >
    Kibuk Construction is a fully licensed and insured contractor specializing in Siding, Decks, Windows & Doors!
  categories:
    - Business
  built_by: David Krasniy
  built_by_url: http://dkrasniy.com
- title: RedCarpetUp
  main_url: https://www.redcarpetup.com
  url: https://www.redcarpetup.com/
  description: >
    RedCarpetUp's home page for a predominantly mobile-only customer base in India with major constraints on bandwidth availability
  categories:
    - Finance
  built_by: RedCarpet Dev Team
  built_by_url: https://www.redcarpetup.com
  featured: false
- title: talita traveler
  url: https://talitatraveler.com/
  main_url: https://talitatraveler.com/
  source_url: https://github.com/afuh/talitatraveler
  description: >
    Talita Traveler's personal blog.
  categories:
    - Blog
  built_by: Axel Fuhrmann
  built_by_url: https://axelfuhrmann.com/
  featured: false
- title: Pastelería el Progreso
  url: https://pasteleriaelprogreso.com/
  main_url: https://pasteleriaelprogreso.com/
  source_url: https://github.com/afuh/elprogreso
  description: >
    Famous bakery in Buenos Aires.
  categories:
    - Food
    - Gallery
  built_by: Axel Fuhrmann
  built_by_url: https://axelfuhrmann.com/
  featured: false
- title: Maitrik's Portfolio
  url: https://www.maitrikpatel.com/
  main_url: https://www.maitrikpatel.com/
  source_url: https://github.com/maitrikjpatel/portfolio
  description: >
    Portfolio of a Front-End Developer / UX Designer who designs and develops pixel perfect user interface, experiences and web applications.
  categories:
    - Portfolio
    - Blog
    - Design
    - Web Development
  built_by: Maitrik Patel
  built_by_url: https://www.maitrikpatel.com/
  featured: false
- title: PicPick
  url: https://picpick.app/
  main_url: https://picpick.app/
  description: >
    All-in-one Graphic Design Tool, Screen Capture Software, Image Editor, Color Picker, Pixel Ruler and More
  categories:
    - Productivity
    - App
    - Technology
  built_by: NGWIN
  built_by_url: https://picpick.app/
  featured: false
- title: Ste O'Neill
  main_url: https://www.steoneill.dev
  url: https://www.steoneill.dev
  description: >
    MVP of a portfolio site for a full stack UK based developer.
  categories:
    - Blog
    - Portfolio
  built_by: Ste O'Neill
  built_by_url: https://steoneill.dev
  featured: false
- title: Filipe Santos Correa's Portfolio
  description: >
    Filipe's Personal About Me / Portfolio.
  main_url: "https://filipesantoscorrea.com/"
  url: "https://filipesantoscorrea.com/"
  source_url: "https://github.com/Safi1012/filipesantoscorrea.com"
  featured: false
  categories:
    - Portfolio
- title: Progressive Massachusetts Legislator Scorecard
  main_url: https://scorecard.progressivemass.com
  url: https://scorecard.progressivemass.com
  featured: false
  source_url: https://github.com/progressivemass/legislator-scorecard
  description: >
    Learn about MA state legislators' voting records through a progressive lens
  categories:
    - Government
    - Education
  built_by: Alex Holachek
  built_by_url: "https://alex.holachek.com/"
- title: Jeff Wolff – Portfolio
  main_url: https://www.jeffwolff.net
  url: https://www.jeffwolff.net
  featured: false
  description: >
    A guy from San Diego who makes websites.
  categories:
    - Blog
    - Portfolio
    - Web Development
- title: Jp Valery – Portfolio
  main_url: https://jpvalery.photo
  url: https://jpvalery.photo
  featured: false
  description: >
    Self-taught photographer documenting spaces and people
  categories:
    - Portfolio
    - Photography
- title: Prevue
  main_url: https://www.prevue.io
  url: https://www.prevue.io
  featured: false
  description: >
    All in One Prototyping Tool For Vue Developers
  categories:
    - Open Source
    - Web Development
- title: Gold Medal Flour
  main_url: https://www.goldmedalflour.com
  url: https://www.goldmedalflour.com
  description: >
    Gold Medal Four is a brand of flour products owned by General Mills. The new site was built using Gatsby v2 with data sources from WordPress and an internal recipe API, and features multifaceted recipe filtering and a modified version of Gatsby Image to support art direction images.
  categories:
    - Food
  built_by: General Mills Branded Sites Dev Team
  built_by_url: https://www.generalmills.com
  featured: false
- title: Fifth Gait Technologies
  main_url: https://5thgait.com
  url: https://5thgait.com
  featured: false
  description: >
    Fifth Gait is a small business in the defense and space industry that is run and owned by physicists and engineers that have worked together for decades. The site was built using Gatsby V2.
  categories:
    - Government
    - Science
    - Technology
  built_by: Jonathan Z. Fisher
  built_by_url: "https://jonzfisher.com"
- title: Sal's Pals
  main_url: https://www.sals-pals.net
  url: https://www.sals-pals.net
  featured: false
  description: >
    Sal's Pals is a professional dog walking and pet sitting service based in Westfield, NJ. New site built with gatsby v2.
  categories:
    - Business
- title: Zuyet Awarmatrip
  main_url: https://www.zuyetawarmatrip.com
  url: https://www.zuyetawarmatrip.com
  featured: false
  description: >
    Zuyet Awarmatrip is a subsidiary identity within the personal ecosystem of Zuyet Awarmatik, focusing on travel and photography.
  categories:
    - Travel
    - Photography
  built_by: Zuyet Awarmatik
- title: manuvel.be
  url: https://www.manuvel.be
  main_url: https://www.manuvel.be
  source_url: https://github.com/riencoertjens/manuvelsite
  description: >
    Cycling themed café coming this april in Sint Niklaas, Belgium. One page with funky css-grid and gatsby-image trickery!
  categories:
    - Food
  built_by: WEBhart
  built_by_url: https://www.web-hart.com
  featured: false
- title: WEBhart
  url: https://www.web-hart.com
  main_url: https://www.web-hart.com
  description: >
    Hi, I'm Rien (pronounced Reen) from Belgium but based in Girona, Spain. I'm an autodidact, committed to learning until the end of time.
  categories:
    - Portfolio
    - Design
    - Web Development
    - Freelance
  built_by: WEBhart
  built_by_url: https://www.web-hart.com
  featured: false
- title: nicdougall.com
  url: https://nicdougall.netlify.com/
  main_url: https://nicdougall.netlify.com/
  source_url: https://github.com/riencoertjens/nicdougall.com
  description: >
    Athlete website with Netlify CMS for blog content.
  categories:
    - Blog
  built_by: WEBhart
  built_by_url: https://www.web-hart.com
  featured: false
- title: het Groeiatelier
  url: https://www.hetgroeiatelier.be/
  main_url: https://www.hetgroeiatelier.be/
  description: >
    Workspace for talent development and logopedics. One page site with basic info and small calendar CMS.
  categories:
    - Marketing
  built_by: WEBhart
  built_by_url: https://www.web-hart.com
  featured: false
- title: Lebuin D'Haese
  url: https://www.lebuindhaese.be/
  main_url: https://www.lebuindhaese.be/
  description: >
    Artist portfolio website. Powered by a super simple Netlify CMS to easily add blog posts or new art pieces.
  categories:
    - Portfolio
    - Blog
  built_by: WEBhart
  built_by_url: https://www.web-hart.com
  featured: false
- title: Iefke Molenstra
  url: https://www.iefke.be/
  main_url: https://www.iefke.be/
  description: >
    Artist portfolio website. Powered by a super simple Netlify CMS to easily add blog posts or new art pieces.
  categories:
    - Portfolio
    - Blog
  built_by: WEBhart
  built_by_url: https://www.web-hart.com
  featured: false
- title: The Broomwagon
  url: https://www.thebroomwagongirona.com/
  main_url: https://www.thebroomwagongirona.com/
  description: >
    foodtruck style coffee by pro cyclist Robert Gesink. The site has a webshop with merchandise and coffee beans.
  categories:
    - eCommerce
  built_by: WEBhart
  built_by_url: https://www.web-hart.com
- title: Pella Windows and Doors
  main_url: https://www.pella.com
  url: https://www.pella.com
  featured: false
  description: >
    The Pella Corporation is a privately held window and door manufacturing
  categories:
    - Business
- title: tinney.dev
  url: https://tinney.dev
  main_url: https://tinney.dev
  source_url: https://github.com/cdtinney/tinney.dev
  description: >
    Personal portfolio/blog of Colin Tinney
  categories:
    - Blog
    - Portfolio
    - Open Source
  built_by: Colin Tinney
  built_by_url: https://tinney.dev
  featured: false
- title: Monkeywrench Books
  main_url: https://monkeywrenchbooks.org
  url: https://monkeywrenchbooks.org
  description: >
    Monkeywrench Books is an all-volunteer, collectively-run bookstore and event space in Austin, TX
  categories:
    - Business
    - Community
    - Education
  built_by: Monkeywrench Books
  built_by_url: https://monkeywrenchbooks.org
- title: DeepMay.io
  main_url: https://deepmay.io
  url: https://deepmay.io
  description: >
    DeepMay is an experimental new tech bootcamp in the mountains of North Carolina.
  categories:
    - Event
    - Community
    - Technology
    - Marketing
  built_by: DeepMay
  built_by_url: https://twitter.com/deepmay_io
  featured: false
- title: Liferay.Design
  main_url: https://liferay.design
  url: https://liferay.design
  source_url: https://github.com/liferay-design/liferay.design
  description: >
    Liferay.Design is home to some of the freshest open-source designers who love to share articles and other resources for the Design Community.
  categories:
    - Blog
    - Community
    - Design
    - Marketing
    - Open Source
    - Technology
    - User Experience
  built_by: Liferay Designers
  built_by_url: https://twitter.com/liferaydesign
  featured: false
- title: Front End Remote Jobs
  main_url: https://frontendremotejobs.com
  url: https://frontendremotejobs.com
  source_url: https://github.com/benjamingrobertson/remotefrontend
  description: >
    Front End Remote Jobs features fully remote jobs for front end developers.
  categories:
    - WordPress
    - Web Development
  built_by: Ben Robertson
  built_by_url: https://benrobertson.io
  featured: false
- title: Penrose Grand Del Mar
  main_url: https://penroseatthegrand.com
  url: https://penroseatthegrand.com
  description: >
    Penrose Grand Del Mar is a luxury housing project coming soon.
  categories:
    - Real Estate
    - Design
  built_by: Chase Ohlson
  built_by_url: https://chaseohlson.com
- title: JustGraphQL
  url: https://www.justgraphql.com/
  main_url: https://www.justgraphql.com/
  source_url: https://github.com/Novvum/justgraphql
  description: >
    JustGraphQL helps developers quickly search and filter through GraphQL resources, tools, and articles.
  categories:
    - Open Source
    - Web Development
    - Technology
  built_by: Novvum
  built_by_url: https://www.novvum.io/
  featured: false
- title: Peter Macinkovic Personal Blog
  url: https://peter.macinkovic.id.au/
  main_url: https://peter.macinkovic.id.au/
  source_url: https://github.com/inkovic/peter-macinkovic-static-site
  description: >
    Personal Website and Blog of eCommerce SEO Specilaist and Digital Marketer Peter Macinkovic.
  categories:
    - SEO
    - Marketing
    - Blog
  featured: false
- title: NH Hydraulikzylinder
  main_url: https://nh-hydraulikzylinder.com
  url: https://nh-hydraulikzylinder.com
  description: >
    High quality & high performance hydraulic cylinders manufactured in Austria based on the clients requirements
  categories:
    - Business
  built_by: MangoART
  built_by_url: https://www.mangoart.at
  featured: false
- title: Frauennetzwerk Linz-Land
  main_url: https://frauennetzwerk-linzland.net
  url: https://frauennetzwerk-linzland.net
  description: >
    Homepage for the local women's association providing support to people in need offline and online (Livechat integration)
  categories:
    - Nonprofit
  built_by: MangoART
  built_by_url: https://www.mangoart.at
  featured: false
- title: Mein Traktor
  main_url: http://www.mein-traktor.at/
  url: http://www.mein-traktor.at/
  description: >
    Homepage of a the main importer of SAME and Lamborghini Tractors in Austria with customer support area
  categories:
    - Business
    - App
  built_by: MangoART
  built_by_url: https://www.mangoart.at
  featured: false
- title: Lamborghini Traktoren
  main_url: https://lamborghini-traktor.at
  url: https://lamborghini-traktor.at
  description: >
    Lamborghini Tractors - Landing page for the brand in Austria
  categories:
    - Business
  built_by: MangoART
  built_by_url: https://www.mangoart.at
  featured: false
- title: Holly Lodge Community Centre - Highgate, London
  main_url: https://www.hlcchl.org/
  url: https://www.hlcchl.org/
  source_url: https://github.com/eugelogic/hlcchl-gatsby
  description: >
    The Holly Lodge Community Centre - Highgate, London has a shiny new website built with Gatsby v2 that makes important contributions towards a faster, more secure and environmentally friendly web for everyone.
  categories:
    - Community
    - Event
    - Nonprofit
  built_by: Eugene Molari Developer
  built_by_url: https://twitter.com/EugeneMolari
  featured: false
- title: blackcater's blog
  url: https://www.blackcater.win
  main_url: https://www.blackcater.win
  source_url: https://github.com/blackcater/blog
  description: >
    Blog like Medium, for person and team.
  categories:
    - Blog
    - Web Development
  built_by: blackcater
  built_by_url: https://github.com/blackcater
  featured: false
- title: Kenneth Kwakye-Gyamfi Portfolio Site
  url: https://www.kwakye-gyamfi.com
  main_url: https://www.kwakye-gyamfi.com
  description: >
    Personal portfolio site for Kenneth Kwakye-Gyamfi, a mobile and web full stack applications developer currently based in Accra, Ghana.
  categories:
    - SEO
    - Web Development
    - Open Source
    - Portfolio
  featured: false
- title: Gareth Weaver
  url: https://www.garethweaver.com/
  main_url: https://www.garethweaver.com/
  source_url: https://github.com/garethweaver/public-site-react
  description: >
    A personal portofolio of a London based frontend developer built with Gatsby 2, Redux and Sass
  categories:
    - Portfolio
    - Web Development
  built_by: Gareth Weaver
  built_by_url: https://twitter.com/garethdweaver
  featured: false
- title: Mailjet
  url: https://dev.mailjet.com/
  main_url: https://dev.mailjet.com/
  description: >
    Mailjet is an easy-to-use all-in-one e-mail platform.
  categories:
    - API
    - Documentation
  featured: false
- title: Peintagone
  url: https://www.peintagone.be/
  main_url: https://www.peintagone.be/
  description: >
    Peintagone is a superior quality paint brand with Belgian tones.
  categories:
    - Portfolio
    - Gallery
  built_by: Sebastien Crepin
  built_by_url: https://github.com/opeah
  featured: false
- title: Let's Do Dish!
  url: https://letsdodish.com
  main_url: https://letsdodish.com
  description: >
    A new recipe site for people who enjoy cooking great food in their home kitchen. Find some great meal ideas! Let's do dish!
  categories:
    - Blog
    - Food
  built_by: Connerra
  featured: false
- title: AWS Amplify Community
  url: https://amplify.aws/community/
  main_url: https://amplify.aws/community/
  source_url: https://github.com/aws-amplify/community
  description: >
    Amplify Community is a hub for developers building fullstack serverless applications with Amplify to easily access content (such as events, blog posts, videos, sample projects, and tutorials) created by other members of the Amplify community.
  categories:
    - Blog
    - Directory
    - Education
    - Technology
  built_by: Nikhil Swaminathan
  built_by_url: https://github.com/swaminator
  featured: false
- title: Cal State Monterey Bay
  url: https://csumb.edu
  main_url: https://csumb.edu
  source_url: https://github.com/csumb/csumb-gatsby
  description: >
    A website for the entire campus of California State University, Monterey Bay.
  categories:
    - Education
    - Government
  built_by: CSUMB Web Team
  built_by_url: https://csumb.edu/web/team
  featured: false
- title: BestPricingPages.com
  url: https://bestpricingpages.com
  main_url: https://bestpricingpages.com
  source_url: https://github.com/jpvalery/pricingpages/
  description: >
    A repository of the best pricing pages by the best companies. Built in less than a week.
    Inspired by RGE and since pricingpages.xyz no longer exists, I felt such a resource was missing and could be helpful to many people.
  categories:
    - Business
    - Community
    - Entrepreneurship
    - Open Source
    - Technology
  built_by: Jp Valery
  built_by_url: https://jpvalery.me
  featured: false
- title: Lendo Austria
  url: https://lendo.at
  main_url: https://lendo.at
  description: >
    A Comparison site for best private loan offer from banks in Austria.
  categories:
    - Business
    - Finance
  built_by: Lendo developers
  featured: false
- title: Visual Cloud FX
  url: https://visualcloudfx.com
  main_url: https://visualcloudfx.com
  source_url: https://github.com/jjcav84/visualcloudfx
  description: >
    Basic static site built with MDBootstrap, React, and Gatsby
  categories:
    - Consulting
    - Portfolio
  built_by: Jacob Cavazos
  built_by_url: https://jacobcavazos.com
- title: Matthew Miller (Me4502)
  url: https://matthewmiller.dev
  main_url: https://matthewmiller.dev
  description: >
    The personal site, blog and portfolio of Matthew Miller (Me4502)
  categories:
    - Blog
    - Programming
    - Technology
    - Portfolio
  built_by: Matthew Miller
  featured: false
- title: Årets Kontor
  url: https://aretskontor.newst.se
  main_url: https://aretskontor.newst.se
  description: >
    A swedish competition for "office of the year" in sweden with a focus on design. Built with MDBootstrap and Gatsby.
  categories:
    - Real Estate
    - Marketing
  built_by: Victor Björklund
  built_by_url: https://victorbjorklund.com
  featured: false
- title: Kyma
  url: https://kyma-project.io
  main_url: https://kyma-project.io
  source_url: https://github.com/kyma-project/website
  description: >
    This website holds overview, blog and documentation for Kyma open source project that is a Kubernates based application extensibility framework.
  categories:
    - Documentation
    - Blog
    - Technology
    - Open Source
  built_by: Kyma developers
  built_by_url: https://twitter.com/kymaproject
  featured: false
- title: Verso
  main_url: https://verso.digital
  url: https://verso.digital
  description: >
    Verso is a creative technology studio based in Singapore. Site built with Gatsby and Netlify.
  categories:
    - Agency
    - Consulting
    - Design
    - Technology
  built_by: Verso
  built_by_url: https://verso.digital
  featured: false
- title: Camilo Holguin
  url: https://camiloholguin.me
  main_url: https://camiloholguin.me
  source_url: https://github.com/camiloholguin/gatsby-portfolio
  description: >
    Portfolio site using GatsbyJS and WordPress REST API.
  categories:
    - WordPress
    - Portfolio
    - Web Development
  built_by: Camilo Holguin
  built_by_url: https://camiloholguin.me
  featured: false
- title: Bennett Hardwick
  url: https://bennetthardwick.com
  main_url: https://bennetthardwick.com
  description: >
    The personal website and blog of Bennett Hardwick, an Australian software developer and human being.
  categories:
    - Blog
    - Programming
    - Technology
  source_url: https://github.com/bennetthardwick/website
  built_by: Bennett Hardwick
  built_by_url: https://bennetthardwick.com
  featured: false
- title: Sindhuka
  url: https://sindhuka.org/
  main_url: https://sindhuka.org/
  description: >
    Official website of the Sindhuka initiative, a sustainable farmers' network in Nepal.
  categories:
    - Business
    - Community
    - Government
    - Marketing
  source_url: https://github.com/Polcius/sindhuka-serif
  built_by: Pol Milian
  built_by_url: https://github.com/Polcius/
  featured: false
- title: ERS HCL Open Source Portal
  url: https://ers-hcl.github.io/
  main_url: https://ers-hcl.github.io/
  description: >
    Official site for ERS-HCL GitHub organizational site. This is a hybrid app with static and dynamic content, providing a details of the open source projects, initiatives, innovation ideas within ERS-HCL. It pulls data from various data sources including GitHub APIs, MDX based blog posts, excel files. It also hosts an ideas app that is based on Firebase.
  categories:
    - Open Source
    - Blog
    - Technology
    - Web Development
    - Community
    - Documentation
  source_url: https://github.com/ERS-HCL/gatsby-ershcl-app
  built_by: Tarun Kumar Sukhu
  built_by_url: https://github.com/tsukhu
- title: Sandbox
  url: https://www.sandboxneu.com/
  main_url: https://www.sandboxneu.com/
  source_url: https://github.com/sandboxneu/sandboxneu.com
  description: >
    Official website of Sandbox, a Northeastern University student group that builds software for researchers.
  categories:
    - Marketing
  built_by: Sandbox at Northeastern
  built_by_url: https://github.com/sandboxneu/
  featured: false
- title: Accessible App
  main_url: https://accessible-app.com
  url: https://accessible-app.com
  source_url: https://github.com/accessible-app/accessible-app_com
  description: >
    Learn how to build inclusive web applications and Single Page Apps in modern JavaScript frameworks. This project collects strategies, links, patterns and plugins for React, Vue and Angular.
  categories:
    - Accessibility
    - Web Development
    - JavaScript
  built_by: Marcus Herrmann
  built_by_url: https://marcus.io
  featured: false
- title: PygmalionPolymorph
  url: https://pygmalionpolymorph.com
  main_url: https://pygmalionpolymorph.com
  source_url: https://github.com/PygmalionPolymorph/portfolio
  description: >
    Portfolio of artist, musician and developer PygmalionPolymorph.
  categories:
    - Portfolio
    - Gallery
    - Music
    - Photography
    - Web Development
  built_by: PygmalionPolymorph
  built_by_url: https://pygmalionpolymorph.com
  featured: false
- title: Gonzalo Nuñez Photographer
  main_url: https://www.gonzalonunez.com
  url: https://www.gonzalonunez.com
  description: >
    Website for Cancun based destination wedding photographer Gonzalo Nuñez. Site built with GatsbyJS, WordPress API and Netlify.
  categories:
    - Photography
    - Portfolio
    - WordPress
  built_by: Miguel Mayo
  built_by_url: https://www.miguelmayo.com
  featured: false
- title: Element 84
  main_url: https://www.element84.com
  url: https://www.element84.com
  description: >
    Element 84 is software engineering and design firm that helps companies and government agencies solve problems using remote sensing, life sciences, and transportation data in the cloud.
  categories:
    - Agency
    - Blog
    - Business
    - Consulting
    - Data
    - Design
    - Government
    - Portfolio
    - Programming
    - Science
    - Technology
    - User Experience
    - Web Development
- title: Measures for Justice
  main_url: https://www.measuresforjustice.org
  url: https://www.measuresforjustice.org
  description: >
    Measures for Justice gathers criminal justice data at the county level and makes it available on a free public Data Portal. Site rebuilt from scratch with GatsbyJS.
  categories:
    - Nonprofit
    - Marketing
  featured: false
- title: Raconteur Agency
  main_url: https://www.raconteur.net/agency
  url: https://www.raconteur.net/agency
  description: >
    Raconteur Agency is a London-based content marketing agency for B2B brands. We have rebuilt their site with Gatsby v2 using their existing WordPress backend as the data source. By switching from WordPress to GatsbyJS we have achieved a 200%+ improvement in page load times and went from a Lighthouse performance score of 49 to 100.
  categories:
    - Agency
    - Marketing
    - WordPress
  built_by: Jacob Herper
  built_by_url: https://herper.io
  featured: false
- title: GreenOrbit
  main_url: https://greenorbit.com/
  url: https://greenorbit.com/
  description: >
    Cloud-based intranet software. Get your people going with everything you need, built in.
  categories:
    - Business
    - App
    - Productivity
    - Technology
  built_by: Effective Digital
  built_by_url: https://effective.digital/
- title: Purple11
  main_url: https://purple11.com/
  url: https://purple11.com/
  description: >
    Purple11 is a site for photography and photo retouching tips and tricks.
  categories:
    - Blog
    - Photography
  built_by: Sébastien Noël
  built_by_url: https://blkfuel.com/
  featured: false
- title: PerfReviews
  main_url: https://perf.reviews/
  url: https://perf.reviews/
  source_url: https://github.com/PerfReviews/PerfReviews
  description: >
    The best content about web performance in spanish language.
  categories:
    - Web Development
  built_by: Joan León & José M. Pérez
  built_by_url: https://perf.reviews/nosotros/
  featured: false
- title: Un Backend - Blog
  main_url: https://www.unbackend.pro/
  url: https://www.unbackend.pro/
  description: >
    The personal website and blog of Camilo Ramírez, a backend developer :).
  categories:
    - Blog
    - Programming
    - Technology
  source_url: https://github.com/camilortte/camilortte.github.com
  built_by: Camilo Ramírez
  built_by_url: https://www.unbackend.pro/about
  featured: false
- title: Hitesh Vaghasiya
  main_url: https://hiteshvaghasiya.com/
  url: https://hiteshvaghasiya.com/
  description: >
    This is Hitesh Vaghasiya's blog. This blog is help you an E-Commerce like Magento, Shopify, and BigCommece.
  categories:
    - Blog
    - Programming
    - Technology
    - Web Development
  built_by: Hitesh Vaghasiya
  built_by_url: https://hiteshvaghasiya.com/
  featured: false
- title: Aditus
  main_url: https://www.aditus.io
  url: https://www.aditus.io
  description: >
    Aditus is the accessibility tool for your team. We help teams build accessible websites and products.
  categories:
    - Accessibility
    - Education
  built_by: Aditus
  built_by_url: https://www.aditus.io
  featured: false
- title: Ultra Config
  main_url: https://ultraconfig.com.au/
  url: https://ultraconfig.com.au/ultra-config-generator/
  description: >
    Ultra Config Generator is a software application for Network Engineers to efficiently manage their network infrastructure.
  categories:
    - Blog
    - Technology
  built_by: Ultra Config
  built_by_url: https://ultraconfig.com.au/
  featured: false
- title: Malice
  main_url: https://malice.fr/
  url: https://malice.fr/
  description: >
    Malice is a cyber-training  platform for learning, validating and improving security related skills through simulated scenarios and challenges.
  categories:
    - Security
    - Technology
  built_by: Sysdream
  built_by_url: https://sysdream.com/
  featured: false
- title: Nash
  main_url: https://nash.io/
  url: https://nash.io/
  description: >
    Nash is a decentralized platform for trading, payment and other financial services. Our goal is to bring distributed finance to everyone by making blockchain technology fast and easy to use. We employ an off-chain engine to match trades rapidly, but never take control of customers’ assets. Our intuitive interface offers easy access to a range of trading, payment and investment functions.
  categories:
    - Portfolio
    - Security
    - Technology
  built_by: Andrej Gajdos
  built_by_url: https://andrejgajdos.com/
  featured: false
- title: Axel Fuhrmann
  url: https://axelfuhrmann.com
  main_url: https://axelfuhrmann.com
  source_url: https://github.com/afuh/axelfuhrmann.com
  description: >
    Personal portfolio.
  categories:
    - Portfolio
    - Freelance
    - Web Development
  featured: false
- title: Alaina Viau
  url: https://www.alainaviau.com
  main_url: https://www.alainaviau.com
  description: >
    Official website of Canadian opera director, creator, and producer Alaina Viau. Site designed by Stephen Bell.
  categories:
    - Portfolio
    - Music
  built_by: Michael Uloth
  built_by_url: "https://www.michaeluloth.com"
- title: Alison Moritz
  url: https://www.alisonmoritz.com
  main_url: https://www.alisonmoritz.com
  description: >
    Official website of American stage director Alison Moritz. Site designed by Stephen Bell.
  categories:
    - Portfolio
    - Music
  built_by: Michael Uloth
  built_by_url: "https://www.michaeluloth.com"
- title: Luke Secomb Digital
  url: https://lukesecomb.digital
  main_url: https://lukesecomb.digital
  source_url: https://github.com/lukethacoder/luke-secomb-simple
  description: >
    A simple portfolio site built using TypeScript, Markdown and React Spring.
  categories:
    - Portfolio
    - Web Development
  built_by: Luke Secomb
  built_by_url: https://lukesecomb.digital
  featured: false
- title: We are Brew
  url: https://www.wearebrew.co.uk
  main_url: https://www.wearebrew.co.uk
  description: >
    Official website for Brew, a Birmingham based Digital Marketing Agency.
  categories:
    - Portfolio
    - Web Development
    - Agency
    - Marketing
  built_by: Brew Digital
  built_by_url: https://www.wearebrew.co.uk
- title: Global City Data
  main_url: https://globalcitydata.com
  url: https://globalcitydata.com
  source_url: https://github.com/globalcitydata/globalcitydata
  description: >
    Global City Data is an open, easily browsable platform to showcase peer-reviewed urban datasets and models created by different research groups.
  categories:
    - Education
    - Open Source
  built_by: Rafi Barash
  built_by_url: https://rafibarash.com
  featured: false
- title: Submittable
  url: https://www.submittable.com
  main_url: https://www.submittable.com
  description: >
    Submissions made simple. Submittalbe is a cloud-based submissions manager that lets you accept, review, and make decisions on any kind of digital content.
  categories:
    - Technology
    - Marketing
  built_by: Genevieve Crow
  built_by_url: https://github.com/g-crow
- title: Appmantle
  main_url: https://appmantle.com
  url: https://appmantle.com
  description: >
    Appmantle is a new way of creating apps. A complete modern app that you build yourself quickly & easily, without programming knowledge.
  categories:
    - App
    - Marketing
    - Landing Page
    - Mobile Development
    - Technology
  built_by: Appmantle
  built_by_url: https://appmantle.com
  featured: false
- title: Acto
  main_url: https://www.acto.dk/
  url: https://www.acto.dk/
  description: >
    Tomorrows solutions - today. Acto is an innovative software engineering company, providing your business with high-quality, scalable and maintainable software solutions, to make your business shine.
  categories:
    - Agency
    - Technology
    - Web Development
    - Mobile Development
  built_by: Acto
  built_by_url: https://www.acto.dk/
- title: Gatsby GitHub Stats
  url: https://gatsby-github-stats.netlify.com
  main_url: https://gatsby-github-stats.netlify.com
  source_url: https://github.com/lannonbr/gatsby-github-stats/
  description: >
    Statistics Dashboard for Gatsby GitHub repository
  categories:
    - Data
  built_by: Benjamin Lannon
  built_by_url: https://lannonbr.com
  featured: false
- title: Graphic Intuitions
  url: https://www.graphicintuitions.com/
  main_url: https://www.graphicintuitions.com/
  description: >
    Digital marketing agency located in Morris, Manitoba.
  categories:
    - Agency
    - Web Development
    - Marketing
  featured: false
- title: Smooper
  url: https://www.smooper.com/
  main_url: https://www.smooper.com/
  description: >
    We connect you with digital marketing experts for 1 on 1 consultation sessions
  categories:
    - Marketing
    - Directory
  featured: false
- title: Lesley Barber
  url: https://www.lesleybarber.com/
  main_url: https://www.lesleybarber.com/
  description: >
    Official website of Canadian film composer Lesley Barber.
  categories:
    - Portfolio
    - Music
  built_by: Michael Uloth
  built_by_url: https://www.michaeluloth.com
- title: Timeline of Terror
  main_url: https://timelineofterror.org/
  url: https://timelineofterror.org/
  source_url: https://github.com/Symbitic/timeline-of-terror
  description: >
    Complete guide to the events of September 11, 2001.
  categories:
    - Directory
    - Government
  built_by: Alex Shaw
  built_by_url: https://github.com/Symbitic/
  featured: false
- title: Pill Club
  url: https://thepillclub.com
  main_url: https://thepillclub.com
  description: >
    Zero Copay With Insurance + Free Shipping + Bonus Gifts + Online Delivery – Birth Control Delivery and Prescription
  categories:
    - Marketing
    - Healthcare
  built_by: Pill Club
  built_by_url: https://thepillclub.com
- title: myweekinjs
  url: https://www.myweekinjs.com/
  main_url: https://www.myweekinjs.com/
  source_url: https://github.com/myweekinjs/public-website
  description: >
    Challenge to create and/or learn something new in JavaScript each week.
  categories:
    - Blog
  built_by: Adriaan Janse van Rensburg
  built_by_url: https://github.com/HurricaneInteractive/
  featured: false
- title: The Edit Suite
  main_url: https://www.theeditsuite.com.au/
  url: https://www.theeditsuite.com.au/
  source_url: https://thriveweb.com.au/portfolio/the-edit-suite/
  description: >-
    The Edit Suite is an award winning video production and photography company based out of our Mermaid Beach studio on the Gold Coast of Australia but we also have the ability to work mobile from any location.
  categories:
    - Photography
    - Marketing
  built_by: Thrive Team - Gold Coast
  built_by_url: https://thriveweb.com.au/
  featured: false
- title: CarineRoitfeld
  main_url: https://www.carineroitfeld.com/
  url: https://www.carineroitfeld.com/
  description: >
    Online shop for Carine Roitfeld parfume
  categories:
    - eCommerce
  built_by: Ask Phill
  built_by_url: https://askphill.com
- title: EngineHub.org
  url: https://enginehub.org
  main_url: https://enginehub.org
  source_url: https://github.com/EngineHub/enginehub-website
  description: >
    The landing pages for EngineHub, the organisation behind WorldEdit, WorldGuard, CraftBook, and more
  categories:
    - Landing Page
    - Technology
    - Open Source
  built_by: Matthew Miller
  built_by_url: https://matthewmiller.dev
- title: Goulburn Physiotherapy
  url: https://www.goulburnphysiotherapy.com.au/
  main_url: https://www.goulburnphysiotherapy.com.au/
  description: >
    Goulburn Physiotherapy is a leader in injury prevention, individual and community health, and workplace health solutions across Central Victoria.
  categories:
    - Blog
    - Healthcare
  built_by: KiwiSprout
  built_by_url: https://kiwisprout.nz/
  featured: false
- title: TomTom Traffic Index
  main_url: https://www.tomtom.com/en_gb/traffic-index/
  url: https://www.tomtom.com/en_gb/traffic-index/
  description: >
    The TomTom Traffic Index provides drivers, city planners, auto manufacturers and policy makers with unbiased statistics and information about congestion levels in 403 cities across 56 countries on 6 continents.
  categories:
    - Travel
    - Data
  built_by: TomTom
  built_by_url: https://tomtom.com
  featured: false
- title: PrintAWorld | A 3D Printing and Fabrication Company
  main_url: https://prtwd.com/
  url: https://prtwd.com/
  description: >
    PrintAWorld is a NYC based fabrication and manufacturing company that specializes in 3D printing, 3D scanning, CAD Design,
    laser cutting, and rapid prototyping. We help artists, agencies and engineers turn their ideas into its physical form.
  categories:
    - Business
  featured: false
- title: Asjas
  main_url: https://asjas.co.za
  url: https://asjas.co.za/blog
  source_url: https://github.com/Asjas/Personal-Webpage
  description: >
    This is a website built with Gatsby v2 that uses Netlify CMS and Gatsby-MDX as a blog (incl. portfolio page).
  categories:
    - Web Development
    - Blog
    - Portfolio
  built_by: A-J Roos
  built_by_url: https://twitter.com/_asjas
  featured: false
- title: Glug-Infinite
  main_url: https://gluginfinite.github.io
  url: https://gluginfinite.github.io
  source_url: https://github.com/crstnmac/glug
  description: >
    This is a website built with Gatsby v2 that is deployed on GitHub using GitHub Pages and Netlify.
  categories:
    - Web Development
    - Blog
    - Portfolio
    - Agency
  built_by: Criston Macarenhas
  built_by_url: https://github.com/crstnmac
  featured: false
- title: The State of CSS Survey
  main_url: https://stateofcss.com/
  url: https://stateofcss.com/
  source_url: https://github.com/StateOfJS/state-of-css-2019
  description: >
    Annual CSS survey, brother of The State of JS Survey.
  categories:
    - Web Development
  built_by: Sacha Greif & Contribs
  built_by_url: https://github.com/StateOfJS
  featured: false
- title: Bytom Blockchain
  url: https://bytom.io/
  main_url: https://bytom.io/
  source_url: https://github.com/bytomlabs/bytom.io
  description: >
    Embrace the New Era of Bytom Blockchain
  categories:
    - Finance
    - Open Source
    - Technology
  built_by: Bytom Foundation
  built_by_url: https://bytom.io/
  featured: false
- title: Oerol Festival
  url: https://www.oerol.nl/nl/
  main_url: https://www.oerol.nl/en/
  description: >
    Oerol is a cultural festival on the island of Terschelling in the Netherlands that is held annually in June.
    The ten-day festival is focused on live, public theatre as well as music and visual arts.
  categories:
    - Event
    - Entertainment
  built_by: Oberon
  built_by_url: https://oberon.nl/
  featured: false
- title: Libra
  main_url: "https://libra.org/"
  url: "https://libra.org/"
  description: Libra's mission is to enable a simple global currency and financial infrastructure that empowers billions of people.
  featured: false
  categories:
    - Open Source
    - Technology
    - Finance
- title: Riffy Blog
  main_url: https://blog.rayriffy.com/
  url: https://blog.rayriffy.com/
  source_url: https://github.com/rayriffy/rayriffy-blog
  description: >
    Riffy Blog is async based beautiful highly maintainable site built by using Gatsby v2 with SEO optimized.
  categories:
    - Web Development
    - Blog
    - Open Source
    - Technology
    - Music
    - SEO
  built_by: Phumrapee Limpianchop
  built_by_url: https://rayriffy.com/
  featured: false
- title: The Coffee Collective
  url: https://coffeecollective.dk
  main_url: https://coffeecollective.dk
  description: >
    The Coffee Collective website is a JAM-stack based, multilingual, multi currency website/shop selling coffee, related products and subscriptions.
  categories:
    - eCommerce
    - Food
  built_by: Remotely (Anders Hallundbæk)
  built_by_url: https://remotely.dk
  featured: false
- title: Leadership Development International
  url: https://ldi.global
  main_url: https://ldi.global
  description: >
    A DatoCMS-backed site for an education and training company based in the US, China and the UAE.
  categories:
    - Education
    - Nonprofit
  built_by: Grant Holle
  built_by_url: https://grantholle.com
  featured: false
- title: Canvas 1839
  main_url: "https://www.canvas1839.com/"
  url: "https://www.canvas1839.com/"
  description: >-
    Online store for Canvas 1839 products, including pharmacological-grade CBD oil and relief cream.
  categories:
    - eCommerce
    - Marketing
  built_by: Corey Ward
  built_by_url: "http://www.coreyward.me/"
- title: Sparkle Stories
  main_url: "https://app.sparklestories.com/"
  url: "https://app.sparklestories.com/"
  description: >-
    Sparkle Stories is a streaming audio platform for children with over 1,200 original audio stories.
  categories:
    - App
    - Education
  built_by: Corey Ward
  built_by_url: "http://www.coreyward.me/"
- title: nehalist.io
  main_url: https://nehalist.io
  url: https://nehalist.io
  description: >
    nehalist.io is a blog about software development, technology and all that kind of geeky stuff.
  categories:
    - Blog
    - Web Development
    - Open Source
  built_by: Kevin Hirczy
  built_by_url: https://nehalist.io
  featured: false
- title: March and Ash
  main_url: https://marchandash.com/
  url: https://marchandash.com/
  description: >-
    March and Ash is a customer-focused, licensed cannabis dispensary located in Mission Valley.
  categories:
    - eCommerce
    - Business
    - Blog
  built_by: Blueyellow
  built_by_url: https://blueyellow.io/
  featured: false
- title: T Two Industries
  description: >
    T Two Industries is a manufacturing company specializing in building custom truck decks, truck bodies, and trailers.
  main_url: https://www.ttwo.ca
  url: https://www.ttwo.ca
  categories:
    - Business
  built_by: https://www.t2.ca
  built_by_url: https://www.t2.ca
  featured: false
- title: Cali's Finest Landscaping
  url: https://www.calisfinestlandscaping.com/
  main_url: https://www.calisfinestlandscaping.com/
  description: >
    A team of hard-working, quality-obsessed landscaping professionals looking to take dreams and transform them into reality.
  categories:
    - Business
  built_by: David Krasniy
  built_by_url: http://dkrasniy.com
  featured: false
- title: Vazco
  url: https://www.vazco.eu
  main_url: https://www.vazco.eu
  description: >
    Vazco works for clients from all around the world in future-proof technologies and help them build better products.
  categories:
    - Agency
    - Web Development
    - Blog
    - Business
    - Technology
  built_by: Vazco
  built_by_url: https://www.vazco.eu
  featured: false
- title: Major League Eating
  main_url: https://majorleagueeating.com
  url: https://majorleagueeating.com
  description: >
    Major League Eating is the professional competitive eating organization that runs the Nathan’s Famous Coney Island Hot Dog eating contest on July 4th, among other eating events.
  categories:
    - Entertainment
    - Sports
  built_by: Carmen Cincotti
  built_by_url: https://github.com/ccincotti3
  featured: false
- title: APIs You Won't Hate
  url: https://apisyouwonthate.com/blog
  main_url: https://apisyouwonthate.com
  source_url: http://github.com/apisyouwonthate/apisyouwonthate.com
  description: >
    API development is a topic very close to our hearts. APIs You Won't Hate is a team and community dedicated to learning, writing, sharing ideas and bettering understanding of API practices. Together we can erradicate APIs we hate.
  categories:
    - Blog
    - Education
    - eCommerce
    - API
    - Community
    - Learning
    - Open Source
    - Technology
    - Web Development
  built_by: Mike Bifulco
  built_by_url: https://github.com/mbifulco
  featured: false
- title: Sankarsan Kampa
  main_url: "https://traction.one"
  url: "https://traction.one"
  description: Full time programmer, part time gamer, exploring the details of programmable systems and how to stretch their capabilities.
  featured: false
  categories:
    - Portfolio
    - Freelance
- title: AwesomeDocs
  main_url: "https://awesomedocs.traction.one/"
  url: "https://awesomedocs.traction.one/install"
  source_url: "https://github.com/AwesomeDocs/website"
  description: An awesome documentation website generator!
  featured: false
  categories:
    - Open Source
    - Web Development
    - Technology
    - Documentation
  built_by: Sankarsan Kampa
  built_by_url: "https://traction.one"
- title: Prism Programming Language
  main_url: "https://prism.traction.one/"
  url: "https://prism.traction.one/"
  source_url: "https://github.com/PrismLang/website"
  description: Interpreted, high-level, programming language.
  featured: false
  categories:
    - Programming
    - Open Source
    - Technology
    - Documentation
  built_by: Sankarsan Kampa
  built_by_url: "https://traction.one"
- title: Arnondora
  main_url: "https://arnondora.in.th/"
  url: "https://arnondora.in.th/"
  source_url: "https://github.com/arnondora/arnondoraBlog"
  description: Arnondora is a personal blog by Arnon Puitrakul
  categories:
    - Blog
    - Programming
    - Technology
  built_by: Arnon Puitrakul
  built_by_url: "https://arnondora.in.th/"
  featured: false
- title: KingsDesign
  url: "https://www.kingsdesign.com.au/"
  main_url: "https://www.kingsdesign.com.au/"
  description: KingsDesign is a Hobart based web design and development company. KingsDesign creates, designs, measures and improves web based solutions for businesses and organisations across Australia.
  categories:
    - Agency
    - Technology
    - Portfolio
    - Consulting
    - User Experience
  built_by: KingsDesign
  built_by_url: "https://www.kingsdesign.com.au"
- title: EasyFloh | Easy Flows for all
  url: "https://www.easyfloh.com"
  main_url: "https://www.easyfloh.com"
  description: >
    EasyFloh is for creating simple flows for your organisation. An organisation
    can design own flows with own stages.
  categories:
    - Business
    - Landing Page
  built_by: Vikram Aroskar
  built_by_url: "https://medium.com/@vikramaroskar"
  featured: false
- title: Home Alarm Report
  url: https://homealarmreport.com/
  main_url: https://homealarmreport.com/
  description: >
    Home Alarm Report is dedicated to helping consumers make informed decisions
    about home security solutions. The site was easily migrated from a legacy WordPress
    installation and the dev team chose Gatsby for its site speed and SEO capabilities.
  categories:
    - Blog
    - Business
    - SEO
    - Technology
  built_by: Centerfield Media
  built_by_url: https://www.centerfield.com
- title: Just | FX for treasurers
  url: "https://www.gojust.com"
  main_url: "https://www.gojust.com"
  description: >
    Just provides a single centralized view of FX for corporate treasurers. See interbank market prices, and access transaction cost analysis.
  categories:
    - Finance
    - Technology
  built_by: Bejamas
  built_by_url: "https://bejamas.io/"
  featured: false
- title: Bureau for Good | Nonprofit branding, web and print communications
  url: "https://www.bureauforgood.com"
  main_url: "https://www.bureauforgood.com"
  description: >
    Bureau for Good helps nonprofits explain why they matter across digital & print media. Bureau for Good crafts purpose-driven identities, websites & print materials for changemakers.
  categories:
    - Nonprofit
    - Agency
    - Design
  built_by: Bejamas
  built_by_url: "https://bejamas.io/"
  featured: false
- title: Atelier Cartier Blumen
  url: "https://www.ateliercartier.ch"
  main_url: "https://www.ateliercartier.ch"
  description: >
    Im schönen Kreis 6 in Zürich kreiert Nicole Cartier Blumenkompositionen anhand Charaktereigenschaften oder Geschichten zur Person an. Für wen ist Dein Blumenstrauss gedacht? Einzigartige Floristik Blumensträusse, Blumenabos, Events, Shootings. Site designed by https://www.stolfo.co
  categories:
    - eCommerce
    - Design
  built_by: Bejamas
  built_by_url: "https://bejamas.io/"
  featured: false
- title: Veronym – Cloud Security Service Provider
  url: "https://www.veronym.com"
  main_url: "https://www.veronym.com"
  description: >
    Veronym is securing your digital transformation. A comprehensive Internet security solution for business. Stay safe no matter how, where and when you connect.
  categories:
    - Security
    - Technology
    - Business
  built_by: Bejamas
  built_by_url: "https://bejamas.io/"
  featured: false
- title: Devahoy
  url: "https://devahoy.com/"
  main_url: "https://devahoy.com/"
  description: >
    Devahoy is a personal blog written in Thai about software development.
  categories:
    - Blog
    - Programming
  built_by: Chai Phonbopit
  built_by_url: "https://github.com/phonbopit"
  featured: false
- title: Venus Lover
  url: https://venuslover.com
  main_url: https://venuslover.com
  description: >
    Venus Lover is a mobile app for iOS and Android so you can read your daily horoscope and have your natal chart, including the interpretation of the ascendant, planets, houses and aspects.
  categories:
    - App
    - Consulting
    - Education
    - Landing Page
- title: Write/Speak/Code
  url: https://www.writespeakcode.com/
  main_url: https://www.writespeakcode.com/
  description: >
    Write/Speak/Code is a non-profit on a mission to promote the visibility and leadership of technologists with marginalized genders through peer-led professional development.
  categories:
    - Community
    - Nonprofit
    - Open Source
    - Conference
  built_by: Nicola B.
  built_by_url: https://www.linkedin.com/in/nicola-b/
  featured: false
- title: Daniel Spajic
  url: https://danieljs.tech/
  main_url: https://danieljs.tech/
  source_url: https://github.com/dspacejs/portfolio
  description: >
    Passionate front-end developer with a deep, yet diverse skillset.
  categories:
    - Portfolio
    - Programming
    - Freelance
  built_by: Daniel Spajic
  featured: false
- title: Cosmotory
  url: https://cosmotory.netlify.com/
  main_url: https://cosmotory.netlify.com/
  description: >
    This is the educational blog containing various courses,learning materials from various authors from all over the world.
  categories:
    - Blog
    - Community
    - Nonprofit
    - Open Source
    - Education
  built_by: Hanishraj B Rao.
  built_by_url: https://hanishrao.netlify.com/
  featured: false
- title: Armorblox | Security Powered by Understanding
  url: https://www.armorblox.com
  main_url: https://www.armorblox.com
  description: >
    Armorblox is a venture-backed stealth cybersecurity startup, on a mission to build a game-changing enterprise security platform.
  categories:
    - Security
    - Technology
    - Business
  built_by: Bejamas
  built_by_url: https://bejamas.io
  featured: false
- title: Mojo
  url: https://www.mojo.is
  main_url: https://www.mojo.is/
  description: >
    We help companies create beautiful digital experiences
  categories:
    - Agency
    - Technology
    - Consulting
    - User Experience
    - Web Development
  featured: false
- title: Marcel Hauri
  url: https://marcelhauri.ch/
  main_url: https://marcelhauri.ch/
  description: >
    Marcel Hauri is an award-winning Magento developer and e-commerce specialist.
  categories:
    - Portfolio
    - Blog
    - Programming
    - Community
    - Open Source
    - eCommerce
  built_by: Marcel Hauri
  built_by_url: https://marcelhauri.ch
  featured: false
- title: Projektmanagementblog
  url: https://www.projektmanagementblog.de
  main_url: https://www.projektmanagementblog.de/
  source_url: https://github.com/StephanWeinhold/pmblog
  description: >
    Thoughts about modern project management. Built with Gatsby and Tachyons, based on Advanced Starter.
  categories:
    - Blog
  built_by: Stephan Weinhold
  built_by_url: https://stephanweinhold.com/
  featured: false
- title: Anthony Boyd Graphics
  url: https://www.anthonyboyd.graphics/
  main_url: https://www.anthonyboyd.graphics/
  description: >
    Free Graphic Design Resources by Anthony Boyd
  categories:
    - Portfolio
  built_by: Anthony Boyd
  built_by_url: https://www.anthonyboyd.com/
  featured: false
- title: Relocation Hero
  url: https://relocationhero.com
  main_url: https://relocationhero.com
  description: >
    Blog with FAQs related to Germany relocation. Built with Gatsby.
  categories:
    - Blog
    - Consulting
    - Community
  featured: false
- title: Zoe Rodriguez
  url: https://zoerodrgz.com
  main_url: https://zoerodrgz.com
  description: >
    Portfolio for Los Angeles-based designer Zoe Rodriguez. Built with Gatsby.
  categories:
    - Portfolio
    - Design
  built_by: Chase Ohlson
  built_by_url: https://chaseohlson.com
  featured: false
- title: TriActive USA
  url: https://triactiveusa.com
  main_url: https://triactiveusa.com
  description: >
    Website and blog for TriActive USA. Built with Gatsby.
  categories:
    - Landing Page
    - Business
  built_by: Chase Ohlson
  built_by_url: https://chaseohlson.com
- title: LaunchDarkly
  url: https://launchdarkly.com/
  main_url: https://launchdarkly.com/
  description: >
    LaunchDarkly is the feature management platform that software teams use to build better software, faster.
  categories:
    - Technology
    - Marketing
  built_by: LaunchDarkly
  built_by_url: https://launchdarkly.com/
  featured: false
- title: Arpit Goyal
  url: https://arpitgoyal.com
  main_url: https://arpitgoyal.com
  source_url: https://github.com/92arpitgoyal/ag-blog
  description: >
    Blog and portfolio website of a Front-end Developer turned Product Manager.
  categories:
    - Blog
    - Portfolio
    - Technology
    - User Experience
  built_by: Arpit Goyal
  built_by_url: https://twitter.com/_arpitgoyal
  featured: false
- title: Portfolio of Cole Townsend
  url: https://twnsnd.co
  main_url: https://twnsnd.co
  description: Portfolio of Cole Townsend, Product Designer
  categories:
    - Portfolio
    - User Experience
    - Web Development
    - Design
  built_by: Cole Townsend
  built_by_url: https://twitter.com/twnsndco
- title: Jana Desomer
  url: https://www.janadesomer.be/
  main_url: https://www.janadesomer.be/
  description: >
    I'm Jana, a digital product designer with coding skills, based in Belgium
  categories:
    - Portfolio
  built_by: Jana Desomer Designer/Developer
  built_by_url: https://www.janadesomer.be/
  featured: false
- title: Carbon8 Regenerative Agriculture
  url: https://www.carbon8.org.au/
  main_url: https://www.carbon8.org.au/
  description: >
    Carbon8 is a Not for Profit charity that supports Aussie farmers to transition to regenerative agriculture practices and rebuild the carbon (organic matter) in their soil from 1% to 8%.
  categories:
    - Nonprofit
    - eCommerce
  built_by: Little & Big
  built_by_url: "https://www.littleandbig.com.au/"
  featured: false
- title: Reactgo blog
  url: https://reactgo.com/
  main_url: https://reactgo.com/
  description: >
    It provides tutorials & articles about modern open source web technologies such as react,vuejs and gatsby.
  categories:
    - Blog
    - Education
    - Programming
    - Web Development
  built_by: Sai gowtham
  built_by_url: "https://twitter.com/saigowthamr"
  featured: false
- title: City Springs
  url: https://citysprings.com/
  main_url: https://citysprings.com/
  description: >
    Sandy Springs is a city built on creative thinking and determination. They captured a bold vision for a unified platform to bring together new and existing information systems. To get there, the Sandy Springs communications team partnered with Mediacurrent on a new Drupal 8 decoupled platform architecture with a Gatsbyjs front end to power both the City Springs website and its digital signage network. Now, the Sandy Springs team can create content once and publish it everywhere.
  categories:
    - Community
    - Government
  built_by: Mediacurrent
  built_by_url: https://www.mediacurrent.com
  featured: false
- title: Behalf
  url: https://www.behalf.no/
  main_url: https://www.behalf.no/
  description: >
    Behalf is Norwegian based digital design agency.
  categories:
    - Agency
    - Portfolio
    - Business
    - Consulting
    - Design
    - Design System
    - Marketing
    - Web Development
    - User Experience
  built_by: Behalf
  built_by_url: https://www.behalf.no/
  featured: false
- title: Saxenhammer & Co.
  url: https://saxenhammer-co.com/
  main_url: https://saxenhammer-co.com/
  description: >
    Saxenhammer & Co. is a leading boutique investment bank in Continental Europe. The firm’s strong track record is comprised of the execution of 200 successful transactions across all major industries.
  categories:
    - Consulting
    - Finance
    - Business
  built_by: Axel Fuhrmann
  built_by_url: https://axelfuhrmann.com/
  featured: false
- title: UltronEle
  url: http://ultronele.com
  main_url: https://runbytech.github.io/ueofcweb/
  source_url: https://github.com/runbytech/ueofcweb
  description: >
    UltronEle is a light, fast, simple yet interesting serverless e-learning CMS based on GatsbyJS. It aims to provide a easy-use product for tutors, teachers, instructors from all kinks of fields with near-zero efforts to setup their own authoring tool and content publish website.
  categories:
    - Education
    - Consulting
    - Landing Page
    - Web Development
    - Open Source
    - Learning
  built_by: RunbyTech
  built_by_url: http://runbytech.co
  featured: false
- title: Nick Selvaggio
  url: https://nickgs.com/
  main_url: https://nickgs.com/
  description: >
    The personal website of Nick Selvaggio. Long Island based web developer, teacher, and technologist.
  categories:
    - Consulting
    - Programming
    - Web Development
  featured: false
- title: Free & Open Source Gatsby Themes by LekoArts
  main_url: "https://themes.lekoarts.de"
  url: "https://themes.lekoarts.de"
  source_url: "https://github.com/LekoArts/gatsby-themes/tree/master/www"
  built_by: LekoArts
  built_by_url: "https://github.com/LekoArts"
  description: >-
    Get high-quality and customizable Gatsby themes to quickly bootstrap your website! Choose from many professionally created and impressive designs with a wide variety of features and customization options. Use Gatsby Themes to take your project to the next level and let you and your customers take advantage of the many benefits Gatsby has to offer.
  categories:
    - Open Source
    - Directory
    - Marketing
    - Landing Page
  featured: false
- title: Lars Roettig
  url: https://larsroettig.dev/
  main_url: https://larsroettig.dev/
  description: >
    Lars Roettig is a Magento Maintainer and e-commerce specialist. On his Blog, he writes Software Architecture and Magento Development.
  categories:
    - Portfolio
    - Blog
    - Programming
    - Community
    - Open Source
    - eCommerce
  built_by: Lars Roettig
  built_by_url: https://larsroettig.dev/
  featured: false
- title: Cade Kynaston
  url: https://cade.codes
  main_url: https://cade.codes
  source_url: https://github.com/cadekynaston/gatsby-portfolio
  description: >
    Cade Kynaston's Portfolio
  categories:
    - Portfolio
  built_by: Cade Kynaston
  built_by_url: https://github.com/cadekynaston
  featured: false
- title: Growable Meetups
  url: https://www.growable.io/
  main_url: https://www.growable.io/
  description: >
    Growable - Events to Accelerate your career in Tech. Made with <3 with Gatsby, React & Netlify by Talent Point in London.
  categories:
    - Event
    - Technology
    - Education
    - Community
    - Conference
  built_by: Talent Point
  built_by_url: https://github.com/talent-point/
  featured: false
- title: Fantastic Metropolis
  main_url: https://fantasticmetropolis.com
  url: https://fantasticmetropolis.com
  description: >
    Fantastic Metropolis ran between 2001 and 2006, highlighting the potential of literary science fiction and fantasy.
  categories:
    - Entertainment
  built_by: Luis Rodrigues
  built_by_url: https://goblindegook.com
  featured: false
- title: Simon Koelewijn
  main_url: https://simonkoelewijn.nl
  url: https://simonkoelewijn.nl
  description: >
    Personal blog of Simon Koelewijn, where he blogs about UX, analytics and web development (in Dutch). Made awesome and fast by using Gatsby 2.x (naturally) and gratefully using Netlify and Netlify CMS.
  categories:
    - Freelance
    - Blog
    - Web Development
    - User Experience
  built_by: Simon Koelewijn
  built_by_url: https://simonkoelewijn.nl
  featured: false
- title: Raconteur Careers
  main_url: https://careers.raconteur.net
  url: https://careers.raconteur.net
  description: >
    Raconteur is a London-based publishing house and content marketing agency. We have built this careers portal Gatsby v2 with TypeScript, Styled-Components, React-Spring and Contentful.
  categories:
    - Media
    - Marketing
    - Landing Page
  built_by: Jacob Herper
  built_by_url: https://herper.io
  featured: false
- title: Frankly Steve
  url: https://www.franklysteve.com/
  main_url: https://www.franklysteve.com/
  description: >
    Wedding photography with all the hugs, tears, kisses, smiles, laughter, banter, kids up trees, friends in hedges.
  categories:
    - Photography
    - Portfolio
  built_by: Little & Big
  built_by_url: "https://www.littleandbig.com.au/"
  featured: false
- title: Eventos orellana
  description: >-
    We are a company dedicated to providing personalized and professional advice
    for the elaboration and coordination of social and business events.
  main_url: "https://eventosorellana.com/"
  url: "https://eventosorellana.com/"
  featured: false
  categories:
    - Gallery
  built_by: Ramón Chancay
  built_by_url: "https://ramonchancay.me/"
- title: DIA Supermercados
  main_url: https://dia.com.br
  url: https://dia.com.br
  description: >-
    Brazilian retailer subsidiary, with more than 1,100 stores in Brazil, focusing on low prices and exclusive DIA Products.
  categories:
    - Business
  built_by: CloudDog
  built_by_url: https://clouddog.com.br
  featured: false
- title: AntdSite
  main_url: https://antdsite.yvescoding.org
  url: https://antdsite.yvescoding.org
  description: >-
    A static docs generator based on Ant Design and GatsbyJs.
  categories:
    - Documentation
  built_by: Yves Wang
  built_by_url: https://antdsite.yvescoding.org
- title: AntV
  main_url: https://antv.vision
  url: https://antv.vision
  description: >-
    AntV is a new generation of data visualization technique from Ant Financial
  categories:
    - Documentation
  built_by: afc163
  built_by_url: https://github.com/afc163
- title: Fourpost
  url: https://www.fourpost.com
  main_url: https://www.fourpost.com
  description: >
    Fourpost is a shopping destination for today’s family that combines the best brands and experiences under one roof.
  categories:
    - Marketing
  built_by: Fourpost
  built_by_url: https://github.com/fourpost
  featured: false
- title: ReactStudy Blog
  url: https://elated-lewin-51cf0d.netlify.com
  main_url: https://elated-lewin-51cf0d.netlify.com
  description: >
    Belong to your own blog by gatsby
  categories:
    - Blog
  built_by: 97thjingba
  built_by_url: https://github.com/97thjingba
  featured: false
- title: George
  main_url: https://kind-mestorf-5a2bc0.netlify.com
  url: https://kind-mestorf-5a2bc0.netlify.com
  description: >
    shiny new web built with Gatsby
  categories:
    - Blog
    - Portfolio
    - Gallery
    - Landing Page
    - Design
    - Web Development
    - Open Source
    - Science
  built_by: George Davituri
  featured: false

- title: CEO amp
  main_url: https://www.ceoamp.com
  url: https://www.ceoamp.com
  description: >
    CEO amp is an executive training programme to amplify a CEO's voice in the media. This site was built with Gatsby v2, Styled-Components, TypeScript and React Spring.
  categories:
    - Consulting
    - Entrepreneurship
    - Marketing
    - Landing Page
  built_by: Jacob Herper
  built_by_url: https://herper.io
  featured: false
- title: QuantumBlack
  main_url: https://www.quantumblack.com/
  url: https://www.quantumblack.com/
  description: >
    We help companies use data to make distinctive, sustainable and significant improvements to their performance.
  categories:
    - Technology
    - Consulting
    - Data
    - Design
  built_by: Richard Westenra
  built_by_url: https://www.richardwestenra.com/
  featured: false
- title: Coffeeshop Creative
  url: https://www.coffeeshopcreative.ca
  main_url: https://www.coffeeshopcreative.ca
  description: >
    Marketing site for a Toronto web design and videography studio.
  categories:
    - Marketing
    - Agency
    - Design
    - Video
    - Web Development
  built_by: Michael Uloth
  built_by_url: https://www.michaeluloth.com
  featured: false
- title: Daily Hacker News
  url: https://dailyhn.com
  main_url: https://dailyhn.com
  description: >
    Daily Hacker News presents the top five stories from Hacker News daily.
  categories:
    - Entertainment
    - Design
    - Web Development
    - Technology
    - Science
  built_by: Joeri Smits
  built_by_url: https://joeri.dev
  featured: false
- title: Grüne Dresden
  main_url: https://ltw19dresden.de
  url: https://ltw19dresden.de
  description: >
    This site was built for the Green Party in Germany (Bündnis 90/Die Grünen) for their local election in Dresden, Saxony. The site was built with Gatsby v2 and Styled-Components.
  categories:
    - Government
    - Nonprofit
  built_by: Jacob Herper
  built_by_url: https://herper.io
- title: Gratsy
  url: https://gratsy.com/
  main_url: https://gratsy.com/
  description: >
    Gratsy: Feedback To Give Back
  categories:
    - Agency
    - Marketing
    - Landing Page
  built_by: Whalar
  built_by_url: https://whalar.com/
  featured: false
- title: deepThreads
  main_url: https://deepthreads.com
  url: https://deepthreads.com/
  description: >
    deepThreads is a shiny new website built with Gatsby v2.  We make art using deep learning along with print on demand providers to create some cool stuff!
  categories:
    - eCommerce
  built_by: Kyle Kitlinski
  built_by_url: http://github.com/k-kit
  featured: false
- title: Mill3 Studio
  main_url: https://mill3.studio/en/
  url: https://mill3.studio/en/
  description: >
    Our agency specializes in the analysis, strategy and development of digital products.
  categories:
    - Agency
    - Portfolio
  built_by: Mill3
  built_by_url: https://mill3.studio/en/
  featured: false
- title: Zellement
  main_url: https://www.zellement.com
  url: https://www.zellement.com
  description: >
    Online portfolio of Dan Farrow from Nottingham, UK.
  categories:
    - Portfolio
  built_by: Zellement
  built_by_url: https://www.zellement.com
  featured: false
- title: Fullstack HQ
  url: https://fullstackhq.com/
  main_url: https://fullstackhq.com/
  description: >
    Get immediate access to a battle-tested team of designers and developers on a pay-as-you-go monthly subscription.
  categories:
    - Agency
    - Consulting
    - Freelance
    - Marketing
    - Portfolio
    - Web Development
    - App
    - Business
    - Design
    - JavaScript
    - Technology
    - User Experience
    - Web Development
    - eCommerce
    - WordPress
  built_by: Fullstack HQ
  built_by_url: https://fullstackhq.com/
  featured: false
- title: Cantas
  main_url: https://www.cantas.co.jp
  url: https://www.cantas.co.jp
  description: >
    Cantas is digital marketing company in Japan.
  categories:
    - Business
    - Agency
  built_by: Cantas
  built_by_url: https://www.cantas.co.jp
  featured: false
- title: Sheringham Shantymen
  main_url: https://www.shantymen.com/
  url: https://www.shantymen.com/
  description: >
    The Sheringham Shantymen are a sea shanty singing group that raise money for the RNLI in the UK.
  categories:
    - Music
    - Community
    - Entertainment
    - Nonprofit
  built_by: Zellement
  built_by_url: https://www.zellement.com/
  featured: false
- title: WP Spark
  main_url: https://wpspark.io/
  url: https://wpspark.io/
  description: >
    Create blazing fast website with WordPress and our Gatsby themes.
  categories:
    - Agency
    - Community
    - Blog
    - WordPress
  built_by: wpspark
  built_by_url: https://wpspark.io/
- title: Ronald Langeveld
  description: >
    Ronald Langeveld's blog and Web Development portfolio website.
  main_url: "https://www.ronaldlangeveld.com"
  url: "https://www.ronaldlangeveld.com"
  categories:
    - Blog
    - Web Development
    - Freelance
    - Portfolio
    - Consulting
  featured: false
- title: Golfonaut
  description: >
    Golfonaut - Golf application for Apple Watch
  main_url: https://golfonaut.io
  url: https://golfonaut.io
  categories:
    - App
    - Sports
  featured: false
- title: Anton Sten - UX Lead/Design
  url: https://www.antonsten.com
  main_url: https://www.antonsten.com
  description: Anton Sten leads UX for design-driven companies.
  categories:
    - User Experience
    - Blog
    - Freelance
    - Portfolio
    - Consulting
    - Agency
    - Design
  featured: false
- title: Rashmi AP - Front-end Developer
  main_url: http://rashmiap.me
  url: http://rashmiap.me
  featured: false
  description: >
    Rashmi AP's Personal Portfolio Website
  source_url: https://github.com/rashmiap/personal-website-react
  categories:
    - Portfolio
    - Open Source
  built_by: Rashmi AP
  built_by_url: http://rashmiap.me
- title: OpenSourceRepos - Blogs for open source repositories
  main_url: https://opensourcerepos.com
  url: https://opensourcerepos.com
  featured: false
  description: >
    Open Source Repos is a blog site for explaining the architecture, code-walkthrough and key takeways for the GitHub repository. Out main aim to is to help more developers contribute to open source projects.
  source_url: https://github.com/opensourcerepos/blogs
  categories:
    - Open Source
    - Design
    - Design System
    - Blog
  built_by: OpenSourceRepos Team
  built_by_url: https://opensourcerepos.com
- title: Sheelah Brennan - Front-End/UX Engineer
  main_url: https://sheelahb.com
  url: https://sheelahb.com
  featured: false
  description: >
    Sheelah Brennan's web development blog
  categories:
    - Blog
    - Web Development
    - Design
    - Freelance
    - Portfolio
  built_by: Sheelah Brennan
- title: Delinx.Digital - Web and Mobile Development Agency based in Sofia, Bulgaria
  main_url: https://delinx.digital
  url: https://delinx.digital/solutions
  description: >
    Delinx.digital is a software development oriented digital agency based in Sofia, Bulgaria. We develop bespoke software solutions using  WordPress, WooCommerce, Shopify, eCommerce, React.js, Node.js, PHP, Laravel and many other technologies.
  categories:
    - Agency
    - Web Development
    - Design
    - eCommerce
    - WordPress
  featured: false
- title: Cameron Nuckols - Articles, Book Notes, and More
  main_url: https://nucks.co
  url: https://nucks.co
  description: >
    This site hosts all of Cameron Nuckols's writing on entrepreneurship, startups, money, fitness, self-education, and self-improvement.
  categories:
    - Blog
    - Entrepreneurship
    - Business
    - Productivity
    - Technology
    - Marketing
  featured: false
- title: Hayato KAJIYAMA - Portfolio
  main_url: "https://hyakt.dev"
  url: "https://hyakt.dev"
  source_url: "https://github.com/hyakt/hyakt.github.io"
  featured: false
  categories:
    - Portfolio
- title: Skirtcraft - Unisex Skirts with Large Pockets
  main_url: https://skirtcraft.com
  url: https://skirtcraft.com/products
  source_url: https://github.com/jqrn/skirtcraft-web
  description: >
    Skirtcraft sells unisex skirts with large pockets, made in the USA. Site built with TypeScript and styled-components, with Tumblr-sourced blog posts.
  categories:
    - eCommerce
    - Blog
  built_by: Joe Quarion
  built_by_url: https://github.com/jqrn
  featured: false
- title: Vermarc Sport
  main_url: https://www.vermarcsport.com/
  url: https://www.vermarcsport.com/
  description: >
    Vermarc Sport offers a wide range of cycle clothing, cycling jerseys, bib shorts, rain gear and accessories, as well for the summer, the mid-season (autumn / spring) and the winter.
  categories:
    - eCommerce
  built_by: BrikL
  built_by_url: https://github.com/Brikl
- title: Cole Ruche
  main_url: https://coleruche.com
  url: https://coleruche.com
  source_url: https://github.com/kingingcole/myblog
  description: >
    The personal website and blog for Emeruche "Cole" Ikenna, front-end web developer from Nigeria.
  categories:
    - Blog
    - Portfolio
  built_by: Emeruche "Cole" Ikenna
  built_by_url: https://twitter.com/cole_ruche
  featured: false
- title: Abhith Rajan - Coder, Blogger, Biker, Full Stack Developer
  main_url: https://www.abhith.net/
  url: https://www.abhith.net/
  source_url: https://github.com/Abhith/abhith.net
  description: >
    abhith.net is a portfolio website of Abhith Rajan, a full stack developer. Sharing blog posts, recommended videos, developer stories and services with the world through this site.
  categories:
    - Portfolio
    - Blog
    - Programming
    - Open Source
    - Technology
  built_by: Abhith Rajan
  built_by_url: https://github.com/Abhith
  featured: false
- title: Mr & Mrs Wilkinson
  url: https://thewilkinsons.netlify.com/
  main_url: https://thewilkinsons.netlify.com/
  source_url: https://github.com/davemullenjnr/the-wilkinsons
  description: >
    A one-page wedding photography showcase using Gatsby Image and featuring a lovely hero and intro section.
  categories:
    - Photography
  built_by: Dave Mullen Jnr
  built_by_url: https://davemullenjnr.co.uk
  featured: false
- title: Gopesh Gopinath - Full Stack JavaScript Developer
  url: https://www.gopeshgopinath.com
  main_url: https://www.gopeshgopinath.com
  source_url: https://github.com/GopeshMedayil/gopeshgopinath.com
  description: >
    Gopesh Gopinath's Personal Portfolio Website
  categories:
    - Portfolio
    - Open Source
  built_by: Gopesh Gopinath
  built_by_url: https://www.gopeshgopinath.com
  featured: false
- title: Misael Taveras - FrontEnd Developer
  url: https://taverasmisael.com
  main_url: https://taverasmisael.com
  source_url: https://github.com/taverasmisael/taverasmisael
  description: >
    Personal site and bloging about learning FrontEnd web development in spanish.
  categories:
    - Portfolio
    - Open Source
    - Blog
    - JavaScript
    - Web Development
  built_by: Misael Taveras
  built_by_url: https://taverasmisael.com
  featured: false
- title: Le Reacteur
  url: https://www.lereacteur.io/
  main_url: https://www.lereacteur.io/
  description: >
    Le Reacteur is the first coding bootcamp dedicated to web and mobile apps development (iOS/Android). We offer intensive sessions to train students in a short time (10 weeks). Our goal is to pass on to our students in less than 3 months what they would have learned in 2 years. To achieve this ambitious challenge, our training is based on learning JavaScript (Node.js, Express, ReactJS, React Native).
  categories:
    - JavaScript
    - Learning
    - Mobile Development
    - Web Development
  built_by: Farid Safi
  built_by_url: https://twitter.com/FaridSafi
  featured: false
- title: Cinch
  url: https://www.cinch.co.uk
  main_url: https://www.cinch.co.uk
  description: >
    Cinch is a hub for car supermarkets and dealers to show off their stock. The site only lists second-hand cars that are seven years old or younger, with less than 70,000 miles on the clock.
  categories:
    - Entrepreneurship
    - Business
  built_by: Somo
  built_by_url: https://www.somoglobal.com
  featured: false
- title: Recetas El Universo
  description: >-
    Recipes and videos with the best of Ecuadorian cuisine. 
    Collectable recipes from Diario El Universo.
  main_url: "https://recetas-eu.netlify.com/"
  url: "https://recetas-eu.netlify.com/"
  featured: false
  categories:
    - Blog
    - WordPress
    - Food
  built_by: Ramón Chancay
  built_by_url: "https://ramonchancay.me/"
- title: NuBrakes
  url: https://nubrakes.com/
  main_url: https://nubrakes.com/
  description: >
    NuBrakes is the mobile brake repair company that comes to you! We perform brake pad, caliper, and rotor replacement at your office, apartment or home!
  categories:
    - Business
    - Entrepreneurship
  featured: false
- title: Third and Grove
  url: https://www.thirdandgrove.com
  main_url: https://www.thirdandgrove.com
  source_url: https://github.com/thirdandgrove/tagd8_gatsby
  description: >
    A digital agency slaying the mundane one pixel at a time.
  categories:
    - Agency
    - Marketing
    - Open Source
    - Technology
  built_by: Third and Grove
  built_by_url: https://www.thirdandgrove.com
  featured: false
- title: Le Bikini
  url: https://lebikini.com
  main_url: https://lebikini.com
  description: >
    New website for Toulouse's most iconic concert hall.
  categories:
    - Music
  built_by: Antoine Rousseau
  built_by_url: https://antoine.rousseau.im
  featured: false
- title: Jimmy Truong's Portfolio
  url: https://jimmytruong.ca
  main_url: https://jimmytruong.ca
  description: >
    This porfolio is a complication of all projects done during my time at BCIT D3 (Digital Design and Development) program and after graduation.
  categories:
    - Portfolio
    - Web Development
  built_by: Jimmy Truong
  built_by_url: https://jimmytruong.ca
  featured: false
- title: Quick Stop Nicaragua
  main_url: https://quickstopnicaragua.com
  url: https://quickstopnicaragua.com
  description: >
    Convenience Store Website
  categories:
    - Food
  built_by: Gerald Martinez
  built_by_url: https://twitter.com/GeraldM_92
  featured: false
- title: XIEL
  main_url: https://xiel.dev
  url: https://xiel.dev
  source_url: https://github.com/xiel/xiel
  description: >
    I'm a freelance front-end developer from Berlin who creates digital experiences that everyone likes to use.
  categories:
    - Portfolio
    - Blog
  built_by: Felix Leupold
  built_by_url: https://twitter.com/xiel
  featured: false
- title: Nicaragua Best Guides
  main_url: https://www.nicaraguasbestguides.com
  url: https://www.nicaraguasbestguides.com
  description: >
    Full-Service Tour Operator and Destination Management Company (DMC)
  categories:
    - Agency
    - Travel
  built_by: Gerald Martinez
  built_by_url: https://twitter.com/GeraldM_92
  featured: false
- title: Thoughts and Stuff
  main_url: http://thoughtsandstuff.com
  url: http://thoughtsandstuff.com
  source_url: https://github.com/robmarshall/gatsby-tns
  description: >
    A simple easy to read blog. Minimalistic, focusing on content over branding. Includes RSS feed.
  categories:
    - Accessibility
    - Blog
    - WordPress
  built_by: Robert Marshall
  built_by_url: https://robertmarshall.dev
  featured: false
- title: Tracli
  url: https://tracli.rootvan.com/
  main_url: https://tracli.rootvan.com/
  source_url: https://github.com/ridvankaradag/tracli-landing
  description: >
    A command line app that tracks your time
  categories:
    - Productivity
    - Technology
    - Landing Page
  built_by: Ridvan Karadag
  built_by_url: http://www.rootvan.com
  featured: false
- title: spon.io
  url: https://www.spon.io
  main_url: https://www.spon.io
  source_url: https://github.com/magicspon/spon.io
  description: >
    Portfolio for frontend web developer, based in Bristol UK
  categories:
    - Portfolio
  built_by: Dave Stockley
  built_by_url: https://www.spon.io
  featured: false
- title: BBS
  url: https://big-boss-studio.com
  main_url: https://big-boss-studio.com
  description: >
    For 11 years, we help great brands in their digital transformation, offering all our expertise for their needs. Technical consulting, UX, design, technical integration and maintenance.
  categories:
    - Agency
    - JavaScript
    - Web Development
  built_by: BBS
  built_by_url: https://big-boss-studio.com
  featured: false
- title: Appes - Meant to evolve
  main_url: https://appes.co
  url: https://appes.co
  description: >
    Appes is all about apps and evolution. We help companies to build mobile and
    web products.
  categories:
    - Agency
    - Mobile Development
    - Web Development
    - Technology
  built_by: Appes
  built_by_url: https://appes.co
  featured: false
- title: Intern
  url: https://intern.imedadel.me
  main_url: https://intern.imedadel.me
  description: >
    Intern is a job board for getting internships in tech, design, marketing, and more. It's built entirely with Gatsby.
  categories:
    - Directory
    - Technology
  built_by: Imed Adel
  built_by_url: https://imedadel.me
  featured: false
- title: Global Citizen Foundation
  main_url: https://www.globalcitizenfoundation.org
  url: https://www.globalcitizenfoundation.org
  description: >
    In the digital economy, we are Global Citizens and the currency is Personal Data
  categories:
    - Nonprofit
  built_by: The Delta Studio
  built_by_url: https://www.thedelta.io
  featured: false
- title: GatsbyFinds
  main_url: https://gatsbyfinds.netlify.com
  url: https://gatsbyfinds.netlify.com
  description: >
    GatsbyFinds is a website built ontop of Gatsby v2 by providing developers with a showcase of all the lastest projects made with the beloved GatsbyJS.
  categories:
    - Portfolio
    - Gallery
  built_by: Bvlktech
  built_by_url: https://twitter.com/bvlktech
  featured: false
- title: AFEX Commodities Exchange
  main_url: https://afexnigeria.com
  url: https://afexnigeria.com
  description: >
    AFEX Nigeria strives to transform Nigerian agriculture by creating more bargaining power to smallholder farmers, access to information, and secure storage.
  categories:
    - Blog
    - Business
    - Finance
    - Food
    - WordPress
  built_by: Mayowa Falade
  built_by_url: http://mayowafalade.com
  featured: false
- title: VIA Data
  main_url: https://viadata.io
  url: https://viadata.io
  description: >
    The future of data management
  categories:
    - Data
  built_by: The Delta Studio
  built_by_url: https://www.thedelta.io
  featured: false
- title: Front End Day Event Website
  main_url: https://frontend-day.com/
  url: https://frontend-day.com/
  description: >
    Performant landing page for a front end workshops recurring event / conference.
  categories:
    - Event
    - Conference
    - Web Development
    - Technology
  built_by: Pagepro
  built_by_url: https://pagepro.co
  featured: false
- title: Mutual
  main_url: https://www.madebymutual.com
  url: https://www.madebymutual.com
  description: >
    Mutual is a web design and development agency. Our new website is powered by Gatsby and Craft CMS.
  categories:
    - Blog
    - Portfolio
    - Agency
    - Design
    - Web Development
  built_by: Mutual
  built_by_url: https://twitter.com/madebymutual
  featured: false
- title: Surge 3
  main_url: https://surge3.com
  url: https://surge3.com/
  description: >
    We’re Surge 3 - a premier web development agency. Our company centers around the principles of quality, speed, and service! We are founded using the latest in web technologies and are dedicated to using those exact tools to help our customers achieve their goals.
  categories:
    - Portfolio
    - Blog
    - Agency
    - Web Development
    - Marketing
  built_by: Dillon Browne
  built_by_url: https://dillonbrowne.com
- title: Adaltas
  main_url: https://www.adaltas.com
  url: https://www.adaltas.com
  description: >
    Adaltas is a team of consultants with a focus on Open Source, Big Data and Cloud Computing based in France, Canada and Morocco.
  categories:
    - Consulting
    - Data
    - Design System
    - Programming
    - Learning
  built_by: Adaltas
  built_by_url: https://www.adaltas.com
- title: Themis Attorneys
  main_url: https://themis-attorneys.com
  url: https://themis-attorneys.com
  description: >
    Themis Attorneys is Chennai based lawyers. Their new complete website is made using Gatsby.
  categories:
    - Agency
    - Consulting
    - Portfolio
    - Law
  built_by: Merbin J Anselm
  built_by_url: https://anselm.in
- title: Runlet
  main_url: https://runlet.app
  url: https://runlet.app
  source_url: https://github.com/runletapp/runlet
  description: >
    Runlet is a cloud-based job manager that offers device synchronization and reliable message delivery in a network of connected devices even after connectivity issues. Available for ARM, Linux, Mac and Windows.
  categories:
    - App
    - Landing Page
    - Productivity
    - Technology
  built_by: Vandré Leal
  built_by_url: https://vandreleal.github.io
  featured: false
- title: tiaan.dev
  main_url: https://tiaan.dev
  url: https://tiaan.dev
  featured: false
  categories:
    - Blog
    - Portfolio
    - Web Development
- title: Praveen Bisht
  main_url: https://www.prvnbist.com/
  url: https://www.prvnbist.com/
  source_url: https://github.com/prvnbist/portfolio
  categories:
    - Portfolio
    - Blog
  built_by: Praveen Bisht
  built_by_url: https://www.prvnbist.com/
  featured: false
- title: Jeff Mills The Outer Limits x NTS Radio
  url: https://www.nts.live/projects/jeff-mills-the-outer-limits/
  main_url: https://www.nts.live/projects/jeff-mills-the-outer-limits/
  source_url: https://github.com/ntslive/the-outer-limits
  description: >
    NTS Radio created a minisite for Jeff Mills' 6 part radio series The Outer Limits, including original music production and imagery curated from the NASA online image archive.
  categories:
    - Music
    - Gallery
    - Science
    - Entertainment
  built_by: NTS Radio
  built_by_url: https://www.nts.live
  featured: false
- title: BALAJIRAO676
  main_url: https://thebalajiraoecommerce.netlify.com/
  url: https://thebalajiraoecommerce.netlify.com/
  featured: false
  categories:
    - Blog
    - eCommerce
    - Web Development
- title: Mentimeter
  url: https://www.mentimeter.com/
  main_url: https://www.mentimeter.com/
  categories:
    - Business
  featured: false
- title: HYFN
  url: https://hyfn.com/
  main_url: https://hyfn.com/
  categories:
    - Business
  featured: false
- title: Mozilla India
  main_url: https://mozillaindia.org/
  url: https://mozillaindia.org/
  categories:
    - Open Source
  featured: false
- title: Primer Labs
  main_url: https://www.primerlabs.io
  url: https://www.primerlabs.io
  featured: false
  categories:
    - Education
    - Learning
- title: AJ on Purr-fect Solutions
  url: https://ajonp.com
  main_url: https://ajonp.com
  description: >
    A Community of developers, creating resources for all to use!
  categories:
    - Education
    - Learning
    - Programming
    - Web Development
    - API
    - Blog
    - SEO
  built_by: AJonP
  built_by_url: http://ajonp.com/authors/alex-patterson
- title: blog.kwst.site
  main_url: https://blog.kwst.site
  url: https://blog.kwst.site
  description: A blog of frontend engineer working in Fukuoka
  source_url: https://github.com/SatoshiKawabata/blog
  featured: false
  categories:
    - Blog
    - Technology
    - Web Development
    - JavaScript
- title: Run Leeds
  main_url: http://www.runleeds.co.uk
  url: http://www.runleeds.co.uk
  description: >
    Community running site based in Leeds,UK. Aiming to support those going through a life crisis.
  categories:
    - Accessibility
    - Blog
    - Community
    - Nonprofit
    - Sports
    - WordPress
  built_by: Robert Marshall
  built_by_url: https://www.robertmarshall.dev
- title: Arvind Kumar
  main_url: https://arvind.io
  url: https://arvind.io
  source_url: https://github.com/EnKrypt/arvind.io
  built_by: Arvind Kumar
  built_by_url: "https://arvind.io/"
  description: >
    A blog about writing code, making music and studying the skies.
  featured: false
  categories:
    - Blog
    - Music
    - Technology
- title: GlobalMoney
  url: https://global24.ua
  main_url: https://global24.ua
  description: >
    Provide payment solution for SMB, eWallet GlobalMoney
  categories:
    - Business
    - Finance
    - Technology
  built_by: NodeArt
  built_by_url: https://NodeArt.io
- title: Women's and Girls' Emergency Centre
  url: https://www.wagec.org.au/
  main_url: https://www.wagec.org.au/
  description: >
    Specialist homelessness service for women and families escaping domestic violence. Based in Redfern, Sydney, Australia.
  categories:
    - Nonprofit
    - Community
    - eCommerce
  built_by: Little & Big
  built_by_url: "https://www.littleandbig.com.au/"
  featured: false
- title: Guus van de Wal | Drupal Front-end specialist
  url: https://guusvandewal.nl
  main_url: https://guusvandewal.nl
  description: >
    Decoupled portfolio site for guusvandewal.nl, a Drupal and ReactJS front-end developer and designer.
  categories:
    - Open Source
    - Web Development
    - Design
    - Blog
    - Freelance
  built_by: Guus van de Wal
  featured: false
- title: Pixelize Web Design Gold Coast | Web Design and SEO
  url: https://www.pixelize.com.au/
  main_url: https://www.pixelize.com.au/
  description: >
    Pixelize is a tight knit group of professional web developers, graphic designers, and content creators that work together to create high performing, blazing fast, beautiful websites with a strong focus on SEO.
  categories:
    - Agency
    - Web Development
    - Marketing
    - SEO
    - Design
    - Portfolio
    - Blog
  built_by: Pixelize
  built_by_url: https://www.pixelize.com.au
  featured: false
- title: VS Code GitHub Stats
  url: https://vscode-github-stats.netlify.com
  main_url: https://vscode-github-stats.netlify.com
  source_url: https://github.com/lannonbr/vscode-github-stats/
  description: >
    Statistics Dashboard for VS Code GitHub repository
  categories:
    - Data
  built_by: Benjamin Lannon
  built_by_url: https://lannonbr.com
  featured: false
- title: MetaProjection
  main_url: https://www.metaprojection.ca
  url: https://www.metaprojection.ca
  source_url: https://github.com/rosslh/metaprojection
  description: >
    MetaProjection is a website that aggregates multiple Canadian federal electoral projections in order to provide an overview of how the election is playing out, both federally and by district.
  categories:
    - Government
    - Data
    - Open Source
  built_by: Ross Hill
  built_by_url: https://rosshill.ca
  featured: false
- title: Tamarisc VC
  url: https://www.tamarisc.vc
  main_url: https://www.tamarisc.vc
  description: >
    Tamarisc invests in and helps build companies that improve the human habitat through innovating at the intersection of real estate, health, and technology.
  categories:
    - Business
    - Technology
  built_by: Peter Hironaka
  built_by_url: "https://peterhironaka.com"
  featured: false
- title: Up Your A11y
  url: https://www.upyoura11y.com/
  main_url: https://www.upyoura11y.com/
  source_url: https://www.upyoura11y.com/
  description: >
    A web accessibility toolkit with a React focus, Up Your A11y is a resource for front-end developers to find useful information on how to make your sites more accessible. The topics covered have a React bias, but the principles in each apply to all web development, so please don't be put off if you don't work with React specifically!
  categories:
    - Accessibility
    - Blog
    - Programming
    - JavaScript
    - User Experience
    - Web Development
  built_by: Suzanne Aitchison
  built_by_url: https://twitter.com/s_aitchison
  featured: false
- title: Roman Kravets
  description: >
    Portfolio of Roman Kravets. Web Developer, HTML & CSS Coder.
  main_url: "https://romkravets.netlify.com/"
  url: "https://romkravets.netlify.com/"
  categories:
    - Portfolio
    - Open Source
    - Web Development
    - Blog
  built_by: Roman Kravets
  built_by_url: "https://github.com/romkravets/dev-page"
  featured: false
- title: Phil Tietjen Portfolio
  url: https://www.philtietjen.dev/
  main_url: https://www.philtietjen.dev/
  source_url: https://github.com/Phizzard/phil-portfolio
  description: >
    Portfolio of Phil Tietjen using Gatsby, TailwindCSS, and Emotion/styled
  categories:
    - Portfolio
    - Open Source
    - Web Development
  built_by: Phil Tietjen
  built_by_url: https://github.com/Phizzard
  featured: false
- title: Gatsby Bomb
  description: >
    A fan made version of the website Giantbomb, fully static and powered by Gatsby JS and the GiantBomb API.
  main_url: "https://gatsbybomb.netlify.com"
  url: "https://gatsbybomb.netlify.com"
  categories:
    - App
    - Entertainment
    - Media
    - Video
  built_by: Phil Tietjen
  built_by_url: "https://github.com/Phizzard"
  featured: false
- title: Divyanshu Maithani
  main_url: https://divyanshu013.dev
  url: https://divyanshu013.dev
  source_url: https://github.com/divyanshu013/blog
  description: >
    Personal blog of Divyanshu Maithani. Life, music, code and things in between...
  categories:
    - Blog
    - JavaScript
    - Open Source
    - Music
    - Programming
    - Technology
    - Web Development
  built_by: Divyanshu Maithani
  built_by_url: https://twitter.com/divyanshu013
- title: TFE Energy
  main_url: https://tfe.energy
  url: https://tfe.energy
  source_url: https://gitlab.com/marcfehrmedia/2019-07-03-tfe-energy
  description: >
    TFE Energy believes in the future. Their new website is programmed with Gatsby, Scrollmagic, Contentful, Cloudify.
  categories:
    - Technology
    - Consulting
    - Video
    - Business
  built_by: Marc Fehr
  built_by_url: https:/www.marcfehr.media
- title: AtomBuild
  url: https://atombuild.github.io/
  main_url: https://atombuild.github.io/
  source_url: https://github.com/AtomBuild/atombuild.github.io
  description: >
    Landing page for the AtomBuild project, offering a curation of Atom packages associated with the project.
  categories:
    - Directory
    - Landing Page
    - Open Source
    - Programming
    - Technology
  built_by: Kepler Sticka-Jones
  built_by_url: https://keplersj.com/
  featured: false
- title: Josh Pensky
  main_url: https://joshpensky.com
  url: https://joshpensky.com
  description: >
    Josh Pensky is an interactive developer based in Boston. He designs and builds refreshing web experiences, packed to the punch with delightful interactions.
  categories:
    - Portfolio
    - Web Development
    - Design
    - SEO
  built_by: Josh Pensky
  built_by_url: https://github.com/joshpensky
  featured: false
- title: AtomLinter
  url: https://atomlinter.github.io/
  main_url: https://atomlinter.github.io/
  source_url: https://github.com/AtomLinter/atomlinter.github.io
  description: >
    Landing page for the AtomLinter project, offering a curation of Atom packages associated with the project.
  categories:
    - Directory
    - Landing Page
    - Open Source
    - Programming
    - Technology
  built_by: Kepler Sticka-Jones
  built_by_url: https://keplersj.com/
  featured: false
- title: Dashbouquet
  url: https://dashbouquet.com/
  main_url: https://dashbouquet.com/
  categories:
    - Agency
    - Blog
    - Business
    - Mobile Development
    - Portfolio
    - Web Development
  built_by: Dashbouquet team
  featured: false
- title: rathes.me
  url: https://rathes.me/
  main_url: https://rathes.me/
  source_url: https://github.com/rathesDot/rathes.me
  description: >
    The Portfolio Website of Rathes Sachchithananthan
  categories:
    - Blog
    - Portfolio
    - Web Development
  built_by: Rathes Sachchithananthan
  built_by_url: https://rathes.me/
- title: viviGuides - Your travel guides
  url: https://vivitravels.com/en/guides/
  main_url: https://vivitravels.com/en/guides/
  description: >
    viviGuides is viviTravels' blog: here you will find travel tips, useful information about the cities and the best guides for your next vacation.
  categories:
    - Travel
    - Blog
  built_by: Kframe Interactive SA
  built_by_url: https://kframeinteractive.com/
  featured: false
- title: KNC Blog
  main_url: https://nagakonada.com
  url: https://nagakonada.com/
  description: >
    Nagakonada is my blogging and portfolio site where I list my projects, experience, capabilities and the blog mostly talks about technical and personal writings.
  categories:
    - Blog
    - Web Development
    - Portfolio
  built_by: Konada, Naga Chaitanya
  built_by_url: https://github.com/ChaituKNag
  featured: false
- title: Vishal Nakum
  url: https://nakum.tech/
  main_url: https://nakum.tech/
  source_url: https://github.com/vishalnakum011/contentful
  description: >
    Portfolio of Vishal Nakum. Made with Gatsby, Contentful. Deployed on Netlify.
  categories:
    - Portfolio
    - Blog
  built_by: Amol Tangade
  built_by_url: https://amoltangade.me/
- title: Sagar Hani Portfolio
  url: http://sagarhani.in/
  main_url: http://sagarhani.in/
  source_url: https://github.com/sagarhani
  description: >
    Sagar Hani is a Software Developer & an Open Source Enthusiast. He blogs about JavaScript, Open Source and his Life experiences.
  categories:
    - Portfolio
    - Blog
    - Web Development
    - Open Source
    - Technology
    - Programming
    - JavaScript
  built_by: Sagar Hani
  built_by_url: http://sagarhani.in/about
- title: Arturo Alviar's Portfolio
  main_url: "https://arturoalviar.com"
  url: "https://arturoalviar.com"
  source_url: "https://github.com/arturoalviar/portfolio"
  categories:
    - Portfolio
    - Open Source
    - Web Development
  built_by: Arturo Alviar
  built_by_url: "https://github.com/arturoalviar"
  featured: false
- title: Pearly
  url: https://www.pearlyplan.com
  main_url: https://www.pearlyplan.com
  description: >
    Dental Membership Growth Platform
  categories:
    - Technology
    - Healthcare
    - App
  built_by: Sean Emmer and Jeff Cole
- title: MarceloNM
  url: https://marcelonm.com
  main_url: https://marcelonm.com
  description: >
    Personal landing page and blog for MarceloNM, a frontend developer based in Brazil.
  categories:
    - Blog
    - JavaScript
    - Landing Page
    - Programming
    - Web Development
  built_by: Marcelo Nascimento Menezes
  built_by_url: https://github.com/mrcelo
  featured: false
- title: Open Source Galaxy
  main_url: https://www.opensourcegalaxy.com
  url: https://www.opensourcegalaxy.com
  description: >
    Explore the Open Source Galaxy and help other earthlings by contributing to open source.
  categories:
    - Open Source
    - Programming
    - Web Development
  built_by: Justin Juno
  built_by_url: https://www.justinjuno.dev
  featured: false
- title: enBonnet Blog
  url: https://enbonnet.me/
  main_url: https://enbonnet.me/
  source_url: https://github.com/enbonnet
  description: >
    Hola, este es mi sitio personal, estare escribiendo sobre JavaScript, Frontend y Tecnologia que utilice en mi dia a dia.
  categories:
    - Portfolio
    - Blog
    - Web Development
    - Technology
    - Programming
    - JavaScript
  built_by: Ender Bonnet
  built_by_url: https://enbonnet.me/
- title: Edenspiekermann
  url: "https://www.edenspiekermann.com/eu/"
  main_url: "https://www.edenspiekermann.com/eu/"
  description: >
    Hello. We are Edenspiekermann, an independent global creative agency.
  categories:
    - Featured
    - Agency
    - Design
    - Portfolio
  featured: true
- title: IBM Design
  url: "https://www.ibm.com/design/"
  main_url: "https://www.ibm.com/design/"
  description: >
    At IBM, our design philosophy is to help guide people so they can do their best work. Our human-centered design practices help us deliver on that goal.
  categories:
    - Featured
    - Design
    - Technology
    - Web Development
  built_by: IBM
  featured: true
- title: We Do Plugins
  url: https://wedoplugins.com
  main_url: https://wedoplugins.com
  description: >
    Free & premium WordPress plugins development studio from Wroclaw, Poland.
  categories:
    - Portfolio
    - Agency
    - Open Source
    - Web Development
  built_by: We Do Plugins
  built_by_url: https://wedoplugins.com
- title: Mevish Aslam, business coach
  url: "https://mevishaslam.com/"
  main_url: "https://mevishaslam.com/"
  description: >
    Mevish Aslam helps women build a life they love and coaches women to launch and grow businesses.
  categories:
    - Business
    - Consulting
    - Entrepreneurship
    - Freelance
    - Marketing
    - Portfolio
  built_by: Rou Hun Fan
  built_by_url: "https://flowen.me"
  featured: false
- title: Principles of wealth
  url: "https://principlesofwealth.net"
  main_url: "https://principlesofwealth.net"
  source_url: "https://github.com/flowen/principlesofwealth"
  description: >
    Principles of wealth. How to get rich without being lucky, a summary of Naval Ravikant's tweets and podcast.`
  categories:
    - Business
    - Consulting
    - Education
    - Entrepreneurship
    - Finance
    - Learning
    - Marketing
    - Media
    - Nonprofit
    - Productivity
    - Science
  built_by: Rou Hun Fan
  built_by_url: "https://flowen.me"
  featured: false
- title: North X South
  main_url: https://northxsouth.co
  url: https://northxsouth.co
  description: >
    We work with small businesses and non-profits to develop their brands, build an online identity, create stellar designs, and give a voice to their causes.
  categories:
    - Agency
    - Consulting
    - Business
    - Design
    - Web Development
  built_by: North X South
  built_by_url: https://northxsouth.co
- title: Plenty of Fish
  main_url: https://www.pof.com/
  url: https://pof.com
  description: >
    Plenty of Fish is one of the world's largest dating platforms.
  categories:
    - Community
  featured: true
- title: Bitcoin
  main_url: https://www.bitcoin.com/
  url: https://bitcoin.com
  description: >
    One of the largest crypto-currency platforms in the world.
  categories:
    - Technology
    - Finance
  featured: true
- title: Frame.io
  main_url: https://www.frame.io/
  url: https://frame.io
  description: >
    Frame.io is a cloud-based video collaboration platform that allows its users to easily work on media projects together
  categories:
    - Technology
    - Entertainment
    - Media
  featured: true
- title: Sainsbury’s Homepage
  main_url: https://www.sainsburys.co.uk/
  url: https://www.sainsburys.co.uk
  description: >
    Sainsbury’s is an almost 150 year old supermarket chain in the United Kingdom.
  categories:
    - eCommerce
    - Food
  featured: true
- title: Haxzie, Portfolio and Blog
  url: "https://haxzie.com/"
  main_url: "https://haxzie.com/"
  source_url: "https://github.com/haxzie/haxzie.com"
  description: >
    Haxzie.com is the portfolio and personal blog of Musthaq Ahamad, UX Engineer and Visual Designer
  categories:
    - Blog
    - Portfolio
  built_by: Musthaq Ahamad
  built_by_url: "https://haxzie.com"
  featured: false
- title: GBT
  url: "https://yangmuzi.com/"
  main_url: "https://yangmuzi.com/"
  source_url: "https://github.com/yangnianbing/blog-by-gatsby"
  description: >
    It is a basic Gatsby site project
  categories:
    - Blog
    - Portfolio
  built_by: yangnianbing
  featured: false
- title: Robin Wieruch's Blog
  url: "https://www.robinwieruch.de/"
  main_url: "https://www.robinwieruch.de/"
  categories:
    - Blog
    - Education
  featured: false
- title: Roger Ramos Development Journal
  url: "https://rogerramos.me/"
  main_url: "https://rogerramos.me/"
  source_url: "https://github.com/rogerramosme/rogerramos.me/"
  description: >
    Personal development journal made with Netlify CMS
  categories:
    - Blog
  built_by: Roger Ramos
  built_by_url: https://rogerramos.me/
  featured: false
- title: Global Adviser Alpha
  main_url: "https://globaladviseralpha.com"
  url: "https://globaladviseralpha.com"
  description: >
    Lead by David Haintz, Global Adviser Alpha transforms advice business into world class firms.
  categories:
    - Business
    - Blog
    - Finance
  built_by: Handsome Creative
  built_by_url: https://www.hellohandsome.com.au
  featured: false
- title: Alcamine
  url: https://alcamine.com/
  main_url: https://alcamine.com/
  description: >
    Never apply to another job online and receive tons of tech jobs in your inbox everyday — all while keeping your information private.
  categories:
    - Blog
    - Technology
  built_by: Caldera Digital
  built_by_url: https://www.calderadigital.com/
  featured: false
- title: Caldera Digital
  url: https://www.calderadigital.com/
  main_url: https://www.calderadigital.com/
  source_url: https://github.com/caldera-digital/platform
  description: >
    Caldera is a product and application development agency that uses innovative technology to bring your vision, brand, and identity to life through user centered design.
  categories:
    - Blog
    - User Experience
    - Consulting
  built_by: Caldera Digital
  built_by_url: https://www.calderadigital.com/
  featured: false
- title: Keycodes
  url: https://www.keycodes.dev
  main_url: https://www.keycodes.dev
  source_url: https://github.com/justinjunodev/keycodes.dev
  description: >
    A developer resource for getting keyboard key codes.
  categories:
    - Programming
    - Productivity
    - Open Source
    - Web Development
  built_by: Justin Juno
  built_by_url: https://www.justinjuno.dev
  featured: false
- title: Utah Pumpkins
  url: https://www.utahpumpkins.com/
  main_url: https://www.utahpumpkins.com/
  source_url: https://github.com/cadekynaston/utah-pumpkins
  description: >
    An awesome pumpkin gallery built using Gatsby and Contentful.
  categories:
    - Gallery
    - Blog
    - Photography
  built_by: Cade Kynaston
  built_by_url: https://cade.codes
- title: diff001a's blog
  main_url: https://diff001a.netlify.com/
  url: https://diff001a.netlify.com/
  description: >
    This is diff001a's blog which contains blogs realted to programming.
  categories:
    - Blog
  built_by: diff001a
- title: Rockwong Blog
  main_url: http://rockwong.com/blog/
  url: http://rockwong.com/blog/
  description: >
    Rockwong is a techncal blog containing content realted to various web technologies.
  categories:
    - Technology
    - Education
    - Blog
- title: RegexGuide
  main_url: "https://regex.guide"
  url: "https://regex.guide/playground"
  source_url: "https://github.com/pacdiv/regex.guide"
  description: >
    The easiest way to learn regular expressions! The RegexGuide is a playground helping developers to discover regular expressions. Trying it is adopting regular expressions!
  categories:
    - App
    - Education
    - JavaScript
    - Nonprofit
    - Open Source
    - Programming
    - Technology
    - Web Development
  built_by: Loïc J.
  built_by_url: https://growthnotes.dev
- title: re:store
  url: https://www.visitrestore.com
  main_url: https://www.visitrestore.com
  description: >
    This is your chance to discover, connect, and shop beyond your feed and get to know the who, how, and why behind your favorite products.
  categories:
    - Marketing
  built_by: The Couch
  built_by_url: https://thecouch.nyc
  featured: false
- title: Bululu Eventos
  url: https://bululueventos.cl/
  main_url: https://bululueventos.cl/
  source_url: https://github.com/enBonnet/bululu-front
  description: >
    Sitio de organizadores de eventos
  categories:
    - Marketing
  built_by: Ender Bonnet
  built_by_url: https://enbonnet.me/
- title: MyPrograming Steps
  main_url: https://mysteps.netlify.com/
  url: https://mysteps.netlify.com/
  description: >
    FrontEnd Tutorial Information
  featured: false
  categories:
    - Blog
    - Portfolio
  source_url: https://github.com/IoT-Arduino/Gatsby-MySteps
  built_by: Maruo
  built_by_url: https://twitter.com/DengenT
- title: Brent Runs Marathons
  main_url: https://www.brentrunsmarathons.com/
  url: https://www.brentrunsmarathons.com/
  source_url: https://github.com/bingr001/brentrunsmarathonsv2
  description: >
    Brent Runs Marathons is about the training and race experience for the Comrades Ultra Marathon
  categories:
    - Blog
  built_by: Brent Ingram
  built_by_url: https://www.brentjingram.com/
  featured: false
- title: Pedro LaTorre
  main_url: https://www.pedrolatorre.com/
  url: https://www.pedrolatorre.com/
  source_url: https://github.com/bingr001/pedro-latorre-site
  description: >
    A really awesome website built for the motivational speaker Pedro LaTorre
  categories:
    - Blog
  built_by: Brent Ingram
  built_by_url: https://www.brentjingram.com/
  featured: false
- title: Veryben
  main_url: https://veryben.com/
  url: https://veryben.com/
  description: >
    be water my friend
  categories:
    - Blog
  built_by: anikijiang
  built_by_url: https://twitter.com/anikijiang
  featured: false
- title: kentarom's portfolio
  main_url: https://kentarom.com/
  url: https://kentarom.com/
  source_url: https://github.com/kentaro-m/portfolio-gatsby
  description: >
    The portfolio of kentarom, frontend developer. This site shows recent activities about him.
  categories:
    - Portfolio
    - Technology
    - Web Development
  built_by: kentarom
  built_by_url: https://twitter.com/_kentaro_m
  featured: false
- title: MotionThat
  main_url: "https://motionthat.com.au"
  url: "https://motionthat.com.au"
  description: >
    MotionThat was created to fill a void in Tabletop Product shooting, whereby the need for consistency, repetition and flexibility was required to eliminate the many variables and inaccuracies that slow the filming process down.
  categories:
    - Entertainment
    - Food
    - Media
    - Gallery
  built_by: Handsome Creative
  built_by_url: https://www.hellohandsome.com.au
  featured: false
- title: TEN ALPHAS
  main_url: "https://tenalphas.com.au"
  url: "https://tenalphas.com.au"
  description: >
    TEN ALPHAS is a content production company based in Sydney and Wollongong, telling stories through moving image and beautiful design.
  categories:
    - Media
    - Entertainment
    - Video
  built_by: Handsome Creative
  built_by_url: https://www.hellohandsome.com.au
  featured: false
- title: SalesGP
  main_url: "https://salesgp.io"
  url: "https://salesgp.io"
  description: >
    SalesGP is a specialist Sales and Operations partner offering expert skill-sets and decades of experience to companies entering the Australia, NZ (ANZ) and South East Asian (SEA) markets.
  categories:
    - Business
    - Marketing
    - Consulting
  built_by: Handsome Creative
  built_by_url: https://www.hellohandsome.com.au
  featured: false
- title: Source Separation Systems
  main_url: "https://sourceseparationsystems.com.au"
  url: "https://sourceseparationsystems.com.au"
  description: >
    Innovative waste diversion products, designed to connect Australians to a more sustainable world.
  categories:
    - Business
  built_by: Handsome Creative
  built_by_url: https://www.hellohandsome.com.au
- title: Fuzzy String Matching
  main_url: https://fuzzy-string-matching.netlify.com
  url: https://fuzzy-string-matching.netlify.com
  source_url: https://github.com/jdemieville/fuzzyStringMatching
  description: >
    This site is built to assess the performance of various approximate string matching algorithms aka fuzzy string searching.
  categories:
    - JavaScript
    - Learning
    - Programming
  built_by: Jennifer Demieville
  built_by_url: https://demieville-codes.herokuapp.com/portfolio
  featured: false
- title: Open Techiz
  main_url: "https://www.opentechiz.com/"
  url: "https://www.opentechiz.com/"
  featured: false
  description: >
    An agile software development company in Vietnam, providing wide range service from ecommerce development, mobile development, automation testing and cloud deployment with kubernets
  categories:
    - Web Development
    - Mobile Development
    - Technology
  built_by: Open Techiz
  built_by_url: "https://www.opentechiz.com/"
- title: Leave Me Alone
  url: https://leavemealone.app
  main_url: https://leavemealone.app
  description: >
    Leave Me Alone helps you unsubscribe from unwanted emails easily. It's built with Gatsby v2.
  categories:
    - Landing Page
    - Productivity
  built_by: James Ivings
  built_by_url: https://squarecat.io
  featured: false
- title: Oberion
  main_url: https://oberion.io
  url: https://oberion.io
  description: >
    Oberion analyzes your gaming library and gives you personal recommendations based on what you play
  categories:
    - Entertainment
    - Media
  built_by: Thomas Uta
  built_by_url: https://twitter.com/ThomasJanUta
  featured: false
- title: Lusta Hair
  url: https://www.lustahair.com
  main_url: https://www.lustahair.com
  description: >
    Luxury 100% Remy Human Hair Toppers. The perfect solution for volume, coverage and style. Online retailer based in Australia.
  categories:
    - eCommerce
  built_by: Jason Di Benedetto
  built_by_url: https://jason.dibenedetto.fyi
  featured: false
- title: Yoseph.tech
  main_url: https://www.yoseph.tech
  url: https://www.yoseph.tech/compilers
  source_url: https://github.com/radding/yoseph.tech_gatsby
  description: >
    Yoseph.tech is a personal blog centered around technology and software engineering
  categories:
    - Technology
    - Web Development
    - Open Source
  built_by: Yoseph Radding
  built_by_url: https://github.com/radding
  featured: false
- title: Really Fast Sites
  url: https://reallyfastsites.com
  main_url: https://reallyfastsites.com
  description: >
    Really Fast Sites showcases websites that have a speed score of 85 or higher on Google's Page Speed Insights for both mobile and desktop, along with some of the platforms and technologies those sites use.
  categories:
    - Web Development
    - Programming
  built_by: Peter Brady
  built_by_url: https://www.peterbrady.co.uk
  featured: false
- title: Mieke Frouws
  url: https://www.miekefrouws.nl
  main_url: https://www.miekefrouws.nl
  description: >
    Mieke Frouws is a freelance primary school theater teacher based in the Netherlands.
  categories:
    - Freelance
    - Education
  built_by: Laurens Kling
  built_by_url: https://www.goedideemedia.nl
  featured: false
- title: The Fabulous Lifestyles 不藏私旅行煮藝
  url: https://thefabulouslifestyles.com/
  main_url: https://thefabulouslifestyles.com/
  description: >
    The Fabulous Lifestyles features content about travel and food. It offers practical travel advice that covers trip planning, logistics, and reviews on destination, resort & hotel...etc. Besides travelling, there are step-by-step homemade gourmet recipes that will appeal to everyone's taste buds.
  categories:
    - Blog
    - Food
    - Travel
  built_by: Kevin C Chen
  built_by_url: https://www.linkedin.com/in/kevincychen/
- title: Salexa - Estetica Venezolana
  url: https://peluqueriavenezolana.cl/
  main_url: https://peluqueriavenezolana.cl/
  source_url: https://github.com/enbonnet/salexa-front
  description: >
    Venezuelan beauty and hairdressing salon in Chile
  categories:
    - Marketing
    - Business
  built_by: Ender Bonnet
  built_by_url: https://enbonnet.me/
- title: Akshay Thakur's Portfolio
  main_url: https://akshaythakur.me
  url: https://akshaythakur.me
  categories:
    - Portfolio
    - Web Development
  built_by: Akshay Thakur
  built_by_url: https://akshaythakur.me
- title: Binaria
  description: >
    Digital product connecting technics & creativity.
  main_url: "https://binaria.com/en/"
  url: "https://binaria.com/en/"
  categories:
    - Web Development
    - Agency
    - Technology
    - App
    - Consulting
    - User Experience
  built_by: Binaria
  built_by_url: "https://binaria.com/"
- title: Quema Labs
  url: https://quemalabs.com/
  main_url: https://quemalabs.com/
  description: >
    WordPress themes for these moedern times
  categories:
    - Blog
    - Web Development
    - WordPress
    - Portfolio
  built_by: Nico Andrade
  built_by_url: https://nicoandrade.com/
- title: Century 21 Financial
  url: https://century21financial.co.nz/
  main_url: https://century21financial.co.nz/
  description: Website for Century 21's mortgage broker and insurance broker business in New Zealand.
  categories:
    - Real Estate
    - Finance
    - Business
  built_by: Shannon Smith
  built_by_url: https://www.powerboard.co.nz/clients
  featured: false
- title: Base Backpackers
  url: https://www.stayatbase.com/
  main_url: https://www.stayatbase.com/
  description: Base Backpackers is one of Australasia's biggest youth adventure tourism brands. They are super stoked to have one of the fastest websites in the tourism industry.
  categories:
    - Travel
    - Business
  built_by: Shannon Smith
  built_by_url: https://www.powerboard.co.nz/clients
  featured: false
- title: Wealthsimple
  url: "https://www.wealthsimple.com/"
  main_url: "https://www.wealthsimple.com/en-us/"
  description: >
    The simple way to grow your money like the world's most sophisticated investors. Zero-maintenance portfolios, expert advisors and low fees.
  categories:
    - App
    - Business
    - Finance
  featured: false
- title: To Be Created
  description: >
    tbc is a London based styling agency that champions a modernised minimal aesthetic for both personal clients and brands.
  main_url: "https://to-be-created.com"
  url: "https://to-be-created.com"
  categories:
    - Web Development
    - Agency
    - Portfolio
    - Freelance
  built_by: Sam Goddard
  built_by_url: "https://samgoddard.dev/"
- title: Kosmos Platform
  main_url: https://kosmosplatform.com
  url: https://kosmosplatform.com
  description: >
    Explore the Kosmos - A new world is here, where every clinician now has the ability to improve cardiothoracic and abdominal assessment, in just a few minutes.
  categories:
    - Marketing
    - Science
    - Video
    - Landing Page
    - Healthcare
    - Technology
  built_by: Bryce Benson via Turnstyle Studio
  built_by_url: https://github.com/brycebenson
- title: B-Engaged
  url: https://b-engaged.se/
  main_url: https://b-engaged.se/
  description: >
    B-Engaged gives a clear picture of the organization and helps you implement the measures that makes difference for the employees. The results of our employee surveys are easily transformed into concrete improvement measures using AI technology.
  categories:
    - Business
    - Human Resources
  featured: false
- title: Rollbar
  url: https://rollbar.com/
  main_url: https://rollbar.com/
  description: >
    Rollbar automates error monitoring and triaging, so developers can fix errors that matter within minutes, and build software quickly and painlessly.
  categories:
    - Programming
    - Web Development
  featured: false
- title: EQX
  url: https://digitalexperience.equinox.com/
  main_url: https://digitalexperience.equinox.com/
  description: >
    The Equinox app, personalized to unlock your full potential.
  categories:
    - Sports
    - App
  featured: false
- title: WagWalking
  url: https://wagwalking.com/
  main_url: https://wagwalking.com/
  description: >
    Paws on the move
  categories:
    - App
  featured: false
- title: FirstBorn
  url: https://www.firstborn.com/
  main_url: https://www.firstborn.com/
  description: >
    We shape modern brands for a connected future.
  categories:
    - Agency
    - Design
- title: Pix4D
  url: https://www.pix4d.com
  main_url: https://www.pix4d.com
  description: >
    A unique suite of photogrammetry software for drone mapping. Capture images with our app, process on desktop or cloud and create maps and 3D models.
  categories:
    - Business
    - Productivity
    - Technology
  featured: false
- title: Bakken & Bæck
  url: https://bakkenbaeck.com
  main_url: https://bakkenbaeck.com
  description: >
    We’re Bakken & Bæck, a digital studio based in Oslo, Bonn and Amsterdam. Ambitious companies call us when they need an experienced team that can transform interesting ideas into powerful products.
  categories:
    - Agency
    - Design
    - Technology
  featured: false
- title: Figma Config
  url: https://config.figma.com/
  main_url: https://config.figma.com/
  description: A one-day conference where Figma users come together to learn from each other.
  categories:
    - Conference
    - Design
    - Event
    - Community
    - Learning
  built_by: Corey Ward
  built_by_url: "http://www.coreyward.me/"
  featured: false
- title: Anurag Hazra's Portfolio
  url: https://anuraghazra.github.io/
  main_url: https://anuraghazra.github.io/
  source_url: https://github.com/anuraghazra/anuraghazra.github.io
  description: >
    Anurag Hazra's portfolio & personal blog, Creative FrontEnd web developer from india.
  categories:
    - Portfolio
    - Blog
    - Open Source
    - JavaScript
  built_by: Anurag Hazra
  built_by_url: "https://github.com/anuraghazra"
- title: VeganWorks
  url: https://veganworks.com/
  main_url: https://veganworks.com/
  description: We make delicious vegan snack boxes.
  categories:
    - Food
- title: codesundar
  url: https://codesundar.com
  main_url: https://codesundar.com
  description: >
    Learn PhoneGap, Ionic, Flutter
  categories:
    - Education
    - Technology
    - Web Development
    - Blog
  built_by: codesundar
  built_by_url: https://codesundar.com
  featured: false
- title: Nordic Microfinance Initiative
  url: "https://www.nmimicro.no/"
  main_url: "https://www.nmimicro.no/"
  description: Nordic Microfinance Initiative's (NMI) vision is to contribute to the empowerment of poor people in developing countries and to the creation of jobs and wealth on a sustainable basis.
  featured: false
  categories:
    - Finance
    - Business
  built_by: Othermachines
  built_by_url: "https://othermachines.com"
- title: Subscribe Pro Documentation
  url: https://docs.subscribepro.com/
  main_url: https://docs.subscribepro.com/
  description: >
    Subscribe Pro is a subscription commerce solution that enables brands to quickly add subscription commerce models such as box, subscribe-and-save, autoship and similar to their existing eCommerce websites.
  categories:
    - Documentation
    - eCommerce
    - API
    - Technology
    - Web Development
  built_by: Subscribe Pro
  built_by_url: https://www.subscribepro.com/
- title: Software.com
  main_url: https://www.software.com
  url: https://www.software.com
  description: Our data platform helps developers learn from their data, increase productivity, and code smarter.
  categories:
    - Data
    - Productivity
    - Programming
  built_by: Brett Stevens, Joshua Cheng, Geoff Stevens
  built_by_url: https://github.com/swdotcom/
  featured: false
- title: WTL Studio Website Builder
  main_url: "https://wtlstudio.com/"
  url: "https://wtlstudio.com/"
  description: >
    Cloud-based, SEO focused website builder - helping local businesses and startups reach audiences faster.
  featured: false
  categories:
    - eCommerce
    - SEO
    - Business
- title: ToolsDB
  main_url: https://toolsdb.dev
  url: https://toolsdb.dev
  description: List of tools for better software development.
  featured: false
  categories:
    - Technology
    - Web Development
    - Programming
    - Productivity
- title: Eastman Strings
  url: https://www.eastmanstrings.com
  main_url: https://www.eastmanstrings.com
  description: >
    Site was built using GatsbyJS, Cosmic CMS, and Netlify.
  categories:
    - Business
    - Music
  built_by: Tekhaus
  built_by_url: https://www.tekha.us
  featured: false
- title: Lesley Lai
  main_url: https://lesleylai.info
  url: https://lesleylai.info
  source_url: https://github.com/LesleyLai/blog
  description: >
    lesleylai.info is the personal website of Lesley Lai, where he talks mainly about C++ and Computer Graphics.
  categories:
    - Blog
    - Open Source
    - Portfolio
    - Programming
    - Technology
  built_by: Lesley Lai
  built_by_url: https://github.com/LesleyLai
  featured: false
- title: Whipstitch Webwork
  url: https://www.whipstitchwebwork.com
  main_url: https://www.whipstitchwebwork.com
  description: >
    Websites for smart people.
  categories:
    - Agency
    - Web Development
  built_by: Matthew Russell
  featured: false
- title: Vandré Leal
  main_url: https://vandreleal.github.io
  url: https://vandreleal.github.io
  source_url: https://github.com/vandreleal/vandreleal.github.io
  description: >
    Portfolio of Vandré Leal.
  categories:
    - Portfolio
    - Web Development
  built_by: Vandré Leal
  built_by_url: https://vandreleal.github.io
  featured: false
- title: Tarokenlog
  url: https://taroken.dev/
  main_url: https://taroken.dev/
  description: >
    Blog and Gallery
  categories:
    - Blog
    - Portfolio
    - Web Development
    - Photography
  built_by: Kentaro Koga
  built_by_url: https://twitter.com/kentaro_koga
  featured: false
- title: OwlyPixel Blog
  main_url: https://owlypixel.com
  url: https://owlypixel.com
  description: >
    Notes and tutorials on coding, web development, design and other stuff.
  categories:
    - Web Development
    - Blog
    - Education
  built_by: Owlypixel
  built_by_url: https://twitter.com/owlypixel
  featured: false
- title: talkoverflow
  main_url: https://talkoverflow.com
  url: https://talkoverflow.com
  description: Blog on software engineering built with Gatsby themes and theme-ui
  categories:
    - Blog
    - Web Development
    - Technology
  built_by: Patryk Jeziorowski
  built_by_url: https://twitter.com/pjeziorowski
- title: HISTORYTalks
  main_url: https://www.history-talks.com/
  url: https://www.history-talks.com/
  description: Built using Gatsby, JSS and Contentful
  categories:
    - Conference
    - Media
  built_by: A+E Networks
  built_by_url: https://www.aenetworks.com/
- title: HISTORYCon
  main_url: https://www.historycon.com/
  url: https://www.historycon.com/
  description: Built using Gatsby, JSS and Contentful
  categories:
    - Conference
    - Media
  built_by: A+E Networks
  built_by_url: https://www.aenetworks.com/
- title: Kölliker Immobilien
  url: https://koelliker-immobilien.ch/
  main_url: https://koelliker-immobilien.ch/
  description: >
    Built using Gatsby, Netlify and Contentful
  categories:
    - Real Estate
    - Marketing
  built_by: Matthias Gemperli
  built_by_url: https://matthiasgemperli.ch
- title: Lessmess Agency website
  url: https://lessmess.agency/
  main_url: https://lessmess.agency/
  description: >
    Website of Lessmess Agency
  categories:
    - Agency
    - Web Development
  built_by: Ilya Lesik
  built_by_url: https://github.com/ilyalesik
- title: Ezekiel Ekunola Portfolio
  main_url: http://ezekielekunola.com/
  url: http://ezekielekunola.com/
  description: Built using Gatsby, Styled-Components
  categories:
    - Web Development
    - Portfolio
  built_by: Ezekiel Ekunola
  built_by_url: https://github.com/easybuoy/
  featured: false
- title: Gearbox Development
  main_url: https://gearboxbuilt.com
  url: https://gearboxbuilt.com/?no-load-in
  description: >
    Gearbox is a performance website development & optimization company based out of Canada. Built using Gatsby/WordPress.
  categories:
    - Agency
    - Web Development
    - WordPress
    - Portfolio
    - Programming
    - Technology
    - Business
  built_by: Gearbox Development
  built_by_url: https://gearboxbuilt.com
  featured: false
- title: UXWorks
  main_url: https://uxworks.org
  url: https://uxworks.org
  description: Built with Gatsby, Netlify and Markdown
  categories:
    - Web Development
    - Blog
  built_by: Amrish Kushwaha
  built_by_url: https://github.com/isamrish
  featured: false
- title: Jarod Peachey
  main_url: https://jarodpeachey.netlify.com
  url: https://jarodpeachey.netlify.com
  source_url: https://github.com/jarodpeachey/portfolio
  description: >
    Jarod Peachey is a front-end developer focused on building modern and fast websites for everyone.
  categories:
    - Blog
    - JavaScript
    - Mobile Development
    - Portfolio
  built_by: Jarod Peachey
  built_by_url: https://github.com/jarodpeachey
  featured: false
- title: Thomas Maximini
  main_url: https://www.thomasmaximini.com/
  url: https://www.thomasmaximini.com/
  source_url: https://github.com/tmaximini/maxi.io
  description: >
    Thomas Maximini is a full stack web developer from Germany
  categories:
    - Blog
    - JavaScript
    - Photography
    - Portfolio
    - Web Development
  built_by: Thomas Maximini
  built_by_url: https://github.com/tmaximini
  featured: false
- title: Aretha Iskandar
  main_url: https://arethaiskandar.com/
  url: https://arethaiskandar.com/
  source_url: https://github.com/tmaximini/arethaiskandar.com
  description: >
    Aretha Iskandar is a Jazz and Soul Singer / Songwriter from Paris
  categories:
    - Music
  built_by: Thomas Maximini
  built_by_url: https://github.com/tmaximini
  featured: false
- title: Harshil Shah
  url: https://harshil.net
  main_url: https://harshil.net
  description: >
    Harshil Shah is an iOS engineer from Mumbai, India
  categories:
    - Blog
    - Mobile Development
  built_by: Harshil Shah
  built_by_url: https://twitter.com/_HarshilShah
  featured: false
- title: Code Examples
  url: https://codeexamples.dev/
  main_url: https://codeexamples.dev/
  description: >
    Examples about various programming languages like JavaScript, Python, Rust, Angular, React, Vue.js etc.
  categories:
    - Blog
    - Education
    - Programming
    - Web Development
  built_by: Sai gowtham
  built_by_url: https://twitter.com/saigowthamr
  featured: false
- title: Samir Mujanovic
  main_url: https://www.samirmujanovic.com/
  url: https://www.samirmujanovic.com/
  description: >
    I'm a Frontend Developer with 3 years of experience. I describe myself as a developer who loves coding, open-source and web platform.
  categories:
    - Portfolio
    - Web Development
    - Design
  built_by: Samir Mujanovic
  built_by_url: https://github.com/sameerrM
- title: Yearlyglot - Fluent Every Year
  url: https://www.yearlyglot.com/blog
  main_url: https://www.yearlyglot.com
  description: >
    A popular blog on languages, second language acquisition and polyglottery.
  categories:
    - Blog
    - Education
    - Learning
    - Travel
  built_by: Donovan Nagel
  built_by_url: https://www.donovannagel.com
  featured: false
- title: Bearer - API Monitoring & Protection for your app
  url: https://www.bearer.sh/
  main_url: https://www.bearer.sh/
  description: >
    Bearer helps developers monitor API usage in real-time, protect their app against API limits and failures, and integrate APIs faster.
  categories:
    - API
    - Technology
    - Web Development
    - Open Source
  built_by: Bearer
  featured: false
- title: 8fit.com
  url: https://8fit.com/
  main_url: https://8fit.com/
  description: >
    Get personalized workouts, custom meal plans, and nutrition guidance, right in the palm of your hand. Prioritize progress over perfection with the 8fit app!
  categories:
    - App
    - Food
    - Sports
  featured: false
- title: Dispel - Remote Access for Industrial Control Systems
  url: https://dispel.io
  main_url: https://dispel.io
  description: >
    Dispel provides secure, moving target defense networks through which your teams can remotely access industrial control systems in seconds, replacing static-defense products that take 5 to 15 minutes to work through.
  categories:
    - Business
    - Technology
    - Security
  built_by: Anton Aberg
  built_by_url: https://github.com/aaaberg
  featured: false
- title: Geothermal Heat Pump DIY Project
  url: https://diyheatpump.net/
  main_url: https://diyheatpump.net/
  description: Personal project by Yuriy Logvin that demonstrates how you can switch to heating with electricity at a minimal cost. The goal here is to show that everyone can build a geothermal heat pump and start saving money.
  categories:
    - Blog
    - Education
    - Technology
  built_by: Yuriy Logvin
  built_by_url: https://powerwatcher.net
- title: Catalyst Network - Cryptocurrency
  url: https://www.cryptocatalyst.net/
  main_url: https://www.cryptocatalyst.net/
  source_url: https://github.com/n8tb1t/gatsby-starter-cryptocurrency
  description: >
    An All-in-One solution for Modern Transactions.
  categories:
    - Business
    - Technology
  built_by: n8tb1t
  built_by_url: https://github.com/n8tb1t/
  featured: false
- title: SaoBear's-Blog
  main_url: https://saobear.xyz/
  url: https://saobear.xyz/
  source_url: https://github.com/PiccoloYu/SaoBear-is-Blog
  featured: false
  categories:
    - Blog
    - Web Development
- title: Rumaan Khalander - Portfolio
  url: https://www.rumaan.me/
  main_url: https://www.rumaan.me/
  description: >
    Rumaan Khalander is a Full-Stack Dev from Bengaluru who loves to develop for mobile and web.
  categories:
    - Portfolio
  built_by: rumaan
  built_by_url: https://github.com/rumaan/
  featured: false
- title: DigiGov
  main_url: https://digigov.grnet.gr/
  url: https://digigov.grnet.gr/
  description: >
    DigiGov is an initiative for the Digital Transformation of the Greek Public Sector
  categories:
    - Government
  built_by: GRNET
  built_by_url: https://grnet.gr/
  featured: false
- title: Zeek Interactive
  main_url: https://zeek.com
  url: https://zeek.com
  description: >
    Business site for Zeek Interactive. Using WordPress as a data store via the WPGraphQL plugin.
  categories:
    - Blog
    - Web Development
    - Mobile Development
    - WordPress
    - Agency
    - Business
  built_by: Zeek Interactive
  built_by_url: https://zeek.com
  featured: false
- title: Bare Advertising & Communications
  url: https://bare.ca/
  main_url: https://bare.ca/
  description: >
    Bare is a full-service branding and production agency in Vancouver BC with deep experience in digital/traditional communications and strategy. We specialize in building headless WordPress sites with Gatsby.
  categories:
    - WordPress
    - Agency
    - Business
  built_by: Bare Advertising & Communications
  built_by_url: https://www.bare.ca/
  featured: false
- title: The Decking Superstore
  url: https://www.thedeckingsuperstore.com/
  main_url: https://www.thedeckingsuperstore.com/
  description: >
    One of Northern California's largest outdoor decking and siding providers.
  categories:
    - WordPress
    - Business
  built_by: Bare Advertising & Communications
  built_by_url: https://www.bare.ca/
  featured: false
- title: Precision Cedar Products
  url: https://www.precisioncedar.com/
  main_url: https://www.precisioncedar.com/
  description: >
    Western Red Cedar Distributor in Vancouver Canada.
  categories:
    - WordPress
    - Business
  built_by: Bare Advertising & Communications
  built_by_url: https://www.bare.ca/
  featured: false
- title: Circle Restoration
  url: https://www.circlerestoration.com/
  main_url: https://www.circlerestoration.com/
  description: >
    Restoration Services Provider in Vancouver Canada.
  categories:
    - WordPress
    - Business
  built_by: Bare Advertising & Communications
  built_by_url: https://www.bare.ca/
  featured: false
- title: ALS Rally
  url: https://www.alsrally.com/
  main_url: https://www.alsrally.com/
  description: >
    Non profit fundraiser for ALS Research.
  categories:
    - WordPress
    - Nonprofit
    - Event
  built_by: Bare Advertising & Communications
  built_by_url: https://www.bare.ca/
  featured: false
- title: Vancouver Welsh Men's Choir
  url: https://vancouverchoir.ca/
  main_url: https://vancouverchoir.ca/
  description: >
    Vancouver Welsh Men's Choir website for upcoming shows, ticket purchases and online merchandise.
  categories:
    - WordPress
    - Entertainment
    - Event
    - eCommerce
  built_by: Bare Advertising & Communications
  built_by_url: https://www.bare.ca/
  featured: false
- title: Paul Scanlon - Blog
  main_url: https://paulie.dev/
  url: https://paulie.dev/
  source_url: https://github.com/PaulieScanlon/paulie-dev-2019
  description: >
    I'm a React UI developer / UX Engineer. React, GatsbyJs, JavaScript, TypeScript/Flow, StyledComponents, Storybook, TDD (Jest/Enzyme) and a tiny bit of Node.js.
  categories:
    - Blog
    - Web Development
  built_by: Paul Scanlon
  built_by_url: http://www.pauliescanlon.io
  featured: false
- title: EF Design
  main_url: https://ef.design
  url: https://ef.design
  description: >
    Home of everything creative, digital and brand at EF.
  featured: false
  categories:
    - Marketing
    - Design
  built_by: João Matos (Global Creative Studio - Education First)
- title: Codica
  main_url: https://www.codica.com/
  url: https://www.codica.com/
  description: >
    We help startups and established brands with JAMStack, Progressive Web Apps and Marketplaces development.
  categories:
    - Agency
    - Web Development
  built_by: Codica
  built_by_url: https://www.codica.com/
- title: Bhavani Ravi's Portfolio
  url: https://bhavaniravi.com
  main_url: https://bhavaniravi.com
  description: >
    Showcase of Bhavani Ravi's skillset and blogs
  categories:
    - Blog
    - Portfolio
  built_by: Bhavani Ravi
  built_by_url: https://twitter.com/geeky_bhavani
- title: Kotoriyama
  main_url: https://kotoriyama.com/
  url: https://kotoriyama.com/
  description: >
    Japanese Indie Game Creator.
  featured: false
  categories:
    - App
    - Entertainment
    - Mobile Development
  built_by: Motoyoshi Shiine (Kotoriyama)
- title: PWA Shields
  url: https://www.pwa-shields.com
  main_url: https://www.pwa-shields.com
  source_url: https://github.com/richardtaylordawson/pwa-shields
  description: >
    Personalize your app's README with custom, fun, PWA shields in SVG
  categories:
    - Documentation
    - App
    - API
  built_by: Richard Taylor Dawson
  built_by_url: https://richardtaylordawson.com
- title: Zatsuzen
  url: https://zatsuzen.com
  main_url: https://zatsuzen.com
  description: >
    Web developer's portfolio
  categories:
    - Portfolio
  built_by: Akane
  built_by_url: https://twitter.com/akanewz
  featured: false
- title: Reeemoter
  description: >-
    Join thousands of developers from everywhere and access to job 
    offers from hundreds of companies worldwide right 
    at your inbox for free.
  main_url: "https://reeemoter.com/"
  url: "https://reeemoter.com/"
  featured: false
  categories:
    - Technology
    - Web Development
  built_by: Ramón Chancay
  built_by_url: "https://ramonchancay.me/"
- title: Ananya Neogi
  main_url: https://ananyaneogi.com
  url: https://ananyaneogi.com
  description: >
    Showcases Ananya's work as a frontend developer and comprises of a collection of written articles on web development, programming and, user experience.
  categories:
    - Portfolio
    - Blog
  built_by: Ananya Neogi
  built_by_url: https://ananyaneogi.com
- title: webman.pro
  main_url: https://webman.pro/
  url: https://webman.pro/
  description: >
    webman.pro is an awesome portfolio and technical blog where
    professional Front End engineer Dmytro Chumak shares his thoughts
    and experience to inspire other developers.
  featured: false
  categories:
    - Blog
    - Web Development
    - JavaScript
  built_by: Dmytro Chumak
  built_by_url: https://github.com/wwwebman
- title: borderless
  url: https://junhobaik.github.io
  main_url: https://junhobaik.github.io
  source_url: https://github.com/junhobaik/junhobaik.github.io/tree/develop
  description: >
    Junho Baik's Development Blog
  categories:
    - Blog
    - Web Development
  built_by: Junho Baik
  built_by_url: https://github.com/junhobaik
  featured: false
- title: React Resume Generator
  main_url: https://nimahkh.github.io/nima_habibkhoda
  url: https://nimahkh.github.io/nima_habibkhoda
  source_url: https://github.com/nimahkh/resume_generator
  description: >
    The resume generator is a project to create your own resume web page easyly with Gatsby.
  categories:
    - Portfolio
  built_by: Nima Habibkhoda
  featured: false
- title: Thomas Wang's Blog
  main_url: "https://www.thomaswang.io"
  url: "https://www.thomaswang.io"
  description: >-
    Technical blog by Thomas Wang
  built_by: Thomas Wang
  built_by_url: https://github.com/thomaswang
  featured: false
  categories:
    - Blog
    - Web Development
- title: Engleezi
  main_url: "https://www.myengleezi.com"
  url: "https://myengleezi.com/teachers/"
  description: >-
    Affordable, accessible and fun, Engleezi is an English tutoring service that aims to make your child a better and more fluent English speaker. Our unique online approach gets your children learning English one-on-one from a native English teacher from the comfort of your home.
  built_by: Suleiman Mayow
  built_by_url: https://github.com/sullom101
  featured: false
  categories:
    - Education
    - Learning
    - Technology
- title: The Rebigulator
  main_url: "https://www.rebigulator.org/"
  source_url: "https://github.com/Me4502/Rebigulator/"
  url: "https://rebigulator.org/"
  description: A quote-based via game powered by Frinkiac
  built_by: Matthew Miller
  built_by_url: https://matthewmiller.dev/
  featured: false
  categories:
    - Open Source
    - Entertainment
    - App
- title: madewithlove
  main_url: https://www.madewithlove.be
  url: https://www.madewithlove.be
  description: >-
    We build digital products and create the teams around them. We can help with software engineering, product management, managing technical teams, audits and technical consulting.
  built_by: madewithlove
  built_by_url: https://www.madewithlove.be
  featured: false
  categories:
    - Web Development
    - Blog
    - Agency
    - Business
- title: Sprucehill
  url: https://sprucehill.ca/
  main_url: https://sprucehill.ca/
  description: >
    Sprucehill is a North Vancouver based custom home builder and renovator.
  categories:
    - WordPress
    - Business
  built_by: Bare Advertising & Communications
  built_by_url: https://www.bare.ca/
  featured: false
<<<<<<< HEAD
- title: Nathaniel Ryan Mathew
  url: https://nathanielmathew.me
  main_url: https://nathanielmathew.me
  source_url: https://github.com/nathanielmathew/MyPortfolio
  description: >
    A personal online Portfolio built using GatsbyJS, that showcases Achievements, Projects and Additional information.
  categories:
    - Portfolio
    - Open Source
    - Blog
  built_by: Nathaniel Ryan Mathew
  built_by_url: https://github.com/nathanielmathew
=======
- title: Kanazawa.js Community Page
  main_url: https://kanazawajs.now.sh/
  url: https://kanazawajs.now.sh/
  source_url: https://github.com/kanazawa-js/community-page
  description: >
    Kanazawa.js is a local community for the JSer around Kanazawa to share knowledge about JavaScript.
  categories:
    - Community
    - Programming
    - Web Development
  built_by: Kanazawa.js
  built_by_url: https://twitter.com/knzw_js
>>>>>>> 8d1e37ae
- title: monica*dev
  url: https://www.aboutmonica.com/
  main_url: https://www.aboutmonica.com/
  description: >
    Personal site for Monica Powell, a software engineer who is passionate about making open-source more accessible and building community, online & offline.
  categories:
    - Web Development
    - Blog
    - Programming
    - Portfolio
  built_by: Monica Powell
  built_by_url: https://www.aboutmonica.com/
- title: Shivam Sinha
  url: https://www.helloshivam.com/
  main_url: https://www.helloshivam.com/
  description: >
    Portfolio of Shivam Sinha, Graphic Designer and Creative Coder based in New York.
  categories:
    - Portfolio
  built_by: Shivam Sinha
  built_by_url: https://www.helloshivam.com/
  featured: false<|MERGE_RESOLUTION|>--- conflicted
+++ resolved
@@ -9230,7 +9230,6 @@
   built_by: Bare Advertising & Communications
   built_by_url: https://www.bare.ca/
   featured: false
-<<<<<<< HEAD
 - title: Nathaniel Ryan Mathew
   url: https://nathanielmathew.me
   main_url: https://nathanielmathew.me
@@ -9243,7 +9242,7 @@
     - Blog
   built_by: Nathaniel Ryan Mathew
   built_by_url: https://github.com/nathanielmathew
-=======
+  featured: false
 - title: Kanazawa.js Community Page
   main_url: https://kanazawajs.now.sh/
   url: https://kanazawajs.now.sh/
@@ -9256,7 +9255,7 @@
     - Web Development
   built_by: Kanazawa.js
   built_by_url: https://twitter.com/knzw_js
->>>>>>> 8d1e37ae
+  featured: false
 - title: monica*dev
   url: https://www.aboutmonica.com/
   main_url: https://www.aboutmonica.com/
@@ -9269,6 +9268,7 @@
     - Portfolio
   built_by: Monica Powell
   built_by_url: https://www.aboutmonica.com/
+  featured: false
 - title: Shivam Sinha
   url: https://www.helloshivam.com/
   main_url: https://www.helloshivam.com/
