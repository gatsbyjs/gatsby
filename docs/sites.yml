- title: ReactJS
  main_url: "https://reactjs.org/"
  url: "https://reactjs.org/"
  source_url: "https://github.com/reactjs/reactjs.org"
  featured: true
  categories:
    - Web Development
    - Featured
- title: Flamingo
  main_url: https://www.shopflamingo.com/
  url: https://www.shopflamingo.com/
  description: >
    Online shop for women's body care and hair removal products.
  categories:
    - eCommerce
    - Featured
  featured: true
- title: IDEO
  url: https://www.ideo.com
  main_url: https://www.ideo.com/
  description: >
    A Global design company committed to creating positive impact.
  categories:
    - Agency
    - Technology
    - Featured
    - Consulting
    - User Experience
  featured: true
- title: Airbnb Engineering & Data Science
  description: >
    Creative engineers and data scientists building a world where you can belong
    anywhere
  main_url: "https://airbnb.io/"
  url: "https://airbnb.io/"
  categories:
    - Blog
    - Gallery
    - Featured
  featured: true
- title: Impossible Foods
  main_url: "https://impossiblefoods.com/"
  url: "https://impossiblefoods.com/"
  categories:
    - Food
    - Featured
  featured: true
- title: Braun
  description: >
    Braun offers high performance hair removal and hair care products, including dryers, straighteners, shavers, and more.
  main_url: "https://ca.braun.com/en-ca"
  url: "https://ca.braun.com/en-ca"
  categories:
    - eCommerce
    - Featured
  featured: true
- title: NYC Pride 2019 | WorldPride NYC | Stonewall50
  main_url: "https://2019-worldpride-stonewall50.nycpride.org/"
  url: "https://2019-worldpride-stonewall50.nycpride.org/"
  featured: true
  description: >-
    Join us in 2019 for NYC Pride, as we welcome WorldPride and mark the 50th
    Anniversary of the Stonewall Uprising and a half-century of LGBTQ+
    liberation.
  categories:
    - Education
    - Marketing
    - Nonprofit
    - Featured
  built_by: Canvas United
  built_by_url: "https://www.canvasunited.com/"
- title: The State of European Tech
  main_url: "https://2017.stateofeuropeantech.com/"
  url: "https://2017.stateofeuropeantech.com/"
  featured: true
  categories:
    - Technology
    - Featured
  built_by: Studio Lovelock
  built_by_url: "http://www.studiolovelock.com/"
- title: Hopper
  main_url: "https://www.hopper.com/"
  url: "https://www.hopper.com/"
  built_by: Narative
  built_by_url: "https://www.narative.co/"
  featured: true
  categories:
    - Technology
    - App
    - Featured
- title: GM Capital One
  description: |
    Introducing the new online experience for your GM Rewards Credit Card
  main_url: "https://gm.capitalone.com/"
  url: "https://gm.capitalone.com/"
  categories:
    - Featured
  featured: true
- title: Theodora Warre
  main_url: "https://theodorawarre.eu"
  url: "https://theodorawarre.eu"
  description: >-
    E-commerce site for jewellery designer Theodora Warre, built using Gatsby + Shopify + Prismic + Matter.js
  categories:
    - eCommerce
    - Marketing
  built_by: Pierre Nel
  built_by_url: "https://pierre.io"
  featured: false
- title: Life Without Barriers | Foster Care
  main_url: "https://www.lwb.org.au/foster-care"
  url: "https://www.lwb.org.au/foster-care"
  featured: true
  description: >-
    We are urgently seeking foster carers all across Australia. Can you open
    your heart and your home to a child in need? There are different types of
    foster care that can suit you. We offer training and 24/7 support.
  categories:
    - Nonprofit
    - Education
    - Documentation
    - Marketing
    - Featured
  built_by: LWB Digital Team
  built_by_url: "https://twitter.com/LWBAustralia"
- title: Figma
  main_url: "https://www.figma.com/"
  url: "https://www.figma.com/"
  featured: true
  categories:
    - Marketing
    - Design
    - Featured
  built_by: Corey Ward
  built_by_url: "http://www.coreyward.me/"
- title: Bejamas - JAM Experts for hire
  main_url: "https://bejamas.io/"
  url: "https://bejamas.io/"
  featured: true
  description: >-
    We help agencies and companies with JAMStack tools. This includes web
    development using Static Site Generators, Headless CMS, CI / CD and CDN
    setup.
  categories:
    - Technology
    - Web Development
    - Agency
    - Marketing
    - Featured
  built_by: Bejamas
  built_by_url: "https://bejamas.io/"
- title: The State of JavaScript
  description: >
    Data from over 20,000 developers, asking them questions on topics ranging
    from frontend frameworks and state management, to build tools and testing
    libraries.
  main_url: "https://stateofjs.com/"
  url: "https://stateofjs.com/"
  source_url: "https://github.com/StateOfJS/StateOfJS"
  categories:
    - Data
    - JavaScript
    - Featured
  built_by: StateOfJS
  built_by_url: "https://github.com/StateOfJS/StateOfJS/graphs/contributors"
  featured: true
- title: DesignSystems.com
  main_url: "https://www.designsystems.com/"
  url: "https://www.designsystems.com/"
  description: |
    A resource for learning, creating and evangelizing design systems.
  categories:
    - Design
    - Blog
    - Technology
    - Featured
  built_by: Corey Ward
  built_by_url: "http://www.coreyward.me/"
  featured: true
- title: Timely
  main_url: "https://timelyapp.com/"
  url: "https://timelyapp.com/"
  description: |
    Fully automatic time tracking. For those who trade in time.
  categories:
    - Productivity
    - Featured
  built_by: Timm Stokke
  built_by_url: "https://timm.stokke.me"
  featured: true
- title: Snap Kit
  main_url: "https://kit.snapchat.com/"
  url: "https://kit.snapchat.com/"
  description: >
    Snap Kit lets developers integrate some of Snapchat’s best features across
    platforms.
  categories:
    - Technology
    - Documentation
    - Featured
  featured: true
- title: SendGrid
  main_url: "https://sendgrid.com/docs/"
  url: "https://sendgrid.com/docs/"
  description: >
    SendGrid delivers your transactional and marketing emails through the
    world's largest cloud-based email delivery platform.
  categories:
    - API
    - Technology
    - Documentation
    - Featured
  featured: true
- title: Kirsten Noelle
  main_url: "https://www.kirstennoelle.com/"
  url: "https://www.kirstennoelle.com/"
  featured: true
  description: >
    Digital portfolio for San Francisco Bay Area photographer Kirsten Noelle Wiemer.
  categories:
    - Photography
    - Portfolio
    - Featured
  built_by: Ryan Wiemer
  built_by_url: "https://www.ryanwiemer.com/"
- title: Cajun Bowfishing
  main_url: "https://cajunbowfishing.com/"
  url: "https://cajunbowfishing.com/"
  featured: false
  categories:
    - eCommerce
    - Sports
  built_by: Escalade Sports
  built_by_url: "https://www.escaladesports.com/"
- title: NEON
  main_url: "http://neonrated.com/"
  url: "http://neonrated.com/"
  featured: false
  categories:
    - Gallery
- title: GraphCMS
  main_url: "https://graphcms.com/"
  url: "https://graphcms.com/"
  featured: false
  categories:
    - Marketing
    - Technology
- title: Ghost Documentation
  main_url: https://docs.ghost.org/
  url: https://docs.ghost.org/
  source_url: "https://github.com/tryghost/docs"
  featured: false
  description: >-
    Ghost is an open source, professional publishing platform built on a modern Node.js technology stack — designed for teams who need power, flexibility and performance.
  categories:
    - Technology
    - Documentation
    - Open Source
  built_by: Ghost Foundation
  built_by_url: https://ghost.org/
- title: Nike - Just Do It
  main_url: "https://justdoit.nike.com/"
  url: "https://justdoit.nike.com/"
  featured: true
  categories:
    - eCommerce
    - Featured
- title: AirBnB Cereal
  main_url: "https://airbnb.design/cereal"
  url: "https://airbnb.design/cereal"
  featured: false
  categories:
    - Marketing
    - Design
- title: Cardiogram
  main_url: "https://cardiogr.am/"
  url: "https://cardiogr.am/"
  featured: false
  categories:
    - Marketing
    - Technology
- title: Hack Club
  main_url: "https://hackclub.com/"
  url: "https://hackclub.com/"
  source_url: "https://github.com/hackclub/site"
  featured: false
  categories:
    - Education
    - Web Development
- title: Matthias Jordan Portfolio
  main_url: "https://iammatthias.com/"
  url: "https://iammatthias.com/"
  source_url: "https://github.com/iammatthias/.com"
  description: >-
    Photography portfolio of content creator and digital marketer Matthias Jordan
  built_by: Matthias Jordan
  built_by_url: https://github.com/iammatthias
  featured: false
  categories:
    - Photography
    - Portfolio
    - Blog
    - Gallery
- title: Investment Calculator
  main_url: "https://investmentcalculator.io/"
  url: "https://investmentcalculator.io/"
  featured: false
  categories:
    - Education
    - Finance
- title: CSS Grid Playground by MozillaDev
  main_url: "https://mozilladevelopers.github.io/playground/"
  url: "https://mozilladevelopers.github.io/playground/"
  source_url: "https://github.com/MozillaDevelopers/playground"
  featured: false
  categories:
    - Education
    - Web Development
- title: Piotr Fedorczyk Portfolio
  built_by: Piotr Fedorczyk
  built_by_url: "https://piotrf.pl"
  categories:
    - Portfolio
    - Web Development
  description: >-
    Portfolio of Piotr Fedorczyk, a digital product designer and full-stack developer specializing in shaping, designing and building news and tools for news.
  featured: false
  main_url: "https://piotrf.pl/"
  url: "https://piotrf.pl/"
- title: unrealcpp
  main_url: "https://unrealcpp.com/"
  url: "https://unrealcpp.com/"
  source_url: "https://github.com/Harrison1/unrealcpp-com"
  featured: false
  categories:
    - Blog
    - Web Development
- title: Andy Slezak
  main_url: "https://www.aslezak.com/"
  url: "https://www.aslezak.com/"
  source_url: "https://github.com/amslezak"
  featured: false
  categories:
    - Web Development
    - Portfolio
- title: Deliveroo.Design
  main_url: "https://www.deliveroo.design/"
  url: "https://www.deliveroo.design/"
  featured: false
  categories:
    - Food
    - Marketing
- title: Dona Rita
  main_url: "https://www.donarita.co.uk/"
  url: "https://www.donarita.co.uk/"
  source_url: "https://github.com/peduarte/dona-rita-website"
  featured: false
  categories:
    - Food
    - Marketing
- title: Fröhlich ∧ Frei
  main_url: "https://www.froehlichundfrei.de/"
  url: "https://www.froehlichundfrei.de/"
  featured: false
  categories:
    - Web Development
    - Blog
    - Open Source
- title: How to GraphQL
  main_url: "https://www.howtographql.com/"
  url: "https://www.howtographql.com/"
  source_url: "https://github.com/howtographql/howtographql"
  featured: false
  categories:
    - Documentation
    - Web Development
    - Open Source
- title: OnCallogy
  main_url: "https://www.oncallogy.com/"
  url: "https://www.oncallogy.com/"
  featured: false
  categories:
    - Marketing
    - Healthcare
- title: Ryan Wiemer's Portfolio
  main_url: "https://www.ryanwiemer.com/"
  url: "https://www.ryanwiemer.com/knw-photography/"
  source_url: "https://github.com/ryanwiemer/rw"
  featured: false
  description: >
    Digital portfolio for Oakland, CA based account manager Ryan Wiemer.
  categories:
    - Portfolio
    - Web Development
    - Design
  built_by: Ryan Wiemer
  built_by_url: "https://www.ryanwiemer.com/"
- title: Ventura Digitalagentur Köln
  main_url: "https://www.ventura-digital.de/"
  url: "https://www.ventura-digital.de/"
  featured: false
  built_by: Ventura Digitalagentur
  categories:
    - Agency
    - Marketing
    - Featured
- title: Azer Koçulu
  main_url: "https://kodfabrik.com/"
  url: "https://kodfabrik.com/photography/"
  featured: false
  categories:
    - Portfolio
    - Photography
    - Web Development
- title: Damir.io
  main_url: "http://damir.io/"
  url: "http://damir.io/"
  source_url: "https://github.com/dvzrd/gatsby-sfiction"
  featured: false
  categories:
    - Blog
- title: Digital Psychology
  main_url: "http://digitalpsychology.io/"
  url: "http://digitalpsychology.io/"
  source_url: "https://github.com/danistefanovic/digitalpsychology.io"
  featured: false
  categories:
    - Education
    - Library
- title: Théâtres Parisiens
  main_url: "http://theatres-parisiens.fr/"
  url: "http://theatres-parisiens.fr/"
  source_url: "https://github.com/phacks/theatres-parisiens"
  featured: false
  categories:
    - Education
    - Entertainment
# - title: William Owen UK Portfolio / Blog
#   main_url: "http://william-owen.co.uk/"
#   url: "http://william-owen.co.uk/"
#   featured: false
#   description: >-
#     Over 20 years experience delivering customer-facing websites, internet-based
#     solutions and creative visual design for a wide range of companies and
#     organisations.
#   categories:
#     - Portfolio
#     - Blog
#   built_by: William Owen
#   built_by_url: "https://twitter.com/twilowen"
- title: A4 纸网
  main_url: "http://www.a4z.cn/"
  url: "http://www.a4z.cn/price"
  source_url: "https://github.com/hiooyUI/hiooyui.github.io"
  featured: false
  categories:
    - eCommerce
- title: Steve Meredith's Portfolio
  main_url: "http://www.stevemeredith.com/"
  url: "http://www.stevemeredith.com/"
  featured: false
  categories:
    - Portfolio
- title: API Platform
  main_url: "https://api-platform.com/"
  url: "https://api-platform.com/"
  source_url: "https://github.com/api-platform/website"
  featured: false
  categories:
    - Documentation
    - Web Development
    - Open Source
    - Library
- title: Artivest
  main_url: "https://artivest.co/"
  url: "https://artivest.co/what-we-do/for-advisors-and-investors/"
  featured: false
  categories:
    - Marketing
    - Blog
    - Documentation
    - Finance
- title: The Audacious Project
  main_url: "https://audaciousproject.org/"
  url: "https://audaciousproject.org/"
  featured: false
  categories:
    - Nonprofit
- title: Dustin Schau's Blog
  main_url: "https://blog.dustinschau.com/"
  url: "https://blog.dustinschau.com/"
  source_url: "https://github.com/dschau/blog"
  featured: false
  categories:
    - Blog
    - Web Development
- title: iContract Blog
  main_url: "https://blog.icontract.co.uk/"
  url: "http://blog.icontract.co.uk/"
  featured: false
  categories:
    - Blog
- title: BRIIM
  main_url: "https://bri.im/"
  url: "https://bri.im/"
  featured: false
  description: >-
    BRIIM is a movement to enable JavaScript enthusiasts and web developers in
    machine learning. Learn about artificial intelligence and data science, two
    fields which are governed by machine learning, in JavaScript. Take it right
    to your browser with WebGL.
  categories:
    - Education
    - Web Development
    - Technology
- title: Calpa's Blog
  main_url: "https://calpa.me/"
  url: "https://calpa.me/"
  source_url: "https://github.com/calpa/blog"
  featured: false
  categories:
    - Blog
    - Web Development
- title: Code Bushi
  main_url: "https://codebushi.com/"
  url: "https://codebushi.com/"
  featured: false
  description: >-
    Web development resources, trends, & techniques to elevate your coding
    journey.
  categories:
    - Web Development
    - Open Source
    - Blog
  built_by: Hunter Chang
  built_by_url: "https://hunterchang.com/"
- title: Daniel Hollcraft
  main_url: "https://danielhollcraft.com/"
  url: "https://danielhollcraft.com/"
  source_url: "https://github.com/danielbh/danielhollcraft.com"
  featured: false
  categories:
    - Web Development
    - Blog
    - Portfolio
- title: Darren Britton's Portfolio
  main_url: "https://darrenbritton.com/"
  url: "https://darrenbritton.com/"
  source_url: "https://github.com/darrenbritton/darrenbritton.github.io"
  featured: false
  categories:
    - Web Development
    - Portfolio
- title: Dave Lindberg Marketing & Design
  url: "https://davelindberg.com/"
  main_url: "https://davelindberg.com/"
  source_url: "https://github.com/Dave-Lindberg/dl-gatsby"
  featured: false
  description: >-
    My work revolves around solving problems for people in business, using
    integrated design and marketing strategies to improve sales, increase brand
    engagement, generate leads and achieve goals.
  categories:
    - Design
    - Marketing
    - Portfolio
- title: Dalbinaco's Website
  main_url: "https://dlbn.co/en/"
  url: "https://dlbn.co/en/"
  source_url: "https://github.com/dalbinaco/dlbn.co"
  featured: false
  categories:
    - Portfolio
    - Web Development
- title: mParticle's Documentation
  main_url: "https://docs.mparticle.com/"
  url: "https://docs.mparticle.com/"
  featured: false
  categories:
    - Web Development
    - Documentation
- title: Doopoll
  main_url: "https://doopoll.co/"
  url: "https://doopoll.co/"
  featured: false
  categories:
    - Marketing
    - Technology
- title: ERC dEX
  main_url: "https://ercdex.com/"
  url: "https://ercdex.com/aqueduct"
  featured: false
  categories:
    - Marketing
- title: Fabian Schultz' Portfolio
  main_url: "https://fabianschultz.com/"
  url: "https://fabianschultz.com/"
  source_url: "https://github.com/fabe/site"
  featured: false
  description: >-
    Hello, I’m Fabian — a product designer and developer based in Potsdam,
    Germany. I’ve been working both as a product designer and frontend developer
    for over 5 years now. I particularly enjoy working with companies that try
    to meet broad and unique user needs.
  categories:
    - Portfolio
    - Web Development
  built_by: Fabian Schultz
  built_by_url: "https://fabianschultz.com/"
- title: CalState House Manager
  description: >
    Home service membership that offers proactive and on-demand maintenance for
    homeowners
  main_url: "https://housemanager.calstate.aaa.com/"
  url: "https://housemanager.calstate.aaa.com/"
  categories:
    - Marketing
- title: The freeCodeCamp Guide
  main_url: "https://guide.freecodecamp.org/"
  url: "https://guide.freecodecamp.org/"
  source_url: "https://github.com/freeCodeCamp/guide"
  featured: false
  categories:
    - Web Development
    - Documentation
- title: High School Hackathons
  main_url: "https://hackathons.hackclub.com/"
  url: "https://hackathons.hackclub.com/"
  source_url: "https://github.com/hackclub/hackathons"
  featured: false
  categories:
    - Education
    - Web Development
- title: Hapticmedia
  main_url: "https://hapticmedia.fr/en/"
  url: "https://hapticmedia.fr/en/"
  featured: false
  categories:
    - Agency
- title: heml.io
  main_url: "https://heml.io/"
  url: "https://heml.io/"
  source_url: "https://github.com/SparkPost/heml.io"
  featured: false
  categories:
    - Documentation
    - Web Development
    - Open Source
- title: Juliette Pretot's Portfolio
  main_url: "https://juliette.sh/"
  url: "https://juliette.sh/"
  featured: false
  categories:
    - Web Development
    - Portfolio
    - Blog
- title: Kris Hedstrom's Portfolio
  main_url: "https://k-create.com/"
  url: "https://k-create.com/portfolio/"
  source_url: "https://github.com/kristofferh/kristoffer"
  featured: false
  description: >-
    Hey. I’m Kris. I’m an interactive designer / developer. I grew up in Umeå,
    in northern Sweden, but I now live in Brooklyn, NY. I am currently enjoying
    a hybrid Art Director + Lead Product Engineer role at a small startup called
    Nomad Health. Before that, I was a Product (Engineering) Manager at Tumblr.
    Before that, I worked at agencies. Before that, I was a baby. I like to
    design things, and then I like to build those things. I occasionally take on
    freelance projects. Feel free to get in touch if you have an interesting
    project that you want to collaborate on. Or if you just want to say hello,
    that’s cool too.
  categories:
    - Portfolio
  built_by: Kris Hedstrom
  built_by_url: "https://k-create.com/"
- title: knpw.rs
  main_url: "https://knpw.rs/"
  url: "https://knpw.rs/"
  source_url: "https://github.com/knpwrs/knpw.rs"
  featured: false
  categories:
    - Blog
    - Web Development
- title: Kostas Bariotis' Blog
  main_url: "https://kostasbariotis.com/"
  url: "https://kostasbariotis.com/"
  source_url: "https://github.com/kbariotis/kostasbariotis.com"
  featured: false
  categories:
    - Blog
    - Portfolio
    - Web Development
- title: LaserTime Clinic
  main_url: "https://lasertime.ru/"
  url: "https://lasertime.ru/"
  source_url: "https://github.com/oleglegun/lasertime"
  featured: false
  categories:
    - Marketing
- title: Jason Lengstorf
  main_url: "https://lengstorf.com"
  url: "https://lengstorf.com"
  source_url: "https://github.com/jlengstorf/lengstorf.com"
  featured: false
  categories:
    - Blog
  built_by: Jason Lengstorf
  built_by_url: "https://github.com/jlengstorf"
- title: Mannequin.io
  main_url: "https://mannequin.io/"
  url: "https://mannequin.io/"
  source_url: "https://github.com/LastCallMedia/Mannequin/tree/master/site"
  featured: false
  categories:
    - Open Source
    - Web Development
    - Documentation
- title: manu.ninja
  main_url: "https://manu.ninja/"
  url: "https://manu.ninja/"
  source_url: "https://github.com/Lorti/manu.ninja"
  featured: false
  description: >-
    manu.ninja is the personal blog of Manuel Wieser, where he talks about
    frontend development, games and digital art
  categories:
    - Blog
    - Technology
    - Web Development
- title: Fabric
  main_url: "https://meetfabric.com/"
  url: "https://meetfabric.com/"
  featured: false
  categories:
    - Marketing
- title: Nexit
  main_url: "https://nexit.sk/"
  url: "https://nexit.sk/references"
  featured: false
  categories:
    - Web Development
- title: Open FDA
  description: >
    Provides APIs and raw download access to a number of high-value, high
    priority and scalable structured datasets, including adverse events, drug
    product labeling, and recall enforcement reports.
  main_url: "https://open.fda.gov/"
  url: "https://open.fda.gov/"
  source_url: "https://github.com/FDA/open.fda.gov"
  featured: false
  categories:
    - Government
    - Open Source
    - Web Development
    - API
    - Data
- title: NYC Planning Labs (New York City Department of City Planning)
  main_url: "https://planninglabs.nyc/"
  url: "https://planninglabs.nyc/about/"
  source_url: "https://github.com/NYCPlanning/"
  featured: false
  description: >-
    We work with New York City's Urban Planners to deliver impactful, modern
    technology tools.
  categories:
    - Open Source
    - Government
- title: Pravdomil
  main_url: "https://pravdomil.com/"
  url: "https://pravdomil.com/"
  source_url: "https://github.com/pravdomil/pravdomil.com"
  featured: false
  description: >-
    I’ve been working both as a product designer and frontend developer for over
    5 years now. I particularly enjoy working with companies that try to meet
    broad and unique user needs.
  categories:
    - Portfolio
- title: Preston Richey Portfolio / Blog
  main_url: "https://prestonrichey.com/"
  url: "https://prestonrichey.com/"
  source_url: "https://github.com/prichey/prestonrichey.com"
  featured: false
  categories:
    - Web Development
    - Portfolio
    - Blog
- title: Landing page of Put.io
  main_url: "https://put.io/"
  url: "https://put.io/"
  featured: false
  categories:
    - eCommerce
    - Technology
- title: The Rick and Morty API
  main_url: "https://rickandmortyapi.com/"
  url: "https://rickandmortyapi.com/"
  built_by: Axel Fuhrmann
  built_by_url: "https://axelfuhrmann.com/"
  featured: false
  categories:
    - Web Development
    - Entertainment
    - Documentation
    - Open Source
    - API
- title: Santa Compañía Creativa
  main_url: "https://santacc.es/"
  url: "https://santacc.es/"
  source_url: "https://github.com/DesarrolloWebSantaCC/santacc-web"
  featured: false
  categories:
    - Agency
- title: Sean Coker's Blog
  main_url: "https://sean.is/"
  url: "https://sean.is/"
  featured: false
  categories:
    - Blog
    - Portfolio
    - Web Development
- title: Several Levels
  main_url: "https://severallevels.io/"
  url: "https://severallevels.io/"
  source_url: "https://github.com/Harrison1/several-levels"
  featured: false
  categories:
    - Agency
    - Web Development
- title: Simply
  main_url: "https://simply.co.za/"
  url: "https://simply.co.za/"
  featured: false
  categories:
    - Marketing
- title: Storybook
  main_url: "https://storybook.js.org/"
  url: "https://storybook.js.org/"
  source_url: "https://github.com/storybooks/storybook"
  featured: false
  categories:
    - Web Development
    - Open Source
- title: Vibert Thio's Portfolio
  main_url: "https://vibertthio.com/portfolio/"
  url: "https://vibertthio.com/portfolio/projects/"
  source_url: "https://github.com/vibertthio/portfolio"
  featured: false
  categories:
    - Portfolio
    - Web Development
- title: VisitGemer
  main_url: "https://visitgemer.sk/"
  url: "https://visitgemer.sk/"
  featured: false
  categories:
    - Marketing
- title: Bricolage.io
  main_url: "https://www.bricolage.io/"
  url: "https://www.bricolage.io/"
  source_url: "https://github.com/KyleAMathews/blog"
  featured: false
  categories:
    - Blog
- title: Charles Pinnix Website
  main_url: "https://www.charlespinnix.com/"
  url: "https://www.charlespinnix.com/"
  featured: false
  description: >-
    I’m a senior frontend engineer with 8 years of experience building websites
    and web applications. I’m interested in leading creative, multidisciplinary
    engineering teams. I’m a creative technologist, merging photography, art,
    and design into engineering and visa versa. I take a pragmatic,
    product-oriented approach to development, allowing me to see the big picture
    and ensuring quality products are completed on time. I have a passion for
    modern frontend JavaScript frameworks such as React and Vue, and I have
    substantial experience on the backend with an interest in Node and
    container based deployment with Docker and AWS.
  categories:
    - Portfolio
    - Web Development
- title: Charlie Harrington's Blog
  main_url: "https://www.charlieharrington.com/"
  url: "https://www.charlieharrington.com/"
  source_url: "https://github.com/whatrocks/blog"
  featured: false
  categories:
    - Blog
    - Web Development
    - Music
- title: Gabriel Adorf's Portfolio
  main_url: "https://www.gabrieladorf.com/"
  url: "https://www.gabrieladorf.com/"
  source_url: "https://github.com/gabdorf/gabriel-adorf-portfolio"
  featured: false
  categories:
    - Portfolio
    - Web Development
- title: greglobinski.com
  main_url: "https://www.greglobinski.com/"
  url: "https://www.greglobinski.com/"
  source_url: "https://github.com/greglobinski/www.greglobinski.com"
  featured: false
  categories:
    - Portfolio
    - Web Development
- title: I am Putra
  main_url: "https://www.iamputra.com/"
  url: "https://www.iamputra.com/"
  featured: false
  categories:
    - Portfolio
    - Web Development
    - Blog
- title: In Sowerby Bridge
  main_url: "https://www.insowerbybridge.co.uk/"
  url: "https://www.insowerbybridge.co.uk/"
  featured: false
  categories:
    - Marketing
    - Government
- title: JavaScript Stuff
  main_url: "https://www.javascriptstuff.com/"
  url: "https://www.javascriptstuff.com/"
  featured: false
  categories:
    - Education
    - Web Development
    - Library
- title: Ledgy
  main_url: "https://www.ledgy.com/"
  url: "https://github.com/morloy/ledgy.com"
  featured: false
  categories:
    - Marketing
    - Finance
- title: Alec Lomas's Portfolio / Blog
  main_url: "https://www.lowmess.com/"
  url: "https://www.lowmess.com/"
  source_url: "https://github.com/lowmess/lowmess"
  featured: false
  categories:
    - Web Development
    - Blog
    - Portfolio
- title: Michele Mazzucco's Portfolio
  main_url: "https://www.michelemazzucco.it/"
  url: "https://www.michelemazzucco.it/"
  source_url: "https://github.com/michelemazzucco/michelemazzucco.it"
  featured: false
  categories:
    - Portfolio
- title: Orbit FM Podcasts
  main_url: "https://www.orbit.fm/"
  url: "https://www.orbit.fm/"
  source_url: "https://github.com/agarrharr/orbit.fm"
  featured: false
  categories:
    - Podcast
- title: Prosecco Springs
  main_url: "https://www.proseccosprings.com/"
  url: "https://www.proseccosprings.com/"
  featured: false
  categories:
    - Food
    - Blog
    - Marketing
- title: Verious
  main_url: "https://www.verious.io/"
  url: "https://www.verious.io/"
  source_url: "https://github.com/cpinnix/verious"
  featured: false
  categories:
    - Web Development
- title: Yisela
  main_url: "https://www.yisela.com/"
  url: "https://www.yisela.com/tetris-against-trauma-gaming-as-therapy/"
  featured: false
  categories:
    - Blog
- title: YouFoundRon.com
  main_url: "https://www.youfoundron.com/"
  url: "https://www.youfoundron.com/"
  source_url: "https://github.com/rongierlach/yfr-dot-com"
  featured: false
  categories:
    - Portfolio
    - Web Development
    - Blog
- title: yerevancoder
  main_url: "https://yerevancoder.com/"
  url: "https://forum.yerevancoder.com/categories"
  source_url: "https://github.com/yerevancoder/yerevancoder.github.io"
  featured: false
  categories:
    - Blog
    - Web Development
- title: Ease
  main_url: "https://www.ease.com/"
  url: "https://www.ease.com/"
  featured: false
  categories:
    - Marketing
    - Healthcare
- title: Policygenius
  main_url: "https://www.policygenius.com/"
  url: "https://www.policygenius.com/"
  featured: false
  categories:
    - Marketing
    - Healthcare
- title: Moteefe
  main_url: "http://www.moteefe.com/"
  url: "http://www.moteefe.com/"
  featured: false
  categories:
    - Marketing
    - Agency
    - Technology
- title: Athelas
  main_url: "http://www.athelas.com/"
  url: "http://www.athelas.com/"
  featured: false
  categories:
    - Marketing
    - Healthcare
- title: Pathwright
  main_url: "http://www.pathwright.com/"
  url: "http://www.pathwright.com/"
  featured: false
  categories:
    - Marketing
    - Education
- title: Lucid
  main_url: "https://www.golucid.co/"
  url: "https://www.golucid.co/"
  featured: false
  categories:
    - Marketing
    - Technology
- title: Bench
  main_url: "http://www.bench.co/"
  url: "http://www.bench.co/"
  featured: false
  categories:
    - Marketing
- title: Union Plus Credit Card
  main_url: "http://www.unionpluscard.com"
  url: "https://unionplus.capitalone.com/"
  featured: false
  categories:
    - Marketing
    - Finance
- title: Gin Lane
  main_url: "http://www.ginlane.com/"
  url: "https://www.ginlane.com/"
  featured: false
  categories:
    - Web Development
    - Agency
- title: Marmelab
  main_url: "https://marmelab.com/en/"
  url: "https://marmelab.com/en/"
  featured: false
  categories:
    - Web Development
    - Agency
- title: Dovetail
  main_url: "https://dovetailapp.com/"
  url: "https://dovetailapp.com/"
  featured: false
  categories:
    - Marketing
    - Technology
- title: Yuuniworks Portfolio / Blog
  main_url: "https://www.yuuniworks.com/"
  url: "https://www.yuuniworks.com/"
  source_url: "https://github.com/junkboy0315/yuuni-web"
  featured: false
  categories:
    - Portfolio
    - Web Development
    - Blog
- title: The Bastion Bot
  main_url: "https://bastionbot.org/"
  url: "https://bastionbot.org/"
  source_url: "https://github.com/TheBastionBot/Bastion-Website"
  description: Give awesome perks to your Discord server!
  featured: false
  categories:
    - Open Source
    - Technology
    - Documentation
    - Community
  built_by: Sankarsan Kampa
  built_by_url: "https://traction.one"
- title: Smakosh
  main_url: "https://smakosh.com/"
  url: "https://smakosh.com/"
  source_url: "https://github.com/smakosh/smakosh.com"
  featured: false
  categories:
    - Portfolio
    - Web Development
# - title: Philipp Czernitzki - Blog/Website
#   main_url: "http://philippczernitzki.me/"
#   url: "http://philippczernitzki.me/"
#   featured: false
#   categories:
#     - Portfolio
#     - Web Development
#     - Blog
- title: WebGazer
  main_url: "https://www.webgazer.io/"
  url: "https://www.webgazer.io/"
  featured: false
  categories:
    - Marketing
    - Web Development
    - Technology
- title: Joe Seifi's Blog
  main_url: "http://seifi.org/"
  url: "http://seifi.org/"
  featured: false
  categories:
    - Portfolio
    - Web Development
    - Blog
- title: LekoArts — Graphic Designer & Front-End Developer
  main_url: "https://www.lekoarts.de"
  url: "https://www.lekoarts.de"
  source_url: "https://github.com/LekoArts/portfolio"
  featured: false
  built_by: LekoArts
  built_by_url: "https://github.com/LekoArts"
  description: >-
    Hi, I'm Lennart — a self-taught and passionate graphic/web designer &
    frontend developer based in Darmstadt, Germany. I love it to realize complex
    projects in a creative manner and face new challenges. Since 6 years I do
    graphic design, my love for frontend development came up 3 years ago. I
    enjoy acquiring new skills and cementing this knowledge by writing blogposts
    and creating tutorials.
  categories:
    - Portfolio
    - Blog
    - Design
    - Web Development
    - Freelance
    - Open Source
- title: 杨二小的博客
  main_url: "https://blog.yangerxiao.com/"
  url: "https://blog.yangerxiao.com/"
  source_url: "https://github.com/zerosoul/blog.yangerxiao.com"
  featured: false
  categories:
    - Blog
    - Portfolio
- title: MOTTO x MOTTO
  main_url: "https://mottox2.com"
  url: "https://mottox2.com"
  source_url: "https://github.com/mottox2/website"
  description: Web developer / UI Designer in Tokyo Japan.
  featured: false
  categories:
    - Blog
    - Portfolio
  built_by: mottox2
  built_by_url: "https://mottox2.com"
- title: Pride of the Meadows
  main_url: "https://www.prideofthemeadows.com/"
  url: "https://www.prideofthemeadows.com/"
  featured: false
  categories:
    - eCommerce
    - Food
    - Blog
  built_by: Caldera Digital
  built_by_url: https://www.calderadigital.com/
- title: Michael Uloth
  main_url: "https://www.michaeluloth.com"
  url: "https://www.michaeluloth.com"
  featured: false
  description: Michael Uloth is a web developer, opera singer, and the creator of Up and Running Tutorials.
  categories:
    - Portfolio
    - Web Development
    - Music
  built_by: Michael Uloth
  built_by_url: "https://www.michaeluloth.com"
- title: Spacetime
  main_url: "https://www.heyspacetime.com/"
  url: "https://www.heyspacetime.com/"
  featured: false
  description: >-
    Spacetime is a Dallas-based digital experience agency specializing in web,
    app, startup, and digital experience creation.
  categories:
    - Marketing
    - Portfolio
    - Agency
  built_by: Spacetime
  built_by_url: "https://www.heyspacetime.com/"
- title: Eric Jinks
  main_url: "https://ericjinks.com/"
  url: "https://ericjinks.com/"
  featured: false
  description: "Software engineer / web developer from the Gold Coast, Australia."
  categories:
    - Portfolio
    - Blog
    - Web Development
    - Technology
  built_by: Eric Jinks
  built_by_url: "https://ericjinks.com/"
- title: GaiAma - We are wildlife
  main_url: "https://www.gaiama.org/"
  url: "https://www.gaiama.org/"
  featured: false
  description: >-
    We founded the GaiAma conservation organization to protect wildlife in Perú
    and to create an example of a permaculture neighborhood, living
    symbiotically with the forest - because reforestation is just the beginning
  categories:
    - Nonprofit
    - Marketing
    - Blog
  source_url: "https://github.com/GaiAma/gaiama.org"
  built_by: GaiAma
  built_by_url: "https://www.gaiama.org/"
- title: Healthcare Logic
  main_url: "https://www.healthcarelogic.com/"
  url: "https://www.healthcarelogic.com/"
  featured: false
  description: >-
    Revolutionary technology that empowers clinical and managerial leaders to
    collaborate with clarity.
  categories:
    - Marketing
    - Healthcare
    - Technology
  built_by: Thrive
  built_by_url: "https://thriveweb.com.au/"
- title: Papergov
  main_url: "https://papergov.com/"
  url: "https://papergov.com/"
  featured: false
  description: Manage all your government services in a single place
  categories:
    - Directory
    - Government
    - Technology
  source_url: "https://github.com/WeOpenly/localgov.fyi"
  built_by: Openly Technologies
  built_by_url: "https://papergov.com/about/"
- title: Kata.ai Documentation
  main_url: "https://docs.kata.ai/"
  url: "https://docs.kata.ai/"
  source_url: "https://github.com/kata-ai/kata-platform-docs"
  featured: false
  description: >-
    Documentation website for the Kata Platform, an all-in-one platform for
    building chatbots using AI technologies.
  categories:
    - Documentation
    - Technology
- title: goalgetters
  main_url: "https://goalgetters.space/"
  url: "https://goalgetters.space/"
  featured: false
  description: >-
    goalgetters is a source of inspiration for people who want to change their
    career. We offer articles, success stories and expert interviews on how to
    find a new passion and how to implement change.
  categories:
    - Blog
    - Education
  built_by: "Stephanie Langers (content), Adrian Wenke (development)"
  built_by_url: "https://twitter.com/AdrianWenke"
- title: Zensum
  main_url: "https://zensum.se/"
  url: "https://zensum.se/"
  featured: false
  description: >-
    Borrow money quickly and safely through Zensum. We compare Sweden's leading
    banks and credit institutions. Choose from multiple offers and lower your
    monthly cost. [Translated from Swedish]
  categories:
    - Technology
    - Finance
    - Marketing
  built_by: Bejamas
  built_by_url: "https://bejamas.io/"
- title: StatusHub - Easy to use Hosted Status Page Service
  main_url: "https://statushub.com/"
  url: "https://statushub.com/"
  featured: false
  description: >-
    Set up your very own service status page in minutes with StatusHub. Allow
    customers to subscribe to be updated automatically.
  categories:
    - Technology
    - Marketing
  built_by: Bejamas
  built_by_url: "https://bejamas.io/"
- title: Matthias Kretschmann Portfolio
  main_url: "https://matthiaskretschmann.com/"
  url: "https://matthiaskretschmann.com/"
  source_url: "https://github.com/kremalicious/portfolio"
  featured: false
  description: Portfolio of designer & developer Matthias Kretschmann.
  categories:
    - Portfolio
    - Web Development
  built_by: Matthias Kretschmann
  built_by_url: "https://matthiaskretschmann.com/"
- title: Iron Cove Solutions
  main_url: "https://ironcovesolutions.com/"
  url: "https://ironcovesolutions.com/"
  description: >-
    Iron Cove Solutions is a cloud based consulting firm. We help companies
    deliver a return on cloud usage by applying best practices
  categories:
    - Technology
    - Web Development
  built_by: Iron Cove Solutions
  built_by_url: "https://ironcovesolutions.com/"
  featured: false
- title: Moetez Chaabene Portfolio / Blog
  main_url: "https://moetez.me/"
  url: "https://moetez.me/"
  source_url: "https://github.com/moetezch/moetez.me"
  featured: false
  description: Portfolio of Moetez Chaabene
  categories:
    - Portfolio
    - Web Development
    - Blog
  built_by: Moetez Chaabene
  built_by_url: "https://twitter.com/moetezch"
- title: Nikita
  description: >-
    Automation of system deployments in Node.js for applications and
    infrastructures.
  main_url: "https://nikita.js.org/"
  url: "https://nikita.js.org/"
  source_url: "https://github.com/adaltas/node-nikita"
  categories:
    - Documentation
    - Open Source
    - Technology
  built_by: Adaltas
  built_by_url: "https://www.adaltas.com"
  featured: false
- title: Gourav Sood Blog & Portfolio
  main_url: "https://www.gouravsood.com/"
  url: "https://www.gouravsood.com/"
  featured: false
  categories:
    - Blog
    - Portfolio
  built_by: Gourav Sood
  built_by_url: "https://www.gouravsood.com/"
- title: Jonas Tebbe Portfolio
  description: |
    Hey, I’m Jonas and I create digital products.
  main_url: "https://jonastebbe.com"
  url: "https://jonastebbe.com"
  categories:
    - Portfolio
  built_by: Jonas Tebbe
  built_by_url: "http://twitter.com/jonastebbe"
  featured: false
- title: Parker Sarsfield Portfolio
  description: |
    I'm Parker, a software engineer and sneakerhead.
  main_url: "https://parkersarsfield.com"
  url: "https://parkersarsfield.com"
  categories:
    - Blog
    - Portfolio
  built_by: Parker Sarsfield
  built_by_url: "https://parkersarsfield.com"
- title: Frontend web development with Greg
  description: |
    JavaScript, GatsbyJS, ReactJS, CSS in JS... Let's learn some stuff together.
  main_url: "https://dev.greglobinski.com"
  url: "https://dev.greglobinski.com"
  categories:
    - Blog
    - Web Development
  built_by: Greg Lobinski
  built_by_url: "https://github.com/greglobinski"
- title: Insomnia
  description: |
    Desktop HTTP and GraphQL client for developers
  main_url: "https://insomnia.rest/"
  url: "https://insomnia.rest/"
  categories:
    - Blog
  built_by: Gregory Schier
  built_by_url: "https://schier.co"
  featured: false
- title: Timeline Theme Portfolio
  description: |
    I'm Aman Mittal, a software developer.
  main_url: "https://amanhimself.dev/"
  url: "https://amanhimself.dev/"
  categories:
    - Web Development
    - Portfolio
  built_by: Aman Mittal
  built_by_url: "https://amanhimself.dev/"
- title: Ocean artUp
  description: >
    Science outreach site built using styled-components and Contentful. It
    presents the research project "Ocean artUp" funded by an Advanced Grant of
    the European Research Council to explore the possible benefits of artificial
    uplift of nutrient-rich deep water to the ocean’s sunlit surface layer.
  main_url: "https://ocean-artup.eu"
  url: "https://ocean-artup.eu"
  source_url: "https://github.com/janosh/ocean-artup"
  categories:
    - Science
    - Education
    - Blog
  built_by: Janosh Riebesell
  built_by_url: "https://janosh.io"
  featured: false
- title: Ryan Fitzgerald
  description: |
    Personal portfolio and blog for Ryan Fitzgerald
  main_url: "https://ryanfitzgerald.ca/"
  url: "https://ryanfitzgerald.ca/"
  categories:
    - Web Development
    - Portfolio
  built_by: Ryan Fitzgerald
  built_by_url: "https://github.com/RyanFitzgerald"
  featured: false
- title: Kaizen
  description: |
    Content Marketing, PR & SEO Agency in London
  main_url: "https://www.kaizen.co.uk/"
  url: "https://www.kaizen.co.uk/"
  categories:
    - Agency
    - Blog
    - Design
    - Web Development
    - SEO
  built_by: Bogdan Stanciu
  built_by_url: "https://github.com/b0gd4n"
  featured: false
- title: HackerOne Platform Documentation
  description: |
    HackerOne's Product Documentation Center!
  url: "https://docs.hackerone.com/"
  main_url: "https://docs.hackerone.com/"
  categories:
    - Documentation
    - Security
  featured: false
- title: Mux Video
  description: |
    API to video hosting and streaming
  main_url: "https://mux.com/"
  url: "https://mux.com/"
  categories:
    - Video
    - API
  featured: false
- title: Swapcard
  description: >
    The easiest way for event organizers to instantly connect people, build a
    community of attendees and exhibitors, and increase revenue over time
  main_url: "https://www.swapcard.com/"
  url: "https://www.swapcard.com/"
  categories:
    - Event
    - Community
    - Marketing
  built_by: Swapcard
  built_by_url: "https://www.swapcard.com/"
  featured: false
- title: Kalix
  description: >
    Kalix is perfect for healthcare professionals starting out in private
    practice, to those with an established clinic.
  main_url: "https://www.kalixhealth.com/"
  url: "https://www.kalixhealth.com/"
  categories:
    - Healthcare
  featured: false
- title: Hubba
  description: |
    Buy wholesale products from thousands of independent, verified Brands.
  main_url: "https://join.hubba.com/"
  url: "https://join.hubba.com/"
  categories:
    - eCommerce
  featured: false
- title: HyperPlay
  description: |
    In Asean's 1st Ever LOL Esports X Music Festival
  main_url: "https://hyperplay.leagueoflegends.com/"
  url: "https://hyperplay.leagueoflegends.com/"
  categories:
    - Music
  featured: false
- title: Bad Credit Loans
  description: |
    Get the funds you need, from $250-$5,000
  main_url: "https://www.creditloan.com/"
  url: "https://www.creditloan.com/"
  categories:
    - Finance
  featured: false
- title: Financial Center
  description: >
    Member-owned, not-for-profit, co-operative whose members receive financial
    benefits in the form of lower loan rates, higher savings rates, and lower
    fees than banks.
  main_url: "https://fcfcu.com/"
  url: "https://fcfcu.com/"
  categories:
    - Finance
    - Nonprofit
    - Business
    - Education
  built_by: "https://fcfcu.com/"
  built_by_url: "https://fcfcu.com/"
  featured: false
- title: Office of Institutional Research and Assessment
  description: |
    Good Data, Good Decisions
  main_url: "http://oira.ua.edu/"
  url: "http://oira.ua.edu/"
  categories:
    - Data
  featured: false
- title: The Telegraph Premium
  description: |
    Exclusive stories from award-winning journalists
  main_url: "https://premium.telegraph.co.uk/"
  url: "https://premium.telegraph.co.uk/"
  categories:
    - Media
  featured: false
- title: html2canvas
  description: |
    Screenshots with JavaScript
  main_url: "http://html2canvas.hertzen.com/"
  url: "http://html2canvas.hertzen.com/"
  source_url: "https://github.com/niklasvh/html2canvas/tree/master/www"
  categories:
    - JavaScript
    - Documentation
  built_by: Niklas von Hertzen
  built_by_url: "http://hertzen.com/"
  featured: false
- title: Dato CMS
  description: |
    The API-based CMS your editors will love
  main_url: "https://www.datocms.com/"
  url: "https://www.datocms.com/"
  categories:
    - API
  featured: false
- title: Half Electronics
  description: |
    Personal website
  main_url: "https://www.halfelectronic.com/"
  url: "https://www.halfelectronic.com/"
  categories:
    - Blog
  built_by: Fernando Poumian
  built_by_url: "https://github.com/fpoumian/halfelectronic.com"
  featured: false
- title: Frithir Software Development
  main_url: "https://frithir.com/"
  url: "https://frithir.com/"
  featured: false
  description: "I DRINK COFFEE, WRITE CODE AND IMPROVE MY DEVELOPMENT SKILLS EVERY DAY."
  categories:
    - Design
    - Web Development
  built_by: Frithir
  built_by_url: "https://Frithir.com/"
- title: Unow
  main_url: "https://www.unow.fr/"
  url: "https://www.unow.fr/"
  categories:
    - Education
    - Marketing
  featured: false
- title: Peter Hironaka
  description: |
    Freelance Web Developer based in Los Angeles.
  main_url: "https://peterhironaka.com/"
  url: "https://peterhironaka.com/"
  categories:
    - Portfolio
    - Web Development
  built_by: Peter Hironaka
  built_by_url: "https://github.com/PHironaka"
  featured: false
- title: Michael McQuade
  description: |
    Personal website and blog for Michael McQuade
  main_url: "https://giraffesyo.io"
  url: "https://giraffesyo.io"
  categories:
    - Blog
  built_by: Michael McQuade
  built_by_url: "https://github.com/giraffesyo"
  featured: false
- title: Haacht Brewery
  description: |
    Corporate website for Haacht Brewery. Designed and Developed by Gafas.
  main_url: "https://haacht.com/en/"
  url: "https://haacht.com"
  categories:
    - Marketing
  built_by: Gafas
  built_by_url: "https://gafas.be"
  featured: false
- title: StoutLabs
  description: |
    Portfolio of Daniel Stout, freelance developer in East Tennessee.
  main_url: "https://www.stoutlabs.com/"
  url: "https://www.stoutlabs.com/"
  categories:
    - Web Development
    - Portfolio
  built_by: Daniel Stout
  built_by_url: "https://github.com/stoutlabs"
  featured: false
- title: Chicago Ticket Outcomes By Neighborhood
  description: |
    ProPublica data visualization of traffic ticket court outcomes
  categories:
    - Media
    - Nonprofit
  url: >-
    https://projects.propublica.org/graphics/il/il-city-sticker-tickets-maps/ticket-status/?initialWidth=782
  main_url: >-
    https://projects.propublica.org/graphics/il/il-city-sticker-tickets-maps/ticket-status/?initialWidth=782
  built_by: David Eads
  built_by_url: "https://github.com/eads"
  featured: false
- title: Chicago South Side Traffic Ticketing rates
  description: |
    ProPublica data visualization of traffic ticket rates by community
  main_url: >-
    https://projects.propublica.org/graphics/il/il-city-sticker-tickets-maps/ticket-rate/?initialWidth=782
  url: >-
    https://projects.propublica.org/graphics/il/il-city-sticker-tickets-maps/ticket-rate/?initialWidth=782
  categories:
    - Media
    - Nonprofit
  built_by: David Eads
  built_by_url: "https://github.com/eads"
  featured: false
- title: Otsimo
  description: >
    Otsimo is a special education application for children with autism, down
    syndrome and other developmental disabilities.
  main_url: "https://otsimo.com/en/"
  url: "https://otsimo.com/en/"
  categories:
    - Blog
    - Education
  featured: false
- title: Matt Bagni Portfolio 2018
  description: >
    Mostly the result of playing with Gatsby and learning about react and
    graphql. Using the screenshot plugin to showcase the work done for my
    company in the last 2 years, and a good amount of other experiments.
  main_url: "https://mattbag.github.io"
  url: "https://mattbag.github.io"
  categories:
    - Portfolio
  featured: false
- title: Lisa Ye's Blog
  description: |
    Simple blog/portofolio for a fashion designer. Gatsby_v2 + Netlify cms
  main_url: "https://lisaye.netlify.com/"
  url: "https://lisaye.netlify.com/"
  categories:
    - Blog
    - Portfolio
  featured: false
- title: Artem Sapegin
  description: >
    Little homepage of Artem Sapegin, a frontend developer, passionate
    photographer, coffee drinker and crazy dogs’ owner.
  main_url: "https://sapegin.me/"
  url: "https://sapegin.me/"
  categories:
    - Portfolio
    - Open Source
    - Web Development
  built_by: Artem Sapegin
  built_by_url: "https://github.com/sapegin"
  featured: false
- title: SparkPost Developers
  main_url: "https://developers.sparkpost.com/"
  url: "https://developers.sparkpost.com/"
  source_url: "https://github.com/SparkPost/developers.sparkpost.com"
  categories:
    - Documentation
    - API
  featured: false
- title: Malik Browne Portfolio 2018
  description: >
    The portfolio blog of Malik Browne, a full-stack engineer, foodie, and avid
    blogger/YouTuber.
  main_url: "https://www.malikbrowne.com/about"
  url: "https://www.malikbrowne.com"
  categories:
    - Blog
    - Portfolio
  built_by: Malik Browne
  built_by_url: "https://twitter.com/milkstarz"
  featured: false
- title: Novatics
  description: |
    Digital products that inspire and make a difference
  main_url: "https://www.novatics.com.br"
  url: "https://www.novatics.com.br"
  categories:
    - Portfolio
    - Technology
    - Web Development
  built_by: Novatics
  built_by_url: "https://github.com/Novatics"
  featured: false
- title: Max McKinney
  description: >
    I’m a developer and designer with a focus in web technologies. I build cars
    on the side.
  main_url: "https://maxmckinney.com/"
  url: "https://maxmckinney.com/"
  categories:
    - Portfolio
    - Web Development
    - Design
  built_by: Max McKinney
  featured: false
- title: Stickyard
  description: |
    Make your React component sticky the easy way
  main_url: "https://nihgwu.github.io/stickyard/"
  url: "https://nihgwu.github.io/stickyard/"
  source_url: "https://github.com/nihgwu/stickyard/tree/master/website"
  categories:
    - Web Development
  built_by: Neo Nie
  featured: false
- title: Agata Milik
  description: |
    Website of a Polish psychologist/psychotherapist based in Gdańsk, Poland.
  main_url: "https://agatamilik.pl"
  url: "https://agatamilik.pl"
  categories:
    - Marketing
    - Healthcare
  built_by: Piotr Fedorczyk
  built_by_url: "https://piotrf.pl"
  featured: false
- title: WebPurple
  main_url: "https://www.webpurple.net/"
  url: "https://www.webpurple.net/"
  source_url: "https://github.com/WebPurple/site"
  description: >-
    Site of local (Russia, Ryazan) frontend community. Main purpose is to show
    info about meetups and keep blog.
  categories:
    - Nonprofit
    - Web Development
    - Community
    - Blog
    - Open Source
  built_by: Nikita Kirsanov
  built_by_url: "https://twitter.com/kitos_kirsanov"
  featured: false
- title: Papertrail.io
  description: |
    Inspection Management for the 21st Century
  main_url: "https://www.papertrail.io/"
  url: "https://www.papertrail.io/"
  categories:
    - Marketing
    - Technology
  built_by: Papertrail.io
  built_by_url: "https://www.papertrail.io"
  featured: false
- title: Matt Ferderer
  main_url: "https://mattferderer.com"
  url: "https://mattferderer.com"
  source_url: "https://github.com/mattferderer/gatsbyblog"
  description: >
    {titleofthesite} is a blog built with Gatsby that discusses web related tech
    such as JavaScript, .NET, Blazor & security.
  categories:
    - Blog
    - Web Development
  built_by: Matt Ferderer
  built_by_url: "https://twitter.com/mattferderer"
  featured: false
- title: Sahyadri Open Source Community
  main_url: "https://sosc.org.in"
  url: "https://sosc.org.in"
  source_url: "https://github.com/haxzie/sosc-website"
  description: >
    Official website of Sahyadri Open Source Community for community blog, event
    details and members info.
  categories:
    - Blog
    - Community
    - Open Source
  built_by: Musthaq Ahamad
  built_by_url: "https://github.com/haxzie"
  featured: false
- title: Tech Confessions
  main_url: "https://confessions.tech"
  url: "https://confessions.tech"
  source_url: "https://github.com/JonathanSpeek/tech-confessions"
  description: "A guilt-free place for us to confess our tech sins \U0001F64F\n"
  categories:
    - Community
    - Open Source
  built_by: Jonathan Speek
  built_by_url: "https://speek.design"
  featured: false
- title: Thibault Maekelbergh
  main_url: "https://thibmaek.com"
  url: "https://thibmaek.com"
  source_url: "https://github.com/thibmaek/thibmaek.github.io"
  description: |
    A nice blog about development, Raspberry Pi, plants and probably records.
  categories:
    - Blog
    - Open Source
  built_by: Thibault Maekelbergh
  built_by_url: "https://twitter.com/thibmaek"
  featured: false
- title: LearnReact.design
  main_url: "https://learnreact.design"
  url: "https://learnreact.design"
  description: >
    React Essentials For Designers: A React course tailored for product
    designers, ux designers, ui designers.
  categories:
    - Blog
  built_by: Linton Ye
  built_by_url: "https://twitter.com/lintonye"
- title: Mega House Creative
  main_url: "https://www.megahousecreative.com/"
  url: "https://www.megahousecreative.com/"
  description: >
    Mega House Creative is a digital agency that provides unique goal-oriented
    web marketing solutions.
  categories:
    - Marketing
    - Agency
  built_by: Daniel Robinson
  featured: false
- title: Tobie Marier Robitaille - csc
  main_url: "https://tobiemarierrobitaille.com/"
  url: "https://tobiemarierrobitaille.com/en/"
  description: |
    Portfolio site for director of photography Tobie Marier Robitaille
  categories:
    - Portfolio
    - Gallery
  built_by: Mill3 Studio
  built_by_url: "https://mill3.studio/en/"
  featured: false
- title: Bestvideogame.deals
  main_url: "https://bestvideogame.deals/"
  url: "https://bestvideogame.deals/"
  description: |
    Video game comparison website for the UK, build with GatsbyJS.
  categories:
    - eCommerce
  built_by: Koen Kamphuis
  built_by_url: "https://koenkamphuis.com/"
  featured: false
- title: Mahipat's Portfolio
  main_url: "https://mojaave.com/"
  url: "https://mojaave.com"
  source_url: "https://github.com/mhjadav/mojaave"
  description: >
    mojaave.com is Mahipat's portfolio, I have developed it using Gatsby v2 and
    Bootstrap, To get in touch with people looking for full-stack developer.
  categories:
    - Portfolio
    - Web Development
  built_by: Mahipat Jadav
  built_by_url: "https://mojaave.com/"
  featured: false
- title: Insights
  main_url: "https://justaskusers.com/"
  url: "https://justaskusers.com/"
  description: >
    Insights helps user experience (UX) researchers conduct their research and
    make sense of the findings.
  categories:
    - User Experience
    - Design
  built_by: Just Ask Users
  built_by_url: "https://justaskusers.com/"
  featured: false
- title: Tensiq
  main_url: "https://tensiq.com"
  url: "https://tensiq.com"
  source_url: "https://github.com/Tensiq/tensiq-site"
  description: >
    Tensiq is an e-Residency startup, that provides development in cutting-edge
    technology while delivering secure, resilient, performant solutions.
  categories:
    - Web Development
    - Mobile Development
    - Agency
    - Open Source
  built_by: Jens
  built_by_url: "https://github.com/arrkiin"
  featured: false
- title: Mintfort
  main_url: "https://mintfort.com/"
  url: "https://mintfort.com/"
  source_url: "https://github.com/MintFort/mintfort.com"
  description: >
    Mintfort, the first crypto-friendly bank account. Store and manage assets on
    the blockchain.
  categories:
    - Technology
    - Finance
  built_by: Axel Fuhrmann
  built_by_url: "https://axelfuhrmann.com/"
  featured: false
- title: React Native Explorer
  main_url: "https://react-native-explorer.firebaseapp.com"
  url: "https://react-native-explorer.firebaseapp.com"
  description: |
    Explorer React Native packages and examples effortlessly.
  categories:
    - Education
  featured: false
- title: 500Tech
  main_url: "https://500tech.com/"
  url: "https://500tech.com/"
  featured: false
  categories:
    - Web Development
    - Agency
    - Open Source
- title: eworld
  main_url: "http://eworld.herokuapp.com/"
  url: "http://eworld.herokuapp.com/"
  featured: false
  categories:
    - eCommerce
    - Technology
- title: It's a Date
  description: >
    It's a Date is a dating app that actually involves dating.
  main_url: "https://www.itsadate.app/"
  url: "https://www.itsadate.app/"
  featured: false
  categories:
    - App
    - Blog
- title: Node.js HBase
  description: >
    Asynchronous HBase client for NodeJs using REST.
  main_url: https://hbase.js.org/
  url: https://hbase.js.org/
  source_url: "https://github.com/adaltas/node-hbase"
  categories:
    - Documentation
    - Open Source
    - Technology
  built_by: David Worms
  built_by_url: http://www.adaltas.com
  featured: false
- title: Peter Kroyer - Web Design / Web Development
  main_url: https://www.peterkroyer.at/en/
  url: https://www.peterkroyer.at/en/
  description: >
    Freelance web designer / web developer based in Vienna, Austria (Wien, Österreich).
  categories:
    - Agency
    - Web Development
    - Design
    - Portfolio
    - Freelance
  built_by: Peter Kroyer
  built_by_url: https://www.peterkroyer.at/
  featured: false
- title: Geddski
  main_url: https://gedd.ski
  url: https://gedd.ski
  description: >
    frontend mastery blog - level up your UI game.
  categories:
    - Web Development
    - Education
    - Productivity
    - User Experience
  built_by: Dave Geddes
  built_by_url: https://twitter.com/geddski
  featured: false
- title: Rung
  main_url: "https://rung.com.br/"
  url: "https://rung.com.br/"
  description: >
    Rung alerts you about the exceptionalities of your personal and professional life.
  categories:
    - API
    - Technology
    - Travel
  featured: false
- title: Mokkapps
  main_url: "https://www.mokkapps.de/"
  url: "https://www.mokkapps.de/"
  source_url: "https://github.com/mokkapps/website"
  description: >
    Portfolio website from Michael Hoffmann. Passionate software developer with focus on web-based technologies.
  categories:
    - Blog
    - Portfolio
    - Web Development
    - Mobile Development
  featured: false
- title: Premier Octet
  main_url: "https://www.premieroctet.com/"
  url: "https://www.premieroctet.com/"
  description: >
    Premier Octet is a React-based agency
  categories:
    - Agency
    - Web Development
    - Mobile Development
  featured: false
- title: Thorium
  main_url: "https://www.thoriumsim.com/"
  url: "https://www.thoriumsim.com/"
  source_url: "https://github.com/thorium-sim/thoriumsim.com"
  description: >
    Thorium - Open-source Starship Simulator Controls for Live Action Role Play
  built_by: Alex Anderson
  built_by_url: https://twitter.com/ralex1993
  categories:
    - Blog
    - Portfolio
    - Documentation
    - Marketing
    - Education
    - Entertainment
    - Open Source
    - Web Development
  featured: false
- title: Cameron Maske
  main_url: "https://www.cameronmaske.com/"
  url: "https://www.cameronmaske.com/courses/introduction-to-pytest/"
  source_url: "https://github.com/cameronmaske/cameronmaske.com-v2"
  description: >
    The homepage of Cameron Maske, a freelance full-stack developer, who is currently working on a free pytest video course
  categories:
    - Education
    - Video
    - Portfolio
    - Freelance
  featured: false
- title: Studenten bilden Schüler
  description: >
    Studenten bilden Schüler e.V. is a German student-run nonprofit initiative that aims to
    contribute to more equal educational opportunities by providing free tutoring to refugees
    and children from underprivileged families. The site is built on Gatsby v2, styled-components
    and Contentful. It supports Google Analytics, fluid typography and Algolia search.
  main_url: "https://studenten-bilden-schueler.de"
  url: "https://studenten-bilden-schueler.de"
  source_url: "https://github.com/StudentenBildenSchueler/homepage"
  categories:
    - Education
    - Nonprofit
    - Blog
  built_by: Janosh Riebesell
  built_by_url: "https://janosh.io"
  featured: false
- title: Mike's Remote List
  main_url: "https://www.mikesremotelist.com"
  url: "https://www.mikesremotelist.com"
  description: >
    A list of remote jobs, updated throughout the day. Built on Gatsby v1 and powered by Contentful, Google Sheets, string and sticky tape.
  categories:
    - Marketing
  featured: false
- title: Madvoid
  main_url: "https://madvoid.com/"
  url: "https://madvoid.com/screenshot/"
  featured: false
  description: >
    Madvoid is a team of expert developers dedicated to creating simple, clear, usable and blazing fast web and mobile apps.
    We are coders that help companies and agencies to create social & interactive experiences.
    This includes full-stack development using React, WebGL, Static Site Generators, Ruby On Rails, Phoenix, GraphQL, Chatbots, CI / CD, Docker and more!
  categories:
    - Portfolio
    - Technology
    - Web Development
    - Agency
    - Marketing
  built_by: Jean-Paul Bonnetouche
  built_by_url: https://twitter.com/_jpb
- title: MOMNOTEBOOK.COM
  description: >
    Sharing knowledge and experiences that make childhood and motherhood rich, vibrant and healthy.
  main_url: "https://momnotebook.com/"
  url: "https://momnotebook.com/"
  featured: false
  built_by: Aleksander Hansson
  built_by_url: https://www.linkedin.com/in/aleksanderhansson/
  categories:
    - Blog
- title: Pirate Studios
  description: >
    Reinventing music studios with 24/7 self service rehearsal, DJ & production rooms available around the world.
  main_url: "https://www.piratestudios.co"
  url: "https://www.piratestudios.co"
  featured: false
  built_by: The Pirate Studios team
  built_by_url: https://github.com/piratestudios/
  categories:
    - Music
- title: Aurora EOS
  main_url: "https://www.auroraeos.com/"
  url: "https://www.auroraeos.com/"
  featured: false
  categories:
    - Finance
    - Marketing
    - Blog
  built_by: Corey Ward
  built_by_url: "http://www.coreyward.me/"
- title: MadeComfy
  main_url: "https://madecomfy.com.au/"
  url: "https://madecomfy.com.au/"
  description: >
    Short term rental management startup, using Contentful + Gatsby + CicleCI
  featured: false
  categories:
    - Travel
  built_by: Lucas Vilela
  built_by_url: "https://madecomfy.com.au/"
- title: Tiger Facility Services
  description: >
    Tiger Facility Services combines facility management expertise with state of the art software to offer a sustainable and customer oriented cleaning and facility service.
  main_url: https://www.tigerfacilityservices.com/de-en/
  url: https://www.tigerfacilityservices.com/de-en/
  featured: false
  categories:
    - Marketing
- title: "Luciano Mammino's blog"
  description: >
    Tech & programming blog of Luciano Mammino a.k.a. "loige", Full-Stack Web Developer and International Speaker
  main_url: https://loige.co
  url: https://loige.co
  featured: false
  categories:
    - Blog
    - Web Development
  built_by: Luciano Mammino
  built_by_url: https://loige.co
- title: Wire • Secure collaboration platform
  description: >
    Corporate website of Wire, an open source, end-to-end encrypted collaboration platform
  main_url: "https://wire.com"
  url: "https://wire.com"
  featured: false
  categories:
    - Open Source
    - Productivity
    - Technology
    - Blog
    - App
  built_by: Wire team
  built_by_url: "https://github.com/orgs/wireapp/people"
- title: J. Patrick Raftery
  main_url: "https://www.jpatrickraftery.com"
  url: "https://www.jpatrickraftery.com"
  description: J. Patrick Raftery is an opera singer and voice teacher based in Vancouver, BC.
  categories:
    - Portfolio
    - Music
  built_by: Michael Uloth
  built_by_url: "https://www.michaeluloth.com"
  featured: false
- title: Aria Umezawa
  main_url: "https://www.ariaumezawa.com"
  url: "https://www.ariaumezawa.com"
  description: Aria Umezawa is a director, producer, and writer currently based in San Francisco. Site designed by Stephen Bell.
  categories:
    - Portfolio
    - Music
    - Entertainment
  built_by: Michael Uloth
  built_by_url: "https://www.michaeluloth.com"
  featured: false
- title: Pomegranate Opera
  main_url: "https://www.pomegranateopera.com"
  url: "https://www.pomegranateopera.com"
  description: Pomegranate Opera is a lesbian opera written by Amanda Hale & Kye Marshall. Site designed by Stephen Bell.
  categories:
    - Gallery
    - Music
  built_by: Michael Uloth
  built_by_url: "https://www.michaeluloth.com"
  featured: false
- title: Daniel Cabena
  main_url: "https://www.danielcabena.com"
  url: "https://www.danielcabena.com"
  description: Daniel Cabena is a Canadian countertenor highly regarded in both Canada and Europe for prize-winning performances ranging from baroque to contemporary repertoire. Site designed by Stephen Bell.
  categories:
    - Portfolio
    - Music
  built_by: Michael Uloth
  built_by_url: "https://www.michaeluloth.com"
  featured: false
- title: Artist.Center
  main_url: "https://artistcenter.netlify.com"
  url: "https://artistcenter.netlify.com"
  description: The marketing page for Artist.Center, a soon-to-launch platform designed to connect opera singers to opera companies. Site designed by Stephen Bell.
  categories:
    - Music
  built_by: Michael Uloth
  built_by_url: "https://www.michaeluloth.com"
  featured: false
- title: DG Volo & Company
  main_url: "https://www.dgvolo.com"
  url: "https://www.dgvolo.com"
  description: DG Volo & Company is a Toronto-based investment consultancy. Site designed by Stephen Bell.
  categories:
    - Finance
  built_by: Michael Uloth
  built_by_url: "https://www.michaeluloth.com"
  featured: false
- title: Shawna Lucey
  main_url: "https://www.shawnalucey.com"
  url: "https://www.shawnalucey.com"
  description: Shawna Lucey is an American theater and opera director based in New York City. Site designed by Stephen Bell.
  categories:
    - Portfolio
    - Music
    - Entertainment
  built_by: Michael Uloth
  built_by_url: "https://www.michaeluloth.com"
  featured: false
- title: Leyan Lo
  main_url: https://www.leyanlo.com
  url: https://www.leyanlo.com
  description: >
    Leyan Lo’s personal website
  categories:
    - Portfolio
  built_by: Leyan Lo
  built_by_url: https://www.leyanlo.com
  featured: false
- title: Hawaii National Bank
  url: https://hawaiinational.bank
  main_url: https://hawaiinational.bank
  description: Hawaii National Bank's highly personalized service has helped loyal customers & locally owned businesses achieve their financial dreams for over 50 years.
  categories:
    - Finance
  built_by: Wall-to-Wall Studios
  built_by_url: https://walltowall.com
  featured: false
- title: Coletiv
  url: https://coletiv.com
  main_url: https://coletiv.com
  description: Coletiv teams up with companies of all sizes to design, develop & launch digital products for iOS, Android & the Web.
  categories:
    - Technology
    - Agency
    - Web Development
  built_by: Coletiv
  built_by_url: https://coletiv.com
  featured: false
- title: janosh.io
  description: >
    Personal blog and portfolio of Janosh Riebesell. The site is built with Gatsby v2 and designed
    entirely with styled-components v4. Much of the layout was achieved with CSS grid. It supports
    Google Analytics, fluid typography and Algolia search.
  main_url: "https://janosh.io"
  url: "https://janosh.io"
  source_url: "https://github.com/janosh/janosh.io"
  categories:
    - Portfolio
    - Blog
    - Science
    - Photography
    - Travel
  built_by: Janosh Riebesell
  built_by_url: "https://janosh.io"
  featured: false
- title: Gatsby Manor
  description: >
    We build themes for gatsby. We have themes for all projects including personal,
    portfolio, ecommerce, landing pages and more. We also run an in-house
    web dev and design studio. If you cannot find what you want, we can build it for you!
    Email us at gatsbymanor@gmail.com with questions.
  main_url: "https://www.gatsbymanor.com"
  url: "https://www.gatsbymanor.com"
  source_url: "https://github.com/gatsbymanor"
  categories:
    - Web Development
    - Agency
    - Technology
    - Freelance
  built_by: Steven Natera
  built_by_url: "https://stevennatera.com"
- title: Ema Suriano's Portfolio
  main_url: https://emasuriano.com/
  url: https://emasuriano.com/
  source_url: https://github.com/EmaSuriano/emasuriano.github.io
  description: >
    Ema Suriano's portfolio to display information about him, his projects and what he's writing about.
  categories:
    - Portfolio
    - Technology
    - Web Development
  built_by: Ema Suriano
  built_by_url: https://emasuriano.com/
  featured: false
- title: Luan Orlandi
  main_url: https://luanorlandi.github.io
  url: https://luanorlandi.github.io
  source_url: https://github.com/luanorlandi/luanorlandi.github.io
  description: >
    Luan Orlandi's personal website. Brazilian web developer, enthusiast in React and Gatsby.
  categories:
    - Blog
    - Portfolio
    - Web Development
  built_by: Luan Orlandi
  built_by_url: https://github.com/luanorlandi
- title: Mobius Labs
  main_url: https://mobius.ml
  url: https://mobius.ml
  description: >
    Mobius Labs landing page, a Start-up working on Computer Vision
  categories:
    - Landing Page
    - Marketing
    - Technology
  built_by: sktt
  built_by_url: https://github.com/sktt
- title: EZAgrar
  main_url: https://www.ezagrar.at/en/
  url: https://www.ezagrar.at/en/
  description: >
    EZAgrar.at is the homepage of the biggest agricultural machinery dealership in Austria. In total 8 pages will be built for this client reusing a lot of components between them.
  categories:
    - eCommerce
    - Marketing
  built_by: MangoART
  built_by_url: https://www.mangoart.at
  featured: false
- title: OAsome blog
  main_url: https://oasome.blog/
  url: https://oasome.blog/
  source_url: https://github.com/oorestisime/oasome
  description: >
    Paris-based Cypriot adventurers. A and O. Lovers of life and travel. Want to get a glimpse of the OAsome world?
  categories:
    - Blog
    - Photography
    - Travel
  built_by: Orestis Ioannou
  featured: false
- title: Brittany Chiang
  main_url: https://brittanychiang.com/
  url: https://brittanychiang.com/
  source_url: https://github.com/bchiang7/v4
  description: >
    Personal website and portfolio of Brittany Chiang built with Gatsby v2
  categories:
    - Portfolio
  built_by: Brittany Chiang
  built_by_url: https://github.com/bchiang7
  featured: false
- title: Fitekran
  description: >
    One of the most visited Turkish blogs about health, sports and healthy lifestyle, that has been rebuilt with Gatsby v2 using WordPress.
  main_url: "https://www.fitekran.com"
  url: "https://www.fitekran.com"
  categories:
    - Science
    - Healthcare
    - Blog
  built_by: Burak Tokak
  built_by_url: "https://www.buraktokak.com"
- title: Serverless
  main_url: https://serverless.com
  url: https://serverless.com
  source_url: https://github.com/serverless/site
  description: >
    Serverless.com – Build web, mobile and IoT applications with serverless architectures using AWS Lambda, Azure Functions, Google CloudFunctions & more!
  categories:
    - Technology
    - Web Development
  built_by: Codebrahma
  built_by_url: https://codebrahma.com
  featured: false
- title: Dive Bell
  main_url: https://divebell.band/
  url: https://divebell.band/
  description: >
    Simple site for a band to list shows dates and videos (499 on lighthouse)
  categories:
    - Music
  built_by: Matt Bagni
  built_by_url: https://mattbag.github.io
  featured: false
- title: Mayer Media Co.
  main_url: https://mayermediaco.com/
  url: https://mayermediaco.com/
  description: >
    Freelance Web Development and Digital Marketing
  categories:
    - Web Development
    - Marketing
    - Blog
  source_url: https://github.com/MayerMediaCo/MayerMediaCo2.0
  built_by: Danny Mayer
  built_by_url: https://twitter.com/mayermediaco
  featured: false
- title: Jan Czizikow Portfolio
  main_url: https://www.janczizikow.com/
  url: https://www.janczizikow.com/
  source_url: https://github.com/janczizikow/janczizikow-portfolio
  description: >
    Simple personal portfolio site built with Gatsby
  categories:
    - Portfolio
    - Freelance
    - Web Development
  built_by: Jan Czizikow
  built_by_url: https://github.com/janczizikow
- title: Carbon Design Systems
  main_url: http://www.carbondesignsystem.com/
  url: http://www.carbondesignsystem.com/
  description: >
    The Carbon Design System is integrating the new IBM Design Ethos and Language. It represents a completely fresh approach to the design of all things at IBM.
  categories:
    - Design System
    - Documentation
  built_by: IBM
  built_by_url: https://www.ibm.com/
  featured: false
- title: Mozilla Mixed Reality
  main_url: https://mixedreality.mozilla.org/
  url: https://mixedreality.mozilla.org/
  description: >
    Virtual Reality for the free and open Web.
  categories:
    - Open Source
  built_by: Mozilla
  built_by_url: https://www.mozilla.org/
  featured: false
- title: Uniform Hudl Design System
  main_url: http://uniform.hudl.com/
  url: http://uniform.hudl.com/
  description: >
    A single design system to ensure every interface feels like Hudl. From the colors we use to the size of our buttons and what those buttons say, Uniform has you covered. Check the guidelines, copy the code and get to building.
  categories:
    - Design System
    - Open Source
    - Design
  built_by: Hudl
  built_by_url: https://www.hudl.com/
- title: Subtle UI
  main_url: "https://subtle-ui.netlify.com/"
  url: "https://subtle-ui.netlify.com/"
  source_url: "https://github.com/ryanwiemer/subtle-ui"
  description: >
    A collection of clever yet understated user interactions found on the web.
  categories:
    - Web Development
    - Open Source
    - User Experience
  built_by: Ryan Wiemer
  built_by_url: "https://www.ryanwiemer.com/"
  featured: false
- title: developer.bitcoin.com
  main_url: "https://developer.bitcoin.com/"
  url: "https://developer.bitcoin.com/"
  description: >
    Bitbox based bitcoin.com developer platform and resources.
  categories:
    - Finance
  featured: false
- title: Barmej
  main_url: "https://app.barmej.com/"
  url: "https://app.barmej.com/"
  description: >
    An interactive platform to learn different programming languages in Arabic for FREE
  categories:
    - Education
    - Programming
    - Learning
  built_by: Obytes
  built_by_url: "https://www.obytes.com/"
  featured: false
- title: Vote Save America
  main_url: "https://votesaveamerica.com"
  url: "https://votesaveamerica.com"
  description: >
    Be a voter. Save America.
  categories:
    - Education
    - Government
  featured: false
  built_by: Jeremy E. Miller
  built_by_url: "https://jeremyemiller.com/"
- title: Emergence
  main_url: https://emcap.com/
  url: https://emcap.com/
  description: >
    Emergence is a top enterprise cloud venture capital firm. We fund early stage ventures focusing on enterprise & SaaS applications. Emergence is one of the top VC firms in Silicon Valley.
  categories:
    - Marketing
    - Blog
  built_by: Upstatement
  built_by_url: https://www.upstatement.com/
  featured: false
- title: FPVtips
  main_url: https://fpvtips.com
  url: https://fpvtips.com
  source_url: https://github.com/jumpalottahigh/fpvtips
  description: >
    FPVtips is all about bringing racing drone pilots closer together, and getting more people into the hobby!
  categories:
    - Community
    - Education
  built_by: Georgi Yanev
  built_by_url: https://twitter.com/jumpalottahigh
  featured: false
- title: Georgi Yanev
  main_url: https://blog.georgi-yanev.com/
  url: https://blog.georgi-yanev.com/
  source_url: https://github.com/jumpalottahigh/blog.georgi-yanev.com
  description: >
    I write articles about FPV quads (building and flying), web development, smart home automation, life-long learning and other topics from my personal experience.
  categories:
    - Blog
  built_by: Georgi Yanev
  built_by_url: https://twitter.com/jumpalottahigh
  featured: false
- title: Bear Archery
  main_url: "https://beararchery.com/"
  url: "https://beararchery.com/"
  categories:
    - eCommerce
    - Sports
  built_by: Escalade Sports
  built_by_url: "https://www.escaladesports.com/"
  featured: false
- title: "attn:"
  main_url: "https://www.attn.com/"
  url: "https://www.attn.com/"
  categories:
    - Media
    - Entertainment
  built_by: "attn:"
  built_by_url: "https://www.attn.com/"
  featured: false
- title: Mirror Conf
  description: >
    Mirror Conf is a conference designed to empower designers and frontend developers who have a thirst for knowledge and want to broaden their horizons.
  main_url: "https://www.mirrorconf.com/"
  url: "https://www.mirrorconf.com/"
  categories:
    - Conference
    - Design
    - Web Development
  featured: false
- title: Startarium
  main_url: https://www.startarium.ro
  url: https://www.startarium.ro
  description: >
    Free entrepreneurship educational portal with more than 20000 users, hundreds of resources, crowdfunding, mentoring and investor pitching events facilitated.
  categories:
    - Education
    - Nonprofit
    - Entrepreneurship
  built_by: Cezar Neaga
  built_by_url: https://twitter.com/cezarneaga
  featured: false
- title: Microlink
  main_url: https://microlink.io/
  url: https://microlink.io/
  description: >
    Extract structured data from any website.
  categories:
    - Web Development
    - API
  built_by: Kiko Beats
  built_by_url: https://kikobeats.com/
  featured: false
- title: Markets.com
  main_url: "https://www.markets.com/"
  url: "https://www.markets.com/"
  featured: false
  categories:
    - Finance
- title: Kevin Legrand
  url: "https://k-legrand.com"
  main_url: "https://k-legrand.com"
  source_url: "https://github.com/Manoz/k-legrand.com"
  description: >
    Personal website and blog built with love with Gatsby v2
  categories:
    - Blog
    - Portfolio
    - Web Development
  built_by: Kevin Legrand
  built_by_url: https://k-legrand.com
  featured: false
- title: David James Portfolio
  main_url: https://dfjames.com/
  url: https://dfjames.com/
  source_url: https://github.com/daviddeejjames/dfjames-gatsby
  description: >
    Portfolio Site using GatsbyJS and headless WordPress
  categories:
    - WordPress
    - Portfolio
    - Blog
  built_by: David James
  built_by_url: https://twitter.com/daviddeejjames
- title: Hypertext Candy
  url: https://www.hypertextcandy.com/
  main_url: https://www.hypertextcandy.com/
  description: >
    Blog about web development. Laravel, Vue.js, etc.
  categories:
    - Blog
    - Web Development
  built_by: Masahiro Harada
  built_by_url: https://twitter.com/_Masahiro_H_
  featured: false
- title: "Maxence Poutord's blog"
  description: >
    Tech & programming blog of Maxence Poutord, Software Engineer, Serial Traveler and Public Speaker
  main_url: https://www.maxpou.fr
  url: https://www.maxpou.fr
  featured: false
  categories:
    - Blog
    - Web Development
  built_by: Maxence Poutord
  built_by_url: https://www.maxpou.fr
- title: "The Noted Project"
  url: https://thenotedproject.org
  main_url: https://thenotedproject.org
  source_url: https://github.com/ianbusko/the-noted-project
  description: >
    Website to showcase the ethnomusicology research for The Noted Project.
  categories:
    - Portfolio
    - Education
    - Gallery
  built_by: Ian Busko
  built_by_url: https://github.com/ianbusko
  featured: false
- title: People For Bikes
  url: "https://2017.peopleforbikes.org/"
  main_url: "https://2017.peopleforbikes.org/"
  categories:
    - Community
    - Sports
    - Gallery
    - Nonprofit
  built_by: PeopleForBikes
  built_by_url: "https://peopleforbikes.org/about-us/who-we-are/staff/"
  featured: false
- title: Wide Eye
  description: >
    Creative agency specializing in interactive design, web development, and digital communications.
  url: https://wideeye.co/
  main_url: https://wideeye.co/
  categories:
    - Design
    - Web Development
  built_by: Wide Eye
  built_by_url: https://wideeye.co/about-us/
  featured: false
- title: CodeSandbox
  description: >
    CodeSandbox is an online editor that helps you create web applications, from prototype to deployment.
  url: https://codesandbox.io/
  main_url: https://codesandbox.io/
  categories:
    - Web Development
  featured: false
- title: Marvel
  description: >
    The all-in-one platform powering design.
  url: https://marvelapp.com/
  main_url: https://marvelapp.com/
  categories:
    - Design
  featured: false
- title: Designcode.io
  description: >
    Learn to design and code React apps.
  url: https://designcode.io
  main_url: https://designcode.io
  categories:
    - Learning
  featured: false
- title: Happy Design
  description: >
    The Brand and Product Team Behind Happy Money
  url: https://design.happymoney.com/
  main_url: https://design.happymoney.com/
  categories:
    - Design
    - Finance
- title: Weihnachtsmarkt.ms
  description: >
    Explore the christmas market in Münster (Westf).
  url: https://weihnachtsmarkt.ms/
  main_url: https://weihnachtsmarkt.ms/
  source_url: https://github.com/codeformuenster/weihnachtsmarkt
  categories:
    - Gallery
    - Food
  built_by: "Code for Münster during #MSHACK18"
  featured: false
- title: Code Championship
  description: >
    Competitive coding competitions for students from 3rd to 8th grade. Code is Sport.
  url: https://www.codechampionship.com
  main_url: https://www.codechampionship.com
  categories:
    - Learning
    - Education
    - Sports
  built_by: Abamath LLC
  built_by_url: https://www.abamath.com
  featured: false
- title: Wieden+Kennedy
  description: >
    Wieden+Kennedy is an independent, global creative company.
  categories:
    - Technology
    - Web Development
    - Agency
    - Marketing
  url: https://www.wk.com
  main_url: https://www.wk.com
  built_by: Wieden Kennedy
  built_by_url: https://www.wk.com/about/
  featured: false
- title: Testing JavaScript
  description: >
    This course will teach you the fundamentals of testing your JavaScript applications using eslint, Flow, Jest, and Cypress.
  url: https://testingjavascript.com/
  main_url: https://testingjavascript.com/
  categories:
    - Learning
    - Education
    - JavaScript
  built_by: Kent C. Dodds
  built_by_url: https://kentcdodds.com/
  featured: false
- title: Use Hooks
  description: >
    One new React Hook recipe every day.
  url: https://usehooks.com/
  main_url: https://usehooks.com/
  categories:
    - Learning
  built_by: Gabe Ragland
  built_by_url: https://twitter.com/gabe_ragland
  featured: false
- title: Ambassador
  url: https://www.getambassador.io
  main_url: https://www.getambassador.io
  description: >
    Open source, Kubernetes-native API Gateway for microservices built on Envoy.
  categories:
    - Open Source
    - Documentation
    - Technology
  built_by: Datawire
  built_by_url: https://www.datawire.io
  featured: false
- title: Clubhouse
  main_url: https://clubhouse.io
  url: https://clubhouse.io
  description: >
    The intuitive and powerful project management platform loved by software teams of all sizes. Built with Gatsby v2 and Prismic
  categories:
    - Technology
    - Blog
    - Productivity
    - Community
    - Design
    - Open Source
  built_by: Ueno.
  built_by_url: https://ueno.co
  featured: false
- title: Asian Art Collection
  url: http://artmuseum.princeton.edu/asian-art/
  main_url: http://artmuseum.princeton.edu/asian-art/
  description: >
    Princeton University has a branch dealing with state of art.They have showcased ore than 6,000 works of Asian art are presented alongside ongoing curatorial and scholarly research
  categories:
    - Marketing
  featured: false
- title: QHacks
  url: https://qhacks.io
  main_url: https://qhacks.io
  source_url: https://github.com/qhacks/qhacks-website
  description: >
    QHacks is Queen’s University’s annual hackathon! QHacks was founded in 2016 with a mission to advocate and incubate the tech community at Queen’s University and throughout Canada.
  categories:
    - Education
    - Technology
    - Podcast
  featured: false
- title: Tyler McGinnis
  url: https://tylermcginnis.com/
  main_url: https://tylermcginnis.com/
  description: >
    The linear, course based approach to learning web technologies.
  categories:
    - Education
    - Technology
    - Podcast
    - Web Development
  featured: false
- title: a11y with Lindsey
  url: https://www.a11ywithlindsey.com/
  main_url: https://www.a11ywithlindsey.com/
  source_url: https://github.com/lkopacz/a11y-with-lindsey
  description: >
    To help developers navigate accessibility jargon, write better code, and to empower them to make their Internet, Everyone's Internet.
  categories:
    - Education
    - Blog
    - Technology
  built_by: Lindsey Kopacz
  built_by_url: https://twitter.com/littlekope0903
  featured: false
- title: DEKEMA
  url: https://www.dekema.com/
  main_url: https://www.dekema.com/
  description: >
    Worldclass crafting: Furnace, fervor, fulfillment. Delivering highest demand for future craftsmanship. Built using Gatsby v2 and Prismic.
  categories:
    - Healthcare
    - Science
    - Technology
  built_by: Crisp Studio
  built_by_url: https://crisp.studio
  featured: false
- title: Ramón Chancay
  description: >-
    Front-end / Back-end Developer in Guayaquil Ecuador.
    Currently at Everymundo, previously at El Universo.
    I enjoy teaching and sharing what I know.
    I give professional advice to developers and companies.
    My wife and my children are everything in my life.
  main_url: "https://ramonchancay.me/"
  url: "https://ramonchancay.me/"
  source_url: "https://github.com/devrchancay/personal-site"
  featured: false
  categories:
    - Blog
    - Technology
    - Web Development
  built_by: Ramón Chancay
  built_by_url: "https://ramonchancay.me/"
- title: BELLHOPS
  main_url: https://www.getbellhops.com/
  url: https://www.getbellhops.com/
  description: >-
    Whether you’re moving someplace new or just want to complete a few projects around your current home, BellHops can arrange the moving services you need—at simple, straightforward rates.
  categories:
    - Business
  built_by: Bellhops, Inc.
  built_by_url: https://www.getbellhops.com/
  featured: false
- title: Acclimate Consulting
  main_url: https://www.acclimate.io/
  url: https://www.acclimate.io/
  description: >-
    Acclimate is a consulting firm that puts organizations back in control with data-driven strategies and full-stack applications.
  categories:
    - Technology
    - Consulting
  built_by: Andrew Wilson
  built_by_url: https://github.com/andwilson
  featured: false
- title: Flyright
  url: https://flyright.co/
  main_url: https://flyright.co/
  description: >-
    Flyright curates everything you need for international travel in one tidy place 💜
  categories:
    - Technology
    - App
  built_by: Ty Hopp
  built_by_url: https://github.com/tyhopp
  featured: false
- title: Vets Who Code
  url: https://vetswhocode.io/
  main_url: https://vetswhocode.io/
  description: >-
    VetsWhoCode is a non-profit organization dedicated to training military veterans & giving them the skills they need transition into tech careers.
  categories:
    - Technology
    - Nonprofit
  featured: false
- title: Patreon Blog
  url: https://blog.patreon.com/
  main_url: https://blog.patreon.com/
  description: >-
    Official blog of Patreon.com
  categories:
    - Blog
  featured: false
- title: Full Beaker
  url: https://fullbeaker.com/
  main_url: https://fullbeaker.com/
  description: >-
    Full Beaker provides independent advice online about careers and home ownership, and connect anyone who asks with companies that can help them.
  categories:
    - Consulting
  featured: false
- title: Citywide Holdup
  url: https://citywideholdup.org/
  main_url: https://citywideholdup.org/
  description: >-
    Citywide Holdup is an annual fundraising event held around early November in the city of Austin, TX hosted by the Texas Wranglers benefitting Easter Seals of Central Texas, a non-profit organization that provides exceptional services, education, outreach and advocacy so that people with disabilities can live, learn, work and play in our communities.
  categories:
    - Nonprofit
    - Event
  built_by: Cameron Rison
  built_by_url: https://github.com/killakam3084
  featured: false
- title: Dawn Labs
  url: https://dawnlabs.io
  main_url: https://dawnlabs.io
  description: >-
    Thoughtful products for inspired teams. With a holistic approach to engineering and design, we partner with startups and enterprises to build for the digital era.
  categories:
    - Technology
    - Agency
    - Web Development
  featured: false
- title: COOP by Ryder
  url: https://coop.com/
  main_url: https://coop.com/
  description: >
    COOP is a platform that connects fleet managers that have idle vehicles to businesses that are looking to rent vehicles. COOP simplifies the process and paperwork required to safely share vehicles between business owners.
  categories:
    - Marketing
  built_by: Crispin Porter Bogusky
  built_by_url: http://www.cpbgroup.com/
  featured: false
- title: Domino's Paving for Pizza
  url: https://www.pavingforpizza.com/
  main_url: https://www.pavingforpizza.com/
  description: >
    Nominate your town for a chance to have your rough drive home from Domino's fixed to pizza perfection.
  categories:
    - Marketing
  built_by: Crispin Porter Bogusky
  built_by_url: http://www.cpbgroup.com/
  featured: false
- title: Propapanda
  url: https://propapanda.eu/
  main_url: https://propapanda.eu/
  description: >
    Is a creative production house based in Tallinn, Estonia. We produce music videos, commercials, films and campaigns – from scratch to finish.
  categories:
    - Video
    - Portfolio
    - Agency
    - Media
  built_by: Henry Kehlmann
  built_by_url: https://github.com/madhenry/
  featured: false
- title: JAMstack.paris
  url: https://jamstack.paris/
  main_url: https://jamstack.paris/
  source_url: https://github.com/JAMstack-paris/jamstack.paris
  description: >
    JAMstack-focused, bi-monthly meetup in Paris
  categories:
    - Web Development
  built_by: Matthieu Auger & Nicolas Goutay
  built_by_url: https://github.com/JAMstack-paris
  featured: false
- title: DexWallet - The only Wallet you need by Dexlab
  main_url: "https://www.dexwallet.io/"
  url: "https://www.dexwallet.io/"
  source_url: "https://github.com/dexlab-io/DexWallet-website"
  featured: false
  description: >-
    DexWallet is a secure, multi-chain, mobile wallet with an upcoming one-click exchange for mobile.
  categories:
    - App
    - Open Source
  built_by: DexLab
  built_by_url: "https://github.com/dexlab-io"
- title: Kings Valley Paving
  url: https://kingsvalleypaving.com
  main_url: https://kingsvalleypaving.com
  description: >
    Kings Valley Paving is an asphalt, paving and concrete company serving the commercial, residential and industrial sectors in the Greater Toronto Area. Site designed by Stephen Bell.
  categories:
    - Marketing
  built_by: Michael Uloth
  built_by_url: https://www.michaeluloth.com
  featured: false
- title: Peter Barrett
  url: https://www.peterbarrett.ca
  main_url: https://www.peterbarrett.ca
  description: >
    Peter Barrett is a Canadian baritone from Newfoundland and Labrador who performs opera and concert repertoire in Canada, the U.S. and around the world. Site designed by Stephen Bell.
  categories:
    - Portfolio
    - Music
  built_by: Michael Uloth
  built_by_url: https://www.michaeluloth.com
  featured: false
- title: NARCAN
  main_url: https://www.narcan.com
  url: https://www.narcan.com
  description: >
    NARCAN Nasal Spray is the first and only FDA-approved nasal form of naloxone for the emergency treatment of a known or suspected opioid overdose.
  categories:
    - Healthcare
  built_by: NARCAN
  built_by_url: https://www.narcan.com
  featured: false
- title: Ritual
  main_url: https://ritual.com
  url: https://ritual.com
  description: >
    Ritual started with a simple question, what exactly is in women's multivitamins? This is the story of what happened when our founder Kat started searching for answers — the story of Ritual.
  categories:
    - Healthcare
  built_by: Ritual
  built_by_url: https://ritual.com
  featured: false
- title: Truebill
  main_url: https://www.truebill.com
  url: https://www.truebill.com
  description: >
    Truebill empowers you to take control of your money.
  categories:
    - Finance
  built_by: Truebill
  built_by_url: https://www.truebill.com
  featured: false
- title: Smartling
  main_url: https://www.smartling.com
  url: https://www.smartling.com
  description: >
    Smartling enables you to automate, manage, and professionally translate content so that you can do more with less.
  categories:
    - Marketing
  built_by: Smartling
  built_by_url: https://www.smartling.com
  featured: false
- title: Clear
  main_url: https://www.clearme.com
  url: https://www.clearme.com
  description: >
    At clear, we’re working toward a future where you are your ID, enabling you to lead an unstoppable life.
  categories:
    - Security
  built_by: Clear
  built_by_url: https://www.clearme.com
  featured: false
- title: VS Code Rocks
  main_url: "https://vscode.rocks"
  url: "https://vscode.rocks"
  source_url: "https://github.com/lannonbr/vscode-rocks"
  featured: false
  description: >
    VS Code Rocks is a place for weekly news on the newest features and updates to Visual Studio Code as well as trending extensions and neat tricks to continually improve your VS Code skills.
  categories:
    - Open Source
    - Blog
    - Web Development
  built_by: Benjamin Lannon
  built_by_url: "https://github.com/lannonbr"
- title: Particle
  main_url: "https://www.particle.io"
  url: "https://www.particle.io"
  featured: false
  description: Particle is a fully-integrated IoT platform that offers everything you need to deploy an IoT product.
  categories:
    - Marketing
- title: freeCodeCamp curriculum
  main_url: "https://learn.freecodecamp.org"
  url: "https://learn.freecodecamp.org"
  featured: false
  description: Learn to code with free online courses, programming projects, and interview preparation for developer jobs.
  categories:
    - Web Development
    - Learning
- title: Tandem
  main_url: "https://www.tandem.co.uk"
  url: "https://www.tandem.co.uk"
  description: >
    We're on a mission to free you of money misery. Our app, card and savings account are designed to help you spend less time worrying about money and more time enjoying life.
  categories:
    - Finance
    - App
  built_by: Tandem
  built_by_url: https://github.com/tandembank
  featured: false
- title: Monbanquet.fr
  main_url: "https://monbanquet.fr"
  url: "https://monbanquet.fr"
  description: >
    Give your corporate events the food and quality it deserves, thanks to the know-how of the best local artisans.
  categories:
    - eCommerce
    - Food
    - Event
  built_by: Monbanquet.fr
  built_by_url: https://github.com/monbanquet
  featured: false
- title: The Leaky Cauldron Blog
  url: https://theleakycauldronblog.com
  main_url: https://theleakycauldronblog.com
  source_url: https://github.com/v4iv/theleakycauldronblog
  description: >
    A Brew of Awesomeness with a Pinch of Magic...
  categories:
    - Blog
  built_by: Vaibhav Sharma
  built_by_url: https://github.com/v4iv
  featured: false
- title: Wild Drop Surf Camp
  main_url: "https://wilddropsurfcamp.com"
  url: "https://wilddropsurfcamp.com"
  description: >
    Welcome to Portugal's best kept secret and be amazed with our nature. Here you can explore, surf, taste the world's best gastronomy and wine, feel the North Canyon's power with the biggest waves in the world and so many other amazing things. Find us, discover yourself!
  categories:
    - Travel
  built_by: Samuel Fialho
  built_by_url: https://samuelfialho.com
  featured: false
- title: JoinUp HR chatbot
  url: https://www.joinup.io
  main_url: https://www.joinup.io
  description: Custom HR chatbot for better candidate experience
  categories:
    - App
    - Technology
  featured: false
- title: JDCastro Web Design & Development
  main_url: https://jacobdcastro.com
  url: https://jacobdcastro.com
  source_url: https://github.com/jacobdcastro/personal-site
  featured: false
  description: >
    A small business site for freelance web designer and developer Jacob D. Castro. Includes professional blog, contact forms, and soon-to-come portfolio of sites for clients. Need a new website or an extra developer to share the workload? Feel free to check out the website!
  categories:
    - Blog
    - Portfolio
    - Business
    - Freelance
  built_by: Jacob D. Castro
  built_by_url: https://twitter.com/jacobdcastro
- title: Gatsby Tutorials
  main_url: https://www.gatsbytutorials.com
  url: https://www.gatsbytutorials.com
  source_url: https://github.com/ooloth/gatsby-tutorials
  featured: false
  description: >
    Gatsby Tutorials is a community-updated list of video, audio and written tutorials to help you learn GatsbyJS.
  categories:
    - Web Development
    - Education
    - Open Source
  built_by: Michael Uloth
  built_by_url: "https://www.michaeluloth.com"
- title: Up & Running Tutorials
  main_url: https://www.upandrunningtutorials.com
  url: https://www.upandrunningtutorials.com
  featured: false
  description: >
    Free coding tutorials for web developers. Get your web development career up and running by learning to build better, faster websites.
  categories:
    - Web Development
    - Education
  built_by: Michael Uloth
  built_by_url: "https://www.michaeluloth.com"
- title: Grooovinger
  url: https://www.grooovinger.com
  main_url: https://www.grooovinger.com
  description: >
    Martin Grubinger, a web developer from Austria
  categories:
    - Portfolio
    - Web Development
  built_by: Martin Grubinger
  built_by_url: https://www.grooovinger.com
  featured: false
- title: LXDX - the Crypto Derivatives Exchange
  main_url: https://www.lxdx.co/
  url: https://www.lxdx.co/
  description: >
    LXDX is the world's fastest crypto exchange. Our mission is to bring innovative financial products to retail crypto investors, providing access to the same speed and scalability that institutional investors already depend on us to deliver each and every day.
  categories:
    - Marketing
    - Finance
  built_by: Corey Ward
  built_by_url: http://www.coreyward.me/
  featured: false
- title: Kyle McDonald
  url: https://kylemcd.com
  main_url: https://kylemcd.com
  source_url: https://github.com/kylemcd/personal-site-react
  description: >
    Personal site + blog for Kyle McDonald
  categories:
    - Blog
  built_by: Kyle McDonald
  built_by_url: https://kylemcd.com
  featured: false
- title: VSCode Power User Course
  main_url: https://VSCode.pro
  url: https://VSCode.pro
  description: >
    After 10 years with Sublime, I switched to VSCode. Love it. Spent 1000+ hours building a premium video course to help you switch today. 200+ power user tips & tricks turn you into a VSCode.pro
  categories:
    - Education
    - Learning
    - eCommerce
    - Marketing
    - Technology
    - Web Development
  built_by: Ahmad Awais
  built_by_url: https://twitter.com/MrAhmadAwais/
  featured: false
- title: Thijs Koerselman Portfolio
  main_url: https://www.vauxlab.com
  url: https://www.vauxlab.com
  featured: false
  description: >
    Portfolio of Thijs Koerselman. A freelance software engineer, full-stack web developer and sound designer.
  categories:
    - Portfolio
    - Business
    - Freelance
    - Technology
    - Web Development
    - Music
- title: Ad Hoc Homework
  main_url: https://homework.adhoc.team
  url: https://homework.adhoc.team
  description: >
    Ad Hoc builds government digital services that are fast, efficient, and usable by everyone. Ad Hoc Homework is a collection of coding and design challenges for candidates applying to our open positions.
  categories:
    - Web Development
    - Government
    - Healthcare
    - Programming
  built_by_url: https://adhoc.team
  featured: false
- title: Birra Napoli
  main_url: http://www.birranapoli.it
  url: http://www.birranapoli.it
  built_by: Ribrain
  built_by_url: https://www.ribrainstudio.com
  featured: false
  description: >
    Birra Napoli official site
  categories:
    - Landing Page
    - Business
    - Food
- title: Satispay
  url: https://www.satispay.com
  main_url: https://www.satispay.com
  categories:
    - Business
    - Finance
    - Technology
  built_by: Satispay
  built_by_url: https://www.satispay.com
  featured: false
- title: The Movie Database - Gatsby
  url: https://tmdb.lekoarts.de
  main_url: https://tmdb.lekoarts.de
  source_url: https://github.com/LekoArts/gatsby-source-tmdb-example
  categories:
    - Open Source
    - Entertainment
    - Gallery
  featured: false
  built_by: LekoArts
  built_by_url: "https://github.com/LekoArts"
  description: >
    Source from The Movie Database (TMDb) API (v3) in Gatsby. This example is built with react-spring, React hooks and react-tabs and showcases the gatsby-source-tmdb plugin. It also has some client-only paths and uses gatsby-image.
- title: LANDR - Creative Tools for Musicians
  url: https://www.landr.com/
  main_url: https://www.landr.com/en/
  categories:
    - Music
    - Technology
    - Business
    - Entrepreneurship
    - Freelance
    - Marketing
    - Media
  featured: false
  built_by: LANDR
  built_by_url: https://twitter.com/landr_music
  description: >
    Marketing website built for LANDR. LANDR is a web application that provides tools for musicians to master their music (using artificial intelligence), collaborate with other musicians, and distribute their music to multiple platforms.
- title: ClinicJS
  url: https://clinicjs.org/
  main_url: https://clinicjs.org/
  categories:
    - Technology
    - Documentation
  featured: false
  built_by: NearForm
  built_by_url: "https://www.nearform.com/"
  description: >
    Tools to help diagnose and pinpoint Node.js performance issues.
- title: KOBIT
  main_url: "https://kobit.in"
  url: "https://kobit.in"
  description: Automated Google Analytics Report with everything you need and more
  featured: false
  categories:
    - Marketing
    - Blog
  built_by: mottox2
  built_by_url: "https://mottox2.com"
- title: Aleksander Hansson
  main_url: https://ahansson.com
  url: https://ahansson.com
  featured: false
  description: >
    Portfolio website for Aleksander Hansson
  categories:
    - Portfolio
    - Business
    - Freelance
    - Technology
    - Web Development
    - Consulting
  built_by: Aleksander Hansson
  built_by_url: https://www.linkedin.com/in/aleksanderhansson/
- title: Surfing Nosara
  main_url: "https://www.surfingnosara.com"
  url: "https://www.surfingnosara.com"
  description: Real estate, vacation, and surf report hub for Nosara, Costa Rica
  featured: false
  categories:
    - Business
    - Blog
    - Gallery
    - Marketing
  built_by: Desarol
  built_by_url: "https://www.desarol.com"
- title: Crispin Porter Bogusky
  url: https://cpbgroup.com/
  main_url: https://cpbgroup.com/
  description: >
    We solve the world’s toughest communications problems with the most quantifiably potent creative assets.
  categories:
    - Agency
    - Design
    - Marketing
  built_by: Crispin Porter Bogusky
  built_by_url: https://cpbgroup.com/
  featured: false
- title: graphene-python
  url: https://graphene-python.org
  main_url: https://graphene-python.org
  description: Graphene is a collaboratively funded project.Graphene-Python is a library for building GraphQL APIs in Python easily.
  categories:
    - Library
    - API
    - Documentation
  featured: false
- title: Engel & Völkers Ibiza Holiday Rentals
  main_url: "https://www.ev-ibiza.com/"
  url: "https://www.ev-ibiza.com/"
  featured: false
  built_by: Ventura Digitalagentur
  description: >
    Engel & Völkers, one of the most successful real estate agencies in the world, offers luxury holiday villas to rent in Ibiza.
  categories:
    - Travel
- title: Sylvain Hamann's personal website
  url: "https://shamann.fr"
  main_url: "https://shamann.fr"
  source_url: "https://github.com/sylvhama/shamann-gatsby/"
  description: >
    Sylvain Hamann, web developer from France
  categories:
    - Portfolio
    - Web Development
  built_by: Sylvain Hamann
  built_by_url: "https://twitter.com/sylvhama"
  featured: false
- title: Luca Crea's portfolio
  main_url: https://lcrea.github.io
  url: https://lcrea.github.io
  description: >
    Portfolio and personal website of Luca Crea, an Italian software engineer.
  categories:
    - Portfolio
  built_by: Luca Crea
  built_by_url: https://github.com/lcrea
  featured: false
- title: Escalade Sports
  main_url: "https://www.escaladesports.com/"
  url: "https://www.escaladesports.com/"
  categories:
    - eCommerce
    - Sports
  built_by: Escalade Sports
  built_by_url: "https://www.escaladesports.com/"
  featured: false
- title: Exposify
  main_url: "https://www.exposify.de/"
  url: "https://www.exposify.de/"
  description: >
    This is our German website built with Gatsby 2.0, Emotion and styled-system.
    Exposify is a proptech startup and builds technology for real estate businesses.
    We provide our customers with an elegant agent software in combination
    with beautifully designed and fast websites.
  categories:
    - Web Development
    - Real Estate
    - Agency
    - Marketing
  built_by: Exposify
  built_by_url: "https://www.exposify.de/"
  featured: false
- title: Steak Point
  main_url: https://www.steakpoint.at/
  url: https://www.steakpoint.at/
  description: >
    Steak Restaurant in Vienna, Austria (Wien, Österreich).
  categories:
    - Food
  built_by: Peter Kroyer
  built_by_url: https://www.peterkroyer.at/
  featured: false
- title: Takumon blog
  main_url: "https://takumon.com"
  url: "https://takumon.com"
  source_url: "https://github.com/Takumon/blog"
  description: Java Engineer's tech blog.
  featured: false
  categories:
    - Blog
  built_by: Takumon
  built_by_url: "https://twitter.com/inouetakumon"
- title: DayThirty
  main_url: "https://daythirty.com"
  url: "https://daythirty.com"
  description: DayThirty - ideas for the new year.
  featured: false
  categories:
    - Marketing
  built_by: Jack Oliver
  built_by_url: "https://twitter.com/mrjackolai"
- title: TheAgencyProject
  main_url: "https://theagencyproject.co"
  url: "https://theagencyproject.co"
  description: Agency model, without agency overhead.
  categories:
    - Agency
  built_by: JV-LA
  built_by_url: https://jv-la.com
- title: Karen Hou's portfolio
  main_url: https://www.karenhou.com/
  url: https://www.karenhou.com/
  categories:
    - Portfolio
  built_by: Karen H. Developer
  built_by_url: https://github.com/karenhou
  featured: false
- title: Jean Luc Ponty
  main_url: "https://ponty.com"
  url: "https://ponty.com"
  description: Official site for Jean Luc Ponty, French virtuoso violinist and jazz composer.
  featured: false
  categories:
    - Music
    - Entertainment
  built_by: Othermachines
  built_by_url: "https://othermachines.com"
- title: Rosewood Family Advisors
  main_url: "https://www.rfallp.com/"
  url: "https://www.rfallp.com/"
  description: Rosewood Family Advisors LLP (Palo Alto) provides a diverse range of family office services customized for ultra high net worth individuals.
  featured: false
  categories:
    - Finance
    - Business
  built_by: Othermachines
  built_by_url: "https://othermachines.com"
- title: Cole Walker's Portfolio
  main_url: "https://www.walkermakes.com"
  url: "https://www.walkermakes.com"
  source_url: "https://github.com/ColeWalker/portfolio"
  description: The portfolio of web developer Cole Walker, built with the help of Gatsby v2, React-Spring, and SASS.
  featured: false
  categories:
    - Portfolio
    - Web Development
  built_by: Cole Walker
  built_by_url: "https://www.walkermakes.com"
- title: Standing By Company
  main_url: "https://standingby.company"
  url: "https://standingby.company"
  description: A brand experience design company led by Scott Mackenzie and Trent Barton.
  featured: false
  categories:
    - Design
    - Web Development
  built_by: Standing By Company
  built_by_url: "https://standingby.company"
- title: Ashley Thouret
  main_url: "https://www.ashleythouret.com"
  url: "https://www.ashleythouret.com"
  description: Official website of Canadian soprano Ashley Thouret. Site designed by Stephen Bell.
  categories:
    - Portfolio
    - Music
  built_by: Michael Uloth
  built_by_url: "https://www.michaeluloth.com"
  featured: false
- title: The AZOOR Society
  main_url: "https://www.theazoorsociety.org"
  url: "https://www.theazoorsociety.org"
  description: The AZOOR Society is a UK-based charity committed to promoting awareness of Acute Zonal Occult Outer Retinopathy and assisting further research. Site designed by Stephen Bell.
  categories:
    - Community
    - Nonprofit
  built_by: Michael Uloth
  built_by_url: "https://www.michaeluloth.com"
  featured: false
- title: Gábor Fűzy pianist
  main_url: "https://pianobar.hu"
  url: "https://pianobar.hu"
  description: Gábor Fűzy pianist's official website built with Gatsby v2.
  categories:
    - Music
  built_by: Zoltán Bedi
  built_by_url: "https://github.com/B3zo0"
  featured: false
- title: Logicwind
  main_url: "https://logicwind.com"
  url: "https://logicwind.com"
  description: Website of Logicwind - JavaScript experts, Technology development agency & consulting.
  featured: false
  categories:
    - Portfolio
    - Agency
    - Web Development
    - Consulting
  built_by: Logicwind
  built_by_url: "https://www.logicwind.com"
- title: ContactBook.app
  main_url: "https://contactbook.app"
  url: "https://contactbook.app"
  description: Seamlessly share Contacts with G Suite team members
  featured: false
  categories:
    - Landing Page
    - Blog
  built_by: Logicwind
  built_by_url: "https://www.logicwind.com"
- title: Waterscapes
  main_url: "https://waterscap.es"
  url: "https://waterscap.es/lake-monteynard/"
  source_url: "https://github.com/gaelbillon/Waterscapes-Gatsby-site"
  description: Waterscap.es is a directory of bodies of water (creeks, ponds, waterfalls, lakes, etc) with information about each place such as how to get there, hike time, activities and photos and a map displayed with the Mapbox GL SJ npm package. It was developed with the goal of learning Gatsby. This website is based on the gatsby-contentful-starter and uses Contentful as CMS. It is hosted on Netlify. Hooks are setup with Bitbucket and Contentful to trigger a new build upon code or content changes. The data on Waterscap.es is a mix of original content and informations from the internets gathered and put together.
  categories:
    - Directory
    - Photography
    - Travel
  built_by: Gaël Billon
  built_by_url: "https://gaelbillon.com"
  featured: false
- title: Packrs
  url: "https://www.packrs.co/"
  main_url: "https://www.packrs.co/"
  description: >
    Packrs is a local delivery platform, one spot for all your daily requirements. On a single tap get everything you need at your doorstep.
  categories:
    - Marketing
    - Landing Page
    - Entrepreneurship
  built_by: Vipin Kumar Rawat
  built_by_url: "https://github.com/aesthytik"
  featured: false
- title: HyakuninIsshu
  main_url: "https://hyakuninanki.net"
  url: "https://hyakuninanki.net"
  source_url: "https://github.com/rei-m/web_hyakuninisshu"
  description: >
    HyakuninIsshu is a traditional Japanese card game.
  categories:
    - Education
    - Gallery
    - Entertainment
  built_by: Rei Matsushita
  built_by_url: "https://github.com/rei-m/"
  featured: false
- title: WQU Partners
  main_url: "https://partners.wqu.org/"
  url: "https://partners.wqu.org/"
  featured: false
  categories:
    - Marketing
    - Education
    - Landing Page
  built_by: Corey Ward
  built_by_url: "http://www.coreyward.me/"
- title: Federico Giacone
  url: "https://federico.giac.one/"
  main_url: "https://federico.giac.one"
  source_url: "https://github.com/leopuleo/federico.giac.one"
  description: >
    Digital portfolio for Italian Architect Federico Giacone.
  categories:
    - Portfolio
    - Gallery
  built_by: Leonardo Giacone
  built_by_url: "https://github.com/leopuleo"
  featured: false
- title: Station
  url: "https://getstation.com/"
  main_url: "https://getstation.com/"
  description: Station is the first smart browser for busy people. A single place for all of your web applications.
  categories:
    - Technology
    - Web Development
    - Productivity
  featured: false
- title: Vyron Vasileiadis
  url: "https://fedonman.com/"
  main_url: "https://fedonman.com"
  source_url: "https://github.com/fedonman/fedonman-website"
  description: Personal space of Vyron Vasileiadis aka fedonman, a Web & IoT Developer, Educator and Entrepreneur based in Athens, Greece.
  categories:
    - Portfolio
    - Technology
    - Web Development
    - Education
  built_by: Vyron Vasileiadis
  built_by_url: "https://github.com/fedonman"
- title: Fabien Champigny
  url: "https://www.champigny.name/"
  main_url: "https://www.champigny.name/"
  built_by_url: "https://www.champigny.name/"
  description: Fabien Champigny's personal blog. Entrepreneur, hacker and loves street photo.
  categories:
    - Blog
    - Gallery
    - Photography
    - Productivity
    - Entrepreneurship
  featured: false
- title: Alex Xie - Portfolio
  url: https://alexieyizhe.me/
  main_url: https://alexieyizhe.me/
  source_url: https://github.com/alexieyizhe/alexieyizhe.github.io
  description: >
    Personal website of Alex Yizhe Xie, a University of Waterloo Computer Science student and coding enthusiast.
  categories:
    - Blog
    - Portfolio
    - Web Development
  featured: false
- title: Equithon
  url: https://equithon.org/
  main_url: https://equithon.org/
  source_url: https://github.com/equithon/site-main/
  built_by: Alex Xie
  built_by_url: https://alexieyizhe.me/
  description: >
    Equithon is the largest social innovation hackathon in Waterloo, Canada. It was founded in 2016 to tackle social equity issues and create change.
  categories:
    - Education
    - Event
    - Learning
    - Open Source
    - Nonprofit
    - Technology
  featured: false
- title: Dale Blackburn - Portfolio
  url: https://dakebl.co.uk/
  main_url: https://dakebl.co.uk/
  description: >
    Dale Blackburn's personal website and blog.
  categories:
    - Blog
    - Portfolio
    - Web Development
  featured: false
- title: Portfolio of Anthony Wiktor
  url: https://www.anthonydesigner.com/
  main_url: https://www.anthonydesigner.com/
  description: >
    Anthony Wiktor is a Webby Award-Winning Creative Director and Digital Designer twice named Hot 100 by WebDesigner Magazine. Anthony has over a decade of award-winning experience in design and has worked on projects across a diverse set of industries — from entertainment to consumer products to hospitality to technology. Anthony is a frequent lecturer at USC’s Annenberg School for Communication & Journalism and serves on the board of AIGA Los Angeles.
  categories:
    - Portfolio
    - Marketing
  built_by: Maciej Leszczyński
  built_by_url: http://twitter.com/_maciej
  featured: false
- title: Frame.io Workflow Guide
  main_url: https://workflow.frame.io
  url: https://workflow.frame.io
  description: >
    The web’s most comprehensive post-production resource, written by pro filmmakers, for pro filmmakers. Always expanding, always free.
  categories:
    - Education
  built_by: Frame.io
  built_by_url: https://frame.io
  featured: false
- title: MarcySutton.com
  main_url: https://marcysutton.com
  url: https://marcysutton.com
  description: >
    The personal website of web developer and accessibility advocate Marcy Sutton.
  categories:
    - Blog
    - Accessibility
    - Video
    - Photography
  built_by: Marcy Sutton
  built_by_url: https://marcysutton.com
  featured: true
- title: Kepinski.me
  main_url: https://kepinski.me
  url: https://kepinski.me
  description: >
    The personal site of Antoni Kepinski, Node.js Developer.
  categories:
    - Portfolio
    - Open Source
  built_by: Antoni Kepinski
  built_by_url: https://kepinski.me
  featured: false
- title: WPGraphQL Docs
  main_url: https://docs.wpgraphql.com
  url: https://docs.wpgraphql.com
  description: >
    Documentation for WPGraphQL, a free open-source WordPress plugin that provides an extendable GraphQL schema and API for any WordPress site.
  categories:
    - API
    - Documentation
    - Technology
    - Web Development
    - WordPress
  built_by: WPGraphQL
  built_by_url: https://wpgraphql.com
  featured: false
- title: Shine Lawyers
  main_url: https://www.shine.com.au
  url: https://www.shine.com.au
  description: >
    Shine Lawyers is an Australian legal services website built with Gatsby v2, Elasticsearch, Isso, and Geolocation services.
  categories:
    - Business
    - Blog
- title: Parallel Polis Kosice
  url: https://www.paralelnapoliskosice.sk/
  main_url: https://www.paralelnapoliskosice.sk/
  source_url: https://github.com/ParalelnaPolisKE/paralelnapoliskosice.sk
  description: >
    Parallel Polis is a collective of people who want to live in a more opened world. We look for possibilities and technologies (Bitcoin, the blockchain, reputation systems and decentralized technologies in general) that open new ways, make processes easier and remove unnecessary barriers. We want to create an environment that aims at education, discovering and creating better systems for everybody who is interested in freedom and independence.
  categories:
    - Blog
    - Education
    - Technology
  built_by: Roman Vesely
  built_by_url: https://romanvesely.
  featured: false
- title: Unda Solutions
  url: https://unda.com.au
  main_url: https://unda.com.au
  description: >
    A custom web application development company in Perth, WA
  categories:
    - Business
    - Freelance
    - Web Development
    - Technology
  featured: false
- title: BIGBrave
  main_url: https://bigbrave.digital
  url: https://bigbrave.digital
  description: >
    BIGBrave is a strategic design firm. We partner with our clients, big and small, to design & create human-centered brands, products, services and systems that are simple, beautiful and easy to use.
  categories:
    - Agency
    - Web Development
    - Marketing
    - Technology
    - WordPress
  built_by: Francois Brill | BIGBrave
  built_by_url: https://bigbrave.digital
  featured: false
- title: 5th Avenue Properties
  main_url: https://5thavenue.co.za
  url: https://5thavenue.co.za
  description: >
    5th Avenue Properties specializes in the leasing and sales of office space and industrial property. BIGBrave built the website in Gatsby with data from an API server (CRM) for all the property and consultant data, and WordPress for all the website content data and case studies. All forms on the website was also directly integrated into the CRM system to ensure no leads are lost. People cannot stop commenting on the speed of the site and the property search.
  categories:
    - Technology
    - WordPress
    - API
  built_by: Russel Povey and Francois Brill | BIGBrave
  built_by_url: https://bigbrave.digital
  featured: false
- title: Intsha Consulting
  main_url: https://intsha.co.za
  url: https://intsha.co.za
  description: >
    Intsha is a bespoke Human Resources consultancy firm offering expert Recruitment and Talent Management services in today's competitive marketplace. BIGBrave helped Intsha design and develop a bespoke online presense helping them stand out from the crowd.
  categories:
    - Consulting
    - Marketing
    - WordPress
  built_by: Evan Janovsky | BIGBrave
  built_by_url: https://bigbrave.digital
  featured: false
- title: MHW Law
  main_url: https://mhwlaw.ca
  url: https://mhwlaw.ca
  description: >
    MHW is a full service law firm that has offered legal representation and advice to clients locally and throughout British Columbia since 1984. BIGBrave helped MHW bring their website into the 21st century by offering the best and latest Gatsby site to help them stand our from the crowd.
  categories:
    - Law
    - Marketing
    - WordPress
  built_by: Evan Janovsky and Francois Brill | BIGBrave
  built_by_url: https://bigbrave.digital
  featured: false
- title: KegTracker
  main_url: https://www.kegtracker.co.za
  url: https://www.kegtracker.co.za
  description: >
    Keg Tracker is part of the Beverage Insights family and its sole aim is to provide you with the right data about your kegs to make better decisions. In today’s business landscape having the right information at your finger tips is crucial to the agility of your business.
  categories:
    - Food
    - Business
    - Technology
  built_by: Francois Brill | BIGBrave
  built_by_url: https://bigbrave.digital
  featured: false
- title: Mike Nichols
  url: https://www.mikenichols.me
  main_url: https://www.mikenichols.me
  description: >
    Portfolio site of Mike Nichols, a UX designer and product development lead.
  categories:
    - Portfolio
    - Technology
    - Web Development
  built_by: Mike Nichols
  featured: false
- title: Steve Haid
  url: https://www.stevehaid.com
  main_url: https://www.stevehaid.com
  description: >
    Steve Haid is a real estate agent and Professional Financial Planner (PFP) who has been helping clients achieve their investment goals since 2006. Site designed by Stephen Bell.
  categories:
    - Marketing
    - Real Estate
  built_by: Michael Uloth
  built_by_url: "https://www.michaeluloth.com"
- title: Incremental - Loyalty, Rewards and Incentive Programs
  main_url: https://www.incremental.com.au
  url: https://www.incremental.com.au
  description: >
    Sydney-based digital agency specialising in loyalty, rewards and incentive programs. WordPress backend; Cloudinary, YouTube and Hubspot form integration; query data displayed as animated SVG graphs; video background in the header.
  categories:
    - Agency
    - Portfolio
    - WordPress
  built_by: Incremental
  built_by_url: https://www.incremental.com.au
  featured: false
- title: Technica11y
  main_url: https://www.technica11y.org
  url: https://www.technica11y.org
  description: >
    Discussing challenges in technical accessibility.
  categories:
    - Accessibility
    - Education
    - Video
  built_by: Tenon.io
  built_by_url: https://tenon.io
  featured: false
- title: Tenon-UI Documentation
  main_url: https://www.tenon-ui.info
  url: https://www.tenon-ui.info
  description: >
    Documentation site for Tenon-UI: Tenon.io's accessible components library.
  categories:
    - Accessibility
    - Documentation
    - Library
    - Web Development
  built_by: Tenon.io
  built_by_url: https://tenon.io
  featured: false
- title: Matthew Secrist
  main_url: https://www.matthewsecrist.net
  url: https://www.matthewsecrist.net
  source_url: https://github.com/matthewsecrist/v3
  description: >
    Matthew Secrist's personal portfolio using Gatsby, Prismic and Styled-Components.
  categories:
    - Portfolio
    - Technology
    - Web Development
  built_by: Matthew Secrist
  built_by_url: https://www.matthewsecrist.net
  featured: false
- title: Node.js Dev
  main_url: https://nodejs.dev
  url: https://nodejs.dev
  source_url: https://github.com/nodejs/nodejs.dev
  description: >
    Node.js Foundation Website.
  categories:
    - Documentation
    - Web Development
  built_by: Node.js Website Redesign Working Group
  built_by_url: https://github.com/nodejs/website-redesign
  featured: false
- title: Sheffielders
  main_url: https://sheffielders.org
  url: https://sheffielders.org
  source_url: https://github.com/davemullenjnr/sheffielders
  description: >
    A collective of businesses, creatives, and projects based in Sheffield, UK.
  categories:
    - Directory
  built_by: Dave Mullen Jnr
  built_by_url: https://davemullenjnr.co.uk
  featured: false
- title: Stealth Labs
  url: https://stealthlabs.io
  main_url: https://stealthlabs.io
  description: >
    We design and develop for the web, mobile and desktop
  categories:
    - Portfolio
    - Web Development
  built_by: Edvins Antonovs
  built_by_url: https://edvins.io
  featured: false
- title: Constanzia Yurashko
  main_url: https://www.constanziayurashko.com
  url: https://www.constanziayurashko.com
  description: >
    Exclusive women's ready-to-wear fashion by designer Constanzia Yurashko.
  categories:
    - Portfolio
  built_by: Maxim Andries
  featured: false
- title: Algolia
  url: https://algolia.com
  main_url: https://algolia.com
  description: >
    Algolia helps businesses across industries quickly create relevant, scalable, and lightning fast search and discovery experiences.
  categories:
    - Web Development
    - Technology
    - Open Source
    - Featured
  built_by: Algolia
  featured: true
- title: GVD Renovations
  url: https://www.gvdrenovationsinc.com/
  main_url: https://www.gvdrenovationsinc.com/
  description: >
    GVD Renovations is a home improvement contractor with a well known reputation as a professional, quality contractor in California.
  categories:
    - Business
  built_by: David Krasniy
  built_by_url: http://dkrasniy.com
  featured: false
- title: Styled System
  url: https://styled-system.com/
  main_url: https://styled-system.com/
  source_url: https://github.com/styled-system/styled-system/tree/master/docs
  description: >
    Style props for rapid UI development.
  categories:
    - Design System
  built_by: Brent Jackson
  built_by_url: https://jxnblk.com/
- title: Timehacker
  url: https://timehacker.app
  main_url: https://timehacker.app
  description: >
    Procrastination killer, automatic time tracking app to skyrocket your productivity
  categories:
    - Productivity
    - App
    - Technology
    - Marketing
    - Landing Page
  built_by: timehackers
  featured: false
- title: Little & Big
  main_url: "https://www.littleandbig.com.au/"
  url: "https://www.littleandbig.com.au/"
  description: >
    Little & Big exists with the aim to create Websites, Apps, E-commerce stores
    that are consistently unique and thoughtfully crafted, every time.
  categories:
    - Agency
    - Design
    - Web Development
    - Portfolio
  built_by: Little & Big
  built_by_url: "https://www.littleandbig.com.au/"
  featured: false
- title: Cat Knows
  main_url: "https://catnose99.com/"
  url: "https://catnose99.com/"
  description: >
    Personal blog built with Gatsby v2.
  categories:
    - Blog
    - Web Development
  built_by: CatNose
  built_by_url: "https://twitter.com/catnose99"
  featured: false
- title: just some dev
  url: https://www.iamdeveloper.com
  main_url: https://www.iamdeveloper.com
  source_url: https://github.com/nickytonline/www.iamdeveloper.com
  description: >
    Just some software developer writing things ✏️
  categories:
    - Blog
  built_by: Nick Taylor
  built_by_url: https://www.iamdeveloper.com
  featured: false
- title: Keziah Moselle Blog
  url: https://blog.keziahmoselle.fr/
  main_url: https://blog.keziahmoselle.fr/
  source_url: https://github.com/KeziahMoselle/blog.keziahmoselle.fr
  description: >
    ✍️ A place to share my thoughts.
  categories:
    - Blog
  built_by: Keziah Moselle
  built_by_url: https://keziahmoselle.fr/
- title: xfuture's blog
  url: https://www.xfuture-blog.com/
  main_url: https://www.xfuture-blog.com/
  source_url: https://github.com/xFuture603/xfuture-blog
  description: >
    A blog about Devops, Web development, and my insights as a systems engineer.
  categories:
    - Blog
  built_by: Daniel Uhlmann
  built_by_url: https://www.xfuture-blog.com/
- title: Mayne's Blog
  main_url: "https://gine.me/"
  url: "https://gine.me/page/1"
  source_url: "https://github.com/mayneyao/gine-blog"
  featured: false
  categories:
    - Blog
    - Web Development
- title: Bakedbird
  url: https://bakedbird.com
  main_url: https://bakedbird.com
  description: >
    Eleftherios Psitopoulos - A frontend developer from Greece ☕
  categories:
    - Portfolio
    - Blog
  built_by: Eleftherios Psitopoulos
  built_by_url: https://bakedbird.com
- title: Benjamin Lannon
  url: https://lannonbr.com
  main_url: https://lannonbr.com
  source_url: https://github.com/lannonbr/Portfolio-gatsby
  description: >
    Personal portfolio of Benjamin Lannon
  categories:
    - Portfolio
    - Web Development
  built_by: Benjamin Lannon
  built_by_url: https://lannonbr.com
  featured: false
- title: Aravind Balla
  url: https://aravindballa.com
  main_url: https://aravindballa.com
  source_url: https://github.com/aravindballa/website2017
  description: >
    Personal portfolio of Aravind Balla
  categories:
    - Portfolio
    - Blog
    - Web Development
  built_by: Aravind Balla
  built_by_url: https://aravindballa.com
- title: Kaleb McKelvey
  url: https://kalebmckelvey.com
  main_url: https://kalebmckelvey.com
  source_url: https://github.com/avatar-kaleb/kalebmckelvey-site
  description: >
    Personal portfolio of Kaleb McKelvey!
  categories:
    - Blog
    - Portfolio
  built_by: Kaleb McKelvey
  built_by_url: https://kalebmckelvey.com
  featured: false
- title: Michal Czaplinski
  url: https://czaplinski.io
  main_url: https://czaplinski.io
  source_url: https://github.com/michalczaplinski/michalczaplinski.github.io
  description: >
    Michal Czaplinski is a full-stack developer 🚀
  categories:
    - Portfolio
    - Web Development
  built_by: Michal Czaplinski mmczaplinski@gmail.com
  built_by_url: https://czaplinski.io
  featured: false
- title: Interactive Investor (ii)
  url: https://www.ii.co.uk
  main_url: https://www.ii.co.uk
  description: >
    Hybrid (static/dynamic) Gatsby web app for ii's free research, news and analysis, discussion and product marketing site.
  categories:
    - Business
    - Finance
    - Technology
  built_by: Interactive Investor (ii)
  built_by_url: https://www.ii.co.uk
  featured: false
- title: Weingut Goeschl
  url: https://www.weingut-goeschl.at/
  main_url: https://www.weingut-goeschl.at/
  description: >
    Weingut Goeschl is a family winery located in Gols, Burgenland in Austria (Österreich)
  categories:
    - eCommerce
    - Business
  built_by: Peter Kroyer
  built_by_url: https://www.peterkroyer.at/
  featured: false
- title: Hash Tech Guru
  url: https://hashtech.guru
  main_url: https://hashtech.guru
  description: >
    Software Development Training School and Tech Blog
  categories:
    - Blog
    - Education
  built_by: Htet Wai Yan Soe
  built_by_url: https://github.com/johnreginald
- title: AquaGruppen Vattenfilter
  url: https://aquagruppen.se
  main_url: https://aquagruppen.se/
  description: >
    Water filter and water treatment products in Sweden
  categories:
    - Business
    - Technology
  built_by: Johan Eliasson
  built_by_url: https://github.com/elitan
  featured: false
- title: Josef Aidt
  url: https://josefaidt.dev
  main_url: https://josefaidt.dev
  source_url: https://github.com/josefaidt/josefaidt.github.io
  description: >
    Personal website, blog, portfolio for Josef Aidt
  categories:
    - Portfolio
    - Blog
    - Web Development
  built_by: Josef Aidt
  built_by_url: https://twitter.com/garlicbred
- title: How To egghead
  main_url: https://howtoegghead.com/
  url: https://howtoegghead.com/
  source_url: https://github.com/eggheadio/how-to-egghead
  featured: false
  built_by: egghead.io
  built_by_url: https://egghead.io
  description: >
    How to become an egghead instructor or reviewer
  categories:
    - Documentation
    - Education
- title: Sherpalo Ventures
  main_url: "https://www.sherpalo.com/"
  url: "https://www.sherpalo.com/"
  featured: false
  categories:
    - Finance
    - Business
    - Technology
  built_by: Othermachines
  built_by_url: "https://othermachines.com"
- title: WrapCode
  url: https://www.wrapcode.com
  main_url: https://www.wrapcode.com
  description: >
    A full stack blog on Microsoft Azure, JavaScript, DevOps, AI and Bots.
  categories:
    - Blog
    - Technology
    - Web Development
  built_by: Rahul P
  built_by_url: https://twitter.com/_rahulpp
  featured: false
- title: Kirankumar Ambati's Portfolio
  url: https://www.kirankumarambati.me
  main_url: https://www.kirankumarambati.me
  description: >
    Personal website, blog, portfolio of Kirankumar Ambati
  categories:
    - Blog
    - Portfolio
    - Web Development
  built_by: Kirankumar Ambati
  built_by_url: https://github.com/kirankumarambati
  featured: false
- title: Rou Hun Fan's portfolio
  main_url: https://flowen.me
  url: https://flowen.me
  description: >
    Portfolio of creative developer Rou Hun Fan. Built with Gatsby v2 &amp; Greensock drawSVG.
  categories:
    - Portfolio
  built_by: Rou Hun Fan Developer
  built_by_url: https://flowen.me
  featured: false
- title: chadly.net
  url: https://www.chadly.net
  main_url: https://www.chadly.net
  source_url: https://github.com/chadly/chadly.net
  description: >
    Personal tech blog by Chad Lee.
  categories:
    - Blog
    - Technology
    - Web Development
  built_by: Chad Lee
  built_by_url: https://github.com/chadly
  featured: false
- title: CivicSource
  url: https://www.civicsource.com
  main_url: https://www.civicsource.com
  description: >
    Online auction site to purchase tax-distressed properties from local taxing authorities.
  categories:
    - Real Estate
    - Government
  featured: false
- title: SpotYou
  main_url: "https://spotyou.joshglazer.com"
  url: "https://spotyou.joshglazer.com"
  source_url: "https://github.com/joshglazer/spotyou"
  description: >
    SpotYou allows you to watch your favorite music videos on Youtube based on your Spotify Preferences
  categories:
    - Entertainment
    - Music
  built_by: Josh Glazer
  built_by_url: https://linkedin.com/in/joshglazer/
  featured: false
- title: Hesam Kaveh's blog
  description: >
    A blog with great seo that using gatsby-source-wordpress to fetch posts from backend
  main_url: "https://hesamkaveh.com/"
  url: "https://hesamkaveh.com/"
  source_url: "https://github.com/hesamkaveh/sansi"
  featured: false
  categories:
    - Blog
    - WordPress
- title: Oliver Gomes Portfolio
  main_url: https://oliver-gomes.github.io/v4/
  url: https://oliver-gomes.github.io/v4/
  description: >
    As an artist and a web designer/developer, I wanted to find a way to present these two portfolios in a way that made sense.  I felt with new found power of speed, Gatsby helped keep my creativity intact with amazing response and versatility. I felt my butter smooth transition felt much better in user perspective and super happy with the power of Gatsby.
  categories:
    - Portfolio
    - Web Development
    - Blog
  built_by: Oliver Gomes
  built_by_url: https://github.com/oliver-gomes
  featured: false
- title: Patrik Szewczyk
  url: https://www.szewczyk.cz/
  main_url: https://www.szewczyk.cz/
  description: >
    Patrik Szewczyk – JavaScript, TypeScript, React, Node.js developer, Redux, Reason
  categories:
    - Portfolio
  built_by: Patrik Szewczyk
  built_by_url: https://linkedin.com/in/thepatriczek/
  featured: false
- title: Patrik Arvidsson's portfolio
  url: https://www.patrikarvidsson.com
  main_url: https://www.patrikarvidsson.com
  source_url: https://github.com/patrikarvidsson/portfolio-gatsby-contentful
  description: >
    Personal portfolio site of Swedish interaction designer Patrik Arvidsson. Built with Gatsby, Tailwind CSS, Emotion JS and Contentful.
  categories:
    - Blog
    - Design
    - Portfolio
    - Web Development
    - Technology
  built_by: Patrik Arvidsson
  built_by_url: https://www.patrikarvidsson.com
  featured: false
- title: Jacob Cofman's Blog
  description: >
    Personal blog / portfolio about Jacob Cofman.
  main_url: "https://jcofman.de/"
  url: "https://jcofman.de/"
  source_url: "https://github.com/JCofman/jc-website"
  featured: false
  categories:
    - Blog
    - Portfolio
- title: re-geo
  description: >
    re-geo is react based geo cities style component.
  main_url: "https://re-geo.netlify.com/"
  url: "https://re-geo.netlify.com/"
  source_url: "https://github.com/sadnessOjisan/re-geo-lp"
  categories:
    - Open Source
  built_by: sadnessOjisan
  built_by_url: https://twitter.com/sadnessOjisan
  featured: false
- title: Luis Cestou Portfolio
  description: >
    Portfolio of graphic + interactive designer Luis Cestou.
  main_url: "https://luiscestou.com"
  url: "https://luiscestou.com"
  source_url: "https://github.com/lcestou/luiscestou.com"
  built_by: Luis Cestou contact@luiscestou.com
  built_by_url: https://luiscestou.com
  featured: false
  categories:
    - Portfolio
    - Web Development
- title: Data Hackers
  url: https://datahackers.com.br/
  main_url: https://datahackers.com.br/
  description: >
    Official website for the biggest portuguese-speaking data science community. Makes use of several data sources such as podcasts from Anchor, messages from Slack, newsletters from MailChimp and blog posts from Medium. The unique visual design also had its hurdles and was quite fun to develop!
  categories:
    - Blog
    - Education
    - Podcast
    - Technology
  built_by: Kaordica
  built_by_url: https://kaordica.design
  featured: false
- title: TROMAQ
  url: https://www.tromaq.com/
  main_url: https://www.tromaq.com/
  description: >
    TROMAQ executes earthmoving services and rents heavy machinery for construction work. Even with the lack of good photography, their new site managed to pass a solid and trustworthy feeling to visitors during testing and they're already seeing the improvement in brand awareness, being the sole player with a modern website in their industry.
  categories:
    - Marketing
  built_by: Kaordica
  built_by_url: https://kaordica.design
  featured: false
- title: Novida Consulting
  url: https://www.novidaconsultoria.com.br
  main_url: https://www.novidaconsultoria.com.br
  description: >
    Novida’s goal was to position itself as a solid, exclusive and trustworthy brand for families looking for a safe financial future… We created a narrative and visual design that highlight their exclusivity.
  categories:
    - Marketing
  built_by: Kaordica
  built_by_url: https://kaordica.design
  featured: false
- title: We Are Clarks
  url: "https://www.weareclarks.com"
  main_url: "https://www.weareclarks.com"
  source_url: "https://github.com/abeaclark/weareclarks"
  description: >
    A family travel blog.
  categories:
    - Blog
    - Travel
  built_by: Abe Clark
  built_by_url: https://www.linkedin.com/in/abrahamclark/
  featured: false
- title: Guillaume Briday's Blog
  main_url: "https://guillaumebriday.fr/"
  url: "https://guillaumebriday.fr/"
  source_url: "https://github.com/guillaumebriday/guillaumebriday.fr"
  description: >
    My personal blog built with Gatsby and Tailwind CSS.
  categories:
    - Blog
    - Web Development
    - Technology
  built_by: Guillaume Briday
  built_by_url: https://guillaumebriday.fr/
  featured: false
- title: SEOmonitor
  main_url: "https://www.seomonitor.com"
  url: "https://www.seomonitor.com"
  description: >
    SEOmonitor is a suite of SEO tools dedicated to agencies.
  categories:
    - Blog
    - Portfolio
    - Agency
  built_by: Bejamas
  built_by_url: https://bejamas.io/
  featured: false
- title: Jean Regisser's Portfolio
  main_url: "https://jeanregisser.com/"
  url: "https://jeanregisser.com/"
  source_url: "https://github.com/jeanregisser/jeanregisser.com"
  featured: false
  description: >
    Portfolio of software engineer Jean Regisser.
  categories:
    - Portfolio
    - Mobile Development
  built_by: Jean Regisser
  built_by_url: "https://jeanregisser.com/"
- title: Axcept - Visual Screenshot Testing
  url: https://axcept.io
  main_url: https://axcept.io
  description: >
    Visual Testing for everyone
  categories:
    - Documentation
    - Web Development
  built_by: d:code:it
  built_by_url: https://dcodeit.com
  featured: false
- title: Chase Ohlson
  url: https://chaseohlson.com
  main_url: https://chaseohlson.com
  description: >
    Portfolio of frontend engineer & web developer Chase Ohlson.
  categories:
    - Portfolio
    - Web Development
  built_by: Chase Ohlson
  built_by_url: https://chaseohlson.com
  featured: false
- title: Zach Schnackel
  url: https://zslabs.com
  main_url: https://zslabs.com
  source_url: "https://github.com/zslabs/zslabs.com"
  description: >
    Portfolio site for UI/Motion Developer, Zach Schnackel.
  categories:
    - Portfolio
    - Web Development
  built_by: Zach Schnackel
  built_by_url: "https://zslabs.com"
- title: Gremlin
  url: https://www.gremlin.com
  main_url: https://www.gremlin.com
  description: >
    Gremlin's Failure as a Service finds weaknesses in your system before they cause problems.
  categories:
    - Marketing
- title: Headless.page
  main_url: https://headless.page/
  url: https://headless.page/
  description: >
    Headless.page is a directory of eCommerce sites featuring headless architecture, PWA features and / or the latest JavaScript technology.
  categories:
    - Directory
    - eCommerce
  built_by: Pilon
  built_by_url: https://pilon.io/
  featured: false
- title: Ouracademy
  main_url: https://our-academy.org/
  url: https://our-academy.org/
  source_url: "https://github.com/ouracademy/website"
  description: >
    Ouracademy is an organization that promoves the education in software development through blog posts & videos smiley.
  categories:
    - Open Source
    - Blog
    - Education
  built_by: Ouracademy
  built_by_url: https://github.com/ouracademy
  featured: false
- title: Tenon.io
  main_url: https://tenon.io
  url: https://tenon.io
  description: >
    Tenon.io is an accessibility tooling, services and consulting company.
  categories:
    - API
    - Accessibility
    - Business
    - Consulting
    - Technology
  built_by: Tenon.io
  built_by_url: https://tenon.io
  featured: false
- title: Projectival
  url: https://www.projectival.de/
  main_url: https://www.projectival.de/
  description: >
    Freelancer Online Marketing & Web Development in Cologne, Germany
  categories:
    - Freelance
    - Marketing
    - Web Development
    - Blog
    - Consulting
    - SEO
    - Business
  built_by: Sascha Klapetz
  built_by_url: https://www.projectival.de/
  featured: false
- title: Hetzner Online Community
  main_url: https://community.hetzner.com
  url: https://community.hetzner.com
  description: >
    Hetzner Online Community provides a free collection of high-quality tutorials, which are based on free and open source software, on a variety of topics such as development, system administration, and other web technology.
  categories:
    - Web Development
    - Technology
    - Programming
    - Open Source
    - Community
  built_by: Hetzner Online GmbH
  built_by_url: https://www.hetzner.com/
  featured: false
- title: AGYNAMIX
  url: https://www.agynamix.de/
  main_url: https://www.agynamix.de/
  source_url: https://github.com/tuhlmann/agynamix.de
  description: >
    Full Stack Java, Scala, Clojure, TypeScript, React Developer in Thalheim, Germany
  categories:
    - Freelance
    - Web Development
    - Programming
    - Blog
    - Consulting
    - Portfolio
    - Business
  built_by: Torsten Uhlmann
  built_by_url: https://www.agynamix.de/
  featured: false
- title: syracuse.io
  url: https://syracuse.io
  main_url: https://syracuse.io
  source_url: https://github.com/syracuseio/syracuseio/
  description: >
    Landing page for Syracuse NY Software Development Meetup Groups
  categories:
    - Community
  built_by: Benjamin Lannon
  built_by_url: https://lannonbr.com
- title: Render Documentation
  main_url: https://render.com/docs
  url: https://render.com/docs
  description: >
    Render is the easiest place to host your sites and apps. We use Gatsby for everything on https://render.com, including our documentation. The site is deployed on Render as well! We also have a guide to deploying Gatsby apps on Render: https://render.com/docs/deploy-gatsby.
  categories:
    - Web Development
    - Programming
    - Documentation
    - Technology
  built_by: Render Developers
  built_by_url: https://render.com
  featured: false
- title: prima
  url: https://www.prima.co
  main_url: https://www.prima.co
  description: >
    Discover industry-defining wellness content and trusted organic hemp CBD products safely supporting wellness, stress, mood, skin health, and balance.
  categories:
    - Blog
    - eCommerce
    - Education
  built_by: The Couch
  built_by_url: https://thecouch.nyc
- title: Gatsby Guides
  url: https://gatsbyguides.com/
  main_url: https://gatsbyguides.com/
  description: >
    Free tutorial course about using Gatsby with a CMS.
  categories:
    - Education
    - Documentation
    - Web Development
  built_by: Osio Labs
  built_by_url: https://osiolabs.com/
  featured: false
- title: Architude
  url: https://architudedesign.com
  main_url: https://architudedesign.com
  description: >
    筑冶 Architude International Design Consultants
  categories:
    - Design
    - Landing Page
    - Gallery
  built_by: Neo Nie
  built_by_url: https://github.com/nihgwu
  featured: false
- title: Arctica
  url: https://arctica.io
  main_url: https://arctica.io
  description: >
    Arctica specialises in purpose-built web sites and progressive web applications with user optimal experiences, tailored to meet the objectives of your business.
  categories:
    - Portfolio
    - Agency
    - Design
    - Web Development
  built_by: Arctica
  built_by_url: https://arctica.io
  featured: false
- title: Shard Ventures
  url: https://shard.vc
  main_url: https://shard.vc
  description: >
    Shard is building new online companies from scratch, partnering with other like-minded founders to start and invest in technology companies.
  categories:
    - Finance
    - Technology
    - Portfolio
  built_by: Arctica
  built_by_url: https://arctica.io
  featured: false
- title: David Brookes
  url: https://davidbrookes.me
  main_url: https://davidbrookes.me
  description: >
    Specialising in crafting stylish, high performance websites and applications that get results, using the latest cutting edge web development technologies.
  categories:
    - Portfolio
    - Freelance
    - Web Development
  built_by: Arctica
  built_by_url: https://arctica.io
  featured: false
- title: Dennis Morello
  url: https://morello.dev
  main_url: https://morello.dev
  source_url: https://gitlab.com/dennismorello/dev-blog
  description: >
    morello.dev is a development and techology blog written by Dennis Morello.
  categories:
    - Blog
    - Education
    - Web Development
    - Open Source
    - Technology
  built_by: Dennis Morello
  built_by_url: https://twitter.com/dennismorello
  featured: false
- title: BaseTable
  url: https://autodesk.github.io/react-base-table/
  main_url: https://autodesk.github.io/react-base-table/
  source_url: https://github.com/Autodesk/react-base-table
  description: >
    BaseTable is a react table component to display large data set with high performance and flexibility.
  categories:
    - Web Development
    - Documentation
    - Open Source
  built_by: Neo Nie
  built_by_url: https://github.com/nihgwu
  featured: false
- title: herper.io
  url: https://herper.io
  main_url: https://herper.io
  description: >
    Portfolio website for Jacob Herper - a Front End Web Developer with a passion for all things digital. I have more than 10 years experience working in web development.
  categories:
    - Portfolio
    - Web Development
    - Freelance
    - Design
    - SEO
  built_by: Jacob Herper
  built_by_url: https://github.com/jakeherp
  featured: false
- title: Artem Sapegin Photography
  description: >
    Photography portfolio and blog of Artem Sapegin, an award-losing photographer living in Berlin, Germany. Landscapes, cityscapes and dogs.
  main_url: "https://morning.photos/"
  url: "https://morning.photos/"
  source_url: "https://github.com/sapegin/morning.photos"
  categories:
    - Portfolio
    - Photography
  built_by: Artem Sapegin
  built_by_url: "https://github.com/sapegin"
- title: Pattyrn
  main_url: https://pattyrn.com
  url: https://pattyrn.com
  # optional: short paragraph describing the content and/or purpose of the site that will appear in the modal detail view and permalink views for your site
  description: >
    Pattyrn uses advanced machine learning AI to analyze the platform’s your teams use, making it easy to solve performance problems, reduce bottlenecks, and monitor culture health to optimize your ROI and help boost performance without causing burn out.
  categories:
    - Marketing
    - Technology
  built_by: Pattyrn
  built_by_url: https://twitter.com/Pattyrn4
  featured: false
- title: Intranet Italia Day
  main_url: https://www.intranetitaliaday.it/en
  url: https://www.intranetitaliaday.it/en
  description: >
    The Italian event dedicated to the digital workplace that focuses on planning, governance and company intranet management
  categories:
    - Event
    - Conference
  built_by: Ariadne Digital
  built_by_url: https://www.ariadnedigital.it
  featured: false
- title: Textually Stylo
  main_url: https://www.textually.net
  url: https://www.textually.net
  description: >
    Stylo Markdown writing App marketing/documentation website by Textually Inc.
  categories:
    - Marketing
    - Technology
    - Blog
    - Documentation
  built_by: Sébastien Hamel
  built_by_url: https://www.textually.net
  featured: false
- title: OneDeck
  main_url: https://www.onedeck.co
  url: https://www.onedeck.co
  description: >
    OneDeck is a simple yet powerful tool for creating and sharing your one-page investment summary in under 10 minutes.
  categories:
    - Finance
    - Technology
  built_by: William Neill
  built_by_url: https://twitter.com/williamneill
  featured: false
- title: Assortment
  main_url: https://assortment.io
  url: https://assortment.io
  description: >
    Assortment aims to provide detailed tutorials (and more) for developers of all skill levels within the Web Development Industry. Attempting to cut out the fluff and arm you with the facts.
  categories:
    - Blog
    - Web Development
  built_by: Luke Whitehouse
  built_by_url: https://twitter.com/_lukewh
  featured: false
- title: Mission42
  main_url: https://mission42.zauberware.com
  url: https://mission42.zauberware.com
  description: >
    A landing page for the mobile app Mission42. Mission42 wants to help you learn new skills.
  categories:
    - App
    - Learning
    - Education
    - Landing Page
  built_by: Philipp Siegmund, zauberware
  built_by_url: https://www.zauberware.com
- title: Altstadtdomizil Idstein
  main_url: http://www.altstadtdomizil-idstein.de/
  url: http://www.altstadtdomizil-idstein.de/
  description: >
    A landing page for a holiday apartment in Idstein, Germany.
  categories:
    - Landing Page
    - Travel
    - Real Estate
  built_by: Simon Franzen, zauberware
  built_by_url: https://www.zauberware.com
- title: Gerald Martinez Dev
  main_url: https://gmartinez.dev/
  url: https://gmartinez.dev/
  source_url: https://github.com/nephlin7/gmartinez.dev
  description: >
    Personal web site for show my skills and my works.
  categories:
    - Web Development
    - Portfolio
  built_by: Gerald Martinez
  built_by_url: https://twitter.com/GeraldM_92
  featured: false
- title: Becreatives
  main_url: "https://becreatives.com"
  url: "https://becreatives.com"
  featured: false
  description: >
    Digital software house. Enlights ideas. Think smart execute harder.
  categories:
    - Technology
    - Web Development
    - Agency
    - Marketing
  built_by: Becreatives
  built_by_url: "https://becreatives.com"
- title: Paul Clifton Photography
  main_url: https://paulcliftonphotography.com
  url: https://paulcliftonphotography.com
  featured: false
  description: >
    A full migration from WordPress to GatsbyJS and DatoCMS. Includes custom cropping on images as viewport changes size and also an infinity scroll that doesn't preload all of the results.
  categories:
    - Blog
    - Portfolio
    - Gallery
    - Photography
  built_by: Little Wolf Studio
  built_by_url: https://littlewolfstudio.co.uk
- title: Atte Juvonen - Blog
  url: https://www.attejuvonen.fi/
  main_url: https://www.attejuvonen.fi/
  source_url: https://github.com/baobabKoodaa/blog
  description: >
    Tech-oriented personal blog covering topics like AI, data, voting, game theory, infosec and software development.
  categories:
    - Blog
    - Data
    - JavaScript
    - Programming
    - Science
    - Security
    - Technology
    - Web Development
  featured: false
- title: Kibuk Construction
  url: https://kibukconstruction.com/
  main_url: https://kibukconstruction.com/
  description: >
    Kibuk Construction is a fully licensed and insured contractor specializing in Siding, Decks, Windows & Doors!
  categories:
    - Business
  built_by: David Krasniy
  built_by_url: http://dkrasniy.com
- title: RedCarpetUp
  main_url: https://www.redcarpetup.com
  url: https://www.redcarpetup.com/
  description: >
    RedCarpetUp's home page for a predominantly mobile-only customer base in India with major constraints on bandwidth availability
  categories:
    - Finance
  built_by: RedCarpet Dev Team
  built_by_url: https://www.redcarpetup.com
  featured: false
- title: talita traveler
  url: https://talitatraveler.com/
  main_url: https://talitatraveler.com/
  source_url: https://github.com/afuh/talitatraveler
  description: >
    Talita Traveler's personal blog.
  categories:
    - Blog
  built_by: Axel Fuhrmann
  built_by_url: https://axelfuhrmann.com/
  featured: false
- title: Pastelería el Progreso
  url: https://pasteleriaelprogreso.com/
  main_url: https://pasteleriaelprogreso.com/
  source_url: https://github.com/afuh/elprogreso
  description: >
    Famous bakery in Buenos Aires.
  categories:
    - Food
    - Gallery
  built_by: Axel Fuhrmann
  built_by_url: https://axelfuhrmann.com/
  featured: false
- title: Maitrik's Portfolio
  url: https://www.maitrikpatel.com/
  main_url: https://www.maitrikpatel.com/
  source_url: https://github.com/maitrikjpatel/portfolio
  description: >
    Portfolio of a Front-End Developer / UX Designer who designs and develops pixel perfect user interface, experiences and web applications.
  categories:
    - Portfolio
    - Blog
    - Design
    - Web Development
  built_by: Maitrik Patel
  built_by_url: https://www.maitrikpatel.com/
  featured: false
- title: PicPick
  url: https://picpick.app/
  main_url: https://picpick.app/
  description: >
    All-in-one Graphic Design Tool, Screen Capture Software, Image Editor, Color Picker, Pixel Ruler and More
  categories:
    - Productivity
    - App
    - Technology
  built_by: NGWIN
  built_by_url: https://picpick.app/
  featured: false
- title: Ste O'Neill
  main_url: https://www.steoneill.dev
  url: https://www.steoneill.dev
  description: >
    MVP of a portfolio site for a full stack UK based developer.
  categories:
    - Blog
    - Portfolio
  built_by: Ste O'Neill
  built_by_url: https://steoneill.dev
  featured: false
- title: Filipe Santos Correa's Portfolio
  description: >
    Filipe's Personal About Me / Portfolio.
  main_url: "https://filipesantoscorrea.com/"
  url: "https://filipesantoscorrea.com/"
  source_url: "https://github.com/Safi1012/filipesantoscorrea.com"
  featured: false
  categories:
    - Portfolio
- title: Progressive Massachusetts Legislator Scorecard
  main_url: https://scorecard.progressivemass.com
  url: https://scorecard.progressivemass.com
  featured: false
  source_url: https://github.com/progressivemass/legislator-scorecard
  description: >
    Learn about MA state legislators' voting records through a progressive lens
  categories:
    - Government
    - Education
  built_by: Alex Holachek
  built_by_url: "https://alex.holachek.com/"
- title: Jeff Wolff – Portfolio
  main_url: https://www.jeffwolff.net
  url: https://www.jeffwolff.net
  featured: false
  description: >
    A guy from San Diego who makes websites.
  categories:
    - Blog
    - Portfolio
    - Web Development
- title: Jp Valery – Portfolio
  main_url: https://jpvalery.photo
  url: https://jpvalery.photo
  featured: false
  description: >
    Self-taught photographer documenting spaces and people
  categories:
    - Portfolio
    - Photography
- title: Prevue
  main_url: https://www.prevue.io
  url: https://www.prevue.io
  featured: false
  description: >
    All in One Prototyping Tool For Vue Developers
  categories:
    - Open Source
    - Web Development
- title: Gold Medal Flour
  main_url: https://www.goldmedalflour.com
  url: https://www.goldmedalflour.com
  description: >
    Gold Medal Four is a brand of flour products owned by General Mills. The new site was built using Gatsby v2 with data sources from WordPress and an internal recipe API, and features multifaceted recipe filtering and a modified version of Gatsby Image to support art direction images.
  categories:
    - Food
  built_by: General Mills Branded Sites Dev Team
  built_by_url: https://www.generalmills.com
  featured: false
- title: Fifth Gait Technologies
  main_url: https://5thgait.com
  url: https://5thgait.com
  featured: false
  description: >
    Fifth Gait is a small business in the defense and space industry that is run and owned by physicists and engineers that have worked together for decades. The site was built using Gatsby V2.
  categories:
    - Government
    - Science
    - Technology
  built_by: Jonathan Z. Fisher
  built_by_url: "https://jonzfisher.com"
- title: Sal's Pals
  main_url: https://www.sals-pals.net
  url: https://www.sals-pals.net
  featured: false
  description: >
    Sal's Pals is a professional dog walking and pet sitting service based in Westfield, NJ. New site built with gatsby v2.
  categories:
    - Business
- title: Zuyet Awarmatrip
  main_url: https://www.zuyetawarmatrip.com
  url: https://www.zuyetawarmatrip.com
  featured: false
  description: >
    Zuyet Awarmatrip is a subsidiary identity within the personal ecosystem of Zuyet Awarmatik, focusing on travel and photography.
  categories:
    - Travel
    - Photography
  built_by: Zuyet Awarmatik
- title: manuvel.be
  url: https://www.manuvel.be
  main_url: https://www.manuvel.be
  source_url: https://github.com/riencoertjens/manuvelsite
  description: >
    Cycling themed café coming this april in Sint Niklaas, Belgium. One page with funky css-grid and gatsby-image trickery!
  categories:
    - Food
  built_by: WEBhart
  built_by_url: https://www.web-hart.com
  featured: false
- title: WEBhart
  url: https://www.web-hart.com
  main_url: https://www.web-hart.com
  description: >
    Hi, I'm Rien (pronounced Reen) from Belgium but based in Girona, Spain. I'm an autodidact, committed to learning until the end of time.
  categories:
    - Portfolio
    - Design
    - Web Development
    - Freelance
  built_by: WEBhart
  built_by_url: https://www.web-hart.com
  featured: false
- title: nicdougall.com
  url: https://nicdougall.netlify.com/
  main_url: https://nicdougall.netlify.com/
  source_url: https://github.com/riencoertjens/nicdougall.com
  description: >
    Athlete website with Netlify CMS for blog content.
  categories:
    - Blog
  built_by: WEBhart
  built_by_url: https://www.web-hart.com
  featured: false
- title: het Groeiatelier
  url: https://www.hetgroeiatelier.be/
  main_url: https://www.hetgroeiatelier.be/
  description: >
    Workspace for talent development and logopedics. One page site with basic info and small calendar CMS.
  categories:
    - Marketing
  built_by: WEBhart
  built_by_url: https://www.web-hart.com
  featured: false
- title: Lebuin D'Haese
  url: https://www.lebuindhaese.be/
  main_url: https://www.lebuindhaese.be/
  description: >
    Artist portfolio website. Powered by a super simple Netlify CMS to easily add blog posts or new art pieces.
  categories:
    - Portfolio
    - Blog
  built_by: WEBhart
  built_by_url: https://www.web-hart.com
  featured: false
- title: Iefke Molenstra
  url: https://www.iefke.be/
  main_url: https://www.iefke.be/
  description: >
    Artist portfolio website. Powered by a super simple Netlify CMS to easily add blog posts or new art pieces.
  categories:
    - Portfolio
    - Blog
  built_by: WEBhart
  built_by_url: https://www.web-hart.com
  featured: false
- title: The Broomwagon
  url: https://www.thebroomwagongirona.com/
  main_url: https://www.thebroomwagongirona.com/
  description: >
    foodtruck style coffee by pro cyclist Robert Gesink. The site has a webshop with merchandise and coffee beans.
  categories:
    - eCommerce
  built_by: WEBhart
  built_by_url: https://www.web-hart.com
- title: Pella Windows and Doors
  main_url: https://www.pella.com
  url: https://www.pella.com
  featured: false
  description: >
    The Pella Corporation is a privately held window and door manufacturing
  categories:
    - Business
- title: tinney.dev
  url: https://tinney.dev
  main_url: https://tinney.dev
  source_url: https://github.com/cdtinney/tinney.dev
  description: >
    Personal portfolio/blog of Colin Tinney
  categories:
    - Blog
    - Portfolio
    - Open Source
  built_by: Colin Tinney
  built_by_url: https://tinney.dev
  featured: false
- title: Monkeywrench Books
  main_url: https://monkeywrenchbooks.org
  url: https://monkeywrenchbooks.org
  description: >
    Monkeywrench Books is an all-volunteer, collectively-run bookstore and event space in Austin, TX
  categories:
    - Business
    - Community
    - Education
  built_by: Monkeywrench Books
  built_by_url: https://monkeywrenchbooks.org
- title: DeepMay.io
  main_url: https://deepmay.io
  url: https://deepmay.io
  description: >
    DeepMay is an experimental new tech bootcamp in the mountains of North Carolina.
  categories:
    - Event
    - Community
    - Technology
    - Marketing
  built_by: DeepMay
  built_by_url: https://twitter.com/deepmay_io
  featured: false
- title: Liferay.Design
  main_url: https://liferay.design
  url: https://liferay.design
  source_url: https://github.com/liferay-design/liferay.design
  description: >
    Liferay.Design is home to some of the freshest open-source designers who love to share articles and other resources for the Design Community.
  categories:
    - Blog
    - Community
    - Design
    - Marketing
    - Open Source
    - Technology
    - User Experience
  built_by: Liferay Designers
  built_by_url: https://twitter.com/liferaydesign
  featured: false
- title: Front End Remote Jobs
  main_url: https://frontendremotejobs.com
  url: https://frontendremotejobs.com
  source_url: https://github.com/benjamingrobertson/remotefrontend
  description: >
    Front End Remote Jobs features fully remote jobs for front end developers.
  categories:
    - WordPress
    - Web Development
  built_by: Ben Robertson
  built_by_url: https://benrobertson.io
  featured: false
- title: Penrose Grand Del Mar
  main_url: https://penroseatthegrand.com
  url: https://penroseatthegrand.com
  description: >
    Penrose Grand Del Mar is a luxury housing project coming soon.
  categories:
    - Real Estate
    - Design
  built_by: Chase Ohlson
  built_by_url: https://chaseohlson.com
- title: JustGraphQL
  url: https://www.justgraphql.com/
  main_url: https://www.justgraphql.com/
  source_url: https://github.com/Novvum/justgraphql
  description: >
    JustGraphQL helps developers quickly search and filter through GraphQL resources, tools, and articles.
  categories:
    - Open Source
    - Web Development
    - Technology
  built_by: Novvum
  built_by_url: https://www.novvum.io/
  featured: false
- title: Peter Macinkovic Personal Blog
  url: https://peter.macinkovic.id.au/
  main_url: https://peter.macinkovic.id.au/
  source_url: https://github.com/inkovic/peter-macinkovic-static-site
  description: >
    Personal Website and Blog of eCommerce SEO Specilaist and Digital Marketer Peter Macinkovic.
  categories:
    - SEO
    - Marketing
    - Blog
  featured: false
- title: NH Hydraulikzylinder
  main_url: https://nh-hydraulikzylinder.com
  url: https://nh-hydraulikzylinder.com
  description: >
    High quality & high performance hydraulic cylinders manufactured in Austria based on the clients requirements
  categories:
    - Business
  built_by: MangoART
  built_by_url: https://www.mangoart.at
  featured: false
- title: Frauennetzwerk Linz-Land
  main_url: https://frauennetzwerk-linzland.net
  url: https://frauennetzwerk-linzland.net
  description: >
    Homepage for the local women's association providing support to people in need offline and online (Livechat integration)
  categories:
    - Nonprofit
  built_by: MangoART
  built_by_url: https://www.mangoart.at
  featured: false
- title: Mein Traktor
  main_url: http://www.mein-traktor.at/
  url: http://www.mein-traktor.at/
  description: >
    Homepage of a the main importer of SAME and Lamborghini Tractors in Austria with customer support area
  categories:
    - Business
    - App
  built_by: MangoART
  built_by_url: https://www.mangoart.at
  featured: false
- title: Lamborghini Traktoren
  main_url: https://lamborghini-traktor.at
  url: https://lamborghini-traktor.at
  description: >
    Lamborghini Tractors - Landing page for the brand in Austria
  categories:
    - Business
  built_by: MangoART
  built_by_url: https://www.mangoart.at
  featured: false
- title: Holly Lodge Community Centre - Highgate, London
  main_url: https://www.hlcchl.org/
  url: https://www.hlcchl.org/
  source_url: https://github.com/eugelogic/hlcchl-gatsby
  description: >
    The Holly Lodge Community Centre - Highgate, London has a shiny new website built with Gatsby v2 that makes important contributions towards a faster, more secure and environmentally friendly web for everyone.
  categories:
    - Community
    - Event
    - Nonprofit
  built_by: Eugene Molari Developer
  built_by_url: https://twitter.com/EugeneMolari
  featured: false
- title: blackcater's blog
  url: https://www.blackcater.win
  main_url: https://www.blackcater.win
  source_url: https://github.com/blackcater/blog
  description: >
    Blog like Medium, for person and team.
  categories:
    - Blog
    - Web Development
  built_by: blackcater
  built_by_url: https://github.com/blackcater
  featured: false
- title: Kenneth Kwakye-Gyamfi Portfolio Site
  url: https://www.kwakye-gyamfi.com
  main_url: https://www.kwakye-gyamfi.com
  source_url: https://github.com/cr05s19xx/cross-site
  description: >
    Personal portfolio site for Kenneth Kwakye-Gyamfi, a mobile and web full stack applications developer currently based in Accra, Ghana.
  categories:
    - SEO
    - Web Development
    - Open Source
    - Portfolio
  featured: false
- title: Gareth Weaver
  url: https://www.garethweaver.com/
  main_url: https://www.garethweaver.com/
  source_url: https://github.com/garethweaver/public-site-react
  description: >
    A personal portofolio of a London based frontend developer built with Gatsby 2, Redux and Sass
  categories:
    - Portfolio
    - Web Development
  built_by: Gareth Weaver
  built_by_url: https://twitter.com/garethdweaver
  featured: false
- title: Mailjet
  url: https://dev.mailjet.com/
  main_url: https://dev.mailjet.com/
  description: >
    Mailjet is an easy-to-use all-in-one e-mail platform.
  categories:
    - API
    - Documentation
  featured: false
- title: Peintagone
  url: https://www.peintagone.be/
  main_url: https://www.peintagone.be/
  description: >
    Peintagone is a superior quality paint brand with Belgian tones.
  categories:
    - Portfolio
    - Gallery
  built_by: Sebastien Crepin
  built_by_url: https://github.com/opeah
  featured: false
- title: Let's Do Dish!
  url: https://letsdodish.com
  main_url: https://letsdodish.com
  description: >
    A new recipe site for people who enjoy cooking great food in their home kitchen. Find some great meal ideas! Let's do dish!
  categories:
    - Blog
    - Food
  built_by: Connerra
  featured: false
- title: AWS Amplify Community
  url: https://amplify.aws/community/
  main_url: https://amplify.aws/community/
  source_url: https://github.com/aws-amplify/community
  description: >
    Amplify Community is a hub for developers building fullstack serverless applications with Amplify to easily access content (such as events, blog posts, videos, sample projects, and tutorials) created by other members of the Amplify community.
  categories:
    - Blog
    - Directory
    - Education
    - Technology
  built_by: Nikhil Swaminathan
  built_by_url: https://github.com/swaminator
  featured: false
- title: Cal State Monterey Bay
  url: https://csumb.edu
  main_url: https://csumb.edu
  source_url: https://github.com/csumb/csumb-gatsby
  description: >
    A website for the entire campus of California State University, Monterey Bay.
  categories:
    - Education
    - Government
  built_by: CSUMB Web Team
  built_by_url: https://csumb.edu/web/team
  featured: false
- title: BestPricingPages.com
  url: https://bestpricingpages.com
  main_url: https://bestpricingpages.com
  source_url: https://github.com/jpvalery/pricingpages/
  description: >
    A repository of the best pricing pages by the best companies. Built in less than a week.
    Inspired by RGE and since pricingpages.xyz no longer exists, I felt such a resource was missing and could be helpful to many people.
  categories:
    - Business
    - Community
    - Entrepreneurship
    - Open Source
    - Technology
  built_by: Jp Valery
  built_by_url: https://jpvalery.me
  featured: false
- title: Lendo Austria
  url: https://lendo.at
  main_url: https://lendo.at
  description: >
    A Comparison site for best private loan offer from banks in Austria.
  categories:
    - Business
    - Finance
  built_by: Lendo developers
  featured: false
- title: Visual Cloud FX
  url: https://visualcloudfx.com
  main_url: https://visualcloudfx.com
  source_url: https://github.com/jjcav84/visualcloudfx
  description: >
    Basic static site built with MDBootstrap, React, and Gatsby
  categories:
    - Consulting
    - Portfolio
  built_by: Jacob Cavazos
  built_by_url: https://jacobcavazos.com
- title: Matthew Miller (Me4502)
  url: https://matthewmiller.dev
  main_url: https://matthewmiller.dev
  description: >
    The personal site, blog and portfolio of Matthew Miller (Me4502)
  categories:
    - Blog
    - Programming
    - Technology
    - Portfolio
  built_by: Matthew Miller
  featured: false
- title: Årets Kontor
  url: https://aretskontor.newst.se
  main_url: https://aretskontor.newst.se
  description: >
    A swedish competition for "office of the year" in sweden with a focus on design. Built with MDBootstrap and Gatsby.
  categories:
    - Real Estate
    - Marketing
  built_by: Victor Björklund
  built_by_url: https://victorbjorklund.com
  featured: false
- title: Kyma
  url: https://kyma-project.io
  main_url: https://kyma-project.io
  source_url: https://github.com/kyma-project/website
  description: >
    This website holds overview, blog and documentation for Kyma open source project that is a Kubernates based application extensibility framework.
  categories:
    - Documentation
    - Blog
    - Technology
    - Open Source
  built_by: Kyma developers
  built_by_url: https://twitter.com/kymaproject
  featured: false
- title: Verso
  main_url: https://verso.digital
  url: https://verso.digital
  description: >
    Verso is a creative technology studio based in Singapore. Site built with Gatsby and Netlify.
  categories:
    - Agency
    - Consulting
    - Design
    - Technology
  built_by: Verso
  built_by_url: https://verso.digital
  featured: false
- title: Camilo Holguin
  url: https://camiloholguin.me
  main_url: https://camiloholguin.me
  source_url: https://github.com/camiloholguin/gatsby-portfolio
  description: >
    Portfolio site using GatsbyJS and WordPress REST API.
  categories:
    - WordPress
    - Portfolio
    - Web Development
  built_by: Camilo Holguin
  built_by_url: https://camiloholguin.me
  featured: false
- title: Bennett Hardwick
  url: https://bennetthardwick.com
  main_url: https://bennetthardwick.com
  description: >
    The personal website and blog of Bennett Hardwick, an Australian software developer and human being.
  categories:
    - Blog
    - Programming
    - Technology
  source_url: https://github.com/bennetthardwick/website
  built_by: Bennett Hardwick
  built_by_url: https://bennetthardwick.com
  featured: false
- title: Sindhuka
  url: https://sindhuka.org/
  main_url: https://sindhuka.org/
  description: >
    Official website of the Sindhuka initiative, a sustainable farmers' network in Nepal.
  categories:
    - Business
    - Community
    - Government
    - Marketing
  source_url: https://github.com/Polcius/sindhuka-serif
  built_by: Pol Milian
  built_by_url: https://github.com/Polcius/
  featured: false
- title: ERS HCL Open Source Portal
  url: https://ers-hcl.github.io/
  main_url: https://ers-hcl.github.io/
  description: >
    Official site for ERS-HCL GitHub organizational site. This is a hybrid app with static and dynamic content, providing a details of the open source projects, initiatives, innovation ideas within ERS-HCL. It pulls data from various data sources including GitHub APIs, MDX based blog posts, excel files. It also hosts an ideas app that is based on Firebase.
  categories:
    - Open Source
    - Blog
    - Technology
    - Web Development
    - Community
    - Documentation
  source_url: https://github.com/ERS-HCL/gatsby-ershcl-app
  built_by: Tarun Kumar Sukhu
  built_by_url: https://github.com/tsukhu
- title: Sandbox
  url: https://www.sandboxneu.com/
  main_url: https://www.sandboxneu.com/
  source_url: https://github.com/sandboxneu/sandboxneu.com
  description: >
    Official website of Sandbox, a Northeastern University student group that builds software for researchers.
  categories:
    - Marketing
  built_by: Sandbox at Northeastern
  built_by_url: https://github.com/sandboxneu/
  featured: false
- title: Accessible App
  main_url: https://accessible-app.com
  url: https://accessible-app.com
  source_url: https://github.com/accessible-app/accessible-app_com
  description: >
    Learn how to build inclusive web applications and Single Page Apps in modern JavaScript frameworks. This project collects strategies, links, patterns and plugins for React, Vue and Angular.
  categories:
    - Accessibility
    - Web Development
    - JavaScript
  built_by: Marcus Herrmann
  built_by_url: https://marcus.io
  featured: false
- title: PygmalionPolymorph
  url: https://pygmalionpolymorph.com
  main_url: https://pygmalionpolymorph.com
  source_url: https://github.com/PygmalionPolymorph/portfolio
  description: >
    Portfolio of artist, musician and developer PygmalionPolymorph.
  categories:
    - Portfolio
    - Gallery
    - Music
    - Photography
    - Web Development
  built_by: PygmalionPolymorph
  built_by_url: https://pygmalionpolymorph.com
  featured: false
- title: Gonzalo Nuñez Photographer
  main_url: https://www.gonzalonunez.com
  url: https://www.gonzalonunez.com
  description: >
    Website for Cancun based destination wedding photographer Gonzalo Nuñez. Site built with GatsbyJS, WordPress API and Netlify.
  categories:
    - Photography
    - Portfolio
    - WordPress
  built_by: Miguel Mayo
  built_by_url: https://www.miguelmayo.com
  featured: false
- title: Element 84
  main_url: https://www.element84.com
  url: https://www.element84.com
  description: >
    Element 84 is software engineering and design firm that helps companies and government agencies solve problems using remote sensing, life sciences, and transportation data in the cloud.
  categories:
    - Agency
    - Blog
    - Business
    - Consulting
    - Data
    - Design
    - Government
    - Portfolio
    - Programming
    - Science
    - Technology
    - User Experience
    - Web Development
- title: Measures for Justice
  main_url: https://www.measuresforjustice.org
  url: https://www.measuresforjustice.org
  description: >
    Measures for Justice gathers criminal justice data at the county level and makes it available on a free public Data Portal. Site rebuilt from scratch with GatsbyJS.
  categories:
    - Nonprofit
    - Marketing
  featured: false
- title: Raconteur Agency
  main_url: https://www.raconteur.net/agency
  url: https://www.raconteur.net/agency
  description: >
    Raconteur Agency is a London-based content marketing agency for B2B brands. We have rebuilt their site with Gatsby v2 using their existing WordPress backend as the data source. By switching from WordPress to GatsbyJS we have achieved a 200%+ improvement in page load times and went from a Lighthouse performance score of 49 to 100.
  categories:
    - Agency
    - Marketing
    - WordPress
  built_by: Jacob Herper
  built_by_url: https://herper.io
  featured: false
- title: GreenOrbit
  main_url: https://greenorbit.com/
  url: https://greenorbit.com/
  description: >
    Cloud-based intranet software. Get your people going with everything you need, built in.
  categories:
    - Business
    - App
    - Productivity
    - Technology
  built_by: Effective Digital
  built_by_url: https://effective.digital/
- title: Purple11
  main_url: https://purple11.com/
  url: https://purple11.com/
  description: >
    Purple11 is a site for photography and photo retouching tips and tricks.
  categories:
    - Blog
    - Photography
  built_by: Sébastien Noël
  built_by_url: https://blkfuel.com/
  featured: false
- title: PerfReviews
  main_url: https://perf.reviews/
  url: https://perf.reviews/
  source_url: https://github.com/PerfReviews/PerfReviews
  description: >
    The best content about web performance in spanish language.
  categories:
    - Web Development
  built_by: Joan León & José M. Pérez
  built_by_url: https://perf.reviews/nosotros/
  featured: false
- title: Un Backend - Blog
  main_url: https://www.unbackend.pro/
  url: https://www.unbackend.pro/
  description: >
    The personal website and blog of Camilo Ramírez, a backend developer :).
  categories:
    - Blog
    - Programming
    - Technology
  source_url: https://github.com/camilortte/camilortte.github.com
  built_by: Camilo Ramírez
  built_by_url: https://www.unbackend.pro/about
  featured: false
- title: Hitesh Vaghasiya
  main_url: https://hiteshvaghasiya.com/
  url: https://hiteshvaghasiya.com/
  description: >
    This is Hitesh Vaghasiya's blog. This blog is help you an E-Commerce like Magento, Shopify, and BigCommece.
  categories:
    - Blog
    - Programming
    - Technology
    - Web Development
  built_by: Hitesh Vaghasiya
  built_by_url: https://hiteshvaghasiya.com/
  featured: false
- title: Aditus
  main_url: https://www.aditus.io
  url: https://www.aditus.io
  description: >
    Aditus is the accessibility tool for your team. We help teams build accessible websites and products.
  categories:
    - Accessibility
    - Education
  built_by: Aditus
  built_by_url: https://www.aditus.io
  featured: false
- title: Ultra Config
  main_url: https://ultraconfig.com.au/
  url: https://ultraconfig.com.au/ultra-config-generator/
  description: >
    Ultra Config Generator is a software application for Network Engineers to efficiently manage their network infrastructure.
  categories:
    - Blog
    - Technology
  built_by: Ultra Config
  built_by_url: https://ultraconfig.com.au/
  featured: false
- title: Malice
  main_url: https://malice.fr/
  url: https://malice.fr/
  description: >
    Malice is a cyber-training  platform for learning, validating and improving security related skills through simulated scenarios and challenges.
  categories:
    - Security
    - Technology
  built_by: Sysdream
  built_by_url: https://sysdream.com/
  featured: false
- title: Nash
  main_url: https://nash.io/
  url: https://nash.io/
  description: >
    Nash is a decentralized platform for trading, payment and other financial services. Our goal is to bring distributed finance to everyone by making blockchain technology fast and easy to use. We employ an off-chain engine to match trades rapidly, but never take control of customers’ assets. Our intuitive interface offers easy access to a range of trading, payment and investment functions.
  categories:
    - Portfolio
    - Security
    - Technology
  built_by: Andrej Gajdos
  built_by_url: https://andrejgajdos.com/
  featured: false
- title: Axel Fuhrmann
  url: https://axelfuhrmann.com
  main_url: https://axelfuhrmann.com
  source_url: https://github.com/afuh/axelfuhrmann.com
  description: >
    Personal portfolio.
  categories:
    - Portfolio
    - Freelance
    - Web Development
  featured: false
- title: Alaina Viau
  url: https://www.alainaviau.com
  main_url: https://www.alainaviau.com
  description: >
    Official website of Canadian opera director, creator, and producer Alaina Viau. Site designed by Stephen Bell.
  categories:
    - Portfolio
    - Music
  built_by: Michael Uloth
  built_by_url: "https://www.michaeluloth.com"
- title: Alison Moritz
  url: https://www.alisonmoritz.com
  main_url: https://www.alisonmoritz.com
  description: >
    Official website of American stage director Alison Moritz. Site designed by Stephen Bell.
  categories:
    - Portfolio
    - Music
  built_by: Michael Uloth
  built_by_url: "https://www.michaeluloth.com"
- title: Luke Secomb Digital
  url: https://lukesecomb.digital
  main_url: https://lukesecomb.digital
  source_url: https://github.com/lukethacoder/luke-secomb-simple
  description: >
    A simple portfolio site built using TypeScript, Markdown and React Spring.
  categories:
    - Portfolio
    - Web Development
  built_by: Luke Secomb
  built_by_url: https://lukesecomb.digital
  featured: false
- title: We are Brew
  url: https://www.wearebrew.co.uk
  main_url: https://www.wearebrew.co.uk
  description: >
    Official website for Brew, a Birmingham based Digital Marketing Agency.
  categories:
    - Portfolio
    - Web Development
    - Agency
    - Marketing
  built_by: Brew Digital
  built_by_url: https://www.wearebrew.co.uk
- title: Global City Data
  main_url: https://globalcitydata.com
  url: https://globalcitydata.com
  source_url: https://github.com/globalcitydata/globalcitydata
  description: >
    Global City Data is an open, easily browsable platform to showcase peer-reviewed urban datasets and models created by different research groups.
  categories:
    - Education
    - Open Source
  built_by: Rafi Barash
  built_by_url: https://rafibarash.com
  featured: false
- title: Submittable
  url: https://www.submittable.com
  main_url: https://www.submittable.com
  description: >
    Submissions made simple. Submittalbe is a cloud-based submissions manager that lets you accept, review, and make decisions on any kind of digital content.
  categories:
    - Technology
    - Marketing
  built_by: Genevieve Crow
  built_by_url: https://github.com/g-crow
- title: Appmantle
  main_url: https://appmantle.com
  url: https://appmantle.com
  description: >
    Appmantle is a new way of creating apps. A complete modern app that you build yourself quickly & easily, without programming knowledge.
  categories:
    - App
    - Marketing
    - Landing Page
    - Mobile Development
    - Technology
  built_by: Appmantle
  built_by_url: https://appmantle.com
  featured: false
- title: Acto
  main_url: https://www.acto.dk/
  url: https://www.acto.dk/
  description: >
    Tomorrows solutions - today. Acto is an innovative software engineering company, providing your business with high-quality, scalable and maintainable software solutions, to make your business shine.
  categories:
    - Agency
    - Technology
    - Web Development
    - Mobile Development
  built_by: Acto
  built_by_url: https://www.acto.dk/
- title: Gatsby GitHub Stats
  url: https://gatsby-github-stats.netlify.com
  main_url: https://gatsby-github-stats.netlify.com
  source_url: https://github.com/lannonbr/gatsby-github-stats/
  description: >
    Statistics Dashboard for Gatsby GitHub repository
  categories:
    - Data
  built_by: Benjamin Lannon
  built_by_url: https://lannonbr.com
  featured: false
- title: Graphic Intuitions
  url: https://www.graphicintuitions.com/
  main_url: https://www.graphicintuitions.com/
  description: >
    Digital marketing agency located in Morris, Manitoba.
  categories:
    - Agency
    - Web Development
    - Marketing
  featured: false
- title: Smooper
  url: https://www.smooper.com/
  main_url: https://www.smooper.com/
  description: >
    We connect you with digital marketing experts for 1 on 1 consultation sessions
  categories:
    - Marketing
    - Directory
  featured: false
- title: Lesley Barber
  url: https://www.lesleybarber.com/
  main_url: https://www.lesleybarber.com/
  description: >
    Official website of Canadian film composer Lesley Barber.
  categories:
    - Portfolio
    - Music
  built_by: Michael Uloth
  built_by_url: https://www.michaeluloth.com
- title: Timeline of Terror
  main_url: https://timelineofterror.org/
  url: https://timelineofterror.org/
  source_url: https://github.com/Symbitic/timeline-of-terror
  description: >
    Complete guide to the events of September 11, 2001.
  categories:
    - Directory
    - Government
  built_by: Alex Shaw
  built_by_url: https://github.com/Symbitic/
  featured: false
- title: Pill Club
  url: https://thepillclub.com
  main_url: https://thepillclub.com
  description: >
    Zero Copay With Insurance + Free Shipping + Bonus Gifts + Online Delivery – Birth Control Delivery and Prescription
  categories:
    - Marketing
    - Healthcare
  built_by: Pill Club
  built_by_url: https://thepillclub.com
- title: myweekinjs
  url: https://www.myweekinjs.com/
  main_url: https://www.myweekinjs.com/
  source_url: https://github.com/myweekinjs/public-website
  description: >
    Challenge to create and/or learn something new in JavaScript each week.
  categories:
    - Blog
  built_by: Adriaan Janse van Rensburg
  built_by_url: https://github.com/HurricaneInteractive/
  featured: false
- title: The Edit Suite
  main_url: https://www.theeditsuite.com.au/
  url: https://www.theeditsuite.com.au/
  source_url: https://thriveweb.com.au/portfolio/the-edit-suite/
  description: >-
    The Edit Suite is an award winning video production and photography company based out of our Mermaid Beach studio on the Gold Coast of Australia but we also have the ability to work mobile from any location.
  categories:
    - Photography
    - Marketing
  built_by: Thrive Team - Gold Coast
  built_by_url: https://thriveweb.com.au/
  featured: false
- title: CarineRoitfeld
  main_url: https://www.carineroitfeld.com/
  url: https://www.carineroitfeld.com/
  description: >
    Online shop for Carine Roitfeld parfume
  categories:
    - eCommerce
  built_by: Ask Phill
  built_by_url: https://askphill.com
- title: EngineHub.org
  url: https://enginehub.org
  main_url: https://enginehub.org
  source_url: https://github.com/EngineHub/enginehub-website
  description: >
    The landing pages for EngineHub, the organisation behind WorldEdit, WorldGuard, CraftBook, and more
  categories:
    - Landing Page
    - Technology
    - Open Source
  built_by: Matthew Miller
  built_by_url: https://matthewmiller.dev
- title: Goulburn Physiotherapy
  url: https://www.goulburnphysiotherapy.com.au/
  main_url: https://www.goulburnphysiotherapy.com.au/
  description: >
    Goulburn Physiotherapy is a leader in injury prevention, individual and community health, and workplace health solutions across Central Victoria.
  categories:
    - Blog
    - Healthcare
  built_by: KiwiSprout
  built_by_url: https://kiwisprout.nz/
  featured: false
- title: TomTom Traffic Index
  main_url: https://www.tomtom.com/en_gb/traffic-index/
  url: https://www.tomtom.com/en_gb/traffic-index/
  description: >
    The TomTom Traffic Index provides drivers, city planners, auto manufacturers and policy makers with unbiased statistics and information about congestion levels in 403 cities across 56 countries on 6 continents.
  categories:
    - Travel
    - Data
  built_by: TomTom
  built_by_url: https://tomtom.com
  featured: false
- title: PrintAWorld | A 3D Printing and Fabrication Company
  main_url: https://prtwd.com/
  url: https://prtwd.com/
  description: >
    PrintAWorld is a NYC based fabrication and manufacturing company that specializes in 3D printing, 3D scanning, CAD Design,
    laser cutting, and rapid prototyping. We help artists, agencies and engineers turn their ideas into its physical form.
  categories:
    - Business
  featured: false
- title: Asjas
  main_url: https://asjas.co.za
  url: https://asjas.co.za/blog
  source_url: https://github.com/Asjas/Personal-Webpage
  description: >
    This is a website built with Gatsby v2 that uses Netlify CMS and Gatsby-MDX as a blog (incl. portfolio page).
  categories:
    - Web Development
    - Blog
    - Portfolio
  built_by: A-J Roos
  built_by_url: https://twitter.com/_asjas
  featured: false
- title: Glug-Infinite
  main_url: https://gluginfinite.github.io
  url: https://gluginfinite.github.io
  source_url: https://github.com/crstnmac/glug
  description: >
    This is a website built with Gatsby v2 that is deployed on GitHub using GitHub Pages and Netlify.
  categories:
    - Web Development
    - Blog
    - Portfolio
    - Agency
  built_by: Criston Macarenhas
  built_by_url: https://github.com/crstnmac
  featured: false
- title: The State of CSS Survey
  main_url: https://stateofcss.com/
  url: https://stateofcss.com/
  source_url: https://github.com/StateOfJS/state-of-css-2019
  description: >
    Annual CSS survey, brother of The State of JS Survey.
  categories:
    - Web Development
  built_by: Sacha Greif & Contribs
  built_by_url: https://github.com/StateOfJS
  featured: false
- title: Bytom Blockchain
  url: https://bytom.io/
  main_url: https://bytom.io/
  source_url: https://github.com/bytomlabs/bytom.io
  description: >
    Embrace the New Era of Bytom Blockchain
  categories:
    - Finance
    - Open Source
    - Technology
  built_by: Bytom Foundation
  built_by_url: https://bytom.io/
  featured: false
- title: Oerol Festival
  url: https://www.oerol.nl/nl/
  main_url: https://www.oerol.nl/en/
  description: >
    Oerol is a cultural festival on the island of Terschelling in the Netherlands that is held annually in June.
    The ten-day festival is focused on live, public theatre as well as music and visual arts.
  categories:
    - Event
    - Entertainment
  built_by: Oberon
  built_by_url: https://oberon.nl/
  featured: false
- title: Libra
  main_url: "https://libra.org/"
  url: "https://libra.org/"
  description: Libra's mission is to enable a simple global currency and financial infrastructure that empowers billions of people.
  featured: false
  categories:
    - Open Source
    - Technology
    - Finance
- title: Riffy Blog
  main_url: https://blog.rayriffy.com/
  url: https://blog.rayriffy.com/
  source_url: https://github.com/rayriffy/rayriffy-blog
  description: >
    Riffy Blog is async based beautiful highly maintainable site built by using Gatsby v2 with SEO optimized.
  categories:
    - Web Development
    - Blog
    - Open Source
    - Technology
    - Music
    - SEO
  built_by: Phumrapee Limpianchop
  built_by_url: https://rayriffy.com/
  featured: false
- title: The Coffee Collective
  url: https://coffeecollective.dk
  main_url: https://coffeecollective.dk
  description: >
    The Coffee Collective website is a JAM-stack based, multilingual, multi currency website/shop selling coffee, related products and subscriptions.
  categories:
    - eCommerce
    - Food
  built_by: Remotely (Anders Hallundbæk)
  built_by_url: https://remotely.dk
  featured: false
- title: Leadership Development International
  url: https://ldi.global
  main_url: https://ldi.global
  description: >
    A DatoCMS-backed site for an education and training company based in the US, China and the UAE.
  categories:
    - Education
    - Nonprofit
  built_by: Grant Holle
  built_by_url: https://grantholle.com
  featured: false
- title: Canvas 1839
  main_url: "https://www.canvas1839.com/"
  url: "https://www.canvas1839.com/"
  description: >-
    Online store for Canvas 1839 products, including pharmacological-grade CBD oil and relief cream.
  categories:
    - eCommerce
    - Marketing
  built_by: Corey Ward
  built_by_url: "http://www.coreyward.me/"
- title: Sparkle Stories
  main_url: "https://app.sparklestories.com/"
  url: "https://app.sparklestories.com/"
  description: >-
    Sparkle Stories is a streaming audio platform for children with over 1,200 original audio stories.
  categories:
    - App
    - Education
  built_by: Corey Ward
  built_by_url: "http://www.coreyward.me/"
- title: nehalist.io
  main_url: https://nehalist.io
  url: https://nehalist.io
  description: >
    nehalist.io is a blog about software development, technology and all that kind of geeky stuff.
  categories:
    - Blog
    - Web Development
    - Open Source
  built_by: Kevin Hirczy
  built_by_url: https://nehalist.io
  featured: false
- title: March and Ash
  main_url: https://marchandash.com/
  url: https://marchandash.com/
  description: >-
    March and Ash is a customer-focused, licensed cannabis dispensary located in Mission Valley.
  categories:
    - eCommerce
    - Business
    - Blog
  built_by: Blueyellow
  built_by_url: https://blueyellow.io/
  featured: false
- title: T Two Industries
  description: >
    T Two Industries is a manufacturing company specializing in building custom truck decks, truck bodies, and trailers.
  main_url: https://www.ttwo.ca
  url: https://www.ttwo.ca
  categories:
    - Business
  built_by: https://www.t2.ca
  built_by_url: https://www.t2.ca
  featured: false
- title: Cali's Finest Landscaping
  url: https://www.calisfinestlandscaping.com/
  main_url: https://www.calisfinestlandscaping.com/
  description: >
    A team of hard-working, quality-obsessed landscaping professionals looking to take dreams and transform them into reality.
  categories:
    - Business
  built_by: David Krasniy
  built_by_url: http://dkrasniy.com
  featured: false
- title: Vazco
  url: https://www.vazco.eu
  main_url: https://www.vazco.eu
  description: >
    Vazco works for clients from all around the world in future-proof technologies and help them build better products.
  categories:
    - Agency
    - Web Development
    - Blog
    - Business
    - Technology
  built_by: Vazco
  built_by_url: https://www.vazco.eu
  featured: false
- title: Major League Eating
  main_url: https://majorleagueeating.com
  url: https://majorleagueeating.com
  description: >
    Major League Eating is the professional competitive eating organization that runs the Nathan’s Famous Coney Island Hot Dog eating contest on July 4th, among other eating events.
  categories:
    - Entertainment
    - Sports
  built_by: Carmen Cincotti
  built_by_url: https://github.com/ccincotti3
  featured: false
- title: APIs You Won't Hate
  url: https://apisyouwonthate.com/blog
  main_url: https://apisyouwonthate.com
  source_url: http://github.com/apisyouwonthate/apisyouwonthate.com
  description: >
    API development is a topic very close to our hearts. APIs You Won't Hate is a team and community dedicated to learning, writing, sharing ideas and bettering understanding of API practices. Together we can erradicate APIs we hate.
  categories:
    - Blog
    - Education
    - eCommerce
    - API
    - Community
    - Learning
    - Open Source
    - Technology
    - Web Development
  built_by: Mike Bifulco
  built_by_url: https://github.com/mbifulco
  featured: false
- title: Sankarsan Kampa
  main_url: "https://traction.one"
  url: "https://traction.one"
  description: Full time programmer, part time gamer, exploring the details of programmable systems and how to stretch their capabilities.
  featured: false
  categories:
    - Portfolio
    - Freelance
- title: AwesomeDocs
  main_url: "https://awesomedocs.traction.one/"
  url: "https://awesomedocs.traction.one/install"
  source_url: "https://github.com/AwesomeDocs/website"
  description: An awesome documentation website generator!
  featured: false
  categories:
    - Open Source
    - Web Development
    - Technology
    - Documentation
  built_by: Sankarsan Kampa
  built_by_url: "https://traction.one"
- title: Prism Programming Language
  main_url: "https://prism.traction.one/"
  url: "https://prism.traction.one/"
  source_url: "https://github.com/PrismLang/website"
  description: Interpreted, high-level, programming language.
  featured: false
  categories:
    - Programming
    - Open Source
    - Technology
    - Documentation
  built_by: Sankarsan Kampa
  built_by_url: "https://traction.one"
- title: Arnondora
  main_url: "https://arnondora.in.th/"
  url: "https://arnondora.in.th/"
  source_url: "https://github.com/arnondora/arnondoraBlog"
  description: Arnondora is a personal blog by Arnon Puitrakul
  categories:
    - Blog
    - Programming
    - Technology
  built_by: Arnon Puitrakul
  built_by_url: "https://arnondora.in.th/"
  featured: false
- title: KingsDesign
  url: "https://www.kingsdesign.com.au/"
  main_url: "https://www.kingsdesign.com.au/"
  description: KingsDesign is a Hobart based web design and development company. KingsDesign creates, designs, measures and improves web based solutions for businesses and organisations across Australia.
  categories:
    - Agency
    - Technology
    - Portfolio
    - Consulting
    - User Experience
  built_by: KingsDesign
  built_by_url: "https://www.kingsdesign.com.au"
- title: EasyFloh | Easy Flows for all
  url: "https://www.easyfloh.com"
  main_url: "https://www.easyfloh.com"
  description: >
    EasyFloh is for creating simple flows for your organisation. An organisation
    can design own flows with own stages.
  categories:
    - Business
    - Landing Page
  built_by: Vikram Aroskar
  built_by_url: "https://medium.com/@vikramaroskar"
  featured: false
- title: Home Alarm Report
  url: https://homealarmreport.com/
  main_url: https://homealarmreport.com/
  description: >
    Home Alarm Report is dedicated to helping consumers make informed decisions
    about home security solutions. The site was easily migrated from a legacy WordPress
    installation and the dev team chose Gatsby for its site speed and SEO capabilities.
  categories:
    - Blog
    - Business
    - SEO
    - Technology
  built_by: Centerfield Media
  built_by_url: https://www.centerfield.com
- title: Just | FX for treasurers
  url: "https://www.gojust.com"
  main_url: "https://www.gojust.com"
  description: >
    Just provides a single centralized view of FX for corporate treasurers. See interbank market prices, and access transaction cost analysis.
  categories:
    - Finance
    - Technology
  built_by: Bejamas
  built_by_url: "https://bejamas.io/"
  featured: false
- title: Bureau for Good | Nonprofit branding, web and print communications
  url: "https://www.bureauforgood.com"
  main_url: "https://www.bureauforgood.com"
  description: >
    Bureau for Good helps nonprofits explain why they matter across digital & print media. Bureau for Good crafts purpose-driven identities, websites & print materials for changemakers.
  categories:
    - Nonprofit
    - Agency
    - Design
  built_by: Bejamas
  built_by_url: "https://bejamas.io/"
  featured: false
- title: Atelier Cartier Blumen
  url: "https://www.ateliercartier.ch"
  main_url: "https://www.ateliercartier.ch"
  description: >
    Im schönen Kreis 6 in Zürich kreiert Nicole Cartier Blumenkompositionen anhand Charaktereigenschaften oder Geschichten zur Person an. Für wen ist Dein Blumenstrauss gedacht? Einzigartige Floristik Blumensträusse, Blumenabos, Events, Shootings. Site designed by https://www.stolfo.co
  categories:
    - eCommerce
    - Design
  built_by: Bejamas
  built_by_url: "https://bejamas.io/"
  featured: false
- title: Veronym – Cloud Security Service Provider
  url: "https://www.veronym.com"
  main_url: "https://www.veronym.com"
  description: >
    Veronym is securing your digital transformation. A comprehensive Internet security solution for business. Stay safe no matter how, where and when you connect.
  categories:
    - Security
    - Technology
    - Business
  built_by: Bejamas
  built_by_url: "https://bejamas.io/"
  featured: false
- title: Devahoy
  url: "https://devahoy.com/"
  main_url: "https://devahoy.com/"
  description: >
    Devahoy is a personal blog written in Thai about software development.
  categories:
    - Blog
    - Programming
  built_by: Chai Phonbopit
  built_by_url: "https://github.com/phonbopit"
  featured: false
- title: Venus Lover
  url: https://venuslover.com
  main_url: https://venuslover.com
  description: >
    Venus Lover is a mobile app for iOS and Android so you can read your daily horoscope and have your natal chart, including the interpretation of the ascendant, planets, houses and aspects.
  categories:
    - App
    - Consulting
    - Education
    - Landing Page
- title: Write/Speak/Code
  url: https://www.writespeakcode.com/
  main_url: https://www.writespeakcode.com/
  description: >
    Write/Speak/Code is a non-profit on a mission to promote the visibility and leadership of technologists with marginalized genders through peer-led professional development.
  categories:
    - Community
    - Nonprofit
    - Open Source
    - Conference
  built_by: Nicola B.
  built_by_url: https://www.linkedin.com/in/nicola-b/
  featured: false
- title: Daniel Spajic
  url: https://danieljs.tech/
  main_url: https://danieljs.tech/
  source_url: https://github.com/dspacejs/portfolio
  description: >
    Passionate front-end developer with a deep, yet diverse skillset.
  categories:
    - Portfolio
    - Programming
    - Freelance
  built_by: Daniel Spajic
  featured: false
- title: Cosmotory
  url: https://cosmotory.netlify.com/
  main_url: https://cosmotory.netlify.com/
  description: >
    This is the educational blog containing various courses,learning materials from various authors from all over the world.
  categories:
    - Blog
    - Community
    - Nonprofit
    - Open Source
    - Education
  built_by: Hanishraj B Rao.
  built_by_url: https://hanishrao.netlify.com/
  featured: false
- title: Armorblox | Security Powered by Understanding
  url: https://www.armorblox.com
  main_url: https://www.armorblox.com
  description: >
    Armorblox is a venture-backed stealth cybersecurity startup, on a mission to build a game-changing enterprise security platform.
  categories:
    - Security
    - Technology
    - Business
  built_by: Bejamas
  built_by_url: https://bejamas.io
  featured: false
- title: Mojo
  url: https://www.mojo.is
  main_url: https://www.mojo.is/
  description: >
    We help companies create beautiful digital experiences
  categories:
    - Agency
    - Technology
    - Consulting
    - User Experience
    - Web Development
  featured: false
- title: Marcel Hauri
  url: https://marcelhauri.ch/
  main_url: https://marcelhauri.ch/
  description: >
    Marcel Hauri is an award-winning Magento developer and e-commerce specialist.
  categories:
    - Portfolio
    - Blog
    - Programming
    - Community
    - Open Source
    - eCommerce
  built_by: Marcel Hauri
  built_by_url: https://marcelhauri.ch
  featured: false
- title: Projektmanagementblog
  url: https://www.projektmanagementblog.de
  main_url: https://www.projektmanagementblog.de/
  source_url: https://github.com/StephanWeinhold/pmblog
  description: >
    Thoughts about modern project management. Built with Gatsby and Tachyons, based on Advanced Starter.
  categories:
    - Blog
  built_by: Stephan Weinhold
  built_by_url: https://stephanweinhold.com/
  featured: false
- title: Anthony Boyd Graphics
  url: https://www.anthonyboyd.graphics/
  main_url: https://www.anthonyboyd.graphics/
  description: >
    Free Graphic Design Resources by Anthony Boyd
  categories:
    - Portfolio
  built_by: Anthony Boyd
  built_by_url: https://www.anthonyboyd.com/
  featured: false
- title: Relocation Hero
  url: https://relocationhero.com
  main_url: https://relocationhero.com
  description: >
    Blog with FAQs related to Germany relocation. Built with Gatsby.
  categories:
    - Blog
    - Consulting
    - Community
  featured: false
- title: Zoe Rodriguez
  url: https://zoerodrgz.com
  main_url: https://zoerodrgz.com
  description: >
    Portfolio for Los Angeles-based designer Zoe Rodriguez. Built with Gatsby.
  categories:
    - Portfolio
    - Design
  built_by: Chase Ohlson
  built_by_url: https://chaseohlson.com
  featured: false
- title: TriActive USA
  url: https://triactiveusa.com
  main_url: https://triactiveusa.com
  description: >
    Website and blog for TriActive USA. Built with Gatsby.
  categories:
    - Landing Page
    - Business
  built_by: Chase Ohlson
  built_by_url: https://chaseohlson.com
- title: LaunchDarkly
  url: https://launchdarkly.com/
  main_url: https://launchdarkly.com/
  description: >
    LaunchDarkly is the feature management platform that software teams use to build better software, faster.
  categories:
    - Technology
    - Marketing
  built_by: LaunchDarkly
  built_by_url: https://launchdarkly.com/
  featured: false
- title: Arpit Goyal
  url: https://arpitgoyal.com
  main_url: https://arpitgoyal.com
  source_url: https://github.com/92arpitgoyal/ag-blog
  description: >
    Blog and portfolio website of a Front-end Developer turned Product Manager.
  categories:
    - Blog
    - Portfolio
    - Technology
    - User Experience
  built_by: Arpit Goyal
  built_by_url: https://twitter.com/_arpitgoyal
  featured: false
- title: Portfolio of Cole Townsend
  url: https://twnsnd.co
  main_url: https://twnsnd.co
  description: Portfolio of Cole Townsend, Product Designer
  categories:
    - Portfolio
    - User Experience
    - Web Development
    - Design
  built_by: Cole Townsend
  built_by_url: https://twitter.com/twnsndco
- title: Jana Desomer
  url: https://www.janadesomer.be/
  main_url: https://www.janadesomer.be/
  description: >
    I'm Jana, a digital product designer with coding skills, based in Belgium
  categories:
    - Portfolio
  built_by: Jana Desomer Designer/Developer
  built_by_url: https://www.janadesomer.be/
  featured: false
- title: Carbon8 Regenerative Agriculture
  url: https://www.carbon8.org.au/
  main_url: https://www.carbon8.org.au/
  description: >
    Carbon8 is a Not for Profit charity that supports Aussie farmers to transition to regenerative agriculture practices and rebuild the carbon (organic matter) in their soil from 1% to 8%.
  categories:
    - Nonprofit
    - eCommerce
  built_by: Little & Big
  built_by_url: "https://www.littleandbig.com.au/"
  featured: false
- title: Reactgo blog
  url: https://reactgo.com/
  main_url: https://reactgo.com/
  description: >
    It provides tutorials & articles about modern open source web technologies such as react,vuejs and gatsby.
  categories:
    - Blog
    - Education
    - Programming
    - Web Development
  built_by: Sai gowtham
  built_by_url: "https://twitter.com/saigowthamr"
  featured: false
- title: City Springs
  url: https://citysprings.com/
  main_url: https://citysprings.com/
  description: >
    Sandy Springs is a city built on creative thinking and determination. They captured a bold vision for a unified platform to bring together new and existing information systems. To get there, the Sandy Springs communications team partnered with Mediacurrent on a new Drupal 8 decoupled platform architecture with a Gatsbyjs front end to power both the City Springs website and its digital signage network. Now, the Sandy Springs team can create content once and publish it everywhere.
  categories:
    - Community
    - Government
  built_by: Mediacurrent
  built_by_url: https://www.mediacurrent.com
  featured: false
- title: Behalf
  url: https://www.behalf.no/
  main_url: https://www.behalf.no/
  description: >
    Behalf is Norwegian based digital design agency.
  categories:
    - Agency
    - Portfolio
    - Business
    - Consulting
    - Design
    - Design System
    - Marketing
    - Web Development
    - User Experience
  built_by: Behalf
  built_by_url: https://www.behalf.no/
  featured: false
- title: Saxenhammer & Co.
  url: https://saxenhammer-co.com/
  main_url: https://saxenhammer-co.com/
  description: >
    Saxenhammer & Co. is a leading boutique investment bank in Continental Europe. The firm’s strong track record is comprised of the execution of 200 successful transactions across all major industries.
  categories:
    - Consulting
    - Finance
    - Business
  built_by: Axel Fuhrmann
  built_by_url: https://axelfuhrmann.com/
  featured: false
- title: UltronEle
  url: http://ultronele.com
  main_url: https://runbytech.github.io/ueofcweb/
  source_url: https://github.com/runbytech/ueofcweb
  description: >
    UltronEle is a light, fast, simple yet interesting serverless e-learning CMS based on GatsbyJS. It aims to provide a easy-use product for tutors, teachers, instructors from all kinks of fields with near-zero efforts to setup their own authoring tool and content publish website.
  categories:
    - Education
    - Consulting
    - Landing Page
    - Web Development
    - Open Source
    - Learning
  built_by: RunbyTech
  built_by_url: http://runbytech.co
  featured: false
- title: Nick Selvaggio
  url: https://nickgs.com/
  main_url: https://nickgs.com/
  description: >
    The personal website of Nick Selvaggio. Long Island based web developer, teacher, and technologist.
  categories:
    - Consulting
    - Programming
    - Web Development
  featured: false
- title: Free & Open Source Gatsby Themes by LekoArts
  main_url: "https://themes.lekoarts.de"
  url: "https://themes.lekoarts.de"
  source_url: "https://github.com/LekoArts/gatsby-themes/tree/master/www"
  built_by: LekoArts
  built_by_url: "https://github.com/LekoArts"
  description: >-
    Get high-quality and customizable Gatsby themes to quickly bootstrap your website! Choose from many professionally created and impressive designs with a wide variety of features and customization options. Use Gatsby Themes to take your project to the next level and let you and your customers take advantage of the many benefits Gatsby has to offer.
  categories:
    - Open Source
    - Directory
    - Marketing
    - Landing Page
  featured: false
- title: Lars Roettig
  url: https://larsroettig.dev/
  main_url: https://larsroettig.dev/
  description: >
    Lars Roettig is a Magento Maintainer and e-commerce specialist. On his Blog, he writes Software Architecture and Magento Development.
  categories:
    - Portfolio
    - Blog
    - Programming
    - Community
    - Open Source
    - eCommerce
  built_by: Lars Roettig
  built_by_url: https://larsroettig.dev/
  featured: false
- title: Cade Kynaston
  url: https://cade.codes
  main_url: https://cade.codes
  source_url: https://github.com/cadekynaston/gatsby-portfolio
  description: >
    Cade Kynaston's Portfolio
  categories:
    - Portfolio
  built_by: Cade Kynaston
  built_by_url: https://github.com/cadekynaston
  featured: false
- title: Growable Meetups
  url: https://www.growable.io/
  main_url: https://www.growable.io/
  description: >
    Growable - Events to Accelerate your career in Tech. Made with <3 with Gatsby, React & Netlify by Talent Point in London.
  categories:
    - Event
    - Technology
    - Education
    - Community
    - Conference
  built_by: Talent Point
  built_by_url: https://github.com/talent-point/
  featured: false
- title: Fantastic Metropolis
  main_url: https://fantasticmetropolis.com
  url: https://fantasticmetropolis.com
  description: >
    Fantastic Metropolis ran between 2001 and 2006, highlighting the potential of literary science fiction and fantasy.
  categories:
    - Entertainment
  built_by: Luis Rodrigues
  built_by_url: https://goblindegook.com
  featured: false
- title: Simon Koelewijn
  main_url: https://simonkoelewijn.nl
  url: https://simonkoelewijn.nl
  description: >
    Personal blog of Simon Koelewijn, where he blogs about UX, analytics and web development (in Dutch). Made awesome and fast by using Gatsby 2.x (naturally) and gratefully using Netlify and Netlify CMS.
  categories:
    - Freelance
    - Blog
    - Web Development
    - User Experience
  built_by: Simon Koelewijn
  built_by_url: https://simonkoelewijn.nl
  featured: false
- title: Raconteur Careers
  main_url: https://careers.raconteur.net
  url: https://careers.raconteur.net
  description: >
    Raconteur is a London-based publishing house and content marketing agency. We have built this careers portal Gatsby v2 with TypeScript, Styled-Components, React-Spring and Contentful.
  categories:
    - Media
    - Marketing
    - Landing Page
  built_by: Jacob Herper
  built_by_url: https://herper.io
  featured: false
- title: Frankly Steve
  url: https://www.franklysteve.com/
  main_url: https://www.franklysteve.com/
  description: >
    Wedding photography with all the hugs, tears, kisses, smiles, laughter, banter, kids up trees, friends in hedges.
  categories:
    - Photography
    - Portfolio
  built_by: Little & Big
  built_by_url: "https://www.littleandbig.com.au/"
  featured: false
- title: Eventos orellana
  description: >-
    We are a company dedicated to providing personalized and professional advice
    for the elaboration and coordination of social and business events.
  main_url: "https://eventosorellana.com/"
  url: "https://eventosorellana.com/"
  featured: false
  categories:
    - Gallery
  built_by: Ramón Chancay
  built_by_url: "https://ramonchancay.me/"
- title: DIA Supermercados
  main_url: https://dia.com.br
  url: https://dia.com.br
  description: >-
    Brazilian retailer subsidiary, with more than 1,100 stores in Brazil, focusing on low prices and exclusive DIA Products.
  categories:
    - Business
  built_by: CloudDog
  built_by_url: https://clouddog.com.br
  featured: false
- title: AntdSite
  main_url: https://antdsite.yvescoding.org
  url: https://antdsite.yvescoding.org
  description: >-
    A static docs generator based on Ant Design and GatsbyJs.
  categories:
    - Documentation
  built_by: Yves Wang
  built_by_url: https://antdsite.yvescoding.org
- title: Fourpost
  url: https://www.fourpost.com
  main_url: https://www.fourpost.com
  description: >
    Fourpost is a shopping destination for today’s family that combines the best brands and experiences under one roof.
  categories:
    - Marketing
  built_by: Fourpost
  built_by_url: https://github.com/fourpost
  featured: false
- title: ReactStudy Blog
  url: https://elated-lewin-51cf0d.netlify.com
  main_url: https://elated-lewin-51cf0d.netlify.com
  description: >
    Belong to your own blog by gatsby
  categories:
    - Blog
  built_by: 97thjingba
  built_by_url: https://github.com/97thjingba
  featured: false
- title: George
  main_url: https://kind-mestorf-5a2bc0.netlify.com
  url: https://kind-mestorf-5a2bc0.netlify.com
  description: >
    shiny new web built with Gatsby
  categories:
    - Blog
    - Portfolio
    - Gallery
    - Landing Page
    - Design
    - Web Development
    - Open Source
    - Science
  built_by: George Davituri
  featured: false

- title: CEO amp
  main_url: https://www.ceoamp.com
  url: https://www.ceoamp.com
  description: >
    CEO amp is an executive training programme to amplify a CEO's voice in the media. This site was built with Gatsby v2, Styled-Components, TypeScript and React Spring.
  categories:
    - Consulting
    - Entrepreneurship
    - Marketing
    - Landing Page
  built_by: Jacob Herper
  built_by_url: https://herper.io
  featured: false
- title: QuantumBlack
  main_url: https://www.quantumblack.com/
  url: https://www.quantumblack.com/
  description: >
    We help companies use data to make distinctive, sustainable and significant improvements to their performance.
  categories:
    - Technology
    - Consulting
    - Data
    - Design
  built_by: Richard Westenra
  built_by_url: https://www.richardwestenra.com/
  featured: false
- title: Coffeeshop Creative
  url: https://www.coffeeshopcreative.ca
  main_url: https://www.coffeeshopcreative.ca
  description: >
    Marketing site for a Toronto web design and videography studio.
  categories:
    - Marketing
    - Agency
    - Design
    - Video
    - Web Development
  built_by: Michael Uloth
  built_by_url: https://www.michaeluloth.com
  featured: false
- title: Daily Hacker News
  url: https://dailyhn.com
  main_url: https://dailyhn.com
  description: >
    Daily Hacker News presents the top five stories from Hacker News daily.
  categories:
    - Entertainment
    - Design
    - Web Development
    - Technology
    - Science
  built_by: Joeri Smits
  built_by_url: https://joeri.dev
  featured: false
- title: Grüne Dresden
  main_url: https://ltw19dresden.de
  url: https://ltw19dresden.de
  description: >
    This site was built for the Green Party in Germany (Bündnis 90/Die Grünen) for their local election in Dresden, Saxony. The site was built with Gatsby v2 and Styled-Components.
  categories:
    - Government
    - Nonprofit
  built_by: Jacob Herper
  built_by_url: https://herper.io
- title: Gratsy
  url: https://gratsy.com/
  main_url: https://gratsy.com/
  description: >
    Gratsy: Feedback To Give Back
  categories:
    - Agency
    - Marketing
    - Landing Page
  built_by: Whalar
  built_by_url: https://whalar.com/
  featured: false
- title: deepThreads
  main_url: https://deepthreads.com
  url: https://deepthreads.com/
  description: >
    deepThreads is a shiny new website built with Gatsby v2.  We make art using deep learning along with print on demand providers to create some cool stuff!
  categories:
    - eCommerce
  built_by: Kyle Kitlinski
  built_by_url: http://github.com/k-kit
  featured: false
- title: Smoopit
  main_url: https://smoopit.com
  url: https://smoopit.com/
  description: >
    Smoopit helps you schedule meetings without the extra effort of checking your availability or back-and-forth emails.
  categories:
    - Business
    - Productivity
  built_by: Chandra Bhushan
  built_by_url: https://github.com/chandu2304
  featured: false
- title: Mill3 Studio
  main_url: https://mill3.studio/en/
  url: https://mill3.studio/en/
  description: >
    Our agency specializes in the analysis, strategy and development of digital products.
  categories:
    - Agency
    - Portfolio
  built_by: Mill3
  built_by_url: https://mill3.studio/en/
  featured: false
- title: Zellement
  main_url: https://www.zellement.com
  url: https://www.zellement.com
  description: >
    Online portfolio of Dan Farrow from Nottingham, UK.
  categories:
    - Portfolio
  built_by: Zellement
  built_by_url: https://www.zellement.com
  featured: false
- title: Fullstack HQ
  url: https://fullstackhq.com/
  main_url: https://fullstackhq.com/
  description: >
    Get immediate access to a battle-tested team of designers and developers on a pay-as-you-go monthly subscription.
  categories:
    - Agency
    - Consulting
    - Freelance
    - Marketing
    - Portfolio
    - Web Development
    - App
    - Business
    - Design
    - JavaScript
    - Technology
    - User Experience
    - Web Development
    - eCommerce
    - WordPress
  built_by: Fullstack HQ
  built_by_url: https://fullstackhq.com/
  featured: false
- title: Cantas
  main_url: https://www.cantas.co.jp
  url: https://www.cantas.co.jp
  description: >
    Cantas is digital marketing company in Japan.
  categories:
    - Business
    - Agency
  built_by: Cantas
  built_by_url: https://www.cantas.co.jp
  featured: false
- title: Sheringham Shantymen
  main_url: https://www.shantymen.com/
  url: https://www.shantymen.com/
  description: >
    The Sheringham Shantymen are a sea shanty singing group that raise money for the RNLI in the UK.
  categories:
    - Music
    - Community
    - Entertainment
    - Nonprofit
  built_by: Zellement
  built_by_url: https://www.zellement.com/
  featured: false
- title: WP Spark
  main_url: https://wpspark.io/
  url: https://wpspark.io/
  description: >
    Create blazing fast website with WordPress and our Gatsby themes.
  categories:
    - Agency
    - Community
    - Blog
    - WordPress
  built_by: wpspark
  built_by_url: https://wpspark.io/
- title: Ronald Langeveld
  description: >
    Ronald Langeveld's blog and Web Development portfolio website.
  main_url: "https://www.ronaldlangeveld.com"
  url: "https://www.ronaldlangeveld.com"
  categories:
    - Blog
    - Web Development
    - Freelance
    - Portfolio
    - Consulting
  featured: false
- title: Golfonaut
  description: >
    Golfonaut - Golf application for Apple Watch
  main_url: https://golfonaut.io
  url: https://golfonaut.io
  categories:
    - App
    - Sports
  featured: false
- title: Anton Sten - UX Lead/Design
  url: https://www.antonsten.com
  main_url: https://www.antonsten.com
  description: Anton Sten leads UX for design-driven companies.
  categories:
    - User Experience
    - Blog
    - Freelance
    - Portfolio
    - Consulting
    - Agency
    - Design
  featured: false
- title: Rashmi AP - Front-end Developer
  main_url: http://rashmiap.me
  url: http://rashmiap.me
  featured: false
  description: >
    Rashmi AP's Personal Portfolio Website
  source_url: https://github.com/rashmiap/personal-website-react
  categories:
    - Portfolio
    - Open Source
  built_by: Rashmi AP
  built_by_url: http://rashmiap.me
- title: OpenSourceRepos - Blogs for open source repositories
  main_url: https://opensourcerepos.com
  url: https://opensourcerepos.com
  featured: false
  description: >
    Open Source Repos is a blog site for explaining the architecture, code-walkthrough and key takeways for the GitHub repository. Out main aim to is to help more developers contribute to open source projects.
  source_url: https://github.com/opensourcerepos/blogs
  categories:
    - Open Source
    - Design
    - Design System
    - Blog
  built_by: OpenSourceRepos Team
  built_by_url: https://opensourcerepos.com
- title: Sheelah Brennan - Front-End/UX Engineer
  main_url: https://sheelahb.com
  url: https://sheelahb.com
  featured: false
  description: >
    Sheelah Brennan's web development blog
  categories:
    - Blog
    - Web Development
    - Design
    - Freelance
    - Portfolio
  built_by: Sheelah Brennan
- title: Delinx.Digital - Web and Mobile Development Agency based in Sofia, Bulgaria
  main_url: https://delinx.digital
  url: https://delinx.digital/solutions
  description: >
    Delinx.digital is a software development oriented digital agency based in Sofia, Bulgaria. We develop bespoke software solutions using  WordPress, WooCommerce, Shopify, eCommerce, React.js, Node.js, PHP, Laravel and many other technologies.
  categories:
    - Agency
    - Web Development
    - Design
    - eCommerce
    - WordPress
  featured: false
- title: Cameron Nuckols - Articles, Book Notes, and More
  main_url: https://nucks.co
  url: https://nucks.co
  description: >
    This site hosts all of Cameron Nuckols's writing on entrepreneurship, startups, money, fitness, self-education, and self-improvement.
  categories:
    - Blog
    - Entrepreneurship
    - Business
    - Productivity
    - Technology
    - Marketing
  featured: false
- title: Hayato KAJIYAMA - Portfolio
  main_url: "https://hyakt.dev"
  url: "https://hyakt.dev"
  source_url: "https://github.com/hyakt/hyakt.github.io"
  featured: false
  categories:
    - Portfolio
- title: Skirtcraft - Unisex Skirts with Large Pockets
  main_url: https://skirtcraft.com
  url: https://skirtcraft.com/products
  source_url: https://github.com/jqrn/skirtcraft-web
  description: >
    Skirtcraft sells unisex skirts with large pockets, made in the USA. Site built with TypeScript and styled-components, with Tumblr-sourced blog posts.
  categories:
    - eCommerce
    - Blog
  built_by: Joe Quarion
  built_by_url: https://github.com/jqrn
  featured: false
- title: Vermarc Sport
  main_url: https://www.vermarcsport.com/
  url: https://www.vermarcsport.com/
  description: >
    Vermarc Sport offers a wide range of cycle clothing, cycling jerseys, bib shorts, rain gear and accessories, as well for the summer, the mid-season (autumn / spring) and the winter.
  categories:
    - eCommerce
  built_by: BrikL
  built_by_url: https://github.com/Brikl
- title: Cole Ruche
  main_url: https://coleruche.com
  url: https://coleruche.com
  source_url: https://github.com/kingingcole/myblog
  description: >
    The personal website and blog for Emeruche "Cole" Ikenna, front-end web developer from Nigeria.
  categories:
    - Blog
    - Portfolio
  built_by: Emeruche "Cole" Ikenna
  built_by_url: https://twitter.com/cole_ruche
  featured: false
- title: Abhith Rajan - Coder, Blogger, Biker, Full Stack Developer
  main_url: https://www.abhith.net/
  url: https://www.abhith.net/
  source_url: https://github.com/Abhith/abhith.net
  description: >
    abhith.net is a portfolio website of Abhith Rajan, a full stack developer. Sharing blog posts, recommended videos, developer stories and services with the world through this site.
  categories:
    - Portfolio
    - Blog
    - Programming
    - Open Source
    - Technology
  built_by: Abhith Rajan
  built_by_url: https://github.com/Abhith
  featured: false
- title: Mr & Mrs Wilkinson
  url: https://thewilkinsons.netlify.com/
  main_url: https://thewilkinsons.netlify.com/
  source_url: https://github.com/davemullenjnr/the-wilkinsons
  description: >
    A one-page wedding photography showcase using Gatsby Image and featuring a lovely hero and intro section.
  categories:
    - Photography
  built_by: Dave Mullen Jnr
  built_by_url: https://davemullenjnr.co.uk
  featured: false
- title: Gopesh Gopinath - Full Stack JavaScript Developer
  url: https://www.gopeshgopinath.com
  main_url: https://www.gopeshgopinath.com
  source_url: https://github.com/GopeshMedayil/gopeshgopinath.com
  description: >
    Gopesh Gopinath's Personal Portfolio Website
  categories:
    - Portfolio
    - Open Source
  built_by: Gopesh Gopinath
  built_by_url: https://www.gopeshgopinath.com
  featured: false
- title: Misael Taveras - FrontEnd Developer
  url: https://taverasmisael.com
  main_url: https://taverasmisael.com
  source_url: https://github.com/taverasmisael/taverasmisael
  description: >
    Personal site and bloging about learning FrontEnd web development in spanish.
  categories:
    - Portfolio
    - Open Source
    - Blog
    - JavaScript
    - Web Development
  built_by: Misael Taveras
  built_by_url: https://taverasmisael.com
  featured: false
- title: Le Reacteur
  url: https://www.lereacteur.io/
  main_url: https://www.lereacteur.io/
  description: >
    Le Reacteur is the first coding bootcamp dedicated to web and mobile apps development (iOS/Android). We offer intensive sessions to train students in a short time (10 weeks). Our goal is to pass on to our students in less than 3 months what they would have learned in 2 years. To achieve this ambitious challenge, our training is based on learning JavaScript (Node.js, Express, ReactJS, React Native).
  categories:
    - JavaScript
    - Learning
    - Mobile Development
    - Web Development
  built_by: Farid Safi
  built_by_url: https://twitter.com/FaridSafi
  featured: false
- title: Cinch
  url: https://www.cinch.co.uk
  main_url: https://www.cinch.co.uk
  description: >
    Cinch is a hub for car supermarkets and dealers to show off their stock. The site only lists second-hand cars that are seven years old or younger, with less than 70,000 miles on the clock.
  categories:
    - Entrepreneurship
    - Business
  built_by: Somo
  built_by_url: https://www.somoglobal.com
  featured: false
- title: Recetas El Universo
  description: >-
    Recipes and videos with the best of Ecuadorian cuisine.
    Collectable recipes from Diario El Universo.
  main_url: "https://recetas-eu.netlify.com/"
  url: "https://recetas-eu.netlify.com/"
  featured: false
  categories:
    - Blog
    - WordPress
    - Food
  built_by: Ramón Chancay
  built_by_url: "https://ramonchancay.me/"
- title: NuBrakes
  url: https://nubrakes.com/
  main_url: https://nubrakes.com/
  description: >
    NuBrakes is the mobile brake repair company that comes to you! We perform brake pad, caliper, and rotor replacement at your office, apartment or home!
  categories:
    - Business
    - Entrepreneurship
  featured: false
- title: Third and Grove
  url: https://www.thirdandgrove.com
  main_url: https://www.thirdandgrove.com
  source_url: https://github.com/thirdandgrove/tagd8_gatsby
  description: >
    A digital agency slaying the mundane one pixel at a time.
  categories:
    - Agency
    - Marketing
    - Open Source
    - Technology
  built_by: Third and Grove
  built_by_url: https://www.thirdandgrove.com
  featured: false
- title: Le Bikini
  url: https://lebikini.com
  main_url: https://lebikini.com
  description: >
    New website for Toulouse's most iconic concert hall.
  categories:
    - Music
  built_by: Antoine Rousseau
  built_by_url: https://antoine.rousseau.im
  featured: false
- title: Jimmy Truong's Portfolio
  url: https://jimmytruong.ca
  main_url: https://jimmytruong.ca
  description: >
    This porfolio is a complication of all projects done during my time at BCIT D3 (Digital Design and Development) program and after graduation.
  categories:
    - Portfolio
    - Web Development
  built_by: Jimmy Truong
  built_by_url: https://jimmytruong.ca
  featured: false
- title: Quick Stop Nicaragua
  main_url: https://quickstopnicaragua.com
  url: https://quickstopnicaragua.com
  description: >
    Convenience Store Website
  categories:
    - Food
  built_by: Gerald Martinez
  built_by_url: https://twitter.com/GeraldM_92
  featured: false
- title: XIEL
  main_url: https://xiel.dev
  url: https://xiel.dev
  source_url: https://github.com/xiel/xiel
  description: >
    I'm a freelance front-end developer from Berlin who creates digital experiences that everyone likes to use.
  categories:
    - Portfolio
    - Blog
  built_by: Felix Leupold
  built_by_url: https://twitter.com/xiel
  featured: false
- title: Nicaragua Best Guides
  main_url: https://www.nicaraguasbestguides.com
  url: https://www.nicaraguasbestguides.com
  description: >
    Full-Service Tour Operator and Destination Management Company (DMC)
  categories:
    - Agency
    - Travel
  built_by: Gerald Martinez
  built_by_url: https://twitter.com/GeraldM_92
  featured: false
- title: Thoughts and Stuff
  main_url: http://thoughtsandstuff.com
  url: http://thoughtsandstuff.com
  source_url: https://github.com/robmarshall/gatsby-tns
  description: >
    A simple easy to read blog. Minimalistic, focusing on content over branding. Includes RSS feed.
  categories:
    - Accessibility
    - Blog
    - WordPress
  built_by: Robert Marshall
  built_by_url: https://robertmarshall.dev
  featured: false
- title: Tracli
  url: https://tracli.rootvan.com/
  main_url: https://tracli.rootvan.com/
  source_url: https://github.com/ridvankaradag/tracli-landing
  description: >
    A command line app that tracks your time
  categories:
    - Productivity
    - Technology
    - Landing Page
  built_by: Ridvan Karadag
  built_by_url: http://www.rootvan.com
  featured: false
- title: spon.io
  url: https://www.spon.io
  main_url: https://www.spon.io
  source_url: https://github.com/magicspon/spon.io
  description: >
    Portfolio for frontend web developer, based in Bristol UK
  categories:
    - Portfolio
  built_by: Dave Stockley
  built_by_url: https://www.spon.io
  featured: false
- title: BBS
  url: https://big-boss-studio.com
  main_url: https://big-boss-studio.com
  description: >
    For 11 years, we help great brands in their digital transformation, offering all our expertise for their needs. Technical consulting, UX, design, technical integration and maintenance.
  categories:
    - Agency
    - JavaScript
    - Web Development
  built_by: BBS
  built_by_url: https://big-boss-studio.com
  featured: false
- title: Appes - Meant to evolve
  main_url: https://appes.co
  url: https://appes.co
  description: >
    Appes is all about apps and evolution. We help companies to build mobile and
    web products.
  categories:
    - Agency
    - Mobile Development
    - Web Development
    - Technology
  built_by: Appes
  built_by_url: https://appes.co
  featured: false
- title: Intern
  url: https://intern.imedadel.me
  main_url: https://intern.imedadel.me
  description: >
    Intern is a job board for getting internships in tech, design, marketing, and more. It's built entirely with Gatsby.
  categories:
    - Directory
    - Technology
  built_by: Imed Adel
  built_by_url: https://imedadel.me
  featured: false
- title: Global Citizen Foundation
  main_url: https://www.globalcitizenfoundation.org
  url: https://www.globalcitizenfoundation.org
  description: >
    In the digital economy, we are Global Citizens and the currency is Personal Data
  categories:
    - Nonprofit
  built_by: The Delta Studio
  built_by_url: https://www.thedelta.io
  featured: false
- title: GatsbyFinds
  main_url: https://gatsbyfinds.netlify.com
  url: https://gatsbyfinds.netlify.com
  source_url: https://github.com/bvlktech/GatsbyFinds
  description: >
    GatsbyFinds is a website built ontop of Gatsby v2 by providing developers with a showcase of all the lastest projects made with the beloved GatsbyJS.
  categories:
    - Portfolio
    - Gallery
  built_by: Bvlktech
  built_by_url: https://twitter.com/bvlktech
  featured: false
- title: AFEX Commodities Exchange
  main_url: https://afexnigeria.com
  url: https://afexnigeria.com
  description: >
    AFEX Nigeria strives to transform Nigerian agriculture by creating more bargaining power to smallholder farmers, access to information, and secure storage.
  categories:
    - Blog
    - Business
    - Finance
    - Food
    - WordPress
  built_by: Mayowa Falade
  built_by_url: http://mayowafalade.com
  featured: false
- title: VIA Data
  main_url: https://viadata.io
  url: https://viadata.io
  description: >
    The future of data management
  categories:
    - Data
  built_by: The Delta Studio
  built_by_url: https://www.thedelta.io
  featured: false
- title: Front End Day Event Website
  main_url: https://frontend-day.com/
  url: https://frontend-day.com/
  description: >
    Performant landing page for a front end workshops recurring event / conference.
  categories:
    - Event
    - Conference
    - Web Development
    - Technology
  built_by: Pagepro
  built_by_url: https://pagepro.co
  featured: false
- title: Mutual
  main_url: https://www.madebymutual.com
  url: https://www.madebymutual.com
  description: >
    Mutual is a web design and development agency. Our new website is powered by Gatsby and Craft CMS.
  categories:
    - Blog
    - Portfolio
    - Agency
    - Design
    - Web Development
  built_by: Mutual
  built_by_url: https://twitter.com/madebymutual
  featured: false
- title: Surge 3
  main_url: https://surge3.com
  url: https://surge3.com/
  description: >
    We’re Surge 3 - a premier web development agency. Our company centers around the principles of quality, speed, and service! We are founded using the latest in web technologies and are dedicated to using those exact tools to help our customers achieve their goals.
  categories:
    - Portfolio
    - Blog
    - Agency
    - Web Development
    - Marketing
  built_by: Dillon Browne
  built_by_url: https://dillonbrowne.com
- title: Adaltas
  main_url: https://www.adaltas.com
  url: https://www.adaltas.com
  description: >
    Adaltas is a team of consultants with a focus on Open Source, Big Data and Cloud Computing based in France, Canada and Morocco.
  categories:
    - Consulting
    - Data
    - Design System
    - Programming
    - Learning
  built_by: Adaltas
  built_by_url: https://www.adaltas.com
- title: Themis Attorneys
  main_url: https://themis-attorneys.com
  url: https://themis-attorneys.com
  description: >
    Themis Attorneys is Chennai based lawyers. Their new complete website is made using Gatsby.
  categories:
    - Agency
    - Consulting
    - Portfolio
    - Law
  built_by: Merbin J Anselm
  built_by_url: https://anselm.in
- title: Runlet
  main_url: https://runlet.app
  url: https://runlet.app
  source_url: https://github.com/runletapp/runlet
  description: >
    Runlet is a cloud-based job manager that offers device synchronization and reliable message delivery in a network of connected devices even after connectivity issues. Available for ARM, Linux, Mac and Windows.
  categories:
    - App
    - Landing Page
    - Productivity
    - Technology
  built_by: Vandre Leal
  built_by_url: https://vandreleal.github.io
  featured: false
- title: tiaan.dev
  main_url: https://tiaan.dev
  url: https://tiaan.dev
  featured: false
  categories:
    - Blog
    - Portfolio
    - Web Development
- title: Praveen Bisht
  main_url: https://www.prvnbist.com/
  url: https://www.prvnbist.com/
  source_url: https://github.com/prvnbist/portfolio
  categories:
    - Portfolio
    - Blog
  built_by: Praveen Bisht
  built_by_url: https://www.prvnbist.com/
  featured: false
- title: Jeff Mills The Outer Limits x NTS Radio
  url: https://www.nts.live/projects/jeff-mills-the-outer-limits/
  main_url: https://www.nts.live/projects/jeff-mills-the-outer-limits/
  source_url: https://github.com/ntslive/the-outer-limits
  description: >
    NTS Radio created a minisite for Jeff Mills' 6 part radio series The Outer Limits, including original music production and imagery curated from the NASA online image archive.
  categories:
    - Music
    - Gallery
    - Science
    - Entertainment
  built_by: NTS Radio
  built_by_url: https://www.nts.live
  featured: false
- title: BALAJIRAO676
  main_url: https://thebalajiraoecommerce.netlify.com/
  url: https://thebalajiraoecommerce.netlify.com/
  featured: false
  categories:
    - Blog
    - eCommerce
    - Web Development
- title: Mentimeter
  url: https://www.mentimeter.com/
  main_url: https://www.mentimeter.com/
  categories:
    - Business
  featured: false
- title: HYFN
  url: https://hyfn.com/
  main_url: https://hyfn.com/
  categories:
    - Business
  featured: false
- title: Mozilla India
  main_url: https://mozillaindia.org/
  url: https://mozillaindia.org/
  categories:
    - Open Source
  featured: false
- title: Primer Labs
  main_url: https://www.primerlabs.io
  url: https://www.primerlabs.io
  featured: false
  categories:
    - Education
    - Learning
- title: AJ on Purr-fect Solutions
  url: https://ajonp.com
  main_url: https://ajonp.com
  description: >
    A Community of developers, creating resources for all to use!
  categories:
    - Education
    - Learning
    - Programming
    - Web Development
    - API
    - Blog
    - SEO
  built_by: AJonP
  built_by_url: http://ajonp.com/authors/alex-patterson
- title: blog.kwst.site
  main_url: https://blog.kwst.site
  url: https://blog.kwst.site
  description: A blog of frontend engineer working in Fukuoka
  source_url: https://github.com/SatoshiKawabata/blog
  featured: false
  categories:
    - Blog
    - Technology
    - Web Development
    - JavaScript
- title: Run Leeds
  main_url: http://www.runleeds.co.uk
  url: http://www.runleeds.co.uk
  description: >
    Community running site based in Leeds,UK. Aiming to support those going through a life crisis.
  categories:
    - Accessibility
    - Blog
    - Community
    - Nonprofit
    - Sports
    - WordPress
  built_by: Robert Marshall
  built_by_url: https://www.robertmarshall.dev
- title: Arvind Kumar
  main_url: https://arvind.io
  url: https://arvind.io
  source_url: https://github.com/EnKrypt/arvind.io
  built_by: Arvind Kumar
  built_by_url: "https://arvind.io/"
  description: >
    A blog about writing code, making music and studying the skies.
  featured: false
  categories:
    - Blog
    - Music
    - Technology
- title: GlobalMoney
  url: https://global24.ua
  main_url: https://global24.ua
  description: >
    Provide payment solution for SMB, eWallet GlobalMoney
  categories:
    - Business
    - Finance
    - Technology
  built_by: NodeArt
  built_by_url: https://NodeArt.io
- title: Women's and Girls' Emergency Centre
  url: https://www.wagec.org.au/
  main_url: https://www.wagec.org.au/
  description: >
    Specialist homelessness service for women and families escaping domestic violence. Based in Redfern, Sydney, Australia.
  categories:
    - Nonprofit
    - Community
    - eCommerce
  built_by: Little & Big
  built_by_url: "https://www.littleandbig.com.au/"
  featured: false
- title: Guus van de Wal | Drupal Front-end specialist
  url: https://guusvandewal.nl
  main_url: https://guusvandewal.nl
  description: >
    Decoupled portfolio site for guusvandewal.nl, a Drupal and ReactJS front-end developer and designer.
  categories:
    - Open Source
    - Web Development
    - Design
    - Blog
    - Freelance
  built_by: Guus van de Wal
  featured: false
- title: Pixelize Web Design Gold Coast | Web Design and SEO
  url: https://www.pixelize.com.au/
  main_url: https://www.pixelize.com.au/
  description: >
    Pixelize is a tight knit group of professional web developers, graphic designers, and content creators that work together to create high performing, blazing fast, beautiful websites with a strong focus on SEO.
  categories:
    - Agency
    - Web Development
    - Marketing
    - SEO
    - Design
    - Portfolio
    - Blog
  built_by: Pixelize
  built_by_url: https://www.pixelize.com.au
  featured: false
- title: VS Code GitHub Stats
  url: https://vscode-github-stats.netlify.com
  main_url: https://vscode-github-stats.netlify.com
  source_url: https://github.com/lannonbr/vscode-github-stats/
  description: >
    Statistics Dashboard for VS Code GitHub repository
  categories:
    - Data
  built_by: Benjamin Lannon
  built_by_url: https://lannonbr.com
  featured: false
- title: MetaProjection
  main_url: https://www.metaprojection.ca
  url: https://www.metaprojection.ca
  source_url: https://github.com/rosslh/metaprojection
  description: >
    MetaProjection is a website that aggregates multiple Canadian federal electoral projections in order to provide an overview of how the election is playing out, both federally and by district.
  categories:
    - Government
    - Data
    - Open Source
  built_by: Ross Hill
  built_by_url: https://rosshill.ca
  featured: false
- title: Tamarisc VC
  url: https://www.tamarisc.vc
  main_url: https://www.tamarisc.vc
  description: >
    Tamarisc invests in and helps build companies that improve the human habitat through innovating at the intersection of real estate, health, and technology.
  categories:
    - Business
    - Technology
  built_by: Peter Hironaka
  built_by_url: "https://peterhironaka.com"
  featured: false
- title: Roman Kravets
  description: >
    Portfolio of Roman Kravets. Web Developer, HTML & CSS Coder.
  main_url: "https://romkravets.netlify.com/"
  url: "https://romkravets.netlify.com/"
  categories:
    - Portfolio
    - Open Source
    - Web Development
    - Blog
  built_by: Roman Kravets
  built_by_url: "https://github.com/romkravets/dev-page"
  featured: false
- title: Phil Tietjen Portfolio
  url: https://www.philtietjen.dev/
  main_url: https://www.philtietjen.dev/
  source_url: https://github.com/Phizzard/phil-portfolio
  description: >
    Portfolio of Phil Tietjen using Gatsby, TailwindCSS, and Emotion/styled
  categories:
    - Portfolio
    - Open Source
    - Web Development
  built_by: Phil Tietjen
  built_by_url: https://github.com/Phizzard
  featured: false
- title: Gatsby Bomb
  description: >
    A fan made version of the website Giantbomb, fully static and powered by Gatsby JS and the GiantBomb API.
  main_url: "https://gatsbybomb.netlify.com"
  url: "https://gatsbybomb.netlify.com"
  categories:
    - App
    - Entertainment
    - Media
    - Video
  built_by: Phil Tietjen
  built_by_url: "https://github.com/Phizzard"
  featured: false
- title: Divyanshu Maithani
  main_url: https://divyanshu013.dev
  url: https://divyanshu013.dev
  source_url: https://github.com/divyanshu013/blog
  description: >
    Personal blog of Divyanshu Maithani. Life, music, code and things in between...
  categories:
    - Blog
    - JavaScript
    - Open Source
    - Music
    - Programming
    - Technology
    - Web Development
  built_by: Divyanshu Maithani
  built_by_url: https://twitter.com/divyanshu013
- title: TFE Energy
  main_url: https://tfe.energy
  url: https://tfe.energy
  source_url: https://gitlab.com/marcfehrmedia/2019-07-03-tfe-energy
  description: >
    TFE Energy believes in the future. Their new website is programmed with Gatsby, Scrollmagic, Contentful, Cloudify.
  categories:
    - Technology
    - Consulting
    - Video
    - Business
  built_by: Marc Fehr
  built_by_url: https:/www.marcfehr.media
- title: AtomBuild
  url: https://atombuild.github.io/
  main_url: https://atombuild.github.io/
  source_url: https://github.com/AtomBuild/atombuild.github.io
  description: >
    Landing page for the AtomBuild project, offering a curation of Atom packages associated with the project.
  categories:
    - Directory
    - Landing Page
    - Open Source
    - Programming
    - Technology
  built_by: Kepler Sticka-Jones
  built_by_url: https://keplersj.com/
  featured: false
- title: Josh Pensky
  main_url: https://joshpensky.com
  url: https://joshpensky.com
  description: >
    Josh Pensky is an interactive developer based in Boston. He designs and builds refreshing web experiences, packed to the punch with delightful interactions.
  categories:
    - Portfolio
    - Web Development
    - Design
    - SEO
  built_by: Josh Pensky
  built_by_url: https://github.com/joshpensky
  featured: false
- title: AtomLinter
  url: https://atomlinter.github.io/
  main_url: https://atomlinter.github.io/
  source_url: https://github.com/AtomLinter/atomlinter.github.io
  description: >
    Landing page for the AtomLinter project, offering a curation of Atom packages associated with the project.
  categories:
    - Directory
    - Landing Page
    - Open Source
    - Programming
    - Technology
  built_by: Kepler Sticka-Jones
  built_by_url: https://keplersj.com/
  featured: false
- title: Dashbouquet
  url: https://dashbouquet.com/
  main_url: https://dashbouquet.com/
  categories:
    - Agency
    - Blog
    - Business
    - Mobile Development
    - Portfolio
    - Web Development
  built_by: Dashbouquet team
  featured: false
- title: rathes.me
  url: https://rathes.me/
  main_url: https://rathes.me/
  source_url: https://github.com/rathesDot/rathes.me
  description: >
    The Portfolio Website of Rathes Sachchithananthan
  categories:
    - Blog
    - Portfolio
    - Web Development
  built_by: Rathes Sachchithananthan
  built_by_url: https://rathes.me/
- title: viviGuides - Your travel guides
  url: https://vivitravels.com/en/guides/
  main_url: https://vivitravels.com/en/guides/
  description: >
    viviGuides is viviTravels' blog: here you will find travel tips, useful information about the cities and the best guides for your next vacation.
  categories:
    - Travel
    - Blog
  built_by: Kframe Interactive SA
  built_by_url: https://kframeinteractive.com/
  featured: false
- title: KNC Blog
  main_url: https://nagakonada.com
  url: https://nagakonada.com/
  description: >
    Nagakonada is my blogging and portfolio site where I list my projects, experience, capabilities and the blog mostly talks about technical and personal writings.
  categories:
    - Blog
    - Web Development
    - Portfolio
  built_by: Konada, Naga Chaitanya
  built_by_url: https://github.com/ChaituKNag
  featured: false
- title: Vishal Nakum
  url: https://nakum.tech/
  main_url: https://nakum.tech/
  source_url: https://github.com/vishalnakum011/contentful
  description: >
    Portfolio of Vishal Nakum. Made with Gatsby, Contentful. Deployed on Netlify.
  categories:
    - Portfolio
    - Blog
  built_by: Amol Tangade
  built_by_url: https://amoltangade.me/
- title: Sagar Hani Portfolio
  url: http://sagarhani.in/
  main_url: http://sagarhani.in/
  source_url: https://github.com/sagarhani
  description: >
    Sagar Hani is a Software Developer & an Open Source Enthusiast. He blogs about JavaScript, Open Source and his Life experiences.
  categories:
    - Portfolio
    - Blog
    - Web Development
    - Open Source
    - Technology
    - Programming
    - JavaScript
  built_by: Sagar Hani
  built_by_url: http://sagarhani.in/about
- title: Arturo Alviar's Portfolio
  main_url: "https://arturoalviar.com"
  url: "https://arturoalviar.com"
  source_url: "https://github.com/arturoalviar/portfolio"
  categories:
    - Portfolio
    - Open Source
    - Web Development
  built_by: Arturo Alviar
  built_by_url: "https://github.com/arturoalviar"
  featured: false
- title: Pearly
  url: https://www.pearlyplan.com
  main_url: https://www.pearlyplan.com
  description: >
    Dental Membership Growth Platform
  categories:
    - Technology
    - Healthcare
    - App
  built_by: Sean Emmer and Jeff Cole
- title: MarceloNM
  url: https://marcelonm.com
  main_url: https://marcelonm.com
  description: >
    Personal landing page and blog for MarceloNM, a frontend developer based in Brazil.
  categories:
    - Blog
    - JavaScript
    - Landing Page
    - Programming
    - Web Development
  built_by: Marcelo Nascimento Menezes
  built_by_url: https://github.com/mrcelo
  featured: false
- title: Open Source Galaxy
  main_url: https://www.opensourcegalaxy.com
  url: https://www.opensourcegalaxy.com
  description: >
    Explore the Open Source Galaxy and help other earthlings by contributing to open source.
  categories:
    - Open Source
    - Programming
    - Web Development
  built_by: Justin Juno
  built_by_url: https://www.justinjuno.dev
  featured: false
- title: enBonnet Blog
  url: https://enbonnet.me/
  main_url: https://enbonnet.me/
  source_url: https://github.com/enbonnet
  description: >
    Hola, este es mi sitio personal, estare escribiendo sobre JavaScript, Frontend y Tecnologia que utilice en mi dia a dia.
  categories:
    - Portfolio
    - Blog
    - Web Development
    - Technology
    - Programming
    - JavaScript
  built_by: Ender Bonnet
  built_by_url: https://enbonnet.me/
- title: Edenspiekermann
  url: "https://www.edenspiekermann.com/eu/"
  main_url: "https://www.edenspiekermann.com/eu/"
  description: >
    Hello. We are Edenspiekermann, an independent global creative agency.
  categories:
    - Featured
    - Agency
    - Design
    - Portfolio
  featured: true
- title: IBM Design
  url: "https://www.ibm.com/design/"
  main_url: "https://www.ibm.com/design/"
  description: >
    At IBM, our design philosophy is to help guide people so they can do their best work. Our human-centered design practices help us deliver on that goal.
  categories:
    - Featured
    - Design
    - Technology
    - Web Development
  built_by: IBM
  featured: true
- title: We Do Plugins
  url: https://wedoplugins.com
  main_url: https://wedoplugins.com
  description: >
    Free & premium WordPress plugins development studio from Wroclaw, Poland.
  categories:
    - Portfolio
    - Agency
    - Open Source
    - Web Development
  built_by: We Do Plugins
  built_by_url: https://wedoplugins.com
- title: Mevish Aslam, business coach
  url: "https://mevishaslam.com/"
  main_url: "https://mevishaslam.com/"
  description: >
    Mevish Aslam helps women build a life they love and coaches women to launch and grow businesses.
  categories:
    - Business
    - Consulting
    - Entrepreneurship
    - Freelance
    - Marketing
    - Portfolio
  built_by: Rou Hun Fan
  built_by_url: "https://flowen.me"
  featured: false
- title: Principles of wealth
  url: "https://principlesofwealth.net"
  main_url: "https://principlesofwealth.net"
  source_url: "https://github.com/flowen/principlesofwealth"
  description: >
    Principles of wealth. How to get rich without being lucky, a summary of Naval Ravikant's tweets and podcast.`
  categories:
    - Business
    - Consulting
    - Education
    - Entrepreneurship
    - Finance
    - Learning
    - Marketing
    - Media
    - Nonprofit
    - Productivity
    - Science
  built_by: Rou Hun Fan
  built_by_url: "https://flowen.me"
  featured: false
- title: North X South
  main_url: https://northxsouth.co
  url: https://northxsouth.co
  description: >
    We work with small businesses and non-profits to develop their brands, build an online identity, create stellar designs, and give a voice to their causes.
  categories:
    - Agency
    - Consulting
    - Business
    - Design
    - Web Development
  built_by: North X South
  built_by_url: https://northxsouth.co
- title: Plenty of Fish
  main_url: https://www.pof.com/
  url: https://pof.com
  description: >
    Plenty of Fish is one of the world's largest dating platforms.
  categories:
    - Community
  featured: true
- title: Bitcoin
  main_url: https://www.bitcoin.com/
  url: https://bitcoin.com
  description: >
    One of the largest crypto-currency platforms in the world.
  categories:
    - Technology
    - Finance
  featured: true
- title: Frame.io
  main_url: https://www.frame.io/
  url: https://frame.io
  description: >
    Frame.io is a cloud-based video collaboration platform that allows its users to easily work on media projects together
  categories:
    - Technology
    - Entertainment
    - Media
  featured: true
- title: Sainsbury’s Homepage
  main_url: https://www.sainsburys.co.uk/
  url: https://www.sainsburys.co.uk
  description: >
    Sainsbury’s is an almost 150 year old supermarket chain in the United Kingdom.
  categories:
    - eCommerce
    - Food
  featured: true
- title: Haxzie, Portfolio and Blog
  url: "https://haxzie.com/"
  main_url: "https://haxzie.com/"
  source_url: "https://github.com/haxzie/haxzie.com"
  description: >
    Haxzie.com is the portfolio and personal blog of Musthaq Ahamad, UX Engineer and Visual Designer
  categories:
    - Blog
    - Portfolio
  built_by: Musthaq Ahamad
  built_by_url: "https://haxzie.com"
  featured: false
- title: GBT
  url: "https://yangmuzi.com/"
  main_url: "https://yangmuzi.com/"
  source_url: "https://github.com/yangnianbing/blog-by-gatsby"
  description: >
    It is a basic Gatsby site project
  categories:
    - Blog
    - Portfolio
  built_by: yangnianbing
  featured: false
- title: Robin Wieruch's Blog
  url: "https://www.robinwieruch.de/"
  main_url: "https://www.robinwieruch.de/"
  categories:
    - Blog
    - Education
  featured: false
- title: Roger Ramos Development Journal
  url: "https://rogerramos.me/"
  main_url: "https://rogerramos.me/"
  source_url: "https://github.com/rogerramosme/rogerramos.me/"
  description: >
    Personal development journal made with Netlify CMS
  categories:
    - Blog
  built_by: Roger Ramos
  built_by_url: https://rogerramos.me/
  featured: false
- title: Global Adviser Alpha
  main_url: "https://globaladviseralpha.com"
  url: "https://globaladviseralpha.com"
  description: >
    Lead by David Haintz, Global Adviser Alpha transforms advice business into world class firms.
  categories:
    - Business
    - Blog
    - Finance
  built_by: Handsome Creative
  built_by_url: https://www.hellohandsome.com.au
  featured: false
- title: Alcamine
  url: https://alcamine.com/
  main_url: https://alcamine.com/
  description: >
    Never apply to another job online and receive tons of tech jobs in your inbox everyday — all while keeping your information private.
  categories:
    - Blog
    - Technology
  built_by: Caldera Digital
  built_by_url: https://www.calderadigital.com/
  featured: false
- title: Caldera Digital
  url: https://www.calderadigital.com/
  main_url: https://www.calderadigital.com/
  source_url: https://github.com/caldera-digital/platform
  description: >
    Caldera is a product and application development agency that uses innovative technology to bring your vision, brand, and identity to life through user centered design.
  categories:
    - Blog
    - User Experience
    - Consulting
  built_by: Caldera Digital
  built_by_url: https://www.calderadigital.com/
  featured: false
- title: Keycodes
  url: https://www.keycodes.dev
  main_url: https://www.keycodes.dev
  source_url: https://github.com/justinjunodev/keycodes.dev
  description: >
    A developer resource for getting keyboard key codes.
  categories:
    - Programming
    - Productivity
    - Open Source
    - Web Development
  built_by: Justin Juno
  built_by_url: https://www.justinjuno.dev
  featured: false
- title: Utah Pumpkins
  url: https://www.utahpumpkins.com/
  main_url: https://www.utahpumpkins.com/
  source_url: https://github.com/cadekynaston/utah-pumpkins
  description: >
    An awesome pumpkin gallery built using Gatsby and Contentful.
  categories:
    - Gallery
    - Blog
    - Photography
  built_by: Cade Kynaston
  built_by_url: https://cade.codes
- title: diff001a's blog
  main_url: https://diff001a.netlify.com/
  url: https://diff001a.netlify.com/
  description: >
    This is diff001a's blog which contains blogs realted to programming.
  categories:
    - Blog
  built_by: diff001a
- title: Rockwong Blog
  main_url: http://rockwong.com/blog/
  url: http://rockwong.com/blog/
  description: >
    Rockwong is a techncal blog containing content realted to various web technologies.
  categories:
    - Technology
    - Education
    - Blog
- title: RegexGuide
  main_url: "https://regex.guide"
  url: "https://regex.guide/playground"
  source_url: "https://github.com/pacdiv/regex.guide"
  description: >
    The easiest way to learn regular expressions! The RegexGuide is a playground helping developers to discover regular expressions. Trying it is adopting regular expressions!
  categories:
    - App
    - Education
    - JavaScript
    - Nonprofit
    - Open Source
    - Programming
    - Technology
    - Web Development
  built_by: Loïc J.
  built_by_url: https://growthnotes.dev
- title: re:store
  url: https://www.visitrestore.com
  main_url: https://www.visitrestore.com
  description: >
    This is your chance to discover, connect, and shop beyond your feed and get to know the who, how, and why behind your favorite products.
  categories:
    - Marketing
  built_by: The Couch
  built_by_url: https://thecouch.nyc
  featured: false
- title: Bululu Eventos
  url: https://bululueventos.cl/
  main_url: https://bululueventos.cl/
  source_url: https://github.com/enBonnet/bululu-front
  description: >
    Sitio de organizadores de eventos
  categories:
    - Marketing
  built_by: Ender Bonnet
  built_by_url: https://enbonnet.me/
- title: MyPrograming Steps
  main_url: https://mysteps.netlify.com/
  url: https://mysteps.netlify.com/
  description: >
    FrontEnd Tutorial Information
  featured: false
  categories:
    - Blog
    - Portfolio
  source_url: https://github.com/IoT-Arduino/Gatsby-MySteps
  built_by: Maruo
  built_by_url: https://twitter.com/DengenT
- title: Brent Runs Marathons
  main_url: https://www.brentrunsmarathons.com/
  url: https://www.brentrunsmarathons.com/
  source_url: https://github.com/bingr001/brentrunsmarathonsv2
  description: >
    Brent Runs Marathons is about the training and race experience for the Comrades Ultra Marathon
  categories:
    - Blog
  built_by: Brent Ingram
  built_by_url: https://www.brentjingram.com/
  featured: false
- title: Pedro LaTorre
  main_url: https://www.pedrolatorre.com/
  url: https://www.pedrolatorre.com/
  source_url: https://github.com/bingr001/pedro-latorre-site
  description: >
    A really awesome website built for the motivational speaker Pedro LaTorre
  categories:
    - Blog
  built_by: Brent Ingram
  built_by_url: https://www.brentjingram.com/
  featured: false
- title: Veryben
  main_url: https://veryben.com/
  url: https://veryben.com/
  description: >
    be water my friend
  categories:
    - Blog
  built_by: anikijiang
  built_by_url: https://twitter.com/anikijiang
  featured: false
- title: kentarom's portfolio
  main_url: https://kentarom.com/
  url: https://kentarom.com/
  source_url: https://github.com/kentaro-m/portfolio-gatsby
  description: >
    The portfolio of kentarom, frontend developer. This site shows recent activities about him.
  categories:
    - Portfolio
    - Technology
    - Web Development
  built_by: kentarom
  built_by_url: https://twitter.com/_kentaro_m
  featured: false
- title: MotionThat
  main_url: "https://motionthat.com.au"
  url: "https://motionthat.com.au"
  description: >
    MotionThat was created to fill a void in Tabletop Product shooting, whereby the need for consistency, repetition and flexibility was required to eliminate the many variables and inaccuracies that slow the filming process down.
  categories:
    - Entertainment
    - Food
    - Media
    - Gallery
  built_by: Handsome Creative
  built_by_url: https://www.hellohandsome.com.au
  featured: false
- title: TEN ALPHAS
  main_url: "https://tenalphas.com.au"
  url: "https://tenalphas.com.au"
  description: >
    TEN ALPHAS is a content production company based in Sydney and Wollongong, telling stories through moving image and beautiful design.
  categories:
    - Media
    - Entertainment
    - Video
  built_by: Handsome Creative
  built_by_url: https://www.hellohandsome.com.au
  featured: false
- title: SalesGP
  main_url: "https://salesgp.io"
  url: "https://salesgp.io"
  description: >
    SalesGP is a specialist Sales and Operations partner offering expert skill-sets and decades of experience to companies entering the Australia, NZ (ANZ) and South East Asian (SEA) markets.
  categories:
    - Business
    - Marketing
    - Consulting
  built_by: Handsome Creative
  built_by_url: https://www.hellohandsome.com.au
  featured: false
- title: Source Separation Systems
  main_url: "https://sourceseparationsystems.com.au"
  url: "https://sourceseparationsystems.com.au"
  description: >
    Innovative waste diversion products, designed to connect Australians to a more sustainable world.
  categories:
    - Business
  built_by: Handsome Creative
  built_by_url: https://www.hellohandsome.com.au
- title: Fuzzy String Matching
  main_url: https://fuzzy-string-matching.netlify.com
  url: https://fuzzy-string-matching.netlify.com
  source_url: https://github.com/jdemieville/fuzzyStringMatching
  description: >
    This site is built to assess the performance of various approximate string matching algorithms aka fuzzy string searching.
  categories:
    - JavaScript
    - Learning
    - Programming
  built_by: Jennifer Demieville
  built_by_url: https://demieville-codes.herokuapp.com/portfolio
  featured: false
- title: Open Techiz
  main_url: "https://www.opentechiz.com/"
  url: "https://www.opentechiz.com/"
  featured: false
  description: >
    An agile software development company in Vietnam, providing wide range service from ecommerce development, mobile development, automation testing and cloud deployment with kubernets
  categories:
    - Web Development
    - Mobile Development
    - Technology
  built_by: Open Techiz
  built_by_url: "https://www.opentechiz.com/"
- title: Leave Me Alone
  url: https://leavemealone.app
  main_url: https://leavemealone.app
  description: >
    Leave Me Alone helps you unsubscribe from unwanted emails easily. It's built with Gatsby v2.
  categories:
    - Landing Page
    - Productivity
  built_by: James Ivings
  built_by_url: https://squarecat.io
  featured: false
- title: Oberion
  main_url: https://oberion.io
  url: https://oberion.io
  description: >
    Oberion analyzes your gaming library and gives you personal recommendations based on what you play
  categories:
    - Entertainment
    - Media
  built_by: Thomas Uta
  built_by_url: https://twitter.com/ThomasJanUta
  featured: false
- title: Lusta Hair
  url: https://www.lustahair.com
  main_url: https://www.lustahair.com
  description: >
    Luxury 100% Remy Human Hair Toppers. The perfect solution for volume, coverage and style. Online retailer based in Australia.
  categories:
    - eCommerce
  built_by: Jason Di Benedetto
  built_by_url: https://jason.dibenedetto.fyi
  featured: false
- title: Yoseph.tech
  main_url: https://www.yoseph.tech
  url: https://www.yoseph.tech/compilers
  source_url: https://github.com/radding/yoseph.tech_gatsby
  description: >
    Yoseph.tech is a personal blog centered around technology and software engineering
  categories:
    - Technology
    - Web Development
    - Open Source
  built_by: Yoseph Radding
  built_by_url: https://github.com/radding
  featured: false
- title: Really Fast Sites
  url: https://reallyfastsites.com
  main_url: https://reallyfastsites.com
  description: >
    Really Fast Sites showcases websites that have a speed score of 85 or higher on Google's Page Speed Insights for both mobile and desktop, along with some of the platforms and technologies those sites use.
  categories:
    - Web Development
    - Programming
  built_by: Peter Brady
  built_by_url: https://www.peterbrady.co.uk
  featured: false
- title: Mieke Frouws
  url: https://www.miekefrouws.nl
  main_url: https://www.miekefrouws.nl
  description: >
    Mieke Frouws is a freelance primary school theater teacher based in the Netherlands.
  categories:
    - Freelance
    - Education
  built_by: Laurens Kling
  built_by_url: https://www.goedideemedia.nl
  featured: false
- title: The Fabulous Lifestyles 不藏私旅行煮藝
  url: https://thefabulouslifestyles.com/
  main_url: https://thefabulouslifestyles.com/
  description: >
    The Fabulous Lifestyles features content about travel and food. It offers practical travel advice that covers trip planning, logistics, and reviews on destination, resort & hotel...etc. Besides travelling, there are step-by-step homemade gourmet recipes that will appeal to everyone's taste buds.
  categories:
    - Blog
    - Food
    - Travel
  built_by: Kevin C Chen
  built_by_url: https://www.linkedin.com/in/kevincychen/
- title: Salexa - Estetica Venezolana
  url: https://peluqueriavenezolana.cl/
  main_url: https://peluqueriavenezolana.cl/
  source_url: https://github.com/enbonnet/salexa-front
  description: >
    Venezuelan beauty and hairdressing salon in Chile
  categories:
    - Marketing
    - Business
  built_by: Ender Bonnet
  built_by_url: https://enbonnet.me/
- title: Akshay Thakur's Portfolio
  main_url: https://akshaythakur.me
  url: https://akshaythakur.me
  categories:
    - Portfolio
    - Web Development
  built_by: Akshay Thakur
  built_by_url: https://akshaythakur.me
- title: Binaria
  description: >
    Digital product connecting technics & creativity.
  main_url: "https://binaria.com/en/"
  url: "https://binaria.com/en/"
  categories:
    - Web Development
    - Agency
    - Technology
    - App
    - Consulting
    - User Experience
  built_by: Binaria
  built_by_url: "https://binaria.com/"
- title: Quema Labs
  url: https://quemalabs.com/
  main_url: https://quemalabs.com/
  description: >
    WordPress themes for these moedern times
  categories:
    - Blog
    - Web Development
    - WordPress
    - Portfolio
  built_by: Nico Andrade
  built_by_url: https://nicoandrade.com/
- title: Century 21 Financial
  url: https://century21financial.co.nz/
  main_url: https://century21financial.co.nz/
  description: Website for Century 21's mortgage broker and insurance broker business in New Zealand.
  categories:
    - Real Estate
    - Finance
    - Business
  built_by: Shannon Smith
  built_by_url: https://www.powerboard.co.nz/clients
  featured: false
- title: Base Backpackers
  url: https://www.stayatbase.com/
  main_url: https://www.stayatbase.com/
  description: Base Backpackers is one of Australasia's biggest youth adventure tourism brands. They are super stoked to have one of the fastest websites in the tourism industry.
  categories:
    - Travel
    - Business
  built_by: Shannon Smith
  built_by_url: https://www.powerboard.co.nz/clients
  featured: false
- title: Wealthsimple
  url: "https://www.wealthsimple.com/"
  main_url: "https://www.wealthsimple.com/en-us/"
  description: >
    The simple way to grow your money like the world's most sophisticated investors. Zero-maintenance portfolios, expert advisors and low fees.
  categories:
    - App
    - Business
    - Finance
  featured: false
- title: To Be Created
  description: >
    tbc is a London based styling agency that champions a modernised minimal aesthetic for both personal clients and brands.
  main_url: "https://to-be-created.com"
  url: "https://to-be-created.com"
  categories:
    - Web Development
    - Agency
    - Portfolio
    - Freelance
  built_by: Sam Goddard
  built_by_url: "https://samgoddard.dev/"
- title: Kosmos Platform
  main_url: https://kosmosplatform.com
  url: https://kosmosplatform.com
  description: >
    Explore the Kosmos - A new world is here, where every clinician now has the ability to improve cardiothoracic and abdominal assessment, in just a few minutes.
  categories:
    - Marketing
    - Science
    - Video
    - Landing Page
    - Healthcare
    - Technology
  built_by: Bryce Benson via Turnstyle Studio
  built_by_url: https://github.com/brycebenson
- title: B-Engaged
  url: https://b-engaged.se/
  main_url: https://b-engaged.se/
  description: >
    B-Engaged gives a clear picture of the organization and helps you implement the measures that makes difference for the employees. The results of our employee surveys are easily transformed into concrete improvement measures using AI technology.
  categories:
    - Business
    - Human Resources
  featured: false
- title: Rollbar
  url: https://rollbar.com/
  main_url: https://rollbar.com/
  description: >
    Rollbar automates error monitoring and triaging, so developers can fix errors that matter within minutes, and build software quickly and painlessly.
  categories:
    - Programming
    - Web Development
  featured: false
- title: EQX
  url: https://digitalexperience.equinox.com/
  main_url: https://digitalexperience.equinox.com/
  description: >
    The Equinox app, personalized to unlock your full potential.
  categories:
    - Sports
    - App
  featured: false
- title: WagWalking
  url: https://wagwalking.com/
  main_url: https://wagwalking.com/
  description: >
    Paws on the move
  categories:
    - App
  featured: false
- title: FirstBorn
  url: https://www.firstborn.com/
  main_url: https://www.firstborn.com/
  description: >
    We shape modern brands for a connected future.
  categories:
    - Agency
    - Design
- title: Pix4D
  url: https://www.pix4d.com
  main_url: https://www.pix4d.com
  description: >
    A unique suite of photogrammetry software for drone mapping. Capture images with our app, process on desktop or cloud and create maps and 3D models.
  categories:
    - Business
    - Productivity
    - Technology
  featured: false
- title: Bakken & Bæck
  url: https://bakkenbaeck.com
  main_url: https://bakkenbaeck.com
  description: >
    We’re Bakken & Bæck, a digital studio based in Oslo, Bonn and Amsterdam. Ambitious companies call us when they need an experienced team that can transform interesting ideas into powerful products.
  categories:
    - Agency
    - Design
    - Technology
  featured: false
- title: Figma Config
  url: https://config.figma.com/
  main_url: https://config.figma.com/
  description: A one-day conference where Figma users come together to learn from each other.
  categories:
    - Conference
    - Design
    - Event
    - Community
    - Learning
  built_by: Corey Ward
  built_by_url: "http://www.coreyward.me/"
  featured: false
<<<<<<< HEAD
- title: Anurag Hazra's Portfolio
  url: https://anuraghazra.github.io/
  main_url: https://anuraghazra.github.io/
  source_url: https://github.com/anuraghazra/anuraghazra.github.io
  description: >
    Anurag Hazra's portfolio & personal blog, Creative FrontEnd web developer from india.
  categories:
    - Portfolio
    - Blog
    - Open Source
    - JavaScript
  built_by: Anurag Hazra
  built_by_url: "https://github.com/anuraghazra"
  featured: false
=======
- title: Nordic Microfinance Initiative
  url: "https://www.nmimicro.no/"
  main_url: "https://www.nmimicro.no/"
  description: Nordic Microfinance Initiative's (NMI) vision is to contribute to the empowerment of poor people in developing countries and to the creation of jobs and wealth on a sustainable basis.
  featured: false
  categories:
    - Finance
    - Business
  built_by: Othermachines
  built_by_url: "https://othermachines.com"
>>>>>>> f50c7001
<|MERGE_RESOLUTION|>--- conflicted
+++ resolved
@@ -8548,7 +8548,6 @@
   built_by: Corey Ward
   built_by_url: "http://www.coreyward.me/"
   featured: false
-<<<<<<< HEAD
 - title: Anurag Hazra's Portfolio
   url: https://anuraghazra.github.io/
   main_url: https://anuraghazra.github.io/
@@ -8563,7 +8562,6 @@
   built_by: Anurag Hazra
   built_by_url: "https://github.com/anuraghazra"
   featured: false
-=======
 - title: Nordic Microfinance Initiative
   url: "https://www.nmimicro.no/"
   main_url: "https://www.nmimicro.no/"
@@ -8573,5 +8571,4 @@
     - Finance
     - Business
   built_by: Othermachines
-  built_by_url: "https://othermachines.com"
->>>>>>> f50c7001
+  built_by_url: "https://othermachines.com"