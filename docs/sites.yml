--- conflicted
+++ resolved
@@ -3,7 +3,6 @@
   url: 'https://reactjs.org/'
   source_url: 'https://github.com/reactjs/reactjs.org'
   featured: true
-  description: "Foo"
   categories:
     - Web Dev
     - Featured
@@ -24,9 +23,6 @@
     - Technology
   plugins: 'gatsby-plugin-react-helmet, gatsby-plugin-react-next'
   built_by: Studio Lovelock
-<<<<<<< HEAD
-  built_by_url: 'http://www.studiolovelock.com/'
-=======
   built_by_url: 'http://www.studiolovelock.com/'
 - title: Slite
   main_url: 'https://slite.com/'
@@ -1931,5 +1927,4 @@
     - Landing
     - Personal
   built_by: Max McKinney
-  featured: false
->>>>>>> 95607856
+  featured: false